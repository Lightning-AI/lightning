# Changelog

All notable changes to this project will be documented in this file.

The format is based on [Keep a Changelog](http://keepachangelog.com/en/1.0.0/).

## [unreleased] - YYYY-MM-DD

### Added

- Added `auto_select_gpus` flag to trainer that enables automatic selection of available GPUs on exclusive mode systems.
- Added learning rate finder ([#1347](https://github.com/PyTorchLightning/pytorch-lightning/pull/1347))

- Added `terminate_on_nan` flag to trainer that performs a NaN check with each training iteration when set to `True`. ([#1475](https://github.com/PyTorchLightning/pytorch-lightning/pull/1475))

### Changed

- Changed the default behaviour to no longer include a NaN check with each training iteration. ([#1475](https://github.com/PyTorchLightning/pytorch-lightning/pull/1475))

<<<<<<< HEAD
- Changed lr schedule step interval behavior to update every backwards pass instead of every forwards pass ([#1476](https://github.com/PyTorchLightning/pytorch-lightning/issues/1476))
=======
- Updated semantic segmentation example with custom u-net and logging ([#1371](https://github.com/PyTorchLightning/pytorch-lightning/pull/1371))

- 
>>>>>>> 3c549e8a

### Deprecated

-

<<<<<<< HEAD
-

=======
>>>>>>> 3c549e8a

### Removed

-

-

### Fixed

- Fixed loggers - flushing last logged metrics even before continue, e.g. `trainer.test()` results ([#1459](https://github.com/PyTorchLightning/pytorch-lightning/pull/1459))

<<<<<<< HEAD
-
=======
- Added a missing call to the `on_before_zero_grad` model hook ([#1493](https://github.com/PyTorchLightning/pytorch-lightning/pull/1493)). 

- 
>>>>>>> 3c549e8a


## [0.7.3] - 2020-04-09

### Added

- Added `rank_zero_warn` for warning only in rank 0 ([#1428](https://github.com/PyTorchLightning/pytorch-lightning/pull/1428))
- Added `test_dataloaders` parameter to `Trainer.test()` ([#1393](https://github.com/PyTorchLightning/pytorch-lightning/issues/1393))

### Changed

- Removed `test_dataloaders` parameter from `Trainer.fit()` ([#1393](https://github.com/PyTorchLightning/pytorch-lightning/issues/1393))

### Fixed

- Fixed optimizer configuration when `configure_optimizers` returns dict without `lr_scheduler` ([#1443](https://github.com/PyTorchLightning/pytorch-lightning/pull/1443))
- Fixed default `DistributedSampler` for DDP training ([#1425](https://github.com/PyTorchLightning/pytorch-lightning/pull/1425))
- Fixed workers warning not on windows ([#1430](https://github.com/PyTorchLightning/pytorch-lightning/pull/1430))
- Fixed returning tuple from `run_training_batch` ([#1431](https://github.com/PyTorchLightning/pytorch-lightning/pull/1431))
- Fixed gradient clipping ([#1438](https://github.com/PyTorchLightning/pytorch-lightning/pull/1438))
- Fixed pretty print ([#1441](https://github.com/PyTorchLightning/pytorch-lightning/pull/1441))

## [0.7.2] - 2020-04-07

### Added

- Added speed parity tests (max 1 sec difference per epoch)([#1482](https://github.com/PyTorchLightning/pytorch-lightning/pull/1482))
- Added same step loggers' metrics aggregation ([#1278](https://github.com/PyTorchLightning/pytorch-lightning/pull/1278))
- Added parity test between a vanilla MNIST model and lightning model ([#1284](https://github.com/PyTorchLightning/pytorch-lightning/pull/1284))
- Added parity test between a vanilla RNN model and lightning model ([#1351](https://github.com/PyTorchLightning/pytorch-lightning/pull/1351))
- Added Reinforcement Learning - Deep Q-network (DQN) lightning example ([#1232](https://github.com/PyTorchLightning/pytorch-lightning/pull/1232))
- Added support for hierarchical `dict` ([#1152](https://github.com/PyTorchLightning/pytorch-lightning/pull/1152))
- Added `TrainsLogger` class ([#1122](https://github.com/PyTorchLightning/pytorch-lightning/pull/1122))
- Added type hints to `pytorch_lightning.core` ([#946](https://github.com/PyTorchLightning/pytorch-lightning/pull/946))
- Added support for `IterableDataset` in validation and testing ([#1104](https://github.com/PyTorchLightning/pytorch-lightning/pull/1104))
- Added support for non-primitive types in `hparams` for `TensorboardLogger` ([#1130](https://github.com/PyTorchLightning/pytorch-lightning/pull/1130))
- Added a check that stops the training when loss or weights contain `NaN` or `inf` values. ([#1097](https://github.com/PyTorchLightning/pytorch-lightning/pull/1097))
- Added support for `IterableDataset` when `val_check_interval=1.0` (default), this will trigger validation at the end of each epoch. ([#1283](https://github.com/PyTorchLightning/pytorch-lightning/pull/1283))
- Added `summary` method to Profilers. ([#1259](https://github.com/PyTorchLightning/pytorch-lightning/pull/1259))
- Added informative errors if user defined dataloader has zero length ([#1280](https://github.com/PyTorchLightning/pytorch-lightning/pull/1280))
- Added testing for python 3.8 ([#915](https://github.com/PyTorchLightning/pytorch-lightning/pull/915))
- Added a `training_epoch_end` method which is the mirror of `validation_epoch_end`. ([#1357](https://github.com/PyTorchLightning/pytorch-lightning/pull/1357))
- Added model configuration checking ([#1199](https://github.com/PyTorchLightning/pytorch-lightning/pull/1199))
- Added support for optimizer frequencies through `LightningModule.configure_optimizers()` ([#1269](https://github.com/PyTorchLightning/pytorch-lightning/pull/1269))
- Added option to run without an optimizer by returning `None` from `configure_optimizers`. ([#1279](https://github.com/PyTorchLightning/pytorch-lightning/pull/1279))
- Added a warning when the number of data loader workers is small. ([#1378](https://github.com/PyTorchLightning/pytorch-lightning/pull/1378))

### Changed

- Changed (renamed and refatored) `TensorRunningMean` -> `TensorRunningAccum`: running accumulations were generalized. ([#1278](https://github.com/PyTorchLightning/pytorch-lightning/pull/1278))
- Changed `progress_bar_refresh_rate` trainer flag to disable progress bar when set to 0. ([#1108](https://github.com/PyTorchLightning/pytorch-lightning/pull/1108))
- Enhanced `load_from_checkpoint` to also forward params to the model ([#1307](https://github.com/PyTorchLightning/pytorch-lightning/pull/1307))
- Updated references to `self.forward()` to instead use the `__call__` interface. ([#1211](https://github.com/PyTorchLightning/pytorch-lightning/pull/1211))
- Changed default behaviour of `configure_optimizers` to use no optimizer rather than Adam. ([#1279](https://github.com/PyTorchLightning/pytorch-lightning/pull/1279))
- Allow to upload models on W&B ([#1339](https://github.com/PyTorchLightning/pytorch-lightning/pull/1339))
- On DP and DDP2 unsqueeze is automated now ([#1319](https://github.com/PyTorchLightning/pytorch-lightning/pull/1319))
- Did not always create a DataLoader during reinstantiation, but the same type as before (if subclass of DataLoader) ([#1346](https://github.com/PyTorchLightning/pytorch-lightning/pull/1346))
- Did not interfere with a default sampler ([#1318](https://github.com/PyTorchLightning/pytorch-lightning/pull/1318))
- Remove default Adam optimizer ([#1317](https://github.com/PyTorchLightning/pytorch-lightning/pull/1317))
- Give warnings for unimplemented required lightning methods ([#1317](https://github.com/PyTorchLightning/pytorch-lightning/pull/1317))
- Made `evaluate` method private >> `Trainer._evaluate(...)`. ([#1260](https://github.com/PyTorchLightning/pytorch-lightning/pull/1260))
- Simplify the PL examples structure (shallower and more readable) ([#1247](https://github.com/PyTorchLightning/pytorch-lightning/pull/1247))
- Changed min max gpu memory to be on their own plots ([#1358](https://github.com/PyTorchLightning/pytorch-lightning/pull/1358))
- Remove `.item` which causes sync issues ([#1254](https://github.com/PyTorchLightning/pytorch-lightning/pull/1254))
- Changed smoothing in TQDM to decrease variability of time remaining between training / eval ([#1194](https://github.com/PyTorchLightning/pytorch-lightning/pull/1194))
- Change default logger to dedicated one ([#1064](https://github.com/PyTorchLightning/pytorch-lightning/pull/1064))

### Deprecated

- Deprecated Trainer argument `print_nan_grads` ([#1097](https://github.com/PyTorchLightning/pytorch-lightning/pull/1097))
- Deprecated Trainer argument `show_progress_bar` ([#1108](https://github.com/PyTorchLightning/pytorch-lightning/pull/1108))

### Removed

- Removed test for no test dataloader in .fit ([#1495](https://github.com/PyTorchLightning/pytorch-lightning/pull/1495))
- Removed duplicated module `pytorch_lightning.utilities.arg_parse` for loading CLI arguments ([#1167](https://github.com/PyTorchLightning/pytorch-lightning/issues/1167))
- Removed wandb logger's `finalize` method ([#1193](https://github.com/PyTorchLightning/pytorch-lightning/pull/1193))
- Dropped `torchvision` dependency in tests and added own MNIST dataset class instead ([#986](https://github.com/PyTorchLightning/pytorch-lightning/issues/986))

### Fixed

- Fixed `model_checkpoint` when saving all models ([#1359](https://github.com/PyTorchLightning/pytorch-lightning/pull/1359))
- `Trainer.add_argparse_args` classmethod fixed. Now it adds a type for the arguments ([#1147](https://github.com/PyTorchLightning/pytorch-lightning/pull/1147))
- Fixed bug related to type checking of `ReduceLROnPlateau` lr schedulers([#1114](https://github.com/PyTorchLightning/pytorch-lightning/issues/1114))
- Fixed a bug to ensure lightning checkpoints to be backward compatible ([#1132](https://github.com/PyTorchLightning/pytorch-lightning/pull/1132))
- Fixed a bug that created an extra dataloader with active `reload_dataloaders_every_epoch` ([#1181](https://github.com/PyTorchLightning/pytorch-lightning/issues/1181))
- Fixed all warnings and errors in the docs build process ([#1191](https://github.com/PyTorchLightning/pytorch-lightning/pull/1191))
- Fixed an issue where `val_percent_check=0` would not disable validation ([#1251](https://github.com/PyTorchLightning/pytorch-lightning/pull/1251))
- Fixed average of incomplete `TensorRunningMean` ([#1309](https://github.com/PyTorchLightning/pytorch-lightning/pull/1309))
- Fixed `WandbLogger.watch` with `wandb.init()` ([#1311](https://github.com/PyTorchLightning/pytorch-lightning/pull/1311))
- Fixed an issue with early stopping that would prevent it from monitoring training metrics when validation is disabled / not implemented ([#1235](https://github.com/PyTorchLightning/pytorch-lightning/pull/1235)).
- Fixed a bug that would cause `trainer.test()` to run on the validation set when overloading `validation_epoch_end` and `test_end` ([#1353](https://github.com/PyTorchLightning/pytorch-lightning/pull/1353))
- Fixed `WandbLogger.watch` - use of the watch method without importing `wandb` ([#1311](https://github.com/PyTorchLightning/pytorch-lightning/pull/1311))
- Fixed `WandbLogger` to be used with 'ddp' - allow reinits in sub-processes ([#1149](https://github.com/PyTorchLightning/pytorch-lightning/pull/1149), [#1360](https://github.com/PyTorchLightning/pytorch-lightning/pull/1360))
- Made `training_epoch_end` behave like `validation_epoch_end` ([#1357](https://github.com/PyTorchLightning/pytorch-lightning/pull/1357))
- Fixed `fast_dev_run` running validation twice ([#1365](https://github.com/PyTorchLightning/pytorch-lightning/pull/1365))
- Fixed pickle error from quick patch `__code__` ([#1352](https://github.com/PyTorchLightning/pytorch-lightning/pull/1352))
- Fixed memory leak on GPU0 ([#1094](https://github.com/PyTorchLightning/pytorch-lightning/pull/1094), [#1349](https://github.com/PyTorchLightning/pytorch-lightning/pull/1349))
- Fixed checkpointing interval ([#1272](https://github.com/PyTorchLightning/pytorch-lightning/pull/1272))
- Fixed validation and training loops run the partial dataset ([#1192](https://github.com/PyTorchLightning/pytorch-lightning/pull/1192))
- Fixed running `on_validation_end` only on main process in DDP ([#1125](https://github.com/PyTorchLightning/pytorch-lightning/pull/1125))
- Fixed `load_spawn_weights` only in proc rank 0 ([#1385](https://github.com/PyTorchLightning/pytorch-lightning/pull/1385))
- Fixes `use_amp` issue ([#1145](https://github.com/PyTorchLightning/pytorch-lightning/pull/1145))
- Fixes using deprecated `use_amp` attribute ([#1145](https://github.com/PyTorchLightning/pytorch-lightning/pull/1145))
- Fixed Tensorboard logger error: lightning_logs directory not exists in multi-node DDP on nodes with rank != 0 ([#1375](https://github.com/PyTorchLightning/pytorch-lightning/issues/1375))
- Fixed `Unimplemented backend XLA` error on TPU ([#1387](https://github.com/PyTorchLightning/pytorch-lightning/pull/1387))

## [0.7.1] - 2020-03-07

### Fixed

- Fixes `print` issues and `data_loader` ([#1080](https://github.com/PyTorchLightning/pytorch-lightning/pull/1080))

## [0.7.0] - 2020-03-06

### Added

- Added automatic sampler setup. Depending on DDP or TPU, lightning configures the sampler correctly (user needs to do nothing) ([#926](https://github.com/PyTorchLightning/pytorch-lightning/pull/926))
- Added `reload_dataloaders_every_epoch=False` flag for trainer. Some users require reloading data every epoch ([#926](https://github.com/PyTorchLightning/pytorch-lightning/pull/926))
- Added `progress_bar_refresh_rate=50` flag for trainer. Throttle refresh rate on notebooks ([#926](https://github.com/PyTorchLightning/pytorch-lightning/pull/926))
- Updated governance docs
- Added a check to ensure that the metric used for early stopping exists before training commences ([#542](https://github.com/PyTorchLightning/pytorch-lightning/pull/542))
- Added `optimizer_idx` argument to `backward` hook ([#733](https://github.com/PyTorchLightning/pytorch-lightning/pull/733))
- Added `entity` argument to `WandbLogger` to be passed to `wandb.init` ([#783](https://github.com/PyTorchLightning/pytorch-lightning/pull/783))
- Added a tool for profiling training runs ([#782](https://github.com/PyTorchLightning/pytorch-lightning/pull/782))
- Improved flexibility for naming of TensorBoard logs, can now set `version` to a `str` to just save to that directory, and use `name=''` to prevent experiment-name directory ([#804](https://github.com/PyTorchLightning/pytorch-lightning/pull/804))
- Added option to specify `step` key when logging metrics ([#808](https://github.com/PyTorchLightning/pytorch-lightning/pull/808))
- Added `train_dataloader`, `val_dataloader` and `test_dataloader` arguments to `Trainer.fit()`, for alternative data parsing ([#759](https://github.com/PyTorchLightning/pytorch-lightning/pull/759))
- Added Tensor Processing Unit (TPU) support ([#868](https://github.com/PyTorchLightning/pytorch-lightning/pull/868))
- Added semantic segmentation example ([#751](https://github.com/PyTorchLightning/pytorch-lightning/pull/751),[#876](https://github.com/PyTorchLightning/pytorch-lightning/pull/876), [#881](https://github.com/PyTorchLightning/pytorch-lightning/pull/881))
- Split callbacks in multiple files ([#849](https://github.com/PyTorchLightning/pytorch-lightning/pull/849))
- Support for user defined callbacks ([#889](https://github.com/PyTorchLightning/pytorch-lightning/pull/889) and [#950](https://github.com/PyTorchLightning/pytorch-lightning/pull/950))
- Added support for multiple loggers to be passed to `Trainer` as an iterable (e.g. list, tuple, etc.) ([#903](https://github.com/PyTorchLightning/pytorch-lightning/pull/903))
- Added support for step-based learning rate scheduling ([#941](https://github.com/PyTorchLightning/pytorch-lightning/pull/941))
- Added support for logging `hparams` as dict ([#1029](https://github.com/PyTorchLightning/pytorch-lightning/pull/1029))
- Checkpoint and early stopping now work without val. step ([#1041](https://github.com/PyTorchLightning/pytorch-lightning/pull/1041))
- Support graceful training cleanup after Keyboard Interrupt ([#856](https://github.com/PyTorchLightning/pytorch-lightning/pull/856), [#1019](https://github.com/PyTorchLightning/pytorch-lightning/pull/1019))
- Added type hints for function arguments ([#912](https://github.com/PyTorchLightning/pytorch-lightning/pull/912), )
- Added default `argparser` for `Trainer` ([#952](https://github.com/PyTorchLightning/pytorch-lightning/pull/1023), [#1023](https://github.com/PyTorchLightning/pytorch-lightning/pull/1023))
- Added TPU gradient clipping ([#963](https://github.com/PyTorchLightning/pytorch-lightning/pull/963))
- Added max/min number of steps in `Trainer` ([#728](https://github.com/PyTorchLightning/pytorch-lightning/pull/728))

### Changed

- Improved `NeptuneLogger` by adding `close_after_fit` argument to allow logging after training([#908](https://github.com/PyTorchLightning/pytorch-lightning/pull/1084))
- Changed default TQDM to use `tqdm.auto` for prettier outputs in IPython notebooks ([#752](https://github.com/PyTorchLightning/pytorch-lightning/pull/752))
- Changed `pytorch_lightning.logging` to `pytorch_lightning.loggers` ([#767](https://github.com/PyTorchLightning/pytorch-lightning/pull/767))
- Moved the default `tqdm_dict` definition from Trainer to `LightningModule`, so it can be overridden by the user ([#749](https://github.com/PyTorchLightning/pytorch-lightning/pull/749))
- Moved functionality of `LightningModule.load_from_metrics` into `LightningModule.load_from_checkpoint` ([#995](https://github.com/PyTorchLightning/pytorch-lightning/pull/995))
- Changed Checkpoint path parameter from `filepath` to `dirpath` ([#1016](https://github.com/PyTorchLightning/pytorch-lightning/pull/1016))
- Freezed models `hparams` as `Namespace` property ([#1029](https://github.com/PyTorchLightning/pytorch-lightning/pull/1029))
- Dropped `logging` config in package init ([#1015](https://github.com/PyTorchLightning/pytorch-lightning/pull/1015))
- Renames model steps ([#1051](https://github.com/PyTorchLightning/pytorch-lightning/pull/1051))
  - `training_end` >> `training_epoch_end`
  - `validation_end` >> `validation_epoch_end`
  - `test_end` >> `test_epoch_end`
- Refactor dataloading, supports infinite dataloader ([#955](https://github.com/PyTorchLightning/pytorch-lightning/pull/955))
- Create single file in `TensorBoardLogger` ([#777](https://github.com/PyTorchLightning/pytorch-lightning/pull/777))

### Deprecated

- Deprecated `pytorch_lightning.logging` ([#767](https://github.com/PyTorchLightning/pytorch-lightning/pull/767))
- Deprecated `LightningModule.load_from_metrics` in favour of `LightningModule.load_from_checkpoint` ([#995](https://github.com/PyTorchLightning/pytorch-lightning/pull/995), [#1079](https://github.com/PyTorchLightning/pytorch-lightning/pull/1079))
- Deprecated `@data_loader` decorator ([#926](https://github.com/PyTorchLightning/pytorch-lightning/pull/926))
- Deprecated model steps `training_end`, `validation_end` and `test_end` ([#1051](https://github.com/PyTorchLightning/pytorch-lightning/pull/1051), [#1056](https://github.com/PyTorchLightning/pytorch-lightning/pull/1056))

### Removed

- Removed dependency on `pandas` ([#736](https://github.com/PyTorchLightning/pytorch-lightning/pull/736))
- Removed dependency on `torchvision` ([#797](https://github.com/PyTorchLightning/pytorch-lightning/pull/797))
- Removed dependency on `scikit-learn` ([#801](https://github.com/PyTorchLightning/pytorch-lightning/pull/801))

### Fixed

- Fixed a bug where early stopping `on_end_epoch` would be called inconsistently when `check_val_every_n_epoch == 0` ([#743](https://github.com/PyTorchLightning/pytorch-lightning/pull/743))
- Fixed a bug where the model checkpointer didn't write to the same directory as the logger ([#771](https://github.com/PyTorchLightning/pytorch-lightning/pull/771))
- Fixed a bug where the `TensorBoardLogger` class would create an additional empty log file during fitting ([#777](https://github.com/PyTorchLightning/pytorch-lightning/pull/777))
- Fixed a bug where `global_step` was advanced incorrectly when using `accumulate_grad_batches > 1` ([#832](https://github.com/PyTorchLightning/pytorch-lightning/pull/832))
- Fixed a bug when calling `self.logger.experiment` with multiple loggers ([#1009](https://github.com/PyTorchLightning/pytorch-lightning/pull/1009))
- Fixed a bug when calling `logger.append_tags` on a `NeptuneLogger` with a single tag ([#1009](https://github.com/PyTorchLightning/pytorch-lightning/pull/1009))
- Fixed sending back data from `.spawn` by saving and loading the trained model in/out of the process ([#1017](https://github.com/PyTorchLightning/pytorch-lightning/pull/1017)
- Fixed port collision on DDP ([#1010](https://github.com/PyTorchLightning/pytorch-lightning/pull/1010))
- Fixed/tested pass overrides ([#918](https://github.com/PyTorchLightning/pytorch-lightning/pull/918))
- Fixed comet logger to log after train ([#892](https://github.com/PyTorchLightning/pytorch-lightning/pull/892))
- Remove deprecated args to learning rate step function ([#890](https://github.com/PyTorchLightning/pytorch-lightning/pull/890))

## [0.6.0] - 2020-01-21

### Added

- Added support for resuming from a specific checkpoint via `resume_from_checkpoint` argument ([#516](https://github.com/PyTorchLightning/pytorch-lightning/pull/516))
- Added support for `ReduceLROnPlateau` scheduler ([#320](https://github.com/PyTorchLightning/pytorch-lightning/pull/320))
- Added support for Apex mode `O2` in conjunction with Data Parallel ([#493](https://github.com/PyTorchLightning/pytorch-lightning/pull/493))
- Added option (`save_top_k`) to save the top k models in the `ModelCheckpoint` class ([#128](https://github.com/PyTorchLightning/pytorch-lightning/pull/128))
- Added `on_train_start` and `on_train_end` hooks to `ModelHooks` ([#598](https://github.com/PyTorchLightning/pytorch-lightning/pull/598))
- Added `TensorBoardLogger` ([#607](https://github.com/PyTorchLightning/pytorch-lightning/pull/607))
- Added support for weight summary of model with multiple inputs ([#543](https://github.com/PyTorchLightning/pytorch-lightning/pull/543))
- Added `map_location` argument to `load_from_metrics` and `load_from_checkpoint` ([#625](https://github.com/PyTorchLightning/pytorch-lightning/pull/625))
- Added option to disable validation by setting `val_percent_check=0` ([#649](https://github.com/PyTorchLightning/pytorch-lightning/pull/649))
- Added `NeptuneLogger` class ([#648](https://github.com/PyTorchLightning/pytorch-lightning/pull/648))
- Added `WandbLogger` class ([#627](https://github.com/PyTorchLightning/pytorch-lightning/pull/627))

### Changed

- Changed the default progress bar to print to stdout instead of stderr ([#531](https://github.com/PyTorchLightning/pytorch-lightning/pull/531))
- Renamed `step_idx` to `step`, `epoch_idx` to `epoch`, `max_num_epochs` to `max_epochs` and `min_num_epochs` to `min_epochs` ([#589](https://github.com/PyTorchLightning/pytorch-lightning/pull/589))
- Renamed `total_batch_nb` to `total_batches`, `nb_val_batches` to `num_val_batches`, `nb_training_batches` to `num_training_batches`, `max_nb_epochs` to `max_epochs`, `min_nb_epochs` to `min_epochs`, `nb_test_batches` to `num_test_batches`, and `nb_val_batches` to `num_val_batches` ([#567](https://github.com/PyTorchLightning/pytorch-lightning/pull/567))
- Changed gradient logging to use parameter names instead of indexes ([#660](https://github.com/PyTorchLightning/pytorch-lightning/pull/660))
- Changed the default logger to `TensorBoardLogger` ([#609](https://github.com/PyTorchLightning/pytorch-lightning/pull/609))
- Changed the directory for tensorboard logging to be the same as model checkpointing ([#706](https://github.com/PyTorchLightning/pytorch-lightning/pull/706))

### Deprecated

- Deprecated `max_nb_epochs` and `min_nb_epochs` ([#567](https://github.com/PyTorchLightning/pytorch-lightning/pull/567))
- Deprecated the `on_sanity_check_start` hook in `ModelHooks` ([#598](https://github.com/PyTorchLightning/pytorch-lightning/pull/598))

### Removed

- Removed the `save_best_only` argument from `ModelCheckpoint`, use `save_top_k=1` instead ([#128](https://github.com/PyTorchLightning/pytorch-lightning/pull/128))

### Fixed

- Fixed a bug which ocurred when using Adagrad with cuda ([#554](https://github.com/PyTorchLightning/pytorch-lightning/pull/554))
- Fixed a bug where training would be on the GPU despite setting `gpus=0` or `gpus=[]` ([#561](https://github.com/PyTorchLightning/pytorch-lightning/pull/561))
- Fixed an error with `print_nan_gradients` when some parameters do not require gradient ([#579](https://github.com/PyTorchLightning/pytorch-lightning/pull/579))
- Fixed a bug where the progress bar would show an incorrect number of total steps during the validation sanity check when using multiple validation data loaders ([#597](https://github.com/PyTorchLightning/pytorch-lightning/pull/597))
- Fixed support for PyTorch 1.1.0 ([#552](https://github.com/PyTorchLightning/pytorch-lightning/pull/552))
- Fixed an issue with early stopping when using a `val_check_interval < 1.0` in `Trainer` ([#492](https://github.com/PyTorchLightning/pytorch-lightning/pull/492))
- Fixed bugs relating to the `CometLogger` object that would cause it to not work properly ([#481](https://github.com/PyTorchLightning/pytorch-lightning/pull/481))
- Fixed a bug that would occur when returning `-1` from `on_batch_start` following an early exit or when the batch was `None` ([#509](https://github.com/PyTorchLightning/pytorch-lightning/pull/509))
- Fixed a potential race condition with several processes trying to create checkpoint directories ([#530](https://github.com/PyTorchLightning/pytorch-lightning/pull/530))
- Fixed a bug where batch 'segments' would remain on the GPU when using `truncated_bptt > 1` ([#532](https://github.com/PyTorchLightning/pytorch-lightning/pull/532))
- Fixed a bug when using `IterableDataset` ([#547](https://github.com/PyTorchLightning/pytorch-lightning/pull/547))
- Fixed a bug where `.item` was called on non-tensor objects ([#602](https://github.com/PyTorchLightning/pytorch-lightning/pull/602))
- Fixed a bug where `Trainer.train` would crash on an uninitialized variable if the trainer was run after resuming from a checkpoint that was already at `max_epochs` ([#608](https://github.com/PyTorchLightning/pytorch-lightning/pull/608))
- Fixed a bug where early stopping would begin two epochs early ([#617](https://github.com/PyTorchLightning/pytorch-lightning/pull/617))
- Fixed a bug where `num_training_batches` and `num_test_batches` would sometimes be rounded down to zero ([#649](https://github.com/PyTorchLightning/pytorch-lightning/pull/649))
- Fixed a bug where an additional batch would be processed when manually setting `num_training_batches` ([#653](https://github.com/PyTorchLightning/pytorch-lightning/pull/653))
- Fixed a bug when batches did not have a `.copy` method ([#701](https://github.com/PyTorchLightning/pytorch-lightning/pull/701))
- Fixed a bug when using `log_gpu_memory=True` in Python 3.6 ([#715](https://github.com/PyTorchLightning/pytorch-lightning/pull/715))
- Fixed a bug where checkpoint writing could exit before completion, giving incomplete checkpoints ([#689](https://github.com/PyTorchLightning/pytorch-lightning/pull/689))
- Fixed a bug where `on_train_end` was not called when ealy stopping ([#723](https://github.com/PyTorchLightning/pytorch-lightning/pull/723))

## [0.5.3] - 2019-11-06

### Added

- Added option to disable default logger, checkpointer, and early stopping by passing `logger=False`, `checkpoint_callback=False` and `early_stop_callback=False` respectively
- Added `CometLogger` for use with Comet.ml
- Added `val_check_interval` argument to `Trainer` allowing validition to be performed at every given number of batches
- Added functionality to save and load hyperparameters using the standard checkpoint mechanism
- Added call to `torch.cuda.empty_cache` before training starts
- Added option for user to override the call t `backward`
- Added support for truncated backprop through time via the `truncated_bptt_steps` argument in `Trainer`
- Added option to operate on all outputs from `training_step` in DDP2
- Added a hook for modifying DDP init
- Added a hook for modifying Apex

### Changed

- Changed experiment version to be padded with zeros (e.g. `/dir/version_9` becomes `/dir/version_0009`)
- Changed callback metrics to include any metrics given in logs or progress bar
- Changed the default for `save_best_only` in `ModelCheckpoint` to `True`
- Added `tng_data_loader` for backwards compatibility
- Renamed `MLFlowLogger.client` to `MLFlowLogger.experiment` for consistency
- Moved `global_step` increment to happen after the batch has been processed
- Changed weights restore to first attempt HPC weights before restoring normally, preventing both weights being restored and running out of memory
- Changed progress bar functionality to add multiple progress bars for train/val/test
- Changed calls to `print` to use `logging` instead

### Deprecated

- Deprecated `tng_dataloader`

### Fixed

- Fixed an issue where the number of batches was off by one during training
- Fixed a bug that occured when setting a ckeckpoint callback and `early_stop_callback=False`
- Fixed an error when importing CometLogger
- Fixed a bug where the `gpus` argument had some unexpected behaviour
- Fixed a bug where the computed total number of batches was sometimes incorrect
- Fixed a bug where the progress bar would sometimes not show the total number of batches in test mode
- Fixed a bug when using the `log_gpu_memory='min_max'` option in `Trainer`
- Fixed a bug where checkpointing would sometimes erase the current directory

## [0.5.2] - 2019-10-10

### Added

- Added `weights_summary` argument to `Trainer` to be set to `full` (full summary), `top` (just top level modules) or other
- Added `tags` argument to `MLFlowLogger`

### Changed

- Changed default for `amp_level` to `O1`

### Removed

- Removed the `print_weights_summary` argument from `Trainer`

### Fixed

- Fixed a bug where logs were not written properly
- Fixed a bug where `logger.finalize` wasn't called after training is complete
- Fixed callback metric errors in DDP
- Fixed a bug where `TestTubeLogger` didn't log to the correct directory

## [0.5.1] - 2019-10-05

### Added

- Added the `LightningLoggerBase` class for experiment loggers
- Added `MLFlowLogger` for logging with `mlflow`
- Added `TestTubeLogger` for logging with `test_tube`
- Added a different implementation of DDP (`distributed_backed='ddp2'`) where every node has one model using all GPUs
- Added support for optimisers which require a closure (e.g. LBFGS)
- Added automatic `MASTER_PORT` defualt for DDP when not set manually
- Added new GPU memory logging options `'min_max'` (log only the min/max utilization) and `'all'` (log all the GPU memory)

### Changed

- Changed schedulers to always be called with the current epoch
- Changed `test_tube` to an optional dependency
- Changed data loaders to internally use a getter instead of a python property
- Disabled auto GPU loading when restoring weights to prevent out of memory errors
- Changed logging, early stopping and checkpointing to occur by default

### Fixed

- Fixed a bug with samplers that do not specify `set_epoch`
- Fixed a bug when using the `MLFlowLogger` with unsupported data types, this will now raise a warning
- Fixed a bug where gradient norms were alwasy zero using `track_grad_norm`
- Fixed a bug which causes a crash when logging memory

## [0.5.0] - 2019-09-26

### Changed

- Changed `data_batch` argument to `batch` throughout
- Changed `batch_i` argument to `batch_idx` throughout
- Changed `tng_dataloader` method to `train_dataloader`
- Changed `on_tng_metrics` method to `on_training_metrics`
- Changed `gradient_clip` argument to `gradient_clip_val`
- Changed `add_log_row_interval` to `row_log_interval`

### Fixed

- Fixed a bug with tensorboard logging in multi-gpu setup

## [0.4.9] - 2019-09-16

### Added

- Added the flag `log_gpu_memory` to `Trainer` to deactivate logging of GPU memory utilization
- Added SLURM resubmit functionality (port from test-tube)
- Added optional weight_save_path to trainer to remove the need for a checkpoint_callback when using cluster training
- Added option to use single gpu per node with `DistributedDataParallel`

### Changed

- Changed functionality of `validation_end` and `test_end` with multiple dataloaders to be given all of the dataloaders at once rather than in seperate calls
- Changed print_nan_grads to only print the parameter value and gradients when they contain NaN
- Changed gpu API to take integers as well (e.g. `gpus=2` instead of `gpus=[0, 1]`)
- All models now loaded on to CPU to avoid device and out of memory issues in PyTorch

### Fixed

- Fixed a bug where data types that implement `.to` but not `.cuda` would not be properly moved onto the GPU
- Fixed a bug where data would not be re-shuffled every epoch when using a `DistributedSampler`

## [0.4.8] - 2019-08-31

### Added

- Added `test_step` and `test_end` methods, used when `Trainer.test` is called
- Added `GradientAccumulationScheduler` callback which can be used to schedule changes to the number of accumulation batches
- Added option to skip the validation sanity check by setting `nb_sanity_val_steps = 0`

### Fixed

- Fixed a bug when setting `nb_sanity_val_steps = 0`

## [0.4.7] - 2019-08-24

### Changed

- Changed the default `val_check_interval` to `1.0`
- Changed defaults for `nb_val_batches`, `nb_tng_batches` and `nb_test_batches` to 0

### Fixed

- Fixed a bug where the full validation set as used despite setting `val_percent_check`
- Fixed a bug where an `Exception` was thrown when using a data set containing a single batch
- Fixed a bug where an `Exception` was thrown if no `val_dataloader` was given
- Fixed a bug where tuples were not properly transfered to the GPU
- Fixed a bug where data of a non standard type was not properly handled by the trainer
- Fixed a bug when loading data as a tuple
- Fixed a bug where `AttributeError` could be suppressed by the `Trainer`

## [0.4.6] - 2019-08-15

### Added

- Added support for data to be given as a `dict` or `list` with a single gpu
- Added support for `configure_optimizers` to return a single optimizer, two list (optimizers and schedulers), or a single list

### Fixed

- Fixed a bug where returning just an optimizer list (i.e. without schedulers) from `configure_optimizers` would throw an `Exception`

## [0.4.5] - 2019-08-13

### Added

- Added `optimizer_step` method that can be overridden to change the standard optimizer behaviour

## [0.4.4] - 2019-08-12

### Added

- Added supoort for multiple validation dataloaders
- Added support for latest test-tube logger (optimised for `torch==1.2.0`)

### Changed

- `validation_step` and `val_dataloader` are now optional
- `lr_scheduler` is now activated after epoch

### Fixed

- Fixed a bug where a warning would show when using `lr_scheduler` in `torch>1.1.0`
- Fixed a bug where an `Exception` would be thrown if using `torch.DistributedDataParallel` without using a `DistributedSampler`, this now throws a `Warning` instead

## [0.4.3] - 2019-08-10

### Fixed

- Fixed a bug where accumulate gradients would scale the loss incorrectly

## [0.4.2] - 2019-08-08

### Changed

- Changed install requirement to `torch==1.2.0`

## [0.4.1] - 2019-08-08

### Changed

- Changed install requirement to `torch==1.1.0`

## [0.4.0] - 2019-08-08

### Added

- Added 16-bit support for a single GPU
- Added support for training continuation (preserves epoch, global step etc.)

### Changed

- Changed `training_step` and `validation_step`, outputs will no longer be automatically reduced

### Removed

- Removed need for `Experiment` object in `Trainer`

### Fixed

- Fixed issues with reducing outputs from generative models (such as images and text)

## [0.3.6] - 2019-07-25

### Added

- Added a decorator to do lazy data loading internally

### Fixed

- Fixed a bug where `Experiment` object was not process safe, potentially causing logs to be overwritten

## [0.3.5] - 2019-MM-DD

## [0.3.4] - 2019-MM-DD

## [0.3.3] - 2019-MM-DD

## [0.3.2] - 2019-MM-DD

## [0.3.1] - 2019-MM-DD

## [0.2.x] - YYYY-MM-DD

## [0.1.x] - YYYY-MM-DD<|MERGE_RESOLUTION|>--- conflicted
+++ resolved
@@ -17,41 +17,27 @@
 
 - Changed the default behaviour to no longer include a NaN check with each training iteration. ([#1475](https://github.com/PyTorchLightning/pytorch-lightning/pull/1475))
 
-<<<<<<< HEAD
 - Changed lr schedule step interval behavior to update every backwards pass instead of every forwards pass ([#1476](https://github.com/PyTorchLightning/pytorch-lightning/issues/1476))
-=======
+
 - Updated semantic segmentation example with custom u-net and logging ([#1371](https://github.com/PyTorchLightning/pytorch-lightning/pull/1371))
 
-- 
->>>>>>> 3c549e8a
 
 ### Deprecated
 
 -
 
-<<<<<<< HEAD
+
+### Removed
+
 -
 
-=======
->>>>>>> 3c549e8a
-
-### Removed
-
 -
 
--
-
 ### Fixed
 
 - Fixed loggers - flushing last logged metrics even before continue, e.g. `trainer.test()` results ([#1459](https://github.com/PyTorchLightning/pytorch-lightning/pull/1459))
 
-<<<<<<< HEAD
--
-=======
 - Added a missing call to the `on_before_zero_grad` model hook ([#1493](https://github.com/PyTorchLightning/pytorch-lightning/pull/1493)). 
-
-- 
->>>>>>> 3c549e8a
 
 
 ## [0.7.3] - 2020-04-09

--- conflicted
+++ resolved
@@ -6,11 +6,10 @@
 
 ## [unreleased] - YYYY-MM-DD
 
-<<<<<<< HEAD
 ### Fixed
 
 - Fixed crashing or wrong displaying progressbar because of missing ipywidgets ([#2417](https://github.com/PyTorchLightning/pytorch-lightning/pull/2417))
-=======
+
 ### Added
 
 
@@ -24,8 +23,6 @@
 
 
 ### Fixed
-
->>>>>>> a7539853
 
 ## [0.8.3] - 2020-06-29
 

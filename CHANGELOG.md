--- conflicted
+++ resolved
@@ -3,6 +3,14 @@
 All notable changes to this project will be documented in this file.
 
 The format is based on [Keep a Changelog](http://keepachangelog.com/en/1.0.0/).
+
+
+## [unreleased.Bugfixes] - YYYY-MM-DD
+
+
+### Fixed
+
+- Fixed filtering of pytorch  "unsqueeze" warning when using DP ([#5622](https://github.com/PyTorchLightning/pytorch-lightning/pull/5622))
 
 
 ## [1.1.6] - 2021-01-26
@@ -18,14 +26,6 @@
 - Fixed `toggle_optimizer` to reset `requires_grad` state  ([#5574](https://github.com/PyTorchLightning/pytorch-lightning/pull/5574))
 - Fixed FileNotFoundError for best checkpoint when using DDP with Hydra ([#5629](https://github.com/PyTorchLightning/pytorch-lightning/pull/5629))
 - Fixed an error when logging a progress bar metric with a reserved name ([#5620](https://github.com/PyTorchLightning/pytorch-lightning/pull/5620))
-<<<<<<< HEAD
-
-
-- Fixed filtering of pytorch warning "Was asked to gather along dimension 0, but all input tensors were scalars ..." when using DP ([#5622](https://github.com/PyTorchLightning/pytorch-lightning/pull/5622))
-
-
-=======
->>>>>>> c462b274
 - Fixed `Metric`'s `state_dict` not included when child modules ([#5614](https://github.com/PyTorchLightning/pytorch-lightning/pull/5614))
 - Fixed Neptune logger creating multiple experiments when GPUs > 1 ([#3256](https://github.com/PyTorchLightning/pytorch-lightning/pull/3256)) 
 - Fixed duplicate logs appearing in console when using the python logging module ([#5509](https://github.com/PyTorchLightning/pytorch-lightning/pull/5509))

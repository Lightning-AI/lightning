--- conflicted
+++ resolved
@@ -285,11 +285,10 @@
 - Fixed process rank not being available right away after `Trainer` instantiation ([#6941](https://github.com/PyTorchLightning/pytorch-lightning/pull/6941))
 
 
-<<<<<<< HEAD
 - Fixed logger creating incorrect version folder in DDP with repeated `Trainer.fit` calls ([#7077](https://github.com/PyTorchLightning/pytorch-lightning/pull/7077))
-=======
+
+
 - Fixed the order to call for world ranks & the `root_device` property in `TPUSpawnPlugin` ([#7074](https://github.com/PyTorchLightning/pytorch-lightning/pull/7074))
->>>>>>> e61daff5
 
 
 ## [1.2.7] - 2021-04-06

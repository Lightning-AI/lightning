--- conflicted
+++ resolved
@@ -31,12 +31,9 @@
 
 ### Fixed
 
-<<<<<<< HEAD
 - Fixed setting device ids in DDP ([#4297](https://github.com/PyTorchLightning/pytorch-lightning/pull/4297))
 
-=======
 - Fixed synchronization of best model path in `ddp_accelerator` ([#4323](https://github.com/PyTorchLightning/pytorch-lightning/pull/4323))
->>>>>>> 5641b266
 
 ## [1.0.3] - 2020-10-20
 

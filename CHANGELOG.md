--- conflicted
+++ resolved
@@ -50,9 +50,9 @@
 - Moved ownership of the `PrecisionPlugin` into `TrainingTypePlugin` and updated all references ([#10570](https://github.com/PyTorchLightning/pytorch-lightning/pull/10570))
 
 
-<<<<<<< HEAD
 - Fault Tolerant relies on `signal.SIGTERM` to gracefully exit instead of `signal.SIGUSR1` ([#10605](https://github.com/PyTorchLightning/pytorch-lightning/pull/10605))
-=======
+
+
 - Raised an error if the `batch_size` cannot be inferred from the current batch if it contained a string or was a custom batch object ([#10541](https://github.com/PyTorchLightning/pytorch-lightning/pull/10541))
 
 
@@ -60,7 +60,6 @@
 
 
 -
->>>>>>> cd7b4342
 
 
 -

# Changelog

All notable changes to this project will be documented in this file.

The format is based on [Keep a Changelog](http://keepachangelog.com/en/1.0.0/).


## [1.4.0] - 2021-MM-DD

### Added

- Add support for named parameter groups in `LearningRateMonitor` ([#7987](https://github.com/PyTorchLightning/pytorch-lightning/pull/7987))


- Add `dataclass` support for `pytorch_lightning.utilities.apply_to_collection` ([#7935](https://github.com/PyTorchLightning/pytorch-lightning/pull/7935))


- Added support to `LightningModule.to_torchscript` for saving to custom filesystems with fsspec ([#7617](https://github.com/PyTorchLightning/pytorch-lightning/pull/7617))


- Added `KubeflowEnvironment` for use with the `PyTorchJob` operator in Kubeflow


- Added LightningCLI support for config files on object stores ([#7521](https://github.com/PyTorchLightning/pytorch-lightning/pull/7521))


- Added `ModelPruning(prune_on_train_epoch_end=True|False)` to choose when to apply pruning ([#7704](https://github.com/PyTorchLightning/pytorch-lightning/pull/7704))


- Added support for checkpointing based on a provided time interval during training ([#7515](https://github.com/PyTorchLightning/pytorch-lightning/pull/7515))


- Added dataclasses for progress tracking (
    [#6603](https://github.com/PyTorchLightning/pytorch-lightning/pull/6603),
    [#7574](https://github.com/PyTorchLightning/pytorch-lightning/pull/7574))


- Added support for passing a `LightningDataModule` positionally as the second argument to `trainer.{validate,test,predict}` ([#7431](https://github.com/PyTorchLightning/pytorch-lightning/pull/7431))


- Added argument `trainer.predict(ckpt_path)` ([#7430](https://github.com/PyTorchLightning/pytorch-lightning/pull/7430))


- Added `clip_grad_by_value` support for TPUs ([#7025](https://github.com/PyTorchLightning/pytorch-lightning/pull/7025))


- Added support for passing any class to `is_overridden` ([#7918](https://github.com/PyTorchLightning/pytorch-lightning/pull/7918))


- Added `sub_dir` parameter to `TensorBoardLogger` ([#6195](https://github.com/PyTorchLightning/pytorch-lightning/pull/6195))


- Added correct `dataloader_idx` to batch transfer hooks ([#6241](https://github.com/PyTorchLightning/pytorch-lightning/pull/6241))


- Added `include_none=bool` argument to `apply_to_collection` ([#7769](https://github.com/PyTorchLightning/pytorch-lightning/pull/7769))


- Added `apply_to_collections` to apply a function to two zipped collections ([#7769](https://github.com/PyTorchLightning/pytorch-lightning/pull/7769))


- Added `ddp_fully_sharded` support ([#7487](https://github.com/PyTorchLightning/pytorch-lightning/pull/7487))


- Added `should_rank_save_checkpoint` property to Training Plugins ([#7684](https://github.com/PyTorchLightning/pytorch-lightning/pull/7684))


- Added `log_grad_norm` hook to `LightningModule` to customize the logging of gradient norms ([#7873](https://github.com/PyTorchLightning/pytorch-lightning/pull/7873))


- Added `save_config_filename` init argument to `LightningCLI` to ease resolving name conflicts ([#7741](https://github.com/PyTorchLightning/pytorch-lightning/pull/7741))


- Added `save_config_overwrite` init argument to `LightningCLI` to ease overwriting existing config files ([#8059](https://github.com/PyTorchLightning/pytorch-lightning/pull/8059))


- Added reset dataloader hooks to Training Plugins and Accelerators ([#7861](https://github.com/PyTorchLightning/pytorch-lightning/pull/7861))


- Added trainer stage hooks for Training Plugins and Accelerators ([#7864](https://github.com/PyTorchLightning/pytorch-lightning/pull/7864))


- Added IPU Accelerator ([#7867](https://github.com/PyTorchLightning/pytorch-lightning/pull/7867))


- Fault-tolerant training
    * Add `{,load_}state_dict` to `ResultCollection` ([#7948](https://github.com/PyTorchLightning/pytorch-lightning/pull/7948))
    * Checkpoint the loop results ([#7966](https://github.com/PyTorchLightning/pytorch-lightning/pull/7966))


- Add `rank_zero_only` to `LightningModule.log` function ([#7966](https://github.com/PyTorchLightning/pytorch-lightning/pull/7966))


- Added a warning if `Trainer(log_every_n_steps)` is a value too high for the training dataloader ([#7734](https://github.com/PyTorchLightning/pytorch-lightning/pull/7734))


- Added LightningCLI support for argument links applied on instantiation ([#7895](https://github.com/PyTorchLightning/pytorch-lightning/pull/7895))


- Added LightningCLI support for configurable callbacks that should always be present ([#7964](https://github.com/PyTorchLightning/pytorch-lightning/pull/7964))


- Added DeepSpeed Infinity Support, and updated to DeepSpeed 0.4.0 ([#7234](https://github.com/PyTorchLightning/pytorch-lightning/pull/7234))


- Added support for `torch.nn.UninitializedParameter` in `ModelSummary` ([#7642](https://github.com/PyTorchLightning/pytorch-lightning/pull/7642))


- Added support `LightningModule.save_hyperparameters` when `LightningModule` is a dataclass ([#7992](https://github.com/PyTorchLightning/pytorch-lightning/pull/7992))


- Add support for overriding `optimizer_zero_grad` and `optimizer_step` when using accumulate_grad_batches ([#7980](https://github.com/PyTorchLightning/pytorch-lightning/pull/7980))


- Add support for calling scripts using the module syntax (`python -m package.script`) ([#8073](https://github.com/PyTorchLightning/pytorch-lightning/pull/8073))


- Add torchelastic check when sanitizing GPUs ([#8095](https://github.com/PyTorchLightning/pytorch-lightning/pull/8095))


### Changed


- Changed the `Trainer`'s `checkpoint_callback` argument to allow only boolean values ([#7539](https://github.com/PyTorchLightning/pytorch-lightning/pull/7539))


- Log epoch metrics before the `on_evaluation_end` hook ([#7272](https://github.com/PyTorchLightning/pytorch-lightning/pull/7272))


- Explicitly disallow calling `self.log(on_epoch=False)` during epoch-only or single-call hooks ([#7874](https://github.com/PyTorchLightning/pytorch-lightning/pull/7874))


- Changed these `Trainer` methods to be protected: `call_setup_hook`, `call_configure_sharded_model`, `pre_dispatch`, `dispatch`, `post_dispatch`, `call_teardown_hook`, `run_train`, `run_sanity_check`, `run_evaluate`, `run_evaluation`, `run_predict`, `track_output_for_epoch_end`


- Changed `metrics_to_scalars` to work with any collection or value ([#7888](https://github.com/PyTorchLightning/pytorch-lightning/pull/7888))


- Changed `clip_grad_norm` to use `torch.nn.utils.clip_grad_norm_` ([#7025](https://github.com/PyTorchLightning/pytorch-lightning/pull/7025))


- Validation is now always run inside the training epoch scope ([#7357](https://github.com/PyTorchLightning/pytorch-lightning/pull/7357))


- Refactored Loops
    * Moved attributes `global_step`, `current_epoch`, `max/min_steps`, `max/min_epochs`, `batch_idx`, and `total_batch_idx` to TrainLoop ([#7437](https://github.com/PyTorchLightning/pytorch-lightning/pull/7437))
    * Refactored result handling in training loop ([#7506](https://github.com/PyTorchLightning/pytorch-lightning/pull/7506))
    * Moved attributes `hiddens` and `split_idx` to TrainLoop ([#7507](https://github.com/PyTorchLightning/pytorch-lightning/pull/7507))
    * Refactored the logic around manual and automatic optimization inside the optimizer loop ([#7526](https://github.com/PyTorchLightning/pytorch-lightning/pull/7526))
    * Simplified "should run validation" logic ([#7682](https://github.com/PyTorchLightning/pytorch-lightning/pull/7682))
    * Simplified logic for updating the learning rate for schedulers ([#7682](https://github.com/PyTorchLightning/pytorch-lightning/pull/7682))
    * Removed the `on_epoch` guard from the "should stop" validation check ([#7701](https://github.com/PyTorchLightning/pytorch-lightning/pull/7701))
    * Refactored internal loop interface; added new classes `FitLoop`, `TrainingEpochLoop`, `TrainingBatchLoop` ([#7871](https://github.com/PyTorchLightning/pytorch-lightning/pull/7871), [#8077](https://github.com/PyTorchLightning/pytorch-lightning/pull/8077))
    * Removed `pytorch_lightning/trainer/training_loop.py` ([#7985](https://github.com/PyTorchLightning/pytorch-lightning/pull/7985))
    * Refactored evaluation loop interface; added new classes `DataLoaderLoop`, `EvaluationLoop`, `EvaluationEpochLoop` ([#7990](https://github.com/PyTorchLightning/pytorch-lightning/pull/7990), [#8077](https://github.com/PyTorchLightning/pytorch-lightning/pull/8077))
    * Removed `pytorch_lightning/trainer/evaluation_loop.py` ([#8056](https://github.com/PyTorchLightning/pytorch-lightning/pull/8056))
    * Restricted public access to several internal functions ([#8024](https://github.com/PyTorchLightning/pytorch-lightning/pull/8024))
    * Refactored trainer `_run_*` functions and separate evaluation loops ([#8065](https://github.com/PyTorchLightning/pytorch-lightning/pull/8065))
    * Refactored prediction loop interface; added new classes `PredictionLoop`, `PredictionEpochLoop` ([#7700](https://github.com/PyTorchLightning/pytorch-lightning/pull/7700), [#8077](https://github.com/PyTorchLightning/pytorch-lightning/pull/8077))
    * Removed `pytorch_lightning/trainer/predict_loop.py` ([#8094](https://github.com/PyTorchLightning/pytorch-lightning/pull/8094))


- Refactored logging
    * Renamed and moved `core/step_result.py` to `trainer/connectors/logger_connector/result.py` ([#7736](https://github.com/PyTorchLightning/pytorch-lightning/pull/7736))
    * Dramatically simplify the `LoggerConnector` ([#7882](https://github.com/PyTorchLightning/pytorch-lightning/pull/7882))
    * `trainer.{logged,progress_bar,callback}_metrics` are now updated on-demand ([#7882](https://github.com/PyTorchLightning/pytorch-lightning/pull/7882))
    * Completely overhaul the `Result` object in favor of `ResultMetric` ([#7882](https://github.com/PyTorchLightning/pytorch-lightning/pull/7882))
    * Improve epoch-level reduction time and overall memory usage ([#7882](https://github.com/PyTorchLightning/pytorch-lightning/pull/7882))
    * Allow passing `self.log(batch_size=...)` ([#7891](https://github.com/PyTorchLightning/pytorch-lightning/pull/7891))
    * Each of the training loops now keeps its own results collection ([#7891](https://github.com/PyTorchLightning/pytorch-lightning/pull/7891))
    * Remove `EpochResultStore` and `HookResultStore` in favor of `ResultCollection` ([#7909](https://github.com/PyTorchLightning/pytorch-lightning/pull/7909))
    * Remove `MetricsHolder` ([#7909](https://github.com/PyTorchLightning/pytorch-lightning/pull/7909))


- Moved `ignore_scalar_return_in_dp` warning suppression to the DataParallelPlugin class ([#7421](https://github.com/PyTorchLightning/pytorch-lightning/pull/7421/))


- Changed the behaviour when logging evaluation step metrics to no longer append `/epoch_*` to the metric name ([#7351](https://github.com/PyTorchLightning/pytorch-lightning/pull/7351))


- Raise `ValueError` when a `None` value is `self.log`-ed ([#7771](https://github.com/PyTorchLightning/pytorch-lightning/pull/7771))


- Changed `resolve_training_type_plugins` to allow setting `num_nodes` and `sync_batchnorm` from `Trainer` setting ([#7026](https://github.com/PyTorchLightning/pytorch-lightning/pull/7026))


- Default `seed_everything(workers=True)` in the `LightningCLI` ([#7504](https://github.com/PyTorchLightning/pytorch-lightning/pull/7504))


- Changed `model.state_dict()` in `CheckpointConnector` to allow `training_type_plugin` to customize the model's `state_dict()` ([#7474](https://github.com/PyTorchLightning/pytorch-lightning/pull/7474))


- MLflowLogger now uses the env variable `MLFLOW_TRACKING_URI` as default tracking uri ([#7457](https://github.com/PyTorchLightning/pytorch-lightning/pull/7457))


- Changed `WandbLogger(log_model={True/'all'})` to log models as artifacts ([#6231](https://github.com/PyTorchLightning/pytorch-lightning/pull/6231))


- MLFlowLogger now accepts `run_name` as an constructor argument ([#7622](https://github.com/PyTorchLightning/pytorch-lightning/issues/7622))


- Changed `teardown()` in `Accelerator` to allow `training_type_plugin` to customize `teardown` logic ([#7579](https://github.com/PyTorchLightning/pytorch-lightning/pull/7579))


- `Trainer.fit` now raises an error when using manual optimization with unsupported features such as `gradient_clip_val` or `accumulate_grad_batches` ([#7788](https://github.com/PyTorchLightning/pytorch-lightning/pull/7788))


- Accelerator hooks are called regardless if `LightningModule` overrides the same hooks ([#7826](https://github.com/PyTorchLightning/pytorch-lightning/pull/7826))


- Moved profilers to their own file ([#7822](https://github.com/PyTorchLightning/pytorch-lightning/pull/7822))


- Added `on_load_checkpoint` and `on_save_checkpoint` hooks to the `PrecisionPlugin` base class ([#7831](https://github.com/PyTorchLightning/pytorch-lightning/pull/7831))


- `LightningCLI` now aborts with a clearer message if config already exists and disables save config during `fast_dev_run`([#7963](https://github.com/PyTorchLightning/pytorch-lightning/pull/7963))


- `Trainer(resume_from_checkpoint=...)` now restores the model directly after `LightningModule.setup()`, which is before `LightningModule.configure_sharded_model()` ([#7652](https://github.com/PyTorchLightning/pytorch-lightning/pull/7652))


### Deprecated


- Standardized the dataloaders arguments of `trainer.{fit,valdiate,test,tune}` ([#7431](https://github.com/PyTorchLightning/pytorch-lightning/pull/7431))


- Deprecated `DataModule` properties: `has_prepared_data`, `has_setup_fit`, `has_setup_validate`, `has_setup_test`, `has_setup_predict`, `has_teardown_fit`, `has_teardown_validate`, `has_teardown_test`, `has_teardown_predict` ([#7657](https://github.com/PyTorchLightning/pytorch-lightning/pull/7657/))


- Deprecated `TrainerModelHooksMixin` in favor of `pytorch_lightning.utilities.signature_utils` ([#7422](https://github.com/PyTorchLightning/pytorch-lightning/pull/7422))


- Deprecated `num_nodes` and `sync_batchnorm` arguments in `DDPPlugin` and `DDPSpawnPlugin` ([#7026](https://github.com/PyTorchLightning/pytorch-lightning/pull/7026))


- Deprecated `self.log(sync_dist_op)` in favor of `self.log(reduce_fx)`. ([#7891](https://github.com/PyTorchLightning/pytorch-lightning/pull/7891))


- Deprecated `is_overridden(model=...)` in favor of `is_overridden(instance=...)` ([#7918](https://github.com/PyTorchLightning/pytorch-lightning/pull/7918))


- Deprecated automatically detaching returned extras with grads ([#7994](https://github.com/PyTorchLightning/pytorch-lightning/pull/7994))


- Deprecated default value of `monitor` argument in EarlyStopping callback to enforce `monitor` as a required argument ([#7907](https://github.com/PyTorchLightning/pytorch-lightning/pull/7907))


- Deprecated importing `rank_zero_{warn,deprecation}` directly from `pytorch_lightning.utilities.distributed` ([#8085](https://github.com/PyTorchLightning/pytorch-lightning/pull/8085))


- Deprecated the use of `CheckpointConnector.hpc_load()` in favor of `CheckpointConnector.restore()` ([#7652](https://github.com/PyTorchLightning/pytorch-lightning/pull/7652))


- Deprecated the `Trainer.train_loop` property in favor of `Trainer.fit_loop` ([#8025](https://github.com/PyTorchLightning/pytorch-lightning/pull/8025))


### Removed

- Removed `ProfilerConnector` ([#7654](https://github.com/PyTorchLightning/pytorch-lightning/pull/7654))


- Prune deprecated classif. metrics from `pytorch_lightning.metrics.functional.classification` ([#7499](https://github.com/PyTorchLightning/pytorch-lightning/pull/7499))


- Removed deprecated data parallel classes `LightningDataParallel` and `LightningDistributedDataParallel` from `pytorch_lightning.overrides.data_parallel` ([#7510](https://github.com/PyTorchLightning/pytorch-lightning/pull/7510))


- Removed deprecated trainer attributes - `get_model` and `accelerator_backend` ([#7502](https://github.com/PyTorchLightning/pytorch-lightning/pull/7502))


- Removed support for `self.log(tbptt_reduce_fx)` and `self.log(tbptt_pad_token)`. Please, open a discussion explaining your use-case if you relied on these. ([#7644](https://github.com/PyTorchLightning/pytorch-lightning/pull/7644))


- Removed deprecated utils modules `model_utils`, `warning_utils`, `xla_device_utils` and partially `argparse_utils` ([#7503](https://github.com/PyTorchLightning/pytorch-lightning/pull/7503))


- Removed `RPCPlugin` and `RPCSequentialPlugin`. If you were successfully using these plugins, please open a GitHub discussion about your use case ([#8101](https://github.com/PyTorchLightning/pytorch-lightning/pull/8101))


- Removed deprecated trainer attributes - `on_cpu`, `on_tpu`, `use_tpu`, `on_gpu`, `use_dp`, `use_ddp`, `use_ddp2`, `use_horovod`, `use_single_gpu` ([#7501](https://github.com/PyTorchLightning/pytorch-lightning/pull/7501))


### Fixed


- Fixed `lr_scheduler` checkpointed state by calling `update_lr_schedulers` before saving checkpoints ([#7877](https://github.com/PyTorchLightning/pytorch-lightning/pull/7877))


- Fixed ambiguous warning when both overfit and train dataloader shuffling are enabled ([#7685](https://github.com/PyTorchLightning/pytorch-lightning/pull/7685))


- Fixed dev debugger memory growing due to tracking events even when disabled ([#7875](https://github.com/PyTorchLightning/pytorch-lightning/pull/7875))


- Fixed `None` loss keys getting added in `training_epoch_end` when using manual optimization and not returning a loss ([#7772](https://github.com/PyTorchLightning/pytorch-lightning/pull/7772))


- Fixed a bug where `precision=64` with `accelerator='ddp_spawn'` would throw a pickle error ([#6924](https://github.com/PyTorchLightning/pytorch-lightning/pull/6924))


- Do not override the existing `epoch` value in `logged_metrics` when already logged by the user ([#7982](https://github.com/PyTorchLightning/pytorch-lightning/issues/7982))


- Support manual optimization with DeepSpeed ([#7970](https://github.com/PyTorchLightning/pytorch-lightning/pull/7970))


- Fixed `dataloader_idx` argument value when predicting with only one `DataLoader` ([#7941](https://github.com/PyTorchLightning/pytorch-lightning/pull/7941))


- Pass the `stage` argument of `Callback.{setup,teardown}` as a keyword ([#7973](https://github.com/PyTorchLightning/pytorch-lightning/pull/7973))


- Fixed a DDP info message that was never shown ([#8111](https://github.com/PyTorchLightning/pytorch-lightning/pull/8111))


<<<<<<< HEAD
- Fixed NCCL error when selecting non-consecutive device ids ([#8165](https://github.com/PyTorchLightning/pytorch-lightning/pull/8165))

=======
- Fixed a bug where an infinite recursion would be triggered when using the `BaseFinetuning` callback on a model that contains a `ModuleDict` ([#8170](https://github.com/PyTorchLightning/pytorch-lightning/pull/8170))
>>>>>>> 2a372e36

## [1.3.7] - 2021-06-22

- Fixed a bug where skipping an optimizer while using amp causes amp to trigger an assertion error ([#7975](https://github.com/PyTorchLightning/pytorch-lightning/pull/7975))
- Fixed deprecation messages not showing due to incorrect stacklevel ([#8002](https://github.com/PyTorchLightning/pytorch-lightning/pull/8002), [#8005](https://github.com/PyTorchLightning/pytorch-lightning/pull/8005))
- Fixed setting a `DistributedSampler` when using a distributed plugin in a custom accelerator ([#7814](https://github.com/PyTorchLightning/pytorch-lightning/pull/7814))
- Improved `PyTorchProfiler` chrome traces names ([#8009](https://github.com/PyTorchLightning/pytorch-lightning/pull/8009))
- Fixed moving the best score to device in `EarlyStopping` callback for TPU devices ([#7959](https://github.com/PyTorchLightning/pytorch-lightning/pull/7959))


## [1.3.6] - 2021-06-15

### Fixed

- Fixed logs overwriting issue for remote filesystems ([#7889](https://github.com/PyTorchLightning/pytorch-lightning/pull/7889))
- Fixed `DataModule.prepare_data` could only be called on the global rank 0 process ([#7945](https://github.com/PyTorchLightning/pytorch-lightning/pull/7945))
- Fixed setting `worker_init_fn` to seed dataloaders correctly when using DDP ([#7942](https://github.com/PyTorchLightning/pytorch-lightning/pull/7942))
- Fixed `BaseFinetuning` callback to properly handle parent modules w/ parameters ([#7931](https://github.com/PyTorchLightning/pytorch-lightning/pull/7931))


- Fixes access to `callback_metrics` in ddp_spawn ([#7916](https://github.com/PyTorchLightning/pytorch-lightning/pull/7916))


## [1.3.5] - 2021-06-08

### Added

- Added warning to Training Step output ([#7779](https://github.com/PyTorchLightning/pytorch-lightning/pull/7779))

### Fixed

- Fixed `LearningRateMonitor` and `BackboneFinetuning` ([#7835](https://github.com/PyTorchLightning/pytorch-lightning/pull/7835))
- Minor improvements to `apply_to_collection` and type signature of `log_dict` ([#7851](https://github.com/PyTorchLightning/pytorch-lightning/pull/7851))
- Fixed docker versions ([#7834](https://github.com/PyTorchLightning/pytorch-lightning/pull/7834))
- Fixed sharded training check for fp16 precision ([#7825](https://github.com/PyTorchLightning/pytorch-lightning/pull/7825))
- Fixed support for torch Module type hints in LightningCLI ([#7807](https://github.com/PyTorchLightning/pytorch-lightning/pull/7807))

### Changed

- Move `training_output` validation to after `train_step_end` ([#7868](https://github.com/PyTorchLightning/pytorch-lightning/pull/7868))


## [1.3.4] - 2021-06-01

### Fixed

- Fixed info message when max training time reached ([#7780](https://github.com/PyTorchLightning/pytorch-lightning/pull/7780))
- Fixed missing `__len__` method to `IndexBatchSamplerWrapper` ([#7681](https://github.com/PyTorchLightning/pytorch-lightning/pull/7681))


## [1.3.3] - 2021-05-27

### Changed

- Changed calling of `untoggle_optimizer(opt_idx)` out of the closure function ([#7563](https://github.com/PyTorchLightning/pytorch-lightning/pull/7563))

### Fixed

- Fixed `ProgressBar` pickling after calling `trainer.predict` ([#7608](https://github.com/PyTorchLightning/pytorch-lightning/pull/7608))
- Fixed broadcasting in multi-node, multi-gpu DDP using torch 1.7 ([#7592](https://github.com/PyTorchLightning/pytorch-lightning/pull/7592))
- Fixed dataloaders are not reset when tuning the model ([#7566](https://github.com/PyTorchLightning/pytorch-lightning/pull/7566))
- Fixed print errors in `ProgressBar` when `trainer.fit` is not called ([#7674](https://github.com/PyTorchLightning/pytorch-lightning/pull/7674))
- Fixed global step update when the epoch is skipped ([#7677](https://github.com/PyTorchLightning/pytorch-lightning/pull/7677))
- Fixed training loop total batch counter when accumulate grad batches was enabled ([#7692](https://github.com/PyTorchLightning/pytorch-lightning/pull/7692))


## [1.3.2] - 2021-05-18

### Changed

- `DataModule`s now avoid duplicate `{setup,teardown,prepare_data}` calls for the same stage ([#7238](https://github.com/PyTorchLightning/pytorch-lightning/pull/7238))

### Fixed

- Fixed parsing of multiple training dataloaders ([#7433](https://github.com/PyTorchLightning/pytorch-lightning/pull/7433))
- Fixed recursive passing of `wrong_type` keyword argument in `pytorch_lightning.utilities.apply_to_collection` ([#7433](https://github.com/PyTorchLightning/pytorch-lightning/pull/7433))
- Fixed setting correct `DistribType` for `ddp_cpu` (spawn) backend ([#7492](https://github.com/PyTorchLightning/pytorch-lightning/pull/7492))
- Fixed incorrect number of calls to LR scheduler when `check_val_every_n_epoch > 1` ([#7032](https://github.com/PyTorchLightning/pytorch-lightning/pull/7032))


## [1.3.1] - 2021-05-11

### Fixed

- Fixed DeepSpeed with IterableDatasets ([#7362](https://github.com/PyTorchLightning/pytorch-lightning/pull/7362))
- Fixed `Trainer.current_epoch` not getting restored after tuning ([#7434](https://github.com/PyTorchLightning/pytorch-lightning/pull/7434))
- Fixed local rank displayed in console log ([#7395](https://github.com/PyTorchLightning/pytorch-lightning/pull/7395))


## [1.3.0] - 2021-05-06

### Added

- Added support for the `EarlyStopping` callback to run at the end of the training epoch ([#6944](https://github.com/PyTorchLightning/pytorch-lightning/pull/6944))
- Added synchronization points before and after `setup` hooks are run ([#7202](https://github.com/PyTorchLightning/pytorch-lightning/pull/7202))
- Added a `teardown` hook to `ClusterEnvironment` ([#6942](https://github.com/PyTorchLightning/pytorch-lightning/pull/6942))
- Added utils for metrics to scalar conversions ([#7180](https://github.com/PyTorchLightning/pytorch-lightning/pull/7180))
- Added utils for NaN/Inf detection for gradients and parameters ([#6834](https://github.com/PyTorchLightning/pytorch-lightning/pull/6834))
- Added more explicit exception message when trying to execute `trainer.test()` or `trainer.validate()` with `fast_dev_run=True` ([#6667](https://github.com/PyTorchLightning/pytorch-lightning/pull/6667))
- Added `LightningCLI` class to provide simple reproducibility with minimum boilerplate training CLI (
    [#4492](https://github.com/PyTorchLightning/pytorch-lightning/pull/4492),
    [#6862](https://github.com/PyTorchLightning/pytorch-lightning/pull/6862),
    [#7156](https://github.com/PyTorchLightning/pytorch-lightning/pull/7156),
    [#7299](https://github.com/PyTorchLightning/pytorch-lightning/pull/7299))
- Added `gradient_clip_algorithm` argument to Trainer for gradient clipping by value ([#6123](https://github.com/PyTorchLightning/pytorch-lightning/pull/6123)).
- Added a way to print to terminal without breaking up the progress bar ([#5470](https://github.com/PyTorchLightning/pytorch-lightning/pull/5470))
- Added support to checkpoint after training steps in `ModelCheckpoint` callback ([#6146](https://github.com/PyTorchLightning/pytorch-lightning/pull/6146))
- Added `TrainerStatus.{INITIALIZING,RUNNING,FINISHED,INTERRUPTED}` ([#7173](https://github.com/PyTorchLightning/pytorch-lightning/pull/7173))
- Added `Trainer.validate()` method to perform one evaluation epoch over the validation set ([#4948](https://github.com/PyTorchLightning/pytorch-lightning/pull/4948))
- Added `LightningEnvironment` for Lightning-specific DDP ([#5915](https://github.com/PyTorchLightning/pytorch-lightning/pull/5915))
- Added `teardown()` hook to LightningDataModule ([#4673](https://github.com/PyTorchLightning/pytorch-lightning/pull/4673))
- Added `auto_insert_metric_name` parameter to `ModelCheckpoint` ([#6277](https://github.com/PyTorchLightning/pytorch-lightning/pull/6277))
- Added arg to `self.log` that enables users to give custom names when dealing with multiple dataloaders ([#6274](https://github.com/PyTorchLightning/pytorch-lightning/pull/6274))
- Added `teardown` method to `BaseProfiler` to enable subclasses defining post-profiling steps outside of `__del__` ([#6370](https://github.com/PyTorchLightning/pytorch-lightning/pull/6370))
- Added `setup` method to `BaseProfiler` to enable subclasses defining pre-profiling steps for every process ([#6633](https://github.com/PyTorchLightning/pytorch-lightning/pull/6633))
- Added no return warning to predict ([#6139](https://github.com/PyTorchLightning/pytorch-lightning/pull/6139))
- Added `Trainer.predict` config validation ([#6543](https://github.com/PyTorchLightning/pytorch-lightning/pull/6543))
- Added `AbstractProfiler` interface ([#6621](https://github.com/PyTorchLightning/pytorch-lightning/pull/6621))
- Added support for including module names for forward in the autograd trace of `PyTorchProfiler` ([#6349](https://github.com/PyTorchLightning/pytorch-lightning/pull/6349))
- Added support for the PyTorch 1.8.1 autograd profiler ([#6618](https://github.com/PyTorchLightning/pytorch-lightning/pull/6618))
- Added `outputs` parameter to callback's `on_validation_epoch_end` & `on_test_epoch_end` hooks ([#6120](https://github.com/PyTorchLightning/pytorch-lightning/pull/6120))
- Added `configure_sharded_model` hook ([#6679](https://github.com/PyTorchLightning/pytorch-lightning/pull/6679))
- Added support for `precision=64`, enabling training with double precision ([#6595](https://github.com/PyTorchLightning/pytorch-lightning/pull/6595))
- Added support for DDP communication hooks ([#6736](https://github.com/PyTorchLightning/pytorch-lightning/pull/6736))
- Added `artifact_location` argument to `MLFlowLogger` which will be passed to the `MlflowClient.create_experiment` call ([#6677](https://github.com/PyTorchLightning/pytorch-lightning/pull/6677))
- Added `model` parameter to precision plugins' `clip_gradients` signature (
    [#6764](https://github.com/PyTorchLightning/pytorch-lightning/pull/6764),
    [#7231](https://github.com/PyTorchLightning/pytorch-lightning/pull/7231))
- Added `is_last_batch` attribute to `Trainer` ([#6825](https://github.com/PyTorchLightning/pytorch-lightning/pull/6825))
- Added `LightningModule.lr_schedulers()` for manual optimization  ([#6567](https://github.com/PyTorchLightning/pytorch-lightning/pull/6567))
- Added `MpModelWrapper` in TPU Spawn ([#7045](https://github.com/PyTorchLightning/pytorch-lightning/pull/7045))
- Added `max_time` Trainer argument to limit training time ([#6823](https://github.com/PyTorchLightning/pytorch-lightning/pull/6823))
- Added `on_predict_{batch,epoch}_{start,end}` hooks ([#7141](https://github.com/PyTorchLightning/pytorch-lightning/pull/7141))
- Added new `EarlyStopping` parameters `stopping_threshold` and `divergence_threshold` ([#6868](https://github.com/PyTorchLightning/pytorch-lightning/pull/6868))
- Added `debug` flag to TPU Training Plugins (PT_XLA_DEBUG) ([#7219](https://github.com/PyTorchLightning/pytorch-lightning/pull/7219))
- Added new `UnrepeatedDistributedSampler` and `IndexBatchSamplerWrapper` for tracking distributed predictions ([#7215](https://github.com/PyTorchLightning/pytorch-lightning/pull/7215))
- Added `trainer.predict(return_predictions=None|False|True)` ([#7215](https://github.com/PyTorchLightning/pytorch-lightning/pull/7215))
- Added `BasePredictionWriter` callback to implement prediction saving ([#7127](https://github.com/PyTorchLightning/pytorch-lightning/pull/7127))
- Added `trainer.tune(scale_batch_size_kwargs, lr_find_kwargs)` arguments to configure the tuning algorithms ([#7258](https://github.com/PyTorchLightning/pytorch-lightning/pull/7258))
- Added `tpu_distributed` check for TPU Spawn barrier ([#7241](https://github.com/PyTorchLightning/pytorch-lightning/pull/7241))
- Added device updates to TPU Spawn for Pod training ([#7243](https://github.com/PyTorchLightning/pytorch-lightning/pull/7243))
- Added warning when missing `Callback` and using `resume_from_checkpoint` ([#7254](https://github.com/PyTorchLightning/pytorch-lightning/pull/7254))
- DeepSpeed single file saving ([#6900](https://github.com/PyTorchLightning/pytorch-lightning/pull/6900))
- Added Training type Plugins Registry (
    [#6982](https://github.com/PyTorchLightning/pytorch-lightning/pull/6982),
    [#7063](https://github.com/PyTorchLightning/pytorch-lightning/pull/7063),
    [#7214](https://github.com/PyTorchLightning/pytorch-lightning/pull/7214),
    [#7224](https://github.com/PyTorchLightning/pytorch-lightning/pull/7224)
)
- Add `ignore` param to `save_hyperparameters` ([#6056](https://github.com/PyTorchLightning/pytorch-lightning/pull/6056))

### Changed

- Changed `LightningModule.truncated_bptt_steps` to be property ([#7323](https://github.com/PyTorchLightning/pytorch-lightning/pull/7323))
- Changed `EarlyStopping` callback from by default running `EarlyStopping.on_validation_end` if only training is run. Set `check_on_train_epoch_end` to run the callback at the end of the train epoch instead of at the end of the validation epoch ([#7069](https://github.com/PyTorchLightning/pytorch-lightning/pull/7069))
- Renamed `pytorch_lightning.callbacks.swa` to `pytorch_lightning.callbacks.stochastic_weight_avg` ([#6259](https://github.com/PyTorchLightning/pytorch-lightning/pull/6259))
- Refactor `RunningStage` and `TrainerState` usage (
    [#4945](https://github.com/PyTorchLightning/pytorch-lightning/pull/4945),
    [#7173](https://github.com/PyTorchLightning/pytorch-lightning/pull/7173))
    * Added `RunningStage.SANITY_CHECKING`
    * Added `TrainerFn.{FITTING,VALIDATING,TESTING,PREDICTING,TUNING}`
    * Changed `trainer.evaluating` to return `True` if validating or testing
- Changed `setup()` and `teardown()` stage argument to take any of `{fit,validate,test,predict}` ([#6386](https://github.com/PyTorchLightning/pytorch-lightning/pull/6386))
- Changed profilers to save separate report files per state and rank ([#6621](https://github.com/PyTorchLightning/pytorch-lightning/pull/6621))
- The trainer no longer tries to save a checkpoint on exception or run callback's `on_train_end` functions ([#6864](https://github.com/PyTorchLightning/pytorch-lightning/pull/6864))
- Changed `PyTorchProfiler` to use `torch.autograd.profiler.record_function` to record functions ([#6349](https://github.com/PyTorchLightning/pytorch-lightning/pull/6349))
- Disabled `lr_scheduler.step()` in manual optimization  ([#6825](https://github.com/PyTorchLightning/pytorch-lightning/pull/6825))
- Changed warnings and recommendations for dataloaders in `ddp_spawn` ([#6762](https://github.com/PyTorchLightning/pytorch-lightning/pull/6762))
- `pl.seed_everything` will now also set the seed on the `DistributedSampler` ([#7024](https://github.com/PyTorchLightning/pytorch-lightning/pull/7024))
- Changed default setting for communication of multi-node training using `DDPShardedPlugin` ([#6937](https://github.com/PyTorchLightning/pytorch-lightning/pull/6937))
- `trainer.tune()` now returns the tuning result ([#7258](https://github.com/PyTorchLightning/pytorch-lightning/pull/7258))
- `LightningModule.from_datasets()` now accepts `IterableDataset` instances as training datasets. ([#7503](https://github.com/PyTorchLightning/pytorch-lightning/pull/7503))
- Changed `resume_from_checkpoint` warning to an error when the checkpoint file does not exist ([#7075](https://github.com/PyTorchLightning/pytorch-lightning/pull/7075))
- Automatically set `sync_batchnorm` for `training_type_plugin` ([#6536](https://github.com/PyTorchLightning/pytorch-lightning/pull/6536))
- Allowed training type plugin to delay optimizer creation ([#6331](https://github.com/PyTorchLightning/pytorch-lightning/pull/6331))
- Removed ModelSummary validation from train loop on_trainer_init ([#6610](https://github.com/PyTorchLightning/pytorch-lightning/pull/6610))
- Moved `save_function` to accelerator ([#6689](https://github.com/PyTorchLightning/pytorch-lightning/pull/6689))
- Updated DeepSpeed ZeRO ([#6546](https://github.com/PyTorchLightning/pytorch-lightning/pull/6546),
    [#6752](https://github.com/PyTorchLightning/pytorch-lightning/pull/6752),
    [#6142](https://github.com/PyTorchLightning/pytorch-lightning/pull/6142),
    [#6321](https://github.com/PyTorchLightning/pytorch-lightning/pull/6321))
- Improved verbose logging for `EarlyStopping` callback ([#6811](https://github.com/PyTorchLightning/pytorch-lightning/pull/6811))
- Run ddp_spawn dataloader checks on Windows ([#6930](https://github.com/PyTorchLightning/pytorch-lightning/pull/6930))
- Updated mlflow with using `resolve_tags` ([#6746](https://github.com/PyTorchLightning/pytorch-lightning/pull/6746))
- Moved `save_hyperparameters` to its own function ([#7119](https://github.com/PyTorchLightning/pytorch-lightning/pull/7119))
- Replaced `_DataModuleWrapper` with `__new__` ([#7289](https://github.com/PyTorchLightning/pytorch-lightning/pull/7289))
- Reset `current_fx` properties on lightning module in teardown ([#7247](https://github.com/PyTorchLightning/pytorch-lightning/pull/7247))
- Auto-set `DataLoader.worker_init_fn` with `seed_everything` ([#6960](https://github.com/PyTorchLightning/pytorch-lightning/pull/6960))
- Remove `model.trainer` call inside of dataloading mixin ([#7317](https://github.com/PyTorchLightning/pytorch-lightning/pull/7317))
- Split profilers module ([#6261](https://github.com/PyTorchLightning/pytorch-lightning/pull/6261))
- Ensure accelerator is valid if running interactively ([#5970](https://github.com/PyTorchLightning/pytorch-lightning/pull/5970))
- Disabled batch transfer in DP mode ([#6098](https://github.com/PyTorchLightning/pytorch-lightning/pull/6098))

### Deprecated

- Deprecated `outputs` in both `LightningModule.on_train_epoch_end` and `Callback.on_train_epoch_end` hooks ([#7339](https://github.com/PyTorchLightning/pytorch-lightning/pull/7339))
- Deprecated `Trainer.truncated_bptt_steps` in favor of `LightningModule.truncated_bptt_steps` ([#7323](https://github.com/PyTorchLightning/pytorch-lightning/pull/7323))
- Deprecated `outputs` in both `LightningModule.on_train_epoch_end` and `Callback.on_train_epoch_end` hooks ([#7339](https://github.com/PyTorchLightning/pytorch-lightning/pull/7339))
- Deprecated `LightningModule.grad_norm` in favor of `pytorch_lightning.utilities.grads.grad_norm` ([#7292](https://github.com/PyTorchLightning/pytorch-lightning/pull/7292))
- Deprecated the `save_function` property from the `ModelCheckpoint` callback ([#7201](https://github.com/PyTorchLightning/pytorch-lightning/pull/7201))
- Deprecated `LightningModule.write_predictions` and `LightningModule.write_predictions_dict` ([#7066](https://github.com/PyTorchLightning/pytorch-lightning/pull/7066))
- Deprecated `TrainerLoggingMixin` in favor of a separate utilities module for metric handling ([#7180](https://github.com/PyTorchLightning/pytorch-lightning/pull/7180))
- Deprecated `TrainerTrainingTricksMixin` in favor of a separate utilities module for NaN/Inf detection for gradients and parameters ([#6834](https://github.com/PyTorchLightning/pytorch-lightning/pull/6834))
- `period` has been deprecated in favor of `every_n_val_epochs` in the `ModelCheckpoint` callback ([#6146](https://github.com/PyTorchLightning/pytorch-lightning/pull/6146))
- Deprecated `trainer.running_sanity_check` in favor of `trainer.sanity_checking` ([#4945](https://github.com/PyTorchLightning/pytorch-lightning/pull/4945))
- Deprecated `Profiler(output_filename)` in favor of `dirpath` and `filename` ([#6621](https://github.com/PyTorchLightning/pytorch-lightning/pull/6621))
- Deprecated `PytorchProfiler(profiled_functions)` in favor of `record_functions` ([#6349](https://github.com/PyTorchLightning/pytorch-lightning/pull/6349))
- Deprecated `@auto_move_data` in favor of `trainer.predict` ([#6993](https://github.com/PyTorchLightning/pytorch-lightning/pull/6993))
- Deprecated `Callback.on_load_checkpoint(checkpoint)` in favor of `Callback.on_load_checkpoint(trainer, pl_module, checkpoint)` ([#7253](https://github.com/PyTorchLightning/pytorch-lightning/pull/7253))
- Deprecated metrics in favor of `torchmetrics` (
    [#6505](https://github.com/PyTorchLightning/pytorch-lightning/pull/6505),
    [#6530](https://github.com/PyTorchLightning/pytorch-lightning/pull/6530),
    [#6540](https://github.com/PyTorchLightning/pytorch-lightning/pull/6540),
    [#6547](https://github.com/PyTorchLightning/pytorch-lightning/pull/6547),
    [#6515](https://github.com/PyTorchLightning/pytorch-lightning/pull/6515),
    [#6572](https://github.com/PyTorchLightning/pytorch-lightning/pull/6572),
    [#6573](https://github.com/PyTorchLightning/pytorch-lightning/pull/6573),
    [#6584](https://github.com/PyTorchLightning/pytorch-lightning/pull/6584),
    [#6636](https://github.com/PyTorchLightning/pytorch-lightning/pull/6636),
    [#6637](https://github.com/PyTorchLightning/pytorch-lightning/pull/6637),
    [#6649](https://github.com/PyTorchLightning/pytorch-lightning/pull/6649),
    [#6659](https://github.com/PyTorchLightning/pytorch-lightning/pull/6659),
    [#7131](https://github.com/PyTorchLightning/pytorch-lightning/pull/7131),
)
- Deprecated the `LightningModule.datamodule` getter and setter methods; access them through `Trainer.datamodule` instead ([#7168](https://github.com/PyTorchLightning/pytorch-lightning/pull/7168))
- Deprecated the use of `Trainer(gpus="i")` (string) for selecting the i-th GPU; from v1.5 this will set the number of GPUs instead of the index ([#6388](https://github.com/PyTorchLightning/pytorch-lightning/pull/6388))

### Removed

- Removed the `exp_save_path` property from the `LightningModule` ([#7266](https://github.com/PyTorchLightning/pytorch-lightning/pull/7266))
- Removed training loop explicitly calling `EarlyStopping.on_validation_end` if no validation is run ([#7069](https://github.com/PyTorchLightning/pytorch-lightning/pull/7069))
- Removed `automatic_optimization` as a property from the training loop in favor of `LightningModule.automatic_optimization` ([#7130](https://github.com/PyTorchLightning/pytorch-lightning/pull/7130))
- Removed evaluation loop legacy returns for `*_epoch_end` hooks ([#6973](https://github.com/PyTorchLightning/pytorch-lightning/pull/6973))
- Removed support for passing a bool value to `profiler` argument of Trainer ([#6164](https://github.com/PyTorchLightning/pytorch-lightning/pull/6164))
- Removed no return warning from val/test step ([#6139](https://github.com/PyTorchLightning/pytorch-lightning/pull/6139))
- Removed passing a `ModelCheckpoint` instance to `Trainer(checkpoint_callback)` ([#6166](https://github.com/PyTorchLightning/pytorch-lightning/pull/6166))
- Removed deprecated Trainer argument `enable_pl_optimizer` and `automatic_optimization` ([#6163](https://github.com/PyTorchLightning/pytorch-lightning/pull/6163))
- Removed deprecated metrics ([#6161](https://github.com/PyTorchLightning/pytorch-lightning/pull/6161))
    * from `pytorch_lightning.metrics.functional.classification` removed `to_onehot`, `to_categorical`, `get_num_classes`, `roc`, `multiclass_roc`, `average_precision`, `precision_recall_curve`, `multiclass_precision_recall_curve`
    * from `pytorch_lightning.metrics.functional.reduction` removed `reduce`, `class_reduce`
- Removed deprecated `ModelCheckpoint` arguments `prefix`, `mode="auto"` ([#6162](https://github.com/PyTorchLightning/pytorch-lightning/pull/6162))
- Removed `mode='auto'` from `EarlyStopping` ([#6167](https://github.com/PyTorchLightning/pytorch-lightning/pull/6167))
- Removed `epoch` and `step` arguments from `ModelCheckpoint.format_checkpoint_name()`, these are now included in the `metrics` argument ([#7344](https://github.com/PyTorchLightning/pytorch-lightning/pull/7344))
- Removed legacy references for magic keys in the `Result` object ([#6016](https://github.com/PyTorchLightning/pytorch-lightning/pull/6016))
- Removed deprecated `LightningModule` `hparams` setter ([#6207](https://github.com/PyTorchLightning/pytorch-lightning/pull/6207))
- Removed legacy code to log or include metrics in the progress bar by returning them in a dict with the `"log"/"progress_bar"` magic keys. Use `self.log` instead ([#6734](https://github.com/PyTorchLightning/pytorch-lightning/pull/6734))
- Removed `trainer.fit()` return value of `1`. It has no return now ([#7237](https://github.com/PyTorchLightning/pytorch-lightning/pull/7237))
- Removed `logger_connector` legacy code ([#6733](https://github.com/PyTorchLightning/pytorch-lightning/pull/6733))
- Removed unused mixin attributes ([#6487](https://github.com/PyTorchLightning/pytorch-lightning/pull/6487))

### Fixed

- Fixed NaN errors in progress bars when training with iterable datasets with no length defined ([#7306](https://github.com/PyTorchLightning/pytorch-lightning/pull/7306))
- Fixed attaching train and validation dataloaders when `reload_dataloaders_every_epoch=True` and `num_sanity_val_steps=0` ([#7207](https://github.com/PyTorchLightning/pytorch-lightning/pull/7207))
- Added a barrier in the accelerator `teardown` to synchronize processes before execution finishes ([#6814](https://github.com/PyTorchLightning/pytorch-lightning/pull/6814))
- Fixed multi-node DDP sub-process launch by using `local_rank` instead of `global_rank` for main process assertion ([#7061](https://github.com/PyTorchLightning/pytorch-lightning/pull/7061))
- Fixed incorrect removal of `WORLD_SIZE` environment variable in DDP training when launching with torch distributed/torchelastic ([#6942](https://github.com/PyTorchLightning/pytorch-lightning/pull/6942))
- Made the `Plugin.reduce` method more consistent across all Plugins to reflect a mean-reduction by default ([#6011](https://github.com/PyTorchLightning/pytorch-lightning/pull/6011))
- Move lightning module to correct device type when using LightningDistributedWrapper ([#6070](https://github.com/PyTorchLightning/pytorch-lightning/pull/6070))
- Do not print top-k verbose log with `ModelCheckpoint(monitor=None)` ([#6109](https://github.com/PyTorchLightning/pytorch-lightning/pull/6109))
- Fixed `ModelCheckpoint(save_top_k=0, save_last=True)` not saving the `last` checkpoint ([#6136](https://github.com/PyTorchLightning/pytorch-lightning/pull/6136))
- Fixed `.teardown(stage='fit')` and `.on_fit_{start,end}()` getting called during `trainer.test` ([#6386](https://github.com/PyTorchLightning/pytorch-lightning/pull/6386))
- Fixed LightningModule `all_gather` on cpu tensors ([#6416](https://github.com/PyTorchLightning/pytorch-lightning/pull/6416))
- Fixed torch distributed not available in setup hook for DDP ([#6506](https://github.com/PyTorchLightning/pytorch-lightning/pull/6506))
- Fixed `trainer.tuner.{lr_find,scale_batch_size}` not setting the `Trainer` state properly ([#7258](https://github.com/PyTorchLightning/pytorch-lightning/pull/7258))
- Fixed bug where the learning rate schedulers did not follow the optimizer frequencies ([#4868](https://github.com/PyTorchLightning/pytorch-lightning/pull/4868))
- Fixed pickle error checker to now check for `pickle.PickleError` to catch all pickle errors ([#6917](https://github.com/PyTorchLightning/pytorch-lightning/pull/6917))
- Fixed a bug where the outputs object passed to `LightningModule.training_epoch_end` was different from the object passed to the `on_train_end_epoch` hook ([#6969](https://github.com/PyTorchLightning/pytorch-lightning/pull/6969))
- Fixed a bug where the outputs passed to `train_batch_end` would be lists even when using a single optimizer and no truncated backprop through time steps ([#6969](https://github.com/PyTorchLightning/pytorch-lightning/pull/6969))
- Fixed bug for trainer error handling which would cause hang for distributed training ([#6864](https://github.com/PyTorchLightning/pytorch-lightning/pull/6864))
- Fixed `self.device` not returning the correct device in replicas of data-parallel ([#6414](https://github.com/PyTorchLightning/pytorch-lightning/pull/6414))
- Fixed `lr_find` trying beyond `num_training` steps and suggesting a too high learning rate ([#7076](https://github.com/PyTorchLightning/pytorch-lightning/pull/7076))
- Fixed logger creating incorrect version folder in DDP with repeated `Trainer.fit` calls ([#7077](https://github.com/PyTorchLightning/pytorch-lightning/pull/7077))
- Fixed metric objects passed directly to `self.log` not being reset correctly ([#7055](https://github.com/PyTorchLightning/pytorch-lightning/pull/7055))
- Fixed `CombinedLoader` in distributed settings for validation / testing ([#7102](https://github.com/PyTorchLightning/pytorch-lightning/pull/7102))
- Fixed the save_dir in `WandbLogger` when the run was initiated externally ([#7106](https://github.com/PyTorchLightning/pytorch-lightning/pull/7106))
- Fixed `num_sanity_val_steps` affecting reproducibility of training data shuffling ([#7014](https://github.com/PyTorchLightning/pytorch-lightning/pull/7014))
- Fixed resetting device after `fitting/evaluating/predicting` ([#7188](https://github.com/PyTorchLightning/pytorch-lightning/pull/7188))
- Fixed bug where `trainer.tuner.scale_batch_size(max_trials=0)` would not return the correct batch size result ([#7262](https://github.com/PyTorchLightning/pytorch-lightning/pull/7262))
- Fixed metrics not being properly logged with `precision=16` and `manual_optimization` ([#7228](https://github.com/PyTorchLightning/pytorch-lightning/pull/7228))
- Fixed `BaseFinetuning` properly reloading `optimizer_states` when using `resume_from_checkpoint` ([#6891](https://github.com/PyTorchLightning/pytorch-lightning/pull/6891))
- Fixed `parameters_to_ignore` not properly set to DDPWrapper ([#7239](https://github.com/PyTorchLightning/pytorch-lightning/pull/7239))
- Fixed parsing of `fast_dev_run=True` with the built-in `ArgumentParser` ([#7240](https://github.com/PyTorchLightning/pytorch-lightning/pull/7240))
- Fixed handling an `IterableDataset` that fails to produce a batch at the beginning of an epoch ([#7294](https://github.com/PyTorchLightning/pytorch-lightning/pull/7294))
- Fixed `LightningModule.save_hyperparameters()` when attempting to save an empty container ([#7268](https://github.com/PyTorchLightning/pytorch-lightning/pull/7268))
- Fixed `apex` not properly instantiated when running with `ddp` ([#7274](https://github.com/PyTorchLightning/pytorch-lightning/pull/7274))
- Fixed optimizer `state` not moved to `GPU` ([#7277](https://github.com/PyTorchLightning/pytorch-lightning/pull/7277))
- Fixed custom init args for `WandbLogger` ([#6989](https://github.com/PyTorchLightning/pytorch-lightning/pull/6989))
- Fixed a bug where an error would be raised if the train dataloader sometimes produced None for a batch ([#7342](https://github.com/PyTorchLightning/pytorch-lightning/pull/7342))
- Fixed examples (
    [#6600](https://github.com/PyTorchLightning/pytorch-lightning/pull/6600),
    [#6638](https://github.com/PyTorchLightning/pytorch-lightning/pull/6638),
    [#7096](https://github.com/PyTorchLightning/pytorch-lightning/pull/7096),
    [#7246](https://github.com/PyTorchLightning/pytorch-lightning/pull/7246),
    [#6357](https://github.com/PyTorchLightning/pytorch-lightning/pull/6357),
    [#6476](https://github.com/PyTorchLightning/pytorch-lightning/pull/6476),
    [#6294](https://github.com/PyTorchLightning/pytorch-lightning/pull/6294),
    [#6373](https://github.com/PyTorchLightning/pytorch-lightning/pull/6373),
    [#6088](https://github.com/PyTorchLightning/pytorch-lightning/pull/6088),
    [#7398](https://github.com/PyTorchLightning/pytorch-lightning/pull/7398)
)
- Resolved schedule step bug for PyTorch Profiler ([#6674](https://github.com/PyTorchLightning/pytorch-lightning/pull/6674),
    [#6681](https://github.com/PyTorchLightning/pytorch-lightning/pull/6681))
- Updated logic for checking TPUs availability ([#6767](https://github.com/PyTorchLightning/pytorch-lightning/pull/6767))
- Resolve TPU miss rendezvous ([#6781](https://github.com/PyTorchLightning/pytorch-lightning/pull/6781))
- Fixed auto-scaling mode when calling tune method on trainer ([#7321](https://github.com/PyTorchLightning/pytorch-lightning/pull/7321))
- Fixed finetuning complex models correctly unfreezes ([#6880](https://github.com/PyTorchLightning/pytorch-lightning/pull/6880))
- Ensure we set the eval/train flag correctly on accelerator model ([#6877](https://github.com/PyTorchLightning/pytorch-lightning/pull/6877))
- Set better defaults for `rank_zero_only.rank` when training is launched with SLURM and torchelastic ([#6802](https://github.com/PyTorchLightning/pytorch-lightning/pull/6802))
- Fixed matching the number of outputs of backward with forward for AllGatherGrad ([#6625](https://github.com/PyTorchLightning/pytorch-lightning/pull/6625))
- Fixed the `gradient_clip_algorithm` has no effect ([#6928](https://github.com/PyTorchLightning/pytorch-lightning/pull/6928))
- Fixed CUDA OOM detection and handling ([#6934](https://github.com/PyTorchLightning/pytorch-lightning/pull/6934))
- Fixed `unfreeze_and_add_param_group` expects `modules` rather than `module` ([#6822](https://github.com/PyTorchLightning/pytorch-lightning/pull/6822))
- Fixed DPP + SyncBN when move on device ([#6838](https://github.com/PyTorchLightning/pytorch-lightning/pull/6838))
- Fixed missing arguments in `lr_find` call ([#6784](https://github.com/PyTorchLightning/pytorch-lightning/pull/6784))
- Fixed `set_default_tensor_type` to `torch.DoubleTensor` with precision=64 ([#7108](https://github.com/PyTorchLightning/pytorch-lightning/pull/7108))
- Fixed `NeptuneLogger.log_text(step=None)` ([#7194](https://github.com/PyTorchLightning/pytorch-lightning/pull/7194))
- Fixed importing torchtext batch ([#6365](https://github.com/PyTorchLightning/pytorch-lightning/pull/6365),
    [#6323](https://github.com/PyTorchLightning/pytorch-lightning/pull/6323),
    [#6211](https://github.com/PyTorchLightning/pytorch-lightning/pull/6211))

## [1.2.9] - 2021-04-20

### Fixed

- Fixed the order to call for world ranks & the `root_device` property in `TPUSpawnPlugin` ([#7074](https://github.com/PyTorchLightning/pytorch-lightning/pull/7074))
- Fixed multi-gpu join for Horovod ([#6954](https://github.com/PyTorchLightning/pytorch-lightning/pull/6954))
- Fixed parsing for pre-release package versions ([#6999](https://github.com/PyTorchLightning/pytorch-lightning/pull/6999))


## [1.2.8] - 2021-04-14

### Added

- Added TPUSpawn + IterableDataset error message ([#6875](https://github.com/PyTorchLightning/pytorch-lightning/pull/6875))

### Fixed

- Fixed process rank not being available right away after `Trainer` instantiation ([#6941](https://github.com/PyTorchLightning/pytorch-lightning/pull/6941))
- Fixed `sync_dist` for tpus ([#6950](https://github.com/PyTorchLightning/pytorch-lightning/pull/6950))
- Fixed `AttributeError` for `require_backward_grad_sync` when running manual optimization with sharded plugin ([#6915](https://github.com/PyTorchLightning/pytorch-lightning/pull/6915))
- Fixed `--gpus` default for parser returned by `Trainer.add_argparse_args` ([#6898](https://github.com/PyTorchLightning/pytorch-lightning/pull/6898))
- Fixed TPU Spawn all gather ([#6896](https://github.com/PyTorchLightning/pytorch-lightning/pull/6896))
- Fixed `EarlyStopping` logic when `min_epochs` or `min_steps` requirement is not met ([#6705](https://github.com/PyTorchLightning/pytorch-lightning/pull/6705))
- Fixed csv extension check ([#6436](https://github.com/PyTorchLightning/pytorch-lightning/pull/6436))
- Fixed checkpoint issue when using Horovod distributed backend ([#6958](https://github.com/PyTorchLightning/pytorch-lightning/pull/6958))
- Fixed tensorboard exception raising ([#6901](https://github.com/PyTorchLightning/pytorch-lightning/pull/6901))
- Fixed setting the eval/train flag correctly on accelerator model ([#6983](https://github.com/PyTorchLightning/pytorch-lightning/pull/6983))
- Fixed DDP_SPAWN compatibility with bug_report_model.py ([#6892](https://github.com/PyTorchLightning/pytorch-lightning/pull/6892))
- Fixed bug where `BaseFinetuning.flatten_modules()` was duplicating leaf node parameters ([#6879](https://github.com/PyTorchLightning/pytorch-lightning/pull/6879))
- Set better defaults for `rank_zero_only.rank` when training is launched with SLURM and torchelastic:
    * Support SLURM and torchelastic global rank environment variables ([#5715](https://github.com/PyTorchLightning/pytorch-lightning/pull/5715))
    * Remove hardcoding of local rank in accelerator connector ([#6878](https://github.com/PyTorchLightning/pytorch-lightning/pull/6878))


## [1.2.7] - 2021-04-06

### Fixed

- Fixed resolve a bug with omegaconf and xm.save ([#6741](https://github.com/PyTorchLightning/pytorch-lightning/pull/6741))
- Fixed an issue with IterableDataset when __len__ is not defined ([#6828](https://github.com/PyTorchLightning/pytorch-lightning/pull/6828))
- Sanitize None params during pruning ([#6836](https://github.com/PyTorchLightning/pytorch-lightning/pull/6836))
- Enforce an epoch scheduler interval when using SWA ([#6588](https://github.com/PyTorchLightning/pytorch-lightning/pull/6588))
- Fixed TPU Colab hang issue, post training ([#6816](https://github.com/PyTorchLightning/pytorch-lightning/pull/6816))
- Fixed a bug where `TensorBoardLogger` would give a warning and not log correctly to a symbolic link `save_dir` ([#6730](https://github.com/PyTorchLightning/pytorch-lightning/pull/6730))


- Fixed bug where `predict` could not be used when `progress_bar_refresh_rate=0` ([#6884](https://github.com/PyTorchLightning/pytorch-lightning/pull/6884))


## [1.2.6] - 2021-03-30

### Changed

- Changed the behavior of `on_epoch_start` to run at the beginning of validation & test epoch ([#6498](https://github.com/PyTorchLightning/pytorch-lightning/pull/6498))

### Removed

- Removed legacy code to include `step` dictionary returns in `callback_metrics`. Use `self.log_dict` instead. ([#6682](https://github.com/PyTorchLightning/pytorch-lightning/pull/6682))

### Fixed

- Fixed `DummyLogger.log_hyperparams` raising a `TypeError` when running with `fast_dev_run=True` ([#6398](https://github.com/PyTorchLightning/pytorch-lightning/pull/6398))
- Fixed error on TPUs when there was no `ModelCheckpoint` ([#6654](https://github.com/PyTorchLightning/pytorch-lightning/pull/6654))
- Fixed `trainer.test` freeze on TPUs ([#6654](https://github.com/PyTorchLightning/pytorch-lightning/pull/6654))
- Fixed a bug where gradients were disabled after calling `Trainer.predict` ([#6657](https://github.com/PyTorchLightning/pytorch-lightning/pull/6657))
- Fixed bug where no TPUs were detected in a TPU pod env ([#6719](https://github.com/PyTorchLightning/pytorch-lightning/pull/6719))


## [1.2.5] - 2021-03-23

### Changed

- Update Gradient Clipping for the TPU Accelerator ([#6576](https://github.com/PyTorchLightning/pytorch-lightning/pull/6576))
- Refactored setup for typing friendly ([#6590](https://github.com/PyTorchLightning/pytorch-lightning/pull/6590))

### Fixed

- Fixed a bug where `all_gather` would not work correctly with `tpu_cores=8` ([#6587](https://github.com/PyTorchLightning/pytorch-lightning/pull/6587))
- Fixed comparing required versions ([#6434](https://github.com/PyTorchLightning/pytorch-lightning/pull/6434))
- Fixed duplicate logs appearing in console when using the python logging module ([#6275](https://github.com/PyTorchLightning/pytorch-lightning/pull/6275))
- Added Autocast in validation, test and predict modes for Native AMP ([#6565](https://github.com/PyTorchLightning/pytorch-lightning/pull/6565))


## [1.2.4] - 2021-03-16

### Changed

- Changed the default of `find_unused_parameters` back to `True` in DDP and DDP Spawn ([#6438](https://github.com/PyTorchLightning/pytorch-lightning/pull/6438))

### Fixed

- Expose DeepSpeed loss parameters to allow users to fix loss instability ([#6115](https://github.com/PyTorchLightning/pytorch-lightning/pull/6115))
- Fixed DP reduction with collection ([#6324](https://github.com/PyTorchLightning/pytorch-lightning/pull/6324))
- Fixed an issue where the tuner would not tune the learning rate if also tuning the batch size ([#4688](https://github.com/PyTorchLightning/pytorch-lightning/pull/4688))
- Fixed broadcast to use PyTorch `broadcast_object_list` and add `reduce_decision` ([#6410](https://github.com/PyTorchLightning/pytorch-lightning/pull/6410))
- Fixed logger creating directory structure too early in DDP ([#6380](https://github.com/PyTorchLightning/pytorch-lightning/pull/6380))
- Fixed DeepSpeed additional memory use on rank 0 when default device not set early enough ([#6460](https://github.com/PyTorchLightning/pytorch-lightning/pull/6460))
- Fixed an issue with `Tuner.scale_batch_size` not finding the batch size attribute in the datamodule ([#5968](https://github.com/PyTorchLightning/pytorch-lightning/pull/5968))
- Fixed an exception in the layer summary when the model contains torch.jit scripted submodules ([#6511](https://github.com/PyTorchLightning/pytorch-lightning/pull/6511))
- Fixed when Train loop config was run during `Trainer.predict` ([#6541](https://github.com/PyTorchLightning/pytorch-lightning/pull/6541))


## [1.2.3] - 2021-03-09

### Fixed

- Fixed `ModelPruning(make_pruning_permanent=True)` pruning buffers getting removed when saved during training ([#6073](https://github.com/PyTorchLightning/pytorch-lightning/pull/6073))
- Fixed when `_stable_1d_sort` to work when `n >= N` ([#6177](https://github.com/PyTorchLightning/pytorch-lightning/pull/6177))
- Fixed `AttributeError` when `logger=None` on TPU ([#6221](https://github.com/PyTorchLightning/pytorch-lightning/pull/6221))
- Fixed PyTorch Profiler with `emit_nvtx` ([#6260](https://github.com/PyTorchLightning/pytorch-lightning/pull/6260))
- Fixed `trainer.test` from `best_path` hangs after calling `trainer.fit`  ([#6272](https://github.com/PyTorchLightning/pytorch-lightning/pull/6272))
- Fixed `SingleTPU` calling `all_gather` ([#6296](https://github.com/PyTorchLightning/pytorch-lightning/pull/6296))
- Ensure we check DeepSpeed/Sharded in multi-node DDP ([#6297](https://github.com/PyTorchLightning/pytorch-lightning/pull/6297)
- Check `LightningOptimizer` doesn't delete optimizer hooks ([#6305](https://github.com/PyTorchLightning/pytorch-lightning/pull/6305)
- Resolve memory leak for evaluation ([#6326](https://github.com/PyTorchLightning/pytorch-lightning/pull/6326)
- Ensure that clip gradients is only called if the value is greater than 0 ([#6330](https://github.com/PyTorchLightning/pytorch-lightning/pull/6330)
- Fixed `Trainer` not resetting `lightning_optimizers` when calling `Trainer.fit()` multiple times ([#6372](https://github.com/PyTorchLightning/pytorch-lightning/pull/6372))


## [1.2.2] - 2021-03-02

### Added

- Added `checkpoint` parameter to callback's `on_save_checkpoint` hook ([#6072](https://github.com/PyTorchLightning/pytorch-lightning/pull/6072))

### Changed

- Changed the order of `backward`, `step`, `zero_grad` to `zero_grad`, `backward`, `step` ([#6147](https://github.com/PyTorchLightning/pytorch-lightning/pull/6147))
- Changed default for DeepSpeed CPU Offload to False, due to prohibitively slow speeds at smaller scale ([#6262](https://github.com/PyTorchLightning/pytorch-lightning/pull/6262))

### Fixed

- Fixed epoch level schedulers not being called when `val_check_interval < 1.0` ([#6075](https://github.com/PyTorchLightning/pytorch-lightning/pull/6075))
- Fixed multiple early stopping callbacks ([#6197](https://github.com/PyTorchLightning/pytorch-lightning/pull/6197))
- Fixed incorrect usage of `detach()`, `cpu()`, `to()` ([#6216](https://github.com/PyTorchLightning/pytorch-lightning/pull/6216))
- Fixed LBFGS optimizer support which didn't converge in automatic optimization ([#6147](https://github.com/PyTorchLightning/pytorch-lightning/pull/6147))
- Prevent `WandbLogger` from dropping values ([#5931](https://github.com/PyTorchLightning/pytorch-lightning/pull/5931))
- Fixed error thrown when using valid distributed mode in multi node ([#6297](https://github.com/PyTorchLightning/pytorch-lightning/pull/6297)


## [1.2.1] - 2021-02-23

### Fixed

- Fixed incorrect yield logic for the amp autocast context manager ([#6080](https://github.com/PyTorchLightning/pytorch-lightning/pull/6080))
- Fixed priority of plugin/accelerator when setting distributed mode ([#6089](https://github.com/PyTorchLightning/pytorch-lightning/pull/6089))
- Fixed error message for AMP + CPU incompatibility ([#6107](https://github.com/PyTorchLightning/pytorch-lightning/pull/6107))
- Disabled batch transfer in DP mode ([#6093](https://github.com/PyTorchLightning/pytorch-lightning/pull/6093))


## [1.2.0] - 2021-02-18

### Added

- Added `DataType`, `AverageMethod` and `MDMCAverageMethod` enum in metrics ([#5657](https://github.com/PyTorchLightning/pytorch-lightning/pull/5689))
- Added support for summarized model total params size in megabytes ([#5590](https://github.com/PyTorchLightning/pytorch-lightning/pull/5590))
- Added support for multiple train loaders ([#1959](https://github.com/PyTorchLightning/pytorch-lightning/pull/1959))
- Added `Accuracy` metric now generalizes to Top-k accuracy for (multi-dimensional) multi-class inputs using the `top_k` parameter ([#4838](https://github.com/PyTorchLightning/pytorch-lightning/pull/4838))
- Added `Accuracy` metric now enables the computation of subset accuracy for multi-label or multi-dimensional multi-class inputs with the `subset_accuracy` parameter ([#4838](https://github.com/PyTorchLightning/pytorch-lightning/pull/4838))
- Added `HammingDistance` metric to compute the hamming distance (loss) ([#4838](https://github.com/PyTorchLightning/pytorch-lightning/pull/4838))
- Added `max_fpr` parameter to `auroc` metric for computing partial auroc metric ([#3790](https://github.com/PyTorchLightning/pytorch-lightning/pull/3790))
- Added `StatScores` metric to compute the number of true positives, false positives, true negatives and false negatives ([#4839](https://github.com/PyTorchLightning/pytorch-lightning/pull/4839))
- Added `R2Score` metric ([#5241](https://github.com/PyTorchLightning/pytorch-lightning/pull/5241))
- Added `LambdaCallback` ([#5347](https://github.com/PyTorchLightning/pytorch-lightning/pull/5347))
- Added `BackboneLambdaFinetuningCallback` ([#5377](https://github.com/PyTorchLightning/pytorch-lightning/pull/5377))
- Accelerator `all_gather` supports collection ([#5221](https://github.com/PyTorchLightning/pytorch-lightning/pull/5221))
- Added `image_gradients` functional metric to compute the image gradients of a given input image. ([#5056](https://github.com/PyTorchLightning/pytorch-lightning/pull/5056))
- Added `MetricCollection` ([#4318](https://github.com/PyTorchLightning/pytorch-lightning/pull/4318))
- Added `.clone()` method to metrics ([#4318](https://github.com/PyTorchLightning/pytorch-lightning/pull/4318))
- Added `IoU` class interface ([#4704](https://github.com/PyTorchLightning/pytorch-lightning/pull/4704))
- Support to tie weights after moving model to TPU via `on_post_move_to_device` hook
- Added missing val/test hooks in `LightningModule` ([#5467](https://github.com/PyTorchLightning/pytorch-lightning/pull/5467))
- The `Recall` and `Precision` metrics (and their functional counterparts `recall` and `precision`) can now be generalized to Recall@K and Precision@K with the use of `top_k` parameter ([#4842](https://github.com/PyTorchLightning/pytorch-lightning/pull/4842))
- Added `ModelPruning` Callback ([#5618](https://github.com/PyTorchLightning/pytorch-lightning/pull/5618),
    [#5825](https://github.com/PyTorchLightning/pytorch-lightning/pull/5825),
    [#6045](https://github.com/PyTorchLightning/pytorch-lightning/pull/6045))
- Added `PyTorchProfiler` ([#5560](https://github.com/PyTorchLightning/pytorch-lightning/pull/5560))
- Added compositional metrics ([#5464](https://github.com/PyTorchLightning/pytorch-lightning/pull/5464))
- Added Trainer method `predict(...)` for high performence predictions ([#5579](https://github.com/PyTorchLightning/pytorch-lightning/pull/5579))
- Added `on_before_batch_transfer` and `on_after_batch_transfer` data hooks ([#3671](https://github.com/PyTorchLightning/pytorch-lightning/pull/3671))
- Added AUC/AUROC class interface ([#5479](https://github.com/PyTorchLightning/pytorch-lightning/pull/5479))
- Added `PredictLoop` object ([#5752](https://github.com/PyTorchLightning/pytorch-lightning/pull/5752))
- Added `QuantizationAwareTraining` callback ([#5706](https://github.com/PyTorchLightning/pytorch-lightning/pull/5706),
    [#6040](https://github.com/PyTorchLightning/pytorch-lightning/pull/6040))
- Added `LightningModule.configure_callbacks` to enable the definition of model-specific callbacks ([#5621](https://github.com/PyTorchLightning/pytorch-lightning/pull/5621))
- Added `dim` to `PSNR` metric for mean-squared-error reduction ([#5957](https://github.com/PyTorchLightning/pytorch-lightning/pull/5957))
- Added promxial policy optimization template to pl_examples ([#5394](https://github.com/PyTorchLightning/pytorch-lightning/pull/5394))
- Added `log_graph` to `CometLogger` ([#5295](https://github.com/PyTorchLightning/pytorch-lightning/pull/5295))
- Added possibility for nested loaders ([#5404](https://github.com/PyTorchLightning/pytorch-lightning/pull/5404))
- Added `sync_step` to Wandb logger ([#5351](https://github.com/PyTorchLightning/pytorch-lightning/pull/5351))
- Added `StochasticWeightAveraging` callback ([#5640](https://github.com/PyTorchLightning/pytorch-lightning/pull/5640))
- Added `LightningDataModule.from_datasets(...)` ([#5133](https://github.com/PyTorchLightning/pytorch-lightning/pull/5133))
- Added `PL_TORCH_DISTRIBUTED_BACKEND` env variable to select backend ([#5981](https://github.com/PyTorchLightning/pytorch-lightning/pull/5981))
- Added `Trainer` flag to activate Stochastic Weight Averaging (SWA) `Trainer(stochastic_weight_avg=True)` ([#6038](https://github.com/PyTorchLightning/pytorch-lightning/pull/6038))
- Added DeepSpeed integration ([#5954](https://github.com/PyTorchLightning/pytorch-lightning/pull/5954),
    [#6042](https://github.com/PyTorchLightning/pytorch-lightning/pull/6042))

### Changed

- Changed `stat_scores` metric now calculates stat scores over all classes and gains new parameters, in line with the new `StatScores` metric ([#4839](https://github.com/PyTorchLightning/pytorch-lightning/pull/4839))
- Changed `computer_vision_fine_tunning` example to use `BackboneLambdaFinetuningCallback` ([#5377](https://github.com/PyTorchLightning/pytorch-lightning/pull/5377))
- Changed `automatic casting` for LoggerConnector `metrics` ([#5218](https://github.com/PyTorchLightning/pytorch-lightning/pull/5218))
- Changed `iou` [func] to allow float input ([#4704](https://github.com/PyTorchLightning/pytorch-lightning/pull/4704))
- Metric `compute()` method will no longer automatically call `reset()` ([#5409](https://github.com/PyTorchLightning/pytorch-lightning/pull/5409))
- Set PyTorch 1.4 as min requirements, also for testing and examples `torchvision>=0.5` and `torchtext>=0.5` ([#5418](https://github.com/PyTorchLightning/pytorch-lightning/pull/5418))
- Changed `callbacks` argument in `Trainer` to allow `Callback` input ([#5446](https://github.com/PyTorchLightning/pytorch-lightning/pull/5446))
- Changed the default of `find_unused_parameters` to `False` in DDP ([#5185](https://github.com/PyTorchLightning/pytorch-lightning/pull/5185))
- Changed `ModelCheckpoint` version suffixes to start at 1 ([#5008](https://github.com/PyTorchLightning/pytorch-lightning/pull/5008))
- Progress bar metrics tensors are now converted to float ([#5692](https://github.com/PyTorchLightning/pytorch-lightning/pull/5692))
- Changed the default value for the `progress_bar_refresh_rate` Trainer argument in Google COLAB notebooks to 20 ([#5516](https://github.com/PyTorchLightning/pytorch-lightning/pull/5516))
- Extended support for purely iteration-based training ([#5726](https://github.com/PyTorchLightning/pytorch-lightning/pull/5726))
- Made `LightningModule.global_rank`, `LightningModule.local_rank` and `LightningModule.logger` read-only properties ([#5730](https://github.com/PyTorchLightning/pytorch-lightning/pull/5730))
- Forced `ModelCheckpoint` callbacks to run after all others to guarantee all states are saved to the checkpoint ([#5731](https://github.com/PyTorchLightning/pytorch-lightning/pull/5731))
- Refactored Accelerators and Plugins:
    * Added base classes for plugins ([#5715](https://github.com/PyTorchLightning/pytorch-lightning/pull/5715))
    * Added parallel plugins for DP, DDP, DDPSpawn, DDP2 and Horovod ([#5714](https://github.com/PyTorchLightning/pytorch-lightning/pull/5714))
    * Precision Plugins ([#5718](https://github.com/PyTorchLightning/pytorch-lightning/pull/5718))
    * Added new Accelerators for CPU, GPU and TPU ([#5719](https://github.com/PyTorchLightning/pytorch-lightning/pull/5719))
    * Added RPC and Sharded plugins ([#5732](https://github.com/PyTorchLightning/pytorch-lightning/pull/5732))
    * Added missing `LightningModule`-wrapper logic to new plugins and accelerator ([#5734](https://github.com/PyTorchLightning/pytorch-lightning/pull/5734))
    * Moved device-specific teardown logic from training loop to accelerator ([#5973](https://github.com/PyTorchLightning/pytorch-lightning/pull/5973))
    * Moved accelerator_connector.py to the connectors subfolder ([#6033](https://github.com/PyTorchLightning/pytorch-lightning/pull/6033))
    * Trainer only references accelerator ([#6039](https://github.com/PyTorchLightning/pytorch-lightning/pull/6039))
    * Made parallel devices optional across all plugins ([#6051](https://github.com/PyTorchLightning/pytorch-lightning/pull/6051))
    * Cleaning ([#5948](https://github.com/PyTorchLightning/pytorch-lightning/pull/5948),
        [#5949](https://github.com/PyTorchLightning/pytorch-lightning/pull/5949),
        [#5950](https://github.com/PyTorchLightning/pytorch-lightning/pull/5950))
- Enabled `self.log` in callbacks ([#5094](https://github.com/PyTorchLightning/pytorch-lightning/pull/5094))
- Renamed xxx_AVAILABLE as protected ([#5082](https://github.com/PyTorchLightning/pytorch-lightning/pull/5082))
- Unified module names in Utils ([#5199](https://github.com/PyTorchLightning/pytorch-lightning/pull/5199))
- Separated utils: imports & enums ([#5256](https://github.com/PyTorchLightning/pytorch-lightning/pull/5256)
    [#5874](https://github.com/PyTorchLightning/pytorch-lightning/pull/5874))
- Refactor: clean trainer device & distributed getters ([#5300](https://github.com/PyTorchLightning/pytorch-lightning/pull/5300))
- Simplified training phase as LightningEnum ([#5419](https://github.com/PyTorchLightning/pytorch-lightning/pull/5419))
- Updated metrics to use LightningEnum ([#5689](https://github.com/PyTorchLightning/pytorch-lightning/pull/5689))
- Changed the seq of `on_train_batch_end`, `on_batch_end` & `on_train_epoch_end`, `on_epoch_end hooks` ([#5688](https://github.com/PyTorchLightning/pytorch-lightning/pull/5688))
- Refactored `setup_training` and remove `test_mode` ([#5388](https://github.com/PyTorchLightning/pytorch-lightning/pull/5388))
- Disabled training with zero `num_training_batches` when insufficient `limit_train_batches` ([#5703](https://github.com/PyTorchLightning/pytorch-lightning/pull/5703))
- Refactored `EpochResultStore` ([#5522](https://github.com/PyTorchLightning/pytorch-lightning/pull/5522))
- Update `lr_finder` to check for attribute if not running `fast_dev_run` ([#5990](https://github.com/PyTorchLightning/pytorch-lightning/pull/5990))
- LightningOptimizer manual optimizer is more flexible and expose `toggle_model` ([#5771](https://github.com/PyTorchLightning/pytorch-lightning/pull/5771))
- `MlflowLogger` limit parameter value length to 250 char ([#5893](https://github.com/PyTorchLightning/pytorch-lightning/pull/5893))
- Re-introduced fix for Hydra directory sync with multiple process ([#5993](https://github.com/PyTorchLightning/pytorch-lightning/pull/5993))

### Deprecated

- Function `stat_scores_multiple_classes` is deprecated in favor of `stat_scores` ([#4839](https://github.com/PyTorchLightning/pytorch-lightning/pull/4839))
- Moved accelerators and plugins to its `legacy` pkg ([#5645](https://github.com/PyTorchLightning/pytorch-lightning/pull/5645))
- Deprecated `LightningDistributedDataParallel` in favor of new wrapper module `LightningDistributedModule` ([#5185](https://github.com/PyTorchLightning/pytorch-lightning/pull/5185))
- Deprecated `LightningDataParallel` in favor of new wrapper module `LightningParallelModule` ([#5670](https://github.com/PyTorchLightning/pytorch-lightning/pull/5670))
- Renamed utils modules ([#5199](https://github.com/PyTorchLightning/pytorch-lightning/pull/5199))
    * `argparse_utils` >> `argparse`
    * `model_utils` >> `model_helpers`
    * `warning_utils` >> `warnings`
    * `xla_device_utils` >> `xla_device`
- Deprecated using `'val_loss'` to set the `ModelCheckpoint` monitor ([#6012](https://github.com/PyTorchLightning/pytorch-lightning/pull/6012))
- Deprecated `.get_model()` with explicit `.lightning_module` property ([#6035](https://github.com/PyTorchLightning/pytorch-lightning/pull/6035))
- Deprecated Trainer attribute `accelerator_backend` in favor of `accelerator` ([#6034](https://github.com/PyTorchLightning/pytorch-lightning/pull/6034))

### Removed

- Removed deprecated checkpoint argument `filepath` ([#5321](https://github.com/PyTorchLightning/pytorch-lightning/pull/5321))
- Removed deprecated `Fbeta`, `f1_score` and `fbeta_score` metrics ([#5322](https://github.com/PyTorchLightning/pytorch-lightning/pull/5322))
- Removed deprecated `TrainResult` ([#5323](https://github.com/PyTorchLightning/pytorch-lightning/pull/5323))
- Removed deprecated `EvalResult` ([#5633](https://github.com/PyTorchLightning/pytorch-lightning/pull/5633))
- Removed `LoggerStages` ([#5673](https://github.com/PyTorchLightning/pytorch-lightning/pull/5673))

### Fixed

- Fixed distributed setting and `ddp_cpu` only with `num_processes>1` ([#5297](https://github.com/PyTorchLightning/pytorch-lightning/pull/5297))
- Fixed `num_workers` for Windows example ([#5375](https://github.com/PyTorchLightning/pytorch-lightning/pull/5375))
- Fixed loading yaml ([#5619](https://github.com/PyTorchLightning/pytorch-lightning/pull/5619))
- Fixed support custom DataLoader with DDP if they can be re-instantiated ([#5745](https://github.com/PyTorchLightning/pytorch-lightning/pull/5745))
- Fixed repeated `.fit()` calls ignore max_steps iteration bound ([#5936](https://github.com/PyTorchLightning/pytorch-lightning/pull/5936))
- Fixed throwing `MisconfigurationError` on unknown mode ([#5255](https://github.com/PyTorchLightning/pytorch-lightning/pull/5255))
- Resolve bug with Finetuning ([#5744](https://github.com/PyTorchLightning/pytorch-lightning/pull/5744))
- Fixed `ModelCheckpoint` race condition in file existence check ([#5155](https://github.com/PyTorchLightning/pytorch-lightning/pull/5155))
- Fixed some compatibility with PyTorch 1.8 ([#5864](https://github.com/PyTorchLightning/pytorch-lightning/pull/5864))
- Fixed forward cache ([#5895](https://github.com/PyTorchLightning/pytorch-lightning/pull/5895))
- Fixed recursive detach of tensors to CPU ([#6007](https://github.com/PyTorchLightning/pytorch-lightning/pull/6007))
- Fixed passing wrong strings for scheduler interval doesn't throw an error ([#5923](https://github.com/PyTorchLightning/pytorch-lightning/pull/5923))
- Fixed wrong `requires_grad` state after `return None` with multiple optimizers ([#5738](https://github.com/PyTorchLightning/pytorch-lightning/pull/5638))
- Fixed add `on_epoch_end` hook at the end of `validation`, `test` epoch ([#5986](https://github.com/PyTorchLightning/pytorch-lightning/pull/5986))
- Fixed missing `process_dataloader` call for `TPUSpawn` when in distributed mode ([#6015](https://github.com/PyTorchLightning/pytorch-lightning/pull/6015))
- Fixed progress bar flickering by appending 0 to floats/strings ([#6009](https://github.com/PyTorchLightning/pytorch-lightning/pull/6009))
- Fixed synchronization issues with TPU training ([#6027](https://github.com/PyTorchLightning/pytorch-lightning/pull/6027))
- Fixed `hparams.yaml` saved twice when using `TensorBoardLogger` ([#5953](https://github.com/PyTorchLightning/pytorch-lightning/pull/5953))
- Fixed basic examples ([#5912](https://github.com/PyTorchLightning/pytorch-lightning/pull/5912),
    [#5985](https://github.com/PyTorchLightning/pytorch-lightning/pull/5985))
- Fixed `fairscale` compatible with PT 1.8 ([#5996](https://github.com/PyTorchLightning/pytorch-lightning/pull/5996))
- Ensured `process_dataloader` is called when `tpu_cores > 1` to use Parallel DataLoader ([#6015](https://github.com/PyTorchLightning/pytorch-lightning/pull/6015))
- Attempted SLURM auto resume call when non-shell call fails ([#6002](https://github.com/PyTorchLightning/pytorch-lightning/pull/6002))
- Fixed wrapping optimizers upon assignment ([#6006](https://github.com/PyTorchLightning/pytorch-lightning/pull/6006))
- Fixed allowing hashing of metrics with lists in their state ([#5939](https://github.com/PyTorchLightning/pytorch-lightning/pull/5939))


## [1.1.8] - 2021-02-08

### Fixed

- Separate epoch validation from step validation ([#5208](https://github.com/PyTorchLightning/pytorch-lightning/pull/5208))
- Fixed `toggle_optimizers` not handling all optimizer parameters ([#5775](https://github.com/PyTorchLightning/pytorch-lightning/pull/5775))


## [1.1.7] - 2021-02-03

### Fixed

- Fixed `TensorBoardLogger` not closing `SummaryWriter` on `finalize` ([#5696](https://github.com/PyTorchLightning/pytorch-lightning/pull/5696))
- Fixed filtering of pytorch  "unsqueeze" warning when using DP ([#5622](https://github.com/PyTorchLightning/pytorch-lightning/pull/5622))
- Fixed `num_classes` argument in F1 metric ([#5663](https://github.com/PyTorchLightning/pytorch-lightning/pull/5663))
- Fixed `log_dir` property ([#5537](https://github.com/PyTorchLightning/pytorch-lightning/pull/5537))
- Fixed a race condition in `ModelCheckpoint` when checking if a checkpoint file exists ([#5144](https://github.com/PyTorchLightning/pytorch-lightning/pull/5144))
- Remove unnecessary intermediate layers in Dockerfiles ([#5697](https://github.com/PyTorchLightning/pytorch-lightning/pull/5697))
- Fixed auto learning rate ordering ([#5638](https://github.com/PyTorchLightning/pytorch-lightning/pull/5638))


## [1.1.6] - 2021-01-26

### Changed

- Increased TPU check timeout from 20s to 100s ([#5598](https://github.com/PyTorchLightning/pytorch-lightning/pull/5598))
- Ignored `step` param in Neptune logger's log_metric method ([#5510](https://github.com/PyTorchLightning/pytorch-lightning/pull/5510))
- Pass batch outputs to `on_train_batch_end` instead of `epoch_end` outputs ([#4369](https://github.com/PyTorchLightning/pytorch-lightning/pull/4369))

### Fixed

- Fixed `toggle_optimizer` to reset `requires_grad` state  ([#5574](https://github.com/PyTorchLightning/pytorch-lightning/pull/5574))
- Fixed FileNotFoundError for best checkpoint when using DDP with Hydra ([#5629](https://github.com/PyTorchLightning/pytorch-lightning/pull/5629))
- Fixed an error when logging a progress bar metric with a reserved name ([#5620](https://github.com/PyTorchLightning/pytorch-lightning/pull/5620))
- Fixed `Metric`'s `state_dict` not included when child modules ([#5614](https://github.com/PyTorchLightning/pytorch-lightning/pull/5614))
- Fixed Neptune logger creating multiple experiments when GPUs > 1 ([#3256](https://github.com/PyTorchLightning/pytorch-lightning/pull/3256))
- Fixed duplicate logs appearing in console when using the python logging module ([#5509](https://github.com/PyTorchLightning/pytorch-lightning/pull/5509))
- Fixed tensor printing in `trainer.test()` ([#5138](https://github.com/PyTorchLightning/pytorch-lightning/pull/5138))
- Fixed not using dataloader when `hparams` present ([#4559](https://github.com/PyTorchLightning/pytorch-lightning/pull/4559))


## [1.1.5] - 2021-01-19

### Fixed

- Fixed a visual bug in the progress bar display initialization ([#4579](https://github.com/PyTorchLightning/pytorch-lightning/pull/4579))
- Fixed logging `on_train_batch_end` in a callback with multiple optimizers ([#5521](https://github.com/PyTorchLightning/pytorch-lightning/pull/5521))
- Fixed `reinit_scheduler_properties` with correct optimizer ([#5519](https://github.com/PyTorchLightning/pytorch-lightning/pull/5519))
- Fixed `val_check_interval` with `fast_dev_run` ([#5540](https://github.com/PyTorchLightning/pytorch-lightning/pull/5540))


## [1.1.4] - 2021-01-12

### Added

- Add automatic optimization property setter to lightning module ([#5169](https://github.com/PyTorchLightning/pytorch-lightning/pull/5169))

### Changed

- Changed deprecated `enable_pl_optimizer=True` ([#5244](https://github.com/PyTorchLightning/pytorch-lightning/pull/5244))

### Fixed

- Fixed `transfer_batch_to_device` for DDP with `len(devices_ids) == 1` ([#5195](https://github.com/PyTorchLightning/pytorch-lightning/pull/5195))
- Logging only on `not should_accumulate()` during training ([#5417](https://github.com/PyTorchLightning/pytorch-lightning/pull/5417))
- Resolve interpolation bug with Hydra ([#5406](https://github.com/PyTorchLightning/pytorch-lightning/pull/5406))
- Check environ before selecting a seed to prevent warning message ([#4743](https://github.com/PyTorchLightning/pytorch-lightning/pull/4743))
- Fixed signature mismatch in `model_to_device` of `DDPCPUHPCAccelerator` ([#5505](https://github.com/PyTorchLightning/pytorch-lightning/pull/5505))

## [1.1.3] - 2021-01-05

### Added

- Added a check for optimizer attached to `lr_scheduler` ([#5338](https://github.com/PyTorchLightning/pytorch-lightning/pull/5338))
- Added support for passing non-existing filepaths to `resume_from_checkpoint` ([#4402](https://github.com/PyTorchLightning/pytorch-lightning/pull/4402))

### Changed

- Skip restore from `resume_from_checkpoint` while `testing` ([#5161](https://github.com/PyTorchLightning/pytorch-lightning/pull/5161))
- Allowed `log_momentum` for adaptive optimizers in `LearningRateMonitor` ([#5333](https://github.com/PyTorchLightning/pytorch-lightning/pull/5333))
- Disabled checkpointing, earlystopping and logging with `fast_dev_run` ([#5277](https://github.com/PyTorchLightning/pytorch-lightning/pull/5277))
- Distributed group defaults to `WORLD` if `None` ([#5125](https://github.com/PyTorchLightning/pytorch-lightning/pull/5125))

### Fixed

- Fixed `trainer.test` returning non-test metrics ([#5214](https://github.com/PyTorchLightning/pytorch-lightning/pull/5214))
- Fixed metric state reset ([#5273](https://github.com/PyTorchLightning/pytorch-lightning/pull/5273))
- Fixed `--num-nodes` on `DDPSequentialPlugin` ([#5327](https://github.com/PyTorchLightning/pytorch-lightning/pull/5327))
- Fixed invalid value for `weights_summary` ([#5296](https://github.com/PyTorchLightning/pytorch-lightning/pull/5296))
- Fixed `Trainer.test` not using the latest `best_model_path` ([#5161](https://github.com/PyTorchLightning/pytorch-lightning/pull/5161))
- Fixed existence check for hparams not using underlying filesystem ([#5250](https://github.com/PyTorchLightning/pytorch-lightning/pull/5250))
- Fixed `LightningOptimizer` AMP bug ([#5191](https://github.com/PyTorchLightning/pytorch-lightning/pull/5191))
- Fixed casted key to string in `_flatten_dict` ([#5354](https://github.com/PyTorchLightning/pytorch-lightning/pull/5354))


## [1.1.2] - 2020-12-23

### Added

- Support number for logging with `sync_dist=True` ([#5080](https://github.com/PyTorchLightning/pytorch-lightning/pull/5080))
- Added offset logging step when resuming for Wandb logger ([#5050](https://github.com/PyTorchLightning/pytorch-lightning/pull/5050))

### Removed

- `enable_pl_optimizer=False` by default to temporarily fix AMP issues ([#5163](https://github.com/PyTorchLightning/pytorch-lightning/pull/5163))

### Fixed

- Metric reduction with Logging ([#5150](https://github.com/PyTorchLightning/pytorch-lightning/pull/5150))
- Remove nan loss in manual optimization ([#5121](https://github.com/PyTorchLightning/pytorch-lightning/pull/5121))
- Un-balanced logging properly supported ([#5119](https://github.com/PyTorchLightning/pytorch-lightning/pull/5119))
- Fix hanging in DDP HPC accelerators ([#5157](https://github.com/PyTorchLightning/pytorch-lightning/pull/5157))
- Fix reset `TensorRunningAccum` ([#5106](https://github.com/PyTorchLightning/pytorch-lightning/pull/5106))
- Updated `DALIClassificationLoader` to not use deprecated arguments ([#4925](https://github.com/PyTorchLightning/pytorch-lightning/pull/4925))
- Corrected call to `torch.no_grad` ([#5124](https://github.com/PyTorchLightning/pytorch-lightning/pull/5124))


## [1.1.1] - 2020-12-15

### Added

- Add a notebook example to reach a quick baseline of ~94% accuracy on CIFAR10 using Resnet in Lightning ([#4818](https://github.com/PyTorchLightning/pytorch-lightning/pull/4818))

### Changed

- Simplify accelerator steps ([#5015](https://github.com/PyTorchLightning/pytorch-lightning/pull/5015))
- Refactor load in checkpoint connector ([#4593](https://github.com/PyTorchLightning/pytorch-lightning/pull/4593))
- Fixed the saved filename in `ModelCheckpoint` when it already exists ([#4861](https://github.com/PyTorchLightning/pytorch-lightning/pull/4861))

### Removed

- Drop duplicate metrics ([#5014](https://github.com/PyTorchLightning/pytorch-lightning/pull/5014))
- Remove beta arg from F1 class and functional ([#5076](https://github.com/PyTorchLightning/pytorch-lightning/pull/5076))

### Fixed

- Fixed trainer by default `None` in `DDPAccelerator` ([#4915](https://github.com/PyTorchLightning/pytorch-lightning/pull/4915))
- Fixed `LightningOptimizer` to expose optimizer attributes ([#5095](https://github.com/PyTorchLightning/pytorch-lightning/pull/5095))
- Do not warn when the `name` key is used in the `lr_scheduler` dict ([#5057](https://github.com/PyTorchLightning/pytorch-lightning/pull/5057))
- Check if optimizer supports closure ([#4981](https://github.com/PyTorchLightning/pytorch-lightning/pull/4981))
- Add deprecated metric utility functions back to functional (
    [#5067](https://github.com/PyTorchLightning/pytorch-lightning/pull/5067),
    [#5068](https://github.com/PyTorchLightning/pytorch-lightning/pull/5068))
- Allow any input in `to_onnx` and `to_torchscript` ([#4378](https://github.com/PyTorchLightning/pytorch-lightning/pull/4378))
- Fixed `DDPHPCAccelerator` hangs in DDP construction by calling `init_device` ([#5157](https://github.com/PyTorchLightning/pytorch-lightning/pull/5157))


## [1.1.0] - 2020-12-09

### Added

- Added "monitor" key to saved `ModelCheckpoints` ([#4383](https://github.com/PyTorchLightning/pytorch-lightning/pull/4383))
- Added `ConfusionMatrix` class interface ([#4348](https://github.com/PyTorchLightning/pytorch-lightning/pull/4348))
- Added multiclass AUROC metric ([#4236](https://github.com/PyTorchLightning/pytorch-lightning/pull/4236))
- Added global step indexing to the checkpoint name for a better sub-epoch checkpointing experience ([#3807](https://github.com/PyTorchLightning/pytorch-lightning/pull/3807))
- Added optimizer hooks in callbacks ([#4379](https://github.com/PyTorchLightning/pytorch-lightning/pull/4379))
- Added option to log momentum ([#4384](https://github.com/PyTorchLightning/pytorch-lightning/pull/4384))
- Added `current_score` to `ModelCheckpoint.on_save_checkpoint` ([#4721](https://github.com/PyTorchLightning/pytorch-lightning/pull/4721))
- Added logging using `self.log` in train and evaluation for epoch end hooks (
    [#4552](https://github.com/PyTorchLightning/pytorch-lightning/pull/4552),
    [#4495](https://github.com/PyTorchLightning/pytorch-lightning/pull/4495),
    [#4439](https://github.com/PyTorchLightning/pytorch-lightning/pull/4439),
    [#4684](https://github.com/PyTorchLightning/pytorch-lightning/pull/4684),
    [#4913](https://github.com/PyTorchLightning/pytorch-lightning/pull/4913))
- Added ability for DDP plugin to modify optimizer state saving ([#4675](https://github.com/PyTorchLightning/pytorch-lightning/pull/4675))
- Added `prefix` argument in loggers ([#4557](https://github.com/PyTorchLightning/pytorch-lightning/pull/4557))
- Added printing of total num of params, trainable and non-trainable params in ModelSummary ([#4521](https://github.com/PyTorchLightning/pytorch-lightning/pull/4521))
- Added `PrecisionRecallCurve, ROC, AveragePrecision` class metric ([#4549](https://github.com/PyTorchLightning/pytorch-lightning/pull/4549))
- Added custom `Apex` and `NativeAMP` as `Precision plugins` ([#4355](https://github.com/PyTorchLightning/pytorch-lightning/pull/4355))
- Added `DALI MNIST` example ([#3721](https://github.com/PyTorchLightning/pytorch-lightning/pull/3721))
- Added `sharded plugin` for DDP for multi-gpu training memory optimizations (
    [#4639](https://github.com/PyTorchLightning/pytorch-lightning/pull/4639),
    [#4686](https://github.com/PyTorchLightning/pytorch-lightning/pull/4686),
    [#4737](https://github.com/PyTorchLightning/pytorch-lightning/pull/4737),
    [#4773](https://github.com/PyTorchLightning/pytorch-lightning/pull/4773))
- Added `experiment_id` to the NeptuneLogger ([#3462](https://github.com/PyTorchLightning/pytorch-lightning/pull/3462))
- Added `Pytorch Geometric` integration example with Lightning ([#4568](https://github.com/PyTorchLightning/pytorch-lightning/pull/4568))
- Added `all_gather` method to `LightningModule` which allows gradient based tensor synchronizations for use-cases such as negative sampling. ([#5012](https://github.com/PyTorchLightning/pytorch-lightning/pull/5012))
- Enabled `self.log` in most functions ([#4969](https://github.com/PyTorchLightning/pytorch-lightning/pull/4969))
- Added changeable extension variable for `ModelCheckpoint` ([#4977](https://github.com/PyTorchLightning/pytorch-lightning/pull/4977))


### Changed

- Tuner algorithms will be skipped if `fast_dev_run=True` ([#3903](https://github.com/PyTorchLightning/pytorch-lightning/pull/3903))
- `WandbLogger` does not force wandb `reinit` arg to True anymore and creates a run only when needed ([#4648](https://github.com/PyTorchLightning/pytorch-lightning/pull/4648))
- Changed `automatic_optimization` to be a model attribute ([#4602](https://github.com/PyTorchLightning/pytorch-lightning/pull/4602))
- Changed `Simple Profiler` report to order by percentage time spent + num calls ([#4880](https://github.com/PyTorchLightning/pytorch-lightning/pull/4880))
- Simplify optimization Logic ([#4984](https://github.com/PyTorchLightning/pytorch-lightning/pull/4984))
- Classification metrics overhaul ([#4837](https://github.com/PyTorchLightning/pytorch-lightning/pull/4837))
- Updated `fast_dev_run` to accept integer representing num_batches ([#4629](https://github.com/PyTorchLightning/pytorch-lightning/pull/4629))
- Refactored optimizer ([#4658](https://github.com/PyTorchLightning/pytorch-lightning/pull/4658))


### Deprecated

- Deprecated `prefix` argument in `ModelCheckpoint` ([#4765](https://github.com/PyTorchLightning/pytorch-lightning/pull/4765))
- Deprecated the old way of assigning hyper-parameters through `self.hparams = ...` ([#4813](https://github.com/PyTorchLightning/pytorch-lightning/pull/4813))
- Deprecated `mode='auto'` from `ModelCheckpoint` and `EarlyStopping` ([#4695](https://github.com/PyTorchLightning/pytorch-lightning/pull/4695))

### Removed

- Removed `reorder` parameter of the `auc` metric ([#5004](https://github.com/PyTorchLightning/pytorch-lightning/pull/5004))
- Removed `multiclass_roc` and `multiclass_precision_recall_curve`, use `roc` and `precision_recall_curve` instead ([#4549](https://github.com/PyTorchLightning/pytorch-lightning/pull/4549))

### Fixed

- Added feature to move tensors to CPU before saving ([#4309](https://github.com/PyTorchLightning/pytorch-lightning/pull/4309))
- Fixed `LoggerConnector` to have logged metrics on root device in DP ([#4138](https://github.com/PyTorchLightning/pytorch-lightning/pull/4138))
- Auto convert tensors to contiguous format when `gather_all` ([#4907](https://github.com/PyTorchLightning/pytorch-lightning/pull/4907))
- Fixed `PYTHONPATH` for ddp test model ([#4528](https://github.com/PyTorchLightning/pytorch-lightning/pull/4528))
- Fixed allowing logger to support indexing ([#4595](https://github.com/PyTorchLightning/pytorch-lightning/pull/4595))
- Fixed DDP and manual_optimization ([#4976](https://github.com/PyTorchLightning/pytorch-lightning/pull/4976))


## [1.0.8] - 2020-11-24

### Added

- Added casting to python types for numpy scalars when logging `hparams` ([#4647](https://github.com/PyTorchLightning/pytorch-lightning/pull/4647))
- Added warning when progress bar refresh rate is less than 20 on Google Colab to prevent crashing ([#4654](https://github.com/PyTorchLightning/pytorch-lightning/pull/4654))
- Added `F1` class metric ([#4656](https://github.com/PyTorchLightning/pytorch-lightning/pull/4656))

### Changed

- Consistently use `step=trainer.global_step` in `LearningRateMonitor` independently of `logging_interval` ([#4376](https://github.com/PyTorchLightning/pytorch-lightning/pull/4376))
- Metric states are no longer as default added to `state_dict` ([#4685](https://github.com/PyTorchLightning/pytorch-lightning/pull/4685))
- Renamed class metric `Fbeta` >> `FBeta` ([#4656](https://github.com/PyTorchLightning/pytorch-lightning/pull/4656))
- Model summary: add 1 decimal place ([#4745](https://github.com/PyTorchLightning/pytorch-lightning/pull/4745))
- Do not override `PYTHONWARNINGS` ([#4700](https://github.com/PyTorchLightning/pytorch-lightning/pull/4700))
- Changed `init_ddp_connection` moved from `DDP` to `DDPPlugin` ([#4407](https://github.com/PyTorchLightning/pytorch-lightning/pull/4407))


### Fixed

- Fixed checkpoint `hparams` dict casting when `omegaconf` is available ([#4770](https://github.com/PyTorchLightning/pytorch-lightning/pull/4770))
- Fixed incomplete progress bars when total batches not divisible by refresh rate ([#4577](https://github.com/PyTorchLightning/pytorch-lightning/pull/4577))
- Updated SSIM metric ([#4566](https://github.com/PyTorchLightning/pytorch-lightning/pull/4566))
- Fixed batch_arg_name - add `batch_arg_name` to all calls to `_adjust_batch_size`bug ([#4812](https://github.com/PyTorchLightning/pytorch-lightning/pull/4812))
- Fixed `torchtext` data to GPU ([#4785](https://github.com/PyTorchLightning/pytorch-lightning/pull/4785))
- Fixed a crash bug in MLFlow logger ([#4716](https://github.com/PyTorchLightning/pytorch-lightning/pull/4716))

## [1.0.7] - 2020-11-17

### Added

- Added lambda closure to `manual_optimizer_step` ([#4618](https://github.com/PyTorchLightning/pytorch-lightning/pull/4618))

### Changed

- Change Metrics `persistent` default mode to `False` ([#4685](https://github.com/PyTorchLightning/pytorch-lightning/pull/4685))
- LoggerConnector log_metrics will use `total_batch_idx` instead of `global_step` when logging on `training step` ([#4738](https://github.com/PyTorchLightning/pytorch-lightning/pull/4738))


### Fixed

- Prevent crash if `sync_dist=True` on CPU ([#4626](https://github.com/PyTorchLightning/pytorch-lightning/pull/4626))
- Fixed average pbar Metrics ([#4534](https://github.com/PyTorchLightning/pytorch-lightning/pull/4534))
- Fixed `setup` callback hook to correctly pass the LightningModule through ([#4608](https://github.com/PyTorchLightning/pytorch-lightning/pull/4608))
- Allowing decorate model init with saving `hparams` inside ([#4662](https://github.com/PyTorchLightning/pytorch-lightning/pull/4662))
- Fixed `split_idx` set by `LoggerConnector` in `on_trainer_init` to `Trainer`  ([#4697](https://github.com/PyTorchLightning/pytorch-lightning/pull/4697))


## [1.0.6] - 2020-11-11

### Added

- Added metrics aggregation in Horovod and fixed early stopping ([#3775](https://github.com/PyTorchLightning/pytorch-lightning/pull/3775))
- Added `manual_optimizer_step` which work with `AMP Native` and `accumulated_grad_batches` ([#4485](https://github.com/PyTorchLightning/pytorch-lightning/pull/4485))
- Added `persistent(mode)` method to metrics, to enable and disable metric states being added to `state_dict` ([#4482](https://github.com/PyTorchLightning/pytorch-lightning/pull/4482))
- Added congratulations at the end of our notebooks ([#4555](https://github.com/PyTorchLightning/pytorch-lightning/pull/4555))
- Added parameters `move_metrics_to_cpu` in Trainer to disable gpu leak ([#4592](https://github.com/PyTorchLightning/pytorch-lightning/pull/4592))


### Changed

- Changed `fsspec` to tuner ([#4458](https://github.com/PyTorchLightning/pytorch-lightning/pull/4458))
- Unify SLURM/TorchElastic under backend plugin ([#4578](https://github.com/PyTorchLightning/pytorch-lightning/pull/4578),
        [#4580](https://github.com/PyTorchLightning/pytorch-lightning/pull/4580),
        [#4581](https://github.com/PyTorchLightning/pytorch-lightning/pull/4581),
        [#4582](https://github.com/PyTorchLightning/pytorch-lightning/pull/4582),
        [#4583](https://github.com/PyTorchLightning/pytorch-lightning/pull/4583))

### Fixed

- Fixed feature-lack in `hpc_load` ([#4526](https://github.com/PyTorchLightning/pytorch-lightning/pull/4526))
- Fixed metrics states being overridden in DDP mode ([#4482](https://github.com/PyTorchLightning/pytorch-lightning/pull/4482))
- Fixed `lightning_getattr`, `lightning_hasattr` not finding the correct attributes in datamodule ([#4347](https://github.com/PyTorchLightning/pytorch-lightning/pull/4347))
- Fixed automatic optimization AMP by `manual_optimization_step` ([#4485](https://github.com/PyTorchLightning/pytorch-lightning/pull/4485))
- Replace `MisconfigurationException` with warning in `ModelCheckpoint` Callback ([#4560](https://github.com/PyTorchLightning/pytorch-lightning/pull/4560))
- Fixed logged keys in mlflow logger ([#4412](https://github.com/PyTorchLightning/pytorch-lightning/pull/4412))
- Fixed `is_picklable` by catching `AttributeError` ([#4508](https://github.com/PyTorchLightning/pytorch-lightning/pull/4508))
- Fixed multi test dataloaders dict `AttributeError` error ([#4480](https://github.com/PyTorchLightning/pytorch-lightning/pull/4480))
- Fixed show progress bar only for `progress_rank 0` on `DDP_SLURM` ([#4437](https://github.com/PyTorchLightning/pytorch-lightning/pull/4437))

## [1.0.5] - 2020-11-03

### Added

- Added PyTorch 1.7 Stable support ([#3821](https://github.com/PyTorchLightning/pytorch-lightning/pull/3821))
- Added timeout for `tpu_device_exists` to ensure process does not hang indefinitely ([#4340](https://github.com/PyTorchLightning/pytorch-lightning/pull/4340))

### Changed

- W&B log in sync with `Trainer` step ([#4405](https://github.com/PyTorchLightning/pytorch-lightning/pull/4405))
- Hook `on_after_backward` is called only when `optimizer_step` is being called ([#4439](https://github.com/PyTorchLightning/pytorch-lightning/pull/4439))
- Moved `track_and_norm_grad` into `training loop` and called only when `optimizer_step` is being called ([#4439](https://github.com/PyTorchLightning/pytorch-lightning/pull/4439))
- Changed type checker with explicit cast of `ref_model` object ([#4457](https://github.com/PyTorchLightning/pytorch-lightning/pull/4457))
- Changed `distributed_backend` -> `accelerator` ([#4429](https://github.com/PyTorchLightning/pytorch-lightning/pull/4429))

### Deprecated

- Deprecated passing `ModelCheckpoint` instance to `checkpoint_callback` Trainer argument ([#4336](https://github.com/PyTorchLightning/pytorch-lightning/pull/4336))

### Fixed

- Disable saving checkpoints if not trained ([#4372](https://github.com/PyTorchLightning/pytorch-lightning/pull/4372))
- Fixed error using `auto_select_gpus=True` with `gpus=-1` ([#4209](https://github.com/PyTorchLightning/pytorch-lightning/pull/4209))
- Disabled training when `limit_train_batches=0` ([#4371](https://github.com/PyTorchLightning/pytorch-lightning/pull/4371))
- Fixed that metrics do not store computational graph for all seen data ([#4313](https://github.com/PyTorchLightning/pytorch-lightning/pull/4313))
- Fixed AMP unscale for `on_after_backward` ([#4439](https://github.com/PyTorchLightning/pytorch-lightning/pull/4439))
- Fixed TorchScript export when module includes Metrics ([#4428](https://github.com/PyTorchLightning/pytorch-lightning/pull/4428))
- Fixed TorchScript trace method's data to device and docstring ([#4360](https://github.com/PyTorchLightning/pytorch-lightning/pull/4360))
- Fixed CSV logger warning ([#4419](https://github.com/PyTorchLightning/pytorch-lightning/pull/4419))
- Fixed skip DDP parameter sync ([#4301](https://github.com/PyTorchLightning/pytorch-lightning/pull/4301))
- Fixed `WandbLogger` _sanitize_callable function ([#4422](https://github.com/PyTorchLightning/pytorch-lightning/pull/4422))
- Fixed `AMP Native` `_unscale` gradient ([#4441](https://github.com/PyTorchLightning/pytorch-lightning/pull/4441))


## [1.0.4] - 2020-10-27

### Added

- Added `dirpath` and `filename` parameter in `ModelCheckpoint` ([#4213](https://github.com/PyTorchLightning/pytorch-lightning/pull/4213))
- Added plugins docs and DDPPlugin to customize ddp across all accelerators ([#4258](https://github.com/PyTorchLightning/pytorch-lightning/pull/4285))
- Added `strict` option to the scheduler dictionary ([#3586](https://github.com/PyTorchLightning/pytorch-lightning/pull/3586))
- Added `fsspec` support for profilers ([#4162](https://github.com/PyTorchLightning/pytorch-lightning/pull/4162))
- Added autogenerated helptext to `Trainer.add_argparse_args` ([#4344](https://github.com/PyTorchLightning/pytorch-lightning/pull/4344))
- Added support for string values in `Trainer`'s `profiler` parameter ([#3656](https://github.com/PyTorchLightning/pytorch-lightning/pull/3656))
- Added `optimizer_closure` to `optimizer.step` when supported ([#4190](https://github.com/PyTorchLightning/pytorch-lightning/pull/4190))
- Added unification of regression metrics ([#4166](https://github.com/PyTorchLightning/pytorch-lightning/pull/4166))
- Added checkpoint load from Bytes ([#4314](https://github.com/PyTorchLightning/pytorch-lightning/pull/4314))

### Changed

- Improved error messages for invalid `configure_optimizers` returns ([#3587](https://github.com/PyTorchLightning/pytorch-lightning/pull/3587))
- Allow changing the logged step value in `validation_step` ([#4130](https://github.com/PyTorchLightning/pytorch-lightning/pull/4130))
- Allow setting `replace_sampler_ddp=True` with a distributed sampler already added ([#4273](https://github.com/PyTorchLightning/pytorch-lightning/pull/4273))
- Fixed santized parameters for `WandbLogger.log_hyperparams` ([#4320](https://github.com/PyTorchLightning/pytorch-lightning/pull/4320))

### Deprecated

- Deprecated `filepath` in `ModelCheckpoint` ([#4213](https://github.com/PyTorchLightning/pytorch-lightning/pull/4213))
- Deprecated `reorder` parameter of the `auc` metric ([#4237](https://github.com/PyTorchLightning/pytorch-lightning/pull/4237))
- Deprecated bool values in `Trainer`'s `profiler` parameter ([#3656](https://github.com/PyTorchLightning/pytorch-lightning/pull/3656))

### Fixed

- Fixed setting device ids in DDP ([#4297](https://github.com/PyTorchLightning/pytorch-lightning/pull/4297))
- Fixed synchronization of best model path in `ddp_accelerator` ([#4323](https://github.com/PyTorchLightning/pytorch-lightning/pull/4323))
- Fixed `WandbLogger` not uploading checkpoint artifacts at the end of training ([#4341](https://github.com/PyTorchLightning/pytorch-lightning/pull/4341))
- Fixed `FBeta` computation ([#4183](https://github.com/PyTorchLightning/pytorch-lightning/pull/4183))
- Fixed `accumulation across batches` has completed `before breaking training loop` ([#4278](https://github.com/PyTorchLightning/pytorch-lightning/pull/4278))
- Fixed `ModelCheckpoint` don't increase current_epoch and global_step when not training ([#4291](https://github.com/PyTorchLightning/pytorch-lightning/pull/4291))
- Fixed `COMET_EXPERIMENT_KEY` environment variable usage in comet logger ([#4230](https://github.com/PyTorchLightning/pytorch-lightning/pull/4230))

## [1.0.3] - 2020-10-20

### Added

- Added persistent flag to `Metric.add_state` ([#4195](https://github.com/PyTorchLightning/pytorch-lightning/pull/4195))

### Changed

- Used `checkpoint_connector.hpc_save` in SLURM ([#4217](https://github.com/PyTorchLightning/pytorch-lightning/pull/4217))
- Moved base req. to root ([#4219](https://github.com/PyTorchLightning/pytorch-lightning/pull/4219))

### Fixed

- Fixed `hparams` assign in init ([#4189](https://github.com/PyTorchLightning/pytorch-lightning/pull/4189))
- Fixed overwrite check for model hooks ([#4010](https://github.com/PyTorchLightning/pytorch-lightning/pull/4010))


## [1.0.2] - 2020-10-15

### Added

- Added trace functionality to the function `to_torchscript` ([#4142](https://github.com/PyTorchLightning/pytorch-lightning/pull/4142))

### Changed

- Called `on_load_checkpoint` before loading `state_dict` ([#4057](https://github.com/PyTorchLightning/pytorch-lightning/pull/4057))

### Removed

- Removed duplicate metric vs step log for train loop ([#4173](https://github.com/PyTorchLightning/pytorch-lightning/pull/4173))

### Fixed

- Fixed the `self.log` problem in `validation_step()` ([#4169](https://github.com/PyTorchLightning/pytorch-lightning/pull/4169))
- Fixed `hparams` saving - save the state when `save_hyperparameters()` is called [in `__init__`] ([#4163](https://github.com/PyTorchLightning/pytorch-lightning/pull/4163))
- Fixed runtime failure while exporting `hparams` to yaml ([#4158](https://github.com/PyTorchLightning/pytorch-lightning/pull/4158))


## [1.0.1] - 2020-10-14

### Added

- Added getstate/setstate method for torch.save serialization ([#4127](https://github.com/PyTorchLightning/pytorch-lightning/pull/4127))


## [1.0.0] - 2020-10-13

### Added

- Added Explained Variance Metric + metric fix ([#4013](https://github.com/PyTorchLightning/pytorch-lightning/pull/4013))
- Added Metric <-> Lightning Module integration tests ([#4008](https://github.com/PyTorchLightning/pytorch-lightning/pull/4008))
- Added parsing OS env vars in `Trainer` ([#4022](https://github.com/PyTorchLightning/pytorch-lightning/pull/4022))
- Added classification metrics ([#4043](https://github.com/PyTorchLightning/pytorch-lightning/pull/4043))
- Updated explained variance metric ([#4024](https://github.com/PyTorchLightning/pytorch-lightning/pull/4024))
- Enabled plugins ([#4041](https://github.com/PyTorchLightning/pytorch-lightning/pull/4041))
- Enabled custom clusters ([#4048](https://github.com/PyTorchLightning/pytorch-lightning/pull/4048))
- Enabled passing in custom accelerators ([#4050](https://github.com/PyTorchLightning/pytorch-lightning/pull/4050))
- Added `LightningModule.toggle_optimizer` ([#4058](https://github.com/PyTorchLightning/pytorch-lightning/pull/4058))
- Added `LightningModule.manual_backward` ([#4063](https://github.com/PyTorchLightning/pytorch-lightning/pull/4063))
- Added `output` argument to `*_batch_end` hooks ([#3965](https://github.com/PyTorchLightning/pytorch-lightning/pull/3965),
    [#3966](https://github.com/PyTorchLightning/pytorch-lightning/pull/3966))
- Added `output` argument to `*_epoch_end` hooks ([#3967](https://github.com/PyTorchLightning/pytorch-lightning/pull/3967))

### Changed

- Integrated metrics API with self.log ([#3961](https://github.com/PyTorchLightning/pytorch-lightning/pull/3961))
- Decoupled Apex ([#4052](https://github.com/PyTorchLightning/pytorch-lightning/pull/4052),
        [#4054](https://github.com/PyTorchLightning/pytorch-lightning/pull/4054),
        [#4055](https://github.com/PyTorchLightning/pytorch-lightning/pull/4055),
        [#4056](https://github.com/PyTorchLightning/pytorch-lightning/pull/4056),
        [#4058](https://github.com/PyTorchLightning/pytorch-lightning/pull/4058),
        [#4060](https://github.com/PyTorchLightning/pytorch-lightning/pull/4060),
        [#4061](https://github.com/PyTorchLightning/pytorch-lightning/pull/4061),
        [#4062](https://github.com/PyTorchLightning/pytorch-lightning/pull/4062),
        [#4063](https://github.com/PyTorchLightning/pytorch-lightning/pull/4063),
        [#4064](https://github.com/PyTorchLightning/pytorch-lightning/pull/4064),
        [#4065](https://github.com/PyTorchLightning/pytorch-lightning/pull/4065))
- Renamed all backends to `Accelerator` ([#4066](https://github.com/PyTorchLightning/pytorch-lightning/pull/4066))
- Enabled manual returns ([#4089](https://github.com/PyTorchLightning/pytorch-lightning/pull/4089))

### Removed

- Removed support for EvalResult and TrainResult ([#3968](https://github.com/PyTorchLightning/pytorch-lightning/pull/3968))
- Removed deprecated trainer flags: `overfit_pct`, `log_save_interval`, `row_log_interval` ([#3969](https://github.com/PyTorchLightning/pytorch-lightning/pull/3969))
- Removed deprecated early_stop_callback ([#3982](https://github.com/PyTorchLightning/pytorch-lightning/pull/3982))
- Removed deprecated model hooks ([#3980](https://github.com/PyTorchLightning/pytorch-lightning/pull/3980))
- Removed deprecated callbacks ([#3979](https://github.com/PyTorchLightning/pytorch-lightning/pull/3979))
- Removed `trainer` argument in `LightningModule.backward` [#4056](https://github.com/PyTorchLightning/pytorch-lightning/pull/4056))

### Fixed

- Fixed `current_epoch` property update to reflect true epoch number inside `LightningDataModule`, when `reload_dataloaders_every_epoch=True`. ([#3974](https://github.com/PyTorchLightning/pytorch-lightning/pull/3974))
- Fixed to print scaler value in progress bar ([#4053](https://github.com/PyTorchLightning/pytorch-lightning/pull/4053))
- Fixed mismatch between docstring and code regarding when `on_load_checkpoint` hook is called ([#3996](https://github.com/PyTorchLightning/pytorch-lightning/pull/3996))


## [0.10.0] - 2020-10-07

### Added

- Added new Metrics API. ([#3868](https://github.com/PyTorchLightning/pytorch-lightning/pull/3868), [#3921](https://github.com/PyTorchLightning/pytorch-lightning/pull/3921))
- Enable PyTorch 1.7 compatibility ([#3541](https://github.com/PyTorchLightning/pytorch-lightning/pull/3541))
- Added `LightningModule.to_torchscript` to support exporting as `ScriptModule` ([#3258](https://github.com/PyTorchLightning/pytorch-lightning/pull/3258))
- Added warning when dropping unpicklable `hparams` ([#2874](https://github.com/PyTorchLightning/pytorch-lightning/pull/2874))
- Added EMB similarity ([#3349](https://github.com/PyTorchLightning/pytorch-lightning/pull/3349))
- Added `ModelCheckpoint.to_yaml` method ([#3048](https://github.com/PyTorchLightning/pytorch-lightning/pull/3048))
- Allow `ModelCheckpoint` monitor to be `None`, meaning it will always save ([#3630](https://github.com/PyTorchLightning/pytorch-lightning/pull/3630))
- Disabled optimizers setup during testing ([#3059](https://github.com/PyTorchLightning/pytorch-lightning/pull/3059))
- Added support for datamodules to save and load checkpoints when training ([#3563](https://github.com/PyTorchLightning/pytorch-lightning/pull/3563))
- Added support for datamodule in learning rate finder ([#3425](https://github.com/PyTorchLightning/pytorch-lightning/pull/3425))
- Added gradient clip test for native AMP ([#3754](https://github.com/PyTorchLightning/pytorch-lightning/pull/3754))
- Added dist lib to enable syncing anything across devices ([#3762](https://github.com/PyTorchLightning/pytorch-lightning/pull/3762))
- Added `broadcast` to `TPUBackend` ([#3814](https://github.com/PyTorchLightning/pytorch-lightning/pull/3814))
- Added `XLADeviceUtils` class to check XLA device type ([#3274](https://github.com/PyTorchLightning/pytorch-lightning/pull/3274))

### Changed

- Refactored accelerator backends:
   * moved TPU `xxx_step` to backend ([#3118](https://github.com/PyTorchLightning/pytorch-lightning/pull/3118))
   * refactored DDP backend `forward` ([#3119](https://github.com/PyTorchLightning/pytorch-lightning/pull/3119))
   * refactored GPU backend `__step` ([#3120](https://github.com/PyTorchLightning/pytorch-lightning/pull/3120))
   * refactored Horovod backend ([#3121](https://github.com/PyTorchLightning/pytorch-lightning/pull/3121),
        [#3122](https://github.com/PyTorchLightning/pytorch-lightning/pull/3122))
   * remove obscure forward call in eval + CPU backend `___step` ([#3123](https://github.com/PyTorchLightning/pytorch-lightning/pull/3123))
   * reduced all simplified forward ([#3126](https://github.com/PyTorchLightning/pytorch-lightning/pull/3126))
   * added hook base method ([#3127](https://github.com/PyTorchLightning/pytorch-lightning/pull/3127))
   * refactor eval loop to use hooks - use `test_mode` for if so we can split later ([#3129](https://github.com/PyTorchLightning/pytorch-lightning/pull/3129))
   * moved `___step_end` hooks ([#3130](https://github.com/PyTorchLightning/pytorch-lightning/pull/3130))
   * training forward refactor ([#3134](https://github.com/PyTorchLightning/pytorch-lightning/pull/3134))
   * training AMP scaling refactor ([#3135](https://github.com/PyTorchLightning/pytorch-lightning/pull/3135))
   * eval step scaling factor ([#3136](https://github.com/PyTorchLightning/pytorch-lightning/pull/3136))
   * add eval loop object to streamline eval loop ([#3138](https://github.com/PyTorchLightning/pytorch-lightning/pull/3138))
   * refactored dataloader process hook ([#3139](https://github.com/PyTorchLightning/pytorch-lightning/pull/3139))
   * refactored inner eval loop ([#3141](https://github.com/PyTorchLightning/pytorch-lightning/pull/3141))
   * final inner eval loop hooks ([#3154](https://github.com/PyTorchLightning/pytorch-lightning/pull/3154))
   * clean up hooks in `run_evaluation` ([#3156](https://github.com/PyTorchLightning/pytorch-lightning/pull/3156))
   * clean up data reset ([#3161](https://github.com/PyTorchLightning/pytorch-lightning/pull/3161))
   * expand eval loop out ([#3165](https://github.com/PyTorchLightning/pytorch-lightning/pull/3165))
   * moved hooks around in eval loop ([#3195](https://github.com/PyTorchLightning/pytorch-lightning/pull/3195))
   * remove `_evaluate` fx ([#3197](https://github.com/PyTorchLightning/pytorch-lightning/pull/3197))
   * `Trainer.fit` hook clean up ([#3198](https://github.com/PyTorchLightning/pytorch-lightning/pull/3198))
   * DDPs train hooks ([#3203](https://github.com/PyTorchLightning/pytorch-lightning/pull/3203))
   * refactor DDP backend ([#3204](https://github.com/PyTorchLightning/pytorch-lightning/pull/3204),
        [#3207](https://github.com/PyTorchLightning/pytorch-lightning/pull/3207),
        [#3208](https://github.com/PyTorchLightning/pytorch-lightning/pull/3208),
        [#3209](https://github.com/PyTorchLightning/pytorch-lightning/pull/3209),
        [#3210](https://github.com/PyTorchLightning/pytorch-lightning/pull/3210))
   * reduced accelerator selection ([#3211](https://github.com/PyTorchLightning/pytorch-lightning/pull/3211))
   * group prepare data hook ([#3212](https://github.com/PyTorchLightning/pytorch-lightning/pull/3212))
   * added data connector ([#3285](https://github.com/PyTorchLightning/pytorch-lightning/pull/3285))
   * modular is_overridden ([#3290](https://github.com/PyTorchLightning/pytorch-lightning/pull/3290))
   * adding `Trainer.tune()` ([#3293](https://github.com/PyTorchLightning/pytorch-lightning/pull/3293))
   * move `run_pretrain_routine` -> `setup_training` ([#3294](https://github.com/PyTorchLightning/pytorch-lightning/pull/3294))
   * move train outside of setup training ([#3297](https://github.com/PyTorchLightning/pytorch-lightning/pull/3297))
   * move `prepare_data` to data connector ([#3307](https://github.com/PyTorchLightning/pytorch-lightning/pull/3307))
   * moved accelerator router ([#3309](https://github.com/PyTorchLightning/pytorch-lightning/pull/3309))
   * train loop refactor - moving train loop to own object ([#3310](https://github.com/PyTorchLightning/pytorch-lightning/pull/3310),
        [#3312](https://github.com/PyTorchLightning/pytorch-lightning/pull/3312),
        [#3313](https://github.com/PyTorchLightning/pytorch-lightning/pull/3313),
        [#3314](https://github.com/PyTorchLightning/pytorch-lightning/pull/3314))
   * duplicate data interface definition up into DataHooks class ([#3344](https://github.com/PyTorchLightning/pytorch-lightning/pull/3344))
   * inner train loop ([#3359](https://github.com/PyTorchLightning/pytorch-lightning/pull/3359),
        [#3361](https://github.com/PyTorchLightning/pytorch-lightning/pull/3361),
        [#3362](https://github.com/PyTorchLightning/pytorch-lightning/pull/3362),
        [#3363](https://github.com/PyTorchLightning/pytorch-lightning/pull/3363),
        [#3365](https://github.com/PyTorchLightning/pytorch-lightning/pull/3365),
        [#3366](https://github.com/PyTorchLightning/pytorch-lightning/pull/3366),
        [#3367](https://github.com/PyTorchLightning/pytorch-lightning/pull/3367),
        [#3368](https://github.com/PyTorchLightning/pytorch-lightning/pull/3368),
        [#3369](https://github.com/PyTorchLightning/pytorch-lightning/pull/3369),
        [#3370](https://github.com/PyTorchLightning/pytorch-lightning/pull/3370),
        [#3371](https://github.com/PyTorchLightning/pytorch-lightning/pull/3371),
        [#3372](https://github.com/PyTorchLightning/pytorch-lightning/pull/3372),
        [#3373](https://github.com/PyTorchLightning/pytorch-lightning/pull/3373),
        [#3374](https://github.com/PyTorchLightning/pytorch-lightning/pull/3374),
        [#3375](https://github.com/PyTorchLightning/pytorch-lightning/pull/3375),
        [#3376](https://github.com/PyTorchLightning/pytorch-lightning/pull/3376),
        [#3385](https://github.com/PyTorchLightning/pytorch-lightning/pull/3385),
        [#3388](https://github.com/PyTorchLightning/pytorch-lightning/pull/3388),
        [#3397](https://github.com/PyTorchLightning/pytorch-lightning/pull/3397))
   * all logging related calls in a connector ([#3395](https://github.com/PyTorchLightning/pytorch-lightning/pull/3395))
   * device parser ([#3400](https://github.com/PyTorchLightning/pytorch-lightning/pull/3400),
        [#3405](https://github.com/PyTorchLightning/pytorch-lightning/pull/3405))
   * added model connector ([#3407](https://github.com/PyTorchLightning/pytorch-lightning/pull/3407))
   * moved eval loop logging to loggers ([#3408](https://github.com/PyTorchLightning/pytorch-lightning/pull/3408))
   * moved eval loop (#3412[#3408](https://github.com/PyTorchLightning/pytorch-lightning/pull/3408))
   * trainer/separate argparse ([#3421](https://github.com/PyTorchLightning/pytorch-lightning/pull/3421),
        [#3428](https://github.com/PyTorchLightning/pytorch-lightning/pull/3428),
        [#3432](https://github.com/PyTorchLightning/pytorch-lightning/pull/3432))
   * move `lr_finder` ([#3434](https://github.com/PyTorchLightning/pytorch-lightning/pull/3434))
   * organize args (#[#3435](https://github.com/PyTorchLightning/pytorch-lightning/pull/3435),
        [#3442](https://github.com/PyTorchLightning/pytorch-lightning/pull/3442),
        [#3447](https://github.com/PyTorchLightning/pytorch-lightning/pull/3447),
        [#3448](https://github.com/PyTorchLightning/pytorch-lightning/pull/3448),
        [#3449](https://github.com/PyTorchLightning/pytorch-lightning/pull/3449),
        [#3456](https://github.com/PyTorchLightning/pytorch-lightning/pull/3456))
   * move specific accelerator code ([#3457](https://github.com/PyTorchLightning/pytorch-lightning/pull/3457))
   * group connectors ([#3472](https://github.com/PyTorchLightning/pytorch-lightning/pull/3472))
   * accelerator connector methods x/n ([#3469](https://github.com/PyTorchLightning/pytorch-lightning/pull/3469),
        [#3470](https://github.com/PyTorchLightning/pytorch-lightning/pull/3470),
        [#3474](https://github.com/PyTorchLightning/pytorch-lightning/pull/3474))
   * merge backends x/n ([#3476](https://github.com/PyTorchLightning/pytorch-lightning/pull/3476),
        [#3477](https://github.com/PyTorchLightning/pytorch-lightning/pull/3477),
        [#3478](https://github.com/PyTorchLightning/pytorch-lightning/pull/3478),
        [#3480](https://github.com/PyTorchLightning/pytorch-lightning/pull/3480),
        [#3482](https://github.com/PyTorchLightning/pytorch-lightning/pull/3482))
   * apex plugin ([#3502](https://github.com/PyTorchLightning/pytorch-lightning/pull/3502))
   * precision plugins ([#3504](https://github.com/PyTorchLightning/pytorch-lightning/pull/3504))
   * Result - make monitor default to `checkpoint_on` to simplify ([#3571](https://github.com/PyTorchLightning/pytorch-lightning/pull/3571))
   * reference to the Trainer on the `LightningDataModule` ([#3684](https://github.com/PyTorchLightning/pytorch-lightning/pull/3684))
   * add `.log` to lightning module ([#3686](https://github.com/PyTorchLightning/pytorch-lightning/pull/3686),
        [#3699](https://github.com/PyTorchLightning/pytorch-lightning/pull/3699),
        [#3701](https://github.com/PyTorchLightning/pytorch-lightning/pull/3701),
        [#3704](https://github.com/PyTorchLightning/pytorch-lightning/pull/3704),
        [#3715](https://github.com/PyTorchLightning/pytorch-lightning/pull/3715))
   * enable tracking original metric when step and epoch are both true ([#3685](https://github.com/PyTorchLightning/pytorch-lightning/pull/3685))
   * deprecated results obj, added support for simpler comms ([#3681](https://github.com/PyTorchLightning/pytorch-lightning/pull/3681))
   * move backends back to individual files ([#3712](https://github.com/PyTorchLightning/pytorch-lightning/pull/3712))
   * fixes logging for eval steps ([#3763](https://github.com/PyTorchLightning/pytorch-lightning/pull/3763))
   * decoupled DDP, DDP spawn ([#3733](https://github.com/PyTorchLightning/pytorch-lightning/pull/3733),
        [#3766](https://github.com/PyTorchLightning/pytorch-lightning/pull/3766),
        [#3767](https://github.com/PyTorchLightning/pytorch-lightning/pull/3767),
        [#3774](https://github.com/PyTorchLightning/pytorch-lightning/pull/3774),
        [#3802](https://github.com/PyTorchLightning/pytorch-lightning/pull/3802),
        [#3806](https://github.com/PyTorchLightning/pytorch-lightning/pull/3806),
        [#3817](https://github.com/PyTorchLightning/pytorch-lightning/pull/3817),
        [#3819](https://github.com/PyTorchLightning/pytorch-lightning/pull/3819),
        [#3927](https://github.com/PyTorchLightning/pytorch-lightning/pull/3927))
   * remove weight loading hack for ddp_cpu ([#3808](https://github.com/PyTorchLightning/pytorch-lightning/pull/3808))
   * separate `torchelastic` from DDP ([#3810](https://github.com/PyTorchLightning/pytorch-lightning/pull/3810))
   * separate SLURM from DDP ([#3809](https://github.com/PyTorchLightning/pytorch-lightning/pull/3809))
   * decoupled DDP2 ([#3816](https://github.com/PyTorchLightning/pytorch-lightning/pull/3816))
   * bug fix with logging val epoch end + monitor ([#3812](https://github.com/PyTorchLightning/pytorch-lightning/pull/3812))
   * callback system and init DDP ([#3836](https://github.com/PyTorchLightning/pytorch-lightning/pull/3836))
   * adding compute environments ([#3837](https://github.com/PyTorchLightning/pytorch-lightning/pull/3837), [#3842](https://github.com/PyTorchLightning/pytorch-lightning/pull/3842))
   * epoch can now log independently ([#3843](https://github.com/PyTorchLightning/pytorch-lightning/pull/3843))
   * test selecting the correct backend. temp backends while slurm and TorchElastic are decoupled ([#3848](https://github.com/PyTorchLightning/pytorch-lightning/pull/3848))
   * fixed `init_slurm_connection` causing hostname errors ([#3856](https://github.com/PyTorchLightning/pytorch-lightning/pull/3856))
   * moves init apex from LM to apex connector ([#3923](https://github.com/PyTorchLightning/pytorch-lightning/pull/3923))
   * moves sync bn to each backend ([#3925](https://github.com/PyTorchLightning/pytorch-lightning/pull/3925))
   * moves configure ddp to each backend ([#3924](https://github.com/PyTorchLightning/pytorch-lightning/pull/3924))
- Deprecation warning ([#3844](https://github.com/PyTorchLightning/pytorch-lightning/pull/3844))
- Changed `LearningRateLogger` to `LearningRateMonitor` ([#3251](https://github.com/PyTorchLightning/pytorch-lightning/pull/3251))
- Used `fsspec` instead of `gfile` for all IO ([#3320](https://github.com/PyTorchLightning/pytorch-lightning/pull/3320))
    * Swaped `torch.load` for `fsspec` load in DDP spawn backend ([#3787](https://github.com/PyTorchLightning/pytorch-lightning/pull/3787))
    * Swaped `torch.load` for `fsspec` load in cloud_io loading ([#3692](https://github.com/PyTorchLightning/pytorch-lightning/pull/3692))
    * Added support for `to_disk()` to use remote filepaths with `fsspec` ([#3930](https://github.com/PyTorchLightning/pytorch-lightning/pull/3930))
    * Updated model_checkpoint's to_yaml to use `fsspec` open ([#3801](https://github.com/PyTorchLightning/pytorch-lightning/pull/3801))
    * Fixed `fsspec` is inconsistent when doing `fs.ls` ([#3805](https://github.com/PyTorchLightning/pytorch-lightning/pull/3805))
- Refactor `GPUStatsMonitor` to improve training speed ([#3257](https://github.com/PyTorchLightning/pytorch-lightning/pull/3257))
- Changed IoU score behavior for classes absent in target and pred ([#3098](https://github.com/PyTorchLightning/pytorch-lightning/pull/3098))
- Changed IoU `remove_bg` bool to `ignore_index` optional int ([#3098](https://github.com/PyTorchLightning/pytorch-lightning/pull/3098))
- Changed defaults of `save_top_k` and `save_last` to `None` in ModelCheckpoint ([#3680](https://github.com/PyTorchLightning/pytorch-lightning/pull/3680))
- `row_log_interval` and `log_save_interval` are now based on training loop's `global_step` instead of epoch-internal batch index ([#3667](https://github.com/PyTorchLightning/pytorch-lightning/pull/3667))
- Silenced some warnings. verified ddp refactors ([#3483](https://github.com/PyTorchLightning/pytorch-lightning/pull/3483))
- Cleaning up stale logger tests ([#3490](https://github.com/PyTorchLightning/pytorch-lightning/pull/3490))
- Allow `ModelCheckpoint` monitor to be `None` ([#3633](https://github.com/PyTorchLightning/pytorch-lightning/pull/3633))
- Enable `None` model checkpoint default ([#3669](https://github.com/PyTorchLightning/pytorch-lightning/pull/3669))
- Skipped `best_model_path` if `checkpoint_callback` is `None` ([#2962](https://github.com/PyTorchLightning/pytorch-lightning/pull/2962))
- Used `raise .. from ..` to explicitly chain exceptions ([#3750](https://github.com/PyTorchLightning/pytorch-lightning/pull/3750))
-  Mocking loggers ([#3596](https://github.com/PyTorchLightning/pytorch-lightning/pull/3596),
    [#3617](https://github.com/PyTorchLightning/pytorch-lightning/pull/3617),
    [#3851](https://github.com/PyTorchLightning/pytorch-lightning/pull/3851),
    [#3859](https://github.com/PyTorchLightning/pytorch-lightning/pull/3859),
    [#3884](https://github.com/PyTorchLightning/pytorch-lightning/pull/3884),
    [#3853](https://github.com/PyTorchLightning/pytorch-lightning/pull/3853),
    [#3910](https://github.com/PyTorchLightning/pytorch-lightning/pull/3910),
    [#3889](https://github.com/PyTorchLightning/pytorch-lightning/pull/3889),
    [#3926](https://github.com/PyTorchLightning/pytorch-lightning/pull/3926))
- Write predictions in LightningModule instead of EvalResult [#3882](https://github.com/PyTorchLightning/pytorch-lightning/pull/3882)

### Deprecated

- Deprecated `TrainResult` and `EvalResult`, use `self.log` and `self.write` from the `LightningModule` to log metrics and write predictions. `training_step` can now only return a scalar (for the loss) or a dictionary with anything you want. ([#3681](https://github.com/PyTorchLightning/pytorch-lightning/pull/3681))
- Deprecate `early_stop_callback` Trainer argument ([#3845](https://github.com/PyTorchLightning/pytorch-lightning/pull/3845))
- Rename Trainer arguments `row_log_interval` >> `log_every_n_steps` and `log_save_interval` >> `flush_logs_every_n_steps` ([#3748](https://github.com/PyTorchLightning/pytorch-lightning/pull/3748))

### Removed

- Removed experimental Metric API ([#3943](https://github.com/PyTorchLightning/pytorch-lightning/pull/3943),
        [#3949](https://github.com/PyTorchLightning/pytorch-lightning/pull/3949),
        [#3946](https://github.com/PyTorchLightning/pytorch-lightning/pull/3946)), listed changes before final removal:
    * Added `EmbeddingSimilarity` metric ([#3349](https://github.com/PyTorchLightning/pytorch-lightning/pull/3349), [#3358](https://github.com/PyTorchLightning/pytorch-lightning/pull/3358))
    * Added hooks to metric module interface ([#2528](https://github.com/PyTorchLightning/pytorch-lightning/pull/2528))
    * Added error when AUROC metric is used for multiclass problems ([#3350](https://github.com/PyTorchLightning/pytorch-lightning/pull/3350))
    * Fixed `ModelCheckpoint` with `save_top_k=-1` option not tracking the best models when a monitor metric is available ([#3735](https://github.com/PyTorchLightning/pytorch-lightning/pull/3735))
    * Fixed counter-intuitive error being thrown in `Accuracy` metric for zero target tensor ([#3764](https://github.com/PyTorchLightning/pytorch-lightning/pull/3764))
    * Fixed aggregation of metrics ([#3517](https://github.com/PyTorchLightning/pytorch-lightning/pull/3517))
    * Fixed Metric aggregation ([#3321](https://github.com/PyTorchLightning/pytorch-lightning/pull/3321))
    * Fixed RMSLE metric ([#3188](https://github.com/PyTorchLightning/pytorch-lightning/pull/3188))
    * Renamed `reduction` to `class_reduction` in classification metrics ([#3322](https://github.com/PyTorchLightning/pytorch-lightning/pull/3322))
    * Changed `class_reduction` similar to sklearn for classification metrics ([#3322](https://github.com/PyTorchLightning/pytorch-lightning/pull/3322))
    * Renaming of precision recall metric ([#3308](https://github.com/PyTorchLightning/pytorch-lightning/pull/3308))

### Fixed

- Fixed `on_train_batch_start` hook to end epoch early ([#3700](https://github.com/PyTorchLightning/pytorch-lightning/pull/3700))
- Fixed `num_sanity_val_steps` is clipped to `limit_val_batches` ([#2917](https://github.com/PyTorchLightning/pytorch-lightning/pull/2917))
- Fixed ONNX model save on GPU ([#3145](https://github.com/PyTorchLightning/pytorch-lightning/pull/3145))
- Fixed `GpuUsageLogger` to work on different platforms ([#3008](https://github.com/PyTorchLightning/pytorch-lightning/pull/3008))
- Fixed auto-scale batch size not dumping `auto_lr_find` parameter ([#3151](https://github.com/PyTorchLightning/pytorch-lightning/pull/3151))
- Fixed `batch_outputs` with optimizer frequencies ([#3229](https://github.com/PyTorchLightning/pytorch-lightning/pull/3229))
- Fixed setting batch size in `LightningModule.datamodule` when using `auto_scale_batch_size` ([#3266](https://github.com/PyTorchLightning/pytorch-lightning/pull/3266))
- Fixed Horovod distributed backend compatibility with native AMP ([#3404](https://github.com/PyTorchLightning/pytorch-lightning/pull/3404))
- Fixed batch size auto scaling exceeding the size of the dataset ([#3271](https://github.com/PyTorchLightning/pytorch-lightning/pull/3271))
- Fixed getting `experiment_id` from MLFlow only once instead of each training loop ([#3394](https://github.com/PyTorchLightning/pytorch-lightning/pull/3394))
- Fixed `overfit_batches` which now correctly disables shuffling for the training loader. ([#3501](https://github.com/PyTorchLightning/pytorch-lightning/pull/3501))
- Fixed gradient norm tracking for `row_log_interval > 1` ([#3489](https://github.com/PyTorchLightning/pytorch-lightning/pull/3489))
- Fixed `ModelCheckpoint` name formatting ([#3164](https://github.com/PyTorchLightning/pytorch-lightning/pull/3163))
- Fixed example implementation of AutoEncoder ([#3190](https://github.com/PyTorchLightning/pytorch-lightning/pull/3190))
- Fixed invalid paths when remote logging with TensorBoard ([#3236](https://github.com/PyTorchLightning/pytorch-lightning/pull/3236))
- Fixed change `t()` to `transpose()` as XLA devices do not support `.t()` on 1-dim tensor ([#3252](https://github.com/PyTorchLightning/pytorch-lightning/pull/3252))
- Fixed (weights only) checkpoints loading without PL ([#3287](https://github.com/PyTorchLightning/pytorch-lightning/pull/3287))
- Fixed `gather_all_tensors` cross GPUs in DDP ([#3319](https://github.com/PyTorchLightning/pytorch-lightning/pull/3319))
- Fixed CometML save dir ([#3419](https://github.com/PyTorchLightning/pytorch-lightning/pull/3419))
- Fixed forward key metrics ([#3467](https://github.com/PyTorchLightning/pytorch-lightning/pull/3467))
- Fixed normalize mode at confusion matrix (replace NaNs with zeros) ([#3465](https://github.com/PyTorchLightning/pytorch-lightning/pull/3465))
- Fixed global step increment in training loop when `training_epoch_end` hook is used ([#3673](https://github.com/PyTorchLightning/pytorch-lightning/pull/3673))
- Fixed dataloader shuffling not getting turned off with `overfit_batches > 0` and `distributed_backend = "ddp"` ([#3534](https://github.com/PyTorchLightning/pytorch-lightning/pull/3534))
- Fixed determinism in `DDPSpawnBackend` when using `seed_everything` in main process ([#3335](https://github.com/PyTorchLightning/pytorch-lightning/pull/3335))
- Fixed `ModelCheckpoint` `period` to actually save every `period` epochs ([#3630](https://github.com/PyTorchLightning/pytorch-lightning/pull/3630))
- Fixed `val_progress_bar` total with `num_sanity_val_steps` ([#3751](https://github.com/PyTorchLightning/pytorch-lightning/pull/3751))
- Fixed Tuner dump: add `current_epoch` to dumped_params ([#3261](https://github.com/PyTorchLightning/pytorch-lightning/pull/3261))
- Fixed `current_epoch` and `global_step` properties mismatch between `Trainer` and `LightningModule` ([#3785](https://github.com/PyTorchLightning/pytorch-lightning/pull/3785))
- Fixed learning rate scheduler for optimizers with internal state ([#3897](https://github.com/PyTorchLightning/pytorch-lightning/pull/3897))
- Fixed `tbptt_reduce_fx` when non-floating tensors are logged ([#3796](https://github.com/PyTorchLightning/pytorch-lightning/pull/3796))
- Fixed model checkpoint frequency ([#3852](https://github.com/PyTorchLightning/pytorch-lightning/pull/3852))
- Fixed logging non-tensor scalar with result breaks subsequent epoch aggregation ([#3855](https://github.com/PyTorchLightning/pytorch-lightning/pull/3855))
- Fixed `TrainerEvaluationLoopMixin` activates `model.train()` at the end ([#3858](https://github.com/PyTorchLightning/pytorch-lightning/pull/3858))
- Fixed `overfit_batches` when using with multiple val/test_dataloaders ([#3857](https://github.com/PyTorchLightning/pytorch-lightning/pull/3857))
- Fixed enables `training_step` to return `None` ([#3862](https://github.com/PyTorchLightning/pytorch-lightning/pull/3862))
- Fixed init nan for checkpointing ([#3863](https://github.com/PyTorchLightning/pytorch-lightning/pull/3863))
- Fixed for `load_from_checkpoint` ([#2776](https://github.com/PyTorchLightning/pytorch-lightning/pull/2776))
- Fixes incorrect `batch_sizes` when Dataloader returns a dict with multiple tensors ([#3668](https://github.com/PyTorchLightning/pytorch-lightning/pull/3668))
- Fixed unexpected signature for `validation_step` ([#3947](https://github.com/PyTorchLightning/pytorch-lightning/pull/3947))

## [0.9.0] - 2020-08-20

### Added

- Added SyncBN for DDP ([#2801](https://github.com/PyTorchLightning/pytorch-lightning/pull/2801),
     [#2838](https://github.com/PyTorchLightning/pytorch-lightning/pull/2838))
- Added basic `CSVLogger` ([#2721](https://github.com/PyTorchLightning/pytorch-lightning/pull/2721))
- Added SSIM metrics ([#2671](https://github.com/PyTorchLightning/pytorch-lightning/pull/2671))
- Added BLEU metrics ([#2535](https://github.com/PyTorchLightning/pytorch-lightning/pull/2535))
- Added support to export a model to ONNX format ([#2596](https://github.com/PyTorchLightning/pytorch-lightning/pull/2596))
- Added support for `Trainer(num_sanity_val_steps=-1)` to check all validation data before training ([#2246](https://github.com/PyTorchLightning/pytorch-lightning/pull/2246))
- Added struct. output:
  * tests for val loop flow ([#2605](https://github.com/PyTorchLightning/pytorch-lightning/pull/2605))
  * `EvalResult` support for train and val. loop ([#2615](https://github.com/PyTorchLightning/pytorch-lightning/pull/2615),
       [#2651](https://github.com/PyTorchLightning/pytorch-lightning/pull/2651))
  * weighted average in results obj ([#2930](https://github.com/PyTorchLightning/pytorch-lightning/pull/2930))
  * fix result obj DP auto reduce ([#3013](https://github.com/PyTorchLightning/pytorch-lightning/pull/3013))
- Added class `LightningDataModule` ([#2668](https://github.com/PyTorchLightning/pytorch-lightning/pull/2668))
- Added support for PyTorch 1.6 ([#2745](https://github.com/PyTorchLightning/pytorch-lightning/pull/2745))
- Added call DataModule hooks implicitly in trainer ([#2755](https://github.com/PyTorchLightning/pytorch-lightning/pull/2755))
- Added support for Mean in DDP Sync ([#2568](https://github.com/PyTorchLightning/pytorch-lightning/pull/2568))
- Added remaining `sklearn` metrics: `AveragePrecision`, `BalancedAccuracy`, `CohenKappaScore`, `DCG`, `Hamming`, `Hinge`, `Jaccard`, `MeanAbsoluteError`, `MeanSquaredError`, `MeanSquaredLogError`, `MedianAbsoluteError`, `R2Score`, `MeanPoissonDeviance`, `MeanGammaDeviance`, `MeanTweedieDeviance`, `ExplainedVariance` ([#2562](https://github.com/PyTorchLightning/pytorch-lightning/pull/2562))
- Added support for `limit_{mode}_batches (int)` to work with infinite dataloader (IterableDataset) ([#2840](https://github.com/PyTorchLightning/pytorch-lightning/pull/2840))
- Added support returning python scalars in DP ([#1935](https://github.com/PyTorchLightning/pytorch-lightning/pull/1935))
- Added support to Tensorboard logger for OmegaConf `hparams` ([#2846](https://github.com/PyTorchLightning/pytorch-lightning/pull/2846))
- Added tracking of basic states in `Trainer` ([#2541](https://github.com/PyTorchLightning/pytorch-lightning/pull/2541))
- Tracks all outputs including TBPTT and multiple optimizers ([#2890](https://github.com/PyTorchLightning/pytorch-lightning/pull/2890))
- Added GPU Usage Logger ([#2932](https://github.com/PyTorchLightning/pytorch-lightning/pull/2932))
- Added `strict=False` for `load_from_checkpoint` ([#2819](https://github.com/PyTorchLightning/pytorch-lightning/pull/2819))
- Added saving test predictions on multiple GPUs ([#2926](https://github.com/PyTorchLightning/pytorch-lightning/pull/2926))
- Auto log the computational graph for loggers that support this ([#3003](https://github.com/PyTorchLightning/pytorch-lightning/pull/3003))
- Added warning when changing monitor and using results obj ([#3014](https://github.com/PyTorchLightning/pytorch-lightning/pull/3014))
- Added a hook `transfer_batch_to_device` to the `LightningDataModule` ([#3038](https://github.com/PyTorchLightning/pytorch-lightning/pull/3038))

### Changed

- Truncated long version numbers in progress bar ([#2594](https://github.com/PyTorchLightning/pytorch-lightning/pull/2594))
- Enabling val/test loop disabling ([#2692](https://github.com/PyTorchLightning/pytorch-lightning/pull/2692))
- Refactored into `accelerator` module:
    * GPU training ([#2704](https://github.com/PyTorchLightning/pytorch-lightning/pull/2704))
    * TPU training ([#2708](https://github.com/PyTorchLightning/pytorch-lightning/pull/2708))
    * DDP(2) backend ([#2796](https://github.com/PyTorchLightning/pytorch-lightning/pull/2796))
    * Retrieve last logged val from result by key ([#3049](https://github.com/PyTorchLightning/pytorch-lightning/pull/3049))
- Using `.comet.config` file for `CometLogger` ([#1913](https://github.com/PyTorchLightning/pytorch-lightning/pull/1913))
- Updated hooks arguments - breaking for `setup` and `teardown` ([#2850](https://github.com/PyTorchLightning/pytorch-lightning/pull/2850))
- Using `gfile` to support remote directories ([#2164](https://github.com/PyTorchLightning/pytorch-lightning/pull/2164))
- Moved optimizer creation after device placement for DDP backends ([#2904](https://github.com/PyTorchLightning/pytorch-lighting/pull/2904))
- Support `**DictConfig` for `hparam` serialization ([#2519](https://github.com/PyTorchLightning/pytorch-lightning/pull/2519))
- Removed callback metrics from test results obj ([#2994](https://github.com/PyTorchLightning/pytorch-lightning/pull/2994))
- Re-enabled naming metrics in ckpt name ([#3060](https://github.com/PyTorchLightning/pytorch-lightning/pull/3060))
- Changed progress bar epoch counting to start from 0 ([#3061](https://github.com/PyTorchLightning/pytorch-lightning/pull/3061))

### Deprecated

- Deprecated Trainer attribute `ckpt_path`, which will now be set by `weights_save_path` ([#2681](https://github.com/PyTorchLightning/pytorch-lightning/pull/2681))

### Removed

- Removed deprecated: ([#2760](https://github.com/PyTorchLightning/pytorch-lightning/pull/2760))
    * core decorator `data_loader`
    * Module hook `on_sanity_check_start` and loading `load_from_metrics`
    * package `pytorch_lightning.logging`
    * Trainer arguments: `show_progress_bar`, `num_tpu_cores`, `use_amp`, `print_nan_grads`
    * LR Finder argument `num_accumulation_steps`

### Fixed

- Fixed `accumulate_grad_batches` for last batch ([#2853](https://github.com/PyTorchLightning/pytorch-lightning/pull/2853))
- Fixed setup call while testing ([#2624](https://github.com/PyTorchLightning/pytorch-lightning/pull/2624))
- Fixed local rank zero casting ([#2640](https://github.com/PyTorchLightning/pytorch-lightning/pull/2640))
- Fixed single scalar return from training ([#2587](https://github.com/PyTorchLightning/pytorch-lightning/pull/2587))
- Fixed Horovod backend to scale LR schedlers with the optimizer ([#2626](https://github.com/PyTorchLightning/pytorch-lightning/pull/2626))
- Fixed `dtype` and `device` properties not getting updated in submodules ([#2657](https://github.com/PyTorchLightning/pytorch-lightning/pull/2657))
- Fixed `fast_dev_run` to run for all dataloaders ([#2581](https://github.com/PyTorchLightning/pytorch-lightning/pull/2581))
- Fixed `save_dir` in loggers getting ignored by default value of `weights_save_path` when user did not specify `weights_save_path` ([#2681](https://github.com/PyTorchLightning/pytorch-lightning/pull/2681))
- Fixed `weights_save_path` getting ignored when `logger=False` is passed to Trainer ([#2681](https://github.com/PyTorchLightning/pytorch-lightning/pull/2681))
- Fixed TPU multi-core and Float16 ([#2632](https://github.com/PyTorchLightning/pytorch-lightning/pull/2632))
- Fixed test metrics not being logged with `LoggerCollection` ([#2723](https://github.com/PyTorchLightning/pytorch-lightning/pull/2723))
- Fixed data transfer to device when using `torchtext.data.Field` and `include_lengths is True` ([#2689](https://github.com/PyTorchLightning/pytorch-lightning/pull/2689))
- Fixed shuffle argument for distributed sampler ([#2789](https://github.com/PyTorchLightning/pytorch-lightning/pull/2789))
- Fixed logging interval ([#2694](https://github.com/PyTorchLightning/pytorch-lightning/pull/2694))
- Fixed loss value in the progress bar is wrong when `accumulate_grad_batches > 1` ([#2738](https://github.com/PyTorchLightning/pytorch-lightning/pull/2738))
- Fixed correct CWD for ddp sub-processes when using Hydra ([#2719](https://github.com/PyTorchLightning/pytorch-lightning/pull/2719))
- Fixed selecting GPUs using `CUDA_VISIBLE_DEVICES` ([#2739](https://github.com/PyTorchLightning/pytorch-lightning/pull/2739))
- Fixed false `num_classes` warning in metrics ([#2781](https://github.com/PyTorchLightning/pytorch-lightning/pull/2781))
- Fixed shell injection vulnerability in subprocess call ([#2786](https://github.com/PyTorchLightning/pytorch-lightning/pull/2786))
- Fixed LR finder and `hparams` compatibility ([#2821](https://github.com/PyTorchLightning/pytorch-lightning/pull/2821))
- Fixed `ModelCheckpoint` not saving the latest information when `save_last=True` ([#2881](https://github.com/PyTorchLightning/pytorch-lightning/pull/2881))
- Fixed ImageNet example: learning rate scheduler, number of workers and batch size when using DDP ([#2889](https://github.com/PyTorchLightning/pytorch-lightning/pull/2889))
- Fixed apex gradient clipping ([#2829](https://github.com/PyTorchLightning/pytorch-lightning/pull/2829))
- Fixed save apex scaler states ([#2828](https://github.com/PyTorchLightning/pytorch-lightning/pull/2828))
- Fixed a model loading issue with inheritance and variable positional arguments ([#2911](https://github.com/PyTorchLightning/pytorch-lightning/pull/2911))
- Fixed passing `non_blocking=True` when transferring a batch object that does not support it ([#2910](https://github.com/PyTorchLightning/pytorch-lightning/pull/2910))
- Fixed checkpointing to remote file paths ([#2925](https://github.com/PyTorchLightning/pytorch-lightning/pull/2925))
- Fixed adding val step argument to metrics ([#2986](https://github.com/PyTorchLightning/pytorch-lightning/pull/2986))
- Fixed an issue that caused `Trainer.test()` to stall in ddp mode ([#2997](https://github.com/PyTorchLightning/pytorch-lightning/pull/2997))
- Fixed gathering of results with tensors of varying shape ([#3020](https://github.com/PyTorchLightning/pytorch-lightning/pull/3020))
- Fixed batch size auto-scaling feature to set the new value on the correct model attribute ([#3043](https://github.com/PyTorchLightning/pytorch-lightning/pull/3043))
- Fixed automatic batch scaling not working with half precision ([#3045](https://github.com/PyTorchLightning/pytorch-lightning/pull/3045))
- Fixed setting device to root gpu ([#3042](https://github.com/PyTorchLightning/pytorch-lightning/pull/3042))

## [0.8.5] - 2020-07-09

### Added

- Added a PSNR metric: peak signal-to-noise ratio ([#2483](https://github.com/PyTorchLightning/pytorch-lightning/pull/2483))
- Added functional regression metrics ([#2492](https://github.com/PyTorchLightning/pytorch-lightning/pull/2492))

### Removed

- Removed auto val reduce ([#2462](https://github.com/PyTorchLightning/pytorch-lightning/pull/2462))

### Fixed

- Flattening Wandb Hyperparameters ([#2459](https://github.com/PyTorchLightning/pytorch-lightning/pull/2459))
- Fixed using the same DDP python interpreter and actually running ([#2482](https://github.com/PyTorchLightning/pytorch-lightning/pull/2482))
- Fixed model summary input type conversion for models that have input dtype different from model parameters ([#2510](https://github.com/PyTorchLightning/pytorch-lightning/pull/2510))
- Made `TensorBoardLogger` and `CometLogger` pickleable ([#2518](https://github.com/PyTorchLightning/pytorch-lightning/pull/2518))
- Fixed a problem with `MLflowLogger` creating multiple run folders ([#2502](https://github.com/PyTorchLightning/pytorch-lightning/pull/2502))
- Fixed global_step increment ([#2455](https://github.com/PyTorchLightning/pytorch-lightning/pull/2455))
- Fixed TPU hanging example ([#2488](https://github.com/PyTorchLightning/pytorch-lightning/pull/2488))
- Fixed `argparse` default value bug ([#2526](https://github.com/PyTorchLightning/pytorch-lightning/pull/2526))
- Fixed Dice and IoU to avoid NaN by adding small eps ([#2545](https://github.com/PyTorchLightning/pytorch-lightning/pull/2545))
- Fixed accumulate gradients schedule at epoch 0 (continued) ([#2513](https://github.com/PyTorchLightning/pytorch-lightning/pull/2513))
- Fixed Trainer `.fit()` returning last not best weights in "ddp_spawn" ([#2565](https://github.com/PyTorchLightning/pytorch-lightning/pull/2565))
- Fixed passing (do not pass) TPU weights back on test ([#2566](https://github.com/PyTorchLightning/pytorch-lightning/pull/2566))
- Fixed DDP tests and `.test()` ([#2512](https://github.com/PyTorchLightning/pytorch-lightning/pull/2512),
     [#2570](https://github.com/PyTorchLightning/pytorch-lightning/pull/2570))

## [0.8.4] - 2020-07-01

### Added

- Added reduce ddp results on eval ([#2434](https://github.com/PyTorchLightning/pytorch-lightning/pull/2434))
- Added a warning when an `IterableDataset` has `__len__` defined ([#2437](https://github.com/PyTorchLightning/pytorch-lightning/pull/2437))

### Changed

- Enabled no returns from eval ([#2446](https://github.com/PyTorchLightning/pytorch-lightning/pull/2446))

### Fixed

- Fixes train outputs ([#2428](https://github.com/PyTorchLightning/pytorch-lightning/pull/2428))
- Fixes Conda dependencies ([#2412](https://github.com/PyTorchLightning/pytorch-lightning/pull/2412))
- Fixed Apex scaling with decoupled backward ([#2433](https://github.com/PyTorchLightning/pytorch-lightning/pull/2433))
- Fixed crashing or wrong displaying progressbar because of missing ipywidgets ([#2417](https://github.com/PyTorchLightning/pytorch-lightning/pull/2417))
- Fixed TPU saving dir ([fc26078e](https://github.com/PyTorchLightning/pytorch-lightning/commit/fc26078e395f8a001f4c6dd7b3fe7ca202f914a3), [04e68f02](https://github.com/PyTorchLightning/pytorch-lightning/commit/04e68f022fc03dd5f1555ee86dea997d42a448ad))
- Fixed logging on rank 0 only ([#2425](https://github.com/PyTorchLightning/pytorch-lightning/pull/2425))


## [0.8.3] - 2020-06-29

### Fixed

- Fixed AMP wrong call ([593837e](https://github.com/PyTorchLightning/pytorch-lightning/commit/593837e1da24ff6c942b24ed803fc1496a304609))
- Fixed batch typo ([92d1e75](https://github.com/PyTorchLightning/pytorch-lightning/commit/92d1e75b2638a493d9d21ed5fe00a22093888285))

## [0.8.2] - 2020-06-28

### Added

- Added TorchText support for moving data to GPU ([#2379](https://github.com/PyTorchLightning/pytorch-lightning/pull/2379))

### Changed

- Changed epoch indexing from 0 instead of 1 ([#2289](https://github.com/PyTorchLightning/pytorch-lightning/pull/2289))
- Refactor Model `backward` ([#2276](https://github.com/PyTorchLightning/pytorch-lightning/pull/2276))
- Refactored `training_batch` + tests to verify correctness ([#2327](https://github.com/PyTorchLightning/pytorch-lightning/pull/2327),
     [#2328](https://github.com/PyTorchLightning/pytorch-lightning/pull/2328))
- Refactored training loop ([#2336](https://github.com/PyTorchLightning/pytorch-lightning/pull/2336))
- Made optimization steps for hooks ([#2363](https://github.com/PyTorchLightning/pytorch-lightning/pull/2363))
- Changed default apex level to 'O2' ([#2362](https://github.com/PyTorchLightning/pytorch-lightning/pull/2362))

### Removed

- Moved `TrainsLogger` to Bolts ([#2384](https://github.com/PyTorchLightning/pytorch-lightning/pull/2384))

### Fixed

- Fixed parsing TPU arguments and TPU tests ([#2094](https://github.com/PyTorchLightning/pytorch-lightning/pull/2094))
- Fixed number batches in case of multiple dataloaders and `limit_{*}_batches` ([#1920](https://github.com/PyTorchLightning/pytorch-lightning/pull/1920),
     [#2226](https://github.com/PyTorchLightning/pytorch-lightning/pull/2226))
- Fixed an issue with forward hooks not being removed after model summary ([#2298](https://github.com/PyTorchLightning/pytorch-lightning/pull/2298))
- Fix for `load_from_checkpoint()` not working with absolute path on Windows ([#2294](https://github.com/PyTorchLightning/pytorch-lightning/pull/2294))
- Fixed an issue how _has_len handles `NotImplementedError` e.g. raised by `torchtext.data.Iterator` ([#2293](https://github.com/PyTorchLightning/pytorch-lightning/pull/2293)), ([#2307](https://github.com/PyTorchLightning/pytorch-lightning/pull/2307))
- Fixed `average_precision` metric ([#2319](https://github.com/PyTorchLightning/pytorch-lightning/pull/2319))
- Fixed ROC metric for CUDA tensors ([#2304](https://github.com/PyTorchLightning/pytorch-lightning/pull/2304))
- Fixed lost compatibility with custom datatypes implementing `.to` ([#2335](https://github.com/PyTorchLightning/pytorch-lightning/pull/2335))
- Fixed loading model with kwargs ([#2387](https://github.com/PyTorchLightning/pytorch-lightning/pull/2387))
- Fixed sum(0) for `trainer.num_val_batches` ([#2268](https://github.com/PyTorchLightning/pytorch-lightning/pull/2268))
- Fixed checking if the parameters are a `DictConfig` Object ([#2216](https://github.com/PyTorchLightning/pytorch-lightning/pull/2216))
- Fixed SLURM weights saving ([#2341](https://github.com/PyTorchLightning/pytorch-lightning/pull/2341))
- Fixed swaps LR scheduler order ([#2356](https://github.com/PyTorchLightning/pytorch-lightning/pull/2356))
- Fixed adding tensorboard `hparams` logging test ([#2342](https://github.com/PyTorchLightning/pytorch-lightning/pull/2342))
- Fixed use model ref for tear down ([#2360](https://github.com/PyTorchLightning/pytorch-lightning/pull/2360))
- Fixed logger crash on DDP ([#2388](https://github.com/PyTorchLightning/pytorch-lightning/pull/2388))
- Fixed several issues with early stopping and checkpoint callbacks ([#1504](https://github.com/PyTorchLightning/pytorch-lightning/pull/1504),
     [#2391](https://github.com/PyTorchLightning/pytorch-lightning/pull/2391))
- Fixed loading past checkpoints from v0.7.x ([#2405](https://github.com/PyTorchLightning/pytorch-lightning/pull/2405))
- Fixed loading model without arguments ([#2403](https://github.com/PyTorchLightning/pytorch-lightning/pull/2403))
- Fixed Windows compatibility issue ([#2358](https://github.com/PyTorchLightning/pytorch-lightning/pull/2358))

## [0.8.1] - 2020-06-19

### Fixed

- Fixed the `load_from_checkpoint` path detected as URL bug ([#2244](https://github.com/PyTorchLightning/pytorch-lightning/pull/2244))
- Fixed hooks - added barrier ([#2245](https://github.com/PyTorchLightning/pytorch-lightning/pull/2245),
     [#2257](https://github.com/PyTorchLightning/pytorch-lightning/pull/2257),
     [#2260](https://github.com/PyTorchLightning/pytorch-lightning/pull/220))
- Fixed `hparams` - remove frame inspection on `self.hparams` ([#2253](https://github.com/PyTorchLightning/pytorch-lightning/pull/2253))
- Fixed setup and on fit calls ([#2252](https://github.com/PyTorchLightning/pytorch-lightning/pull/2252))
- Fixed GPU template ([#2255](https://github.com/PyTorchLightning/pytorch-lightning/pull/2255))

## [0.8.0] - 2020-06-18

### Added

- Added `overfit_batches`, `limit_{val|test}_batches` flags (overfit now uses training set for all three) ([#2213](https://github.com/PyTorchLightning/pytorch-lightning/pull/2213))
- Added metrics
  * Base classes ([#1326](https://github.com/PyTorchLightning/pytorch-lightning/pull/1326),
       [#1877](https://github.com/PyTorchLightning/pytorch-lightning/pull/1877))
  * Sklearn metrics classes ([#1327](https://github.com/PyTorchLightning/pytorch-lightning/pull/1327))
  * Native torch metrics ([#1488](https://github.com/PyTorchLightning/pytorch-lightning/pull/1488),
       [#2062](https://github.com/PyTorchLightning/pytorch-lightning/pull/2062))
  * docs for all Metrics ([#2184](https://github.com/PyTorchLightning/pytorch-lightning/pull/2184),
       [#2209](https://github.com/PyTorchLightning/pytorch-lightning/pull/2209))
  * Regression metrics ([#2221](https://github.com/PyTorchLightning/pytorch-lightning/pull/2221))
- Allow dataloaders without sampler field present ([#1907](https://github.com/PyTorchLightning/pytorch-lightning/pull/1907))
- Added option `save_last` to save the model at the end of every epoch in `ModelCheckpoint` ([#1908](https://github.com/PyTorchLightning/pytorch-lightning/pull/1908))
- Early stopping checks `on_validation_end` ([#1458](https://github.com/PyTorchLightning/pytorch-lightning/pull/1458))
- Speed up single-core TPU training by loading data using `ParallelLoader` ([#2033](https://github.com/PyTorchLightning/pytorch-lightning/pull/2033))
- Added a model hook `transfer_batch_to_device` that enables moving custom data structures to the target device ([#1756](https://github.com/PyTorchLightning/pytorch-lightning/pull/1756))
- Added [black](https://black.readthedocs.io/en/stable/) formatter for the code with code-checker on pull ([#1610](https://github.com/PyTorchLightning/pytorch-lightning/pull/1610))
- Added back the slow spawn ddp implementation as `ddp_spawn` ([#2115](https://github.com/PyTorchLightning/pytorch-lightning/pull/2115))
- Added loading checkpoints from URLs ([#1667](https://github.com/PyTorchLightning/pytorch-lightning/pull/1667))
- Added a callback method `on_keyboard_interrupt` for handling KeyboardInterrupt events during training ([#2134](https://github.com/PyTorchLightning/pytorch-lightning/pull/2134))
- Added a decorator `auto_move_data` that moves data to the correct device when using the LightningModule for inference ([#1905](https://github.com/PyTorchLightning/pytorch-lightning/pull/1905))
- Added `ckpt_path` option to `LightningModule.test(...)` to load particular checkpoint ([#2190](https://github.com/PyTorchLightning/pytorch-lightning/pull/2190))
- Added `setup` and `teardown` hooks for model ([#2229](https://github.com/PyTorchLightning/pytorch-lightning/pull/2229))

### Changed

- Allow user to select individual TPU core to train on ([#1729](https://github.com/PyTorchLightning/pytorch-lightning/pull/1729))
- Removed non-finite values from loss in `LRFinder` ([#1862](https://github.com/PyTorchLightning/pytorch-lightning/pull/1862))
- Allow passing model hyperparameters as complete kwarg list ([#1896](https://github.com/PyTorchLightning/pytorch-lightning/pull/1896))
- Renamed `ModelCheckpoint`'s attributes `best` to `best_model_score` and `kth_best_model` to `kth_best_model_path` ([#1799](https://github.com/PyTorchLightning/pytorch-lightning/pull/1799))
- Re-Enable Logger's `ImportError`s ([#1938](https://github.com/PyTorchLightning/pytorch-lightning/pull/1938))
- Changed the default value of the Trainer argument `weights_summary` from `full` to `top` ([#2029](https://github.com/PyTorchLightning/pytorch-lightning/pull/2029))
- Raise an error when lightning replaces an existing sampler ([#2020](https://github.com/PyTorchLightning/pytorch-lightning/pull/2020))
- Enabled `prepare_data` from correct processes - clarify local vs global rank ([#2166](https://github.com/PyTorchLightning/pytorch-lightning/pull/2166))
- Remove explicit flush from tensorboard logger ([#2126](https://github.com/PyTorchLightning/pytorch-lightning/pull/2126))
- Changed epoch indexing from 1 instead of 0 ([#2206](https://github.com/PyTorchLightning/pytorch-lightning/pull/2206))

### Deprecated

- Deprecated flags: ([#2213](https://github.com/PyTorchLightning/pytorch-lightning/pull/2213))
  * `overfit_pct` in favour of `overfit_batches`
  * `val_percent_check` in favour of `limit_val_batches`
  * `test_percent_check` in favour of `limit_test_batches`
- Deprecated `ModelCheckpoint`'s attributes `best` and `kth_best_model` ([#1799](https://github.com/PyTorchLightning/pytorch-lightning/pull/1799))
- Dropped official support/testing for older PyTorch versions <1.3 ([#1917](https://github.com/PyTorchLightning/pytorch-lightning/pull/1917))
- Deprecated Trainer `proc_rank` in favour of `global_rank` ([#2166](https://github.com/PyTorchLightning/pytorch-lightning/pull/2166),
     [#2269](https://github.com/PyTorchLightning/pytorch-lightning/pull/2269))

### Removed

- Removed unintended Trainer argument `progress_bar_callback`, the callback should be passed in by `Trainer(callbacks=[...])` instead ([#1855](https://github.com/PyTorchLightning/pytorch-lightning/pull/1855))
- Removed obsolete `self._device` in Trainer ([#1849](https://github.com/PyTorchLightning/pytorch-lightning/pull/1849))
- Removed deprecated API ([#2073](https://github.com/PyTorchLightning/pytorch-lightning/pull/2073))
   * Packages: `pytorch_lightning.pt_overrides`, `pytorch_lightning.root_module`
   * Modules: `pytorch_lightning.logging.comet_logger`, `pytorch_lightning.logging.mlflow_logger`, `pytorch_lightning.logging.test_tube_logger`, `pytorch_lightning.overrides.override_data_parallel`, `pytorch_lightning.core.model_saving`, `pytorch_lightning.core.root_module`
   * Trainer arguments: `add_row_log_interval`, `default_save_path`, `gradient_clip`, `nb_gpu_nodes`, `max_nb_epochs`, `min_nb_epochs`, `nb_sanity_val_steps`
   * Trainer attributes: `nb_gpu_nodes`, `num_gpu_nodes`, `gradient_clip`, `max_nb_epochs`, `min_nb_epochs`, `nb_sanity_val_steps`, `default_save_path`, `tng_tqdm_dic`

### Fixed

- Run graceful training teardown on interpreter exit ([#1631](https://github.com/PyTorchLightning/pytorch-lightning/pull/1631))
- Fixed user warning when apex was used together with learning rate schedulers ([#1873](https://github.com/PyTorchLightning/pytorch-lightning/pull/1873))
- Fixed multiple calls of `EarlyStopping` callback ([#1863](https://github.com/PyTorchLightning/pytorch-lightning/pull/1863))
- Fixed an issue with `Trainer.from_argparse_args` when passing in unknown Trainer args ([#1932](https://github.com/PyTorchLightning/pytorch-lightning/pull/1932))
- Fixed bug related to logger not being reset correctly for model after tuner algorithms ([#1933](https://github.com/PyTorchLightning/pytorch-lightning/pull/1933))
- Fixed root node resolution for SLURM cluster with dash in host name ([#1954](https://github.com/PyTorchLightning/pytorch-lightning/pull/1954))
- Fixed `LearningRateLogger` in multi-scheduler setting ([#1944](https://github.com/PyTorchLightning/pytorch-lightning/pull/1944))
- Fixed test configuration check and testing ([#1804](https://github.com/PyTorchLightning/pytorch-lightning/pull/1804))
- Fixed an issue with Trainer constructor silently ignoring unknown/misspelled arguments ([#1820](https://github.com/PyTorchLightning/pytorch-lightning/pull/1820))
- Fixed `save_weights_only` in ModelCheckpoint ([#1780](https://github.com/PyTorchLightning/pytorch-lightning/pull/1780))
- Allow use of same `WandbLogger` instance for multiple training loops ([#2055](https://github.com/PyTorchLightning/pytorch-lightning/pull/2055))
- Fixed an issue with `_auto_collect_arguments` collecting local variables that are not constructor arguments and not working for signatures that have the instance not named `self` ([#2048](https://github.com/PyTorchLightning/pytorch-lightning/pull/2048))
- Fixed mistake in parameters' grad norm tracking ([#2012](https://github.com/PyTorchLightning/pytorch-lightning/pull/2012))
- Fixed CPU and hanging GPU crash ([#2118](https://github.com/PyTorchLightning/pytorch-lightning/pull/2118))
- Fixed an issue with the model summary and `example_input_array` depending on a specific ordering of the submodules in a LightningModule ([#1773](https://github.com/PyTorchLightning/pytorch-lightning/pull/1773))
- Fixed Tpu logging ([#2230](https://github.com/PyTorchLightning/pytorch-lightning/pull/2230))
- Fixed Pid port + duplicate `rank_zero` logging ([#2140](https://github.com/PyTorchLightning/pytorch-lightning/pull/2140),
     [#2231](https://github.com/PyTorchLightning/pytorch-lightning/pull/2231))

## [0.7.6] - 2020-05-16

### Added

- Added callback for logging learning rates ([#1498](https://github.com/PyTorchLightning/pytorch-lightning/pull/1498))
- Added transfer learning example (for a binary classification task in computer vision) ([#1564](https://github.com/PyTorchLightning/pytorch-lightning/pull/1564))
- Added type hints in `Trainer.fit()` and `Trainer.test()` to reflect that also a list of dataloaders can be passed in ([#1723](https://github.com/PyTorchLightning/pytorch-lightning/pull/1723)).
- Added auto scaling of batch size ([#1638](https://github.com/PyTorchLightning/pytorch-lightning/pull/1638))
- The progress bar metrics now also get updated in `training_epoch_end` ([#1724](https://github.com/PyTorchLightning/pytorch-lightning/pull/1724))
- Enable `NeptuneLogger` to work with `distributed_backend=ddp` ([#1753](https://github.com/PyTorchLightning/pytorch-lightning/pull/1753))
- Added option to provide seed to random generators to ensure reproducibility ([#1572](https://github.com/PyTorchLightning/pytorch-lightning/pull/1572))
- Added override for hparams in `load_from_ckpt` ([#1797](https://github.com/PyTorchLightning/pytorch-lightning/pull/1797))
- Added support multi-node distributed execution under `torchelastic` ([#1811](https://github.com/PyTorchLightning/pytorch-lightning/pull/1811),
     [#1818](https://github.com/PyTorchLightning/pytorch-lightning/pull/1818))
- Added using `store_true` for bool args ([#1822](https://github.com/PyTorchLightning/pytorch-lightning/pull/1822),
     [#1842](https://github.com/PyTorchLightning/pytorch-lightning/pull/1842))
- Added dummy logger for internally disabling logging for some features ([#1836](https://github.com/PyTorchLightning/pytorch-lightning/pull/1836))

### Changed

- Enable `non-blocking` for device transfers to GPU ([#1843](https://github.com/PyTorchLightning/pytorch-lightning/pull/1843))
- Replace mata_tags.csv with hparams.yaml ([#1271](https://github.com/PyTorchLightning/pytorch-lightning/pull/1271))
- Reduction when `batch_size < num_gpus` ([#1609](https://github.com/PyTorchLightning/pytorch-lightning/pull/1609))
- Updated LightningTemplateModel to look more like Colab example ([#1577](https://github.com/PyTorchLightning/pytorch-lightning/pull/1577))
- Don't convert `namedtuple` to `tuple` when transferring the batch to target device ([#1589](https://github.com/PyTorchLightning/pytorch-lightning/pull/1589))
- Allow passing hparams as keyword argument to LightningModule when loading from checkpoint ([#1639](https://github.com/PyTorchLightning/pytorch-lightning/pull/1639))
- Args should come after the last positional argument ([#1807](https://github.com/PyTorchLightning/pytorch-lightning/pull/1807))
- Made ddp the default if no backend specified with multiple GPUs ([#1789](https://github.com/PyTorchLightning/pytorch-lightning/pull/1789))

### Deprecated

- Deprecated `tags_csv` in favor of `hparams_file` ([#1271](https://github.com/PyTorchLightning/pytorch-lightning/pull/1271))

### Fixed

- Fixed broken link in PR template ([#1675](https://github.com/PyTorchLightning/pytorch-lightning/pull/1675))
- Fixed ModelCheckpoint not None checking filepath ([#1654](https://github.com/PyTorchLightning/pytorch-lightning/pull/1654))
- Trainer now calls `on_load_checkpoint()` when resuming from a checkpoint ([#1666](https://github.com/PyTorchLightning/pytorch-lightning/pull/1666))
- Fixed sampler logic for ddp with iterable dataset ([#1734](https://github.com/PyTorchLightning/pytorch-lightning/pull/1734))
- Fixed `_reset_eval_dataloader()` for IterableDataset ([#1560](https://github.com/PyTorchLightning/pytorch-lightning/pull/1560))
- Fixed Horovod distributed backend to set the `root_gpu` property ([#1669](https://github.com/PyTorchLightning/pytorch-lightning/pull/1669))
- Fixed wandb logger `global_step` affects other loggers ([#1492](https://github.com/PyTorchLightning/pytorch-lightning/pull/1492))
- Fixed disabling progress bar on non-zero ranks using Horovod backend ([#1709](https://github.com/PyTorchLightning/pytorch-lightning/pull/1709))
- Fixed bugs that prevent lr finder to be used together with early stopping and validation dataloaders ([#1676](https://github.com/PyTorchLightning/pytorch-lightning/pull/1676))
- Fixed a bug in Trainer that prepended the checkpoint path with `version_` when it shouldn't ([#1748](https://github.com/PyTorchLightning/pytorch-lightning/pull/1748))
- Fixed lr key name in case of param groups in LearningRateLogger ([#1719](https://github.com/PyTorchLightning/pytorch-lightning/pull/1719))
- Fixed accumulation parameter and suggestion method for learning rate finder ([#1801](https://github.com/PyTorchLightning/pytorch-lightning/pull/1801))
- Fixed num processes wasn't being set properly and auto sampler was ddp failing ([#1819](https://github.com/PyTorchLightning/pytorch-lightning/pull/1819))
- Fixed bugs in semantic segmentation example ([#1824](https://github.com/PyTorchLightning/pytorch-lightning/pull/1824))
- Fixed saving native AMP scaler state ([#1777](https://github.com/PyTorchLightning/pytorch-lightning/pull/1777))
- Fixed native amp + ddp ([#1788](https://github.com/PyTorchLightning/pytorch-lightning/pull/1788))
- Fixed `hparam` logging with metrics ([#1647](https://github.com/PyTorchLightning/pytorch-lightning/pull/1647))

## [0.7.5] - 2020-04-27

### Changed

- Allow logging of metrics together with `hparams` ([#1630](https://github.com/PyTorchLightning/pytorch-lightning/pull/1630))

### Removed

- Removed Warning from trainer loop ([#1634](https://github.com/PyTorchLightning/pytorch-lightning/pull/1634))

### Fixed

- Fixed ModelCheckpoint not being fixable ([#1632](https://github.com/PyTorchLightning/pytorch-lightning/pull/1632))
- Fixed CPU DDP breaking change and DDP change ([#1635](https://github.com/PyTorchLightning/pytorch-lightning/pull/1635))
- Tested pickling ([#1636](https://github.com/PyTorchLightning/pytorch-lightning/pull/1636))


## [0.7.4] - 2020-04-26

### Added

- Added flag `replace_sampler_ddp` to manually disable sampler replacement in DDP  ([#1513](https://github.com/PyTorchLightning/pytorch-lightning/pull/1513))
- Added `auto_select_gpus` flag to trainer that enables automatic selection of available GPUs on exclusive mode systems.
- Added learning rate finder ([#1347](https://github.com/PyTorchLightning/pytorch-lightning/pull/1347))
- Added support for DDP mode in clusters without SLURM ([#1387](https://github.com/PyTorchLightning/pytorch-lightning/pull/1387))
- Added `test_dataloaders` parameter to `Trainer.test()` ([#1434](https://github.com/PyTorchLightning/pytorch-lightning/pull/1434))
- Added `terminate_on_nan` flag to trainer that performs a NaN check with each training iteration when set to `True` ([#1475](https://github.com/PyTorchLightning/pytorch-lightning/pull/1475))
- Added speed parity tests (max 1 sec difference per epoch)([#1482](https://github.com/PyTorchLightning/pytorch-lightning/pull/1482))
- Added `ddp_cpu` backend for testing ddp without GPUs ([#1158](https://github.com/PyTorchLightning/pytorch-lightning/pull/1158))
- Added [Horovod](http://horovod.ai) support as a distributed backend `Trainer(distributed_backend='horovod')` ([#1529](https://github.com/PyTorchLightning/pytorch-lightning/pull/1529))
- Added support for 8 core distributed training on Kaggle TPU's ([#1568](https://github.com/PyTorchLightning/pytorch-lightning/pull/1568))
- Added support for native AMP ([#1561](https://github.com/PyTorchLightning/pytorch-lightning/pull/1561),
    [#1580](https://github.com/PyTorchLightning/pytorch-lightning/pull/1580))

### Changed

- Changed the default behaviour to no longer include a NaN check with each training iteration ([#1475](https://github.com/PyTorchLightning/pytorch-lightning/pull/1475))
- Decoupled the progress bar from trainer` it is a callback now and can be customized or even be replaced entirely ([#1450](https://github.com/PyTorchLightning/pytorch-lightning/pull/1450)).
- Changed lr schedule step interval behavior to update every backwards pass instead of every forwards pass ([#1477](https://github.com/PyTorchLightning/pytorch-lightning/pull/1477))
- Defines shared proc. rank, remove rank from instances (e.g. loggers) ([#1408](https://github.com/PyTorchLightning/pytorch-lightning/pull/1408))
- Updated semantic segmentation example with custom U-Net and logging ([#1371](https://github.com/PyTorchLightning/pytorch-lightning/pull/1371))
- Disabled val and test shuffling ([#1600](https://github.com/PyTorchLightning/pytorch-lightning/pull/1600))

### Deprecated

- Deprecated `training_tqdm_dict` in favor of `progress_bar_dict` ([#1450](https://github.com/PyTorchLightning/pytorch-lightning/pull/1450)).

### Removed

- Removed `test_dataloaders` parameter from `Trainer.fit()` ([#1434](https://github.com/PyTorchLightning/pytorch-lightning/pull/1434))

### Fixed

- Added the possibility to pass nested metrics dictionaries to loggers ([#1582](https://github.com/PyTorchLightning/pytorch-lightning/pull/1582))
- Fixed memory leak from opt return ([#1528](https://github.com/PyTorchLightning/pytorch-lightning/pull/1528))
- Fixed saving checkpoint before deleting old ones ([#1453](https://github.com/PyTorchLightning/pytorch-lightning/pull/1453))
- Fixed loggers - flushing last logged metrics even before continue, e.g. `trainer.test()` results ([#1459](https://github.com/PyTorchLightning/pytorch-lightning/pull/1459))
- Fixed optimizer configuration when `configure_optimizers` returns dict without `lr_scheduler` ([#1443](https://github.com/PyTorchLightning/pytorch-lightning/pull/1443))
- Fixed `LightningModule` - mixing hparams and arguments in `LightningModule.__init__()` crashes load_from_checkpoint() ([#1505](https://github.com/PyTorchLightning/pytorch-lightning/pull/1505))
- Added a missing call to the `on_before_zero_grad` model hook ([#1493](https://github.com/PyTorchLightning/pytorch-lightning/pull/1493)).
- Allow use of sweeps with `WandbLogger` ([#1512](https://github.com/PyTorchLightning/pytorch-lightning/pull/1512))
- Fixed a bug that caused the `callbacks` Trainer argument to reference a global variable ([#1534](https://github.com/PyTorchLightning/pytorch-lightning/pull/1534)).
- Fixed a bug that set all boolean CLI arguments from `Trainer.add_argparse_args` always to True ([#1571](https://github.com/PyTorchLightning/pytorch-lightning/pull/1571))
- Fixed do not copy the batch when training on a single GPU ([#1576](https://github.com/PyTorchLightning/pytorch-lightning/pull/1576),
    [#1579](https://github.com/PyTorchLightning/pytorch-lightning/pull/1579))
- Fixed soft checkpoint removing on DDP ([#1408](https://github.com/PyTorchLightning/pytorch-lightning/pull/1408))
- Fixed automatic parser bug ([#1585](https://github.com/PyTorchLightning/pytorch-lightning/pull/1585))
- Fixed bool conversion from string ([#1606](https://github.com/PyTorchLightning/pytorch-lightning/pull/1606))

## [0.7.3] - 2020-04-09

### Added

- Added `rank_zero_warn` for warning only in rank 0 ([#1428](https://github.com/PyTorchLightning/pytorch-lightning/pull/1428))

### Fixed

- Fixed default `DistributedSampler` for DDP training ([#1425](https://github.com/PyTorchLightning/pytorch-lightning/pull/1425))
- Fixed workers warning not on windows ([#1430](https://github.com/PyTorchLightning/pytorch-lightning/pull/1430))
- Fixed returning tuple from `run_training_batch` ([#1431](https://github.com/PyTorchLightning/pytorch-lightning/pull/1431))
- Fixed gradient clipping ([#1438](https://github.com/PyTorchLightning/pytorch-lightning/pull/1438))
- Fixed pretty print ([#1441](https://github.com/PyTorchLightning/pytorch-lightning/pull/1441))


## [0.7.2] - 2020-04-07

### Added

- Added same step loggers' metrics aggregation ([#1278](https://github.com/PyTorchLightning/pytorch-lightning/pull/1278))
- Added parity test between a vanilla MNIST model and lightning model ([#1284](https://github.com/PyTorchLightning/pytorch-lightning/pull/1284))
- Added parity test between a vanilla RNN model and lightning model ([#1351](https://github.com/PyTorchLightning/pytorch-lightning/pull/1351))
- Added Reinforcement Learning - Deep Q-network (DQN) lightning example ([#1232](https://github.com/PyTorchLightning/pytorch-lightning/pull/1232))
- Added support for hierarchical `dict` ([#1152](https://github.com/PyTorchLightning/pytorch-lightning/pull/1152))
- Added `TrainsLogger` class ([#1122](https://github.com/PyTorchLightning/pytorch-lightning/pull/1122))
- Added type hints to `pytorch_lightning.core` ([#946](https://github.com/PyTorchLightning/pytorch-lightning/pull/946))
- Added support for `IterableDataset` in validation and testing ([#1104](https://github.com/PyTorchLightning/pytorch-lightning/pull/1104))
- Added support for non-primitive types in `hparams` for `TensorboardLogger` ([#1130](https://github.com/PyTorchLightning/pytorch-lightning/pull/1130))
- Added a check that stops the training when loss or weights contain `NaN` or `inf` values. ([#1097](https://github.com/PyTorchLightning/pytorch-lightning/pull/1097))
- Added support for `IterableDataset` when `val_check_interval=1.0` (default), this will trigger validation at the end of each epoch. ([#1283](https://github.com/PyTorchLightning/pytorch-lightning/pull/1283))
- Added `summary` method to Profilers. ([#1259](https://github.com/PyTorchLightning/pytorch-lightning/pull/1259))
- Added informative errors if user defined dataloader has zero length ([#1280](https://github.com/PyTorchLightning/pytorch-lightning/pull/1280))
- Added testing for python 3.8 ([#915](https://github.com/PyTorchLightning/pytorch-lightning/pull/915))
- Added model configuration checking ([#1199](https://github.com/PyTorchLightning/pytorch-lightning/pull/1199))
- Added support for optimizer frequencies through `LightningModule.configure_optimizers()` ([#1269](https://github.com/PyTorchLightning/pytorch-lightning/pull/1269))
- Added option to run without an optimizer by returning `None` from `configure_optimizers`. ([#1279](https://github.com/PyTorchLightning/pytorch-lightning/pull/1279))
- Added a warning when the number of data loader workers is small. ([#1378](https://github.com/PyTorchLightning/pytorch-lightning/pull/1378))

### Changed

- Changed (renamed and refatored) `TensorRunningMean` -> `TensorRunningAccum`: running accumulations were generalized. ([#1278](https://github.com/PyTorchLightning/pytorch-lightning/pull/1278))
- Changed `progress_bar_refresh_rate` trainer flag to disable progress bar when set to 0. ([#1108](https://github.com/PyTorchLightning/pytorch-lightning/pull/1108))
- Enhanced `load_from_checkpoint` to also forward params to the model ([#1307](https://github.com/PyTorchLightning/pytorch-lightning/pull/1307))
- Updated references to `self.forward()` to instead use the `__call__` interface. ([#1211](https://github.com/PyTorchLightning/pytorch-lightning/pull/1211))
- Changed default behaviour of `configure_optimizers` to use no optimizer rather than Adam. ([#1279](https://github.com/PyTorchLightning/pytorch-lightning/pull/1279))
- Allow to upload models on W&B ([#1339](https://github.com/PyTorchLightning/pytorch-lightning/pull/1339))
- On DP and DDP2 unsqueeze is automated now ([#1319](https://github.com/PyTorchLightning/pytorch-lightning/pull/1319))
- Did not always create a DataLoader during reinstantiation, but the same type as before (if subclass of DataLoader) ([#1346](https://github.com/PyTorchLightning/pytorch-lightning/pull/1346))
- Did not interfere with a default sampler ([#1318](https://github.com/PyTorchLightning/pytorch-lightning/pull/1318))
- Remove default Adam optimizer ([#1317](https://github.com/PyTorchLightning/pytorch-lightning/pull/1317))
- Give warnings for unimplemented required lightning methods ([#1317](https://github.com/PyTorchLightning/pytorch-lightning/pull/1317))
- Made `evaluate` method private >> `Trainer._evaluate(...)`. ([#1260](https://github.com/PyTorchLightning/pytorch-lightning/pull/1260))
- Simplify the PL examples structure (shallower and more readable) ([#1247](https://github.com/PyTorchLightning/pytorch-lightning/pull/1247))
- Changed min max gpu memory to be on their own plots ([#1358](https://github.com/PyTorchLightning/pytorch-lightning/pull/1358))
- Remove `.item` which causes sync issues ([#1254](https://github.com/PyTorchLightning/pytorch-lightning/pull/1254))
- Changed smoothing in TQDM to decrease variability of time remaining between training / eval ([#1194](https://github.com/PyTorchLightning/pytorch-lightning/pull/1194))
- Change default logger to dedicated one ([#1064](https://github.com/PyTorchLightning/pytorch-lightning/pull/1064))

### Deprecated

- Deprecated Trainer argument `print_nan_grads` ([#1097](https://github.com/PyTorchLightning/pytorch-lightning/pull/1097))
- Deprecated Trainer argument `show_progress_bar` ([#1108](https://github.com/PyTorchLightning/pytorch-lightning/pull/1108))

### Removed

- Removed test for no test dataloader in .fit ([#1495](https://github.com/PyTorchLightning/pytorch-lightning/pull/1495))
- Removed duplicated module `pytorch_lightning.utilities.arg_parse` for loading CLI arguments ([#1167](https://github.com/PyTorchLightning/pytorch-lightning/pull/1167))
- Removed wandb logger's `finalize` method ([#1193](https://github.com/PyTorchLightning/pytorch-lightning/pull/1193))
- Dropped `torchvision` dependency in tests and added own MNIST dataset class instead ([#986](https://github.com/PyTorchLightning/pytorch-lightning/pull/986))

### Fixed

- Fixed `model_checkpoint` when saving all models ([#1359](https://github.com/PyTorchLightning/pytorch-lightning/pull/1359))
- `Trainer.add_argparse_args` classmethod fixed. Now it adds a type for the arguments ([#1147](https://github.com/PyTorchLightning/pytorch-lightning/pull/1147))
- Fixed bug related to type checking of `ReduceLROnPlateau` lr schedulers([#1126](https://github.com/PyTorchLightning/pytorch-lightning/pull/1126))
- Fixed a bug to ensure lightning checkpoints to be backward compatible ([#1132](https://github.com/PyTorchLightning/pytorch-lightning/pull/1132))
- Fixed a bug that created an extra dataloader with active `reload_dataloaders_every_epoch` ([#1196](https://github.com/PyTorchLightning/pytorch-lightning/pull/1196))
- Fixed all warnings and errors in the docs build process ([#1191](https://github.com/PyTorchLightning/pytorch-lightning/pull/1191))
- Fixed an issue where `val_percent_check=0` would not disable validation ([#1251](https://github.com/PyTorchLightning/pytorch-lightning/pull/1251))
- Fixed average of incomplete `TensorRunningMean` ([#1309](https://github.com/PyTorchLightning/pytorch-lightning/pull/1309))
- Fixed `WandbLogger.watch` with `wandb.init()` ([#1311](https://github.com/PyTorchLightning/pytorch-lightning/pull/1311))
- Fixed an issue with early stopping that would prevent it from monitoring training metrics when validation is disabled / not implemented ([#1235](https://github.com/PyTorchLightning/pytorch-lightning/pull/1235)).
- Fixed a bug that would cause `trainer.test()` to run on the validation set when overloading `validation_epoch_end` and `test_end` ([#1353](https://github.com/PyTorchLightning/pytorch-lightning/pull/1353))
- Fixed `WandbLogger.watch` - use of the watch method without importing `wandb` ([#1311](https://github.com/PyTorchLightning/pytorch-lightning/pull/1311))
- Fixed `WandbLogger` to be used with 'ddp' - allow reinits in sub-processes ([#1149](https://github.com/PyTorchLightning/pytorch-lightning/pull/1149),
     [#1360](https://github.com/PyTorchLightning/pytorch-lightning/pull/1360))
- Made `training_epoch_end` behave like `validation_epoch_end` ([#1357](https://github.com/PyTorchLightning/pytorch-lightning/pull/1357))
- Fixed `fast_dev_run` running validation twice ([#1365](https://github.com/PyTorchLightning/pytorch-lightning/pull/1365))
- Fixed pickle error from quick patch `__code__` ([#1352](https://github.com/PyTorchLightning/pytorch-lightning/pull/1352))
- Fixed memory leak on GPU0 ([#1094](https://github.com/PyTorchLightning/pytorch-lightning/pull/1094),
     [#1349](https://github.com/PyTorchLightning/pytorch-lightning/pull/1349))
- Fixed checkpointing interval ([#1272](https://github.com/PyTorchLightning/pytorch-lightning/pull/1272))
- Fixed validation and training loops run the partial dataset ([#1192](https://github.com/PyTorchLightning/pytorch-lightning/pull/1192))
- Fixed running `on_validation_end` only on main process in DDP ([#1125](https://github.com/PyTorchLightning/pytorch-lightning/pull/1125))
- Fixed `load_spawn_weights` only in proc rank 0 ([#1385](https://github.com/PyTorchLightning/pytorch-lightning/pull/1385))
- Fixes using deprecated `use_amp` attribute ([#1145](https://github.com/PyTorchLightning/pytorch-lightning/pull/1145))
- Fixed Tensorboard logger error: lightning_logs directory not exists in multi-node DDP on nodes with rank != 0 ([#1377](https://github.com/PyTorchLightning/pytorch-lightning/pull/1377))
- Fixed `Unimplemented backend XLA` error on TPU ([#1387](https://github.com/PyTorchLightning/pytorch-lightning/pull/1387))

## [0.7.1] - 2020-03-07

### Fixed

- Fixes `print` issues and `data_loader` ([#1080](https://github.com/PyTorchLightning/pytorch-lightning/pull/1080))

## [0.7.0] - 2020-03-06

### Added

- Added automatic sampler setup. Depending on DDP or TPU, lightning configures the sampler correctly (user needs to do nothing) ([#926](https://github.com/PyTorchLightning/pytorch-lightning/pull/926))
- Added `reload_dataloaders_every_epoch=False` flag for trainer. Some users require reloading data every epoch ([#926](https://github.com/PyTorchLightning/pytorch-lightning/pull/926))
- Added `progress_bar_refresh_rate=50` flag for trainer. Throttle refresh rate on notebooks ([#926](https://github.com/PyTorchLightning/pytorch-lightning/pull/926))
- Updated governance docs
- Added a check to ensure that the metric used for early stopping exists before training commences ([#542](https://github.com/PyTorchLightning/pytorch-lightning/pull/542))
- Added `optimizer_idx` argument to `backward` hook ([#733](https://github.com/PyTorchLightning/pytorch-lightning/pull/733))
- Added `entity` argument to `WandbLogger` to be passed to `wandb.init` ([#783](https://github.com/PyTorchLightning/pytorch-lightning/pull/783))
- Added a tool for profiling training runs ([#782](https://github.com/PyTorchLightning/pytorch-lightning/pull/782))
- Improved flexibility for naming of TensorBoard logs, can now set `version` to a `str` to just save to that directory, and use `name=''` to prevent experiment-name directory ([#804](https://github.com/PyTorchLightning/pytorch-lightning/pull/804))
- Added option to specify `step` key when logging metrics ([#808](https://github.com/PyTorchLightning/pytorch-lightning/pull/808))
- Added `train_dataloader`, `val_dataloader` and `test_dataloader` arguments to `Trainer.fit()`, for alternative data parsing ([#759](https://github.com/PyTorchLightning/pytorch-lightning/pull/759))
- Added Tensor Processing Unit (TPU) support ([#868](https://github.com/PyTorchLightning/pytorch-lightning/pull/868))
- Added semantic segmentation example ([#751](https://github.com/PyTorchLightning/pytorch-lightning/pull/751),[#876](https://github.com/PyTorchLightning/pytorch-lightning/pull/876),
     [#881](https://github.com/PyTorchLightning/pytorch-lightning/pull/881))
- Split callbacks in multiple files ([#849](https://github.com/PyTorchLightning/pytorch-lightning/pull/849))
- Support for user defined callbacks ([#889](https://github.com/PyTorchLightning/pytorch-lightning/pull/889) and [#950](https://github.com/PyTorchLightning/pytorch-lightning/pull/950))
- Added support for multiple loggers to be passed to `Trainer` as an iterable (e.g. list, tuple, etc.) ([#903](https://github.com/PyTorchLightning/pytorch-lightning/pull/903))
- Added support for step-based learning rate scheduling ([#941](https://github.com/PyTorchLightning/pytorch-lightning/pull/941))
- Added support for logging `hparams` as dict ([#1029](https://github.com/PyTorchLightning/pytorch-lightning/pull/1029))
- Checkpoint and early stopping now work without val. step ([#1041](https://github.com/PyTorchLightning/pytorch-lightning/pull/1041))
- Support graceful training cleanup after Keyboard Interrupt ([#856](https://github.com/PyTorchLightning/pytorch-lightning/pull/856),
     [#1019](https://github.com/PyTorchLightning/pytorch-lightning/pull/1019))
- Added type hints for function arguments ([#912](https://github.com/PyTorchLightning/pytorch-lightning/pull/912), )
- Added default `argparser` for `Trainer` ([#952](https://github.com/PyTorchLightning/pytorch-lightning/pull/1023),
     [#1023](https://github.com/PyTorchLightning/pytorch-lightning/pull/1023))
- Added TPU gradient clipping ([#963](https://github.com/PyTorchLightning/pytorch-lightning/pull/963))
- Added max/min number of steps in `Trainer` ([#728](https://github.com/PyTorchLightning/pytorch-lightning/pull/728))

### Changed

- Improved `NeptuneLogger` by adding `close_after_fit` argument to allow logging after training([#908](https://github.com/PyTorchLightning/pytorch-lightning/pull/1084))
- Changed default TQDM to use `tqdm.auto` for prettier outputs in IPython notebooks ([#752](https://github.com/PyTorchLightning/pytorch-lightning/pull/752))
- Changed `pytorch_lightning.logging` to `pytorch_lightning.loggers` ([#767](https://github.com/PyTorchLightning/pytorch-lightning/pull/767))
- Moved the default `tqdm_dict` definition from Trainer to `LightningModule`, so it can be overridden by the user ([#749](https://github.com/PyTorchLightning/pytorch-lightning/pull/749))
- Moved functionality of `LightningModule.load_from_metrics` into `LightningModule.load_from_checkpoint` ([#995](https://github.com/PyTorchLightning/pytorch-lightning/pull/995))
- Changed Checkpoint path parameter from `filepath` to `dirpath` ([#1016](https://github.com/PyTorchLightning/pytorch-lightning/pull/1016))
- Freezed models `hparams` as `Namespace` property ([#1029](https://github.com/PyTorchLightning/pytorch-lightning/pull/1029))
- Dropped `logging` config in package init ([#1015](https://github.com/PyTorchLightning/pytorch-lightning/pull/1015))
- Renames model steps ([#1051](https://github.com/PyTorchLightning/pytorch-lightning/pull/1051))
  - `training_end` >> `training_epoch_end`
  - `validation_end` >> `validation_epoch_end`
  - `test_end` >> `test_epoch_end`
- Refactor dataloading, supports infinite dataloader ([#955](https://github.com/PyTorchLightning/pytorch-lightning/pull/955))
- Create single file in `TensorBoardLogger` ([#777](https://github.com/PyTorchLightning/pytorch-lightning/pull/777))

### Deprecated

- Deprecated `pytorch_lightning.logging` ([#767](https://github.com/PyTorchLightning/pytorch-lightning/pull/767))
- Deprecated `LightningModule.load_from_metrics` in favour of `LightningModule.load_from_checkpoint` ([#995](https://github.com/PyTorchLightning/pytorch-lightning/pull/995),
     [#1079](https://github.com/PyTorchLightning/pytorch-lightning/pull/1079))
- Deprecated `@data_loader` decorator ([#926](https://github.com/PyTorchLightning/pytorch-lightning/pull/926))
- Deprecated model steps `training_end`, `validation_end` and `test_end` ([#1051](https://github.com/PyTorchLightning/pytorch-lightning/pull/1051),
     [#1056](https://github.com/PyTorchLightning/pytorch-lightning/pull/1056))

### Removed

- Removed dependency on `pandas` ([#736](https://github.com/PyTorchLightning/pytorch-lightning/pull/736))
- Removed dependency on `torchvision` ([#797](https://github.com/PyTorchLightning/pytorch-lightning/pull/797))
- Removed dependency on `scikit-learn` ([#801](https://github.com/PyTorchLightning/pytorch-lightning/pull/801))

### Fixed

- Fixed a bug where early stopping `on_end_epoch` would be called inconsistently when `check_val_every_n_epoch == 0` ([#743](https://github.com/PyTorchLightning/pytorch-lightning/pull/743))
- Fixed a bug where the model checkpointer didn't write to the same directory as the logger ([#771](https://github.com/PyTorchLightning/pytorch-lightning/pull/771))
- Fixed a bug where the `TensorBoardLogger` class would create an additional empty log file during fitting ([#777](https://github.com/PyTorchLightning/pytorch-lightning/pull/777))
- Fixed a bug where `global_step` was advanced incorrectly when using `accumulate_grad_batches > 1` ([#832](https://github.com/PyTorchLightning/pytorch-lightning/pull/832))
- Fixed a bug when calling `self.logger.experiment` with multiple loggers ([#1009](https://github.com/PyTorchLightning/pytorch-lightning/pull/1009))
- Fixed a bug when calling `logger.append_tags` on a `NeptuneLogger` with a single tag ([#1009](https://github.com/PyTorchLightning/pytorch-lightning/pull/1009))
- Fixed sending back data from `.spawn` by saving and loading the trained model in/out of the process ([#1017](https://github.com/PyTorchLightning/pytorch-lightning/pull/1017)
- Fixed port collision on DDP ([#1010](https://github.com/PyTorchLightning/pytorch-lightning/pull/1010))
- Fixed/tested pass overrides ([#918](https://github.com/PyTorchLightning/pytorch-lightning/pull/918))
- Fixed comet logger to log after train ([#892](https://github.com/PyTorchLightning/pytorch-lightning/pull/892))
- Remove deprecated args to learning rate step function ([#890](https://github.com/PyTorchLightning/pytorch-lightning/pull/890))

## [0.6.0] - 2020-01-21

### Added

- Added support for resuming from a specific checkpoint via `resume_from_checkpoint` argument ([#516](https://github.com/PyTorchLightning/pytorch-lightning/pull/516))
- Added support for `ReduceLROnPlateau` scheduler ([#320](https://github.com/PyTorchLightning/pytorch-lightning/pull/320))
- Added support for Apex mode `O2` in conjunction with Data Parallel ([#493](https://github.com/PyTorchLightning/pytorch-lightning/pull/493))
- Added option (`save_top_k`) to save the top k models in the `ModelCheckpoint` class ([#128](https://github.com/PyTorchLightning/pytorch-lightning/pull/128))
- Added `on_train_start` and `on_train_end` hooks to `ModelHooks` ([#598](https://github.com/PyTorchLightning/pytorch-lightning/pull/598))
- Added `TensorBoardLogger` ([#607](https://github.com/PyTorchLightning/pytorch-lightning/pull/607))
- Added support for weight summary of model with multiple inputs ([#543](https://github.com/PyTorchLightning/pytorch-lightning/pull/543))
- Added `map_location` argument to `load_from_metrics` and `load_from_checkpoint` ([#625](https://github.com/PyTorchLightning/pytorch-lightning/pull/625))
- Added option to disable validation by setting `val_percent_check=0` ([#649](https://github.com/PyTorchLightning/pytorch-lightning/pull/649))
- Added `NeptuneLogger` class ([#648](https://github.com/PyTorchLightning/pytorch-lightning/pull/648))
- Added `WandbLogger` class ([#627](https://github.com/PyTorchLightning/pytorch-lightning/pull/627))

### Changed

- Changed the default progress bar to print to stdout instead of stderr ([#531](https://github.com/PyTorchLightning/pytorch-lightning/pull/531))
- Renamed `step_idx` to `step`, `epoch_idx` to `epoch`, `max_num_epochs` to `max_epochs` and `min_num_epochs` to `min_epochs` ([#589](https://github.com/PyTorchLightning/pytorch-lightning/pull/589))
- Renamed `total_batch_nb` to `total_batches`, `nb_val_batches` to `num_val_batches`, `nb_training_batches` to `num_training_batches`, `max_nb_epochs` to `max_epochs`, `min_nb_epochs` to `min_epochs`, `nb_test_batches` to `num_test_batches`, and `nb_val_batches` to `num_val_batches` ([#567](https://github.com/PyTorchLightning/pytorch-lightning/pull/567))
- Changed gradient logging to use parameter names instead of indexes ([#660](https://github.com/PyTorchLightning/pytorch-lightning/pull/660))
- Changed the default logger to `TensorBoardLogger` ([#609](https://github.com/PyTorchLightning/pytorch-lightning/pull/609))
- Changed the directory for tensorboard logging to be the same as model checkpointing ([#706](https://github.com/PyTorchLightning/pytorch-lightning/pull/706))

### Deprecated

- Deprecated `max_nb_epochs` and `min_nb_epochs` ([#567](https://github.com/PyTorchLightning/pytorch-lightning/pull/567))
- Deprecated the `on_sanity_check_start` hook in `ModelHooks` ([#598](https://github.com/PyTorchLightning/pytorch-lightning/pull/598))

### Removed

- Removed the `save_best_only` argument from `ModelCheckpoint`, use `save_top_k=1` instead ([#128](https://github.com/PyTorchLightning/pytorch-lightning/pull/128))

### Fixed

- Fixed a bug which ocurred when using Adagrad with cuda ([#554](https://github.com/PyTorchLightning/pytorch-lightning/pull/554))
- Fixed a bug where training would be on the GPU despite setting `gpus=0` or `gpus=[]` ([#561](https://github.com/PyTorchLightning/pytorch-lightning/pull/561))
- Fixed an error with `print_nan_gradients` when some parameters do not require gradient ([#579](https://github.com/PyTorchLightning/pytorch-lightning/pull/579))
- Fixed a bug where the progress bar would show an incorrect number of total steps during the validation sanity check when using multiple validation data loaders ([#597](https://github.com/PyTorchLightning/pytorch-lightning/pull/597))
- Fixed support for PyTorch 1.1.0 ([#552](https://github.com/PyTorchLightning/pytorch-lightning/pull/552))
- Fixed an issue with early stopping when using a `val_check_interval < 1.0` in `Trainer` ([#492](https://github.com/PyTorchLightning/pytorch-lightning/pull/492))
- Fixed bugs relating to the `CometLogger` object that would cause it to not work properly ([#481](https://github.com/PyTorchLightning/pytorch-lightning/pull/481))
- Fixed a bug that would occur when returning `-1` from `on_batch_start` following an early exit or when the batch was `None` ([#509](https://github.com/PyTorchLightning/pytorch-lightning/pull/509))
- Fixed a potential race condition with several processes trying to create checkpoint directories ([#530](https://github.com/PyTorchLightning/pytorch-lightning/pull/530))
- Fixed a bug where batch 'segments' would remain on the GPU when using `truncated_bptt > 1` ([#532](https://github.com/PyTorchLightning/pytorch-lightning/pull/532))
- Fixed a bug when using `IterableDataset` ([#547](https://github.com/PyTorchLightning/pytorch-lightning/pull/547))
- Fixed a bug where `.item` was called on non-tensor objects ([#602](https://github.com/PyTorchLightning/pytorch-lightning/pull/602))
- Fixed a bug where `Trainer.train` would crash on an uninitialized variable if the trainer was run after resuming from a checkpoint that was already at `max_epochs` ([#608](https://github.com/PyTorchLightning/pytorch-lightning/pull/608))
- Fixed a bug where early stopping would begin two epochs early ([#617](https://github.com/PyTorchLightning/pytorch-lightning/pull/617))
- Fixed a bug where `num_training_batches` and `num_test_batches` would sometimes be rounded down to zero ([#649](https://github.com/PyTorchLightning/pytorch-lightning/pull/649))
- Fixed a bug where an additional batch would be processed when manually setting `num_training_batches` ([#653](https://github.com/PyTorchLightning/pytorch-lightning/pull/653))
- Fixed a bug when batches did not have a `.copy` method ([#701](https://github.com/PyTorchLightning/pytorch-lightning/pull/701))
- Fixed a bug when using `log_gpu_memory=True` in Python 3.6 ([#715](https://github.com/PyTorchLightning/pytorch-lightning/pull/715))
- Fixed a bug where checkpoint writing could exit before completion, giving incomplete checkpoints ([#689](https://github.com/PyTorchLightning/pytorch-lightning/pull/689))
- Fixed a bug where `on_train_end` was not called when ealy stopping ([#723](https://github.com/PyTorchLightning/pytorch-lightning/pull/723))

## [0.5.3] - 2019-11-06

### Added

- Added option to disable default logger, checkpointer, and early stopping by passing `logger=False`, `checkpoint_callback=False` and `early_stop_callback=False` respectively
- Added `CometLogger` for use with Comet.ml
- Added `val_check_interval` argument to `Trainer` allowing validition to be performed at every given number of batches
- Added functionality to save and load hyperparameters using the standard checkpoint mechanism
- Added call to `torch.cuda.empty_cache` before training starts
- Added option for user to override the call t `backward`
- Added support for truncated backprop through time via the `truncated_bptt_steps` argument in `Trainer`
- Added option to operate on all outputs from `training_step` in DDP2
- Added a hook for modifying DDP init
- Added a hook for modifying Apex

### Changed

- Changed experiment version to be padded with zeros (e.g. `/dir/version_9` becomes `/dir/version_0009`)
- Changed callback metrics to include any metrics given in logs or progress bar
- Changed the default for `save_best_only` in `ModelCheckpoint` to `True`
- Added `tng_data_loader` for backwards compatibility
- Renamed `MLFlowLogger.client` to `MLFlowLogger.experiment` for consistency
- Moved `global_step` increment to happen after the batch has been processed
- Changed weights restore to first attempt HPC weights before restoring normally, preventing both weights being restored and running out of memory
- Changed progress bar functionality to add multiple progress bars for train/val/test
- Changed calls to `print` to use `logging` instead

### Deprecated

- Deprecated `tng_dataloader`

### Fixed

- Fixed an issue where the number of batches was off by one during training
- Fixed a bug that occured when setting a ckeckpoint callback and `early_stop_callback=False`
- Fixed an error when importing CometLogger
- Fixed a bug where the `gpus` argument had some unexpected behaviour
- Fixed a bug where the computed total number of batches was sometimes incorrect
- Fixed a bug where the progress bar would sometimes not show the total number of batches in test mode
- Fixed a bug when using the `log_gpu_memory='min_max'` option in `Trainer`
- Fixed a bug where checkpointing would sometimes erase the current directory

## [0.5.2] - 2019-10-10

### Added

- Added `weights_summary` argument to `Trainer` to be set to `full` (full summary), `top` (just top level modules) or other
- Added `tags` argument to `MLFlowLogger`

### Changed

- Changed default for `amp_level` to `O1`

### Removed

- Removed the `print_weights_summary` argument from `Trainer`

### Fixed

- Fixed a bug where logs were not written properly
- Fixed a bug where `logger.finalize` wasn't called after training is complete
- Fixed callback metric errors in DDP
- Fixed a bug where `TestTubeLogger` didn't log to the correct directory

## [0.5.1] - 2019-10-05

### Added

- Added the `LightningLoggerBase` class for experiment loggers
- Added `MLFlowLogger` for logging with `mlflow`
- Added `TestTubeLogger` for logging with `test_tube`
- Added a different implementation of DDP (`distributed_backed='ddp2'`) where every node has one model using all GPUs
- Added support for optimisers which require a closure (e.g. LBFGS)
- Added automatic `MASTER_PORT` defualt for DDP when not set manually
- Added new GPU memory logging options `'min_max'` (log only the min/max utilization) and `'all'` (log all the GPU memory)

### Changed

- Changed schedulers to always be called with the current epoch
- Changed `test_tube` to an optional dependency
- Changed data loaders to internally use a getter instead of a python property
- Disabled auto GPU loading when restoring weights to prevent out of memory errors
- Changed logging, early stopping and checkpointing to occur by default

### Fixed

- Fixed a bug with samplers that do not specify `set_epoch`
- Fixed a bug when using the `MLFlowLogger` with unsupported data types, this will now raise a warning
- Fixed a bug where gradient norms were alwasy zero using `track_grad_norm`
- Fixed a bug which causes a crash when logging memory

## [0.5.0] - 2019-09-26

### Changed

- Changed `data_batch` argument to `batch` throughout
- Changed `batch_i` argument to `batch_idx` throughout
- Changed `tng_dataloader` method to `train_dataloader`
- Changed `on_tng_metrics` method to `on_training_metrics`
- Changed `gradient_clip` argument to `gradient_clip_val`
- Changed `add_log_row_interval` to `row_log_interval`

### Fixed

- Fixed a bug with tensorboard logging in multi-gpu setup

## [0.4.9] - 2019-09-16

### Added

- Added the flag `log_gpu_memory` to `Trainer` to deactivate logging of GPU memory utilization
- Added SLURM resubmit functionality (port from test-tube)
- Added optional weight_save_path to trainer to remove the need for a checkpoint_callback when using cluster training
- Added option to use single gpu per node with `DistributedDataParallel`

### Changed

- Changed functionality of `validation_end` and `test_end` with multiple dataloaders to be given all of the dataloaders at once rather than in seperate calls
- Changed print_nan_grads to only print the parameter value and gradients when they contain NaN
- Changed gpu API to take integers as well (e.g. `gpus=2` instead of `gpus=[0, 1]`)
- All models now loaded on to CPU to avoid device and out of memory issues in PyTorch

### Fixed

- Fixed a bug where data types that implement `.to` but not `.cuda` would not be properly moved onto the GPU
- Fixed a bug where data would not be re-shuffled every epoch when using a `DistributedSampler`

## [0.4.8] - 2019-08-31

### Added

- Added `test_step` and `test_end` methods, used when `Trainer.test` is called
- Added `GradientAccumulationScheduler` callback which can be used to schedule changes to the number of accumulation batches
- Added option to skip the validation sanity check by setting `nb_sanity_val_steps = 0`

### Fixed

- Fixed a bug when setting `nb_sanity_val_steps = 0`

## [0.4.7] - 2019-08-24

### Changed

- Changed the default `val_check_interval` to `1.0`
- Changed defaults for `nb_val_batches`, `nb_tng_batches` and `nb_test_batches` to 0

### Fixed

- Fixed a bug where the full validation set as used despite setting `val_percent_check`
- Fixed a bug where an `Exception` was thrown when using a data set containing a single batch
- Fixed a bug where an `Exception` was thrown if no `val_dataloader` was given
- Fixed a bug where tuples were not properly transfered to the GPU
- Fixed a bug where data of a non standard type was not properly handled by the trainer
- Fixed a bug when loading data as a tuple
- Fixed a bug where `AttributeError` could be suppressed by the `Trainer`

## [0.4.6] - 2019-08-15

### Added

- Added support for data to be given as a `dict` or `list` with a single gpu
- Added support for `configure_optimizers` to return a single optimizer, two list (optimizers and schedulers), or a single list

### Fixed

- Fixed a bug where returning just an optimizer list (i.e. without schedulers) from `configure_optimizers` would throw an `Exception`

## [0.4.5] - 2019-08-13

### Added

- Added `optimizer_step` method that can be overridden to change the standard optimizer behaviour

## [0.4.4] - 2019-08-12

### Added

- Added supoort for multiple validation dataloaders
- Added support for latest test-tube logger (optimised for `torch==1.2.0`)

### Changed

- `validation_step` and `val_dataloader` are now optional
- `lr_scheduler` is now activated after epoch

### Fixed

- Fixed a bug where a warning would show when using `lr_scheduler` in `torch>1.1.0`
- Fixed a bug where an `Exception` would be thrown if using `torch.DistributedDataParallel` without using a `DistributedSampler`, this now throws a `Warning` instead

## [0.4.3] - 2019-08-10

### Fixed

- Fixed a bug where accumulate gradients would scale the loss incorrectly

## [0.4.2] - 2019-08-08

### Changed

- Changed install requirement to `torch==1.2.0`

## [0.4.1] - 2019-08-08

### Changed

- Changed install requirement to `torch==1.1.0`

## [0.4.0] - 2019-08-08

### Added

- Added 16-bit support for a single GPU
- Added support for training continuation (preserves epoch, global step etc.)

### Changed

- Changed `training_step` and `validation_step`, outputs will no longer be automatically reduced

### Removed

- Removed need for `Experiment` object in `Trainer`

### Fixed

- Fixed issues with reducing outputs from generative models (such as images and text)

## [0.3.6] - 2019-07-25

### Added

- Added a decorator to do lazy data loading internally

### Fixed

- Fixed a bug where `Experiment` object was not process safe, potentially causing logs to be overwritten

## [0.3.5] - 2019-07-25

## [0.3.4] - 2019-07-22

## [0.3.3] - 2019-07-22

## [0.3.2] - 2019-07-21

## [0.3.1] - 2019-07-21

## [0.2.x] - 2019-07-09

## [0.1.x] - 2019-06-DD<|MERGE_RESOLUTION|>--- conflicted
+++ resolved
@@ -315,12 +315,11 @@
 - Fixed a DDP info message that was never shown ([#8111](https://github.com/PyTorchLightning/pytorch-lightning/pull/8111))
 
 
-<<<<<<< HEAD
+- Fixed a bug where an infinite recursion would be triggered when using the `BaseFinetuning` callback on a model that contains a `ModuleDict` ([#8170](https://github.com/PyTorchLightning/pytorch-lightning/pull/8170))
+
+
 - Fixed NCCL error when selecting non-consecutive device ids ([#8165](https://github.com/PyTorchLightning/pytorch-lightning/pull/8165))
 
-=======
-- Fixed a bug where an infinite recursion would be triggered when using the `BaseFinetuning` callback on a model that contains a `ModuleDict` ([#8170](https://github.com/PyTorchLightning/pytorch-lightning/pull/8170))
->>>>>>> 2a372e36
 
 ## [1.3.7] - 2021-06-22
 

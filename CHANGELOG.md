--- conflicted
+++ resolved
@@ -54,17 +54,13 @@
 - Moved ownership of the `PrecisionPlugin` into `TrainingTypePlugin` and updated all references ([#10570](https://github.com/PyTorchLightning/pytorch-lightning/pull/10570))
 
 
-<<<<<<< HEAD
+- Raised an error if the `batch_size` cannot be inferred from the current batch if it contained a string or was a custom batch object ([#10541](https://github.com/PyTorchLightning/pytorch-lightning/pull/10541))
+
+
 - Disable validation completely when `overfit_batches > 0` ([#9709](https://github.com/PyTorchLightning/pytorch-lightning/pull/9709))
-=======
-- Raised an error if the `batch_size` cannot be inferred from the current batch if it contained a string or was a custom batch object ([#10541](https://github.com/PyTorchLightning/pytorch-lightning/pull/10541))
 
 
 -
-
-
--
->>>>>>> 89d0064b
 
 
 -

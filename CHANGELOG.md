--- conflicted
+++ resolved
@@ -173,13 +173,11 @@
 - Fixed loading yaml ([#5619](https://github.com/PyTorchLightning/pytorch-lightning/pull/5619))
 
 
-<<<<<<< HEAD
 - Fixed support custom DataLoader with DDP if they can be re-instantiated ([#5745](https://github.com/PyTorchLightning/pytorch-lightning/pull/5745))
 
 
-=======
 ## [1.1.5] - 2021-01-19
->>>>>>> e425bf3b
+
 
 ### Fixed
 

# Changelog

All notable changes to this project will be documented in this file.

The format is based on [Keep a Changelog](http://keepachangelog.com/en/1.0.0/).


## [unreleased] - YYYY-MM-DD

### Added

- Added SyncBN for DDP ([#2801](https://github.com/PyTorchLightning/pytorch-lightning/pull/2801), [#2838](https://github.com/PyTorchLightning/pytorch-lightning/pull/2838))

- Added basic `CSVLogger` ([#2721](https://github.com/PyTorchLightning/pytorch-lightning/pull/2721))

- Added SSIM metrics ([#2671](https://github.com/PyTorchLightning/pytorch-lightning/pull/2671))

- Added BLEU metrics ([#2535](https://github.com/PyTorchLightning/pytorch-lightning/pull/2535))

- Added support to export a model to ONNX format ([#2596](https://github.com/PyTorchLightning/pytorch-lightning/pull/2596))

- Added support for `Trainer(num_sanity_val_steps=-1)` to check all validation data before training ([#2246](https://github.com/PyTorchLightning/pytorch-lightning/pull/2246))

- Added struct. output:
  * tests for val loop flow ([#2605](https://github.com/PyTorchLightning/pytorch-lightning/pull/2605))
  * `EvalResult` support for train and val. loop ([#2615](https://github.com/PyTorchLightning/pytorch-lightning/pull/2615), [#2651](https://github.com/PyTorchLightning/pytorch-lightning/pull/2651))
  * weighted average in results obj ([#2930](https://github.com/PyTorchLightning/pytorch-lightning/pull/2930))

- Added class `LightningDataModule` ([#2668](https://github.com/PyTorchLightning/pytorch-lightning/pull/2668))

- Added support for PyTorch 1.6 ([#2745](https://github.com/PyTorchLightning/pytorch-lightning/pull/2745))

- Added call DataModule hooks implicitly in trainer ([#2755](https://github.com/PyTorchLightning/pytorch-lightning/pull/2755))

- Added support for Mean in DDP Sync ([#2568](https://github.com/PyTorchLightning/pytorch-lightning/pull/2568))

- Added remaining `sklearn` metrics: `AveragePrecision`, `BalancedAccuracy`, `CohenKappaScore`, `DCG`, `Hamming`, `Hinge`, `Jaccard`, `MeanAbsoluteError`, `MeanSquaredError`, `MeanSquaredLogError`, `MedianAbsoluteError`, `R2Score`, `MeanPoissonDeviance`, `MeanGammaDeviance`, `MeanTweedieDeviance`, `ExplainedVariance` ([#2562](https://github.com/PyTorchLightning/pytorch-lightning/pull/2562))

- Added support for `limit_{mode}_batches (int)` to work with infinite dataloader (IterableDataset) ([#2840](https://github.com/PyTorchLightning/pytorch-lightning/pull/2840))

- Added support returning python scalars in DP ([#1935](https://github.com/PyTorchLightning/pytorch-lightning/pull/1935))

- Added support to Tensorboard logger for OmegaConf `hparams` ([#2846](https://github.com/PyTorchLightning/pytorch-lightning/pull/2846))

- Added tracking of basic states in `Trainer` ([#2541](https://github.com/PyTorchLightning/pytorch-lightning/pull/2541))

- Tracks all outputs including TBPTT and multiple optimizers ([#2890](https://github.com/PyTorchLightning/pytorch-lightning/pull/2890))

- Added GPU Usage Logger ([#2932](https://github.com/PyTorchLightning/pytorch-lightning/pull/2932))

- Added `strict=False` and `hparams_file` accepts dict for `load_from_checkpoint` ([#2819](https://github.com/PyTorchLightning/pytorch-lightning/pull/2819))

- Added saving test predictions on multiple GPUs ([#2926](https://github.com/PyTorchLightning/pytorch-lightning/pull/2926))

### Changed

- Truncated long version numbers in progress bar ([#2594](https://github.com/PyTorchLightning/pytorch-lightning/pull/2594))

- Enabling val/test loop disabling ([#2692](https://github.com/PyTorchLightning/pytorch-lightning/pull/2692))

- Refactored into `accelerator` module:
    * GPU training ([#2704](https://github.com/PyTorchLightning/pytorch-lightning/pull/2704))
    * TPU training ([#2708](https://github.com/PyTorchLightning/pytorch-lightning/pull/2708))
    * DDP(2) backend ([#2796](https://github.com/PyTorchLightning/pytorch-lightning/pull/2796))

- Using `.comet.config` file for `CometLogger` ([#1913](https://github.com/PyTorchLightning/pytorch-lightning/pull/1913))

- Updated hooks arguments - breaking for `setup` and `teardown` ([#2850](https://github.com/PyTorchLightning/pytorch-lightning/pull/2850))

- Using `gfile` to support remote directories ([#2164](https://github.com/PyTorchLightning/pytorch-lightning/pull/2164))

- Moved optimizer creation after device placement for DDP backends ([#2904](https://github.com/PyTorchLightning/pytorch-lightning/pull/2904))

- Support `**DictConfig` for `hparam` serialization ([#2519](https://github.com/PyTorchLightning/pytorch-lightning/pull/2519))

### Deprecated

- Deprecated Trainer attribute `ckpt_path`, which will now be set by `weights_save_path` ([#2681](https://github.com/PyTorchLightning/pytorch-lightning/pull/2681))

### Removed

- Removed deprecated: ([#2760](https://github.com/PyTorchLightning/pytorch-lightning/pull/2760))
    * core decorator `data_loader`
    * Module hook `on_sanity_check_start` and loading `load_from_metrics`
    * package `pytorch_lightning.logging`
    * Trainer arguments: `show_progress_bar`, `num_tpu_cores`, `use_amp`, `print_nan_grads`
    * LR Finder argument `num_accumulation_steps`

### Fixed

- Fixed `accumulate_grad_batches` for last batch ([#2853](https://github.com/PyTorchLightning/pytorch-lightning/pull/2853))

- Fixed setup call while testing ([#2624](https://github.com/PyTorchLightning/pytorch-lightning/pull/2624))

- Fixed local rank zero casting ([#2640](https://github.com/PyTorchLightning/pytorch-lightning/pull/2640))

- Fixed single scalar return from training ([#2587](https://github.com/PyTorchLightning/pytorch-lightning/pull/2587))

- Fixed Horovod backend to scale LR schedlers with the optimizer ([#2626](https://github.com/PyTorchLightning/pytorch-lightning/pull/2626))

- Fixed `dtype` and `device` properties not getting updated in submodules ([#2657](https://github.com/PyTorchLightning/pytorch-lightning/pull/2657))

- Fixed `fast_dev_run` to run for all dataloaders ([#2581](https://github.com/PyTorchLightning/pytorch-lightning/pull/2581))

- Fixed `save_dir` in loggers getting ignored by default value of `weights_save_path` when user did not specify `weights_save_path` ([#2681](https://github.com/PyTorchLightning/pytorch-lightning/pull/2681))

- Fixed `weights_save_path` getting ignored when `logger=False` is passed to Trainer ([#2681](https://github.com/PyTorchLightning/pytorch-lightning/pull/2681))

- Fixed TPU multi-core and Float16 ([#2632](https://github.com/PyTorchLightning/pytorch-lightning/pull/2632))

- Fixed test metrics not being logged with `LoggerCollection` ([#2723](https://github.com/PyTorchLightning/pytorch-lightning/pull/2723))

- Fixed data transfer to device when using `torchtext.data.Field` and `include_lengths is True` ([#2689](https://github.com/PyTorchLightning/pytorch-lightning/pull/2689)) 

- Fixed shuffle argument for distributed sampler ([#2789](https://github.com/PyTorchLightning/pytorch-lightning/pull/2789))

- Fixed logging interval ([#2694](https://github.com/PyTorchLightning/pytorch-lightning/pull/2694))

- Fixed loss value in the progress bar is wrong when `accumulate_grad_batches > 1` ([#2738](https://github.com/PyTorchLightning/pytorch-lightning/pull/2738))

- Fixed correct CWD for ddp sub-processes when using Hydra ([#2719](https://github.com/PyTorchLightning/pytorch-lightning/pull/2719))

- Fixed selecting GPUs using `CUDA_VISIBLE_DEVICES` ([#2739](https://github.com/PyTorchLightning/pytorch-lightning/pull/2739), [#2796](https://github.com/PyTorchLightning/pytorch-lightning/pull/2796))

- Fixed false `num_classes` warning in metrics ([#2781](https://github.com/PyTorchLightning/pytorch-lightning/pull/2781))

- Fixed shell injection vulnerability in subprocess call ([#2786](https://github.com/PyTorchLightning/pytorch-lightning/pull/2786))

- Fixed LR finder and `hparams` compatibility ([#2821](https://github.com/PyTorchLightning/pytorch-lightning/pull/2821))

- Fixed `ModelCheckpoint` not saving the latest information when `save_last=True` ([#2881](https://github.com/PyTorchLightning/pytorch-lightning/pull/2881))

- Fixed ImageNet example: learning rate scheduler, number of workers and batch size when using DDP ([#2889](https://github.com/PyTorchLightning/pytorch-lightning/pull/2889))

- Fixed apex gradient clipping ([#2829](https://github.com/PyTorchLightning/pytorch-lightning/pull/2829))

- Fixed save apex scaler states ([#2828](https://github.com/PyTorchLightning/pytorch-lightning/pull/2828))

- Fixed a model loading issue with inheritance and variable positional arguments ([#2911](https://github.com/PyTorchLightning/pytorch-lightning/pull/2911))

- Fixed passing `non_blocking=True` when transferring a batch object that does not support it ([#2910](https://github.com/PyTorchLightning/pytorch-lightning/pull/2910))

- Fixed checkpointing to remote file paths ([#2925](https://github.com/PyTorchLightning/pytorch-lightning/pull/2925))

- Fixed adding val step argument to metrics ([#2986](https://github.com/PyTorchLightning/pytorch-lightning/pull/2986))

- Fixed an issue that caused `Trainer.test()` to stall in ddp mode ([#2997](https://github.com/PyTorchLightning/pytorch-lightning/pull/2997))

- Fixed gathering of results with tensors of varying shape ([#3020](https://github.com/PyTorchLightning/pytorch-lightning/pull/3020))

<<<<<<< HEAD
- Fixed batch size auto-scaling feature to set the new value on the correct model attribute ([#3043](https://github.com/PyTorchLightning/pytorch-lightning/pull/3043)) 
=======
- Fixed automatic batch scaling not working with half precision ([#3045](https://github.com/PyTorchLightning/pytorch-lightning/pull/3045))
>>>>>>> ee4eae88

## [0.8.5] - 2020-07-09

### Added

- Added a PSNR metric: peak signal-to-noise ratio ([#2483](https://github.com/PyTorchLightning/pytorch-lightning/pull/2483))
- Added functional regression metrics ([#2492](https://github.com/PyTorchLightning/pytorch-lightning/pull/2492))

### Removed

- Removed auto val reduce ([#2462](https://github.com/PyTorchLightning/pytorch-lightning/pull/2462))

### Fixed

- Flattening Wandb Hyperparameters ([#2459](https://github.com/PyTorchLightning/pytorch-lightning/pull/2459))
- Fixed using the same DDP python interpreter and actually running ([#2482](https://github.com/PyTorchLightning/pytorch-lightning/pull/2482))
- Fixed model summary input type conversion for models that have input dtype different from model parameters ([#2510](https://github.com/PyTorchLightning/pytorch-lightning/pull/2510))
- Made `TensorBoardLogger` and `CometLogger` pickleable ([#2518](https://github.com/PyTorchLightning/pytorch-lightning/pull/2518))
- Fixed a problem with `MLflowLogger` creating multiple run folders ([#2502](https://github.com/PyTorchLightning/pytorch-lightning/pull/2502))
- Fixed global_step increment ([#2455](https://github.com/PyTorchLightning/pytorch-lightning/pull/2455))
- Fixed TPU hanging example ([#2488](https://github.com/PyTorchLightning/pytorch-lightning/pull/2488))
- Fixed `argparse` default value bug ([#2526](https://github.com/PyTorchLightning/pytorch-lightning/pull/2526))
- Fixed Dice and IoU to avoid NaN by adding small eps ([#2545](https://github.com/PyTorchLightning/pytorch-lightning/pull/2545))
- Fixed accumulate gradients schedule at epoch 0 (continued) ([#2513](https://github.com/PyTorchLightning/pytorch-lightning/pull/2513))
- Fixed Trainer `.fit()` returning last not best weights in "ddp_spawn" ([#2565](https://github.com/PyTorchLightning/pytorch-lightning/pull/2565))
- Fixed passing (do not pass) TPU weights back on test ([#2566](https://github.com/PyTorchLightning/pytorch-lightning/pull/2566))
- Fixed DDP tests and `.test()` ([#2512](https://github.com/PyTorchLightning/pytorch-lightning/pull/2512), [#2570](https://github.com/PyTorchLightning/pytorch-lightning/pull/2570))

## [0.8.4] - 2020-07-01

### Added

- Added reduce ddp results on eval ([#2434](https://github.com/PyTorchLightning/pytorch-lightning/pull/2434))
- Added a warning when an `IterableDataset` has `__len__` defined ([#2437](https://github.com/PyTorchLightning/pytorch-lightning/pull/2437))

### Changed

- Enabled no returns from eval ([#2446](https://github.com/PyTorchLightning/pytorch-lightning/pull/2446))

### Fixed

- Fixes train outputs ([#2428](https://github.com/PyTorchLightning/pytorch-lightning/pull/2428))
- Fixes Conda dependencies ([#2412](https://github.com/PyTorchLightning/pytorch-lightning/pull/2412))
- Fixed Apex scaling with decoupled backward ([#2433](https://github.com/PyTorchLightning/pytorch-lightning/pull/2433))
- Fixed crashing or wrong displaying progressbar because of missing ipywidgets ([#2417](https://github.com/PyTorchLightning/pytorch-lightning/pull/2417))
- Fixed TPU saving dir ([fc26078e](https://github.com/PyTorchLightning/pytorch-lightning/commit/fc26078e395f8a001f4c6dd7b3fe7ca202f914a3), [04e68f02](https://github.com/PyTorchLightning/pytorch-lightning/commit/04e68f022fc03dd5f1555ee86dea997d42a448ad))
- Fixed logging on rank 0 only ([#2425](https://github.com/PyTorchLightning/pytorch-lightning/pull/2425))


## [0.8.3] - 2020-06-29

### Fixed

- Fixed AMP wrong call ([593837e](https://github.com/PyTorchLightning/pytorch-lightning/commit/593837e1da24ff6c942b24ed803fc1496a304609))
- Fixed batch typo ([92d1e75](https://github.com/PyTorchLightning/pytorch-lightning/commit/92d1e75b2638a493d9d21ed5fe00a22093888285))

## [0.8.2] - 2020-06-28

### Added

- Added TorchText support for moving data to GPU ([#2379](https://github.com/PyTorchLightning/pytorch-lightning/pull/2379))

### Changed

- Changed epoch indexing from 0 instead of 1 ([#2289](https://github.com/PyTorchLightning/pytorch-lightning/pull/2289))
- Refactor Model `backward` ([#2276](https://github.com/PyTorchLightning/pytorch-lightning/pull/2276))
- Refactored `training_batch` + tests to verify correctness ([#2327](https://github.com/PyTorchLightning/pytorch-lightning/pull/2327), [#2328](https://github.com/PyTorchLightning/pytorch-lightning/pull/2328))
- Refactored training loop ([#2336](https://github.com/PyTorchLightning/pytorch-lightning/pull/2336))
- Made optimization steps for hooks ([#2363](https://github.com/PyTorchLightning/pytorch-lightning/pull/2363))
- Changed default apex level to 'O2' ([#2362](https://github.com/PyTorchLightning/pytorch-lightning/pull/2362))

### Removed

- Moved `TrainsLogger` to Bolts ([#2384](https://github.com/PyTorchLightning/pytorch-lightning/pull/2384))

### Fixed

- Fixed parsing TPU arguments and TPU tests ([#2094](https://github.com/PyTorchLightning/pytorch-lightning/pull/2094))
- Fixed number batches in case of multiple dataloaders and `limit_{*}_batches` ([#1920](https://github.com/PyTorchLightning/pytorch-lightning/pull/1920), [#2226](https://github.com/PyTorchLightning/pytorch-lightning/pull/2226))
- Fixed an issue with forward hooks not being removed after model summary ([#2298](https://github.com/PyTorchLightning/pytorch-lightning/pull/2298))
- Fix for `load_from_checkpoint()` not working with absolute path on Windows ([#2294](https://github.com/PyTorchLightning/pytorch-lightning/pull/2294))
- Fixed an issue how _has_len handles `NotImplementedError` e.g. raised by `torchtext.data.Iterator` ([#2293](https://github.com/PyTorchLightning/pytorch-lightning/pull/2293)), ([#2307](https://github.com/PyTorchLightning/pytorch-lightning/pull/2307))
- Fixed `average_precision` metric ([#2319](https://github.com/PyTorchLightning/pytorch-lightning/pull/2319))
- Fixed ROC metric for CUDA tensors ([#2304](https://github.com/PyTorchLightning/pytorch-lightning/pull/2304))
- Fixed `average_precision` metric ([#2319](https://github.com/PyTorchLightning/pytorch-lightning/pull/2319))
- Fixed lost compatibility with custom datatypes implementing `.to` ([#2335](https://github.com/PyTorchLightning/pytorch-lightning/pull/2335))
- Fixed loading model with kwargs ([#2387](https://github.com/PyTorchLightning/pytorch-lightning/pull/2387))
- Fixed sum(0) for `trainer.num_val_batches` ([#2268](https://github.com/PyTorchLightning/pytorch-lightning/pull/2268))
- Fixed checking if the parameters are a `DictConfig` Object ([#2216](https://github.com/PyTorchLightning/pytorch-lightning/pull/2216))
- Fixed SLURM weights saving ([#2341](https://github.com/PyTorchLightning/pytorch-lightning/pull/2341))
- Fixed swaps LR scheduler order ([#2356](https://github.com/PyTorchLightning/pytorch-lightning/pull/2356))
- Fixed adding tensorboard `hparams` logging test ([#2342](https://github.com/PyTorchLightning/pytorch-lightning/pull/2342))
- Fixed use model ref for tear down ([#2360](https://github.com/PyTorchLightning/pytorch-lightning/pull/2360))
- Fixed logger crash on DDP ([#2388](https://github.com/PyTorchLightning/pytorch-lightning/pull/2388))
- Fixed several issues with early stopping and checkpoint callbacks ([#1504](https://github.com/PyTorchLightning/pytorch-lightning/pull/1504), [#2391](https://github.com/PyTorchLightning/pytorch-lightning/pull/2391))
- Fixed loading past checkpoints from v0.7.x ([#2405](https://github.com/PyTorchLightning/pytorch-lightning/pull/2405))
- Fixed loading model without arguments ([#2403](https://github.com/PyTorchLightning/pytorch-lightning/pull/2403))
- Fixed Windows compatibility issue ([#2358](https://github.com/PyTorchLightning/pytorch-lightning/pull/2358))

## [0.8.1] - 2020-06-19

### Fixed

- Fixed the `load_from_checkpoint` path detected as URL bug ([#2244](https://github.com/PyTorchLightning/pytorch-lightning/pull/2244))
- Fixed hooks - added barrier ([#2245](https://github.com/PyTorchLightning/pytorch-lightning/pull/2245), [#2257](https://github.com/PyTorchLightning/pytorch-lightning/pull/2257), [#2260](https://github.com/PyTorchLightning/pytorch-lightning/pull/220))
- Fixed `hparams` - remove frame inspection on `self.hparams` ([#2253](https://github.com/PyTorchLightning/pytorch-lightning/pull/2253))
- Fixed setup and on fit calls ([#2252](https://github.com/PyTorchLightning/pytorch-lightning/pull/2252))
- Fixed GPU template ([#2255](https://github.com/PyTorchLightning/pytorch-lightning/pull/2255))

## [0.8.0] - 2020-06-18

### Added

- Added `overfit_batches`, `limit_{val|test}_batches` flags (overfit now uses training set for all three) ([#2213](https://github.com/PyTorchLightning/pytorch-lightning/pull/2213))
- Added metrics
  * Base classes ([#1326](https://github.com/PyTorchLightning/pytorch-lightning/pull/1326), [#1877](https://github.com/PyTorchLightning/pytorch-lightning/pull/1877))
  * Sklearn metrics classes ([#1327](https://github.com/PyTorchLightning/pytorch-lightning/pull/1327))
  * Native torch metrics ([#1488](https://github.com/PyTorchLightning/pytorch-lightning/pull/1488), [#2062](https://github.com/PyTorchLightning/pytorch-lightning/pull/2062))
  * docs for all Metrics ([#2184](https://github.com/PyTorchLightning/pytorch-lightning/pull/2184), [#2209](https://github.com/PyTorchLightning/pytorch-lightning/pull/2209))
  * Regression metrics ([#2221](https://github.com/PyTorchLightning/pytorch-lightning/pull/2221))
- Added type hints in `Trainer.fit()` and `Trainer.test()` to reflect that also a list of dataloaders can be passed in ([#1723](https://github.com/PyTorchLightning/pytorch-lightning/pull/1723))
- Allow dataloaders without sampler field present ([#1907](https://github.com/PyTorchLightning/pytorch-lightning/pull/1907))
- Added option `save_last` to save the model at the end of every epoch in `ModelCheckpoint` [(#1908)](https://github.com/PyTorchLightning/pytorch-lightning/pull/1908)
- Early stopping checks `on_validation_end` ([#1458](https://github.com/PyTorchLightning/pytorch-lightning/pull/1458))
- Attribute `best_model_path` to `ModelCheckpoint` for storing and later retrieving the path to the best saved model file ([#1799](https://github.com/PyTorchLightning/pytorch-lightning/pull/1799))
- Speed up single-core TPU training by loading data using `ParallelLoader` ([#2033](https://github.com/PyTorchLightning/pytorch-lightning/pull/2033))
- Added a model hook `transfer_batch_to_device` that enables moving custom data structures to the target device ([1756](https://github.com/PyTorchLightning/pytorch-lightning/pull/1756))
- Added [black](https://black.readthedocs.io/en/stable/) formatter for the code with code-checker on pull ([1610](https://github.com/PyTorchLightning/pytorch-lightning/pull/1610))
- Added back the slow spawn ddp implementation as `ddp_spawn` ([#2115](https://github.com/PyTorchLightning/pytorch-lightning/pull/2115))
- Added loading checkpoints from URLs ([#1667](https://github.com/PyTorchLightning/pytorch-lightning/pull/1667))
- Added a callback method `on_keyboard_interrupt` for handling KeyboardInterrupt events during training ([#2134](https://github.com/PyTorchLightning/pytorch-lightning/pull/2134))
- Added a decorator `auto_move_data` that moves data to the correct device when using the LightningModule for inference ([#1905](https://github.com/PyTorchLightning/pytorch-lightning/pull/1905))
- Added `ckpt_path` option to `LightningModule.test(...)` to load particular checkpoint ([#2190](https://github.com/PyTorchLightning/pytorch-lightning/pull/2190))
- Added `setup` and `teardown` hooks for model ([#2229](https://github.com/PyTorchLightning/pytorch-lightning/pull/2229))

### Changed

- Allow user to select individual TPU core to train on ([#1729](https://github.com/PyTorchLightning/pytorch-lightning/pull/1729))
- Removed non-finite values from loss in `LRFinder` ([#1862](https://github.com/PyTorchLightning/pytorch-lightning/pull/1862))
- Allow passing model hyperparameters as complete kwarg list ([#1896](https://github.com/PyTorchLightning/pytorch-lightning/pull/1896))
- Renamed `ModelCheckpoint`'s attributes `best` to `best_model_score` and `kth_best_model` to `kth_best_model_path` ([#1799](https://github.com/PyTorchLightning/pytorch-lightning/pull/1799))
- Re-Enable Logger's `ImportError`s ([#1938](https://github.com/PyTorchLightning/pytorch-lightning/pull/1938))
- Changed the default value of the Trainer argument `weights_summary` from `full` to `top` ([#2029](https://github.com/PyTorchLightning/pytorch-lightning/pull/2029))
- Raise an error when lightning replaces an existing sampler ([#2020](https://github.com/PyTorchLightning/pytorch-lightning/pull/2020))
- Enabled `prepare_data` from correct processes - clarify local vs global rank ([#2166](https://github.com/PyTorchLightning/pytorch-lightning/pull/2166))
- Remove explicit flush from tensorboard logger ([#2126](https://github.com/PyTorchLightning/pytorch-lightning/pull/2126))
- Changed epoch indexing from 1 instead of 0 ([#2206](https://github.com/PyTorchLightning/pytorch-lightning/pull/2206))

### Deprecated

- Deprecated flags: ([#2213](https://github.com/PyTorchLightning/pytorch-lightning/pull/2213))
  * `overfit_pct` in favour of `overfit_batches`
  * `val_percent_check` in favour of `limit_val_batches`
  * `test_percent_check` in favour of `limit_test_batches`
- Deprecated `ModelCheckpoint`'s attributes `best` and `kth_best_model` ([#1799](https://github.com/PyTorchLightning/pytorch-lightning/pull/1799))
- Dropped official support/testing for older PyTorch versions <1.3 ([#1917](https://github.com/PyTorchLightning/pytorch-lightning/pull/1917))
- Deprecated Trainer `proc_rank` in favour of `global_rank` ([#2166](https://github.com/PyTorchLightning/pytorch-lightning/pull/2166), [#2269](https://github.com/PyTorchLightning/pytorch-lightning/pull/2269))

### Removed

- Removed unintended Trainer argument `progress_bar_callback`, the callback should be passed in by `Trainer(callbacks=[...])` instead ([#1855](https://github.com/PyTorchLightning/pytorch-lightning/pull/1855))
- Removed obsolete `self._device` in Trainer ([#1849](https://github.com/PyTorchLightning/pytorch-lightning/pull/1849))
- Removed deprecated API ([#2073](https://github.com/PyTorchLightning/pytorch-lightning/pull/2073))
   * Packages: `pytorch_lightning.pt_overrides`, `pytorch_lightning.root_module`
   * Modules: `pytorch_lightning.logging.comet_logger`, `pytorch_lightning.logging.mlflow_logger`, `pytorch_lightning.logging.test_tube_logger`, `pytorch_lightning.overrides.override_data_parallel`, `pytorch_lightning.core.model_saving`, `pytorch_lightning.core.root_module`
   * Trainer arguments: `add_row_log_interval`, `default_save_path`, `gradient_clip`, `nb_gpu_nodes`, `max_nb_epochs`, `min_nb_epochs`, `nb_sanity_val_steps`
   * Trainer attributes: `nb_gpu_nodes`, `num_gpu_nodes`, `gradient_clip`, `max_nb_epochs`, `min_nb_epochs`, `nb_sanity_val_steps`, `default_save_path`, `tng_tqdm_dic`

### Fixed

- Run graceful training teardown on interpreter exit ([#1631](https://github.com/PyTorchLightning/pytorch-lightning/pull/1631))
- Fixed user warning when apex was used together with learning rate schedulers ([#1873](https://github.com/PyTorchLightning/pytorch-lightning/pull/1873))
- Fixed multiple calls of `EarlyStopping` callback ([#1863](https://github.com/PyTorchLightning/pytorch-lightning/pull/1863))
- Fixed an issue with `Trainer.from_argparse_args` when passing in unknown Trainer args ([#1932](https://github.com/PyTorchLightning/pytorch-lightning/pull/1932))
- Fixed bug related to logger not being reset correctly for model after tuner algorithms ([#1933](https://github.com/PyTorchLightning/pytorch-lightning/pull/1933))
- Fixed root node resolution for SLURM cluster with dash in host name ([#1954](https://github.com/PyTorchLightning/pytorch-lightning/pull/1954))
- Fixed `LearningRateLogger` in multi-scheduler setting ([#1944](https://github.com/PyTorchLightning/pytorch-lightning/pull/1944))
- Fixed test configuration check and testing ([#1804](https://github.com/PyTorchLightning/pytorch-lightning/pull/1804))
- Fixed an issue with Trainer constructor silently ignoring unknown/misspelled arguments ([#1820](https://github.com/PyTorchLightning/pytorch-lightning/pull/1820))
- Fixed `save_weights_only` in ModelCheckpoint ([#1780](https://github.com/PyTorchLightning/pytorch-lightning/pull/1780))
- Allow use of same `WandbLogger` instance for multiple training loops ([#2055](https://github.com/PyTorchLightning/pytorch-lightning/pull/2055))
- Fixed an issue with `_auto_collect_arguments` collecting local variables that are not constructor arguments and not working for signatures that have the instance not named `self` ([#2048](https://github.com/PyTorchLightning/pytorch-lightning/pull/2048))
- Fixed mistake in parameters' grad norm tracking ([#2012](https://github.com/PyTorchLightning/pytorch-lightning/pull/2012))
- Fixed CPU and hanging GPU crash ([#2118](https://github.com/PyTorchLightning/pytorch-lightning/pull/2118))
- Fixed an issue with the model summary and `example_input_array` depending on a specific ordering of the submodules in a LightningModule ([#1773](https://github.com/PyTorchLightning/pytorch-lightning/pull/1773))
- Fixed Tpu logging ([#2230](https://github.com/PyTorchLightning/pytorch-lightning/pull/2230))
- Fixed Pid port + duplicate `rank_zero` logging ([#2140](https://github.com/PyTorchLightning/pytorch-lightning/pull/2140), [#2231](https://github.com/PyTorchLightning/pytorch-lightning/pull/2231))

## [0.7.6] - 2020-05-16

### Added

- Added callback for logging learning rates ([#1498](https://github.com/PyTorchLightning/pytorch-lightning/pull/1498))
- Added transfer learning example (for a binary classification task in computer vision) ([#1564](https://github.com/PyTorchLightning/pytorch-lightning/pull/1564))
- Added type hints in `Trainer.fit()` and `Trainer.test()` to reflect that also a list of dataloaders can be passed in ([#1723](https://github.com/PyTorchLightning/pytorch-lightning/pull/1723)).
- Added auto scaling of batch size ([#1638](https://github.com/PyTorchLightning/pytorch-lightning/pull/1638))
- The progress bar metrics now also get updated in `training_epoch_end` ([#1724](https://github.com/PyTorchLightning/pytorch-lightning/pull/1724))
- Enable `NeptuneLogger` to work with `distributed_backend=ddp` ([#1753](https://github.com/PyTorchLightning/pytorch-lightning/pull/1753))
- Added option to provide seed to random generators to ensure reproducibility ([#1572](https://github.com/PyTorchLightning/pytorch-lightning/pull/1572))
- Added override for hparams in `load_from_ckpt` ([#1797](https://github.com/PyTorchLightning/pytorch-lightning/pull/1797))
- Added support multi-node distributed execution under `torchelastic` ([#1811](https://github.com/PyTorchLightning/pytorch-lightning/pull/1811), [#1818](https://github.com/PyTorchLightning/pytorch-lightning/pull/1818))
- Added using `store_true` for bool args ([#1822](https://github.com/PyTorchLightning/pytorch-lightning/pull/1822), [#1842](https://github.com/PyTorchLightning/pytorch-lightning/pull/1842))
- Added dummy logger for internally disabling logging for some features ([#1836](https://github.com/PyTorchLightning/pytorch-lightning/pull/1836))

### Changed

- Enable `non-blocking` for device transfers to GPU ([#1843](https://github.com/PyTorchLightning/pytorch-lightning/pull/1843))
- Replace mata_tags.csv with hparams.yaml ([#1271](https://github.com/PyTorchLightning/pytorch-lightning/pull/1271))
- Reduction when `batch_size < num_gpus` ([#1609](https://github.com/PyTorchLightning/pytorch-lightning/pull/1609))
- Updated LightningTemplateModel to look more like Colab example ([#1577](https://github.com/PyTorchLightning/pytorch-lightning/pull/1577))
- Don't convert `namedtuple` to `tuple` when transferring the batch to target device ([#1589](https://github.com/PyTorchLightning/pytorch-lightning/pull/1589))
- Allow passing hparams as keyword argument to LightningModule when loading from checkpoint ([#1639](https://github.com/PyTorchLightning/pytorch-lightning/pull/1639))
- Args should come after the last positional argument ([#1807](https://github.com/PyTorchLightning/pytorch-lightning/pull/1807))
- Made ddp the default if no backend specified with multiple GPUs ([#1789](https://github.com/PyTorchLightning/pytorch-lightning/pull/1789))

### Deprecated

- Deprecated `tags_csv` in favor of `hparams_file` ([#1271](https://github.com/PyTorchLightning/pytorch-lightning/pull/1271))

### Fixed

- Fixed broken link in PR template ([#1675](https://github.com/PyTorchLightning/pytorch-lightning/pull/1675))
- Fixed ModelCheckpoint not None checking filepath ([#1654](https://github.com/PyTorchLightning/pytorch-lightning/pull/1654))
- Trainer now calls `on_load_checkpoint()` when resuming from a checkpoint ([#1666](https://github.com/PyTorchLightning/pytorch-lightning/pull/1666))
- Fixed sampler logic for ddp with iterable dataset ([#1734](https://github.com/PyTorchLightning/pytorch-lightning/pull/1734))
- Fixed `_reset_eval_dataloader()` for IterableDataset ([#1560](https://github.com/PyTorchLightning/pytorch-lightning/pull/1560))
- Fixed Horovod distributed backend to set the `root_gpu` property ([#1669](https://github.com/PyTorchLightning/pytorch-lightning/pull/1669))
- Fixed wandb logger `global_step` affects other loggers ([#1492](https://github.com/PyTorchLightning/pytorch-lightning/pull/1492))
- Fixed disabling progress bar on non-zero ranks using Horovod backend ([#1709](https://github.com/PyTorchLightning/pytorch-lightning/pull/1709))
- Fixed bugs that prevent lr finder to be used together with early stopping and validation dataloaders ([#1676](https://github.com/PyTorchLightning/pytorch-lightning/pull/1676))
- Fixed a bug in Trainer that prepended the checkpoint path with `version_` when it shouldn't ([#1748](https://github.com/PyTorchLightning/pytorch-lightning/pull/1748))
- Fixed lr key name in case of param groups in LearningRateLogger ([#1719](https://github.com/PyTorchLightning/pytorch-lightning/pull/1719))
- Fixed saving native AMP scaler state (introduced in [#1561](https://github.com/PyTorchLightning/pytorch-lightning/pull/1561))
- Fixed accumulation parameter and suggestion method for learning rate finder ([#1801](https://github.com/PyTorchLightning/pytorch-lightning/pull/1801))
- Fixed num processes wasn't being set properly and auto sampler was ddp failing ([#1819](https://github.com/PyTorchLightning/pytorch-lightning/pull/1819))
- Fixed bugs in semantic segmentation example ([#1824](https://github.com/PyTorchLightning/pytorch-lightning/pull/1824))
- Fixed saving native AMP scaler state ([#1561](https://github.com/PyTorchLightning/pytorch-lightning/pull/1561), [#1777](https://github.com/PyTorchLightning/pytorch-lightning/pull/1777))
- Fixed native amp + ddp ([#1788](https://github.com/PyTorchLightning/pytorch-lightning/pull/1788))
- Fixed `hparam` logging with metrics ([#1647](https://github.com/PyTorchLightning/pytorch-lightning/pull/1647))

## [0.7.5] - 2020-04-27

### Changed

- Allow logging of metrics together with `hparams` ([#1630](https://github.com/PyTorchLightning/pytorch-lightning/pull/1630))
- Allow metrics logged together with hparams ([#1630](https://github.com/PyTorchLightning/pytorch-lightning/pull/1630))

### Removed

- Removed Warning from trainer loop ([#1634](https://github.com/PyTorchLightning/pytorch-lightning/pull/1634))

### Fixed

- Fixed ModelCheckpoint not being fixable ([#1632](https://github.com/PyTorchLightning/pytorch-lightning/pull/1632))
- Fixed CPU DDP breaking change and DDP change ([#1635](https://github.com/PyTorchLightning/pytorch-lightning/pull/1635))
- Tested pickling ([#1636](https://github.com/PyTorchLightning/pytorch-lightning/pull/1636))


## [0.7.4] - 2020-04-26

### Added

- Added flag `replace_sampler_ddp` to manually disable sampler replacement in DDP  ([#1513](https://github.com/PyTorchLightning/pytorch-lightning/pull/1513))
- Added speed parity tests (max 1 sec difference per epoch)([#1482](https://github.com/PyTorchLightning/pytorch-lightning/pull/1482))
- Added `auto_select_gpus` flag to trainer that enables automatic selection of available GPUs on exclusive mode systems.
- Added learning rate finder ([#1347](https://github.com/PyTorchLightning/pytorch-lightning/pull/1347))
- Added support for ddp mode in clusters without SLURM ([#1387](https://github.com/PyTorchLightning/pytorch-lightning/pull/1387))
- Added `test_dataloaders` parameter to `Trainer.test()` ([#1434](https://github.com/PyTorchLightning/pytorch-lightning/pull/1434))
- Added `terminate_on_nan` flag to trainer that performs a NaN check with each training iteration when set to `True` ([#1475](https://github.com/PyTorchLightning/pytorch-lightning/pull/1475))
- Added speed parity tests (max 1 sec difference per epoch)([#1482](https://github.com/PyTorchLightning/pytorch-lightning/pull/1482))
- Added `terminate_on_nan` flag to trainer that performs a NaN check with each training iteration when set to `True`. ([#1475](https://github.com/PyTorchLightning/pytorch-lightning/pull/1475))
- Added `ddp_cpu` backend for testing ddp without GPUs ([#1158](https://github.com/PyTorchLightning/pytorch-lightning/pull/1158))
- Added [Horovod](http://horovod.ai) support as a distributed backend `Trainer(distributed_backend='horovod')` ([#1529](https://github.com/PyTorchLightning/pytorch-lightning/pull/1529))
- Added support for 8 core distributed training on Kaggle TPU's ([#1568](https://github.com/PyTorchLightning/pytorch-lightning/pull/1568))
- Added support for native AMP ([#1561](https://github.com/PyTorchLightning/pytorch-lightning/pull/1561), [#1580](https://github.com/PyTorchLightning/pytorch-lightning/pull/1580))

### Changed

- Changed the default behaviour to no longer include a NaN check with each training iteration. ([#1475](https://github.com/PyTorchLightning/pytorch-lightning/pull/1475))
- Decoupled the progress bar from trainer` it is a callback now and can be customized or even be replaced entirely ([#1450](https://github.com/PyTorchLightning/pytorch-lightning/pull/1450)).
- Changed lr schedule step interval behavior to update every backwards pass instead of every forwards pass ([#1477](https://github.com/PyTorchLightning/pytorch-lightning/pull/1477))
- Defines shared proc. rank, remove rank from instances (e.g. loggers) ([#1408](https://github.com/PyTorchLightning/pytorch-lightning/pull/1408))
- Updated semantic segmentation example with custom U-Net and logging ([#1371](https://github.com/PyTorchLightning/pytorch-lightning/pull/1371))
- Disabled val and test shuffling ([#1600](https://github.com/PyTorchLightning/pytorch-lightning/pull/1600))

### Deprecated

- Deprecated `training_tqdm_dict` in favor of `progress_bar_dict` ([#1450](https://github.com/PyTorchLightning/pytorch-lightning/pull/1450)).

### Removed

- Removed `test_dataloaders` parameter from `Trainer.fit()` ([#1434](https://github.com/PyTorchLightning/pytorch-lightning/pull/1434))

### Fixed

- Added the possibility to pass nested metrics dictionaries to loggers ([#1582](https://github.com/PyTorchLightning/pytorch-lightning/pull/1582))
- Fixed memory leak from opt return ([#1528](https://github.com/PyTorchLightning/pytorch-lightning/pull/1528))
- Fixed saving checkpoint before deleting old ones ([#1453](https://github.com/PyTorchLightning/pytorch-lightning/pull/1453))
- Fixed loggers - flushing last logged metrics even before continue, e.g. `trainer.test()` results ([#1459](https://github.com/PyTorchLightning/pytorch-lightning/pull/1459))
- Fixed optimizer configuration when `configure_optimizers` returns dict without `lr_scheduler` ([#1443](https://github.com/PyTorchLightning/pytorch-lightning/pull/1443))
- Fixed `LightningModule` - mixing hparams and arguments in `LightningModule.__init__()` crashes load_from_checkpoint() ([#1505](https://github.com/PyTorchLightning/pytorch-lightning/pull/1505))
- Added a missing call to the `on_before_zero_grad` model hook ([#1493](https://github.com/PyTorchLightning/pytorch-lightning/pull/1493)).
- Allow use of sweeps with `WandbLogger` ([#1512](https://github.com/PyTorchLightning/pytorch-lightning/pull/1512))
- Fixed a bug that caused the `callbacks` Trainer argument to reference a global variable ([#1534](https://github.com/PyTorchLightning/pytorch-lightning/pull/1534)).
- Fixed a bug that set all boolean CLI arguments from `Trainer.add_argparse_args` always to True ([#1571](https://github.com/PyTorchLightning/pytorch-lightning/pull/1571))
- Fixed do not copy the batch when training on a single GPU ([#1576](https://github.com/PyTorchLightning/pytorch-lightning/pull/1576), [#1579](https://github.com/PyTorchLightning/pytorch-lightning/pull/1579))
- Fixed soft checkpoint removing on DDP ([#1408](https://github.com/PyTorchLightning/pytorch-lightning/pull/1408))
- Fixed automatic parser bug ([#1585](https://github.com/PyTorchLightning/pytorch-lightning/pull/1585))
- Fixed bool conversion from string ([#1606](https://github.com/PyTorchLightning/pytorch-lightning/pull/1606))

## [0.7.3] - 2020-04-09

### Added

- Added `rank_zero_warn` for warning only in rank 0 ([#1428](https://github.com/PyTorchLightning/pytorch-lightning/pull/1428))

### Fixed

- Fixed default `DistributedSampler` for DDP training ([#1425](https://github.com/PyTorchLightning/pytorch-lightning/pull/1425))
- Fixed workers warning not on windows ([#1430](https://github.com/PyTorchLightning/pytorch-lightning/pull/1430))
- Fixed returning tuple from `run_training_batch` ([#1431](https://github.com/PyTorchLightning/pytorch-lightning/pull/1431))
- Fixed gradient clipping ([#1438](https://github.com/PyTorchLightning/pytorch-lightning/pull/1438))
- Fixed pretty print ([#1441](https://github.com/PyTorchLightning/pytorch-lightning/pull/1441))


## [0.7.2] - 2020-04-07

### Added

- Added same step loggers' metrics aggregation ([#1278](https://github.com/PyTorchLightning/pytorch-lightning/pull/1278))
- Added parity test between a vanilla MNIST model and lightning model ([#1284](https://github.com/PyTorchLightning/pytorch-lightning/pull/1284))
- Added parity test between a vanilla RNN model and lightning model ([#1351](https://github.com/PyTorchLightning/pytorch-lightning/pull/1351))
- Added Reinforcement Learning - Deep Q-network (DQN) lightning example ([#1232](https://github.com/PyTorchLightning/pytorch-lightning/pull/1232))
- Added support for hierarchical `dict` ([#1152](https://github.com/PyTorchLightning/pytorch-lightning/pull/1152))
- Added `TrainsLogger` class ([#1122](https://github.com/PyTorchLightning/pytorch-lightning/pull/1122))
- Added type hints to `pytorch_lightning.core` ([#946](https://github.com/PyTorchLightning/pytorch-lightning/pull/946))
- Added support for `IterableDataset` in validation and testing ([#1104](https://github.com/PyTorchLightning/pytorch-lightning/pull/1104))
- Added support for non-primitive types in `hparams` for `TensorboardLogger` ([#1130](https://github.com/PyTorchLightning/pytorch-lightning/pull/1130))
- Added a check that stops the training when loss or weights contain `NaN` or `inf` values. ([#1097](https://github.com/PyTorchLightning/pytorch-lightning/pull/1097))
- Added support for `IterableDataset` when `val_check_interval=1.0` (default), this will trigger validation at the end of each epoch. ([#1283](https://github.com/PyTorchLightning/pytorch-lightning/pull/1283))
- Added `summary` method to Profilers. ([#1259](https://github.com/PyTorchLightning/pytorch-lightning/pull/1259))
- Added informative errors if user defined dataloader has zero length ([#1280](https://github.com/PyTorchLightning/pytorch-lightning/pull/1280))
- Added testing for python 3.8 ([#915](https://github.com/PyTorchLightning/pytorch-lightning/pull/915))
- Added a `training_epoch_end` method which is the mirror of `validation_epoch_end`. ([#1357](https://github.com/PyTorchLightning/pytorch-lightning/pull/1357))
- Added model configuration checking ([#1199](https://github.com/PyTorchLightning/pytorch-lightning/pull/1199))
- Added support for optimizer frequencies through `LightningModule.configure_optimizers()` ([#1269](https://github.com/PyTorchLightning/pytorch-lightning/pull/1269))
- Added option to run without an optimizer by returning `None` from `configure_optimizers`. ([#1279](https://github.com/PyTorchLightning/pytorch-lightning/pull/1279))
- Added a warning when the number of data loader workers is small. ([#1378](https://github.com/PyTorchLightning/pytorch-lightning/pull/1378))

### Changed

- Changed (renamed and refatored) `TensorRunningMean` -> `TensorRunningAccum`: running accumulations were generalized. ([#1278](https://github.com/PyTorchLightning/pytorch-lightning/pull/1278))
- Changed `progress_bar_refresh_rate` trainer flag to disable progress bar when set to 0. ([#1108](https://github.com/PyTorchLightning/pytorch-lightning/pull/1108))
- Enhanced `load_from_checkpoint` to also forward params to the model ([#1307](https://github.com/PyTorchLightning/pytorch-lightning/pull/1307))
- Updated references to `self.forward()` to instead use the `__call__` interface. ([#1211](https://github.com/PyTorchLightning/pytorch-lightning/pull/1211))
- Changed default behaviour of `configure_optimizers` to use no optimizer rather than Adam. ([#1279](https://github.com/PyTorchLightning/pytorch-lightning/pull/1279))
- Allow to upload models on W&B ([#1339](https://github.com/PyTorchLightning/pytorch-lightning/pull/1339))
- On DP and DDP2 unsqueeze is automated now ([#1319](https://github.com/PyTorchLightning/pytorch-lightning/pull/1319))
- Did not always create a DataLoader during reinstantiation, but the same type as before (if subclass of DataLoader) ([#1346](https://github.com/PyTorchLightning/pytorch-lightning/pull/1346))
- Did not interfere with a default sampler ([#1318](https://github.com/PyTorchLightning/pytorch-lightning/pull/1318))
- Remove default Adam optimizer ([#1317](https://github.com/PyTorchLightning/pytorch-lightning/pull/1317))
- Give warnings for unimplemented required lightning methods ([#1317](https://github.com/PyTorchLightning/pytorch-lightning/pull/1317))
- Made `evaluate` method private >> `Trainer._evaluate(...)`. ([#1260](https://github.com/PyTorchLightning/pytorch-lightning/pull/1260))
- Simplify the PL examples structure (shallower and more readable) ([#1247](https://github.com/PyTorchLightning/pytorch-lightning/pull/1247))
- Changed min max gpu memory to be on their own plots ([#1358](https://github.com/PyTorchLightning/pytorch-lightning/pull/1358))
- Remove `.item` which causes sync issues ([#1254](https://github.com/PyTorchLightning/pytorch-lightning/pull/1254))
- Changed smoothing in TQDM to decrease variability of time remaining between training / eval ([#1194](https://github.com/PyTorchLightning/pytorch-lightning/pull/1194))
- Change default logger to dedicated one ([#1064](https://github.com/PyTorchLightning/pytorch-lightning/pull/1064))

### Deprecated

- Deprecated Trainer argument `print_nan_grads` ([#1097](https://github.com/PyTorchLightning/pytorch-lightning/pull/1097))
- Deprecated Trainer argument `show_progress_bar` ([#1108](https://github.com/PyTorchLightning/pytorch-lightning/pull/1108))

### Removed

- Removed test for no test dataloader in .fit ([#1495](https://github.com/PyTorchLightning/pytorch-lightning/pull/1495))
- Removed duplicated module `pytorch_lightning.utilities.arg_parse` for loading CLI arguments ([#1167](https://github.com/PyTorchLightning/pytorch-lightning/pull/1167))
- Removed wandb logger's `finalize` method ([#1193](https://github.com/PyTorchLightning/pytorch-lightning/pull/1193))
- Dropped `torchvision` dependency in tests and added own MNIST dataset class instead ([#986](https://github.com/PyTorchLightning/pytorch-lightning/pull/986))

### Fixed

- Fixed `model_checkpoint` when saving all models ([#1359](https://github.com/PyTorchLightning/pytorch-lightning/pull/1359))
- `Trainer.add_argparse_args` classmethod fixed. Now it adds a type for the arguments ([#1147](https://github.com/PyTorchLightning/pytorch-lightning/pull/1147))
- Fixed bug related to type checking of `ReduceLROnPlateau` lr schedulers([#1126](https://github.com/PyTorchLightning/pytorch-lightning/pull/1126))
- Fixed a bug to ensure lightning checkpoints to be backward compatible ([#1132](https://github.com/PyTorchLightning/pytorch-lightning/pull/1132))
- Fixed a bug that created an extra dataloader with active `reload_dataloaders_every_epoch` ([#1196](https://github.com/PyTorchLightning/pytorch-lightning/pull/1196))
- Fixed all warnings and errors in the docs build process ([#1191](https://github.com/PyTorchLightning/pytorch-lightning/pull/1191))
- Fixed an issue where `val_percent_check=0` would not disable validation ([#1251](https://github.com/PyTorchLightning/pytorch-lightning/pull/1251))
- Fixed average of incomplete `TensorRunningMean` ([#1309](https://github.com/PyTorchLightning/pytorch-lightning/pull/1309))
- Fixed `WandbLogger.watch` with `wandb.init()` ([#1311](https://github.com/PyTorchLightning/pytorch-lightning/pull/1311))
- Fixed an issue with early stopping that would prevent it from monitoring training metrics when validation is disabled / not implemented ([#1235](https://github.com/PyTorchLightning/pytorch-lightning/pull/1235)).
- Fixed a bug that would cause `trainer.test()` to run on the validation set when overloading `validation_epoch_end` and `test_end` ([#1353](https://github.com/PyTorchLightning/pytorch-lightning/pull/1353))
- Fixed `WandbLogger.watch` - use of the watch method without importing `wandb` ([#1311](https://github.com/PyTorchLightning/pytorch-lightning/pull/1311))
- Fixed `WandbLogger` to be used with 'ddp' - allow reinits in sub-processes ([#1149](https://github.com/PyTorchLightning/pytorch-lightning/pull/1149), [#1360](https://github.com/PyTorchLightning/pytorch-lightning/pull/1360))
- Made `training_epoch_end` behave like `validation_epoch_end` ([#1357](https://github.com/PyTorchLightning/pytorch-lightning/pull/1357))
- Fixed `fast_dev_run` running validation twice ([#1365](https://github.com/PyTorchLightning/pytorch-lightning/pull/1365))
- Fixed pickle error from quick patch `__code__` ([#1352](https://github.com/PyTorchLightning/pytorch-lightning/pull/1352))
- Fixed memory leak on GPU0 ([#1094](https://github.com/PyTorchLightning/pytorch-lightning/pull/1094), [#1349](https://github.com/PyTorchLightning/pytorch-lightning/pull/1349))
- Fixed checkpointing interval ([#1272](https://github.com/PyTorchLightning/pytorch-lightning/pull/1272))
- Fixed validation and training loops run the partial dataset ([#1192](https://github.com/PyTorchLightning/pytorch-lightning/pull/1192))
- Fixed running `on_validation_end` only on main process in DDP ([#1125](https://github.com/PyTorchLightning/pytorch-lightning/pull/1125))
- Fixed `load_spawn_weights` only in proc rank 0 ([#1385](https://github.com/PyTorchLightning/pytorch-lightning/pull/1385))
- Fixes `use_amp` issue ([#1145](https://github.com/PyTorchLightning/pytorch-lightning/pull/1145))
- Fixes using deprecated `use_amp` attribute ([#1145](https://github.com/PyTorchLightning/pytorch-lightning/pull/1145))
- Fixed Tensorboard logger error: lightning_logs directory not exists in multi-node DDP on nodes with rank != 0 ([#1377](https://github.com/PyTorchLightning/pytorch-lightning/pull/1377))
- Fixed `Unimplemented backend XLA` error on TPU ([#1387](https://github.com/PyTorchLightning/pytorch-lightning/pull/1387))

## [0.7.1] - 2020-03-07

### Fixed

- Fixes `print` issues and `data_loader` ([#1080](https://github.com/PyTorchLightning/pytorch-lightning/pull/1080))

## [0.7.0] - 2020-03-06

### Added

- Added automatic sampler setup. Depending on DDP or TPU, lightning configures the sampler correctly (user needs to do nothing) ([#926](https://github.com/PyTorchLightning/pytorch-lightning/pull/926))
- Added `reload_dataloaders_every_epoch=False` flag for trainer. Some users require reloading data every epoch ([#926](https://github.com/PyTorchLightning/pytorch-lightning/pull/926))
- Added `progress_bar_refresh_rate=50` flag for trainer. Throttle refresh rate on notebooks ([#926](https://github.com/PyTorchLightning/pytorch-lightning/pull/926))
- Updated governance docs
- Added a check to ensure that the metric used for early stopping exists before training commences ([#542](https://github.com/PyTorchLightning/pytorch-lightning/pull/542))
- Added `optimizer_idx` argument to `backward` hook ([#733](https://github.com/PyTorchLightning/pytorch-lightning/pull/733))
- Added `entity` argument to `WandbLogger` to be passed to `wandb.init` ([#783](https://github.com/PyTorchLightning/pytorch-lightning/pull/783))
- Added a tool for profiling training runs ([#782](https://github.com/PyTorchLightning/pytorch-lightning/pull/782))
- Improved flexibility for naming of TensorBoard logs, can now set `version` to a `str` to just save to that directory, and use `name=''` to prevent experiment-name directory ([#804](https://github.com/PyTorchLightning/pytorch-lightning/pull/804))
- Added option to specify `step` key when logging metrics ([#808](https://github.com/PyTorchLightning/pytorch-lightning/pull/808))
- Added `train_dataloader`, `val_dataloader` and `test_dataloader` arguments to `Trainer.fit()`, for alternative data parsing ([#759](https://github.com/PyTorchLightning/pytorch-lightning/pull/759))
- Added Tensor Processing Unit (TPU) support ([#868](https://github.com/PyTorchLightning/pytorch-lightning/pull/868))
- Added semantic segmentation example ([#751](https://github.com/PyTorchLightning/pytorch-lightning/pull/751),[#876](https://github.com/PyTorchLightning/pytorch-lightning/pull/876), [#881](https://github.com/PyTorchLightning/pytorch-lightning/pull/881))
- Split callbacks in multiple files ([#849](https://github.com/PyTorchLightning/pytorch-lightning/pull/849))
- Support for user defined callbacks ([#889](https://github.com/PyTorchLightning/pytorch-lightning/pull/889) and [#950](https://github.com/PyTorchLightning/pytorch-lightning/pull/950))
- Added support for multiple loggers to be passed to `Trainer` as an iterable (e.g. list, tuple, etc.) ([#903](https://github.com/PyTorchLightning/pytorch-lightning/pull/903))
- Added support for step-based learning rate scheduling ([#941](https://github.com/PyTorchLightning/pytorch-lightning/pull/941))
- Added support for logging `hparams` as dict ([#1029](https://github.com/PyTorchLightning/pytorch-lightning/pull/1029))
- Checkpoint and early stopping now work without val. step ([#1041](https://github.com/PyTorchLightning/pytorch-lightning/pull/1041))
- Support graceful training cleanup after Keyboard Interrupt ([#856](https://github.com/PyTorchLightning/pytorch-lightning/pull/856), [#1019](https://github.com/PyTorchLightning/pytorch-lightning/pull/1019))
- Added type hints for function arguments ([#912](https://github.com/PyTorchLightning/pytorch-lightning/pull/912), )
- Added default `argparser` for `Trainer` ([#952](https://github.com/PyTorchLightning/pytorch-lightning/pull/1023), [#1023](https://github.com/PyTorchLightning/pytorch-lightning/pull/1023))
- Added TPU gradient clipping ([#963](https://github.com/PyTorchLightning/pytorch-lightning/pull/963))
- Added max/min number of steps in `Trainer` ([#728](https://github.com/PyTorchLightning/pytorch-lightning/pull/728))

### Changed

- Improved `NeptuneLogger` by adding `close_after_fit` argument to allow logging after training([#908](https://github.com/PyTorchLightning/pytorch-lightning/pull/1084))
- Changed default TQDM to use `tqdm.auto` for prettier outputs in IPython notebooks ([#752](https://github.com/PyTorchLightning/pytorch-lightning/pull/752))
- Changed `pytorch_lightning.logging` to `pytorch_lightning.loggers` ([#767](https://github.com/PyTorchLightning/pytorch-lightning/pull/767))
- Moved the default `tqdm_dict` definition from Trainer to `LightningModule`, so it can be overridden by the user ([#749](https://github.com/PyTorchLightning/pytorch-lightning/pull/749))
- Moved functionality of `LightningModule.load_from_metrics` into `LightningModule.load_from_checkpoint` ([#995](https://github.com/PyTorchLightning/pytorch-lightning/pull/995))
- Changed Checkpoint path parameter from `filepath` to `dirpath` ([#1016](https://github.com/PyTorchLightning/pytorch-lightning/pull/1016))
- Freezed models `hparams` as `Namespace` property ([#1029](https://github.com/PyTorchLightning/pytorch-lightning/pull/1029))
- Dropped `logging` config in package init ([#1015](https://github.com/PyTorchLightning/pytorch-lightning/pull/1015))
- Renames model steps ([#1051](https://github.com/PyTorchLightning/pytorch-lightning/pull/1051))
  - `training_end` >> `training_epoch_end`
  - `validation_end` >> `validation_epoch_end`
  - `test_end` >> `test_epoch_end`
- Refactor dataloading, supports infinite dataloader ([#955](https://github.com/PyTorchLightning/pytorch-lightning/pull/955))
- Create single file in `TensorBoardLogger` ([#777](https://github.com/PyTorchLightning/pytorch-lightning/pull/777))

### Deprecated

- Deprecated `pytorch_lightning.logging` ([#767](https://github.com/PyTorchLightning/pytorch-lightning/pull/767))
- Deprecated `LightningModule.load_from_metrics` in favour of `LightningModule.load_from_checkpoint` ([#995](https://github.com/PyTorchLightning/pytorch-lightning/pull/995), [#1079](https://github.com/PyTorchLightning/pytorch-lightning/pull/1079))
- Deprecated `@data_loader` decorator ([#926](https://github.com/PyTorchLightning/pytorch-lightning/pull/926))
- Deprecated model steps `training_end`, `validation_end` and `test_end` ([#1051](https://github.com/PyTorchLightning/pytorch-lightning/pull/1051), [#1056](https://github.com/PyTorchLightning/pytorch-lightning/pull/1056))

### Removed

- Removed dependency on `pandas` ([#736](https://github.com/PyTorchLightning/pytorch-lightning/pull/736))
- Removed dependency on `torchvision` ([#797](https://github.com/PyTorchLightning/pytorch-lightning/pull/797))
- Removed dependency on `scikit-learn` ([#801](https://github.com/PyTorchLightning/pytorch-lightning/pull/801))

### Fixed

- Fixed a bug where early stopping `on_end_epoch` would be called inconsistently when `check_val_every_n_epoch == 0` ([#743](https://github.com/PyTorchLightning/pytorch-lightning/pull/743))
- Fixed a bug where the model checkpointer didn't write to the same directory as the logger ([#771](https://github.com/PyTorchLightning/pytorch-lightning/pull/771))
- Fixed a bug where the `TensorBoardLogger` class would create an additional empty log file during fitting ([#777](https://github.com/PyTorchLightning/pytorch-lightning/pull/777))
- Fixed a bug where `global_step` was advanced incorrectly when using `accumulate_grad_batches > 1` ([#832](https://github.com/PyTorchLightning/pytorch-lightning/pull/832))
- Fixed a bug when calling `self.logger.experiment` with multiple loggers ([#1009](https://github.com/PyTorchLightning/pytorch-lightning/pull/1009))
- Fixed a bug when calling `logger.append_tags` on a `NeptuneLogger` with a single tag ([#1009](https://github.com/PyTorchLightning/pytorch-lightning/pull/1009))
- Fixed sending back data from `.spawn` by saving and loading the trained model in/out of the process ([#1017](https://github.com/PyTorchLightning/pytorch-lightning/pull/1017)
- Fixed port collision on DDP ([#1010](https://github.com/PyTorchLightning/pytorch-lightning/pull/1010))
- Fixed/tested pass overrides ([#918](https://github.com/PyTorchLightning/pytorch-lightning/pull/918))
- Fixed comet logger to log after train ([#892](https://github.com/PyTorchLightning/pytorch-lightning/pull/892))
- Remove deprecated args to learning rate step function ([#890](https://github.com/PyTorchLightning/pytorch-lightning/pull/890))

## [0.6.0] - 2020-01-21

### Added

- Added support for resuming from a specific checkpoint via `resume_from_checkpoint` argument ([#516](https://github.com/PyTorchLightning/pytorch-lightning/pull/516))
- Added support for `ReduceLROnPlateau` scheduler ([#320](https://github.com/PyTorchLightning/pytorch-lightning/pull/320))
- Added support for Apex mode `O2` in conjunction with Data Parallel ([#493](https://github.com/PyTorchLightning/pytorch-lightning/pull/493))
- Added option (`save_top_k`) to save the top k models in the `ModelCheckpoint` class ([#128](https://github.com/PyTorchLightning/pytorch-lightning/pull/128))
- Added `on_train_start` and `on_train_end` hooks to `ModelHooks` ([#598](https://github.com/PyTorchLightning/pytorch-lightning/pull/598))
- Added `TensorBoardLogger` ([#607](https://github.com/PyTorchLightning/pytorch-lightning/pull/607))
- Added support for weight summary of model with multiple inputs ([#543](https://github.com/PyTorchLightning/pytorch-lightning/pull/543))
- Added `map_location` argument to `load_from_metrics` and `load_from_checkpoint` ([#625](https://github.com/PyTorchLightning/pytorch-lightning/pull/625))
- Added option to disable validation by setting `val_percent_check=0` ([#649](https://github.com/PyTorchLightning/pytorch-lightning/pull/649))
- Added `NeptuneLogger` class ([#648](https://github.com/PyTorchLightning/pytorch-lightning/pull/648))
- Added `WandbLogger` class ([#627](https://github.com/PyTorchLightning/pytorch-lightning/pull/627))

### Changed

- Changed the default progress bar to print to stdout instead of stderr ([#531](https://github.com/PyTorchLightning/pytorch-lightning/pull/531))
- Renamed `step_idx` to `step`, `epoch_idx` to `epoch`, `max_num_epochs` to `max_epochs` and `min_num_epochs` to `min_epochs` ([#589](https://github.com/PyTorchLightning/pytorch-lightning/pull/589))
- Renamed `total_batch_nb` to `total_batches`, `nb_val_batches` to `num_val_batches`, `nb_training_batches` to `num_training_batches`, `max_nb_epochs` to `max_epochs`, `min_nb_epochs` to `min_epochs`, `nb_test_batches` to `num_test_batches`, and `nb_val_batches` to `num_val_batches` ([#567](https://github.com/PyTorchLightning/pytorch-lightning/pull/567))
- Changed gradient logging to use parameter names instead of indexes ([#660](https://github.com/PyTorchLightning/pytorch-lightning/pull/660))
- Changed the default logger to `TensorBoardLogger` ([#609](https://github.com/PyTorchLightning/pytorch-lightning/pull/609))
- Changed the directory for tensorboard logging to be the same as model checkpointing ([#706](https://github.com/PyTorchLightning/pytorch-lightning/pull/706))

### Deprecated

- Deprecated `max_nb_epochs` and `min_nb_epochs` ([#567](https://github.com/PyTorchLightning/pytorch-lightning/pull/567))
- Deprecated the `on_sanity_check_start` hook in `ModelHooks` ([#598](https://github.com/PyTorchLightning/pytorch-lightning/pull/598))

### Removed

- Removed the `save_best_only` argument from `ModelCheckpoint`, use `save_top_k=1` instead ([#128](https://github.com/PyTorchLightning/pytorch-lightning/pull/128))

### Fixed

- Fixed a bug which ocurred when using Adagrad with cuda ([#554](https://github.com/PyTorchLightning/pytorch-lightning/pull/554))
- Fixed a bug where training would be on the GPU despite setting `gpus=0` or `gpus=[]` ([#561](https://github.com/PyTorchLightning/pytorch-lightning/pull/561))
- Fixed an error with `print_nan_gradients` when some parameters do not require gradient ([#579](https://github.com/PyTorchLightning/pytorch-lightning/pull/579))
- Fixed a bug where the progress bar would show an incorrect number of total steps during the validation sanity check when using multiple validation data loaders ([#597](https://github.com/PyTorchLightning/pytorch-lightning/pull/597))
- Fixed support for PyTorch 1.1.0 ([#552](https://github.com/PyTorchLightning/pytorch-lightning/pull/552))
- Fixed an issue with early stopping when using a `val_check_interval < 1.0` in `Trainer` ([#492](https://github.com/PyTorchLightning/pytorch-lightning/pull/492))
- Fixed bugs relating to the `CometLogger` object that would cause it to not work properly ([#481](https://github.com/PyTorchLightning/pytorch-lightning/pull/481))
- Fixed a bug that would occur when returning `-1` from `on_batch_start` following an early exit or when the batch was `None` ([#509](https://github.com/PyTorchLightning/pytorch-lightning/pull/509))
- Fixed a potential race condition with several processes trying to create checkpoint directories ([#530](https://github.com/PyTorchLightning/pytorch-lightning/pull/530))
- Fixed a bug where batch 'segments' would remain on the GPU when using `truncated_bptt > 1` ([#532](https://github.com/PyTorchLightning/pytorch-lightning/pull/532))
- Fixed a bug when using `IterableDataset` ([#547](https://github.com/PyTorchLightning/pytorch-lightning/pull/547))
- Fixed a bug where `.item` was called on non-tensor objects ([#602](https://github.com/PyTorchLightning/pytorch-lightning/pull/602))
- Fixed a bug where `Trainer.train` would crash on an uninitialized variable if the trainer was run after resuming from a checkpoint that was already at `max_epochs` ([#608](https://github.com/PyTorchLightning/pytorch-lightning/pull/608))
- Fixed a bug where early stopping would begin two epochs early ([#617](https://github.com/PyTorchLightning/pytorch-lightning/pull/617))
- Fixed a bug where `num_training_batches` and `num_test_batches` would sometimes be rounded down to zero ([#649](https://github.com/PyTorchLightning/pytorch-lightning/pull/649))
- Fixed a bug where an additional batch would be processed when manually setting `num_training_batches` ([#653](https://github.com/PyTorchLightning/pytorch-lightning/pull/653))
- Fixed a bug when batches did not have a `.copy` method ([#701](https://github.com/PyTorchLightning/pytorch-lightning/pull/701))
- Fixed a bug when using `log_gpu_memory=True` in Python 3.6 ([#715](https://github.com/PyTorchLightning/pytorch-lightning/pull/715))
- Fixed a bug where checkpoint writing could exit before completion, giving incomplete checkpoints ([#689](https://github.com/PyTorchLightning/pytorch-lightning/pull/689))
- Fixed a bug where `on_train_end` was not called when ealy stopping ([#723](https://github.com/PyTorchLightning/pytorch-lightning/pull/723))

## [0.5.3] - 2019-11-06

### Added

- Added option to disable default logger, checkpointer, and early stopping by passing `logger=False`, `checkpoint_callback=False` and `early_stop_callback=False` respectively
- Added `CometLogger` for use with Comet.ml
- Added `val_check_interval` argument to `Trainer` allowing validition to be performed at every given number of batches
- Added functionality to save and load hyperparameters using the standard checkpoint mechanism
- Added call to `torch.cuda.empty_cache` before training starts
- Added option for user to override the call t `backward`
- Added support for truncated backprop through time via the `truncated_bptt_steps` argument in `Trainer`
- Added option to operate on all outputs from `training_step` in DDP2
- Added a hook for modifying DDP init
- Added a hook for modifying Apex

### Changed

- Changed experiment version to be padded with zeros (e.g. `/dir/version_9` becomes `/dir/version_0009`)
- Changed callback metrics to include any metrics given in logs or progress bar
- Changed the default for `save_best_only` in `ModelCheckpoint` to `True`
- Added `tng_data_loader` for backwards compatibility
- Renamed `MLFlowLogger.client` to `MLFlowLogger.experiment` for consistency
- Moved `global_step` increment to happen after the batch has been processed
- Changed weights restore to first attempt HPC weights before restoring normally, preventing both weights being restored and running out of memory
- Changed progress bar functionality to add multiple progress bars for train/val/test
- Changed calls to `print` to use `logging` instead

### Deprecated

- Deprecated `tng_dataloader`

### Fixed

- Fixed an issue where the number of batches was off by one during training
- Fixed a bug that occured when setting a ckeckpoint callback and `early_stop_callback=False`
- Fixed an error when importing CometLogger
- Fixed a bug where the `gpus` argument had some unexpected behaviour
- Fixed a bug where the computed total number of batches was sometimes incorrect
- Fixed a bug where the progress bar would sometimes not show the total number of batches in test mode
- Fixed a bug when using the `log_gpu_memory='min_max'` option in `Trainer`
- Fixed a bug where checkpointing would sometimes erase the current directory

## [0.5.2] - 2019-10-10

### Added

- Added `weights_summary` argument to `Trainer` to be set to `full` (full summary), `top` (just top level modules) or other
- Added `tags` argument to `MLFlowLogger`

### Changed

- Changed default for `amp_level` to `O1`

### Removed

- Removed the `print_weights_summary` argument from `Trainer`

### Fixed

- Fixed a bug where logs were not written properly
- Fixed a bug where `logger.finalize` wasn't called after training is complete
- Fixed callback metric errors in DDP
- Fixed a bug where `TestTubeLogger` didn't log to the correct directory

## [0.5.1] - 2019-10-05

### Added

- Added the `LightningLoggerBase` class for experiment loggers
- Added `MLFlowLogger` for logging with `mlflow`
- Added `TestTubeLogger` for logging with `test_tube`
- Added a different implementation of DDP (`distributed_backed='ddp2'`) where every node has one model using all GPUs
- Added support for optimisers which require a closure (e.g. LBFGS)
- Added automatic `MASTER_PORT` defualt for DDP when not set manually
- Added new GPU memory logging options `'min_max'` (log only the min/max utilization) and `'all'` (log all the GPU memory)

### Changed

- Changed schedulers to always be called with the current epoch
- Changed `test_tube` to an optional dependency
- Changed data loaders to internally use a getter instead of a python property
- Disabled auto GPU loading when restoring weights to prevent out of memory errors
- Changed logging, early stopping and checkpointing to occur by default

### Fixed

- Fixed a bug with samplers that do not specify `set_epoch`
- Fixed a bug when using the `MLFlowLogger` with unsupported data types, this will now raise a warning
- Fixed a bug where gradient norms were alwasy zero using `track_grad_norm`
- Fixed a bug which causes a crash when logging memory

## [0.5.0] - 2019-09-26

### Changed

- Changed `data_batch` argument to `batch` throughout
- Changed `batch_i` argument to `batch_idx` throughout
- Changed `tng_dataloader` method to `train_dataloader`
- Changed `on_tng_metrics` method to `on_training_metrics`
- Changed `gradient_clip` argument to `gradient_clip_val`
- Changed `add_log_row_interval` to `row_log_interval`

### Fixed

- Fixed a bug with tensorboard logging in multi-gpu setup

## [0.4.9] - 2019-09-16

### Added

- Added the flag `log_gpu_memory` to `Trainer` to deactivate logging of GPU memory utilization
- Added SLURM resubmit functionality (port from test-tube)
- Added optional weight_save_path to trainer to remove the need for a checkpoint_callback when using cluster training
- Added option to use single gpu per node with `DistributedDataParallel`

### Changed

- Changed functionality of `validation_end` and `test_end` with multiple dataloaders to be given all of the dataloaders at once rather than in seperate calls
- Changed print_nan_grads to only print the parameter value and gradients when they contain NaN
- Changed gpu API to take integers as well (e.g. `gpus=2` instead of `gpus=[0, 1]`)
- All models now loaded on to CPU to avoid device and out of memory issues in PyTorch

### Fixed

- Fixed a bug where data types that implement `.to` but not `.cuda` would not be properly moved onto the GPU
- Fixed a bug where data would not be re-shuffled every epoch when using a `DistributedSampler`

## [0.4.8] - 2019-08-31

### Added

- Added `test_step` and `test_end` methods, used when `Trainer.test` is called
- Added `GradientAccumulationScheduler` callback which can be used to schedule changes to the number of accumulation batches
- Added option to skip the validation sanity check by setting `nb_sanity_val_steps = 0`

### Fixed

- Fixed a bug when setting `nb_sanity_val_steps = 0`

## [0.4.7] - 2019-08-24

### Changed

- Changed the default `val_check_interval` to `1.0`
- Changed defaults for `nb_val_batches`, `nb_tng_batches` and `nb_test_batches` to 0

### Fixed

- Fixed a bug where the full validation set as used despite setting `val_percent_check`
- Fixed a bug where an `Exception` was thrown when using a data set containing a single batch
- Fixed a bug where an `Exception` was thrown if no `val_dataloader` was given
- Fixed a bug where tuples were not properly transfered to the GPU
- Fixed a bug where data of a non standard type was not properly handled by the trainer
- Fixed a bug when loading data as a tuple
- Fixed a bug where `AttributeError` could be suppressed by the `Trainer`

## [0.4.6] - 2019-08-15

### Added

- Added support for data to be given as a `dict` or `list` with a single gpu
- Added support for `configure_optimizers` to return a single optimizer, two list (optimizers and schedulers), or a single list

### Fixed

- Fixed a bug where returning just an optimizer list (i.e. without schedulers) from `configure_optimizers` would throw an `Exception`

## [0.4.5] - 2019-08-13

### Added

- Added `optimizer_step` method that can be overridden to change the standard optimizer behaviour

## [0.4.4] - 2019-08-12

### Added

- Added supoort for multiple validation dataloaders
- Added support for latest test-tube logger (optimised for `torch==1.2.0`)

### Changed

- `validation_step` and `val_dataloader` are now optional
- `lr_scheduler` is now activated after epoch

### Fixed

- Fixed a bug where a warning would show when using `lr_scheduler` in `torch>1.1.0`
- Fixed a bug where an `Exception` would be thrown if using `torch.DistributedDataParallel` without using a `DistributedSampler`, this now throws a `Warning` instead

## [0.4.3] - 2019-08-10

### Fixed

- Fixed a bug where accumulate gradients would scale the loss incorrectly

## [0.4.2] - 2019-08-08

### Changed

- Changed install requirement to `torch==1.2.0`

## [0.4.1] - 2019-08-08

### Changed

- Changed install requirement to `torch==1.1.0`

## [0.4.0] - 2019-08-08

### Added

- Added 16-bit support for a single GPU
- Added support for training continuation (preserves epoch, global step etc.)

### Changed

- Changed `training_step` and `validation_step`, outputs will no longer be automatically reduced

### Removed

- Removed need for `Experiment` object in `Trainer`

### Fixed

- Fixed issues with reducing outputs from generative models (such as images and text)

## [0.3.6] - 2019-07-25

### Added

- Added a decorator to do lazy data loading internally

### Fixed

- Fixed a bug where `Experiment` object was not process safe, potentially causing logs to be overwritten

## [0.3.5] - 2019-07-25

## [0.3.4] - 2019-07-22

## [0.3.3] - 2019-07-22

## [0.3.2] - 2019-07-21

## [0.3.1] - 2019-07-21

## [0.2.x] - 2019-07-09

## [0.1.x] - 2019-06-DD<|MERGE_RESOLUTION|>--- conflicted
+++ resolved
@@ -148,11 +148,10 @@
 
 - Fixed gathering of results with tensors of varying shape ([#3020](https://github.com/PyTorchLightning/pytorch-lightning/pull/3020))
 
-<<<<<<< HEAD
 - Fixed batch size auto-scaling feature to set the new value on the correct model attribute ([#3043](https://github.com/PyTorchLightning/pytorch-lightning/pull/3043)) 
-=======
+
 - Fixed automatic batch scaling not working with half precision ([#3045](https://github.com/PyTorchLightning/pytorch-lightning/pull/3045))
->>>>>>> ee4eae88
+
 
 ## [0.8.5] - 2020-07-09
 

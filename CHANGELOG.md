--- conflicted
+++ resolved
@@ -84,12 +84,6 @@
 - Moved `batch_to_device` method from `Accelerator` to `TrainingTypePlugin` ([#10649](https://github.com/PyTorchLightning/pytorch-lightning/pull/10649))
 
 
-<<<<<<< HEAD
-- Add `**kwargs` for `RichProgressBar` to initialize inner Console ([#10875](https://github.com/PyTorchLightning/pytorch-lightning/pull/10875))
-
-
--
-=======
 - The `DDPSpawnPlugin` no longer overrides the `post_dispatch` plugin hook ([#10034](https://github.com/PyTorchLightning/pytorch-lightning/pull/10034))
 
 
@@ -107,7 +101,9 @@
     * The hooks/callbacks `prepare_data`, `setup`, `configure_sharded_model` and `teardown` now run under initialized process group for spawn-based plugins just like their non-spawn counterparts
     * Some configuration errors that were previously raised as `MisconfigurationException`s will now be raised as `ProcessRaisedException` (torch>=1.8) or as `Exception` (torch<1.8)
 
->>>>>>> a4083df5
+
+- Add `**kwargs` for `RichProgressBar` to initialize inner Console ([#10875](https://github.com/PyTorchLightning/pytorch-lightning/pull/10875))
+
 
 ### Deprecated
 

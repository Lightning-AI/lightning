--- conflicted
+++ resolved
@@ -106,11 +106,11 @@
 - Raise an error if there are insufficient training batches when using a float value of `limit_train_batches` ([#12885](https://github.com/PyTorchLightning/pytorch-lightning/pull/12885))
 
 
-<<<<<<< HEAD
 - `DataLoader` instantiated inside a `*_dataloader` hook will not set the passed arguments as attributes anymore ([#12981](https://github.com/PyTorchLightning/pytorch-lightning/pull/12981))
-=======
-
->>>>>>> c600f987
+
+
+-
+
 
 ### Deprecated
 

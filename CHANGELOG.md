--- conflicted
+++ resolved
@@ -21,10 +21,9 @@
 
 ### Fixed
 
-<<<<<<< HEAD
 - Separate epoch validation from step validation ([#5208](https://github.com/PyTorchLightning/pytorch-lightning/pull/5208))
 
-=======
+
 - Fixed filtering of pytorch  "unsqueeze" warning when using DP ([#5622](https://github.com/PyTorchLightning/pytorch-lightning/pull/5622))
 
 
@@ -32,7 +31,6 @@
 
 
 - Fixed a race condition in `ModelCheckpoint` when checking if a checkpoint file exists ([#5144](https://github.com/PyTorchLightning/pytorch-lightning/pull/5144))
->>>>>>> 32e73bae
 
 
 ## [1.1.6] - 2021-01-26

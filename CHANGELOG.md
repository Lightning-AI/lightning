# Changelog

All notable changes to this project will be documented in this file.

The format is based on [Keep a Changelog](http://keepachangelog.com/en/1.0.0/).


## [1.7.0] - 2022-MM-DD

### Added

<<<<<<< HEAD
- WeightedRandomSampler can now work in DistributedMode

- Enable gradient accumulation using Horovod's `backward_passes_per_step` ([#11911](https://github.com/PyTorchLightning/pytorch-lightning/pull/11911))
=======
-
>>>>>>> ae3226ce


- Include the `pytorch_lightning` version as a header in the CLI config files ([#12532](https://github.com/PyTorchLightning/pytorch-lightning/pull/12532))


-


-


-

### Changed

- Enable validation during overfitting ([#12527](https://github.com/PyTorchLightning/pytorch-lightning/pull/12527))


- Support `strategy` argument being case insensitive ([#12528](https://github.com/PyTorchLightning/pytorch-lightning/pull/12528))


- Added dataclass support to `extract_batch_size` ([#12573](https://github.com/PyTorchLightning/pytorch-lightning/pull/12573))


- Changed checkpoints save path in the case of one logger and user-provided weights_save_path from `weights_save_path/name/version/checkpoints` to `weights_save_path/checkpoints` ([#12372](https://github.com/PyTorchLightning/pytorch-lightning/pull/12372))


- Changed checkpoints save path in the case of multiple loggers and user-provided weights_save_path from `weights_save_path/name1_name2/version1_version2/checkpoints` to `weights_save_path/checkpoints` ([#12372](https://github.com/PyTorchLightning/pytorch-lightning/pull/12372))


- Marked `swa_lrs` argument in `StochasticWeightAveraging` callback as required ([#12556](https://github.com/PyTorchLightning/pytorch-lightning/pull/12556))


-


-


-

### Deprecated

- Deprecated `pytorch_lightning.loggers.base.LightningLoggerBase` in favor of `pytorch_lightning.loggers.logger.Logger`, and deprecated `pytorch_lightning.loggers.base` in favor of `pytorch_lightning.loggers.logger` ([#120148](https://github.com/PyTorchLightning/pytorch-lightning/pull/12014))



- Deprecated `num_processes`, `gpus`, `tpu_cores,` and `ipus` from the `Trainer` constructor in favor of using the `accelerator` and `devices` arguments ([#11040](https://github.com/PyTorchLightning/pytorch-lightning/pull/11040))


-


-


-

### Removed

- Removed the deprecated `pytorch_lightning.core.memory.LayerSummary` and `pytorch_lightning.core.memory.ModelSummary` ([#12593](https://github.com/PyTorchLightning/pytorch-lightning/pull/12593))


- Removed the deprecated `summarize` method from the `LightningModule` ([#12559](https://github.com/PyTorchLightning/pytorch-lightning/pull/12559))


- Removed the deprecated `model_size` property from the `LightningModule` class ([#12641](https://github.com/PyTorchLightning/pytorch-lightning/pull/12641))


- Removed the deprecated `stochastic_weight_avg` argument from the `Trainer` constructor ([#12535](https://github.com/PyTorchLightning/pytorch-lightning/pull/12535))


- Removed the deprecated `progress_bar_refresh_rate` argument from the `Trainer` constructor ([#12514](https://github.com/PyTorchLightning/pytorch-lightning/pull/12514))


- Removed the deprecated `prepare_data_per_node` argument from the `Trainer` constructor ([#12536](https://github.com/PyTorchLightning/pytorch-lightning/pull/12536))


- Removed the deprecated `pytorch_lightning.core.memory.{get_gpu_memory_map,get_memory_profile}` ([#12659](https://github.com/PyTorchLightning/pytorch-lightning/pull/12659))


- Removed the deprecated `terminate_on_nan` argument from the `Trainer` constructor ([#12553](https://github.com/PyTorchLightning/pytorch-lightning/pull/12553))


- Removed the deprecated `XLAStatsMonitor` callback ([#12688](https://github.com/PyTorchLightning/pytorch-lightning/pull/12688))


- Remove deprecated `pytorch_lightning.callbacks.progress.progress` ([#12658](https://github.com/PyTorchLightning/pytorch-lightning/pull/12658))


- Removed the deprecated `train_transforms` argument from the `LightningDataModule` constructor([#12662](https://github.com/PyTorchLightning/pytorch-lightning/pull/12662))


- Removed the deprecated `log_gpu_memory` argument from the `Trainer` constructor ([#12657](https://github.com/PyTorchLightning/pytorch-lightning/pull/12657))


- Removed the deprecated automatic logging of GPU stats by the logger connector ([#12657](https://github.com/PyTorchLightning/pytorch-lightning/pull/12657))


- Removed deprecated `GPUStatsMonitor` callback ([#12554](https://github.com/PyTorchLightning/pytorch-lightning/pull/12554))


- Removed support for passing strategy names or strategy instances to the accelerator Trainer argument ([#12696](https://github.com/PyTorchLightning/pytorch-lightning/pull/12696))


- Removed support for passing strategy names or strategy instances to the plugins Trainer argument ([#12700](https://github.com/PyTorchLightning/pytorch-lightning/pull/12700))


### Fixed

- Run main progress bar updates independent of val progress bar updates in `TQDMProgressBar` ([#12563](https://github.com/PyTorchLightning/pytorch-lightning/pull/12563))


- Avoid calling `average_parameters` multiple times per optimizer step ([#12452](https://github.com/PyTorchLightning/pytorch-lightning/pull/12452))


- Properly pass some Logger's parent's arguments to `super().__init__()` ([#12609](https://github.com/PyTorchLightning/pytorch-lightning/pull/12609))


- Fixed an issue where incorrect type warnings appear when the overridden `LightningLite.run` method accepts user-defined arguments ([#12629](https://github.com/PyTorchLightning/pytorch-lightning/pull/12629))


- Fixed `rank_zero_only` decorator in LSF environments ([#12587](https://github.com/PyTorchLightning/pytorch-lightning/pull/12587))


- Don't raise a warning when `nn.Module` is not saved under hparams ([#12669](https://github.com/PyTorchLightning/pytorch-lightning/pull/12669))


- Raise `MisconfigurationException` when the accelerator is available but the user passes invalid `([]/0/"0")` values to the `devices` flag ([#12708](https://github.com/PyTorchLightning/pytorch-lightning/pull/12708))


- Support `auto_select_gpus` with the accelerator and devices API ([#12608](https://github.com/PyTorchLightning/pytorch-lightning/pull/12608))


## [1.6.0] - 2022-03-29

### Added

- Allow logging to an existing run ID in MLflow with `MLFlowLogger` ([#12290](https://github.com/PyTorchLightning/pytorch-lightning/pull/12290))
- Enable gradient accumulation using Horovod's `backward_passes_per_step` ([#11911](https://github.com/PyTorchLightning/pytorch-lightning/pull/11911))
- Add new `DETAIL` log level to provide useful logs for improving monitoring and debugging of batch jobs ([#11008](https://github.com/PyTorchLightning/pytorch-lightning/pull/11008))
- Added a flag `SLURMEnvironment(auto_requeue=True|False)` to control whether Lightning handles the requeuing ([#10601](https://github.com/PyTorchLightning/pytorch-lightning/pull/10601))
- Fault Tolerant Manual
    * Add `_Stateful` protocol to detect if classes are stateful ([#10646](https://github.com/PyTorchLightning/pytorch-lightning/pull/10646))
    * Add `_FaultTolerantMode` enum used to track different supported fault tolerant modes ([#10645](https://github.com/PyTorchLightning/pytorch-lightning/pull/10645))
    * Add a `_rotate_worker_indices` utility to reload the state according the latest worker ([#10647](https://github.com/PyTorchLightning/pytorch-lightning/pull/10647))
    * Add stateful workers ([#10674](https://github.com/PyTorchLightning/pytorch-lightning/pull/10674))
    * Add an utility to collect the states across processes ([#10639](https://github.com/PyTorchLightning/pytorch-lightning/pull/10639))
    * Add logic to reload the states across data loading components ([#10699](https://github.com/PyTorchLightning/pytorch-lightning/pull/10699))
    * Cleanup some fault tolerant utilities ([#10703](https://github.com/PyTorchLightning/pytorch-lightning/pull/10703))
    * Enable Fault Tolerant Manual Training ([#10707](https://github.com/PyTorchLightning/pytorch-lightning/pull/10707))
    * Broadcast the `_terminate_gracefully` to all processes and add support for DDP ([#10638](https://github.com/PyTorchLightning/pytorch-lightning/pull/10638))
- Added support for re-instantiation of custom (subclasses of) `DataLoaders` returned in the `*_dataloader()` methods, i.e., automatic replacement of samplers now works with custom types of `DataLoader` ([#10680](https://github.com/PyTorchLightning/pytorch-lightning/pull/10680))
- Added a function to validate if fault tolerant training is supported. ([#10465](https://github.com/PyTorchLightning/pytorch-lightning/pull/10465))
- Added a private callback to manage the creation and deletion of fault-tolerance checkpoints ([#11862](https://github.com/PyTorchLightning/pytorch-lightning/pull/11862))
- Show a better error message when a custom `DataLoader` implementation is not well implemented and we need to reconstruct it ([#10719](https://github.com/PyTorchLightning/pytorch-lightning/pull/10719))
- Show a better error message when frozen dataclass is used as a batch ([#10927](https://github.com/PyTorchLightning/pytorch-lightning/pull/10927))
- Save the `Loop`'s state by default in the checkpoint ([#10784](https://github.com/PyTorchLightning/pytorch-lightning/pull/10784))
- Added `Loop.replace` to easily switch one loop for another ([#10324](https://github.com/PyTorchLightning/pytorch-lightning/pull/10324))
- Added support for `--lr_scheduler=ReduceLROnPlateau` to the `LightningCLI` ([#10860](https://github.com/PyTorchLightning/pytorch-lightning/pull/10860))
- Added `LightningCLI.configure_optimizers` to override the `configure_optimizers` return value ([#10860](https://github.com/PyTorchLightning/pytorch-lightning/pull/10860))
- Added `LightningCLI(auto_registry)` flag to register all subclasses of the registerable components automatically ([#12108](https://github.com/PyTorchLightning/pytorch-lightning/pull/12108))
- Added a warning that shows when `max_epochs` in the `Trainer` is not set ([#10700](https://github.com/PyTorchLightning/pytorch-lightning/pull/10700))
- Added support for returning a single Callback from `LightningModule.configure_callbacks` without wrapping it into a list ([#11060](https://github.com/PyTorchLightning/pytorch-lightning/pull/11060))
- Added `console_kwargs` for `RichProgressBar` to initialize inner Console ([#10875](https://github.com/PyTorchLightning/pytorch-lightning/pull/10875))
- Added support for shorthand notation to instantiate loggers with the `LightningCLI` ([#11533](https://github.com/PyTorchLightning/pytorch-lightning/pull/11533))
- Added a `LOGGER_REGISTRY` instance to register custom loggers to the `LightningCLI` ([#11533](https://github.com/PyTorchLightning/pytorch-lightning/pull/11533))
- Added info message when the `Trainer` arguments `limit_*_batches`, `overfit_batches`, or `val_check_interval` are set to `1` or `1.0` ([#11950](https://github.com/PyTorchLightning/pytorch-lightning/pull/11950))
- Added a `PrecisionPlugin.teardown` method ([#10990](https://github.com/PyTorchLightning/pytorch-lightning/pull/10990))
- Added `LightningModule.lr_scheduler_step` ([#10249](https://github.com/PyTorchLightning/pytorch-lightning/pull/10249))
- Added support for no pre-fetching to `DataFetcher` ([#11606](https://github.com/PyTorchLightning/pytorch-lightning/pull/11606))
- Added support for optimizer step progress tracking with manual optimization ([#11848](https://github.com/PyTorchLightning/pytorch-lightning/pull/11848))
- Return the output of the `optimizer.step`. This can be useful for `LightningLite` users, manual optimization users, or users overriding `LightningModule.optimizer_step` ([#11711](https://github.com/PyTorchLightning/pytorch-lightning/pull/11711))
- Teardown the active loop and strategy on exception ([#11620](https://github.com/PyTorchLightning/pytorch-lightning/pull/11620))
- Added a `MisconfigurationException` if user provided `opt_idx` in scheduler config doesn't match with actual optimizer index of its respective optimizer ([#11247](https://github.com/PyTorchLightning/pytorch-lightning/pull/11247))
- Added a `loggers` property to `Trainer` which returns a list of loggers provided by the user ([#11683](https://github.com/PyTorchLightning/pytorch-lightning/pull/11683))
- Added a `loggers` property to `LightningModule` which retrieves the `loggers` property from `Trainer` ([#11683](https://github.com/PyTorchLightning/pytorch-lightning/pull/11683))
- Added support for DDP when using a `CombinedLoader` for the training data ([#11648](https://github.com/PyTorchLightning/pytorch-lightning/pull/11648))
- Added a warning when using `DistributedSampler` during validation/testing ([#11479](https://github.com/PyTorchLightning/pytorch-lightning/pull/11479))
- Added support for `Bagua` training strategy ([#11146](https://github.com/PyTorchLightning/pytorch-lightning/pull/11146))
- Added support for manually returning a `poptorch.DataLoader` in a `*_dataloader` hook ([#12116](https://github.com/PyTorchLightning/pytorch-lightning/pull/12116))
- Added `rank_zero` module to centralize utilities ([#11747](https://github.com/PyTorchLightning/pytorch-lightning/pull/11747))
- Added a `_Stateful` support for `LightningDataModule` ([#11637](https://github.com/PyTorchLightning/pytorch-lightning/pull/11637))
- Added `_Stateful` support for `PrecisionPlugin` ([#11638](https://github.com/PyTorchLightning/pytorch-lightning/pull/11638))
- Added `Accelerator.is_available` to check device availability ([#11797](https://github.com/PyTorchLightning/pytorch-lightning/pull/11797))
- Enabled static type-checking on the signature of `Trainer` ([#11888](https://github.com/PyTorchLightning/pytorch-lightning/pull/11888))
- Added utility functions for moving optimizers to devices ([#11758](https://github.com/PyTorchLightning/pytorch-lightning/pull/11758))
- Added a warning when saving an instance of `nn.Module` with `save_hyperparameters()` ([#12068](https://github.com/PyTorchLightning/pytorch-lightning/pull/12068))
- Added `estimated_stepping_batches` property to `Trainer` ([#11599](https://github.com/PyTorchLightning/pytorch-lightning/pull/11599))
- Added support for pluggable Accelerators ([#12030](https://github.com/PyTorchLightning/pytorch-lightning/pull/12030))
- Added profiling for `on_load_checkpoint`/`on_save_checkpoint` callback and LightningModule hooks ([#12149](https://github.com/PyTorchLightning/pytorch-lightning/pull/12149))
- Added `LayerSync` and `NativeSyncBatchNorm` plugins ([#11754](https://github.com/PyTorchLightning/pytorch-lightning/pull/11754))
- Added optional `storage_options` argument to `Trainer.save_checkpoint()` to pass to custom `CheckpointIO` implementations ([#11891](https://github.com/PyTorchLightning/pytorch-lightning/pull/11891))
- Added support to explicitly specify the process group backend for parallel strategies ([#11745](https://github.com/PyTorchLightning/pytorch-lightning/pull/11745))
- Added `device_ids` and `num_devices` property to `Trainer` ([#12151](https://github.com/PyTorchLightning/pytorch-lightning/pull/12151))
- Added `Callback.state_dict()` and `Callback.load_state_dict()` methods ([#12232](https://github.com/PyTorchLightning/pytorch-lightning/pull/12232))
- Added `AcceleratorRegistry` ([#12180](https://github.com/PyTorchLightning/pytorch-lightning/pull/12180))
- Added support for Habana Accelerator (HPU) ([#11808](https://github.com/PyTorchLightning/pytorch-lightning/pull/11808))
- Added support for dataclasses in `apply_to_collections` ([#11889](https://github.com/PyTorchLightning/pytorch-lightning/pull/11889))

### Changed

- Drop PyTorch 1.7 support ([#12191](https://github.com/PyTorchLightning/pytorch-lightning/pull/12191)), ([#12432](https://github.com/PyTorchLightning/pytorch-lightning/pull/12432))
- Make `benchmark` flag optional and set its value based on the deterministic flag ([#11944](https://github.com/PyTorchLightning/pytorch-lightning/pull/11944))
- Implemented a new native and rich format in `_print_results` method of the `EvaluationLoop` ([#11332](https://github.com/PyTorchLightning/pytorch-lightning/pull/11332))
- Do not print an empty table at the end of the `EvaluationLoop` ([#12427](https://github.com/PyTorchLightning/pytorch-lightning/pull/12427))
- Set the `prog_bar` flag to False in `LightningModule.log_grad_norm` ([#11472](https://github.com/PyTorchLightning/pytorch-lightning/pull/11472))
- Raised exception in `init_dist_connection()` when torch distributed is not available ([#10418](https://github.com/PyTorchLightning/pytorch-lightning/pull/10418))
- The `monitor` argument in the `EarlyStopping` callback is no longer optional ([#10328](https://github.com/PyTorchLightning/pytorch-lightning/pull/10328))
- Do not fail if batch size could not be inferred for logging when using DeepSpeed ([#10438](https://github.com/PyTorchLightning/pytorch-lightning/pull/10438))
- Raised `MisconfigurationException` when `enable_progress_bar=False` and a progress bar instance has been passed in the callback list ([#10520](https://github.com/PyTorchLightning/pytorch-lightning/pull/10520))
- Moved `trainer.connectors.env_vars_connector._defaults_from_env_vars` to `utilities.argsparse._defaults_from_env_vars` ([#10501](https://github.com/PyTorchLightning/pytorch-lightning/pull/10501))
- Changes in `LightningCLI` required for the new major release of jsonargparse v4.0.0 ([#10426](https://github.com/PyTorchLightning/pytorch-lightning/pull/10426))
- Renamed `refresh_rate_per_second` parameter to `refresh_rate` for `RichProgressBar` signature ([#10497](https://github.com/PyTorchLightning/pytorch-lightning/pull/10497))
- Moved ownership of the `PrecisionPlugin` into `TrainingTypePlugin` and updated all references ([#10570](https://github.com/PyTorchLightning/pytorch-lightning/pull/10570))
- Fault Tolerant relies on `signal.SIGTERM` to gracefully exit instead of `signal.SIGUSR1` ([#10605](https://github.com/PyTorchLightning/pytorch-lightning/pull/10605))
- `Loop.restarting=...` now sets the value recursively for all subloops ([#11442](https://github.com/PyTorchLightning/pytorch-lightning/pull/11442))
- Raised an error if the `batch_size` cannot be inferred from the current batch if it contained a string or was a custom batch object ([#10541](https://github.com/PyTorchLightning/pytorch-lightning/pull/10541))
- The validation loop is now disabled when `overfit_batches > 0` is set in the Trainer ([#9709](https://github.com/PyTorchLightning/pytorch-lightning/pull/9709))
- Moved optimizer related logics from `Accelerator` to `TrainingTypePlugin` ([#10596](https://github.com/PyTorchLightning/pytorch-lightning/pull/10596))
- Moved ownership of the lightning optimizers from the `Trainer` to the `Strategy` ([#11444](https://github.com/PyTorchLightning/pytorch-lightning/pull/11444))
- Moved ownership of the data fetchers from the DataConnector to the Loops ([#11621](https://github.com/PyTorchLightning/pytorch-lightning/pull/11621))
- Moved `batch_to_device` method from `Accelerator` to `TrainingTypePlugin` ([#10649](https://github.com/PyTorchLightning/pytorch-lightning/pull/10649))
- The `DDPSpawnPlugin` no longer overrides the `post_dispatch` plugin hook ([#10034](https://github.com/PyTorchLightning/pytorch-lightning/pull/10034))
- Integrate the progress bar implementation with progress tracking ([#11213](https://github.com/PyTorchLightning/pytorch-lightning/pull/11213))
- The `LightningModule.{add_to_queue,get_from_queue}` hooks no longer get a `torch.multiprocessing.SimpleQueue` and instead receive a list based queue ([#10034](https://github.com/PyTorchLightning/pytorch-lightning/pull/10034))
- Changed `training_step`, `validation_step`, `test_step` and `predict_step` method signatures in `Accelerator` and updated input from caller side ([#10908](https://github.com/PyTorchLightning/pytorch-lightning/pull/10908))
- Changed the name of the temporary checkpoint that the `DDPSpawnPlugin` and related plugins save ([#10934](https://github.com/PyTorchLightning/pytorch-lightning/pull/10934))
- `LoggerCollection` returns only unique logger names and versions ([#10976](https://github.com/PyTorchLightning/pytorch-lightning/pull/10976))
- Redesigned process creation for spawn-based plugins (`DDPSpawnPlugin`, `TPUSpawnPlugin`, etc.) ([#10896](https://github.com/PyTorchLightning/pytorch-lightning/pull/10896))
    * All spawn-based plugins now spawn processes immediately upon calling `Trainer.{fit,validate,test,predict}`
    * The hooks/callbacks `prepare_data`, `setup`, `configure_sharded_model` and `teardown` now run under initialized process group for spawn-based plugins just like their non-spawn counterparts
    * Some configuration errors that were previously raised as `MisconfigurationException`s will now be raised as `ProcessRaisedException` (torch>=1.8) or as `Exception` (torch<1.8)
    * Removed the `TrainingTypePlugin.pre_dispatch()` method and merged it with `TrainingTypePlugin.setup()` ([#11137](https://github.com/PyTorchLightning/pytorch-lightning/pull/11137))
- Changed profiler to index and display the names of the hooks with a new pattern [<base class>]<class>.<hook name> ([#11026](https://github.com/PyTorchLightning/pytorch-lightning/pull/11026))
- Changed `batch_to_device` entry in profiling from stage-specific to generic, to match profiling of other hooks ([#11031](https://github.com/PyTorchLightning/pytorch-lightning/pull/11031))
- Changed the info message for finalizing ddp-spawn worker processes to a debug-level message ([#10864](https://github.com/PyTorchLightning/pytorch-lightning/pull/10864))
- Removed duplicated file extension when uploading model checkpoints with `NeptuneLogger` ([#11015](https://github.com/PyTorchLightning/pytorch-lightning/pull/11015))
- Removed `__getstate__` and `__setstate__` of `RichProgressBar` ([#11100](https://github.com/PyTorchLightning/pytorch-lightning/pull/11100))
- The `DDPPlugin` and `DDPSpawnPlugin` and their subclasses now remove the `SyncBatchNorm` wrappers in `teardown()` to enable proper support at inference after fitting ([#11078](https://github.com/PyTorchLightning/pytorch-lightning/pull/11078))
- Moved ownership of the `Accelerator` instance to the `TrainingTypePlugin`; all training-type plugins now take an optional parameter `accelerator` ([#11022](https://github.com/PyTorchLightning/pytorch-lightning/pull/11022))
- Renamed the `TrainingTypePlugin` to `Strategy` ([#11120](https://github.com/PyTorchLightning/pytorch-lightning/pull/11120))
    * Renamed the `ParallelPlugin` to `ParallelStrategy` ([#11123](https://github.com/PyTorchLightning/pytorch-lightning/pull/11123))
    * Renamed the `DataParallelPlugin` to `DataParallelStrategy` ([#11183](https://github.com/PyTorchLightning/pytorch-lightning/pull/11183))
    * Renamed the `DDPPlugin` to `DDPStrategy` ([#11142](https://github.com/PyTorchLightning/pytorch-lightning/pull/11142))
    * Renamed the `DDP2Plugin` to `DDP2Strategy` ([#11185](https://github.com/PyTorchLightning/pytorch-lightning/pull/11185))
    * Renamed the `DDPShardedPlugin` to `DDPShardedStrategy` ([#11186](https://github.com/PyTorchLightning/pytorch-lightning/pull/11186))
    * Renamed the `DDPFullyShardedPlugin` to `DDPFullyShardedStrategy` ([#11143](https://github.com/PyTorchLightning/pytorch-lightning/pull/11143))
    * Renamed the `DDPSpawnPlugin` to `DDPSpawnStrategy` ([#11145](https://github.com/PyTorchLightning/pytorch-lightning/pull/11145))
    * Renamed the `DDPSpawnShardedPlugin` to `DDPSpawnShardedStrategy` ([#11210](https://github.com/PyTorchLightning/pytorch-lightning/pull/11210))
    * Renamed the `DeepSpeedPlugin` to `DeepSpeedStrategy` ([#11194](https://github.com/PyTorchLightning/pytorch-lightning/pull/11194))
    * Renamed the `HorovodPlugin` to `HorovodStrategy` ([#11195](https://github.com/PyTorchLightning/pytorch-lightning/pull/11195))
    * Renamed the `TPUSpawnPlugin` to `TPUSpawnStrategy` ([#11190](https://github.com/PyTorchLightning/pytorch-lightning/pull/11190))
    * Renamed the `IPUPlugin` to `IPUStrategy` ([#11193](https://github.com/PyTorchLightning/pytorch-lightning/pull/11193))
    * Renamed the `SingleDevicePlugin` to `SingleDeviceStrategy` ([#11182](https://github.com/PyTorchLightning/pytorch-lightning/pull/11182))
    * Renamed the `SingleTPUPlugin` to `SingleTPUStrategy` ([#11182](https://github.com/PyTorchLightning/pytorch-lightning/pull/11182))
    * Renamed the `TrainingTypePluginsRegistry` to `StrategyRegistry` ([#11233](https://github.com/PyTorchLightning/pytorch-lightning/pull/11233))
- Marked the `ResultCollection`, `ResultMetric`, and `ResultMetricCollection` classes as protected ([#11130](https://github.com/PyTorchLightning/pytorch-lightning/pull/11130))
- Marked `trainer.checkpoint_connector` as protected ([#11550](https://github.com/PyTorchLightning/pytorch-lightning/pull/11550))
- The epoch start/end hooks are now called by the `FitLoop` instead of the `TrainingEpochLoop` ([#11201](https://github.com/PyTorchLightning/pytorch-lightning/pull/11201))
- DeepSpeed does not require lightning module zero 3 partitioning ([#10655](https://github.com/PyTorchLightning/pytorch-lightning/pull/10655))
- Moved `Strategy` classes to the `strategies` directory ([#11226](https://github.com/PyTorchLightning/pytorch-lightning/pull/11226))
- Renamed `training_type_plugin` file to `strategy` ([#11239](https://github.com/PyTorchLightning/pytorch-lightning/pull/11239))
- Changed `DeviceStatsMonitor` to group metrics based on the logger's `group_separator` ([#11254](https://github.com/PyTorchLightning/pytorch-lightning/pull/11254))
- Raised `UserWarning` if evaluation is triggered with `best` ckpt and trainer is configured with multiple checkpoint callbacks ([#11274](https://github.com/PyTorchLightning/pytorch-lightning/pull/11274))
- `Trainer.logged_metrics` now always contains scalar tensors, even when a Python scalar was logged ([#11270](https://github.com/PyTorchLightning/pytorch-lightning/pull/11270))
- The tuner now uses the checkpoint connector to copy and restore its state ([#11518](https://github.com/PyTorchLightning/pytorch-lightning/pull/11518))
- Changed `MisconfigurationException` to `ModuleNotFoundError` when `rich` isn't available ([#11360](https://github.com/PyTorchLightning/pytorch-lightning/pull/11360))
- The `trainer.current_epoch` value is now increased by 1 during and after `on_train_end` ([#8578](https://github.com/PyTorchLightning/pytorch-lightning/pull/8578))
- The `trainer.global_step` value now accounts for multiple optimizers and TBPTT splits ([#11805](https://github.com/PyTorchLightning/pytorch-lightning/pull/11805))
- The `trainer.global_step` value is now increased right after the `optimizer.step()` call which will impact users who access it during an intra-training validation hook ([#11805](https://github.com/PyTorchLightning/pytorch-lightning/pull/11805))
- The filename of checkpoints created with `ModelCheckpoint(filename='{step}')` is different compared to previous versions. A checkpoint saved after 1 step will be named `step=1.ckpt` instead of `step=0.ckpt` ([#11805](https://github.com/PyTorchLightning/pytorch-lightning/pull/11805))
- Inherit from `ABC` for `Accelerator`: Users need to implement `auto_device_count` ([#11521](https://github.com/PyTorchLightning/pytorch-lightning/pull/11521))
- Changed `parallel_devices` property in `ParallelStrategy` to be lazy initialized ([#11572](https://github.com/PyTorchLightning/pytorch-lightning/pull/11572))
- Updated `TQDMProgressBar` to run a separate progress bar for each eval dataloader ([#11657](https://github.com/PyTorchLightning/pytorch-lightning/pull/11657))
- Sorted `SimpleProfiler(extended=False)` summary based on mean duration for each hook ([#11671](https://github.com/PyTorchLightning/pytorch-lightning/pull/11671))
- Avoid enforcing `shuffle=False` for eval dataloaders ([#11575](https://github.com/PyTorchLightning/pytorch-lightning/pull/11575))
- When using DP (data-parallel), Lightning will no longer automatically reduce all tensors returned in training_step; it will only reduce the loss unless `training_step_end` is overridden ([#11594](https://github.com/PyTorchLightning/pytorch-lightning/pull/11594))
- When using DP (data-parallel), the `training_epoch_end` hook will no longer receive reduced outputs from `training_step` and instead get the full tensor of results from all GPUs ([#11594](https://github.com/PyTorchLightning/pytorch-lightning/pull/11594))
- Changed default logger name to `lightning_logs` for consistency ([#11762](https://github.com/PyTorchLightning/pytorch-lightning/pull/11762))
- Rewrote `accelerator_connector` ([#11448](https://github.com/PyTorchLightning/pytorch-lightning/pull/11448))
- When manual optimization is used with DDP, we no longer force `find_unused_parameters=True` ([#12425](https://github.com/PyTorchLightning/pytorch-lightning/pull/12425))
- Disable loading dataloades if corresponding `limit_batches=0` ([#11576](https://github.com/PyTorchLightning/pytorch-lightning/pull/11576))
- Removed `is_global_zero` check in `training_epoch_loop` before `logger.save`. If you have a custom logger that implements `save` the Trainer will now call `save` on all ranks by default. To change this behavior add `@rank_zero_only` to your `save` implementation ([#12134](https://github.com/PyTorchLightning/pytorch-lightning/pull/12134))
- Disabled tuner with distributed strategies ([#12179](https://github.com/PyTorchLightning/pytorch-lightning/pull/12179))
- Marked `trainer.logger_connector` as protected ([#12195](https://github.com/PyTorchLightning/pytorch-lightning/pull/12195))
- Move `Strategy.process_dataloader` function call from `fit/evaluation/predict_loop.py` to `data_connector.py` ([#12251](https://github.com/PyTorchLightning/pytorch-lightning/pull/12251))
- `ModelCheckpoint(save_last=True, every_n_epochs=N)` now saves a "last" checkpoint every epoch (disregarding `every_n_epochs`) instead of only once at the end of training ([#12418](https://github.com/PyTorchLightning/pytorch-lightning/pull/12418))
- The strategies that support `sync_batchnorm` now only apply it when fitting ([#11919](https://github.com/PyTorchLightning/pytorch-lightning/pull/11919))
- Avoided fallback on CPU if no devices are provided for other accelerators ([#12410](https://github.com/PyTorchLightning/pytorch-lightning/pull/12410))
- Modified `supporters.py` so that in the accumulator element (for loss) is created directly on the device ([#12430](https://github.com/PyTorchLightning/pytorch-lightning/pull/12430))
- Removed `EarlyStopping.on_save_checkpoint` and `EarlyStopping.on_load_checkpoint` in favor of `EarlyStopping.state_dict` and `EarlyStopping.load_state_dict` ([#11887](https://github.com/PyTorchLightning/pytorch-lightning/pull/11887))
- Removed `BaseFinetuning.on_save_checkpoint` and `BaseFinetuning.on_load_checkpoint` in favor of `BaseFinetuning.state_dict` and `BaseFinetuning.load_state_dict` ([#11887](https://github.com/PyTorchLightning/pytorch-lightning/pull/11887))
- Removed `BackboneFinetuning.on_save_checkpoint` and `BackboneFinetuning.on_load_checkpoint` in favor of `BackboneFinetuning.state_dict` and `BackboneFinetuning.load_state_dict` ([#11887](https://github.com/PyTorchLightning/pytorch-lightning/pull/11887))
- Removed `ModelCheckpoint.on_save_checkpoint` and `ModelCheckpoint.on_load_checkpoint` in favor of `ModelCheckpoint.state_dict` and `ModelCheckpoint.load_state_dict` ([#11887](https://github.com/PyTorchLightning/pytorch-lightning/pull/11887))
- Removed `Timer.on_save_checkpoint` and `Timer.on_load_checkpoint` in favor of `Timer.state_dict` and `Timer.load_state_dict` ([#11887](https://github.com/PyTorchLightning/pytorch-lightning/pull/11887))
- Replaced PostLocalSGDOptimizer with a dedicated model averaging component ([#12378](https://github.com/PyTorchLightning/pytorch-lightning/pull/12378))

### Deprecated

- Deprecated `training_type_plugin` property in favor of `strategy` in `Trainer` and updated the references ([#11141](https://github.com/PyTorchLightning/pytorch-lightning/pull/11141))
- Deprecated `Trainer.{validated,tested,predicted}_ckpt_path` and replaced with read-only property `Trainer.ckpt_path` set when checkpoints loaded via `Trainer.{fit,validate,test,predict}` ([#11696](https://github.com/PyTorchLightning/pytorch-lightning/pull/11696))
- Deprecated `ClusterEnvironment.master_{address,port}` in favor of `ClusterEnvironment.main_{address,port}` ([#10103](https://github.com/PyTorchLightning/pytorch-lightning/pull/10103))
- Deprecated `DistributedType` in favor of `_StrategyType` ([#10505](https://github.com/PyTorchLightning/pytorch-lightning/pull/10505))
- Deprecated the `precision_plugin` constructor argument from `Accelerator` ([#10570](https://github.com/PyTorchLightning/pytorch-lightning/pull/10570))
- Deprecated `DeviceType` in favor of `_AcceleratorType` ([#10503](https://github.com/PyTorchLightning/pytorch-lightning/pull/10503))
- Deprecated the property `Trainer.slurm_job_id` in favor of the new `SLURMEnvironment.job_id()` method ([#10622](https://github.com/PyTorchLightning/pytorch-lightning/pull/10622))
- Deprecated the access to the attribute `IndexBatchSamplerWrapper.batch_indices` in favor of `IndexBatchSamplerWrapper.seen_batch_indices` ([#10870](https://github.com/PyTorchLightning/pytorch-lightning/pull/10870))
- Deprecated `on_init_start` and `on_init_end` callback hooks ([#10940](https://github.com/PyTorchLightning/pytorch-lightning/pull/10940))
- Deprecated `Trainer.call_hook` in favor of `Trainer._call_callback_hooks`, `Trainer._call_lightning_module_hook`, `Trainer._call_ttp_hook`, and `Trainer._call_accelerator_hook` ([#10979](https://github.com/PyTorchLightning/pytorch-lightning/pull/10979))
- Deprecated `TrainingTypePlugin.post_dispatch` in favor of `TrainingTypePlugin.teardown` ([#10939](https://github.com/PyTorchLightning/pytorch-lightning/pull/10939))
- Deprecated `ModelIO.on_hpc_{save/load}` in favor of `CheckpointHooks.on_{save/load}_checkpoint` ([#10911](https://github.com/PyTorchLightning/pytorch-lightning/pull/10911))
- Deprecated `Trainer.run_stage` in favor of `Trainer.{fit,validate,test,predict}` ([#11000](https://github.com/PyTorchLightning/pytorch-lightning/pull/11000))
- Deprecated `Trainer.lr_schedulers` in favor of `Trainer.lr_scheduler_configs` which returns a list of dataclasses instead of dictionaries ([#11443](https://github.com/PyTorchLightning/pytorch-lightning/pull/11443))
- Deprecated `Trainer.verbose_evaluate` in favor of `EvaluationLoop(verbose=...)` ([#10931](https://github.com/PyTorchLightning/pytorch-lightning/pull/10931))
- Deprecated `Trainer.should_rank_save_checkpoint` Trainer property ([#11068](https://github.com/PyTorchLightning/pytorch-lightning/pull/11068))
- Deprecated `Trainer.lightning_optimizers` ([#11444](https://github.com/PyTorchLightning/pytorch-lightning/pull/11444))
- Deprecated `TrainerOptimizersMixin` and moved functionality to `core/optimizer.py`([#11155](https://github.com/PyTorchLightning/pytorch-lightning/pull/11155))
- Deprecated the `on_train_batch_end(outputs)` format when multiple optimizers are used and TBPTT is enabled ([#12182](https://github.com/PyTorchLightning/pytorch-lightning/pull/12182))
- Deprecated the `training_epoch_end(outputs)` format when multiple optimizers are used and TBPTT is enabled ([#12182](https://github.com/PyTorchLightning/pytorch-lightning/pull/12182))
- Deprecated `TrainerCallbackHookMixin` ([#11148](https://github.com/PyTorchLightning/pytorch-lightning/pull/11148))
- Deprecated `TrainerDataLoadingMixin` and moved functionality to `Trainer` and `DataConnector` ([#11282](https://github.com/PyTorchLightning/pytorch-lightning/pull/11282))
- Deprecated function `pytorch_lightning.callbacks.device_stats_monitor.prefix_metric_keys` ([#11254](https://github.com/PyTorchLightning/pytorch-lightning/pull/11254))
- Deprecated `Callback.on_epoch_start` hook in favour of `Callback.on_{train/val/test}_epoch_start` ([#11578](https://github.com/PyTorchLightning/pytorch-lightning/pull/11578))
- Deprecated `Callback.on_epoch_end` hook in favour of `Callback.on_{train/val/test}_epoch_end` ([#11578](https://github.com/PyTorchLightning/pytorch-lightning/pull/11578))
- Deprecated `LightningModule.on_epoch_start` hook in favor of `LightningModule.on_{train/val/test}_epoch_start` ([#11578](https://github.com/PyTorchLightning/pytorch-lightning/pull/11578))
- Deprecated `LightningModule.on_epoch_end` hook in favor of `LightningModule.on_{train/val/test}_epoch_end` ([#11578](https://github.com/PyTorchLightning/pytorch-lightning/pull/11578))
- Deprecated `on_before_accelerator_backend_setup` callback hook in favour of `setup` ([#11568](https://github.com/PyTorchLightning/pytorch-lightning/pull/11568))
- Deprecated `on_batch_start` and `on_batch_end` callback hooks in favor of `on_train_batch_start` and `on_train_batch_end` ([#11577](https://github.com/PyTorchLightning/pytorch-lightning/pull/11577))
- Deprecated `on_configure_sharded_model` callback hook in favor of `setup` ([#11627](https://github.com/PyTorchLightning/pytorch-lightning/pull/11627))
- Deprecated `pytorch_lightning.utilities.distributed.rank_zero_only` in favor of `pytorch_lightning.utilities.rank_zero.rank_zero_only` ([#11747](https://github.com/PyTorchLightning/pytorch-lightning/pull/11747))
- Deprecated `pytorch_lightning.utilities.distributed.rank_zero_debug` in favor of `pytorch_lightning.utilities.rank_zero.rank_zero_debug` ([#11747](https://github.com/PyTorchLightning/pytorch-lightning/pull/11747))
- Deprecated `pytorch_lightning.utilities.distributed.rank_zero_info` in favor of `pytorch_lightning.utilities.rank_zero.rank_zero_info` ([#11747](https://github.com/PyTorchLightning/pytorch-lightning/pull/11747))
- Deprecated `pytorch_lightning.utilities.warnings.rank_zero_warn` in favor of `pytorch_lightning.utilities.rank_zero.rank_zero_warn` ([#11747](https://github.com/PyTorchLightning/pytorch-lightning/pull/11747))
- Deprecated `pytorch_lightning.utilities.warnings.rank_zero_deprecation` in favor of `pytorch_lightning.utilities.rank_zero.rank_zero_deprecation` ([#11747](https://github.com/PyTorchLightning/pytorch-lightning/pull/11747))
- Deprecated `pytorch_lightning.utilities.warnings.LightningDeprecationWarning` in favor of `pytorch_lightning.utilities.rank_zero.LightningDeprecationWarning`
- Deprecated `on_pretrain_routine_start` and `on_pretrain_routine_end` callback hooks in favor of `on_fit_start` ([#11794](https://github.com/PyTorchLightning/pytorch-lightning/pull/11794))
- Deprecated `LightningModule.on_pretrain_routine_start` and `LightningModule.on_pretrain_routine_end` hooks in favor of `on_fit_start` ([#12122](https://github.com/PyTorchLightning/pytorch-lightning/pull/12122))
- Deprecated `agg_key_funcs` and `agg_default_func` parameters from `LightningLoggerBase` ([#11871](https://github.com/PyTorchLightning/pytorch-lightning/pull/11871))
- Deprecated `LightningLoggerBase.update_agg_funcs` ([#11871](https://github.com/PyTorchLightning/pytorch-lightning/pull/11871))
- Deprecated `LightningLoggerBase.agg_and_log_metrics` in favor of `LightningLoggerBase.log_metrics` ([#11832](https://github.com/PyTorchLightning/pytorch-lightning/pull/11832))
- Deprecated passing `weights_save_path` to the `Trainer` constructor in favor of adding the `ModelCheckpoint` callback with `dirpath` directly to the list of callbacks ([#12084](https://github.com/PyTorchLightning/pytorch-lightning/pull/12084))
- Deprecated `pytorch_lightning.profiler.AbstractProfiler` in favor of `pytorch_lightning.profiler.Profiler` ([#12106](https://github.com/PyTorchLightning/pytorch-lightning/pull/12106))
- Deprecated `pytorch_lightning.profiler.BaseProfiler` in favor of `pytorch_lightning.profiler.Profiler` ([#12150](https://github.com/PyTorchLightning/pytorch-lightning/pull/12150))
- Deprecated `BaseProfiler.profile_iterable` ([#12102](https://github.com/PyTorchLightning/pytorch-lightning/pull/12102))
- Deprecated `LoggerCollection` in favor of `trainer.loggers` ([#12147](https://github.com/PyTorchLightning/pytorch-lightning/pull/12147))
- Deprecated `PrecisionPlugin.on_{save,load}_checkpoint` in favor of `PrecisionPlugin.{state_dict,load_state_dict}` ([#11978](https://github.com/PyTorchLightning/pytorch-lightning/pull/11978))
- Deprecated `LightningDataModule.on_save/load_checkpoint` in favor of `state_dict/load_state_dict` ([#11893](https://github.com/PyTorchLightning/pytorch-lightning/pull/11893))
- Deprecated `Trainer.use_amp` in favor of `Trainer.amp_backend` ([#12312](https://github.com/PyTorchLightning/pytorch-lightning/pull/12312))
- Deprecated `LightingModule.use_amp` in favor of `Trainer.amp_backend` ([#12315](https://github.com/PyTorchLightning/pytorch-lightning/pull/12315))
- Deprecated specifying the process group backend through the environment variable `PL_TORCH_DISTRIBUTED_BACKEND` ([#11745](https://github.com/PyTorchLightning/pytorch-lightning/pull/11745))
- Deprecated `ParallelPlugin.torch_distributed_backend` in favor of `DDPStrategy.process_group_backend` property ([#11745](https://github.com/PyTorchLightning/pytorch-lightning/pull/11745))
- Deprecated `ModelCheckpoint.save_checkpoint` in favor of `Trainer.save_checkpoint` ([#12456](https://github.com/PyTorchLightning/pytorch-lightning/pull/12456))
- Deprecated `Trainer.devices` in favor of `Trainer.num_devices` and `Trainer.device_ids` ([#12151](https://github.com/PyTorchLightning/pytorch-lightning/pull/12151))
- Deprecated `Trainer.root_gpu` in favor of `Trainer.strategy.root_device.index` when GPU is used ([#12262](https://github.com/PyTorchLightning/pytorch-lightning/pull/12262))
- Deprecated `Trainer.num_gpus` in favor of `Trainer.num_devices` when GPU is used ([#12384](https://github.com/PyTorchLightning/pytorch-lightning/pull/12384))
- Deprecated `Trainer.ipus` in favor of `Trainer.num_devices` when IPU is used ([#12386](https://github.com/PyTorchLightning/pytorch-lightning/pull/12386))
- Deprecated `Trainer.num_processes` in favor of `Trainer.num_devices` ([#12388](https://github.com/PyTorchLightning/pytorch-lightning/pull/12388))
- Deprecated `Trainer.data_parallel_device_ids` in favor of `Trainer.device_ids` ([#12072](https://github.com/PyTorchLightning/pytorch-lightning/pull/12072))
- Deprecated returning state from `Callback.on_save_checkpoint` in favor of returning state in `Callback.state_dict` for checkpointing ([#11887](https://github.com/PyTorchLightning/pytorch-lightning/pull/11887))
- Deprecated passing only the callback state to `Callback.on_load_checkpoint(callback_state)` in favor of passing the callback state to `Callback.load_state_dict` and in 1.8, passing the entire checkpoint dictionary to `Callback.on_load_checkpoint(checkpoint)` ([#11887](https://github.com/PyTorchLightning/pytorch-lightning/pull/11887))
- Deprecated `Trainer.gpus` in favor of `Trainer.device_ids` or `Trainer.num_devices` ([#12436](https://github.com/PyTorchLightning/pytorch-lightning/pull/12436))
- Deprecated `Trainer.tpu_cores` in favor of `Trainer.num_devices` ([#12437](https://github.com/PyTorchLightning/pytorch-lightning/pull/12437))

### Removed

- Removed deprecated parameter `method` in `pytorch_lightning.utilities.model_helpers.is_overridden` ([#10507](https://github.com/PyTorchLightning/pytorch-lightning/pull/10507))
- Remove deprecated method `ClusterEnvironment.creates_children` ([#10339](https://github.com/PyTorchLightning/pytorch-lightning/pull/10339))
- Removed deprecated `TrainerModelHooksMixin.is_function_implemented` and `TrainerModelHooksMixin.has_arg` ([#10322](https://github.com/PyTorchLightning/pytorch-lightning/pull/10322))
- Removed deprecated `pytorch_lightning.utilities.device_dtype_mixin.DeviceDtypeModuleMixin` in favor of `pytorch_lightning.core.mixins.device_dtype_mixin.DeviceDtypeModuleMixin` ([#10442](https://github.com/PyTorchLightning/pytorch-lightning/pull/10442))
- Removed deprecated `LightningModule.loaded_optimizer_states_dict` property ([#10346](https://github.com/PyTorchLightning/pytorch-lightning/pull/10346))
- Removed deprecated `Trainer.fit(train_dataloader=)`, `Trainer.validate(val_dataloaders=)`, and `Trainer.test(test_dataloader=)` ([#10325](https://github.com/PyTorchLightning/pytorch-lightning/pull/10325))
- Removed deprecated `has_prepared_data`, `has_setup_fit`, `has_setup_validate`, `has_setup_test`, `has_setup_predict`, `has_teardown_fit`, `has_teardown_validate`, `has_teardown_test` and `has_teardown_predict` datamodule lifecycle properties  ([#10350](https://github.com/PyTorchLightning/pytorch-lightning/pull/10350))
- Removed deprecated `every_n_val_epochs` parameter of ModelCheckpoint ([#10366](https://github.com/PyTorchLightning/pytorch-lightning/pull/10366))
- Removed deprecated `import pytorch_lightning.profiler.profilers` in favor of `import pytorch_lightning.profiler` ([#10443](https://github.com/PyTorchLightning/pytorch-lightning/pull/10443))
- Removed deprecated property `configure_slurm_dpp` from accelerator connector ([#10370](https://github.com/PyTorchLightning/pytorch-lightning/pull/10370))
- Removed deprecated arguments `num_nodes` and `sync_batchnorm` from `DDPPlugin`, `DDPSpawnPlugin`, `DeepSpeedPlugin` ([#10357](https://github.com/PyTorchLightning/pytorch-lightning/pull/10357))
- Removed deprecated property `is_slurm_managing_tasks` from AcceleratorConnector ([#10353](https://github.com/PyTorchLightning/pytorch-lightning/pull/10353))
- Removed deprecated `LightningModule.log(tbptt_reduce_fx, tbptt_reduce_token, sync_dist_op)` ([#10423](https://github.com/PyTorchLightning/pytorch-lightning/pull/10423))
- Removed deprecated `Plugin.task_idx` ([#10441](https://github.com/PyTorchLightning/pytorch-lightning/pull/10441))
- Removed deprecated method `master_params` from PrecisionPlugin ([#10372](https://github.com/PyTorchLightning/pytorch-lightning/pull/10372))
- Removed the automatic detachment of "extras" returned from `training_step`. For example, `return {'loss': ..., 'foo': foo.detach()}` will now be necessary if `foo` has gradients which you do not want to store ([#10424](https://github.com/PyTorchLightning/pytorch-lightning/pull/10424))
- Removed deprecated passthrough methods and properties from `Accelerator` base class:
  * ([#10403](https://github.com/PyTorchLightning/pytorch-lightning/pull/10403))
  * ([#10448](https://github.com/PyTorchLightning/pytorch-lightning/pull/10448))
- Removed deprecated signature for `transfer_batch_to_device` hook. The new argument `dataloader_idx` is now required ([#10480](https://github.com/PyTorchLightning/pytorch-lightning/pull/10480))
- Removed deprecated `utilities.distributed.rank_zero_{warn/deprecation}` ([#10451](https://github.com/PyTorchLightning/pytorch-lightning/pull/10451))
- Removed deprecated `mode` argument from `ModelSummary` class ([#10449](https://github.com/PyTorchLightning/pytorch-lightning/pull/10449))
- Removed deprecated `Trainer.train_loop` property in favor of `Trainer.fit_loop` ([#10482](https://github.com/PyTorchLightning/pytorch-lightning/pull/10482))
- Removed deprecated `Trainer.train_loop` property in favor of `Trainer.fit_loop` ([#10482](https://github.com/PyTorchLightning/pytorch-lightning/pull/10482))
- Removed deprecated `disable_validation` property from Trainer ([#10450](https://github.com/PyTorchLightning/pytorch-lightning/pull/10450))
- Removed deprecated `CheckpointConnector.hpc_load` property in favor of `CheckpointConnector.restore` ([#10525](https://github.com/PyTorchLightning/pytorch-lightning/pull/10525))
- Removed deprecated `reload_dataloaders_every_epoch` from `Trainer` in favour of `reload_dataloaders_every_n_epochs` ([#10481](https://github.com/PyTorchLightning/pytorch-lightning/pull/10481))
- Removed the `precision_plugin` attribute from `Accelerator` in favor of its equivalent attribute `precision_plugin` in the `TrainingTypePlugin` ([#10570](https://github.com/PyTorchLightning/pytorch-lightning/pull/10570))
- Removed `DeepSpeedPlugin.{precision,amp_type,amp_level}` properties ([#10657](https://github.com/PyTorchLightning/pytorch-lightning/pull/10657))
- Removed patching of `on_before_batch_transfer`, `transfer_batch_to_device` and `on_after_batch_transfer` hooks in `LightningModule` ([#10603](https://github.com/PyTorchLightning/pytorch-lightning/pull/10603))
- Removed argument `return_result` from the `DDPSpawnPlugin.spawn()` method ([#10867](https://github.com/PyTorchLightning/pytorch-lightning/pull/10867))
- Removed the property `TrainingTypePlugin.results` and corresponding properties in subclasses ([#10034](https://github.com/PyTorchLightning/pytorch-lightning/pull/10034))
- Removed the `mp_queue` attribute from `DDPSpawnPlugin` and `TPUSpawnPlugin` ([#10034](https://github.com/PyTorchLightning/pytorch-lightning/pull/10034))
- Removed unnecessary `_move_optimizer_state` method overrides from `TPUSpawnPlugin` and `SingleTPUPlugin` ([#10849](https://github.com/PyTorchLightning/pytorch-lightning/pull/10849))
- Removed `should_rank_save_checkpoint` property from `TrainingTypePlugin` ([#11070](https://github.com/PyTorchLightning/pytorch-lightning/pull/11070))
- Removed `model_sharded_context` method from `Accelerator` ([#10886](https://github.com/PyTorchLightning/pytorch-lightning/pull/10886))
- Removed method `pre_dispatch` from the `PrecisionPlugin` ([#10887](https://github.com/PyTorchLightning/pytorch-lightning/pull/10887))
- Removed method `setup_optimizers_in_pre_dispatch` from the `strategies` and achieve the same logic in `setup` and `pre_dispatch` methods ([#10906](https://github.com/PyTorchLightning/pytorch-lightning/pull/10906))
- Removed methods `pre_dispatch`, `dispatch` and `post_dispatch` from the `Accelerator` ([#10885](https://github.com/PyTorchLightning/pytorch-lightning/pull/10885))
- Removed method `training_step`, `test_step`, `validation_step` and `predict_step` from the `Accelerator` ([#10890](https://github.com/PyTorchLightning/pytorch-lightning/pull/10890))
- Removed `TrainingTypePlugin.start_{training,evaluating,predicting}` hooks and the same in all subclasses ([#10989](https://github.com/PyTorchLightning/pytorch-lightning/pull/10989), [#10896](https://github.com/PyTorchLightning/pytorch-lightning/pull/10896))
- Removed `Accelerator.on_train_start` ([#10999](https://github.com/PyTorchLightning/pytorch-lightning/pull/10999))
- Removed support for Python 3.6 ([#11117](https://github.com/PyTorchLightning/pytorch-lightning/pull/11117))
- Removed `Strategy.init_optimizers` in favor of `Strategy.setup_optimizers` ([#11236](https://github.com/PyTorchLightning/pytorch-lightning/pull/11236))
- Removed `profile("training_step_and_backward")` in `Closure` class since we already profile calls `training_step` and `backward` ([#11222](https://github.com/PyTorchLightning/pytorch-lightning/pull/11222))
- Removed `Strategy.optimizer_zero_grad` ([#11246](https://github.com/PyTorchLightning/pytorch-lightning/pull/11246))
- Removed `Strategy.on_gpu` ([#11537](https://github.com/PyTorchLightning/pytorch-lightning/pull/11537))
- Removed `Strategy.on_tpu` property ([#11536](https://github.com/PyTorchLightning/pytorch-lightning/pull/11536))
- Removed the abstract property `LightningLoggerBase.experiment` ([#11603](https://github.com/PyTorchLightning/pytorch-lightning/pull/11603))
- Removed `FitLoop.current_epoch` getter and setter ([#11562](https://github.com/PyTorchLightning/pytorch-lightning/pull/11562))
- Removed access to `_short_id` in `NeptuneLogger` ([#11517](https://github.com/PyTorchLightning/pytorch-lightning/pull/11517))
- Removed `log_text` and `log_image` from the `LightningLoggerBase` API ([#11857](https://github.com/PyTorchLightning/pytorch-lightning/pull/11857))
- Removed calls to `profile("model_forward")` in favor of profiling `training_step` ([#12032](https://github.com/PyTorchLightning/pytorch-lightning/pull/12032))
- Removed `get_mp_spawn_kwargs` from `DDPSpawnStrategy` and `TPUSpawnStrategy` in favor of configuration in the `_SpawnLauncher` ([#11966](https://github.com/PyTorchLightning/pytorch-lightning/pull/11966))
- Removed `_aggregate_metrics`, `_reduce_agg_metrics`, and `_finalize_agg_metrics` from `LightningLoggerBase` ([#12053](https://github.com/PyTorchLightning/pytorch-lightning/pull/12053))
- Removed the `AcceleratorConnector.device_type` property ([#12081](https://github.com/PyTorchLightning/pytorch-lightning/pull/12081))
- Removed `AcceleratorConnector.num_nodes` ([#12107](https://github.com/PyTorchLightning/pytorch-lightning/pull/12107))
- Removed `AcceleratorConnector.has_ipu` property ([#12111](https://github.com/PyTorchLightning/pytorch-lightning/pull/12111))
- Removed `AcceleratorConnector.use_ipu` property ([#12110](https://github.com/PyTorchLightning/pytorch-lightning/pull/12110))
- Removed `AcceleratorConnector.has_tpu` property ([#12109](https://github.com/PyTorchLightning/pytorch-lightning/pull/12109))
- Removed `AcceleratorConnector.use_dp` property ([#12112](https://github.com/PyTorchLightning/pytorch-lightning/pull/12112))
- Removed `configure_sync_batchnorm` from `ParallelStrategy` and all other strategies that inherit from it ([#11754](https://github.com/PyTorchLightning/pytorch-lightning/pull/11754))
- Removed public attribute `sync_batchnorm` from strategies ([#11754](https://github.com/PyTorchLightning/pytorch-lightning/pull/11754))
- Removed `AcceleratorConnector.root_gpu` property ([#12262](https://github.com/PyTorchLightning/pytorch-lightning/pull/12262))
- Removed `AcceleratorConnector.tpu_id` property ([#12387](https://github.com/PyTorchLightning/pytorch-lightning/pull/12387))
- Removed `AcceleratorConnector.num_gpus` property ([#12384](https://github.com/PyTorchLightning/pytorch-lightning/pull/12384))
- Removed `AcceleratorConnector.num_ipus` property ([#12386](https://github.com/PyTorchLightning/pytorch-lightning/pull/12386))
- Removed `AcceleratorConnector.num_processes` property ([#12388](https://github.com/PyTorchLightning/pytorch-lightning/pull/12388))
- Removed `AcceleratorConnector.parallel_device_ids` property ([#12072](https://github.com/PyTorchLightning/pytorch-lightning/pull/12072))
- Removed `AcceleratorConnector.devices` property ([#12435](https://github.com/PyTorchLightning/pytorch-lightning/pull/12435))
- Removed `AcceleratorConnector.parallel_devices` property ([#12075](https://github.com/PyTorchLightning/pytorch-lightning/pull/12075))
- Removed `AcceleratorConnector.tpu_cores` property ([#12437](https://github.com/PyTorchLightning/pytorch-lightning/pull/12437))

### Fixed

- Fixed an issue where `ModelCheckpoint` could delete last checkpoint from the old directory when `dirpath` has changed during resumed training ([#12225](https://github.com/PyTorchLightning/pytorch-lightning/pull/12225))
- Fixed an issue where `ModelCheckpoint` could delete older checkpoints when `dirpath` has changed during resumed training ([#12045](https://github.com/PyTorchLightning/pytorch-lightning/pull/12045))
- Fixed an issue where `HorovodStrategy.teardown()` did not complete gracefully if an exception was thrown during callback setup [#11752](https://github.com/PyTorchLightning/pytorch-lightning/pull/11752)
- Fixed security vulnerabilities CVE-2020-1747 and CVE-2020-14343 caused by the `PyYAML` dependency ([#11099](https://github.com/PyTorchLightning/pytorch-lightning/pull/11099))
- Fixed security vulnerability "CWE-94: Improper Control of Generation of Code (Code Injection)" ([#12212](https://github.com/PyTorchLightning/pytorch-lightning/pull/12212))
- Fixed logging on `{test,validation}_epoch_end` with multiple dataloaders ([#11132](https://github.com/PyTorchLightning/pytorch-lightning/pull/11132))
- Reset the validation progress tracking state after sanity checking ([#11218](https://github.com/PyTorchLightning/pytorch-lightning/pull/11218))
- Fixed double evaluation bug with fault-tolerance enabled where the second call was completely skipped ([#11119](https://github.com/PyTorchLightning/pytorch-lightning/pull/11119))
- Fixed an issue with the `TPUSpawnPlugin` handling the `XLA_USE_BF16` environment variable incorrectly ([#10990](https://github.com/PyTorchLightning/pytorch-lightning/pull/10990))
- Fixed wrong typehint for `Trainer.lightning_optimizers` ([#11155](https://github.com/PyTorchLightning/pytorch-lightning/pull/11155))
- Fixed the lr-scheduler state not being dumped to checkpoint when using the deepspeed strategy ([#11307](https://github.com/PyTorchLightning/pytorch-lightning/pull/11307))
- Fixed bug that forced overriding `configure_optimizers` with the CLI ([#11672](https://github.com/PyTorchLightning/pytorch-lightning/pull/11672))
- Fixed type promotion when tensors of higher category than float are logged ([#11401](https://github.com/PyTorchLightning/pytorch-lightning/pull/11401))
- Fixed `SimpleProfiler` summary ([#11414](https://github.com/PyTorchLightning/pytorch-lightning/pull/11414))
- No longer set a `DistributedSampler` to the `poptorch.DataLoader` when IPUs are used ([#12114](https://github.com/PyTorchLightning/pytorch-lightning/pull/12114))
- Fixed bug where progress bar was not being disabled when not in rank zero during predict ([#11377](https://github.com/PyTorchLightning/pytorch-lightning/pull/11377))
- Fixed the mid-epoch warning call while resuming training ([#11556](https://github.com/PyTorchLightning/pytorch-lightning/pull/11556))
- Fixed `LightningModule.{un,}toggle_model` when only 1 optimizer is used ([#12088](https://github.com/PyTorchLightning/pytorch-lightning/pull/12088))
- Fixed an issue in `RichProgressbar` to display the metrics logged only on main progress bar ([#11690](https://github.com/PyTorchLightning/pytorch-lightning/pull/11690))
- Fixed `RichProgressBar` progress when refresh rate does not evenly divide the total counter ([#11668](https://github.com/PyTorchLightning/pytorch-lightning/pull/11668))
- Fixed `RichProgressBar` progress validation bar total when using multiple validation runs within a single training epoch ([#11668](https://github.com/PyTorchLightning/pytorch-lightning/pull/11668))
- Configure native Deepspeed schedulers with interval='step' ([#11788](https://github.com/PyTorchLightning/pytorch-lightning/pull/11788)), ([#12031](https://github.com/PyTorchLightning/pytorch-lightning/pull/12031))
- Update `RichProgressBarTheme` styles after detecting light theme on colab ([#10993](https://github.com/PyTorchLightning/pytorch-lightning/pull/10993))
- Fixed passing `_ddp_params_and_buffers_to_ignore` ([#11949](https://github.com/PyTorchLightning/pytorch-lightning/pull/11949))
- Fixed an `AttributeError` when calling `save_hyperparameters` and no parameters need saving ([#11827](https://github.com/PyTorchLightning/pytorch-lightning/pull/11827))
- Fixed environment variable priority for global rank determination ([#11406](https://github.com/PyTorchLightning/pytorch-lightning/pull/11406))
- Fixed an issue that caused the Trainer to produce identical results on subsequent runs without explicit re-seeding ([#11870](https://github.com/PyTorchLightning/pytorch-lightning/pull/11870))
- Fixed an issue that caused the Tuner to affect the random state ([#11870](https://github.com/PyTorchLightning/pytorch-lightning/pull/11870))
- Fixed to avoid common hook warning if no hook is overridden ([#12131](https://github.com/PyTorchLightning/pytorch-lightning/pull/12131))
- Fixed deepspeed keeping old sub-folders in same ckpt path ([#12194](https://github.com/PyTorchLightning/pytorch-lightning/pull/12194))
- Fixed returning logged metrics instead of callback metrics during evaluation ([#12224](https://github.com/PyTorchLightning/pytorch-lightning/pull/12224))
- Fixed the case where `logger=None` is passed to the Trainer ([#12249](https://github.com/PyTorchLightning/pytorch-lightning/pull/12249))
- Fixed bug where the global step tracked by `ModelCheckpoint` was still set even if no checkpoint was saved ([#12418](https://github.com/PyTorchLightning/pytorch-lightning/pull/12418))
- Fixed bug where `ModelCheckpoint` was overriding the `epoch` and `step` logged values ([#12418](https://github.com/PyTorchLightning/pytorch-lightning/pull/12418))
- Fixed bug where monitoring the default `epoch` and `step` values with `ModelCheckpoint` would fail ([#12418](https://github.com/PyTorchLightning/pytorch-lightning/pull/12418))
- Fixed initializing optimizers unnecessarily in `DDPFullyShardedStrategy` ([#12267](https://github.com/PyTorchLightning/pytorch-lightning/pull/12267))
- Fixed check for horovod module ([#12377](https://github.com/PyTorchLightning/pytorch-lightning/pull/12377))
- Fixed logging to loggers with multiple eval dataloaders ([#12454](https://github.com/PyTorchLightning/pytorch-lightning/pull/12454))
- Fixed an issue with resuming from a checkpoint trained with QAT ([#11346](https://github.com/PyTorchLightning/pytorch-lightning/pull/11346))


## [1.5.10] - 2022-02-08

### Fixed

- Fixed an issue to avoid validation loop run on restart ([#11552](https://github.com/PyTorchLightning/pytorch-lightning/pull/11552))
- The `RichProgressBar` now correctly shows the `on_epoch` logged values on train epoch end ([#11689](https://github.com/PyTorchLightning/pytorch-lightning/pull/11689))
- Fixed an issue to make the `step` argument in `WandbLogger.log_image` work ([#11716](https://github.com/PyTorchLightning/pytorch-lightning/pull/11716))
- Fixed `restore_optimizers` for mapping states ([#11757](https://github.com/PyTorchLightning/pytorch-lightning/pull/11757))
- With `DPStrategy`, the batch is not explicitly moved to the device ([#11780](https://github.com/PyTorchLightning/pytorch-lightning/pull/11780))
- Fixed an issue to avoid val bar disappear after `trainer.validate()` ([#11700](https://github.com/PyTorchLightning/pytorch-lightning/pull/11700))
- Fixed supporting remote filesystems with `Trainer.weights_save_path` for fault-tolerant training ([#11776](https://github.com/PyTorchLightning/pytorch-lightning/pull/11776))
- Fixed check for available modules ([#11526](https://github.com/PyTorchLightning/pytorch-lightning/pull/11526))
- Fixed bug where the path for "last" checkpoints was not getting saved correctly which caused newer runs to not remove the previous "last" checkpoint ([#11481](https://github.com/PyTorchLightning/pytorch-lightning/pull/11481))
- Fixed bug where the path for best checkpoints was not getting saved correctly when no metric was monitored which caused newer runs to not use the best checkpoint ([#11481](https://github.com/PyTorchLightning/pytorch-lightning/pull/11481))


## [1.5.9] - 2022-01-20

### Fixed

- Pinned sphinx-autodoc-typehints with <v1.15 ([#11400](https://github.com/PyTorchLightning/pytorch-lightning/pull/11400))
- Skipped testing with PyTorch 1.7 and Python 3.9 on Ubuntu ([#11217](https://github.com/PyTorchLightning/pytorch-lightning/pull/11217))
- Fixed type promotion when tensors of higher category than float are logged ([#11401](https://github.com/PyTorchLightning/pytorch-lightning/pull/11401))
- Fixed the format of the configuration saved automatically by the CLI's `SaveConfigCallback` ([#11532](https://github.com/PyTorchLightning/pytorch-lightning/pull/11532))

### Changed
- Changed `LSFEnvironment` to use `LSB_DJOB_RANKFILE` environment variable instead of `LSB_HOSTS` for determining node rank and main address ([#10825](https://github.com/PyTorchLightning/pytorch-lightning/pull/10825))
- Disabled sampler replacement when using `IterableDataset` ([#11507](https://github.com/PyTorchLightning/pytorch-lightning/pull/11507))


## [1.5.8] - 2022-01-05

### Fixed

- Fixed `LightningCLI` race condition while saving the config ([#11199](https://github.com/PyTorchLightning/pytorch-lightning/pull/11199))
- Fixed the default value used with `log(reduce_fx=min|max)` ([#11310](https://github.com/PyTorchLightning/pytorch-lightning/pull/11310))
- Fixed data fetcher selection ([#11294](https://github.com/PyTorchLightning/pytorch-lightning/pull/11294))
- Fixed a race condition that could result in incorrect (zero) values being observed in prediction writer callbacks ([#11288](https://github.com/PyTorchLightning/pytorch-lightning/pull/11288))
- Fixed dataloaders not getting reloaded the correct amount of times when setting `reload_dataloaders_every_n_epochs` and `check_val_every_n_epoch` ([#10948](https://github.com/PyTorchLightning/pytorch-lightning/pull/10948))
- Fixed deepspeed strategy not restoring the lr-scheduler states when lr-scheduler(s) are configured through `LightningModule.configure_optimizer` ([#11322](https://github.com/PyTorchLightning/pytorch-lightning/pull/11322))


## [1.5.7] - 2021-12-21

### Fixed

- Fixed `NeptuneLogger` when using DDP ([#11030](https://github.com/PyTorchLightning/pytorch-lightning/pull/11030))
- Fixed a bug to disable logging hyperparameters in logger if there are no hparams ([#11105](https://github.com/PyTorchLightning/pytorch-lightning/pull/11105))
- Avoid the deprecated `onnx.export(example_outputs=...)` in torch 1.10 ([#11116](https://github.com/PyTorchLightning/pytorch-lightning/pull/11116))
- Fixed an issue when torch-scripting a `LightningModule` after training with `Trainer(sync_batchnorm=True)` ([#11078](https://github.com/PyTorchLightning/pytorch-lightning/pull/11078))
- Fixed an `AttributeError` occurring when using a `CombinedLoader` (multiple dataloaders) for prediction ([#11111](https://github.com/PyTorchLightning/pytorch-lightning/pull/11111))
- Fixed bug where `Trainer(track_grad_norm=..., logger=False)` would fail ([#11114](https://github.com/PyTorchLightning/pytorch-lightning/pull/11114))
- Fixed an incorrect warning being produced by the model summary when using `bf16` precision on CPU ([#11161](https://github.com/PyTorchLightning/pytorch-lightning/pull/11161))

### Changed

- DeepSpeed does not require lightning module zero 3 partitioning ([#10655](https://github.com/PyTorchLightning/pytorch-lightning/pull/10655))
- The `ModelCheckpoint` callback now saves and restores attributes `best_k_models`, `kth_best_model_path`, `kth_value`, and `last_model_path` ([#10995](https://github.com/PyTorchLightning/pytorch-lightning/pull/10995))


## [1.5.6] - 2021-12-15

### Fixed

- Fixed a bug where the DeepSpeedPlugin arguments `cpu_checkpointing` and `contiguous_memory_optimization` were not being forwarded to deepspeed correctly ([#10874](https://github.com/PyTorchLightning/pytorch-lightning/pull/10874))
- Fixed an issue with `NeptuneLogger` causing checkpoints to be uploaded with a duplicated file extension ([#11015](https://github.com/PyTorchLightning/pytorch-lightning/pull/11015))
- Fixed support for logging within callbacks returned from `LightningModule` ([#10991](https://github.com/PyTorchLightning/pytorch-lightning/pull/10991))
- Fixed running sanity check with `RichProgressBar` ([#10913](https://github.com/PyTorchLightning/pytorch-lightning/pull/10913))
- Fixed support for `CombinedLoader` while checking for warning raised with eval dataloaders ([#10994](https://github.com/PyTorchLightning/pytorch-lightning/pull/10994))
- The TQDM progress bar now correctly shows the `on_epoch` logged values on train epoch end ([#11069](https://github.com/PyTorchLightning/pytorch-lightning/pull/11069))
- Fixed bug where the TQDM updated the training progress bar during `trainer.validate` ([#11069](https://github.com/PyTorchLightning/pytorch-lightning/pull/11069))


## [1.5.5] - 2021-12-07

### Fixed

- Disabled batch_size extraction for torchmetric instances because they accumulate the metrics internally ([#10815](https://github.com/PyTorchLightning/pytorch-lightning/pull/10815))
- Fixed an issue with `SignalConnector` not restoring the default signal handlers on teardown when running on SLURM or with fault-tolerant training enabled ([#10611](https://github.com/PyTorchLightning/pytorch-lightning/pull/10611))
- Fixed `SignalConnector._has_already_handler` check for callable type ([#10483](https://github.com/PyTorchLightning/pytorch-lightning/pull/10483))
- Fixed an issue to return the results for each dataloader separately instead of duplicating them for each ([#10810](https://github.com/PyTorchLightning/pytorch-lightning/pull/10810))
- Improved exception message if `rich` version is less than `10.2.2` ([#10839](https://github.com/PyTorchLightning/pytorch-lightning/pull/10839))
- Fixed uploading best model checkpoint in NeptuneLogger ([#10369](https://github.com/PyTorchLightning/pytorch-lightning/pull/10369))
- Fixed early schedule reset logic in PyTorch profiler that was causing data leak ([#10837](https://github.com/PyTorchLightning/pytorch-lightning/pull/10837))
- Fixed a bug that caused incorrect batch indices to be passed to the `BasePredictionWriter` hooks when using a dataloader with `num_workers > 0` ([#10870](https://github.com/PyTorchLightning/pytorch-lightning/pull/10870))
- Fixed an issue with item assignment on the logger on rank > 0 for those who support it ([#10917](https://github.com/PyTorchLightning/pytorch-lightning/pull/10917))
- Fixed importing `torch_xla.debug` for `torch-xla<1.8` ([#10836](https://github.com/PyTorchLightning/pytorch-lightning/pull/10836))
- Fixed an issue with `DDPSpawnPlugin` and related plugins leaving a temporary checkpoint behind ([#10934](https://github.com/PyTorchLightning/pytorch-lightning/pull/10934))
- Fixed a `TypeError` occurring in the `SingalConnector.teardown()` method ([#10961](https://github.com/PyTorchLightning/pytorch-lightning/pull/10961))


## [1.5.4] - 2021-11-30

### Fixed

- Fixed support for `--key.help=class` with the `LightningCLI` ([#10767](https://github.com/PyTorchLightning/pytorch-lightning/pull/10767))
- Fixed `_compare_version` for python packages ([#10762](https://github.com/PyTorchLightning/pytorch-lightning/pull/10762))
- Fixed TensorBoardLogger `SummaryWriter` not close before spawning the processes ([#10777](https://github.com/PyTorchLightning/pytorch-lightning/pull/10777))
- Fixed a consolidation error in Lite when attempting to save the state dict of a sharded optimizer ([#10746](https://github.com/PyTorchLightning/pytorch-lightning/pull/10746))
- Fixed the default logging level for batch hooks associated with training from `on_step=False, on_epoch=True` to `on_step=True, on_epoch=False` ([#10756](https://github.com/PyTorchLightning/pytorch-lightning/pull/10756))

### Removed

- Removed PyTorch 1.6 support ([#10367](https://github.com/PyTorchLightning/pytorch-lightning/pull/10367), [#10738](https://github.com/PyTorchLightning/pytorch-lightning/pull/10738))


## [1.5.3] - 2021-11-24

### Fixed

- Fixed `ShardedTensor` state dict hook registration to check if torch distributed is available ([#10621](https://github.com/PyTorchLightning/pytorch-lightning/pull/10621))
- Fixed an issue with `self.log` not respecting a tensor's `dtype` when applying computations ([#10076](https://github.com/PyTorchLightning/pytorch-lightning/pull/10076))
- Fixed LigtningLite `_wrap_init` popping unexisting keys from DataLoader signature parameters ([#10613](https://github.com/PyTorchLightning/pytorch-lightning/pull/10613))
- Fixed signals being registered within threads ([#10610](https://github.com/PyTorchLightning/pytorch-lightning/pull/10610))
- Fixed an issue that caused Lightning to extract the batch size even though it was set by the user in `LightningModule.log` ([#10408](https://github.com/PyTorchLightning/pytorch-lightning/pull/10408))
- Fixed `Trainer(move_metrics_to_cpu=True)` not moving the evaluation logged results to CPU ([#10631](https://github.com/PyTorchLightning/pytorch-lightning/pull/10631))
- Fixed the `{validation,test}_step` outputs getting moved to CPU with `Trainer(move_metrics_to_cpu=True)` ([#10631](https://github.com/PyTorchLightning/pytorch-lightning/pull/10631))
- Fixed an issue with collecting logged test results with multiple dataloaders ([#10522](https://github.com/PyTorchLightning/pytorch-lightning/pull/10522))


## [1.5.2] - 2021-11-16

### Fixed

- Fixed `CombinedLoader` and `max_size_cycle` didn't receive a `DistributedSampler` ([#10374](https://github.com/PyTorchLightning/pytorch-lightning/pull/10374))
- Fixed an issue where class or init-only variables of dataclasses were passed to the dataclass constructor in `utilities.apply_to_collection` ([#9702](https://github.com/PyTorchLightning/pytorch-lightning/pull/9702))
- Fixed `isinstance` not working with `init_meta_context`, materialized model not being moved to the device ([#10493](https://github.com/PyTorchLightning/metrics/pull/10493))
- Fixed an issue that prevented the Trainer to shutdown workers when execution is interrupted due to failure([#10463](https://github.com/PyTorchLightning/pytorch-lightning/pull/10463))
- Squeeze the early stopping monitor to remove empty tensor dimensions ([#10461](https://github.com/PyTorchLightning/pytorch-lightning/pull/10461))
- Fixed sampler replacement logic with `overfit_batches` to only replace the sample when `SequentialSampler` is not used ([#10486](https://github.com/PyTorchLightning/pytorch-lightning/pull/10486))
- Fixed scripting causing false positive deprecation warnings ([#10470](https://github.com/PyTorchLightning/pytorch-lightning/pull/10470), [#10555](https://github.com/PyTorchLightning/pytorch-lightning/pull/10555))
- Do not fail if batch size could not be inferred for logging when using DeepSpeed ([#10438](https://github.com/PyTorchLightning/pytorch-lightning/pull/10438))
- Fixed propagation of device and dtype information to submodules of LightningLite when they inherit from `DeviceDtypeModuleMixin` ([#10559](https://github.com/PyTorchLightning/pytorch-lightning/pull/10559))


## [1.5.1] - 2021-11-09

### Fixed

- Fixed `apply_to_collection(defaultdict)` ([#10316](https://github.com/PyTorchLightning/pytorch-lightning/pull/10316))
- Fixed failure when `DataLoader(batch_size=None)` is passed ([#10345](https://github.com/PyTorchLightning/pytorch-lightning/pull/10345))
- Fixed interception of `__init__` arguments for sub-classed DataLoader re-instantiation in Lite ([#10334](https://github.com/PyTorchLightning/pytorch-lightning/pull/10334))
- Fixed issue with pickling `CSVLogger` after a call to `CSVLogger.save` ([#10388](https://github.com/PyTorchLightning/pytorch-lightning/pull/10388))
- Fixed an import error being caused by `PostLocalSGD` when `torch.distributed` not available ([#10359](https://github.com/PyTorchLightning/pytorch-lightning/pull/10359))
- Fixed the logging with `on_step=True` in epoch-level hooks causing unintended side-effects. Logging with `on_step=True` in epoch-level hooks will now correctly raise an error ([#10409](https://github.com/PyTorchLightning/pytorch-lightning/pull/10409))
- Fixed deadlocks for distributed training with `RichProgressBar` ([#10428](https://github.com/PyTorchLightning/pytorch-lightning/pull/10428))
- Fixed an issue where the model wrapper in Lite converted non-floating point tensors to float ([#10429](https://github.com/PyTorchLightning/pytorch-lightning/pull/10429))
- Fixed an issue with inferring the dataset type in fault-tolerant training ([#10432](https://github.com/PyTorchLightning/pytorch-lightning/pull/10432))
- Fixed dataloader workers with `persistent_workers` being deleted on every iteration ([#10434](https://github.com/PyTorchLightning/pytorch-lightning/pull/10434))


## [1.5.0] - 2021-11-02

### Added

- Added support for monitoring the learning rate without schedulers in `LearningRateMonitor` ([#9786](https://github.com/PyTorchLightning/pytorch-lightning/pull/9786))
- Added registration of `ShardedTensor` state dict hooks in `LightningModule.__init__` if the PyTorch version supports `ShardedTensor` ([#8944](https://github.com/PyTorchLightning/pytorch-lightning/pull/8944))
- Added error handling including calling of `on_keyboard_interrupt()` and `on_exception()` for all entrypoints (fit, validate, test, predict) ([#8819](https://github.com/PyTorchLightning/pytorch-lightning/pull/8819))
- Added a flavor of `training_step` that takes `dataloader_iter` as an argument ([#8807](https://github.com/PyTorchLightning/pytorch-lightning/pull/8807))
- Added a `state_key` property to the `Callback` base class ([#6886](https://github.com/PyTorchLightning/pytorch-lightning/pull/6886))
- Added progress tracking to loops:
    * Integrated `TrainingEpochLoop.total_batch_idx` ([#8598](https://github.com/PyTorchLightning/pytorch-lightning/pull/8598))
    * Added `BatchProgress` and integrated `TrainingEpochLoop.is_last_batch` ([#9657](https://github.com/PyTorchLightning/pytorch-lightning/pull/9657))
    * Avoid optional `Tracker` attributes ([#9320](https://github.com/PyTorchLightning/pytorch-lightning/pull/9320))
    * Reset `current` progress counters when restarting an epoch loop that had already finished ([#9371](https://github.com/PyTorchLightning/pytorch-lightning/pull/9371))
    * Call `reset_on_restart` in the loop's `reset` hook instead of when loading a checkpoint ([#9561](https://github.com/PyTorchLightning/pytorch-lightning/pull/9561))
    * Use `completed` over `processed` in `reset_on_restart` ([#9656](https://github.com/PyTorchLightning/pytorch-lightning/pull/9656))
    * Renamed `reset_on_epoch` to `reset_on_run` ([#9658](https://github.com/PyTorchLightning/pytorch-lightning/pull/9658))
- Added `batch_size` and `rank_zero_only` arguments for `log_dict` to match `log` ([#8628](https://github.com/PyTorchLightning/pytorch-lightning/pull/8628))
- Added a check for unique GPU ids ([#8666](https://github.com/PyTorchLightning/pytorch-lightning/pull/8666))
- Added `ResultCollection` state_dict to the Loop `state_dict` and added support for distributed reload ([#8641](https://github.com/PyTorchLightning/pytorch-lightning/pull/8641))
- Added DeepSpeed collate checkpoint utility function ([#8701](https://github.com/PyTorchLightning/pytorch-lightning/pull/8701))
- Added a `handles_accumulate_grad_batches` property to the training type plugins ([#8856](https://github.com/PyTorchLightning/pytorch-lightning/pull/8856))
- Added a warning to `WandbLogger` when reusing a wandb run ([#8714](https://github.com/PyTorchLightning/pytorch-lightning/pull/8714))
- Added `log_graph` argument for `watch` method of `WandbLogger` ([#8662](https://github.com/PyTorchLightning/pytorch-lightning/pull/8662))
- `LightningCLI` additions:
  * Added `LightningCLI(run=False|True)` to choose whether to run a `Trainer` subcommand ([#8751](https://github.com/PyTorchLightning/pytorch-lightning/pull/8751))
  * Added support to call any trainer function from the `LightningCLI` via subcommands ([#7508](https://github.com/PyTorchLightning/pytorch-lightning/pull/7508))
  * Allow easy trainer re-instantiation ([#7508](https://github.com/PyTorchLightning/pytorch-lightning/pull/9241))
  * Automatically register all optimizers and learning rate schedulers ([#9565](https://github.com/PyTorchLightning/pytorch-lightning/pull/9565))
  * Allow registering custom optimizers and learning rate schedulers without subclassing the CLI ([#9565](https://github.com/PyTorchLightning/pytorch-lightning/pull/9565))
  * Support shorthand notation to instantiate optimizers and learning rate schedulers ([#9565](https://github.com/PyTorchLightning/pytorch-lightning/pull/9565))
  * Support passing lists of callbacks via command line ([#8815](https://github.com/PyTorchLightning/pytorch-lightning/pull/8815))
  * Support shorthand notation to instantiate models ([#9588](https://github.com/PyTorchLightning/pytorch-lightning/pull/9588))
  * Support shorthand notation to instantiate datamodules ([#10011](https://github.com/PyTorchLightning/pytorch-lightning/pull/10011))
  * Added `multifile` option to `LightningCLI` to enable/disable config saving to preserve multiple files structure ([#9073](https://github.com/PyTorchLightning/pytorch-lightning/pull/9073))
- Fault-tolerant training:
    * Added `FastForwardSampler` and `CaptureIterableDataset` injection to data loading utilities ([#8366](https://github.com/PyTorchLightning/pytorch-lightning/pull/8366))
    * Added `DataFetcher` to control fetching flow ([#8890](https://github.com/PyTorchLightning/pytorch-lightning/pull/8890))
    * Added `SharedCycleIteratorState` to prevent infinite loop ([#8889](https://github.com/PyTorchLightning/pytorch-lightning/pull/8889))
    * Added `CaptureMapDataset` for state management in map-style datasets ([#8891](https://github.com/PyTorchLightning/pytorch-lightning/pull/8891))
    * Added Fault Tolerant Training to `DataFetcher` ([#8891](https://github.com/PyTorchLightning/pytorch-lightning/pull/8891))
    * Replaced old prefetch iterator with new `DataFetcher` in training loop ([#8953](https://github.com/PyTorchLightning/pytorch-lightning/pull/8953))
    * Added partial support for global random state fault-tolerance in map-style datasets ([#8950](https://github.com/PyTorchLightning/pytorch-lightning/pull/8950))
    * Converted state to tuple explicitly when setting Python random state ([#9401](https://github.com/PyTorchLightning/pytorch-lightning/pull/9401))
    * Added support for restarting an optimizer loop (multiple optimizers) ([#9537](https://github.com/PyTorchLightning/pytorch-lightning/pull/9537))
    * Added support for restarting within Evaluation Loop ([#9563](https://github.com/PyTorchLightning/pytorch-lightning/pull/9563))
    * Added mechanism to detect that a signal has been sent so the Trainer can gracefully exit ([#9566](https://github.com/PyTorchLightning/pytorch-lightning/pull/9566))
    * Added support for skipping ahead to validation during the auto-restart of fitting ([#9681](https://github.com/PyTorchLightning/pytorch-lightning/pull/9681))
    * Added support for auto-restart if a fault-tolerant checkpoint is available ([#9722](https://github.com/PyTorchLightning/pytorch-lightning/pull/9722))
- Checkpoint saving and loading extensibility:
  * Added `CheckpointIO` plugin to expose checkpoint IO from training type plugin ([#8743](https://github.com/PyTorchLightning/pytorch-lightning/pull/8743))
  * Refactored `CheckpointConnector` to offload validation logic to the `CheckpointIO` plugin ([#9045](https://github.com/PyTorchLightning/pytorch-lightning/pull/9045))
  * Added `remove_checkpoint` to `CheckpointIO` plugin by moving the responsibility out of the `ModelCheckpoint` callback ([#9373](https://github.com/PyTorchLightning/pytorch-lightning/pull/9373))
  * Added `XLACheckpointIO` plugin ([#9972](https://github.com/PyTorchLightning/pytorch-lightning/pull/9972))
- Loop customization:
    * Added `Closure` and `AbstractClosure` classes ([#8642](https://github.com/PyTorchLightning/pytorch-lightning/pull/8642))
    * Refactored `TrainingBatchLoop` and extracted `OptimizerLoop`, splitting off automatic optimization into its own loop ([#9191](https://github.com/PyTorchLightning/pytorch-lightning/pull/9191))
    * Removed `TrainingBatchLoop.backward()`; manual optimization now calls directly into `Accelerator.backward()` and automatic optimization handles backward in new `OptimizerLoop` ([#9265](https://github.com/PyTorchLightning/pytorch-lightning/pull/9265))
    * Extracted `ManualOptimization` logic from `TrainingBatchLoop` into its own separate loop class ([#9266](https://github.com/PyTorchLightning/pytorch-lightning/pull/9266))
    * Added `OutputResult` and `ManualResult` classes ([#9437](https://github.com/PyTorchLightning/pytorch-lightning/pull/9437), [#9424](https://github.com/PyTorchLightning/pytorch-lightning/pull/9424))
    * Marked `OptimizerLoop.backward` as protected ([#9514](https://github.com/PyTorchLightning/pytorch-lightning/pull/9514))
    * Marked `FitLoop.should_accumulate` as protected ([#9515](https://github.com/PyTorchLightning/pytorch-lightning/pull/9515))
    * Marked several methods in `PredictionLoop` as protected: `on_predict_start`, `on_predict_epoch_end`, `on_predict_end`, `on_predict_model_eval` ([#9516](https://github.com/PyTorchLightning/pytorch-lightning/pull/9516))
    * Marked several methods in `EvaluationLoop` as protected: `get_max_batches`, `on_evaluation_model_eval`, `on_evaluation_model_train`, `on_evaluation_start`, `on_evaluation_epoch_start`, `on_evaluation_epoch_end`, `on_evaluation_end`, `reload_evaluation_dataloaders` ([#9516](https://github.com/PyTorchLightning/pytorch-lightning/pull/9516))
    * Marked several methods in `EvaluationEpochLoop` as protected: `on_evaluation_batch_start`, `evaluation_step`, `evaluation_step_end` ([#9516](https://github.com/PyTorchLightning/pytorch-lightning/pull/9516))
    * Added `yielding_training_step` example ([#9983](https://github.com/PyTorchLightning/pytorch-lightning/pull/9983))
- Added support for saving and loading state of multiple callbacks of the same type ([#7187](https://github.com/PyTorchLightning/pytorch-lightning/pull/7187))
- Added DeepSpeed Stage 1 support ([#8974](https://github.com/PyTorchLightning/pytorch-lightning/pull/8974))
- Added `Python dataclass` support for `LightningDataModule` ([#8272](https://github.com/PyTorchLightning/pytorch-lightning/pull/8272))
- Added sanitization of tensors when they get logged as hyperparameters in `TensorBoardLogger` ([#9031](https://github.com/PyTorchLightning/pytorch-lightning/pull/9031))
- Added `InterBatchParallelDataFetcher` ([#9020](https://github.com/PyTorchLightning/pytorch-lightning/pull/9020))
- Added `DataLoaderIterDataFetcher` ([#9020](https://github.com/PyTorchLightning/pytorch-lightning/pull/9020))
- Added `DataFetcher` within `Fit / Evaluation` Loop  ([#9047](https://github.com/PyTorchLightning/pytorch-lightning/pull/9047))
- Added a friendly error message when DDP attempts to spawn new distributed processes with rank > 0 ([#9005](https://github.com/PyTorchLightning/pytorch-lightning/pull/9005))
- Added Rich integration:
    * Added Rich progress bar ([#8929](https://github.com/PyTorchLightning/pytorch-lightning/pull/8929), [#9559](https://github.com/PyTorchLightning/pytorch-lightning/pull/9559))
    * Added Support for iterable datasets ([#9734](https://github.com/PyTorchLightning/pytorch-lightning/pull/9734))
    * Added `RichModelSummary` callback ([#9546](https://github.com/PyTorchLightning/pytorch-lightning/pull/9546))
    * Added `configure_columns` method to `RichProgressBar` ([#10288](https://github.com/PyTorchLightning/pytorch-lightning/pull/10288))
    * Added `leave` argument to `RichProgressBar` ([#10301](https://github.com/PyTorchLightning/pytorch-lightning/pull/10301))
- Added input validation logic for precision ([#9080](https://github.com/PyTorchLightning/pytorch-lightning/pull/9080))
- Added support for CPU AMP autocast ([#9084](https://github.com/PyTorchLightning/pytorch-lightning/pull/9084))
- Added `on_exception` callback hook ([#9183](https://github.com/PyTorchLightning/pytorch-lightning/pull/9183))
- Added a warning to DeepSpeed when inferring batch size ([#9221](https://github.com/PyTorchLightning/pytorch-lightning/pull/9221))
- Added `ModelSummary` callback ([#9344](https://github.com/PyTorchLightning/pytorch-lightning/pull/9344))
- Added `log_images`, `log_text` and `log_table` to `WandbLogger` ([#9545](https://github.com/PyTorchLightning/pytorch-lightning/pull/9545))
- Added `PL_RECONCILE_PROCESS` environment variable to enable process reconciliation regardless of cluster environment settings ([#9389](https://github.com/PyTorchLightning/pytorch-lightning/pull/9389))
- Added `get_device_stats` to the Accelerator interface and added its implementation for GPU and TPU ([#9586](https://github.com/PyTorchLightning/pytorch-lightning/pull/9586))
- Added a warning when an unknown key is encountered in the optimizer configuration, and when `OneCycleLR` is used with `"interval": "epoch"` ([#9666](https://github.com/PyTorchLightning/pytorch-lightning/pull/9666))
- Added `DeviceStatsMonitor` callback ([#9712](https://github.com/PyTorchLightning/pytorch-lightning/pull/9712))
- Added `enable_progress_bar` to the Trainer constructor ([#9664](https://github.com/PyTorchLightning/pytorch-lightning/pull/9664))
- Added `pl_legacy_patch` load utility for loading old checkpoints that have pickled legacy Lightning attributes ([#9166](https://github.com/PyTorchLightning/pytorch-lightning/pull/9166))
- Added support for `torch.use_deterministic_algorithms` ([#9121](https://github.com/PyTorchLightning/pytorch-lightning/pull/9121))
- Added automatic parameters tying for TPUs ([#9525](https://github.com/PyTorchLightning/pytorch-lightning/pull/9525))
- Added support for `torch.autograd.set_detect_anomaly` through `Trainer` constructor argument `detect_anomaly` ([#9848](https://github.com/PyTorchLightning/pytorch-lightning/pull/9848))
- Added `enable_model_summary` flag to Trainer ([#9699](https://github.com/PyTorchLightning/pytorch-lightning/pull/9699))
- Added `strategy` argument to Trainer ([#8597](https://github.com/PyTorchLightning/pytorch-lightning/pull/8597))
- Added `init_meta_context`, `materialize_module` utilities ([#9920](https://github.com/PyTorchLightning/pytorch-lightning/pull/9920))
- Added `TPUPrecisionPlugin` ([#10020](https://github.com/PyTorchLightning/pytorch-lightning/pull/#10020))
- Added `torch.bfloat16` support:
  * Added bfloat16 support for Lightning Trainer ([#9049](https://github.com/PyTorchLightning/pytorch-lightning/pull/9049))
  * Renamed `TPUHalfPrecisionPlugin` to `TPUBf16PrecisionPlugin` ([#10026](https://github.com/PyTorchLightning/pytorch-lightning/pull/10026))
  * Default to `precision=bf16` on CPU when `precision=16` is passed ([#10033](https://github.com/PyTorchLightning/pytorch-lightning/pull/10033))
  * Added support for `torch.autocast` ([#10053](https://github.com/PyTorchLightning/pytorch-lightning/pull/10053))
- Added `kfold` example for loop customization ([#9965](https://github.com/PyTorchLightning/pytorch-lightning/pull/9965))
- LightningLite:
    * Added `PrecisionPlugin.forward_context`, making it the default implementation for all `{train,val,test,predict}_step_context()` methods ([#9988](https://github.com/PyTorchLightning/pytorch-lightning/pull/9988))
    * Added `DDPSpawnPlugin.spawn()` for spawning new processes of a given function ([#10018](https://github.com/PyTorchLightning/pytorch-lightning/pull/10018), [#10022](https://github.com/PyTorchLightning/pytorch-lightning/pull/10022))
    * Added `TrainingTypePlugin.{_setup_model, _setup_optimizer}` methods ([#9994](https://github.com/PyTorchLightning/pytorch-lightning/pull/9994), [#10064](https://github.com/PyTorchLightning/pytorch-lightning/pull/10064))
    * Implemented `DataParallelPlugin._setup_model` ([#10010](https://github.com/PyTorchLightning/pytorch-lightning/pull/10010))
    * Implemented `DeepSpeedPlugin._setup_model_and_optimizers` ([#10009](https://github.com/PyTorchLightning/pytorch-lightning/pull/10009), [#10064](https://github.com/PyTorchLightning/pytorch-lightning/pull/10064))
    * Implemented `{DDPShardedPlugin,DDPShardedSpawnPlugin}._setup_model_and_optimizers` ([#10028](https://github.com/PyTorchLightning/pytorch-lightning/pull/10028), [#10064](https://github.com/PyTorchLightning/pytorch-lightning/pull/10064))
    * Added optional `model` argument to the `optimizer_step` methods in accelerators and plugins ([#10023](https://github.com/PyTorchLightning/pytorch-lightning/pull/10023))
    * Updated precision attributes in `DeepSpeedPlugin` ([#10164](https://github.com/PyTorchLightning/pytorch-lightning/pull/10164))
    * Added the ability to return a result from rank 0 in `DDPSpawnPlugin.spawn` ([#10162](https://github.com/PyTorchLightning/pytorch-lightning/pull/10162))
    * Added `pytorch_lightning.lite` package ([#10175](https://github.com/PyTorchLightning/pytorch-lightning/pull/10175))
    * Added `LightningLite` documentation ([#10043](https://github.com/PyTorchLightning/pytorch-lightning/pull/10043))
    * Added `LightningLite` examples ([#9987](https://github.com/PyTorchLightning/pytorch-lightning/pull/9987))
    * Make the `_LiteDataLoader` an iterator and add supports for custom dataloader ([#10279](https://github.com/PyTorchLightning/pytorch-lightning/pull/10279))
- Added `use_omegaconf` argument to `save_hparams_to_yaml` plugin ([#9170](https://github.com/PyTorchLightning/pytorch-lightning/pull/9170))
- Added `ckpt_path` argument for `Trainer.fit()` ([#10061](https://github.com/PyTorchLightning/pytorch-lightning/pull/10061))
- Added `auto_device_count` method to `Accelerators` ([#10222](https://github.com/PyTorchLightning/pytorch-lightning/pull/10222))
- Added support for `devices="auto"` ([#10264](https://github.com/PyTorchLightning/pytorch-lightning/pull/10264))
- Added a `filename` argument in `ModelCheckpoint.format_checkpoint_name` ([#9818](https://github.com/PyTorchLightning/pytorch-lightning/pull/9818))
- Added support for empty `gpus` list to run on CPU ([#10246](https://github.com/PyTorchLightning/pytorch-lightning/pull/10246))
- Added a warning if multiple batch sizes are found from ambiguous batch ([#10247](https://github.com/PyTorchLightning/pytorch-lightning/pull/10247))

### Changed

- Trainer now raises a `MisconfigurationException` when its methods are called with `ckpt_path="best"` but a checkpoint callback isn't configured ([#9841](https://github.com/PyTorchLightning/pytorch-lightning/pull/9841))
- Setting `Trainer(accelerator="ddp_cpu")` now does not spawn a subprocess if `num_processes` is kept `1` along with `num_nodes > 1` ([#9603](https://github.com/PyTorchLightning/pytorch-lightning/pull/9603))
- Module imports are now catching `ModuleNotFoundError` instead of `ImportError` ([#9867](https://github.com/PyTorchLightning/pytorch-lightning/pull/9867))
- `pytorch_lightning.loggers.neptune.NeptuneLogger` is now consistent with the new [neptune-client](https://github.com/neptune-ai/neptune-client) API; the old [neptune-client](https://github.com/neptune-ai/neptune-client) API is supported by `NeptuneClient` from the [neptune-contrib](https://github.com/neptune-ai/neptune-contrib) repo ([#6867](https://github.com/PyTorchLightning/pytorch-lightning/pull/6867))
- Parsing of `enums` type hyperparameters to be saved in the `haprams.yaml` file by TensorBoard and CSV loggers has been fixed and made in line with how OmegaConf parses it ([#9170](https://github.com/PyTorchLightning/pytorch-lightning/pull/9170))
- Parsing of the `gpus` Trainer argument has changed: `gpus="n"` (str) no longer selects the GPU index n and instead selects the first n devices ([#8770](https://github.com/PyTorchLightning/pytorch-lightning/pull/8770))
- `iteration_count` and other index attributes in the loops has been replaced with progress dataclasses ([#8477](https://github.com/PyTorchLightning/pytorch-lightning/pull/8477))
- The `trainer.lightning_module` reference is now properly set at the very beginning of a run ([#8536](https://github.com/PyTorchLightning/pytorch-lightning/pull/8536))
- The model weights now get loaded in all cases when the checkpoint path gets provided in validate/test/predict, regardless of whether the model instance is provided or not ([#8352](https://github.com/PyTorchLightning/pytorch-lightning/pull/8352))
- The `Trainer` functions `reset_{train,val,test,predict}_dataloader`, `reset_train_val_dataloaders`, and `request_dataloader` `model` argument is now optional ([#8536](https://github.com/PyTorchLightning/pytorch-lightning/pull/8536))
- Saved checkpoints will no longer use the type of a `Callback` as the key to avoid issues with unpickling ([#6886](https://github.com/PyTorchLightning/pytorch-lightning/pull/6886))
- Improved string conversion for `ResultCollection` ([#8622](https://github.com/PyTorchLightning/pytorch-lightning/pull/8622))
- `LightningCLI` changes:
    * `LightningCLI.init_parser` now returns the parser instance ([#8721](https://github.com/PyTorchLightning/pytorch-lightning/pull/8721))
    * `LightningCLI.add_core_arguments_to_parser`, `LightningCLI.parse_arguments` now take a `parser` argument ([#8721](https://github.com/PyTorchLightning/pytorch-lightning/pull/8721))
    * `LightningCLI.instantiate_trainer` now takes a config and a list of callbacks ([#8721](https://github.com/PyTorchLightning/pytorch-lightning/pull/8721))
    * Split `LightningCLI.add_core_arguments_to_parser` into `LightningCLI.add_default_arguments_to_parser` + `LightningCLI.add_core_arguments_to_parser` ([#8721](https://github.com/PyTorchLightning/pytorch-lightning/pull/8721))
- The accelerator and training type plugin `setup` hooks no longer have a `model` argument ([#8536](https://github.com/PyTorchLightning/pytorch-lightning/pull/8536))
- The accelerator and training type plugin `update_global_step` hook has been removed ([#8856](https://github.com/PyTorchLightning/pytorch-lightning/pull/8856))
- The coverage of `self.log`-ing in any `LightningModule` or `Callback` hook has been improved ([#8498](https://github.com/PyTorchLightning/pytorch-lightning/pull/8498))
- `self.log`-ing without a `Trainer` reference now raises a warning instead of an exception ([#9733](https://github.com/PyTorchLightning/pytorch-lightning/pull/9733))
- Removed restrictions in the Trainer that loggers can only log from rank 0; the existing logger behavior has not changed ([#8608](https://github.com/PyTorchLightning/pytorch-lightning/pull/8608))
- `Trainer.request_dataloader` now takes a `RunningStage` enum instance ([#8858](https://github.com/PyTorchLightning/pytorch-lightning/pull/8858))
- Changed `rank_zero_warn` to `NotImplementedError` in the `{train, val, test, predict}_dataloader` hooks that `Lightning(Data)Module` uses ([#9161](https://github.com/PyTorchLightning/pytorch-lightning/pull/9161))
- Moved `block_ddp_sync_behaviour` out of `TrainingBatchLoop` to loop utilities ([#9192](https://github.com/PyTorchLightning/pytorch-lightning/pull/9192))
- Executing the `optimizer_closure` is now required when overriding the `optimizer_step` hook ([#9360](https://github.com/PyTorchLightning/pytorch-lightning/pull/9360))
- Changed logging of `LightningModule` and `LightningDataModule` hyperparameters to raise an exception only if there are colliding keys with different values ([#9496](https://github.com/PyTorchLightning/pytorch-lightning/pull/9496))
- `seed_everything` now fails when an invalid seed value is passed instead of selecting a random seed ([#8787](https://github.com/PyTorchLightning/pytorch-lightning/pull/8787))
- The Trainer now calls `TrainingTypePlugin` collective APIs directly instead of going through the Accelerator reference ([#9677](https://github.com/PyTorchLightning/pytorch-lightning/pull/9677), [#9901](https://github.com/PyTorchLightning/pytorch-lightning/pull/9901))
- The tuner now uses a unique filename to save a temporary checkpoint ([#9682](https://github.com/PyTorchLightning/pytorch-lightning/pull/9682))
- Changed `HorovodPlugin.all_gather` to return a `torch.Tensor` instead of a list ([#9696](https://github.com/PyTorchLightning/pytorch-lightning/pull/9696))
- Changed Trainer connectors to be protected attributes:
    * Configuration Validator ([#9779](https://github.com/PyTorchLightning/pytorch-lightning/pull/9779))
- The `current_epoch` and `global_step` attributes now get restored irrespective of the Trainer task ([#9413](https://github.com/PyTorchLightning/pytorch-lightning/pull/9413))
- Trainer now raises an exception when requesting `amp_level` with native `amp_backend` ([#9755](https://github.com/PyTorchLightning/pytorch-lightning/pull/9755))
- Update the logic to check for accumulation steps with deepspeed ([#9826](https://github.com/PyTorchLightning/pytorch-lightning/pull/9826))
- `pytorch_lightning.utilities.grads.grad_norm` now raises an exception if parameter `norm_type <= 0` ([#9765](https://github.com/PyTorchLightning/pytorch-lightning/pull/9765))
- Updated error message for interactive incompatible plugins ([#9896](https://github.com/PyTorchLightning/pytorch-lightning/pull/9896))
- Moved the `optimizer_step` and `clip_gradients` hook from the `Accelerator` and `TrainingTypePlugin` into the `PrecisionPlugin` ([#10143](https://github.com/PyTorchLightning/pytorch-lightning/pull/10143), [#10029](https://github.com/PyTorchLightning/pytorch-lightning/pull/10029))
- `NativeMixedPrecisionPlugin` and its subclasses now take an optional `GradScaler` instance ([#10055](https://github.com/PyTorchLightning/pytorch-lightning/pull/10055))
- Trainer is now raising a `MisconfigurationException` instead of a warning if `Trainer.{validate/test}` is missing required methods ([#10016](https://github.com/PyTorchLightning/pytorch-lightning/pull/10016))
- Changed default value of the `max_steps` Trainer argument from `None` to -1 ([#9460](https://github.com/PyTorchLightning/pytorch-lightning/pull/9460))
- LightningModule now raises an error when calling `log(on_step=False, on_epoch=False)` ([#10227](https://github.com/PyTorchLightning/pytorch-lightning/pull/10227))
- Quantization aware training observers are now disabled by default during validating/testing/predicting stages ([#8540](https://github.com/PyTorchLightning/pytorch-lightning/pull/8540))
- Raised `MisconfigurationException` when total length of `dataloader` across ranks is zero, and give warning when total length is non-zero, but only local rank length is zero. ([#9827](https://github.com/PyTorchLightning/pytorch-lightning/pull/9827))
- Changed the model size calculation using `ByteCounter` ([#10123](https://github.com/PyTorchLightning/pytorch-lightning/pull/10123))
- Enabled `on_load_checkpoint` for `LightningDataModule` for all `trainer_fn` ([#10238](https://github.com/PyTorchLightning/pytorch-lightning/pull/10238))
- Allowed separate config files for parameters with class type when LightningCLI is in `subclass_mode=False` ([#10286](https://github.com/PyTorchLightning/pytorch-lightning/pull/10286))

### Deprecated

- Deprecated Trainer argument `terminate_on_nan` in favor of `detect_anomaly`([#9175](https://github.com/PyTorchLightning/pytorch-lightning/pull/9175))
- Deprecated `Trainer.terminate_on_nan` public attribute access ([#9849](https://github.com/PyTorchLightning/pytorch-lightning/pull/9849))
- Deprecated `LightningModule.summarize()` in favor of `pytorch_lightning.utilities.model_summary.summarize()` ([#8513](https://github.com/PyTorchLightning/pytorch-lightning/pull/8513))
- Deprecated `LightningModule.model_size` ([#8343](https://github.com/PyTorchLightning/pytorch-lightning/pull/8343))
- Deprecated `DataModule` properties: `train_transforms`, `val_transforms`, `test_transforms`, `size`, `dims` ([#8851](https://github.com/PyTorchLightning/pytorch-lightning/pull/8851))
- Deprecated `add_to_queue`, `get_from_queue` from `LightningModule` in favor of corresponding methods in the `DDPSpawnPlugin` ([#9118](https://github.com/PyTorchLightning/pytorch-lightning/pull/9118))
- Deprecated `LightningModule.get_progress_bar_dict` and `Trainer.progress_bar_dict` in favor of `pytorch_lightning.callbacks.progress.base.get_standard_metrics` and `ProgressBarBase.get_metrics` ([#8985](https://github.com/PyTorchLightning/pytorch-lightning/pull/8985))
- Deprecated `prepare_data_per_node` flag on Trainer and set it as a property of `DataHooks`, accessible in the `LightningModule` and `LightningDataModule` ([#8958](https://github.com/PyTorchLightning/pytorch-lightning/pull/8958))
- Deprecated the `TestTubeLogger` ([#9065](https://github.com/PyTorchLightning/pytorch-lightning/pull/9065))
- Deprecated `on_{train/val/test/predict}_dataloader()` from `LightningModule` and `LightningDataModule` ([#9098](https://github.com/PyTorchLightning/pytorch-lightning/pull/9098))
- Deprecated `on_keyboard_interrupt` callback hook in favor of new `on_exception` hook ([#9260](https://github.com/PyTorchLightning/pytorch-lightning/pull/9260))
- Deprecated passing `process_position` to the `Trainer` constructor in favor of adding the `ProgressBar` callback with `process_position` directly to the list of callbacks ([#9222](https://github.com/PyTorchLightning/pytorch-lightning/pull/9222))
- Deprecated passing `flush_logs_every_n_steps` as a Trainer argument, instead pass it to the logger init if supported ([#9366](https://github.com/PyTorchLightning/pytorch-lightning/pull/9366))
- Deprecated `LightningLoggerBase.close`, `LoggerCollection.close` in favor of `LightningLoggerBase.finalize`, `LoggerCollection.finalize` ([#9422](https://github.com/PyTorchLightning/pytorch-lightning/pull/9422))
- Deprecated passing `progress_bar_refresh_rate` to the `Trainer` constructor in favor of adding the `ProgressBar` callback with `refresh_rate` directly to the list of callbacks, or passing `enable_progress_bar=False` to disable the progress bar ([#9616](https://github.com/PyTorchLightning/pytorch-lightning/pull/9616))
- Deprecated `LightningDistributed` and moved the broadcast logic to `DDPPlugin` and `DDPSpawnPlugin` directly ([#9691](https://github.com/PyTorchLightning/pytorch-lightning/pull/9691))
- Deprecated passing `stochastic_weight_avg` to the `Trainer` constructor in favor of adding the `StochasticWeightAveraging` callback directly to the list of callbacks ([#8989](https://github.com/PyTorchLightning/pytorch-lightning/pull/8989))
- Deprecated Accelerator collective API `barrier`, `broadcast`, and `all_gather` in favor of calling the `TrainingTypePlugin` collective API directly ([#9677](https://github.com/PyTorchLightning/pytorch-lightning/pull/9677))
- Deprecated `checkpoint_callback` from the `Trainer` constructor in favor of `enable_checkpointing` ([#9754](https://github.com/PyTorchLightning/pytorch-lightning/pull/9754))
- Deprecated the `LightningModule.on_post_move_to_device` method ([#9525](https://github.com/PyTorchLightning/pytorch-lightning/pull/9525))
- Deprecated `pytorch_lightning.core.decorators.parameter_validation` in favor of `pytorch_lightning.utilities.parameter_tying.set_shared_parameters` ([#9525](https://github.com/PyTorchLightning/pytorch-lightning/pull/9525))
- Deprecated passing `weights_summary` to the `Trainer` constructor in favor of adding the `ModelSummary` callback with `max_depth` directly to the list of callbacks ([#9699](https://github.com/PyTorchLightning/pytorch-lightning/pull/9699))
- Deprecated `log_gpu_memory`, `gpu_metrics`, and util funcs in favor of `DeviceStatsMonitor` callback ([#9921](https://github.com/PyTorchLightning/pytorch-lightning/pull/9921))
- Deprecated `GPUStatsMonitor` and `XLAStatsMonitor` in favor of `DeviceStatsMonitor` callback ([#9924](https://github.com/PyTorchLightning/pytorch-lightning/pull/9924))
- Deprecated setting `Trainer(max_steps=None)`; To turn off the limit, set `Trainer(max_steps=-1)` (default) ([#9460](https://github.com/PyTorchLightning/pytorch-lightning/pull/9460))
- Deprecated access to the `AcceleratorConnector.is_slurm_managing_tasks` attribute and marked it as protected ([#10101](https://github.com/PyTorchLightning/pytorch-lightning/pull/10101))
- Deprecated access to the `AcceleratorConnector.configure_slurm_ddp` method and marked it as protected ([#10101](https://github.com/PyTorchLightning/pytorch-lightning/pull/10101))
- Deprecated passing `resume_from_checkpoint` to the `Trainer` constructor in favor of `trainer.fit(ckpt_path=)` ([#10061](https://github.com/PyTorchLightning/pytorch-lightning/pull/10061))
- Deprecated `ClusterEnvironment.creates_children()` in favor of `ClusterEnvironment.creates_processes_externally` (property) ([#10106](https://github.com/PyTorchLightning/pytorch-lightning/pull/10106))
- Deprecated `PrecisionPlugin.master_params()` in favor of `PrecisionPlugin.main_params()` ([#10105](https://github.com/PyTorchLightning/pytorch-lightning/pull/10105))
- Deprecated `lr_sch_names` from `LearningRateMonitor` ([#10066](https://github.com/PyTorchLightning/pytorch-lightning/pull/10066))
- Deprecated `ProgressBar` callback in favor of `TQDMProgressBar` ([#10134](https://github.com/PyTorchLightning/pytorch-lightning/pull/10134))

### Removed

- Removed deprecated `metrics` ([#8586](https://github.com/PyTorchLightning/pytorch-lightning/pull/8586/))
- Removed the deprecated `outputs` argument in both the `LightningModule.on_train_epoch_end` and `Callback.on_train_epoch_end` hooks ([#8587](https://github.com/PyTorchLightning/pytorch-lightning/pull/8587))
- Removed the deprecated `TrainerLoggingMixin` class ([#8609](https://github.com/PyTorchLightning/pytorch-lightning/pull/8609))
- Removed the deprecated `TrainerTrainingTricksMixin` class ([#8679](https://github.com/PyTorchLightning/pytorch-lightning/pull/8679))
- Removed the deprecated `optimizer_idx` from `training_step` as an accepted argument in manual optimization ([#8576](https://github.com/PyTorchLightning/pytorch-lightning/pull/8576))
- Removed support for the deprecated `on_save_checkpoint` signature. The hook now takes a `checkpoint` positional parameter ([#8697](https://github.com/PyTorchLightning/pytorch-lightning/pull/8697))
- Removed support for the deprecated `on_load_checkpoint` signature. The hook now takes a `pl_module` positional parameter ([#8697](https://github.com/PyTorchLightning/pytorch-lightning/pull/8697))
- Removed the deprecated `save_function` property in `ModelCheckpoint` ([#8680](https://github.com/PyTorchLightning/pytorch-lightning/pull/8680))
- Removed the deprecated `model` argument from `ModelCheckpoint.save_checkpoint` ([#8688](https://github.com/PyTorchLightning/pytorch-lightning/pull/8688))
- Removed the deprecated `sync_step` argument from `WandbLogger` ([#8763](https://github.com/PyTorchLightning/pytorch-lightning/pull/8763))
- Removed the deprecated `Trainer.truncated_bptt_steps` in favor of `LightningModule.truncated_bptt_steps` ([#8826](https://github.com/PyTorchLightning/pytorch-lightning/pull/8826))
- Removed `LightningModule.write_predictions` and `LightningModule.write_predictions_dict` ([#8850](https://github.com/PyTorchLightning/pytorch-lightning/pull/8850))
- Removed `on_reset_*_dataloader` hooks in TrainingType Plugins and Accelerators ([#8858](https://github.com/PyTorchLightning/pytorch-lightning/pull/8858))
- Removed deprecated `GradInformation` module in favor of `pytorch_lightning.utilities.grads` ([#8831](https://github.com/PyTorchLightning/pytorch-lightning/pull/8831/))
- Removed `TrainingTypePlugin.on_save` and `Accelerator.on_save` ([#9023](https://github.com/PyTorchLightning/pytorch-lightning/pull/9023))
- Removed `{Accelerator,TrainingTypePlugin,PrecisionPlugin}.post_optimizer_step` ([#9746](https://github.com/PyTorchLightning/pytorch-lightning/pull/9746))
- Removed deprecated `connect_precision_plugin` and `connect_training_type_plugin` from `Accelerator` ([#9019](https://github.com/PyTorchLightning/pytorch-lightning/pull/9019))
- Removed `on_train_epoch_end` from `Accelerator` ([#9035](https://github.com/PyTorchLightning/pytorch-lightning/pull/9035))
- Removed `InterBatchProcessor` in favor of `DataLoaderIterDataFetcher` ([#9052](https://github.com/PyTorchLightning/pytorch-lightning/pull/9052))
- Removed `Plugin` in `base_plugin.py` in favor of accessing `TrainingTypePlugin` and `PrecisionPlugin` directly instead ([#9066](https://github.com/PyTorchLightning/pytorch-lightning/pull/9066))
- Removed `teardown` from `ParallelPlugin` ([#8943](https://github.com/PyTorchLightning/pytorch-lightning/pull/8943))
- Removed deprecated `profiled_functions` argument from `PyTorchProfiler` ([#9178](https://github.com/PyTorchLightning/pytorch-lightning/pull/9178))
- Removed deprecated `pytorch_lighting.utilities.argparse_utils` module ([#9166](https://github.com/PyTorchLightning/pytorch-lightning/pull/9166))
- Removed deprecated property `Trainer.running_sanity_check` in favor of `Trainer.sanity_checking` ([#9209](https://github.com/PyTorchLightning/pytorch-lightning/pull/9209))
- Removed deprecated `BaseProfiler.output_filename` arg from it and its descendants in favor of `dirpath` and `filename` ([#9214](https://github.com/PyTorchLightning/pytorch-lightning/pull/9214))
- Removed deprecated property `ModelCheckpoint.period` in favor of `ModelCheckpoint.every_n_epochs` ([#9213](https://github.com/PyTorchLightning/pytorch-lightning/pull/9213))
- Removed deprecated `auto_move_data` decorator ([#9231](https://github.com/PyTorchLightning/pytorch-lightning/pull/9231))
- Removed deprecated property `LightningModule.datamodule` in favor of `Trainer.datamodule` ([#9233](https://github.com/PyTorchLightning/pytorch-lightning/pull/9233))
- Removed deprecated properties `DeepSpeedPlugin.cpu_offload*` in favor of `offload_optimizer`, `offload_parameters` and `pin_memory` ([#9244](https://github.com/PyTorchLightning/pytorch-lightning/pull/9244))
- Removed deprecated property `AcceleratorConnector.is_using_torchelastic` in favor of `TorchElasticEnvironment.is_using_torchelastic()` ([#9729](https://github.com/PyTorchLightning/pytorch-lightning/pull/9729))
- Removed `pytorch_lightning.utilities.debugging.InternalDebugger` ([#9680](https://github.com/PyTorchLightning/pytorch-lightning/pull/9680))
- Removed `call_configure_sharded_model_hook` property from `Accelerator` and `TrainingTypePlugin` ([#9612](https://github.com/PyTorchLightning/pytorch-lightning/pull/9612))
- Removed `TrainerProperties` mixin and moved property definitions directly into `Trainer` ([#9495](https://github.com/PyTorchLightning/pytorch-lightning/pull/9495))
- Removed a redundant warning with `ModelCheckpoint(monitor=None)` callback ([#9875](https://github.com/PyTorchLightning/pytorch-lightning/pull/9875))
- Remove `epoch` from `trainer.logged_metrics` ([#9904](https://github.com/PyTorchLightning/pytorch-lightning/pull/9904))
- Remove deprecated `distributed_backend` from `Trainer` ([#10017](https://github.com/PyTorchLightning/pytorch-lightning/pull/10017))
- Removed `process_idx` from the `{DDPSpawnPlugin,TPUSpawnPlugin}.new_process` methods ([#10022](https://github.com/PyTorchLightning/pytorch-lightning/pull/10022))
- Removed automatic patching of `{train,val,test,predict}_dataloader()` on the `LightningModule` ([#9764](https://github.com/PyTorchLightning/pytorch-lightning/pull/9764))
- Removed `pytorch_lightning.trainer.connectors.OptimizerConnector` ([#10120](https://github.com/PyTorchLightning/pytorch-lightning/pull/10120))

### Fixed

- Fixed ImageNet evaluation in example ([#10179](https://github.com/PyTorchLightning/pytorch-lightning/pull/10179))
- Fixed an issue with logger outputs not being finalized correctly after prediction runs ([#8685](https://github.com/PyTorchLightning/pytorch-lightning/pull/8685))
- Fixed `move_metrics_to_cpu` moving the loss to CPU while training on device ([#9308](https://github.com/PyTorchLightning/pytorch-lightning/pull/9308))
- Fixed incorrect main progress bar indicator when resuming training mid-epoch ([#9310](https://github.com/PyTorchLightning/pytorch-lightning/pull/9310))
- Fixed an issue with freeing memory of datafetchers during teardown ([#9387](https://github.com/PyTorchLightning/pytorch-lightning/pull/9387))
- Fixed a bug where the training step output needed to be `deepcopy`-ed ([#9349](https://github.com/PyTorchLightning/pytorch-lightning/pull/9349))
- Fixed an issue with freeing memory allocated by the data iterators in `Loop.on_run_end` ([#9386](https://github.com/PyTorchLightning/pytorch-lightning/pull/9386), [#9915](https://github.com/PyTorchLightning/pytorch-lightning/pull/9915))
- Fixed `BasePredictionWriter` not returning the batch indices in a non-distributed setting ([#9432](https://github.com/PyTorchLightning/pytorch-lightning/pull/9432))
- Fixed an error when running in XLA environments with no TPU attached ([#9572](https://github.com/PyTorchLightning/pytorch-lightning/pull/9572))
- Fixed check on torchmetrics logged whose `compute()` output is a multielement tensor ([#9582](https://github.com/PyTorchLightning/pytorch-lightning/pull/9582))
- Fixed gradient accumulation for `DDPShardedPlugin` ([#9122](https://github.com/PyTorchLightning/pytorch-lightning/pull/9122))
- Fixed missing DeepSpeed distributed call ([#9540](https://github.com/PyTorchLightning/pytorch-lightning/pull/9540))
- Fixed an issue with wrapped LightningModule during evaluation; The LightningModule no longer gets wrapped with data-parallel modules when not fitting in `DDPPlugin`, `DDPSpawnPlugin`, `DDPShardedPlugin`, `DDPSpawnShardedPlugin` ([#9096](https://github.com/PyTorchLightning/pytorch-lightning/pull/9096))
- Fixed `trainer.accumulate_grad_batches` to be an int on init. The default value for it is now `None` inside Trainer ([#9652](https://github.com/PyTorchLightning/pytorch-lightning/pull/9652))
- Fixed `broadcast` in `DDPPlugin` and `DDPSpawnPlugin` to respect the `src` input ([#9691](https://github.com/PyTorchLightning/pytorch-lightning/pull/9691))
- Fixed `self.log(on_epoch=True, reduce_fx=sum))` for the `on_batch_start` and `on_train_batch_start` hooks ([#9791](https://github.com/PyTorchLightning/pytorch-lightning/pull/9791))
- Fixed `self.log(on_epoch=True)` for the `on_batch_start` and `on_train_batch_start` hooks ([#9780](https://github.com/PyTorchLightning/pytorch-lightning/pull/9780))
- Fixed restoring training state during `Trainer.fit` only ([#9413](https://github.com/PyTorchLightning/pytorch-lightning/pull/9413))
- Fixed DeepSpeed and Lightning both calling the scheduler ([#9788](https://github.com/PyTorchLightning/pytorch-lightning/pull/9788))
- Fixed missing arguments when saving hyperparameters from the parent class but not from the child class ([#9800](https://github.com/PyTorchLightning/pytorch-lightning/pull/9800))
- Fixed DeepSpeed GPU device IDs ([#9847](https://github.com/PyTorchLightning/pytorch-lightning/pull/9847))
- Reset `val_dataloader` in `tuner/batch_size_scaling` ([#9857](https://github.com/PyTorchLightning/pytorch-lightning/pull/9857))
- Fixed use of `LightningCLI` in computer_vision_fine_tuning.py example ([#9934](https://github.com/PyTorchLightning/pytorch-lightning/pull/9934))
- Fixed issue with non-init dataclass fields in `apply_to_collection` ([#9963](https://github.com/PyTorchLightning/pytorch-lightning/pull/9963))
- Reset `val_dataloader` in `tuner/batch_size_scaling` for binsearch ([#9975](https://github.com/PyTorchLightning/pytorch-lightning/pull/9975))
- Fixed logic to check for spawn in dataloader `TrainerDataLoadingMixin._worker_check` ([#9902](https://github.com/PyTorchLightning/pytorch-lightning/pull/9902))
- Fixed `train_dataloader` getting loaded twice when resuming from a checkpoint during `Trainer.fit()` ([#9671](https://github.com/PyTorchLightning/pytorch-lightning/pull/9671))
- Fixed `LearningRateMonitor` logging with multiple param groups optimizer with no scheduler ([#10044](https://github.com/PyTorchLightning/pytorch-lightning/pull/10044))
- Fixed undesired side effects being caused by `Trainer` patching dataloader methods on the `LightningModule` ([#9764](https://github.com/PyTorchLightning/pytorch-lightning/pull/9764))
- Fixed gradients not being unscaled when clipping or logging the gradient norm ([#9287](https://github.com/PyTorchLightning/pytorch-lightning/pull/9287))
- Fixed `on_before_optimizer_step` getting called before the optimizer closure (including backward) has run ([#10167](https://github.com/PyTorchLightning/pytorch-lightning/pull/10167))
- Fixed monitor value in `ModelCheckpoint` getting moved to the wrong device in a special case where it becomes NaN ([#10118](https://github.com/PyTorchLightning/pytorch-lightning/pull/10118))
- Fixed creation of `dirpath` in `BaseProfiler` if it doesn't exist ([#10073](https://github.com/PyTorchLightning/pytorch-lightning/pull/10073))
- Fixed incorrect handling of sigterm ([#10189](https://github.com/PyTorchLightning/pytorch-lightning/pull/10189))
- Fixed bug where `log(on_step=True, on_epoch=True, sync_dist=True)` wouldn't reduce the value on step ([#10227](https://github.com/PyTorchLightning/pytorch-lightning/pull/10227))
- Fixed an issue with `pl.utilities.seed.reset_seed` converting the `PL_SEED_WORKERS` environment variable to `bool` ([#10099](https://github.com/PyTorchLightning/pytorch-lightning/pull/10099))
- Fixed iterating over a logger collection when `fast_dev_run > 0` ([#10232](https://github.com/PyTorchLightning/pytorch-lightning/pull/10232))
- Fixed `batch_size` in `ResultCollection` not being reset to 1 on epoch end ([#10242](https://github.com/PyTorchLightning/pytorch-lightning/pull/10242))
- Fixed `distrib_type` not being set when training plugin instances are being passed to the Trainer ([#10251](https://github.com/PyTorchLightning/pytorch-lightning/pull/10251))


## [1.4.9] - 2021-09-30

- Fixed `lr_find` to generate same results on multiple calls ([#9704](https://github.com/PyTorchLightning/pytorch-lightning/pull/9704))
- Fixed `reset` metrics on validation epoch end ([#9717](https://github.com/PyTorchLightning/pytorch-lightning/pull/9717))
- Fixed input validation for `gradient_clip_val`, `gradient_clip_algorithm`, `track_grad_norm` and `terminate_on_nan` Trainer arguments ([#9595](https://github.com/PyTorchLightning/pytorch-lightning/pull/9595))
- Reset metrics before each task starts ([#9410](https://github.com/PyTorchLightning/pytorch-lightning/pull/9410))


## [1.4.8] - 2021-09-22

- Fixed error reporting in DDP process reconciliation when processes are launched by an external agent ([#9389](https://github.com/PyTorchLightning/pytorch-lightning/pull/9389))
- Added PL_RECONCILE_PROCESS environment variable to enable process reconciliation regardless of cluster environment settings ([#9389](https://github.com/PyTorchLightning/pytorch-lightning/pull/9389))
- Fixed `add_argparse_args` raising `TypeError` when args are typed as `typing.Generic` in Python 3.6 ([#9554](https://github.com/PyTorchLightning/pytorch-lightning/pull/9554))
- Fixed back-compatibility for saving hyperparameters from a single container and inferring its argument name by reverting [#9125](https://github.com/PyTorchLightning/pytorch-lightning/pull/9125) ([#9642](https://github.com/PyTorchLightning/pytorch-lightning/pull/9642))


## [1.4.7] - 2021-09-14

- Fixed logging of nan parameters ([#9364](https://github.com/PyTorchLightning/pytorch-lightning/pull/9364))
- Fixed `replace_sampler` missing the batch size under specific conditions ([#9367](https://github.com/PyTorchLightning/pytorch-lightning/pull/9367))
- Pass init args to ShardedDataParallel ([#9483](https://github.com/PyTorchLightning/pytorch-lightning/pull/9483))
- Fixed collision of user argument when using ShardedDDP ([#9512](https://github.com/PyTorchLightning/pytorch-lightning/pull/9512))
- Fixed DeepSpeed crash for RNNs ([#9489](https://github.com/PyTorchLightning/pytorch-lightning/pull/9489))


## [1.4.6] - 2021-09-07

- Fixed an issues with export to ONNX format when a model has multiple inputs ([#8800](https://github.com/PyTorchLightning/pytorch-lightning/pull/8800))
- Removed deprecation warnings being called for `on_{task}_dataloader` ([#9279](https://github.com/PyTorchLightning/pytorch-lightning/pull/9279))
- Fixed save/load/resume from checkpoint for DeepSpeed Plugin (
    [#8397](https://github.com/PyTorchLightning/pytorch-lightning/pull/8397),
    [#8644](https://github.com/PyTorchLightning/pytorch-lightning/pull/8644),
    [#8627](https://github.com/PyTorchLightning/pytorch-lightning/pull/8627))
- Fixed `EarlyStopping` running on train epoch end when `check_val_every_n_epoch>1` is set ([#9156](https://github.com/PyTorchLightning/pytorch-lightning/pull/9156))
- Fixed an issue with logger outputs not being finalized correctly after prediction runs ([#8333](https://github.com/PyTorchLightning/pytorch-lightning/pull/8333))
- Fixed the Apex and DeepSpeed plugin closure running after the `on_before_optimizer_step` hook ([#9288](https://github.com/PyTorchLightning/pytorch-lightning/pull/9288))
- Fixed the Native AMP plugin closure not running with manual optimization ([#9288](https://github.com/PyTorchLightning/pytorch-lightning/pull/9288))
- Fixed bug where data-loading functions where not getting the correct running stage passed ([#8858](https://github.com/PyTorchLightning/pytorch-lightning/pull/8858))
- Fixed intra-epoch evaluation outputs staying in memory when the respective `*_epoch_end` hook wasn't overridden ([#9261](https://github.com/PyTorchLightning/pytorch-lightning/pull/9261))
- Fixed error handling in DDP process reconciliation when `_sync_dir` was not initialized ([#9267](https://github.com/PyTorchLightning/pytorch-lightning/pull/9267))
- Fixed PyTorch Profiler not enabled for manual optimization ([#9316](https://github.com/PyTorchLightning/pytorch-lightning/pull/9316))
- Fixed inspection of other args when a container is specified in `save_hyperparameters` ([#9125](https://github.com/PyTorchLightning/pytorch-lightning/pull/9125))
- Fixed signature of `Timer.on_train_epoch_end` and `StochasticWeightAveraging.on_train_epoch_end` to prevent unwanted deprecation warnings ([#9347](https://github.com/PyTorchLightning/pytorch-lightning/pull/9347))


## [1.4.5] - 2021-08-31

- Fixed reduction using `self.log(sync_dict=True, reduce_fx={mean,max})` ([#9142](https://github.com/PyTorchLightning/pytorch-lightning/pull/9142))
- Fixed not setting a default value for `max_epochs` if `max_time` was specified on the `Trainer` constructor ([#9072](https://github.com/PyTorchLightning/pytorch-lightning/pull/9072))
- Fixed the CometLogger, no longer modifies the metrics in place. Instead creates a copy of metrics before performing any operations ([#9150](https://github.com/PyTorchLightning/pytorch-lightning/pull/9150))
- Fixed `DDP` "CUDA error: initialization error" due to a `copy` instead of `deepcopy` on `ResultCollection` ([#9239](https://github.com/PyTorchLightning/pytorch-lightning/pull/9239))


## [1.4.4] - 2021-08-24

- Fixed a bug in the binary search mode of auto batch size scaling where exception was raised if the first trainer run resulted in OOM ([#8954](https://github.com/PyTorchLightning/pytorch-lightning/pull/8954))
- Fixed a bug causing logging with `log_gpu_memory='min_max'` not working ([#9013](https://github.com/PyTorchLightning/pytorch-lightning/pull/9013))


## [1.4.3] - 2021-08-17

- Fixed plateau scheduler stepping on incomplete epoch ([#8861](https://github.com/PyTorchLightning/pytorch-lightning/pull/8861))
- Fixed infinite loop with `CycleIterator` and multiple loaders ([#8889](https://github.com/PyTorchLightning/pytorch-lightning/pull/8889))
- Fixed `StochasticWeightAveraging` with a list of learning rates not applying them to each param group ([#8747](https://github.com/PyTorchLightning/pytorch-lightning/pull/8747))
- Restore original loaders if replaced by entrypoint ([#8885](https://github.com/PyTorchLightning/pytorch-lightning/pull/8885))
- Fixed lost reference to `_Metadata` object in `ResultMetricCollection` ([#8932](https://github.com/PyTorchLightning/pytorch-lightning/pull/8932))
- Ensure the existence of `DDPPlugin._sync_dir` in `reconciliate_processes` ([#8939](https://github.com/PyTorchLightning/pytorch-lightning/pull/8939))


## [1.4.2] - 2021-08-10

- Fixed recursive call for `apply_to_collection(include_none=False)` ([#8719](https://github.com/PyTorchLightning/pytorch-lightning/pull/8719))
- Fixed truncated backprop through time enablement when set as a property on the LightningModule and not the Trainer ([#8804](https://github.com/PyTorchLightning/pytorch-lightning/pull/8804/))
- Fixed comments and exception message for metrics_to_scalars ([#8782](https://github.com/PyTorchLightning/pytorch-lightning/pull/8782/))
- Fixed typo error in LightningLoggerBase.after_save_checkpoint docstring ([#8737](https://github.com/PyTorchLightning/pytorch-lightning/pull/8737/))


## [1.4.1] - 2021-08-03

- Fixed `trainer.fit_loop.split_idx` always returning `None` ([#8601](https://github.com/PyTorchLightning/pytorch-lightning/pull/8601))
- Fixed references for `ResultCollection.extra` ([#8622](https://github.com/PyTorchLightning/pytorch-lightning/pull/8622))
- Fixed reference issues during epoch end result collection ([#8621](https://github.com/PyTorchLightning/pytorch-lightning/pull/8621))
- Fixed horovod auto-detection when horovod is not installed and the launcher is `mpirun` ([#8610](https://github.com/PyTorchLightning/pytorch-lightning/pull/8610))
- Fixed an issue with `training_step` outputs not getting collected correctly for `training_epoch_end` ([#8613](https://github.com/PyTorchLightning/pytorch-lightning/pull/8613))
- Fixed distributed types support for CPUs ([#8667](https://github.com/PyTorchLightning/pytorch-lightning/pull/8667))
- Fixed a deadlock issue with DDP and torchelastic ([#8655](https://github.com/PyTorchLightning/pytorch-lightning/pull/8655))
- Fixed `accelerator=ddp` choice for CPU ([#8645](https://github.com/PyTorchLightning/pytorch-lightning/pull/8645))


## [1.4.0] - 2021-07-27

### Added

- Added `extract_batch_size` utility and corresponding tests to extract batch dimension from multiple batch types ([#8357](https://github.com/PyTorchLightning/pytorch-lightning/pull/8357/))
- Added support for named parameter groups in `LearningRateMonitor` ([#7987](https://github.com/PyTorchLightning/pytorch-lightning/pull/7987))
- Added `dataclass` support for `pytorch_lightning.utilities.apply_to_collection` ([#7935](https://github.com/PyTorchLightning/pytorch-lightning/pull/7935))
- Added support to `LightningModule.to_torchscript` for saving to custom filesystems with `fsspec` ([#7617](https://github.com/PyTorchLightning/pytorch-lightning/pull/7617))
- Added `KubeflowEnvironment` for use with the `PyTorchJob` operator in Kubeflow
- Added LightningCLI support for config files on object stores ([#7521](https://github.com/PyTorchLightning/pytorch-lightning/pull/7521))
- Added `ModelPruning(prune_on_train_epoch_end=True|False)` to choose when to apply pruning ([#7704](https://github.com/PyTorchLightning/pytorch-lightning/pull/7704))
- Added support for checkpointing based on a provided time interval during training ([#7515](https://github.com/PyTorchLightning/pytorch-lightning/pull/7515))
- Progress tracking
  * Added dataclasses for progress tracking ([#6603](https://github.com/PyTorchLightning/pytorch-lightning/pull/6603),
    [#7574](https://github.com/PyTorchLightning/pytorch-lightning/pull/7574),
    [#8140](https://github.com/PyTorchLightning/pytorch-lightning/pull/8140),
    [#8362](https://github.com/PyTorchLightning/pytorch-lightning/pull/8362))
  * Add `{,load_}state_dict` to the progress tracking dataclasses ([#8140](https://github.com/PyTorchLightning/pytorch-lightning/pull/8140))
  * Connect the progress tracking dataclasses to the loops ([#8244](https://github.com/PyTorchLightning/pytorch-lightning/pull/8244),
    [#8362](https://github.com/PyTorchLightning/pytorch-lightning/pull/8362))
  * Do not reset the progress tracking dataclasses total counters ([#8475](https://github.com/PyTorchLightning/pytorch-lightning/pull/8475))
- Added support for passing a `LightningDataModule` positionally as the second argument to `trainer.{validate,test,predict}` ([#7431](https://github.com/PyTorchLightning/pytorch-lightning/pull/7431))
- Added argument `trainer.predict(ckpt_path)` ([#7430](https://github.com/PyTorchLightning/pytorch-lightning/pull/7430))
- Added `clip_grad_by_value` support for TPUs ([#7025](https://github.com/PyTorchLightning/pytorch-lightning/pull/7025))
- Added support for passing any class to `is_overridden` ([#7918](https://github.com/PyTorchLightning/pytorch-lightning/pull/7918))
- Added `sub_dir` parameter to `TensorBoardLogger` ([#6195](https://github.com/PyTorchLightning/pytorch-lightning/pull/6195))
- Added correct `dataloader_idx` to batch transfer hooks ([#6241](https://github.com/PyTorchLightning/pytorch-lightning/pull/6241))
- Added `include_none=bool` argument to `apply_to_collection` ([#7769](https://github.com/PyTorchLightning/pytorch-lightning/pull/7769))
- Added `apply_to_collections` to apply a function to two zipped collections ([#7769](https://github.com/PyTorchLightning/pytorch-lightning/pull/7769))
- Added `ddp_fully_sharded` support ([#7487](https://github.com/PyTorchLightning/pytorch-lightning/pull/7487))
- Added `should_rank_save_checkpoint` property to Training Plugins ([#7684](https://github.com/PyTorchLightning/pytorch-lightning/pull/7684))
- Added `log_grad_norm` hook to `LightningModule` to customize the logging of gradient norms ([#7873](https://github.com/PyTorchLightning/pytorch-lightning/pull/7873))
- Added `save_config_filename` init argument to `LightningCLI` to ease resolving name conflicts ([#7741](https://github.com/PyTorchLightning/pytorch-lightning/pull/7741))
- Added `save_config_overwrite` init argument to `LightningCLI` to ease overwriting existing config files ([#8059](https://github.com/PyTorchLightning/pytorch-lightning/pull/8059))
- Added reset dataloader hooks to Training Plugins and Accelerators ([#7861](https://github.com/PyTorchLightning/pytorch-lightning/pull/7861))
- Added trainer stage hooks for Training Plugins and Accelerators ([#7864](https://github.com/PyTorchLightning/pytorch-lightning/pull/7864))
- Added the `on_before_optimizer_step` hook ([#8048](https://github.com/PyTorchLightning/pytorch-lightning/pull/8048))
- Added IPU Accelerator ([#7867](https://github.com/PyTorchLightning/pytorch-lightning/pull/7867))
- Fault-tolerant training
    * Added `{,load_}state_dict` to `ResultCollection` ([#7948](https://github.com/PyTorchLightning/pytorch-lightning/pull/7948))
    * Added `{,load_}state_dict` to `Loops` ([#8197](https://github.com/PyTorchLightning/pytorch-lightning/pull/8197))
    * Added `FastForwardSampler` and `CaptureIterableDataset` ([#8307](https://github.com/PyTorchLightning/pytorch-lightning/pull/8307))
    * Set `Loop.restarting=False` at the end of the first iteration ([#8362](https://github.com/PyTorchLightning/pytorch-lightning/pull/8362))
    * Save the loops state with the checkpoint (opt-in) ([#8362](https://github.com/PyTorchLightning/pytorch-lightning/pull/8362))
    * Save a checkpoint to restore the state on exception (opt-in) ([#8362](https://github.com/PyTorchLightning/pytorch-lightning/pull/8362))
    * Added `state_dict` and `load_state_dict` utilities for `CombinedLoader` + utilities for dataloader ([#8364](https://github.com/PyTorchLightning/pytorch-lightning/pull/8364))
- Added `rank_zero_only` to `LightningModule.log` function ([#7966](https://github.com/PyTorchLightning/pytorch-lightning/pull/7966))
- Added `metric_attribute` to `LightningModule.log` function ([#7966](https://github.com/PyTorchLightning/pytorch-lightning/pull/7966))
- Added a warning if `Trainer(log_every_n_steps)` is a value too high for the training dataloader ([#7734](https://github.com/PyTorchLightning/pytorch-lightning/pull/7734))
- Added LightningCLI support for argument links applied on instantiation ([#7895](https://github.com/PyTorchLightning/pytorch-lightning/pull/7895))
- Added LightningCLI support for configurable callbacks that should always be present ([#7964](https://github.com/PyTorchLightning/pytorch-lightning/pull/7964))
- Added DeepSpeed Infinity Support, and updated to DeepSpeed 0.4.0 ([#7234](https://github.com/PyTorchLightning/pytorch-lightning/pull/7234))
- Added support for `torch.nn.UninitializedParameter` in `ModelSummary` ([#7642](https://github.com/PyTorchLightning/pytorch-lightning/pull/7642))
- Added support `LightningModule.save_hyperparameters` when `LightningModule` is a dataclass ([#7992](https://github.com/PyTorchLightning/pytorch-lightning/pull/7992))
- Added support for overriding `optimizer_zero_grad` and `optimizer_step` when using accumulate_grad_batches ([#7980](https://github.com/PyTorchLightning/pytorch-lightning/pull/7980))
- Added `logger` boolean flag to `save_hyperparameters` ([#7960](https://github.com/PyTorchLightning/pytorch-lightning/pull/7960))
- Added support for calling scripts using the module syntax (`python -m package.script`) ([#8073](https://github.com/PyTorchLightning/pytorch-lightning/pull/8073))
- Added support for optimizers and learning rate schedulers to `LightningCLI` ([#8093](https://github.com/PyTorchLightning/pytorch-lightning/pull/8093))
- Added XLA Profiler ([#8014](https://github.com/PyTorchLightning/pytorch-lightning/pull/8014))
- Added `PrecisionPlugin.{pre,post}_backward` ([#8328](https://github.com/PyTorchLightning/pytorch-lightning/pull/8328))
- Added `on_load_checkpoint` and `on_save_checkpoint` hooks to the `PrecisionPlugin` base class ([#7831](https://github.com/PyTorchLightning/pytorch-lightning/pull/7831))
- Added `max_depth` parameter in `ModelSummary` ([#8062](https://github.com/PyTorchLightning/pytorch-lightning/pull/8062))
- Added `XLAStatsMonitor` callback ([#8235](https://github.com/PyTorchLightning/pytorch-lightning/pull/8235))
- Added `restore` function and `restarting` attribute to base `Loop` ([#8247](https://github.com/PyTorchLightning/pytorch-lightning/pull/8247))
- Added support for `save_hyperparameters` in `LightningDataModule` ([#3792](https://github.com/PyTorchLightning/pytorch-lightning/pull/3792))
- Added the `ModelCheckpoint(save_on_train_epoch_end)` to choose when to run the saving logic ([#8389](https://github.com/PyTorchLightning/pytorch-lightning/pull/8389))
- Added `LSFEnvironment` for distributed training with the LSF resource manager `jsrun` ([#5102](https://github.com/PyTorchLightning/pytorch-lightning/pull/5102))
- Added support for `accelerator='cpu'|'gpu'|'tpu'|'ipu'|'auto'` ([#7808](https://github.com/PyTorchLightning/pytorch-lightning/pull/7808))
- Added `tpu_spawn_debug` to plugin registry ([#7933](https://github.com/PyTorchLightning/pytorch-lightning/pull/7933))
- Enabled traditional/manual launching of DDP processes through `LOCAL_RANK` and `NODE_RANK` environment variable assignments ([#7480](https://github.com/PyTorchLightning/pytorch-lightning/pull/7480))
- Added `quantize_on_fit_end` argument to `QuantizationAwareTraining` ([#8464](https://github.com/PyTorchLightning/pytorch-lightning/pull/8464))
- Added experimental support for loop specialization ([#8226](https://github.com/PyTorchLightning/pytorch-lightning/pull/8226))
- Added support for `devices` flag to Trainer ([#8440](https://github.com/PyTorchLightning/pytorch-lightning/pull/8440))
- Added private `prevent_trainer_and_dataloaders_deepcopy` context manager on the `LightningModule` ([#8472](https://github.com/PyTorchLightning/pytorch-lightning/pull/8472))
- Added support for providing callables to the Lightning CLI instead of types ([#8400](https://github.com/PyTorchLightning/pytorch-lightning/pull/8400))

### Changed

- Decoupled device parsing logic from Accelerator connector to Trainer ([#8180](https://github.com/PyTorchLightning/pytorch-lightning/pull/8180))
- Changed the `Trainer`'s `checkpoint_callback` argument to allow only boolean values ([#7539](https://github.com/PyTorchLightning/pytorch-lightning/pull/7539))
- Log epoch metrics before the `on_evaluation_end` hook ([#7272](https://github.com/PyTorchLightning/pytorch-lightning/pull/7272))
- Explicitly disallow calling `self.log(on_epoch=False)` during epoch-only or single-call hooks ([#7874](https://github.com/PyTorchLightning/pytorch-lightning/pull/7874))
- Changed these `Trainer` methods to be protected: `call_setup_hook`, `call_configure_sharded_model`, `pre_dispatch`, `dispatch`, `post_dispatch`, `call_teardown_hook`, `run_train`, `run_sanity_check`, `run_evaluate`, `run_evaluation`, `run_predict`, `track_output_for_epoch_end`
- Changed `metrics_to_scalars` to work with any collection or value ([#7888](https://github.com/PyTorchLightning/pytorch-lightning/pull/7888))
- Changed `clip_grad_norm` to use `torch.nn.utils.clip_grad_norm_` ([#7025](https://github.com/PyTorchLightning/pytorch-lightning/pull/7025))
- Validation is now always run inside the training epoch scope ([#7357](https://github.com/PyTorchLightning/pytorch-lightning/pull/7357))
- `ModelCheckpoint` now runs at the end of the training epoch by default ([#8389](https://github.com/PyTorchLightning/pytorch-lightning/pull/8389))
- `EarlyStopping` now runs at the end of the training epoch by default ([#8286](https://github.com/PyTorchLightning/pytorch-lightning/pull/8286))
- Refactored Loops
    * Moved attributes `global_step`, `current_epoch`, `max/min_steps`, `max/min_epochs`, `batch_idx`, and `total_batch_idx` to TrainLoop ([#7437](https://github.com/PyTorchLightning/pytorch-lightning/pull/7437))
    * Refactored result handling in training loop ([#7506](https://github.com/PyTorchLightning/pytorch-lightning/pull/7506))
    * Moved attributes `hiddens` and `split_idx` to TrainLoop ([#7507](https://github.com/PyTorchLightning/pytorch-lightning/pull/7507))
    * Refactored the logic around manual and automatic optimization inside the optimizer loop ([#7526](https://github.com/PyTorchLightning/pytorch-lightning/pull/7526))
    * Simplified "should run validation" logic ([#7682](https://github.com/PyTorchLightning/pytorch-lightning/pull/7682))
    * Simplified logic for updating the learning rate for schedulers ([#7682](https://github.com/PyTorchLightning/pytorch-lightning/pull/7682))
    * Removed the `on_epoch` guard from the "should stop" validation check ([#7701](https://github.com/PyTorchLightning/pytorch-lightning/pull/7701))
    * Refactored internal loop interface; added new classes `FitLoop`, `TrainingEpochLoop`, `TrainingBatchLoop` ([#7871](https://github.com/PyTorchLightning/pytorch-lightning/pull/7871), [#8077](https://github.com/PyTorchLightning/pytorch-lightning/pull/8077))
    * Removed `pytorch_lightning/trainer/training_loop.py` ([#7985](https://github.com/PyTorchLightning/pytorch-lightning/pull/7985))
    * Refactored evaluation loop interface; added new classes `DataLoaderLoop`, `EvaluationLoop`, `EvaluationEpochLoop` ([#7990](https://github.com/PyTorchLightning/pytorch-lightning/pull/7990), [#8077](https://github.com/PyTorchLightning/pytorch-lightning/pull/8077))
    * Removed `pytorch_lightning/trainer/evaluation_loop.py` ([#8056](https://github.com/PyTorchLightning/pytorch-lightning/pull/8056))
    * Restricted public access to several internal functions ([#8024](https://github.com/PyTorchLightning/pytorch-lightning/pull/8024))
    * Refactored trainer `_run_*` functions and separate evaluation loops ([#8065](https://github.com/PyTorchLightning/pytorch-lightning/pull/8065))
    * Refactored prediction loop interface; added new classes `PredictionLoop`, `PredictionEpochLoop` ([#7700](https://github.com/PyTorchLightning/pytorch-lightning/pull/7700), [#8077](https://github.com/PyTorchLightning/pytorch-lightning/pull/8077))
    * Removed `pytorch_lightning/trainer/predict_loop.py` ([#8094](https://github.com/PyTorchLightning/pytorch-lightning/pull/8094))
    * Moved result teardown to the loops ([#8245](https://github.com/PyTorchLightning/pytorch-lightning/pull/8245))
    * Improve `Loop` API to better handle children `state_dict` and `progress` ([#8334](https://github.com/PyTorchLightning/pytorch-lightning/pull/8334))
- Refactored logging
    * Renamed and moved `core/step_result.py` to `trainer/connectors/logger_connector/result.py` ([#7736](https://github.com/PyTorchLightning/pytorch-lightning/pull/7736))
    * Dramatically simplify the `LoggerConnector` ([#7882](https://github.com/PyTorchLightning/pytorch-lightning/pull/7882))
    * `trainer.{logged,progress_bar,callback}_metrics` are now updated on-demand ([#7882](https://github.com/PyTorchLightning/pytorch-lightning/pull/7882))
    * Completely overhaul the `Result` object in favor of `ResultMetric` ([#7882](https://github.com/PyTorchLightning/pytorch-lightning/pull/7882))
    * Improve epoch-level reduction time and overall memory usage ([#7882](https://github.com/PyTorchLightning/pytorch-lightning/pull/7882))
    * Allow passing `self.log(batch_size=...)` ([#7891](https://github.com/PyTorchLightning/pytorch-lightning/pull/7891))
    * Each of the training loops now keeps its own results collection ([#7891](https://github.com/PyTorchLightning/pytorch-lightning/pull/7891))
    * Remove `EpochResultStore` and `HookResultStore` in favor of `ResultCollection` ([#7909](https://github.com/PyTorchLightning/pytorch-lightning/pull/7909))
    * Remove `MetricsHolder` ([#7909](https://github.com/PyTorchLightning/pytorch-lightning/pull/7909))
- Moved `ignore_scalar_return_in_dp` warning suppression to the DataParallelPlugin class ([#7421](https://github.com/PyTorchLightning/pytorch-lightning/pull/7421/))
- Changed the behaviour when logging evaluation step metrics to no longer append `/epoch_*` to the metric name ([#7351](https://github.com/PyTorchLightning/pytorch-lightning/pull/7351))
- Raised `ValueError` when a `None` value is `self.log`-ed ([#7771](https://github.com/PyTorchLightning/pytorch-lightning/pull/7771))
- Changed `resolve_training_type_plugins` to allow setting `num_nodes` and `sync_batchnorm` from `Trainer` setting ([#7026](https://github.com/PyTorchLightning/pytorch-lightning/pull/7026))
- Default `seed_everything(workers=True)` in the `LightningCLI` ([#7504](https://github.com/PyTorchLightning/pytorch-lightning/pull/7504))
- Changed `model.state_dict()` in `CheckpointConnector` to allow `training_type_plugin` to customize the model's `state_dict()` ([#7474](https://github.com/PyTorchLightning/pytorch-lightning/pull/7474))
- `MLflowLogger` now uses the env variable `MLFLOW_TRACKING_URI` as default tracking URI ([#7457](https://github.com/PyTorchLightning/pytorch-lightning/pull/7457))
- Changed `Trainer` arg and functionality from `reload_dataloaders_every_epoch` to `reload_dataloaders_every_n_epochs` ([#5043](https://github.com/PyTorchLightning/pytorch-lightning/pull/5043))
- Changed `WandbLogger(log_model={True/'all'})` to log models as artifacts ([#6231](https://github.com/PyTorchLightning/pytorch-lightning/pull/6231))
- MLFlowLogger now accepts `run_name` as an constructor argument ([#7622](https://github.com/PyTorchLightning/pytorch-lightning/pull/7622))
- Changed `teardown()` in `Accelerator` to allow `training_type_plugin` to customize `teardown` logic ([#7579](https://github.com/PyTorchLightning/pytorch-lightning/pull/7579))
- `Trainer.fit` now raises an error when using manual optimization with unsupported features such as `gradient_clip_val` or `accumulate_grad_batches` ([#7788](https://github.com/PyTorchLightning/pytorch-lightning/pull/7788))
- Accelerator hooks are called regardless if `LightningModule` overrides the same hooks ([#7826](https://github.com/PyTorchLightning/pytorch-lightning/pull/7826))
- Moved profilers to their own file ([#7822](https://github.com/PyTorchLightning/pytorch-lightning/pull/7822))
- The `on_after_backward` hook is now called on accumulating iterations. Use the `on_before_optimizer_step` hook to mimic the old behaviour ([#8328](https://github.com/PyTorchLightning/pytorch-lightning/pull/8328))
- The mixed precision loss is no longer unscaled before the `on_after_backward` hook. Use the `on_before_optimizer_step` hook to mimic the old behaviour  ([#8328](https://github.com/PyTorchLightning/pytorch-lightning/pull/8328))
- The `TrainingTypePlugin.{pre,post}_backward` hooks no longer take the `optimizer, opt_idx, should_accumulate` arguments ([#8328](https://github.com/PyTorchLightning/pytorch-lightning/pull/8328))
- The `PrecisionPlugin.backward` hooks no longer returns a value ([#8328](https://github.com/PyTorchLightning/pytorch-lightning/pull/8328))
- The `PrecisionPlugin.backward` hooks no longer takes a `should_accumulate` argument ([#8328](https://github.com/PyTorchLightning/pytorch-lightning/pull/8328))
- Added the `on_before_backward` hook ([#7865](https://github.com/PyTorchLightning/pytorch-lightning/pull/7865))
- `LightningCLI` now aborts with a clearer message if config already exists and disables save config during `fast_dev_run`([#7963](https://github.com/PyTorchLightning/pytorch-lightning/pull/7963))
- Saved the `LightningCLI` config on `setup` and only on the main process ([#8017](https://github.com/PyTorchLightning/pytorch-lightning/pull/8017))
- Dropped the `LightningCLI` `ArgumentParser` when pickling ([#8017](https://github.com/PyTorchLightning/pytorch-lightning/pull/8017))
- Skip `broadcast` if distributed not initialized for the spawn plugins ([#8017](https://github.com/PyTorchLightning/pytorch-lightning/pull/8017))
- `Trainer(resume_from_checkpoint=...)` now restores the model directly after `LightningModule.setup()`, which is before `LightningModule.configure_sharded_model()` ([#7652](https://github.com/PyTorchLightning/pytorch-lightning/pull/7652))
- Moved `torch.cuda.set_device()` to enable collective calls earlier in setup ([#8312](https://github.com/PyTorchLightning/pytorch-lightning/pull/8312))
- Used XLA utility API to move data to CPU (Single TPU core) ([#8078](https://github.com/PyTorchLightning/pytorch-lightning/pull/8078))
- Improved error messages in `replace_sampler` when the `DataLoader` attributes are not included in the signature or the signature is missing optional arguments ([#8519](https://github.com/PyTorchLightning/pytorch-lightning/pull/8519))
- Moved `DeviceDtypeModuleMixin` and `HyperparametersMixin` mixin to `core` ([#8396](https://github.com/PyTorchLightning/pytorch-lightning/pull/8396))
- Return the `default_root_dir` as the `log_dir` when the logger is a `LoggerCollection` ([#8187](https://github.com/PyTorchLightning/pytorch-lightning/pull/8187))

### Deprecated

- Deprecated `LightningModule.loaded_optimizer_states_dict` ([#8229](https://github.com/PyTorchLightning/pytorch-lightning/pull/8229))
- Standardized the dataloaders arguments of `trainer.{fit,valdiate,test,tune}` ([#7431](https://github.com/PyTorchLightning/pytorch-lightning/pull/7431))
- Deprecated `DataModule` properties: `has_prepared_data`, `has_setup_fit`, `has_setup_validate`, `has_setup_test`, `has_setup_predict`, `has_teardown_fit`, `has_teardown_validate`, `has_teardown_test`, `has_teardown_predict` ([#7657](https://github.com/PyTorchLightning/pytorch-lightning/pull/7657/))
- Deprecated `TrainerModelHooksMixin` in favor of `pytorch_lightning.utilities.signature_utils` ([#7422](https://github.com/PyTorchLightning/pytorch-lightning/pull/7422))
- Deprecated `num_nodes` and `sync_batchnorm` arguments in `DDPPlugin` and `DDPSpawnPlugin` ([#7026](https://github.com/PyTorchLightning/pytorch-lightning/pull/7026))
- Deprecated `self.log(sync_dist_op)` in favor of `self.log(reduce_fx)`. ([#7891](https://github.com/PyTorchLightning/pytorch-lightning/pull/7891))
- Deprecated `is_overridden(model=...)` in favor of `is_overridden(instance=...)` ([#7918](https://github.com/PyTorchLightning/pytorch-lightning/pull/7918))
- Deprecated automatically detaching returned extras with grads ([#7994](https://github.com/PyTorchLightning/pytorch-lightning/pull/7994))
- Deprecated default value of `monitor` argument in EarlyStopping callback to enforce `monitor` as a required argument ([#7907](https://github.com/PyTorchLightning/pytorch-lightning/pull/7907))
- Deprecated importing `rank_zero_{warn,deprecation}` directly from `pytorch_lightning.utilities.distributed` ([#8085](https://github.com/PyTorchLightning/pytorch-lightning/pull/8085))
- Deprecated the use of `CheckpointConnector.hpc_load()` in favor of `CheckpointConnector.restore()` ([#7652](https://github.com/PyTorchLightning/pytorch-lightning/pull/7652))
- Deprecated `ModelCheckpoint(every_n_val_epochs)` in favor of `ModelCheckpoint(every_n_epochs)` ([#8383](https://github.com/PyTorchLightning/pytorch-lightning/pull/8383))
- Deprecated `DDPPlugin.task_idx` in favor of `DDPPlugin.local_rank` ([#8203](https://github.com/PyTorchLightning/pytorch-lightning/pull/8203))
- Deprecated the `Trainer.train_loop` property in favor of `Trainer.fit_loop` ([#8025](https://github.com/PyTorchLightning/pytorch-lightning/pull/8025))
- Deprecated the `Trainer.disable_validation` property in favor of `not Trainer.enable_validation` ([#8291](https://github.com/PyTorchLightning/pytorch-lightning/pull/8291))
- Deprecated `mode` parameter in `ModelSummary` in favor of `max_depth` ([#8062](https://github.com/PyTorchLightning/pytorch-lightning/pull/8062))
- Deprecated `reload_dataloaders_every_epoch` argument of `Trainer` in favor of `reload_dataloaders_every_n_epochs` ([#5043](https://github.com/PyTorchLightning/pytorch-lightning/pull/5043))
- Deprecated `distributed_backend` argument for `Trainer` ([#8575](https://github.com/PyTorchLightning/pytorch-lightning/pull/8575))

### Removed

- Dropped official support/testing for PyTorch <1.6 ([#8288](https://github.com/PyTorchLightning/pytorch-lightning/pull/8288))
- Removed `ProfilerConnector` ([#7654](https://github.com/PyTorchLightning/pytorch-lightning/pull/7654))
- Pruned deprecated classif. metrics from `pytorch_lightning.metrics.functional.classification` ([#7499](https://github.com/PyTorchLightning/pytorch-lightning/pull/7499))
- Removed deprecated data parallel classes `LightningDataParallel` and `LightningDistributedDataParallel` from `pytorch_lightning.overrides.data_parallel` ([#7510](https://github.com/PyTorchLightning/pytorch-lightning/pull/7510))
- Removed deprecated trainer attributes - `get_model` and `accelerator_backend` ([#7502](https://github.com/PyTorchLightning/pytorch-lightning/pull/7502))
- Removed support for automatically monitoring the `val_loss` key with `ModelCheckpoint`. Pass your `monitor` of choice to the `ModelCheckpoint` instance instead ([#8293](https://github.com/PyTorchLightning/pytorch-lightning/pull/8293))
- Removed support for `self.log(tbptt_reduce_fx)` and `self.log(tbptt_pad_token)`. Please, open a discussion explaining your use-case if you relied on these. ([#7644](https://github.com/PyTorchLightning/pytorch-lightning/pull/7644))
- Removed deprecated utils modules `model_utils`, `warning_utils`, `xla_device_utils` and partially `argparse_utils` ([#7503](https://github.com/PyTorchLightning/pytorch-lightning/pull/7503))
- Removed `RPCPlugin` and `RPCSequentialPlugin`. If you were successfully using these plugins, please open a GitHub discussion about your use case ([#8101](https://github.com/PyTorchLightning/pytorch-lightning/pull/8101))
- Removed deprecated trainer attributes - `on_cpu`, `on_tpu`, `use_tpu`, `on_gpu`, `use_dp`, `use_ddp`, `use_ddp2`, `use_horovod`, `use_single_gpu` ([#7501](https://github.com/PyTorchLightning/pytorch-lightning/pull/7501))
- Removed deprecated `optimizer` argument in `LightningModule.manual_backward()`; Toggling optimizers in manual optimization should be done using `LightningModule.{un}toggle_optimizer()` ([#8287](https://github.com/PyTorchLightning/pytorch-lightning/pull/8287))
- Removed DeepSpeed FP16 Exception as FP32 is now supported ([#8462](https://github.com/PyTorchLightning/pytorch-lightning/pull/8462))
- Removed environment variable `PL_EXP_VERSION` from DDP subprocesses ([7403](https://github.com/PyTorchLightning/pytorch-lightning/pull/7403))

### Fixed

- Fixed the `GPUStatsMonitor` callbacks to use the correct GPU IDs if `CUDA_VISIBLE_DEVICES` set ([#8260](https://github.com/PyTorchLightning/pytorch-lightning/pull/8260))
- Fixed `lr_scheduler` checkpointed state by calling `update_lr_schedulers` before saving checkpoints ([#7877](https://github.com/PyTorchLightning/pytorch-lightning/pull/7877))
- Fixed ambiguous warning when both overfit and train dataloader shuffling are enabled ([#7685](https://github.com/PyTorchLightning/pytorch-lightning/pull/7685))
- Fixed dev debugger memory growing due to tracking events even when disabled ([#7875](https://github.com/PyTorchLightning/pytorch-lightning/pull/7875))
- Fixed `None` loss keys getting added in `training_epoch_end` when using manual optimization and not returning a loss ([#7772](https://github.com/PyTorchLightning/pytorch-lightning/pull/7772))
- Fixed a bug where `precision=64` with `accelerator='ddp_spawn'` would throw a pickle error ([#6924](https://github.com/PyTorchLightning/pytorch-lightning/pull/6924))
- Do not override the existing `epoch` value in `logged_metrics` when already logged by the user ([#7982](https://github.com/PyTorchLightning/pytorch-lightning/pull/7982))
- Support for manual optimization with DeepSpeed ([#7970](https://github.com/PyTorchLightning/pytorch-lightning/pull/7970))
- Fixed `dataloader_idx` argument value when predicting with only one `DataLoader` ([#7941](https://github.com/PyTorchLightning/pytorch-lightning/pull/7941))
- Fixed passing the `stage` argument of `Callback.{setup,teardown}` as a keyword ([#7973](https://github.com/PyTorchLightning/pytorch-lightning/pull/7973))
- Fixed metrics generated during `validation sanity checking` are cleaned on end ([#8171](https://github.com/PyTorchLightning/pytorch-lightning/pull/8171))
- Fixed `log_gpu_memory` metrics not being added to `logging` when nothing else is logged ([#8174](https://github.com/PyTorchLightning/pytorch-lightning/pull/8174))
- Fixed a bug where calling `log` with a `Metric` instance would raise an error if it was a nested attribute of the model ([#8181](https://github.com/PyTorchLightning/pytorch-lightning/pull/8181))
- Fixed a bug where using `precision=64` would cause buffers with complex dtype to be cast to real ([#8208](https://github.com/PyTorchLightning/pytorch-lightning/pull/8208))
- Fixed `is_overridden` returning true for wrapped functions with no changes ([#8296](https://github.com/PyTorchLightning/pytorch-lightning/pull/8296))
- Fixed a bug where `truncated_bptt_steps` would throw an AttributeError when the target RNN has multiple hidden states ([#8145](https://github.com/PyTorchLightning/pytorch-lightning/pull/8145))
- Fixed `self.optimizers()` not returning a single optimizer if it had been wrapped ([#8326](https://github.com/PyTorchLightning/pytorch-lightning/pull/8326))
- Fixed the `on_after_backward` hook not getting called when using manual optimization and no plugins ([#8328](https://github.com/PyTorchLightning/pytorch-lightning/pull/8328))
- Fixed the `LightningModule.backward` hook only getting called with the `apex` plugin when using manual optimization ([#8328](https://github.com/PyTorchLightning/pytorch-lightning/pull/8328))
- Fixed moving batch to device before sending it to the `on_*_batch_start`/`on_*_batch_end` callbacks and model hooks ([#7378](https://github.com/PyTorchLightning/pytorch-lightning/pull/7378))
- Fixed passing a custom `DDPPlugin` when choosing `accelerator="ddp_cpu"` for the accelerator ([#6208](https://github.com/PyTorchLightning/pytorch-lightning/pull/6208))
- Fixed missing call to `LightningModule.untoggle_optimizer` in training loop when running gradient accumulation with multiple optimizers ([#8284](https://github.com/PyTorchLightning/pytorch-lightning/pull/8284))
- Fixed hash of LightningEnum to work with value instead of name ([#8421](https://github.com/PyTorchLightning/pytorch-lightning/pull/8421)).
- Fixed a bug where an extra checkpoint was saved at the end of training if the `val_check_interval` did not align with the number of training batches ([#7724](https://github.com/PyTorchLightning/pytorch-lightning/pull/7724))
- Fixed hash of LightningEnum to work with value instead of name([#8421](https://github.com/PyTorchLightning/pytorch-lightning/pull/8421)).
- Fixed `move_data_to_device` to return the batch if the object `to` function didn't return `self` ([#8433](https://github.com/PyTorchLightning/pytorch-lightning/pull/8433))
- Fixed progress bar updates for Pod Training ([#8258](https://github.com/PyTorchLightning/pytorch-lightning/pull/8258))
- Fixed clearing dataloader references before attaching new dataloaders in consecutive `Trainer.{fit,validate,test,predict}´ runs ([#8442](https://github.com/PyTorchLightning/pytorch-lightning/pull/8442))
- Fixed memory leaks on GPU by moving `optimizer_states`, `ResultCollection.extra`, `ResultMetric` attributes, and `LoggerConnector` metrics to `cpu`. Also, delete the DDP wrapper on `teardown` ([#8490](https://github.com/PyTorchLightning/pytorch-lightning/pull/8490))
- Fixed `SWA` callback using LightningModule `prevent_trainer_and_dataloaders_deepcopy` to avoid OOM ([#8472](https://github.com/PyTorchLightning/pytorch-lightning/pull/8472))
- Fixed `ModelPruning` callback `on_save_checkpoint` to avoid making a `deepcopy` potentially leading to OOM ([#8472](https://github.com/PyTorchLightning/pytorch-lightning/pull/8472))
- Fixed the sampler replacement logic for `DataLoader`s which do not define all `DataLoader` attributes as `__init__` parameters ([#8519](https://github.com/PyTorchLightning/pytorch-lightning/pull/8519))
- Fixed DeepSpeed Windows support ([#8488](https://github.com/PyTorchLightning/pytorch-lightning/pull/8488))
- Fixed DeepSpeed not properly setting the trainer `lr_schedulers` attribute ([#8527](https://github.com/PyTorchLightning/pytorch-lightning/pull/8527))
- Fixed experiment version and log-dir divergence in DDP when using multiple `Trainer` instances in sequence ([7403](https://github.com/PyTorchLightning/pytorch-lightning/pull/7403))
- Enabled manual optimization for TPUs ([#8458](https://github.com/PyTorchLightning/pytorch-lightning/pull/8458))
- Fixed `accumulate_grad_batches` not been recomputed during model reload ([#5334](https://github.com/PyTorchLightning/pytorch-lightning/pull/5334))
- Fixed a `TypeError` when wrapping optimizers in the `HorovodPlugin` and running `Trainer.test` ([#7840](https://github.com/PyTorchLightning/pytorch-lightning/pull/7840))
- Fixed `BackboneFinetuning` restoration ([#8501](https://github.com/PyTorchLightning/pytorch-lightning/pull/8501))
- Fixed `lr_scheduler` with metric (e.g. `torch.optim.lr_scheduler.ReduceLROnPlateau`) when using `automatic_optimization = False` ([#7643](https://github.com/PyTorchLightning/pytorch-lightning/pull/7643))
- Fixed `DeepSpeed` breaking with no schedulers ([#8580](https://github.com/PyTorchLightning/pytorch-lightning/pull/8580))


## [1.3.8] - 2021-07-01

### Fixed

- Fixed a sync deadlock when checkpointing a `LightningModule` that uses a torchmetrics 0.4 `Metric` ([#8218](https://github.com/PyTorchLightning/pytorch-lightning/pull/8218))
- Fixed compatibility TorchMetrics v0.4 ([#8206](https://github.com/PyTorchLightning/pytorch-lightning/pull/8206))
- Added torchelastic check when sanitizing GPUs ([#8095](https://github.com/PyTorchLightning/pytorch-lightning/pull/8095))
- Fixed a DDP info message that was never shown ([#8111](https://github.com/PyTorchLightning/pytorch-lightning/pull/8111))
- Fixed metrics deprecation message at module import level ([#8163](https://github.com/PyTorchLightning/pytorch-lightning/pull/8163))
- Fixed a bug where an infinite recursion would be triggered when using the `BaseFinetuning` callback on a model that contains a `ModuleDict` ([#8170](https://github.com/PyTorchLightning/pytorch-lightning/pull/8170))
- Added a mechanism to detect `deadlock` for `DDP` when only 1 process trigger an `Exception`. The mechanism will `kill the processes` when it happens ([#8167](https://github.com/PyTorchLightning/pytorch-lightning/pull/8167))
- Fixed NCCL error when selecting non-consecutive device ids ([#8165](https://github.com/PyTorchLightning/pytorch-lightning/pull/8165))
- Fixed SWA to also work with `IterableDataset` ([#8172](https://github.com/PyTorchLightning/pytorch-lightning/pull/8172))


## [1.3.7] - 2021-06-22

### Fixed

- Fixed a bug where skipping an optimizer while using amp causes amp to trigger an assertion error ([#7975](https://github.com/PyTorchLightning/pytorch-lightning/pull/7975))
- Fixed deprecation messages not showing due to incorrect stacklevel ([#8002](https://github.com/PyTorchLightning/pytorch-lightning/pull/8002), [#8005](https://github.com/PyTorchLightning/pytorch-lightning/pull/8005))
- Fixed setting a `DistributedSampler` when using a distributed plugin in a custom accelerator ([#7814](https://github.com/PyTorchLightning/pytorch-lightning/pull/7814))
- Improved `PyTorchProfiler` chrome traces names ([#8009](https://github.com/PyTorchLightning/pytorch-lightning/pull/8009))
- Fixed moving the best score to device in `EarlyStopping` callback for TPU devices ([#7959](https://github.com/PyTorchLightning/pytorch-lightning/pull/7959))
- Fixes access to `callback_metrics` in ddp_spawn ([#7916](https://github.com/PyTorchLightning/pytorch-lightning/pull/7916))


## [1.3.6] - 2021-06-15

### Fixed

- Fixed logs overwriting issue for remote filesystems ([#7889](https://github.com/PyTorchLightning/pytorch-lightning/pull/7889))
- Fixed `DataModule.prepare_data` could only be called on the global rank 0 process ([#7945](https://github.com/PyTorchLightning/pytorch-lightning/pull/7945))
- Fixed setting `worker_init_fn` to seed dataloaders correctly when using DDP ([#7942](https://github.com/PyTorchLightning/pytorch-lightning/pull/7942))
- Fixed `BaseFinetuning` callback to properly handle parent modules w/ parameters ([#7931](https://github.com/PyTorchLightning/pytorch-lightning/pull/7931))


## [1.3.5] - 2021-06-08

### Added

- Added warning to Training Step output ([#7779](https://github.com/PyTorchLightning/pytorch-lightning/pull/7779))

### Fixed

- Fixed `LearningRateMonitor` and `BackboneFinetuning` ([#7835](https://github.com/PyTorchLightning/pytorch-lightning/pull/7835))
- Minor improvements to `apply_to_collection` and type signature of `log_dict` ([#7851](https://github.com/PyTorchLightning/pytorch-lightning/pull/7851))
- Fixed docker versions ([#7834](https://github.com/PyTorchLightning/pytorch-lightning/pull/7834))
- Fixed sharded training check for fp16 precision ([#7825](https://github.com/PyTorchLightning/pytorch-lightning/pull/7825))
- Fixed support for torch Module type hints in LightningCLI ([#7807](https://github.com/PyTorchLightning/pytorch-lightning/pull/7807))

### Changed

- Move `training_output` validation to after `train_step_end` ([#7868](https://github.com/PyTorchLightning/pytorch-lightning/pull/7868))


## [1.3.4] - 2021-06-01

### Fixed

- Fixed info message when max training time reached ([#7780](https://github.com/PyTorchLightning/pytorch-lightning/pull/7780))
- Fixed missing `__len__` method to `IndexBatchSamplerWrapper` ([#7681](https://github.com/PyTorchLightning/pytorch-lightning/pull/7681))


## [1.3.3] - 2021-05-27

### Changed

- Changed calling of `untoggle_optimizer(opt_idx)` out of the closure function ([#7563](https://github.com/PyTorchLightning/pytorch-lightning/pull/7563))

### Fixed

- Fixed `ProgressBar` pickling after calling `trainer.predict` ([#7608](https://github.com/PyTorchLightning/pytorch-lightning/pull/7608))
- Fixed broadcasting in multi-node, multi-gpu DDP using torch 1.7 ([#7592](https://github.com/PyTorchLightning/pytorch-lightning/pull/7592))
- Fixed dataloaders are not reset when tuning the model ([#7566](https://github.com/PyTorchLightning/pytorch-lightning/pull/7566))
- Fixed print errors in `ProgressBar` when `trainer.fit` is not called ([#7674](https://github.com/PyTorchLightning/pytorch-lightning/pull/7674))
- Fixed global step update when the epoch is skipped ([#7677](https://github.com/PyTorchLightning/pytorch-lightning/pull/7677))
- Fixed training loop total batch counter when accumulate grad batches was enabled ([#7692](https://github.com/PyTorchLightning/pytorch-lightning/pull/7692))


## [1.3.2] - 2021-05-18

### Changed

- `DataModule`s now avoid duplicate `{setup,teardown,prepare_data}` calls for the same stage ([#7238](https://github.com/PyTorchLightning/pytorch-lightning/pull/7238))

### Fixed

- Fixed parsing of multiple training dataloaders ([#7433](https://github.com/PyTorchLightning/pytorch-lightning/pull/7433))
- Fixed recursive passing of `wrong_type` keyword argument in `pytorch_lightning.utilities.apply_to_collection` ([#7433](https://github.com/PyTorchLightning/pytorch-lightning/pull/7433))
- Fixed setting correct `DistribType` for `ddp_cpu` (spawn) backend ([#7492](https://github.com/PyTorchLightning/pytorch-lightning/pull/7492))
- Fixed incorrect number of calls to LR scheduler when `check_val_every_n_epoch > 1` ([#7032](https://github.com/PyTorchLightning/pytorch-lightning/pull/7032))


## [1.3.1] - 2021-05-11

### Fixed

- Fixed DeepSpeed with IterableDatasets ([#7362](https://github.com/PyTorchLightning/pytorch-lightning/pull/7362))
- Fixed `Trainer.current_epoch` not getting restored after tuning ([#7434](https://github.com/PyTorchLightning/pytorch-lightning/pull/7434))
- Fixed local rank displayed in console log ([#7395](https://github.com/PyTorchLightning/pytorch-lightning/pull/7395))


## [1.3.0] - 2021-05-06

### Added

- Added support for the `EarlyStopping` callback to run at the end of the training epoch ([#6944](https://github.com/PyTorchLightning/pytorch-lightning/pull/6944))
- Added synchronization points before and after `setup` hooks are run ([#7202](https://github.com/PyTorchLightning/pytorch-lightning/pull/7202))
- Added a `teardown` hook to `ClusterEnvironment` ([#6942](https://github.com/PyTorchLightning/pytorch-lightning/pull/6942))
- Added utils for metrics to scalar conversions ([#7180](https://github.com/PyTorchLightning/pytorch-lightning/pull/7180))
- Added utils for NaN/Inf detection for gradients and parameters ([#6834](https://github.com/PyTorchLightning/pytorch-lightning/pull/6834))
- Added more explicit exception message when trying to execute `trainer.test()` or `trainer.validate()` with `fast_dev_run=True` ([#6667](https://github.com/PyTorchLightning/pytorch-lightning/pull/6667))
- Added `LightningCLI` class to provide simple reproducibility with minimum boilerplate training CLI (
    [#4492](https://github.com/PyTorchLightning/pytorch-lightning/pull/4492),
    [#6862](https://github.com/PyTorchLightning/pytorch-lightning/pull/6862),
    [#7156](https://github.com/PyTorchLightning/pytorch-lightning/pull/7156),
    [#7299](https://github.com/PyTorchLightning/pytorch-lightning/pull/7299))
- Added `gradient_clip_algorithm` argument to Trainer for gradient clipping by value ([#6123](https://github.com/PyTorchLightning/pytorch-lightning/pull/6123)).
- Added a way to print to terminal without breaking up the progress bar ([#5470](https://github.com/PyTorchLightning/pytorch-lightning/pull/5470))
- Added support to checkpoint after training steps in `ModelCheckpoint` callback ([#6146](https://github.com/PyTorchLightning/pytorch-lightning/pull/6146))
- Added `TrainerStatus.{INITIALIZING,RUNNING,FINISHED,INTERRUPTED}` ([#7173](https://github.com/PyTorchLightning/pytorch-lightning/pull/7173))
- Added `Trainer.validate()` method to perform one evaluation epoch over the validation set ([#4948](https://github.com/PyTorchLightning/pytorch-lightning/pull/4948))
- Added `LightningEnvironment` for Lightning-specific DDP ([#5915](https://github.com/PyTorchLightning/pytorch-lightning/pull/5915))
- Added `teardown()` hook to LightningDataModule ([#4673](https://github.com/PyTorchLightning/pytorch-lightning/pull/4673))
- Added `auto_insert_metric_name` parameter to `ModelCheckpoint` ([#6277](https://github.com/PyTorchLightning/pytorch-lightning/pull/6277))
- Added arg to `self.log` that enables users to give custom names when dealing with multiple dataloaders ([#6274](https://github.com/PyTorchLightning/pytorch-lightning/pull/6274))
- Added `teardown` method to `BaseProfiler` to enable subclasses defining post-profiling steps outside of `__del__` ([#6370](https://github.com/PyTorchLightning/pytorch-lightning/pull/6370))
- Added `setup` method to `BaseProfiler` to enable subclasses defining pre-profiling steps for every process ([#6633](https://github.com/PyTorchLightning/pytorch-lightning/pull/6633))
- Added no return warning to predict ([#6139](https://github.com/PyTorchLightning/pytorch-lightning/pull/6139))
- Added `Trainer.predict` config validation ([#6543](https://github.com/PyTorchLightning/pytorch-lightning/pull/6543))
- Added `AbstractProfiler` interface ([#6621](https://github.com/PyTorchLightning/pytorch-lightning/pull/6621))
- Added support for including module names for forward in the autograd trace of `PyTorchProfiler` ([#6349](https://github.com/PyTorchLightning/pytorch-lightning/pull/6349))
- Added support for the PyTorch 1.8.1 autograd profiler ([#6618](https://github.com/PyTorchLightning/pytorch-lightning/pull/6618))
- Added `outputs` parameter to callback's `on_validation_epoch_end` & `on_test_epoch_end` hooks ([#6120](https://github.com/PyTorchLightning/pytorch-lightning/pull/6120))
- Added `configure_sharded_model` hook ([#6679](https://github.com/PyTorchLightning/pytorch-lightning/pull/6679))
- Added support for `precision=64`, enabling training with double precision ([#6595](https://github.com/PyTorchLightning/pytorch-lightning/pull/6595))
- Added support for DDP communication hooks ([#6736](https://github.com/PyTorchLightning/pytorch-lightning/pull/6736))
- Added `artifact_location` argument to `MLFlowLogger` which will be passed to the `MlflowClient.create_experiment` call ([#6677](https://github.com/PyTorchLightning/pytorch-lightning/pull/6677))
- Added `model` parameter to precision plugins' `clip_gradients` signature (
    [#6764](https://github.com/PyTorchLightning/pytorch-lightning/pull/6764),
    [#7231](https://github.com/PyTorchLightning/pytorch-lightning/pull/7231))
- Added `is_last_batch` attribute to `Trainer` ([#6825](https://github.com/PyTorchLightning/pytorch-lightning/pull/6825))
- Added `LightningModule.lr_schedulers()` for manual optimization  ([#6567](https://github.com/PyTorchLightning/pytorch-lightning/pull/6567))
- Added `MpModelWrapper` in TPU Spawn ([#7045](https://github.com/PyTorchLightning/pytorch-lightning/pull/7045))
- Added `max_time` Trainer argument to limit training time ([#6823](https://github.com/PyTorchLightning/pytorch-lightning/pull/6823))
- Added `on_predict_{batch,epoch}_{start,end}` hooks ([#7141](https://github.com/PyTorchLightning/pytorch-lightning/pull/7141))
- Added new `EarlyStopping` parameters `stopping_threshold` and `divergence_threshold` ([#6868](https://github.com/PyTorchLightning/pytorch-lightning/pull/6868))
- Added `debug` flag to TPU Training Plugins (PT_XLA_DEBUG) ([#7219](https://github.com/PyTorchLightning/pytorch-lightning/pull/7219))
- Added new `UnrepeatedDistributedSampler` and `IndexBatchSamplerWrapper` for tracking distributed predictions ([#7215](https://github.com/PyTorchLightning/pytorch-lightning/pull/7215))
- Added `trainer.predict(return_predictions=None|False|True)` ([#7215](https://github.com/PyTorchLightning/pytorch-lightning/pull/7215))
- Added `BasePredictionWriter` callback to implement prediction saving ([#7127](https://github.com/PyTorchLightning/pytorch-lightning/pull/7127))
- Added `trainer.tune(scale_batch_size_kwargs, lr_find_kwargs)` arguments to configure the tuning algorithms ([#7258](https://github.com/PyTorchLightning/pytorch-lightning/pull/7258))
- Added `tpu_distributed` check for TPU Spawn barrier ([#7241](https://github.com/PyTorchLightning/pytorch-lightning/pull/7241))
- Added device updates to TPU Spawn for Pod training ([#7243](https://github.com/PyTorchLightning/pytorch-lightning/pull/7243))
- Added warning when missing `Callback` and using `resume_from_checkpoint` ([#7254](https://github.com/PyTorchLightning/pytorch-lightning/pull/7254))
- DeepSpeed single file saving ([#6900](https://github.com/PyTorchLightning/pytorch-lightning/pull/6900))
- Added Training type Plugins Registry (
    [#6982](https://github.com/PyTorchLightning/pytorch-lightning/pull/6982),
    [#7063](https://github.com/PyTorchLightning/pytorch-lightning/pull/7063),
    [#7214](https://github.com/PyTorchLightning/pytorch-lightning/pull/7214),
    [#7224](https://github.com/PyTorchLightning/pytorch-lightning/pull/7224)
)
- Add `ignore` param to `save_hyperparameters` ([#6056](https://github.com/PyTorchLightning/pytorch-lightning/pull/6056))

### Changed

- Changed `LightningModule.truncated_bptt_steps` to be property ([#7323](https://github.com/PyTorchLightning/pytorch-lightning/pull/7323))
- Changed `EarlyStopping` callback from by default running `EarlyStopping.on_validation_end` if only training is run. Set `check_on_train_epoch_end` to run the callback at the end of the train epoch instead of at the end of the validation epoch ([#7069](https://github.com/PyTorchLightning/pytorch-lightning/pull/7069))
- Renamed `pytorch_lightning.callbacks.swa` to `pytorch_lightning.callbacks.stochastic_weight_avg` ([#6259](https://github.com/PyTorchLightning/pytorch-lightning/pull/6259))
- Refactor `RunningStage` and `TrainerState` usage (
    [#4945](https://github.com/PyTorchLightning/pytorch-lightning/pull/4945),
    [#7173](https://github.com/PyTorchLightning/pytorch-lightning/pull/7173))
    * Added `RunningStage.SANITY_CHECKING`
    * Added `TrainerFn.{FITTING,VALIDATING,TESTING,PREDICTING,TUNING}`
    * Changed `trainer.evaluating` to return `True` if validating or testing
- Changed `setup()` and `teardown()` stage argument to take any of `{fit,validate,test,predict}` ([#6386](https://github.com/PyTorchLightning/pytorch-lightning/pull/6386))
- Changed profilers to save separate report files per state and rank ([#6621](https://github.com/PyTorchLightning/pytorch-lightning/pull/6621))
- The trainer no longer tries to save a checkpoint on exception or run callback's `on_train_end` functions ([#6864](https://github.com/PyTorchLightning/pytorch-lightning/pull/6864))
- Changed `PyTorchProfiler` to use `torch.autograd.profiler.record_function` to record functions ([#6349](https://github.com/PyTorchLightning/pytorch-lightning/pull/6349))
- Disabled `lr_scheduler.step()` in manual optimization  ([#6825](https://github.com/PyTorchLightning/pytorch-lightning/pull/6825))
- Changed warnings and recommendations for dataloaders in `ddp_spawn` ([#6762](https://github.com/PyTorchLightning/pytorch-lightning/pull/6762))
- `pl.seed_everything` will now also set the seed on the `DistributedSampler` ([#7024](https://github.com/PyTorchLightning/pytorch-lightning/pull/7024))
- Changed default setting for communication of multi-node training using `DDPShardedPlugin` ([#6937](https://github.com/PyTorchLightning/pytorch-lightning/pull/6937))
- `trainer.tune()` now returns the tuning result ([#7258](https://github.com/PyTorchLightning/pytorch-lightning/pull/7258))
- `LightningModule.from_datasets()` now accepts `IterableDataset` instances as training datasets. ([#7503](https://github.com/PyTorchLightning/pytorch-lightning/pull/7503))
- Changed `resume_from_checkpoint` warning to an error when the checkpoint file does not exist ([#7075](https://github.com/PyTorchLightning/pytorch-lightning/pull/7075))
- Automatically set `sync_batchnorm` for `training_type_plugin` ([#6536](https://github.com/PyTorchLightning/pytorch-lightning/pull/6536))
- Allowed training type plugin to delay optimizer creation ([#6331](https://github.com/PyTorchLightning/pytorch-lightning/pull/6331))
- Removed ModelSummary validation from train loop on_trainer_init ([#6610](https://github.com/PyTorchLightning/pytorch-lightning/pull/6610))
- Moved `save_function` to accelerator ([#6689](https://github.com/PyTorchLightning/pytorch-lightning/pull/6689))
- Updated DeepSpeed ZeRO ([#6546](https://github.com/PyTorchLightning/pytorch-lightning/pull/6546),
    [#6752](https://github.com/PyTorchLightning/pytorch-lightning/pull/6752),
    [#6142](https://github.com/PyTorchLightning/pytorch-lightning/pull/6142),
    [#6321](https://github.com/PyTorchLightning/pytorch-lightning/pull/6321))
- Improved verbose logging for `EarlyStopping` callback ([#6811](https://github.com/PyTorchLightning/pytorch-lightning/pull/6811))
- Run ddp_spawn dataloader checks on Windows ([#6930](https://github.com/PyTorchLightning/pytorch-lightning/pull/6930))
- Updated mlflow with using `resolve_tags` ([#6746](https://github.com/PyTorchLightning/pytorch-lightning/pull/6746))
- Moved `save_hyperparameters` to its own function ([#7119](https://github.com/PyTorchLightning/pytorch-lightning/pull/7119))
- Replaced `_DataModuleWrapper` with `__new__` ([#7289](https://github.com/PyTorchLightning/pytorch-lightning/pull/7289))
- Reset `current_fx` properties on lightning module in teardown ([#7247](https://github.com/PyTorchLightning/pytorch-lightning/pull/7247))
- Auto-set `DataLoader.worker_init_fn` with `seed_everything` ([#6960](https://github.com/PyTorchLightning/pytorch-lightning/pull/6960))
- Remove `model.trainer` call inside of dataloading mixin ([#7317](https://github.com/PyTorchLightning/pytorch-lightning/pull/7317))
- Split profilers module ([#6261](https://github.com/PyTorchLightning/pytorch-lightning/pull/6261))
- Ensure accelerator is valid if running interactively ([#5970](https://github.com/PyTorchLightning/pytorch-lightning/pull/5970))
- Disabled batch transfer in DP mode ([#6098](https://github.com/PyTorchLightning/pytorch-lightning/pull/6098))

### Deprecated

- Deprecated `outputs` in both `LightningModule.on_train_epoch_end` and `Callback.on_train_epoch_end` hooks ([#7339](https://github.com/PyTorchLightning/pytorch-lightning/pull/7339))
- Deprecated `Trainer.truncated_bptt_steps` in favor of `LightningModule.truncated_bptt_steps` ([#7323](https://github.com/PyTorchLightning/pytorch-lightning/pull/7323))
- Deprecated `outputs` in both `LightningModule.on_train_epoch_end` and `Callback.on_train_epoch_end` hooks ([#7339](https://github.com/PyTorchLightning/pytorch-lightning/pull/7339))
- Deprecated `LightningModule.grad_norm` in favor of `pytorch_lightning.utilities.grads.grad_norm` ([#7292](https://github.com/PyTorchLightning/pytorch-lightning/pull/7292))
- Deprecated the `save_function` property from the `ModelCheckpoint` callback ([#7201](https://github.com/PyTorchLightning/pytorch-lightning/pull/7201))
- Deprecated `LightningModule.write_predictions` and `LightningModule.write_predictions_dict` ([#7066](https://github.com/PyTorchLightning/pytorch-lightning/pull/7066))
- Deprecated `TrainerLoggingMixin` in favor of a separate utilities module for metric handling ([#7180](https://github.com/PyTorchLightning/pytorch-lightning/pull/7180))
- Deprecated `TrainerTrainingTricksMixin` in favor of a separate utilities module for NaN/Inf detection for gradients and parameters ([#6834](https://github.com/PyTorchLightning/pytorch-lightning/pull/6834))
- `period` has been deprecated in favor of `every_n_val_epochs` in the `ModelCheckpoint` callback ([#6146](https://github.com/PyTorchLightning/pytorch-lightning/pull/6146))
- Deprecated `trainer.running_sanity_check` in favor of `trainer.sanity_checking` ([#4945](https://github.com/PyTorchLightning/pytorch-lightning/pull/4945))
- Deprecated `Profiler(output_filename)` in favor of `dirpath` and `filename` ([#6621](https://github.com/PyTorchLightning/pytorch-lightning/pull/6621))
- Deprecated `PytorchProfiler(profiled_functions)` in favor of `record_functions` ([#6349](https://github.com/PyTorchLightning/pytorch-lightning/pull/6349))
- Deprecated `@auto_move_data` in favor of `trainer.predict` ([#6993](https://github.com/PyTorchLightning/pytorch-lightning/pull/6993))
- Deprecated `Callback.on_load_checkpoint(checkpoint)` in favor of `Callback.on_load_checkpoint(trainer, pl_module, checkpoint)` ([#7253](https://github.com/PyTorchLightning/pytorch-lightning/pull/7253))
- Deprecated metrics in favor of `torchmetrics` (
    [#6505](https://github.com/PyTorchLightning/pytorch-lightning/pull/6505),
    [#6530](https://github.com/PyTorchLightning/pytorch-lightning/pull/6530),
    [#6540](https://github.com/PyTorchLightning/pytorch-lightning/pull/6540),
    [#6547](https://github.com/PyTorchLightning/pytorch-lightning/pull/6547),
    [#6515](https://github.com/PyTorchLightning/pytorch-lightning/pull/6515),
    [#6572](https://github.com/PyTorchLightning/pytorch-lightning/pull/6572),
    [#6573](https://github.com/PyTorchLightning/pytorch-lightning/pull/6573),
    [#6584](https://github.com/PyTorchLightning/pytorch-lightning/pull/6584),
    [#6636](https://github.com/PyTorchLightning/pytorch-lightning/pull/6636),
    [#6637](https://github.com/PyTorchLightning/pytorch-lightning/pull/6637),
    [#6649](https://github.com/PyTorchLightning/pytorch-lightning/pull/6649),
    [#6659](https://github.com/PyTorchLightning/pytorch-lightning/pull/6659),
    [#7131](https://github.com/PyTorchLightning/pytorch-lightning/pull/7131),
)
- Deprecated the `LightningModule.datamodule` getter and setter methods; access them through `Trainer.datamodule` instead ([#7168](https://github.com/PyTorchLightning/pytorch-lightning/pull/7168))
- Deprecated the use of `Trainer(gpus="i")` (string) for selecting the i-th GPU; from v1.5 this will set the number of GPUs instead of the index ([#6388](https://github.com/PyTorchLightning/pytorch-lightning/pull/6388))

### Removed

- Removed the `exp_save_path` property from the `LightningModule` ([#7266](https://github.com/PyTorchLightning/pytorch-lightning/pull/7266))
- Removed training loop explicitly calling `EarlyStopping.on_validation_end` if no validation is run ([#7069](https://github.com/PyTorchLightning/pytorch-lightning/pull/7069))
- Removed `automatic_optimization` as a property from the training loop in favor of `LightningModule.automatic_optimization` ([#7130](https://github.com/PyTorchLightning/pytorch-lightning/pull/7130))
- Removed evaluation loop legacy returns for `*_epoch_end` hooks ([#6973](https://github.com/PyTorchLightning/pytorch-lightning/pull/6973))
- Removed support for passing a bool value to `profiler` argument of Trainer ([#6164](https://github.com/PyTorchLightning/pytorch-lightning/pull/6164))
- Removed no return warning from val/test step ([#6139](https://github.com/PyTorchLightning/pytorch-lightning/pull/6139))
- Removed passing a `ModelCheckpoint` instance to `Trainer(checkpoint_callback)` ([#6166](https://github.com/PyTorchLightning/pytorch-lightning/pull/6166))
- Removed deprecated Trainer argument `enable_pl_optimizer` and `automatic_optimization` ([#6163](https://github.com/PyTorchLightning/pytorch-lightning/pull/6163))
- Removed deprecated metrics ([#6161](https://github.com/PyTorchLightning/pytorch-lightning/pull/6161))
    * from `pytorch_lightning.metrics.functional.classification` removed `to_onehot`, `to_categorical`, `get_num_classes`, `roc`, `multiclass_roc`, `average_precision`, `precision_recall_curve`, `multiclass_precision_recall_curve`
    * from `pytorch_lightning.metrics.functional.reduction` removed `reduce`, `class_reduce`
- Removed deprecated `ModelCheckpoint` arguments `prefix`, `mode="auto"` ([#6162](https://github.com/PyTorchLightning/pytorch-lightning/pull/6162))
- Removed `mode='auto'` from `EarlyStopping` ([#6167](https://github.com/PyTorchLightning/pytorch-lightning/pull/6167))
- Removed `epoch` and `step` arguments from `ModelCheckpoint.format_checkpoint_name()`, these are now included in the `metrics` argument ([#7344](https://github.com/PyTorchLightning/pytorch-lightning/pull/7344))
- Removed legacy references for magic keys in the `Result` object ([#6016](https://github.com/PyTorchLightning/pytorch-lightning/pull/6016))
- Removed deprecated `LightningModule` `hparams` setter ([#6207](https://github.com/PyTorchLightning/pytorch-lightning/pull/6207))
- Removed legacy code to log or include metrics in the progress bar by returning them in a dict with the `"log"/"progress_bar"` magic keys. Use `self.log` instead ([#6734](https://github.com/PyTorchLightning/pytorch-lightning/pull/6734))
- Removed `trainer.fit()` return value of `1`. It has no return now ([#7237](https://github.com/PyTorchLightning/pytorch-lightning/pull/7237))
- Removed `logger_connector` legacy code ([#6733](https://github.com/PyTorchLightning/pytorch-lightning/pull/6733))
- Removed unused mixin attributes ([#6487](https://github.com/PyTorchLightning/pytorch-lightning/pull/6487))

### Fixed

- Fixed NaN errors in progress bars when training with iterable datasets with no length defined ([#7306](https://github.com/PyTorchLightning/pytorch-lightning/pull/7306))
- Fixed attaching train and validation dataloaders when `reload_dataloaders_every_epoch=True` and `num_sanity_val_steps=0` ([#7207](https://github.com/PyTorchLightning/pytorch-lightning/pull/7207))
- Added a barrier in the accelerator `teardown` to synchronize processes before execution finishes ([#6814](https://github.com/PyTorchLightning/pytorch-lightning/pull/6814))
- Fixed multi-node DDP sub-process launch by using `local_rank` instead of `global_rank` for main process assertion ([#7061](https://github.com/PyTorchLightning/pytorch-lightning/pull/7061))
- Fixed incorrect removal of `WORLD_SIZE` environment variable in DDP training when launching with torch distributed/torchelastic ([#6942](https://github.com/PyTorchLightning/pytorch-lightning/pull/6942))
- Made the `Plugin.reduce` method more consistent across all Plugins to reflect a mean-reduction by default ([#6011](https://github.com/PyTorchLightning/pytorch-lightning/pull/6011))
- Move lightning module to correct device type when using LightningDistributedWrapper ([#6070](https://github.com/PyTorchLightning/pytorch-lightning/pull/6070))
- Do not print top-k verbose log with `ModelCheckpoint(monitor=None)` ([#6109](https://github.com/PyTorchLightning/pytorch-lightning/pull/6109))
- Fixed `ModelCheckpoint(save_top_k=0, save_last=True)` not saving the `last` checkpoint ([#6136](https://github.com/PyTorchLightning/pytorch-lightning/pull/6136))
- Fixed `.teardown(stage='fit')` and `.on_fit_{start,end}()` getting called during `trainer.test` ([#6386](https://github.com/PyTorchLightning/pytorch-lightning/pull/6386))
- Fixed LightningModule `all_gather` on cpu tensors ([#6416](https://github.com/PyTorchLightning/pytorch-lightning/pull/6416))
- Fixed torch distributed not available in setup hook for DDP ([#6506](https://github.com/PyTorchLightning/pytorch-lightning/pull/6506))
- Fixed `trainer.tuner.{lr_find,scale_batch_size}` not setting the `Trainer` state properly ([#7258](https://github.com/PyTorchLightning/pytorch-lightning/pull/7258))
- Fixed bug where the learning rate schedulers did not follow the optimizer frequencies ([#4868](https://github.com/PyTorchLightning/pytorch-lightning/pull/4868))
- Fixed pickle error checker to now check for `pickle.PickleError` to catch all pickle errors ([#6917](https://github.com/PyTorchLightning/pytorch-lightning/pull/6917))
- Fixed a bug where the outputs object passed to `LightningModule.training_epoch_end` was different from the object passed to the `on_train_end_epoch` hook ([#6969](https://github.com/PyTorchLightning/pytorch-lightning/pull/6969))
- Fixed a bug where the outputs passed to `train_batch_end` would be lists even when using a single optimizer and no truncated backprop through time steps ([#6969](https://github.com/PyTorchLightning/pytorch-lightning/pull/6969))
- Fixed bug for trainer error handling which would cause hang for distributed training ([#6864](https://github.com/PyTorchLightning/pytorch-lightning/pull/6864))
- Fixed `self.device` not returning the correct device in replicas of data-parallel ([#6414](https://github.com/PyTorchLightning/pytorch-lightning/pull/6414))
- Fixed `lr_find` trying beyond `num_training` steps and suggesting a too high learning rate ([#7076](https://github.com/PyTorchLightning/pytorch-lightning/pull/7076))
- Fixed logger creating incorrect version folder in DDP with repeated `Trainer.fit` calls ([#7077](https://github.com/PyTorchLightning/pytorch-lightning/pull/7077))
- Fixed metric objects passed directly to `self.log` not being reset correctly ([#7055](https://github.com/PyTorchLightning/pytorch-lightning/pull/7055))
- Fixed `CombinedLoader` in distributed settings for validation / testing ([#7102](https://github.com/PyTorchLightning/pytorch-lightning/pull/7102))
- Fixed the save_dir in `WandbLogger` when the run was initiated externally ([#7106](https://github.com/PyTorchLightning/pytorch-lightning/pull/7106))
- Fixed `num_sanity_val_steps` affecting reproducibility of training data shuffling ([#7014](https://github.com/PyTorchLightning/pytorch-lightning/pull/7014))
- Fixed resetting device after `fitting/evaluating/predicting` ([#7188](https://github.com/PyTorchLightning/pytorch-lightning/pull/7188))
- Fixed bug where `trainer.tuner.scale_batch_size(max_trials=0)` would not return the correct batch size result ([#7262](https://github.com/PyTorchLightning/pytorch-lightning/pull/7262))
- Fixed metrics not being properly logged with `precision=16` and `manual_optimization` ([#7228](https://github.com/PyTorchLightning/pytorch-lightning/pull/7228))
- Fixed `BaseFinetuning` properly reloading `optimizer_states` when using `resume_from_checkpoint` ([#6891](https://github.com/PyTorchLightning/pytorch-lightning/pull/6891))
- Fixed `parameters_to_ignore` not properly set to DDPWrapper ([#7239](https://github.com/PyTorchLightning/pytorch-lightning/pull/7239))
- Fixed parsing of `fast_dev_run=True` with the built-in `ArgumentParser` ([#7240](https://github.com/PyTorchLightning/pytorch-lightning/pull/7240))
- Fixed handling an `IterableDataset` that fails to produce a batch at the beginning of an epoch ([#7294](https://github.com/PyTorchLightning/pytorch-lightning/pull/7294))
- Fixed `LightningModule.save_hyperparameters()` when attempting to save an empty container ([#7268](https://github.com/PyTorchLightning/pytorch-lightning/pull/7268))
- Fixed `apex` not properly instantiated when running with `ddp` ([#7274](https://github.com/PyTorchLightning/pytorch-lightning/pull/7274))
- Fixed optimizer `state` not moved to `GPU` ([#7277](https://github.com/PyTorchLightning/pytorch-lightning/pull/7277))
- Fixed custom init args for `WandbLogger` ([#6989](https://github.com/PyTorchLightning/pytorch-lightning/pull/6989))
- Fixed a bug where an error would be raised if the train dataloader sometimes produced None for a batch ([#7342](https://github.com/PyTorchLightning/pytorch-lightning/pull/7342))
- Fixed examples (
    [#6600](https://github.com/PyTorchLightning/pytorch-lightning/pull/6600),
    [#6638](https://github.com/PyTorchLightning/pytorch-lightning/pull/6638),
    [#7096](https://github.com/PyTorchLightning/pytorch-lightning/pull/7096),
    [#7246](https://github.com/PyTorchLightning/pytorch-lightning/pull/7246),
    [#6357](https://github.com/PyTorchLightning/pytorch-lightning/pull/6357),
    [#6476](https://github.com/PyTorchLightning/pytorch-lightning/pull/6476),
    [#6294](https://github.com/PyTorchLightning/pytorch-lightning/pull/6294),
    [#6373](https://github.com/PyTorchLightning/pytorch-lightning/pull/6373),
    [#6088](https://github.com/PyTorchLightning/pytorch-lightning/pull/6088),
    [#7398](https://github.com/PyTorchLightning/pytorch-lightning/pull/7398)
)
- Resolved schedule step bug for PyTorch Profiler ([#6674](https://github.com/PyTorchLightning/pytorch-lightning/pull/6674),
    [#6681](https://github.com/PyTorchLightning/pytorch-lightning/pull/6681))
- Updated logic for checking TPUs availability ([#6767](https://github.com/PyTorchLightning/pytorch-lightning/pull/6767))
- Resolve TPU miss rendezvous ([#6781](https://github.com/PyTorchLightning/pytorch-lightning/pull/6781))
- Fixed auto-scaling mode when calling tune method on trainer ([#7321](https://github.com/PyTorchLightning/pytorch-lightning/pull/7321))
- Fixed finetuning complex models correctly unfreezes ([#6880](https://github.com/PyTorchLightning/pytorch-lightning/pull/6880))
- Ensure we set the eval/train flag correctly on accelerator model ([#6877](https://github.com/PyTorchLightning/pytorch-lightning/pull/6877))
- Set better defaults for `rank_zero_only.rank` when training is launched with SLURM and torchelastic ([#6802](https://github.com/PyTorchLightning/pytorch-lightning/pull/6802))
- Fixed matching the number of outputs of backward with forward for AllGatherGrad ([#6625](https://github.com/PyTorchLightning/pytorch-lightning/pull/6625))
- Fixed the `gradient_clip_algorithm` has no effect ([#6928](https://github.com/PyTorchLightning/pytorch-lightning/pull/6928))
- Fixed CUDA OOM detection and handling ([#6934](https://github.com/PyTorchLightning/pytorch-lightning/pull/6934))
- Fixed `unfreeze_and_add_param_group` expects `modules` rather than `module` ([#6822](https://github.com/PyTorchLightning/pytorch-lightning/pull/6822))
- Fixed DPP + SyncBN when move on device ([#6838](https://github.com/PyTorchLightning/pytorch-lightning/pull/6838))
- Fixed missing arguments in `lr_find` call ([#6784](https://github.com/PyTorchLightning/pytorch-lightning/pull/6784))
- Fixed `set_default_tensor_type` to `torch.DoubleTensor` with precision=64 ([#7108](https://github.com/PyTorchLightning/pytorch-lightning/pull/7108))
- Fixed `NeptuneLogger.log_text(step=None)` ([#7194](https://github.com/PyTorchLightning/pytorch-lightning/pull/7194))
- Fixed importing torchtext batch ([#6365](https://github.com/PyTorchLightning/pytorch-lightning/pull/6365),
    [#6323](https://github.com/PyTorchLightning/pytorch-lightning/pull/6323),
    [#6211](https://github.com/PyTorchLightning/pytorch-lightning/pull/6211))


## [1.2.9] - 2021-04-20

### Fixed

- Fixed the order to call for world ranks & the `root_device` property in `TPUSpawnPlugin` ([#7074](https://github.com/PyTorchLightning/pytorch-lightning/pull/7074))
- Fixed multi-gpu join for Horovod ([#6954](https://github.com/PyTorchLightning/pytorch-lightning/pull/6954))
- Fixed parsing for pre-release package versions ([#6999](https://github.com/PyTorchLightning/pytorch-lightning/pull/6999))


## [1.2.8] - 2021-04-14

### Added

- Added TPUSpawn + IterableDataset error message ([#6875](https://github.com/PyTorchLightning/pytorch-lightning/pull/6875))

### Fixed

- Fixed process rank not being available right away after `Trainer` instantiation ([#6941](https://github.com/PyTorchLightning/pytorch-lightning/pull/6941))
- Fixed `sync_dist` for tpus ([#6950](https://github.com/PyTorchLightning/pytorch-lightning/pull/6950))
- Fixed `AttributeError` for `require_backward_grad_sync` when running manual optimization with sharded plugin ([#6915](https://github.com/PyTorchLightning/pytorch-lightning/pull/6915))
- Fixed `--gpus` default for parser returned by `Trainer.add_argparse_args` ([#6898](https://github.com/PyTorchLightning/pytorch-lightning/pull/6898))
- Fixed TPU Spawn all gather ([#6896](https://github.com/PyTorchLightning/pytorch-lightning/pull/6896))
- Fixed `EarlyStopping` logic when `min_epochs` or `min_steps` requirement is not met ([#6705](https://github.com/PyTorchLightning/pytorch-lightning/pull/6705))
- Fixed csv extension check ([#6436](https://github.com/PyTorchLightning/pytorch-lightning/pull/6436))
- Fixed checkpoint issue when using Horovod distributed backend ([#6958](https://github.com/PyTorchLightning/pytorch-lightning/pull/6958))
- Fixed tensorboard exception raising ([#6901](https://github.com/PyTorchLightning/pytorch-lightning/pull/6901))
- Fixed setting the eval/train flag correctly on accelerator model ([#6983](https://github.com/PyTorchLightning/pytorch-lightning/pull/6983))
- Fixed DDP_SPAWN compatibility with bug_report_model.py ([#6892](https://github.com/PyTorchLightning/pytorch-lightning/pull/6892))
- Fixed bug where `BaseFinetuning.flatten_modules()` was duplicating leaf node parameters ([#6879](https://github.com/PyTorchLightning/pytorch-lightning/pull/6879))
- Set better defaults for `rank_zero_only.rank` when training is launched with SLURM and torchelastic:
    * Support SLURM and torchelastic global rank environment variables ([#5715](https://github.com/PyTorchLightning/pytorch-lightning/pull/5715))
    * Remove hardcoding of local rank in accelerator connector ([#6878](https://github.com/PyTorchLightning/pytorch-lightning/pull/6878))


## [1.2.7] - 2021-04-06

### Fixed

- Fixed resolve a bug with omegaconf and xm.save ([#6741](https://github.com/PyTorchLightning/pytorch-lightning/pull/6741))
- Fixed an issue with IterableDataset when __len__ is not defined ([#6828](https://github.com/PyTorchLightning/pytorch-lightning/pull/6828))
- Sanitize None params during pruning ([#6836](https://github.com/PyTorchLightning/pytorch-lightning/pull/6836))
- Enforce an epoch scheduler interval when using SWA ([#6588](https://github.com/PyTorchLightning/pytorch-lightning/pull/6588))
- Fixed TPU Colab hang issue, post training ([#6816](https://github.com/PyTorchLightning/pytorch-lightning/pull/6816))
- Fixed a bug where `TensorBoardLogger` would give a warning and not log correctly to a symbolic link `save_dir` ([#6730](https://github.com/PyTorchLightning/pytorch-lightning/pull/6730))
- Fixed bug where `predict` could not be used when `progress_bar_refresh_rate=0` ([#6884](https://github.com/PyTorchLightning/pytorch-lightning/pull/6884))


## [1.2.6] - 2021-03-30

### Changed

- Changed the behavior of `on_epoch_start` to run at the beginning of validation & test epoch ([#6498](https://github.com/PyTorchLightning/pytorch-lightning/pull/6498))

### Removed

- Removed legacy code to include `step` dictionary returns in `callback_metrics`. Use `self.log_dict` instead. ([#6682](https://github.com/PyTorchLightning/pytorch-lightning/pull/6682))

### Fixed

- Fixed `DummyLogger.log_hyperparams` raising a `TypeError` when running with `fast_dev_run=True` ([#6398](https://github.com/PyTorchLightning/pytorch-lightning/pull/6398))
- Fixed error on TPUs when there was no `ModelCheckpoint` ([#6654](https://github.com/PyTorchLightning/pytorch-lightning/pull/6654))
- Fixed `trainer.test` freeze on TPUs ([#6654](https://github.com/PyTorchLightning/pytorch-lightning/pull/6654))
- Fixed a bug where gradients were disabled after calling `Trainer.predict` ([#6657](https://github.com/PyTorchLightning/pytorch-lightning/pull/6657))
- Fixed bug where no TPUs were detected in a TPU pod env ([#6719](https://github.com/PyTorchLightning/pytorch-lightning/pull/6719))


## [1.2.5] - 2021-03-23

### Changed

- Update Gradient Clipping for the TPU Accelerator ([#6576](https://github.com/PyTorchLightning/pytorch-lightning/pull/6576))
- Refactored setup for typing friendly ([#6590](https://github.com/PyTorchLightning/pytorch-lightning/pull/6590))

### Fixed

- Fixed a bug where `all_gather` would not work correctly with `tpu_cores=8` ([#6587](https://github.com/PyTorchLightning/pytorch-lightning/pull/6587))
- Fixed comparing required versions ([#6434](https://github.com/PyTorchLightning/pytorch-lightning/pull/6434))
- Fixed duplicate logs appearing in console when using the python logging module ([#6275](https://github.com/PyTorchLightning/pytorch-lightning/pull/6275))
- Added Autocast in validation, test and predict modes for Native AMP ([#6565](https://github.com/PyTorchLightning/pytorch-lightning/pull/6565))


## [1.2.4] - 2021-03-16

### Changed

- Changed the default of `find_unused_parameters` back to `True` in DDP and DDP Spawn ([#6438](https://github.com/PyTorchLightning/pytorch-lightning/pull/6438))

### Fixed

- Expose DeepSpeed loss parameters to allow users to fix loss instability ([#6115](https://github.com/PyTorchLightning/pytorch-lightning/pull/6115))
- Fixed DP reduction with collection ([#6324](https://github.com/PyTorchLightning/pytorch-lightning/pull/6324))
- Fixed an issue where the tuner would not tune the learning rate if also tuning the batch size ([#4688](https://github.com/PyTorchLightning/pytorch-lightning/pull/4688))
- Fixed broadcast to use PyTorch `broadcast_object_list` and add `reduce_decision` ([#6410](https://github.com/PyTorchLightning/pytorch-lightning/pull/6410))
- Fixed logger creating directory structure too early in DDP ([#6380](https://github.com/PyTorchLightning/pytorch-lightning/pull/6380))
- Fixed DeepSpeed additional memory use on rank 0 when default device not set early enough ([#6460](https://github.com/PyTorchLightning/pytorch-lightning/pull/6460))
- Fixed an issue with `Tuner.scale_batch_size` not finding the batch size attribute in the datamodule ([#5968](https://github.com/PyTorchLightning/pytorch-lightning/pull/5968))
- Fixed an exception in the layer summary when the model contains torch.jit scripted submodules ([#6511](https://github.com/PyTorchLightning/pytorch-lightning/pull/6511))
- Fixed when Train loop config was run during `Trainer.predict` ([#6541](https://github.com/PyTorchLightning/pytorch-lightning/pull/6541))


## [1.2.3] - 2021-03-09

### Fixed

- Fixed `ModelPruning(make_pruning_permanent=True)` pruning buffers getting removed when saved during training ([#6073](https://github.com/PyTorchLightning/pytorch-lightning/pull/6073))
- Fixed when `_stable_1d_sort` to work when `n >= N` ([#6177](https://github.com/PyTorchLightning/pytorch-lightning/pull/6177))
- Fixed `AttributeError` when `logger=None` on TPU ([#6221](https://github.com/PyTorchLightning/pytorch-lightning/pull/6221))
- Fixed PyTorch Profiler with `emit_nvtx` ([#6260](https://github.com/PyTorchLightning/pytorch-lightning/pull/6260))
- Fixed `trainer.test` from `best_path` hangs after calling `trainer.fit`  ([#6272](https://github.com/PyTorchLightning/pytorch-lightning/pull/6272))
- Fixed `SingleTPU` calling `all_gather` ([#6296](https://github.com/PyTorchLightning/pytorch-lightning/pull/6296))
- Ensure we check DeepSpeed/Sharded in multi-node DDP ([#6297](https://github.com/PyTorchLightning/pytorch-lightning/pull/6297)
- Check `LightningOptimizer` doesn't delete optimizer hooks ([#6305](https://github.com/PyTorchLightning/pytorch-lightning/pull/6305)
- Resolve memory leak for evaluation ([#6326](https://github.com/PyTorchLightning/pytorch-lightning/pull/6326)
- Ensure that clip gradients is only called if the value is greater than 0 ([#6330](https://github.com/PyTorchLightning/pytorch-lightning/pull/6330)
- Fixed `Trainer` not resetting `lightning_optimizers` when calling `Trainer.fit()` multiple times ([#6372](https://github.com/PyTorchLightning/pytorch-lightning/pull/6372))


## [1.2.2] - 2021-03-02

### Added

- Added `checkpoint` parameter to callback's `on_save_checkpoint` hook ([#6072](https://github.com/PyTorchLightning/pytorch-lightning/pull/6072))

### Changed

- Changed the order of `backward`, `step`, `zero_grad` to `zero_grad`, `backward`, `step` ([#6147](https://github.com/PyTorchLightning/pytorch-lightning/pull/6147))
- Changed default for DeepSpeed CPU Offload to False, due to prohibitively slow speeds at smaller scale ([#6262](https://github.com/PyTorchLightning/pytorch-lightning/pull/6262))

### Fixed

- Fixed epoch level schedulers not being called when `val_check_interval < 1.0` ([#6075](https://github.com/PyTorchLightning/pytorch-lightning/pull/6075))
- Fixed multiple early stopping callbacks ([#6197](https://github.com/PyTorchLightning/pytorch-lightning/pull/6197))
- Fixed incorrect usage of `detach()`, `cpu()`, `to()` ([#6216](https://github.com/PyTorchLightning/pytorch-lightning/pull/6216))
- Fixed LBFGS optimizer support which didn't converge in automatic optimization ([#6147](https://github.com/PyTorchLightning/pytorch-lightning/pull/6147))
- Prevent `WandbLogger` from dropping values ([#5931](https://github.com/PyTorchLightning/pytorch-lightning/pull/5931))
- Fixed error thrown when using valid distributed mode in multi node ([#6297](https://github.com/PyTorchLightning/pytorch-lightning/pull/6297)


## [1.2.1] - 2021-02-23

### Fixed

- Fixed incorrect yield logic for the amp autocast context manager ([#6080](https://github.com/PyTorchLightning/pytorch-lightning/pull/6080))
- Fixed priority of plugin/accelerator when setting distributed mode ([#6089](https://github.com/PyTorchLightning/pytorch-lightning/pull/6089))
- Fixed error message for AMP + CPU incompatibility ([#6107](https://github.com/PyTorchLightning/pytorch-lightning/pull/6107))
- Disabled batch transfer in DP mode ([#6093](https://github.com/PyTorchLightning/pytorch-lightning/pull/6093))


## [1.2.0] - 2021-02-18

### Added

- Added `DataType`, `AverageMethod` and `MDMCAverageMethod` enum in metrics ([#5657](https://github.com/PyTorchLightning/pytorch-lightning/pull/5689))
- Added support for summarized model total params size in megabytes ([#5590](https://github.com/PyTorchLightning/pytorch-lightning/pull/5590))
- Added support for multiple train loaders ([#1959](https://github.com/PyTorchLightning/pytorch-lightning/pull/1959))
- Added `Accuracy` metric now generalizes to Top-k accuracy for (multi-dimensional) multi-class inputs using the `top_k` parameter ([#4838](https://github.com/PyTorchLightning/pytorch-lightning/pull/4838))
- Added `Accuracy` metric now enables the computation of subset accuracy for multi-label or multi-dimensional multi-class inputs with the `subset_accuracy` parameter ([#4838](https://github.com/PyTorchLightning/pytorch-lightning/pull/4838))
- Added `HammingDistance` metric to compute the hamming distance (loss) ([#4838](https://github.com/PyTorchLightning/pytorch-lightning/pull/4838))
- Added `max_fpr` parameter to `auroc` metric for computing partial auroc metric ([#3790](https://github.com/PyTorchLightning/pytorch-lightning/pull/3790))
- Added `StatScores` metric to compute the number of true positives, false positives, true negatives and false negatives ([#4839](https://github.com/PyTorchLightning/pytorch-lightning/pull/4839))
- Added `R2Score` metric ([#5241](https://github.com/PyTorchLightning/pytorch-lightning/pull/5241))
- Added `LambdaCallback` ([#5347](https://github.com/PyTorchLightning/pytorch-lightning/pull/5347))
- Added `BackboneLambdaFinetuningCallback` ([#5377](https://github.com/PyTorchLightning/pytorch-lightning/pull/5377))
- Accelerator `all_gather` supports collection ([#5221](https://github.com/PyTorchLightning/pytorch-lightning/pull/5221))
- Added `image_gradients` functional metric to compute the image gradients of a given input image. ([#5056](https://github.com/PyTorchLightning/pytorch-lightning/pull/5056))
- Added `MetricCollection` ([#4318](https://github.com/PyTorchLightning/pytorch-lightning/pull/4318))
- Added `.clone()` method to metrics ([#4318](https://github.com/PyTorchLightning/pytorch-lightning/pull/4318))
- Added `IoU` class interface ([#4704](https://github.com/PyTorchLightning/pytorch-lightning/pull/4704))
- Support to tie weights after moving model to TPU via `on_post_move_to_device` hook
- Added missing val/test hooks in `LightningModule` ([#5467](https://github.com/PyTorchLightning/pytorch-lightning/pull/5467))
- The `Recall` and `Precision` metrics (and their functional counterparts `recall` and `precision`) can now be generalized to Recall@K and Precision@K with the use of `top_k` parameter ([#4842](https://github.com/PyTorchLightning/pytorch-lightning/pull/4842))
- Added `ModelPruning` Callback ([#5618](https://github.com/PyTorchLightning/pytorch-lightning/pull/5618),
    [#5825](https://github.com/PyTorchLightning/pytorch-lightning/pull/5825),
    [#6045](https://github.com/PyTorchLightning/pytorch-lightning/pull/6045))
- Added `PyTorchProfiler` ([#5560](https://github.com/PyTorchLightning/pytorch-lightning/pull/5560))
- Added compositional metrics ([#5464](https://github.com/PyTorchLightning/pytorch-lightning/pull/5464))
- Added Trainer method `predict(...)` for high performance predictions ([#5579](https://github.com/PyTorchLightning/pytorch-lightning/pull/5579))
- Added `on_before_batch_transfer` and `on_after_batch_transfer` data hooks ([#3671](https://github.com/PyTorchLightning/pytorch-lightning/pull/3671))
- Added AUC/AUROC class interface ([#5479](https://github.com/PyTorchLightning/pytorch-lightning/pull/5479))
- Added `PredictLoop` object ([#5752](https://github.com/PyTorchLightning/pytorch-lightning/pull/5752))
- Added `QuantizationAwareTraining` callback ([#5706](https://github.com/PyTorchLightning/pytorch-lightning/pull/5706),
    [#6040](https://github.com/PyTorchLightning/pytorch-lightning/pull/6040))
- Added `LightningModule.configure_callbacks` to enable the definition of model-specific callbacks ([#5621](https://github.com/PyTorchLightning/pytorch-lightning/pull/5621))
- Added `dim` to `PSNR` metric for mean-squared-error reduction ([#5957](https://github.com/PyTorchLightning/pytorch-lightning/pull/5957))
- Added promxial policy optimization template to pl_examples ([#5394](https://github.com/PyTorchLightning/pytorch-lightning/pull/5394))
- Added `log_graph` to `CometLogger` ([#5295](https://github.com/PyTorchLightning/pytorch-lightning/pull/5295))
- Added possibility for nested loaders ([#5404](https://github.com/PyTorchLightning/pytorch-lightning/pull/5404))
- Added `sync_step` to Wandb logger ([#5351](https://github.com/PyTorchLightning/pytorch-lightning/pull/5351))
- Added `StochasticWeightAveraging` callback ([#5640](https://github.com/PyTorchLightning/pytorch-lightning/pull/5640))
- Added `LightningDataModule.from_datasets(...)` ([#5133](https://github.com/PyTorchLightning/pytorch-lightning/pull/5133))
- Added `PL_TORCH_DISTRIBUTED_BACKEND` env variable to select backend ([#5981](https://github.com/PyTorchLightning/pytorch-lightning/pull/5981))
- Added `Trainer` flag to activate Stochastic Weight Averaging (SWA) `Trainer(stochastic_weight_avg=True)` ([#6038](https://github.com/PyTorchLightning/pytorch-lightning/pull/6038))
- Added DeepSpeed integration ([#5954](https://github.com/PyTorchLightning/pytorch-lightning/pull/5954),
    [#6042](https://github.com/PyTorchLightning/pytorch-lightning/pull/6042))

### Changed

- Changed `stat_scores` metric now calculates stat scores over all classes and gains new parameters, in line with the new `StatScores` metric ([#4839](https://github.com/PyTorchLightning/pytorch-lightning/pull/4839))
- Changed `computer_vision_fine_tunning` example to use `BackboneLambdaFinetuningCallback` ([#5377](https://github.com/PyTorchLightning/pytorch-lightning/pull/5377))
- Changed `automatic casting` for LoggerConnector `metrics` ([#5218](https://github.com/PyTorchLightning/pytorch-lightning/pull/5218))
- Changed `iou` [func] to allow float input ([#4704](https://github.com/PyTorchLightning/pytorch-lightning/pull/4704))
- Metric `compute()` method will no longer automatically call `reset()` ([#5409](https://github.com/PyTorchLightning/pytorch-lightning/pull/5409))
- Set PyTorch 1.4 as min requirements, also for testing and examples `torchvision>=0.5` and `torchtext>=0.5` ([#5418](https://github.com/PyTorchLightning/pytorch-lightning/pull/5418))
- Changed `callbacks` argument in `Trainer` to allow `Callback` input ([#5446](https://github.com/PyTorchLightning/pytorch-lightning/pull/5446))
- Changed the default of `find_unused_parameters` to `False` in DDP ([#5185](https://github.com/PyTorchLightning/pytorch-lightning/pull/5185))
- Changed `ModelCheckpoint` version suffixes to start at 1 ([#5008](https://github.com/PyTorchLightning/pytorch-lightning/pull/5008))
- Progress bar metrics tensors are now converted to float ([#5692](https://github.com/PyTorchLightning/pytorch-lightning/pull/5692))
- Changed the default value for the `progress_bar_refresh_rate` Trainer argument in Google COLAB notebooks to 20 ([#5516](https://github.com/PyTorchLightning/pytorch-lightning/pull/5516))
- Extended support for purely iteration-based training ([#5726](https://github.com/PyTorchLightning/pytorch-lightning/pull/5726))
- Made `LightningModule.global_rank`, `LightningModule.local_rank` and `LightningModule.logger` read-only properties ([#5730](https://github.com/PyTorchLightning/pytorch-lightning/pull/5730))
- Forced `ModelCheckpoint` callbacks to run after all others to guarantee all states are saved to the checkpoint ([#5731](https://github.com/PyTorchLightning/pytorch-lightning/pull/5731))
- Refactored Accelerators and Plugins:
    * Added base classes for plugins ([#5715](https://github.com/PyTorchLightning/pytorch-lightning/pull/5715))
    * Added parallel plugins for DP, DDP, DDPSpawn, DDP2 and Horovod ([#5714](https://github.com/PyTorchLightning/pytorch-lightning/pull/5714))
    * Precision Plugins ([#5718](https://github.com/PyTorchLightning/pytorch-lightning/pull/5718))
    * Added new Accelerators for CPU, GPU and TPU ([#5719](https://github.com/PyTorchLightning/pytorch-lightning/pull/5719))
    * Added RPC and Sharded plugins ([#5732](https://github.com/PyTorchLightning/pytorch-lightning/pull/5732))
    * Added missing `LightningModule`-wrapper logic to new plugins and accelerator ([#5734](https://github.com/PyTorchLightning/pytorch-lightning/pull/5734))
    * Moved device-specific teardown logic from training loop to accelerator ([#5973](https://github.com/PyTorchLightning/pytorch-lightning/pull/5973))
    * Moved accelerator_connector.py to the connectors subfolder ([#6033](https://github.com/PyTorchLightning/pytorch-lightning/pull/6033))
    * Trainer only references accelerator ([#6039](https://github.com/PyTorchLightning/pytorch-lightning/pull/6039))
    * Made parallel devices optional across all plugins ([#6051](https://github.com/PyTorchLightning/pytorch-lightning/pull/6051))
    * Cleaning ([#5948](https://github.com/PyTorchLightning/pytorch-lightning/pull/5948),
        [#5949](https://github.com/PyTorchLightning/pytorch-lightning/pull/5949),
        [#5950](https://github.com/PyTorchLightning/pytorch-lightning/pull/5950))
- Enabled `self.log` in callbacks ([#5094](https://github.com/PyTorchLightning/pytorch-lightning/pull/5094))
- Renamed xxx_AVAILABLE as protected ([#5082](https://github.com/PyTorchLightning/pytorch-lightning/pull/5082))
- Unified module names in Utils ([#5199](https://github.com/PyTorchLightning/pytorch-lightning/pull/5199))
- Separated utils: imports & enums ([#5256](https://github.com/PyTorchLightning/pytorch-lightning/pull/5256)
    [#5874](https://github.com/PyTorchLightning/pytorch-lightning/pull/5874))
- Refactor: clean trainer device & distributed getters ([#5300](https://github.com/PyTorchLightning/pytorch-lightning/pull/5300))
- Simplified training phase as LightningEnum ([#5419](https://github.com/PyTorchLightning/pytorch-lightning/pull/5419))
- Updated metrics to use LightningEnum ([#5689](https://github.com/PyTorchLightning/pytorch-lightning/pull/5689))
- Changed the seq of `on_train_batch_end`, `on_batch_end` & `on_train_epoch_end`, `on_epoch_end hooks` ([#5688](https://github.com/PyTorchLightning/pytorch-lightning/pull/5688))
- Refactored `setup_training` and remove `test_mode` ([#5388](https://github.com/PyTorchLightning/pytorch-lightning/pull/5388))
- Disabled training with zero `num_training_batches` when insufficient `limit_train_batches` ([#5703](https://github.com/PyTorchLightning/pytorch-lightning/pull/5703))
- Refactored `EpochResultStore` ([#5522](https://github.com/PyTorchLightning/pytorch-lightning/pull/5522))
- Update `lr_finder` to check for attribute if not running `fast_dev_run` ([#5990](https://github.com/PyTorchLightning/pytorch-lightning/pull/5990))
- LightningOptimizer manual optimizer is more flexible and expose `toggle_model` ([#5771](https://github.com/PyTorchLightning/pytorch-lightning/pull/5771))
- `MlflowLogger` limit parameter value length to 250 char ([#5893](https://github.com/PyTorchLightning/pytorch-lightning/pull/5893))
- Re-introduced fix for Hydra directory sync with multiple process ([#5993](https://github.com/PyTorchLightning/pytorch-lightning/pull/5993))

### Deprecated

- Function `stat_scores_multiple_classes` is deprecated in favor of `stat_scores` ([#4839](https://github.com/PyTorchLightning/pytorch-lightning/pull/4839))
- Moved accelerators and plugins to its `legacy` pkg ([#5645](https://github.com/PyTorchLightning/pytorch-lightning/pull/5645))
- Deprecated `LightningDistributedDataParallel` in favor of new wrapper module `LightningDistributedModule` ([#5185](https://github.com/PyTorchLightning/pytorch-lightning/pull/5185))
- Deprecated `LightningDataParallel` in favor of new wrapper module `LightningParallelModule` ([#5670](https://github.com/PyTorchLightning/pytorch-lightning/pull/5670))
- Renamed utils modules ([#5199](https://github.com/PyTorchLightning/pytorch-lightning/pull/5199))
    * `argparse_utils` >> `argparse`
    * `model_utils` >> `model_helpers`
    * `warning_utils` >> `warnings`
    * `xla_device_utils` >> `xla_device`
- Deprecated using `'val_loss'` to set the `ModelCheckpoint` monitor ([#6012](https://github.com/PyTorchLightning/pytorch-lightning/pull/6012))
- Deprecated `.get_model()` with explicit `.lightning_module` property ([#6035](https://github.com/PyTorchLightning/pytorch-lightning/pull/6035))
- Deprecated Trainer attribute `accelerator_backend` in favor of `accelerator` ([#6034](https://github.com/PyTorchLightning/pytorch-lightning/pull/6034))

### Removed

- Removed deprecated checkpoint argument `filepath` ([#5321](https://github.com/PyTorchLightning/pytorch-lightning/pull/5321))
- Removed deprecated `Fbeta`, `f1_score` and `fbeta_score` metrics ([#5322](https://github.com/PyTorchLightning/pytorch-lightning/pull/5322))
- Removed deprecated `TrainResult` ([#5323](https://github.com/PyTorchLightning/pytorch-lightning/pull/5323))
- Removed deprecated `EvalResult` ([#5633](https://github.com/PyTorchLightning/pytorch-lightning/pull/5633))
- Removed `LoggerStages` ([#5673](https://github.com/PyTorchLightning/pytorch-lightning/pull/5673))

### Fixed

- Fixed distributed setting and `ddp_cpu` only with `num_processes>1` ([#5297](https://github.com/PyTorchLightning/pytorch-lightning/pull/5297))
- Fixed `num_workers` for Windows example ([#5375](https://github.com/PyTorchLightning/pytorch-lightning/pull/5375))
- Fixed loading yaml ([#5619](https://github.com/PyTorchLightning/pytorch-lightning/pull/5619))
- Fixed support custom DataLoader with DDP if they can be re-instantiated ([#5745](https://github.com/PyTorchLightning/pytorch-lightning/pull/5745))
- Fixed repeated `.fit()` calls ignore max_steps iteration bound ([#5936](https://github.com/PyTorchLightning/pytorch-lightning/pull/5936))
- Fixed throwing `MisconfigurationError` on unknown mode ([#5255](https://github.com/PyTorchLightning/pytorch-lightning/pull/5255))
- Resolve bug with Finetuning ([#5744](https://github.com/PyTorchLightning/pytorch-lightning/pull/5744))
- Fixed `ModelCheckpoint` race condition in file existence check ([#5155](https://github.com/PyTorchLightning/pytorch-lightning/pull/5155))
- Fixed some compatibility with PyTorch 1.8 ([#5864](https://github.com/PyTorchLightning/pytorch-lightning/pull/5864))
- Fixed forward cache ([#5895](https://github.com/PyTorchLightning/pytorch-lightning/pull/5895))
- Fixed recursive detach of tensors to CPU ([#6007](https://github.com/PyTorchLightning/pytorch-lightning/pull/6007))
- Fixed passing wrong strings for scheduler interval doesn't throw an error ([#5923](https://github.com/PyTorchLightning/pytorch-lightning/pull/5923))
- Fixed wrong `requires_grad` state after `return None` with multiple optimizers ([#5738](https://github.com/PyTorchLightning/pytorch-lightning/pull/5638))
- Fixed add `on_epoch_end` hook at the end of `validation`, `test` epoch ([#5986](https://github.com/PyTorchLightning/pytorch-lightning/pull/5986))
- Fixed missing `process_dataloader` call for `TPUSpawn` when in distributed mode ([#6015](https://github.com/PyTorchLightning/pytorch-lightning/pull/6015))
- Fixed progress bar flickering by appending 0 to floats/strings ([#6009](https://github.com/PyTorchLightning/pytorch-lightning/pull/6009))
- Fixed synchronization issues with TPU training ([#6027](https://github.com/PyTorchLightning/pytorch-lightning/pull/6027))
- Fixed `hparams.yaml` saved twice when using `TensorBoardLogger` ([#5953](https://github.com/PyTorchLightning/pytorch-lightning/pull/5953))
- Fixed basic examples ([#5912](https://github.com/PyTorchLightning/pytorch-lightning/pull/5912),
    [#5985](https://github.com/PyTorchLightning/pytorch-lightning/pull/5985))
- Fixed `fairscale` compatible with PT 1.8 ([#5996](https://github.com/PyTorchLightning/pytorch-lightning/pull/5996))
- Ensured `process_dataloader` is called when `tpu_cores > 1` to use Parallel DataLoader ([#6015](https://github.com/PyTorchLightning/pytorch-lightning/pull/6015))
- Attempted SLURM auto resume call when non-shell call fails ([#6002](https://github.com/PyTorchLightning/pytorch-lightning/pull/6002))
- Fixed wrapping optimizers upon assignment ([#6006](https://github.com/PyTorchLightning/pytorch-lightning/pull/6006))
- Fixed allowing hashing of metrics with lists in their state ([#5939](https://github.com/PyTorchLightning/pytorch-lightning/pull/5939))


## [1.1.8] - 2021-02-08

### Fixed

- Separate epoch validation from step validation ([#5208](https://github.com/PyTorchLightning/pytorch-lightning/pull/5208))
- Fixed `toggle_optimizers` not handling all optimizer parameters ([#5775](https://github.com/PyTorchLightning/pytorch-lightning/pull/5775))


## [1.1.7] - 2021-02-03

### Fixed

- Fixed `TensorBoardLogger` not closing `SummaryWriter` on `finalize` ([#5696](https://github.com/PyTorchLightning/pytorch-lightning/pull/5696))
- Fixed filtering of pytorch  "unsqueeze" warning when using DP ([#5622](https://github.com/PyTorchLightning/pytorch-lightning/pull/5622))
- Fixed `num_classes` argument in F1 metric ([#5663](https://github.com/PyTorchLightning/pytorch-lightning/pull/5663))
- Fixed `log_dir` property ([#5537](https://github.com/PyTorchLightning/pytorch-lightning/pull/5537))
- Fixed a race condition in `ModelCheckpoint` when checking if a checkpoint file exists ([#5144](https://github.com/PyTorchLightning/pytorch-lightning/pull/5144))
- Remove unnecessary intermediate layers in Dockerfiles ([#5697](https://github.com/PyTorchLightning/pytorch-lightning/pull/5697))
- Fixed auto learning rate ordering ([#5638](https://github.com/PyTorchLightning/pytorch-lightning/pull/5638))


## [1.1.6] - 2021-01-26

### Changed

- Increased TPU check timeout from 20s to 100s ([#5598](https://github.com/PyTorchLightning/pytorch-lightning/pull/5598))
- Ignored `step` param in Neptune logger's log_metric method ([#5510](https://github.com/PyTorchLightning/pytorch-lightning/pull/5510))
- Pass batch outputs to `on_train_batch_end` instead of `epoch_end` outputs ([#4369](https://github.com/PyTorchLightning/pytorch-lightning/pull/4369))

### Fixed

- Fixed `toggle_optimizer` to reset `requires_grad` state  ([#5574](https://github.com/PyTorchLightning/pytorch-lightning/pull/5574))
- Fixed FileNotFoundError for best checkpoint when using DDP with Hydra ([#5629](https://github.com/PyTorchLightning/pytorch-lightning/pull/5629))
- Fixed an error when logging a progress bar metric with a reserved name ([#5620](https://github.com/PyTorchLightning/pytorch-lightning/pull/5620))
- Fixed `Metric`'s `state_dict` not included when child modules ([#5614](https://github.com/PyTorchLightning/pytorch-lightning/pull/5614))
- Fixed Neptune logger creating multiple experiments when GPUs > 1 ([#3256](https://github.com/PyTorchLightning/pytorch-lightning/pull/3256))
- Fixed duplicate logs appearing in console when using the python logging module ([#5509](https://github.com/PyTorchLightning/pytorch-lightning/pull/5509))
- Fixed tensor printing in `trainer.test()` ([#5138](https://github.com/PyTorchLightning/pytorch-lightning/pull/5138))
- Fixed not using dataloader when `hparams` present ([#4559](https://github.com/PyTorchLightning/pytorch-lightning/pull/4559))


## [1.1.5] - 2021-01-19

### Fixed

- Fixed a visual bug in the progress bar display initialization ([#4579](https://github.com/PyTorchLightning/pytorch-lightning/pull/4579))
- Fixed logging `on_train_batch_end` in a callback with multiple optimizers ([#5521](https://github.com/PyTorchLightning/pytorch-lightning/pull/5521))
- Fixed `reinit_scheduler_properties` with correct optimizer ([#5519](https://github.com/PyTorchLightning/pytorch-lightning/pull/5519))
- Fixed `val_check_interval` with `fast_dev_run` ([#5540](https://github.com/PyTorchLightning/pytorch-lightning/pull/5540))


## [1.1.4] - 2021-01-12

### Added

- Add automatic optimization property setter to lightning module ([#5169](https://github.com/PyTorchLightning/pytorch-lightning/pull/5169))

### Changed

- Changed deprecated `enable_pl_optimizer=True` ([#5244](https://github.com/PyTorchLightning/pytorch-lightning/pull/5244))

### Fixed

- Fixed `transfer_batch_to_device` for DDP with `len(devices_ids) == 1` ([#5195](https://github.com/PyTorchLightning/pytorch-lightning/pull/5195))
- Logging only on `not should_accumulate()` during training ([#5417](https://github.com/PyTorchLightning/pytorch-lightning/pull/5417))
- Resolve interpolation bug with Hydra ([#5406](https://github.com/PyTorchLightning/pytorch-lightning/pull/5406))
- Check environ before selecting a seed to prevent warning message ([#4743](https://github.com/PyTorchLightning/pytorch-lightning/pull/4743))
- Fixed signature mismatch in `model_to_device` of `DDPCPUHPCAccelerator` ([#5505](https://github.com/PyTorchLightning/pytorch-lightning/pull/5505))

## [1.1.3] - 2021-01-05

### Added

- Added a check for optimizer attached to `lr_scheduler` ([#5338](https://github.com/PyTorchLightning/pytorch-lightning/pull/5338))
- Added support for passing non-existing filepaths to `resume_from_checkpoint` ([#4402](https://github.com/PyTorchLightning/pytorch-lightning/pull/4402))

### Changed

- Skip restore from `resume_from_checkpoint` while `testing` ([#5161](https://github.com/PyTorchLightning/pytorch-lightning/pull/5161))
- Allowed `log_momentum` for adaptive optimizers in `LearningRateMonitor` ([#5333](https://github.com/PyTorchLightning/pytorch-lightning/pull/5333))
- Disabled checkpointing, earlystopping and logging with `fast_dev_run` ([#5277](https://github.com/PyTorchLightning/pytorch-lightning/pull/5277))
- Distributed group defaults to `WORLD` if `None` ([#5125](https://github.com/PyTorchLightning/pytorch-lightning/pull/5125))

### Fixed

- Fixed `trainer.test` returning non-test metrics ([#5214](https://github.com/PyTorchLightning/pytorch-lightning/pull/5214))
- Fixed metric state reset ([#5273](https://github.com/PyTorchLightning/pytorch-lightning/pull/5273))
- Fixed `--num-nodes` on `DDPSequentialPlugin` ([#5327](https://github.com/PyTorchLightning/pytorch-lightning/pull/5327))
- Fixed invalid value for `weights_summary` ([#5296](https://github.com/PyTorchLightning/pytorch-lightning/pull/5296))
- Fixed `Trainer.test` not using the latest `best_model_path` ([#5161](https://github.com/PyTorchLightning/pytorch-lightning/pull/5161))
- Fixed existence check for hparams not using underlying filesystem ([#5250](https://github.com/PyTorchLightning/pytorch-lightning/pull/5250))
- Fixed `LightningOptimizer` AMP bug ([#5191](https://github.com/PyTorchLightning/pytorch-lightning/pull/5191))
- Fixed casted key to string in `_flatten_dict` ([#5354](https://github.com/PyTorchLightning/pytorch-lightning/pull/5354))


## [1.1.2] - 2020-12-23

### Added

- Support number for logging with `sync_dist=True` ([#5080](https://github.com/PyTorchLightning/pytorch-lightning/pull/5080))
- Added offset logging step when resuming for Wandb logger ([#5050](https://github.com/PyTorchLightning/pytorch-lightning/pull/5050))

### Removed

- `enable_pl_optimizer=False` by default to temporarily fix AMP issues ([#5163](https://github.com/PyTorchLightning/pytorch-lightning/pull/5163))

### Fixed

- Metric reduction with Logging ([#5150](https://github.com/PyTorchLightning/pytorch-lightning/pull/5150))
- Remove nan loss in manual optimization ([#5121](https://github.com/PyTorchLightning/pytorch-lightning/pull/5121))
- Un-balanced logging properly supported ([#5119](https://github.com/PyTorchLightning/pytorch-lightning/pull/5119))
- Fix hanging in DDP HPC accelerators ([#5157](https://github.com/PyTorchLightning/pytorch-lightning/pull/5157))
- Fix reset `TensorRunningAccum` ([#5106](https://github.com/PyTorchLightning/pytorch-lightning/pull/5106))
- Updated `DALIClassificationLoader` to not use deprecated arguments ([#4925](https://github.com/PyTorchLightning/pytorch-lightning/pull/4925))
- Corrected call to `torch.no_grad` ([#5124](https://github.com/PyTorchLightning/pytorch-lightning/pull/5124))


## [1.1.1] - 2020-12-15

### Added

- Add a notebook example to reach a quick baseline of ~94% accuracy on CIFAR10 using Resnet in Lightning ([#4818](https://github.com/PyTorchLightning/pytorch-lightning/pull/4818))

### Changed

- Simplify accelerator steps ([#5015](https://github.com/PyTorchLightning/pytorch-lightning/pull/5015))
- Refactor load in checkpoint connector ([#4593](https://github.com/PyTorchLightning/pytorch-lightning/pull/4593))
- Fixed the saved filename in `ModelCheckpoint` when it already exists ([#4861](https://github.com/PyTorchLightning/pytorch-lightning/pull/4861))

### Removed

- Drop duplicate metrics ([#5014](https://github.com/PyTorchLightning/pytorch-lightning/pull/5014))
- Remove beta arg from F1 class and functional ([#5076](https://github.com/PyTorchLightning/pytorch-lightning/pull/5076))

### Fixed

- Fixed trainer by default `None` in `DDPAccelerator` ([#4915](https://github.com/PyTorchLightning/pytorch-lightning/pull/4915))
- Fixed `LightningOptimizer` to expose optimizer attributes ([#5095](https://github.com/PyTorchLightning/pytorch-lightning/pull/5095))
- Do not warn when the `name` key is used in the `lr_scheduler` dict ([#5057](https://github.com/PyTorchLightning/pytorch-lightning/pull/5057))
- Check if optimizer supports closure ([#4981](https://github.com/PyTorchLightning/pytorch-lightning/pull/4981))
- Add deprecated metric utility functions back to functional (
    [#5067](https://github.com/PyTorchLightning/pytorch-lightning/pull/5067),
    [#5068](https://github.com/PyTorchLightning/pytorch-lightning/pull/5068))
- Allow any input in `to_onnx` and `to_torchscript` ([#4378](https://github.com/PyTorchLightning/pytorch-lightning/pull/4378))
- Fixed `DDPHPCAccelerator` hangs in DDP construction by calling `init_device` ([#5157](https://github.com/PyTorchLightning/pytorch-lightning/pull/5157))


## [1.1.0] - 2020-12-09

### Added

- Added "monitor" key to saved `ModelCheckpoints` ([#4383](https://github.com/PyTorchLightning/pytorch-lightning/pull/4383))
- Added `ConfusionMatrix` class interface ([#4348](https://github.com/PyTorchLightning/pytorch-lightning/pull/4348))
- Added multiclass AUROC metric ([#4236](https://github.com/PyTorchLightning/pytorch-lightning/pull/4236))
- Added global step indexing to the checkpoint name for a better sub-epoch checkpointing experience ([#3807](https://github.com/PyTorchLightning/pytorch-lightning/pull/3807))
- Added optimizer hooks in callbacks ([#4379](https://github.com/PyTorchLightning/pytorch-lightning/pull/4379))
- Added option to log momentum ([#4384](https://github.com/PyTorchLightning/pytorch-lightning/pull/4384))
- Added `current_score` to `ModelCheckpoint.on_save_checkpoint` ([#4721](https://github.com/PyTorchLightning/pytorch-lightning/pull/4721))
- Added logging using `self.log` in train and evaluation for epoch end hooks (
    [#4552](https://github.com/PyTorchLightning/pytorch-lightning/pull/4552),
    [#4495](https://github.com/PyTorchLightning/pytorch-lightning/pull/4495),
    [#4439](https://github.com/PyTorchLightning/pytorch-lightning/pull/4439),
    [#4684](https://github.com/PyTorchLightning/pytorch-lightning/pull/4684),
    [#4913](https://github.com/PyTorchLightning/pytorch-lightning/pull/4913))
- Added ability for DDP plugin to modify optimizer state saving ([#4675](https://github.com/PyTorchLightning/pytorch-lightning/pull/4675))
- Added `prefix` argument in loggers ([#4557](https://github.com/PyTorchLightning/pytorch-lightning/pull/4557))
- Added printing of total num of params, trainable and non-trainable params in ModelSummary ([#4521](https://github.com/PyTorchLightning/pytorch-lightning/pull/4521))
- Added `PrecisionRecallCurve, ROC, AveragePrecision` class metric ([#4549](https://github.com/PyTorchLightning/pytorch-lightning/pull/4549))
- Added custom `Apex` and `NativeAMP` as `Precision plugins` ([#4355](https://github.com/PyTorchLightning/pytorch-lightning/pull/4355))
- Added `DALI MNIST` example ([#3721](https://github.com/PyTorchLightning/pytorch-lightning/pull/3721))
- Added `sharded plugin` for DDP for multi-gpu training memory optimizations (
    [#4639](https://github.com/PyTorchLightning/pytorch-lightning/pull/4639),
    [#4686](https://github.com/PyTorchLightning/pytorch-lightning/pull/4686),
    [#4737](https://github.com/PyTorchLightning/pytorch-lightning/pull/4737),
    [#4773](https://github.com/PyTorchLightning/pytorch-lightning/pull/4773))
- Added `experiment_id` to the NeptuneLogger ([#3462](https://github.com/PyTorchLightning/pytorch-lightning/pull/3462))
- Added `Pytorch Geometric` integration example with Lightning ([#4568](https://github.com/PyTorchLightning/pytorch-lightning/pull/4568))
- Added `all_gather` method to `LightningModule` which allows gradient based tensor synchronizations for use-cases such as negative sampling. ([#5012](https://github.com/PyTorchLightning/pytorch-lightning/pull/5012))
- Enabled `self.log` in most functions ([#4969](https://github.com/PyTorchLightning/pytorch-lightning/pull/4969))
- Added changeable extension variable for `ModelCheckpoint` ([#4977](https://github.com/PyTorchLightning/pytorch-lightning/pull/4977))


### Changed

- Tuner algorithms will be skipped if `fast_dev_run=True` ([#3903](https://github.com/PyTorchLightning/pytorch-lightning/pull/3903))
- `WandbLogger` does not force wandb `reinit` arg to True anymore and creates a run only when needed ([#4648](https://github.com/PyTorchLightning/pytorch-lightning/pull/4648))
- Changed `automatic_optimization` to be a model attribute ([#4602](https://github.com/PyTorchLightning/pytorch-lightning/pull/4602))
- Changed `Simple Profiler` report to order by percentage time spent + num calls ([#4880](https://github.com/PyTorchLightning/pytorch-lightning/pull/4880))
- Simplify optimization Logic ([#4984](https://github.com/PyTorchLightning/pytorch-lightning/pull/4984))
- Classification metrics overhaul ([#4837](https://github.com/PyTorchLightning/pytorch-lightning/pull/4837))
- Updated `fast_dev_run` to accept integer representing num_batches ([#4629](https://github.com/PyTorchLightning/pytorch-lightning/pull/4629))
- Refactored optimizer ([#4658](https://github.com/PyTorchLightning/pytorch-lightning/pull/4658))


### Deprecated

- Deprecated `prefix` argument in `ModelCheckpoint` ([#4765](https://github.com/PyTorchLightning/pytorch-lightning/pull/4765))
- Deprecated the old way of assigning hyper-parameters through `self.hparams = ...` ([#4813](https://github.com/PyTorchLightning/pytorch-lightning/pull/4813))
- Deprecated `mode='auto'` from `ModelCheckpoint` and `EarlyStopping` ([#4695](https://github.com/PyTorchLightning/pytorch-lightning/pull/4695))

### Removed

- Removed `reorder` parameter of the `auc` metric ([#5004](https://github.com/PyTorchLightning/pytorch-lightning/pull/5004))
- Removed `multiclass_roc` and `multiclass_precision_recall_curve`, use `roc` and `precision_recall_curve` instead ([#4549](https://github.com/PyTorchLightning/pytorch-lightning/pull/4549))

### Fixed

- Added feature to move tensors to CPU before saving ([#4309](https://github.com/PyTorchLightning/pytorch-lightning/pull/4309))
- Fixed `LoggerConnector` to have logged metrics on root device in DP ([#4138](https://github.com/PyTorchLightning/pytorch-lightning/pull/4138))
- Auto convert tensors to contiguous format when `gather_all` ([#4907](https://github.com/PyTorchLightning/pytorch-lightning/pull/4907))
- Fixed `PYTHONPATH` for ddp test model ([#4528](https://github.com/PyTorchLightning/pytorch-lightning/pull/4528))
- Fixed allowing logger to support indexing ([#4595](https://github.com/PyTorchLightning/pytorch-lightning/pull/4595))
- Fixed DDP and manual_optimization ([#4976](https://github.com/PyTorchLightning/pytorch-lightning/pull/4976))


## [1.0.8] - 2020-11-24

### Added

- Added casting to python types for numpy scalars when logging `hparams` ([#4647](https://github.com/PyTorchLightning/pytorch-lightning/pull/4647))
- Added warning when progress bar refresh rate is less than 20 on Google Colab to prevent crashing ([#4654](https://github.com/PyTorchLightning/pytorch-lightning/pull/4654))
- Added `F1` class metric ([#4656](https://github.com/PyTorchLightning/pytorch-lightning/pull/4656))

### Changed

- Consistently use `step=trainer.global_step` in `LearningRateMonitor` independently of `logging_interval` ([#4376](https://github.com/PyTorchLightning/pytorch-lightning/pull/4376))
- Metric states are no longer as default added to `state_dict` ([#4685](https://github.com/PyTorchLightning/pytorch-lightning/pull/4685))
- Renamed class metric `Fbeta` >> `FBeta` ([#4656](https://github.com/PyTorchLightning/pytorch-lightning/pull/4656))
- Model summary: add 1 decimal place ([#4745](https://github.com/PyTorchLightning/pytorch-lightning/pull/4745))
- Do not override `PYTHONWARNINGS` ([#4700](https://github.com/PyTorchLightning/pytorch-lightning/pull/4700))
- Changed `init_ddp_connection` moved from `DDP` to `DDPPlugin` ([#4407](https://github.com/PyTorchLightning/pytorch-lightning/pull/4407))


### Fixed

- Fixed checkpoint `hparams` dict casting when `omegaconf` is available ([#4770](https://github.com/PyTorchLightning/pytorch-lightning/pull/4770))
- Fixed incomplete progress bars when total batches not divisible by refresh rate ([#4577](https://github.com/PyTorchLightning/pytorch-lightning/pull/4577))
- Updated SSIM metric ([#4566](https://github.com/PyTorchLightning/pytorch-lightning/pull/4566))
- Fixed batch_arg_name - add `batch_arg_name` to all calls to `_adjust_batch_size`bug ([#4812](https://github.com/PyTorchLightning/pytorch-lightning/pull/4812))
- Fixed `torchtext` data to GPU ([#4785](https://github.com/PyTorchLightning/pytorch-lightning/pull/4785))
- Fixed a crash bug in MLFlow logger ([#4716](https://github.com/PyTorchLightning/pytorch-lightning/pull/4716))

## [1.0.7] - 2020-11-17

### Added

- Added lambda closure to `manual_optimizer_step` ([#4618](https://github.com/PyTorchLightning/pytorch-lightning/pull/4618))

### Changed

- Change Metrics `persistent` default mode to `False` ([#4685](https://github.com/PyTorchLightning/pytorch-lightning/pull/4685))
- LoggerConnector log_metrics will use `total_batch_idx` instead of `global_step` when logging on `training step` ([#4738](https://github.com/PyTorchLightning/pytorch-lightning/pull/4738))


### Fixed

- Prevent crash if `sync_dist=True` on CPU ([#4626](https://github.com/PyTorchLightning/pytorch-lightning/pull/4626))
- Fixed average pbar Metrics ([#4534](https://github.com/PyTorchLightning/pytorch-lightning/pull/4534))
- Fixed `setup` callback hook to correctly pass the LightningModule through ([#4608](https://github.com/PyTorchLightning/pytorch-lightning/pull/4608))
- Allowing decorate model init with saving `hparams` inside ([#4662](https://github.com/PyTorchLightning/pytorch-lightning/pull/4662))
- Fixed `split_idx` set by `LoggerConnector` in `on_trainer_init` to `Trainer`  ([#4697](https://github.com/PyTorchLightning/pytorch-lightning/pull/4697))


## [1.0.6] - 2020-11-11

### Added

- Added metrics aggregation in Horovod and fixed early stopping ([#3775](https://github.com/PyTorchLightning/pytorch-lightning/pull/3775))
- Added `manual_optimizer_step` which work with `AMP Native` and `accumulated_grad_batches` ([#4485](https://github.com/PyTorchLightning/pytorch-lightning/pull/4485))
- Added `persistent(mode)` method to metrics, to enable and disable metric states being added to `state_dict` ([#4482](https://github.com/PyTorchLightning/pytorch-lightning/pull/4482))
- Added congratulations at the end of our notebooks ([#4555](https://github.com/PyTorchLightning/pytorch-lightning/pull/4555))
- Added parameters `move_metrics_to_cpu` in Trainer to disable gpu leak ([#4592](https://github.com/PyTorchLightning/pytorch-lightning/pull/4592))


### Changed

- Changed `fsspec` to tuner ([#4458](https://github.com/PyTorchLightning/pytorch-lightning/pull/4458))
- Unify SLURM/TorchElastic under backend plugin ([#4578](https://github.com/PyTorchLightning/pytorch-lightning/pull/4578),
        [#4580](https://github.com/PyTorchLightning/pytorch-lightning/pull/4580),
        [#4581](https://github.com/PyTorchLightning/pytorch-lightning/pull/4581),
        [#4582](https://github.com/PyTorchLightning/pytorch-lightning/pull/4582),
        [#4583](https://github.com/PyTorchLightning/pytorch-lightning/pull/4583))

### Fixed

- Fixed feature-lack in `hpc_load` ([#4526](https://github.com/PyTorchLightning/pytorch-lightning/pull/4526))
- Fixed metrics states being overridden in DDP mode ([#4482](https://github.com/PyTorchLightning/pytorch-lightning/pull/4482))
- Fixed `lightning_getattr`, `lightning_hasattr` not finding the correct attributes in datamodule ([#4347](https://github.com/PyTorchLightning/pytorch-lightning/pull/4347))
- Fixed automatic optimization AMP by `manual_optimization_step` ([#4485](https://github.com/PyTorchLightning/pytorch-lightning/pull/4485))
- Replace `MisconfigurationException` with warning in `ModelCheckpoint` Callback ([#4560](https://github.com/PyTorchLightning/pytorch-lightning/pull/4560))
- Fixed logged keys in mlflow logger ([#4412](https://github.com/PyTorchLightning/pytorch-lightning/pull/4412))
- Fixed `is_picklable` by catching `AttributeError` ([#4508](https://github.com/PyTorchLightning/pytorch-lightning/pull/4508))
- Fixed multi test dataloaders dict `AttributeError` error ([#4480](https://github.com/PyTorchLightning/pytorch-lightning/pull/4480))
- Fixed show progress bar only for `progress_rank 0` on `DDP_SLURM` ([#4437](https://github.com/PyTorchLightning/pytorch-lightning/pull/4437))

## [1.0.5] - 2020-11-03

### Added

- Added PyTorch 1.7 Stable support ([#3821](https://github.com/PyTorchLightning/pytorch-lightning/pull/3821))
- Added timeout for `tpu_device_exists` to ensure process does not hang indefinitely ([#4340](https://github.com/PyTorchLightning/pytorch-lightning/pull/4340))

### Changed

- W&B log in sync with `Trainer` step ([#4405](https://github.com/PyTorchLightning/pytorch-lightning/pull/4405))
- Hook `on_after_backward` is called only when `optimizer_step` is being called ([#4439](https://github.com/PyTorchLightning/pytorch-lightning/pull/4439))
- Moved `track_and_norm_grad` into `training loop` and called only when `optimizer_step` is being called ([#4439](https://github.com/PyTorchLightning/pytorch-lightning/pull/4439))
- Changed type checker with explicit cast of `ref_model` object ([#4457](https://github.com/PyTorchLightning/pytorch-lightning/pull/4457))
- Changed `distributed_backend` -> `accelerator` ([#4429](https://github.com/PyTorchLightning/pytorch-lightning/pull/4429))

### Deprecated

- Deprecated passing `ModelCheckpoint` instance to `checkpoint_callback` Trainer argument ([#4336](https://github.com/PyTorchLightning/pytorch-lightning/pull/4336))

### Fixed

- Disable saving checkpoints if not trained ([#4372](https://github.com/PyTorchLightning/pytorch-lightning/pull/4372))
- Fixed error using `auto_select_gpus=True` with `gpus=-1` ([#4209](https://github.com/PyTorchLightning/pytorch-lightning/pull/4209))
- Disabled training when `limit_train_batches=0` ([#4371](https://github.com/PyTorchLightning/pytorch-lightning/pull/4371))
- Fixed that metrics do not store computational graph for all seen data ([#4313](https://github.com/PyTorchLightning/pytorch-lightning/pull/4313))
- Fixed AMP unscale for `on_after_backward` ([#4439](https://github.com/PyTorchLightning/pytorch-lightning/pull/4439))
- Fixed TorchScript export when module includes Metrics ([#4428](https://github.com/PyTorchLightning/pytorch-lightning/pull/4428))
- Fixed TorchScript trace method's data to device and docstring ([#4360](https://github.com/PyTorchLightning/pytorch-lightning/pull/4360))
- Fixed CSV logger warning ([#4419](https://github.com/PyTorchLightning/pytorch-lightning/pull/4419))
- Fixed skip DDP parameter sync ([#4301](https://github.com/PyTorchLightning/pytorch-lightning/pull/4301))
- Fixed `WandbLogger` _sanitize_callable function ([#4422](https://github.com/PyTorchLightning/pytorch-lightning/pull/4422))
- Fixed `AMP Native` `_unscale` gradient ([#4441](https://github.com/PyTorchLightning/pytorch-lightning/pull/4441))


## [1.0.4] - 2020-10-27

### Added

- Added `dirpath` and `filename` parameter in `ModelCheckpoint` ([#4213](https://github.com/PyTorchLightning/pytorch-lightning/pull/4213))
- Added plugins docs and DDPPlugin to customize ddp across all accelerators ([#4258](https://github.com/PyTorchLightning/pytorch-lightning/pull/4285))
- Added `strict` option to the scheduler dictionary ([#3586](https://github.com/PyTorchLightning/pytorch-lightning/pull/3586))
- Added `fsspec` support for profilers ([#4162](https://github.com/PyTorchLightning/pytorch-lightning/pull/4162))
- Added autogenerated helptext to `Trainer.add_argparse_args` ([#4344](https://github.com/PyTorchLightning/pytorch-lightning/pull/4344))
- Added support for string values in `Trainer`'s `profiler` parameter ([#3656](https://github.com/PyTorchLightning/pytorch-lightning/pull/3656))
- Added `optimizer_closure` to `optimizer.step` when supported ([#4190](https://github.com/PyTorchLightning/pytorch-lightning/pull/4190))
- Added unification of regression metrics ([#4166](https://github.com/PyTorchLightning/pytorch-lightning/pull/4166))
- Added checkpoint load from Bytes ([#4314](https://github.com/PyTorchLightning/pytorch-lightning/pull/4314))

### Changed

- Improved error messages for invalid `configure_optimizers` returns ([#3587](https://github.com/PyTorchLightning/pytorch-lightning/pull/3587))
- Allow changing the logged step value in `validation_step` ([#4130](https://github.com/PyTorchLightning/pytorch-lightning/pull/4130))
- Allow setting `replace_sampler_ddp=True` with a distributed sampler already added ([#4273](https://github.com/PyTorchLightning/pytorch-lightning/pull/4273))
- Fixed sanitized parameters for `WandbLogger.log_hyperparams` ([#4320](https://github.com/PyTorchLightning/pytorch-lightning/pull/4320))

### Deprecated

- Deprecated `filepath` in `ModelCheckpoint` ([#4213](https://github.com/PyTorchLightning/pytorch-lightning/pull/4213))
- Deprecated `reorder` parameter of the `auc` metric ([#4237](https://github.com/PyTorchLightning/pytorch-lightning/pull/4237))
- Deprecated bool values in `Trainer`'s `profiler` parameter ([#3656](https://github.com/PyTorchLightning/pytorch-lightning/pull/3656))

### Fixed

- Fixed setting device ids in DDP ([#4297](https://github.com/PyTorchLightning/pytorch-lightning/pull/4297))
- Fixed synchronization of best model path in `ddp_accelerator` ([#4323](https://github.com/PyTorchLightning/pytorch-lightning/pull/4323))
- Fixed `WandbLogger` not uploading checkpoint artifacts at the end of training ([#4341](https://github.com/PyTorchLightning/pytorch-lightning/pull/4341))
- Fixed `FBeta` computation ([#4183](https://github.com/PyTorchLightning/pytorch-lightning/pull/4183))
- Fixed `accumulation across batches` has completed `before breaking training loop` ([#4278](https://github.com/PyTorchLightning/pytorch-lightning/pull/4278))
- Fixed `ModelCheckpoint` don't increase current_epoch and global_step when not training ([#4291](https://github.com/PyTorchLightning/pytorch-lightning/pull/4291))
- Fixed `COMET_EXPERIMENT_KEY` environment variable usage in comet logger ([#4230](https://github.com/PyTorchLightning/pytorch-lightning/pull/4230))

## [1.0.3] - 2020-10-20

### Added

- Added persistent flag to `Metric.add_state` ([#4195](https://github.com/PyTorchLightning/pytorch-lightning/pull/4195))

### Changed

- Used `checkpoint_connector.hpc_save` in SLURM ([#4217](https://github.com/PyTorchLightning/pytorch-lightning/pull/4217))
- Moved base req. to root ([#4219](https://github.com/PyTorchLightning/pytorch-lightning/pull/4219))

### Fixed

- Fixed `hparams` assign in init ([#4189](https://github.com/PyTorchLightning/pytorch-lightning/pull/4189))
- Fixed overwrite check for model hooks ([#4010](https://github.com/PyTorchLightning/pytorch-lightning/pull/4010))


## [1.0.2] - 2020-10-15

### Added

- Added trace functionality to the function `to_torchscript` ([#4142](https://github.com/PyTorchLightning/pytorch-lightning/pull/4142))

### Changed

- Called `on_load_checkpoint` before loading `state_dict` ([#4057](https://github.com/PyTorchLightning/pytorch-lightning/pull/4057))

### Removed

- Removed duplicate metric vs step log for train loop ([#4173](https://github.com/PyTorchLightning/pytorch-lightning/pull/4173))

### Fixed

- Fixed the `self.log` problem in `validation_step()` ([#4169](https://github.com/PyTorchLightning/pytorch-lightning/pull/4169))
- Fixed `hparams` saving - save the state when `save_hyperparameters()` is called [in `__init__`] ([#4163](https://github.com/PyTorchLightning/pytorch-lightning/pull/4163))
- Fixed runtime failure while exporting `hparams` to yaml ([#4158](https://github.com/PyTorchLightning/pytorch-lightning/pull/4158))


## [1.0.1] - 2020-10-14

### Added

- Added getstate/setstate method for torch.save serialization ([#4127](https://github.com/PyTorchLightning/pytorch-lightning/pull/4127))


## [1.0.0] - 2020-10-13

### Added

- Added Explained Variance Metric + metric fix ([#4013](https://github.com/PyTorchLightning/pytorch-lightning/pull/4013))
- Added Metric <-> Lightning Module integration tests ([#4008](https://github.com/PyTorchLightning/pytorch-lightning/pull/4008))
- Added parsing OS env vars in `Trainer` ([#4022](https://github.com/PyTorchLightning/pytorch-lightning/pull/4022))
- Added classification metrics ([#4043](https://github.com/PyTorchLightning/pytorch-lightning/pull/4043))
- Updated explained variance metric ([#4024](https://github.com/PyTorchLightning/pytorch-lightning/pull/4024))
- Enabled plugins ([#4041](https://github.com/PyTorchLightning/pytorch-lightning/pull/4041))
- Enabled custom clusters ([#4048](https://github.com/PyTorchLightning/pytorch-lightning/pull/4048))
- Enabled passing in custom accelerators ([#4050](https://github.com/PyTorchLightning/pytorch-lightning/pull/4050))
- Added `LightningModule.toggle_optimizer` ([#4058](https://github.com/PyTorchLightning/pytorch-lightning/pull/4058))
- Added `LightningModule.manual_backward` ([#4063](https://github.com/PyTorchLightning/pytorch-lightning/pull/4063))
- Added `output` argument to `*_batch_end` hooks ([#3965](https://github.com/PyTorchLightning/pytorch-lightning/pull/3965),
    [#3966](https://github.com/PyTorchLightning/pytorch-lightning/pull/3966))
- Added `output` argument to `*_epoch_end` hooks ([#3967](https://github.com/PyTorchLightning/pytorch-lightning/pull/3967))

### Changed

- Integrated metrics API with self.log ([#3961](https://github.com/PyTorchLightning/pytorch-lightning/pull/3961))
- Decoupled Apex ([#4052](https://github.com/PyTorchLightning/pytorch-lightning/pull/4052),
        [#4054](https://github.com/PyTorchLightning/pytorch-lightning/pull/4054),
        [#4055](https://github.com/PyTorchLightning/pytorch-lightning/pull/4055),
        [#4056](https://github.com/PyTorchLightning/pytorch-lightning/pull/4056),
        [#4058](https://github.com/PyTorchLightning/pytorch-lightning/pull/4058),
        [#4060](https://github.com/PyTorchLightning/pytorch-lightning/pull/4060),
        [#4061](https://github.com/PyTorchLightning/pytorch-lightning/pull/4061),
        [#4062](https://github.com/PyTorchLightning/pytorch-lightning/pull/4062),
        [#4063](https://github.com/PyTorchLightning/pytorch-lightning/pull/4063),
        [#4064](https://github.com/PyTorchLightning/pytorch-lightning/pull/4064),
        [#4065](https://github.com/PyTorchLightning/pytorch-lightning/pull/4065))
- Renamed all backends to `Accelerator` ([#4066](https://github.com/PyTorchLightning/pytorch-lightning/pull/4066))
- Enabled manual returns ([#4089](https://github.com/PyTorchLightning/pytorch-lightning/pull/4089))

### Removed

- Removed support for EvalResult and TrainResult ([#3968](https://github.com/PyTorchLightning/pytorch-lightning/pull/3968))
- Removed deprecated trainer flags: `overfit_pct`, `log_save_interval`, `row_log_interval` ([#3969](https://github.com/PyTorchLightning/pytorch-lightning/pull/3969))
- Removed deprecated early_stop_callback ([#3982](https://github.com/PyTorchLightning/pytorch-lightning/pull/3982))
- Removed deprecated model hooks ([#3980](https://github.com/PyTorchLightning/pytorch-lightning/pull/3980))
- Removed deprecated callbacks ([#3979](https://github.com/PyTorchLightning/pytorch-lightning/pull/3979))
- Removed `trainer` argument in `LightningModule.backward` [#4056](https://github.com/PyTorchLightning/pytorch-lightning/pull/4056))

### Fixed

- Fixed `current_epoch` property update to reflect true epoch number inside `LightningDataModule`, when `reload_dataloaders_every_epoch=True`. ([#3974](https://github.com/PyTorchLightning/pytorch-lightning/pull/3974))
- Fixed to print scaler value in progress bar ([#4053](https://github.com/PyTorchLightning/pytorch-lightning/pull/4053))
- Fixed mismatch between docstring and code regarding when `on_load_checkpoint` hook is called ([#3996](https://github.com/PyTorchLightning/pytorch-lightning/pull/3996))


## [0.10.0] - 2020-10-07

### Added

- Added new Metrics API. ([#3868](https://github.com/PyTorchLightning/pytorch-lightning/pull/3868), [#3921](https://github.com/PyTorchLightning/pytorch-lightning/pull/3921))
- Enable PyTorch 1.7 compatibility ([#3541](https://github.com/PyTorchLightning/pytorch-lightning/pull/3541))
- Added `LightningModule.to_torchscript` to support exporting as `ScriptModule` ([#3258](https://github.com/PyTorchLightning/pytorch-lightning/pull/3258))
- Added warning when dropping unpicklable `hparams` ([#2874](https://github.com/PyTorchLightning/pytorch-lightning/pull/2874))
- Added EMB similarity ([#3349](https://github.com/PyTorchLightning/pytorch-lightning/pull/3349))
- Added `ModelCheckpoint.to_yaml` method ([#3048](https://github.com/PyTorchLightning/pytorch-lightning/pull/3048))
- Allow `ModelCheckpoint` monitor to be `None`, meaning it will always save ([#3630](https://github.com/PyTorchLightning/pytorch-lightning/pull/3630))
- Disabled optimizers setup during testing ([#3059](https://github.com/PyTorchLightning/pytorch-lightning/pull/3059))
- Added support for datamodules to save and load checkpoints when training ([#3563](https://github.com/PyTorchLightning/pytorch-lightning/pull/3563))
- Added support for datamodule in learning rate finder ([#3425](https://github.com/PyTorchLightning/pytorch-lightning/pull/3425))
- Added gradient clip test for native AMP ([#3754](https://github.com/PyTorchLightning/pytorch-lightning/pull/3754))
- Added dist lib to enable syncing anything across devices ([#3762](https://github.com/PyTorchLightning/pytorch-lightning/pull/3762))
- Added `broadcast` to `TPUBackend` ([#3814](https://github.com/PyTorchLightning/pytorch-lightning/pull/3814))
- Added `XLADeviceUtils` class to check XLA device type ([#3274](https://github.com/PyTorchLightning/pytorch-lightning/pull/3274))

### Changed

- Refactored accelerator backends:
   * moved TPU `xxx_step` to backend ([#3118](https://github.com/PyTorchLightning/pytorch-lightning/pull/3118))
   * refactored DDP backend `forward` ([#3119](https://github.com/PyTorchLightning/pytorch-lightning/pull/3119))
   * refactored GPU backend `__step` ([#3120](https://github.com/PyTorchLightning/pytorch-lightning/pull/3120))
   * refactored Horovod backend ([#3121](https://github.com/PyTorchLightning/pytorch-lightning/pull/3121),
        [#3122](https://github.com/PyTorchLightning/pytorch-lightning/pull/3122))
   * remove obscure forward call in eval + CPU backend `___step` ([#3123](https://github.com/PyTorchLightning/pytorch-lightning/pull/3123))
   * reduced all simplified forward ([#3126](https://github.com/PyTorchLightning/pytorch-lightning/pull/3126))
   * added hook base method ([#3127](https://github.com/PyTorchLightning/pytorch-lightning/pull/3127))
   * refactor eval loop to use hooks - use `test_mode` for if so we can split later ([#3129](https://github.com/PyTorchLightning/pytorch-lightning/pull/3129))
   * moved `___step_end` hooks ([#3130](https://github.com/PyTorchLightning/pytorch-lightning/pull/3130))
   * training forward refactor ([#3134](https://github.com/PyTorchLightning/pytorch-lightning/pull/3134))
   * training AMP scaling refactor ([#3135](https://github.com/PyTorchLightning/pytorch-lightning/pull/3135))
   * eval step scaling factor ([#3136](https://github.com/PyTorchLightning/pytorch-lightning/pull/3136))
   * add eval loop object to streamline eval loop ([#3138](https://github.com/PyTorchLightning/pytorch-lightning/pull/3138))
   * refactored dataloader process hook ([#3139](https://github.com/PyTorchLightning/pytorch-lightning/pull/3139))
   * refactored inner eval loop ([#3141](https://github.com/PyTorchLightning/pytorch-lightning/pull/3141))
   * final inner eval loop hooks ([#3154](https://github.com/PyTorchLightning/pytorch-lightning/pull/3154))
   * clean up hooks in `run_evaluation` ([#3156](https://github.com/PyTorchLightning/pytorch-lightning/pull/3156))
   * clean up data reset ([#3161](https://github.com/PyTorchLightning/pytorch-lightning/pull/3161))
   * expand eval loop out ([#3165](https://github.com/PyTorchLightning/pytorch-lightning/pull/3165))
   * moved hooks around in eval loop ([#3195](https://github.com/PyTorchLightning/pytorch-lightning/pull/3195))
   * remove `_evaluate` fx ([#3197](https://github.com/PyTorchLightning/pytorch-lightning/pull/3197))
   * `Trainer.fit` hook clean up ([#3198](https://github.com/PyTorchLightning/pytorch-lightning/pull/3198))
   * DDPs train hooks ([#3203](https://github.com/PyTorchLightning/pytorch-lightning/pull/3203))
   * refactor DDP backend ([#3204](https://github.com/PyTorchLightning/pytorch-lightning/pull/3204),
        [#3207](https://github.com/PyTorchLightning/pytorch-lightning/pull/3207),
        [#3208](https://github.com/PyTorchLightning/pytorch-lightning/pull/3208),
        [#3209](https://github.com/PyTorchLightning/pytorch-lightning/pull/3209),
        [#3210](https://github.com/PyTorchLightning/pytorch-lightning/pull/3210))
   * reduced accelerator selection ([#3211](https://github.com/PyTorchLightning/pytorch-lightning/pull/3211))
   * group prepare data hook ([#3212](https://github.com/PyTorchLightning/pytorch-lightning/pull/3212))
   * added data connector ([#3285](https://github.com/PyTorchLightning/pytorch-lightning/pull/3285))
   * modular is_overridden ([#3290](https://github.com/PyTorchLightning/pytorch-lightning/pull/3290))
   * adding `Trainer.tune()` ([#3293](https://github.com/PyTorchLightning/pytorch-lightning/pull/3293))
   * move `run_pretrain_routine` -> `setup_training` ([#3294](https://github.com/PyTorchLightning/pytorch-lightning/pull/3294))
   * move train outside of setup training ([#3297](https://github.com/PyTorchLightning/pytorch-lightning/pull/3297))
   * move `prepare_data` to data connector ([#3307](https://github.com/PyTorchLightning/pytorch-lightning/pull/3307))
   * moved accelerator router ([#3309](https://github.com/PyTorchLightning/pytorch-lightning/pull/3309))
   * train loop refactor - moving train loop to own object ([#3310](https://github.com/PyTorchLightning/pytorch-lightning/pull/3310),
        [#3312](https://github.com/PyTorchLightning/pytorch-lightning/pull/3312),
        [#3313](https://github.com/PyTorchLightning/pytorch-lightning/pull/3313),
        [#3314](https://github.com/PyTorchLightning/pytorch-lightning/pull/3314))
   * duplicate data interface definition up into DataHooks class ([#3344](https://github.com/PyTorchLightning/pytorch-lightning/pull/3344))
   * inner train loop ([#3359](https://github.com/PyTorchLightning/pytorch-lightning/pull/3359),
        [#3361](https://github.com/PyTorchLightning/pytorch-lightning/pull/3361),
        [#3362](https://github.com/PyTorchLightning/pytorch-lightning/pull/3362),
        [#3363](https://github.com/PyTorchLightning/pytorch-lightning/pull/3363),
        [#3365](https://github.com/PyTorchLightning/pytorch-lightning/pull/3365),
        [#3366](https://github.com/PyTorchLightning/pytorch-lightning/pull/3366),
        [#3367](https://github.com/PyTorchLightning/pytorch-lightning/pull/3367),
        [#3368](https://github.com/PyTorchLightning/pytorch-lightning/pull/3368),
        [#3369](https://github.com/PyTorchLightning/pytorch-lightning/pull/3369),
        [#3370](https://github.com/PyTorchLightning/pytorch-lightning/pull/3370),
        [#3371](https://github.com/PyTorchLightning/pytorch-lightning/pull/3371),
        [#3372](https://github.com/PyTorchLightning/pytorch-lightning/pull/3372),
        [#3373](https://github.com/PyTorchLightning/pytorch-lightning/pull/3373),
        [#3374](https://github.com/PyTorchLightning/pytorch-lightning/pull/3374),
        [#3375](https://github.com/PyTorchLightning/pytorch-lightning/pull/3375),
        [#3376](https://github.com/PyTorchLightning/pytorch-lightning/pull/3376),
        [#3385](https://github.com/PyTorchLightning/pytorch-lightning/pull/3385),
        [#3388](https://github.com/PyTorchLightning/pytorch-lightning/pull/3388),
        [#3397](https://github.com/PyTorchLightning/pytorch-lightning/pull/3397))
   * all logging related calls in a connector ([#3395](https://github.com/PyTorchLightning/pytorch-lightning/pull/3395))
   * device parser ([#3400](https://github.com/PyTorchLightning/pytorch-lightning/pull/3400),
        [#3405](https://github.com/PyTorchLightning/pytorch-lightning/pull/3405))
   * added model connector ([#3407](https://github.com/PyTorchLightning/pytorch-lightning/pull/3407))
   * moved eval loop logging to loggers ([#3408](https://github.com/PyTorchLightning/pytorch-lightning/pull/3408))
   * moved eval loop (#3412[#3408](https://github.com/PyTorchLightning/pytorch-lightning/pull/3408))
   * trainer/separate argparse ([#3421](https://github.com/PyTorchLightning/pytorch-lightning/pull/3421),
        [#3428](https://github.com/PyTorchLightning/pytorch-lightning/pull/3428),
        [#3432](https://github.com/PyTorchLightning/pytorch-lightning/pull/3432))
   * move `lr_finder` ([#3434](https://github.com/PyTorchLightning/pytorch-lightning/pull/3434))
   * organize args (#[#3435](https://github.com/PyTorchLightning/pytorch-lightning/pull/3435),
        [#3442](https://github.com/PyTorchLightning/pytorch-lightning/pull/3442),
        [#3447](https://github.com/PyTorchLightning/pytorch-lightning/pull/3447),
        [#3448](https://github.com/PyTorchLightning/pytorch-lightning/pull/3448),
        [#3449](https://github.com/PyTorchLightning/pytorch-lightning/pull/3449),
        [#3456](https://github.com/PyTorchLightning/pytorch-lightning/pull/3456))
   * move specific accelerator code ([#3457](https://github.com/PyTorchLightning/pytorch-lightning/pull/3457))
   * group connectors ([#3472](https://github.com/PyTorchLightning/pytorch-lightning/pull/3472))
   * accelerator connector methods x/n ([#3469](https://github.com/PyTorchLightning/pytorch-lightning/pull/3469),
        [#3470](https://github.com/PyTorchLightning/pytorch-lightning/pull/3470),
        [#3474](https://github.com/PyTorchLightning/pytorch-lightning/pull/3474))
   * merge backends x/n ([#3476](https://github.com/PyTorchLightning/pytorch-lightning/pull/3476),
        [#3477](https://github.com/PyTorchLightning/pytorch-lightning/pull/3477),
        [#3478](https://github.com/PyTorchLightning/pytorch-lightning/pull/3478),
        [#3480](https://github.com/PyTorchLightning/pytorch-lightning/pull/3480),
        [#3482](https://github.com/PyTorchLightning/pytorch-lightning/pull/3482))
   * apex plugin ([#3502](https://github.com/PyTorchLightning/pytorch-lightning/pull/3502))
   * precision plugins ([#3504](https://github.com/PyTorchLightning/pytorch-lightning/pull/3504))
   * Result - make monitor default to `checkpoint_on` to simplify ([#3571](https://github.com/PyTorchLightning/pytorch-lightning/pull/3571))
   * reference to the Trainer on the `LightningDataModule` ([#3684](https://github.com/PyTorchLightning/pytorch-lightning/pull/3684))
   * add `.log` to lightning module ([#3686](https://github.com/PyTorchLightning/pytorch-lightning/pull/3686),
        [#3699](https://github.com/PyTorchLightning/pytorch-lightning/pull/3699),
        [#3701](https://github.com/PyTorchLightning/pytorch-lightning/pull/3701),
        [#3704](https://github.com/PyTorchLightning/pytorch-lightning/pull/3704),
        [#3715](https://github.com/PyTorchLightning/pytorch-lightning/pull/3715))
   * enable tracking original metric when step and epoch are both true ([#3685](https://github.com/PyTorchLightning/pytorch-lightning/pull/3685))
   * deprecated results obj, added support for simpler comms ([#3681](https://github.com/PyTorchLightning/pytorch-lightning/pull/3681))
   * move backends back to individual files ([#3712](https://github.com/PyTorchLightning/pytorch-lightning/pull/3712))
   * fixes logging for eval steps ([#3763](https://github.com/PyTorchLightning/pytorch-lightning/pull/3763))
   * decoupled DDP, DDP spawn ([#3733](https://github.com/PyTorchLightning/pytorch-lightning/pull/3733),
        [#3766](https://github.com/PyTorchLightning/pytorch-lightning/pull/3766),
        [#3767](https://github.com/PyTorchLightning/pytorch-lightning/pull/3767),
        [#3774](https://github.com/PyTorchLightning/pytorch-lightning/pull/3774),
        [#3802](https://github.com/PyTorchLightning/pytorch-lightning/pull/3802),
        [#3806](https://github.com/PyTorchLightning/pytorch-lightning/pull/3806),
        [#3817](https://github.com/PyTorchLightning/pytorch-lightning/pull/3817),
        [#3819](https://github.com/PyTorchLightning/pytorch-lightning/pull/3819),
        [#3927](https://github.com/PyTorchLightning/pytorch-lightning/pull/3927))
   * remove weight loading hack for ddp_cpu ([#3808](https://github.com/PyTorchLightning/pytorch-lightning/pull/3808))
   * separate `torchelastic` from DDP ([#3810](https://github.com/PyTorchLightning/pytorch-lightning/pull/3810))
   * separate SLURM from DDP ([#3809](https://github.com/PyTorchLightning/pytorch-lightning/pull/3809))
   * decoupled DDP2 ([#3816](https://github.com/PyTorchLightning/pytorch-lightning/pull/3816))
   * bug fix with logging val epoch end + monitor ([#3812](https://github.com/PyTorchLightning/pytorch-lightning/pull/3812))
   * callback system and init DDP ([#3836](https://github.com/PyTorchLightning/pytorch-lightning/pull/3836))
   * adding compute environments ([#3837](https://github.com/PyTorchLightning/pytorch-lightning/pull/3837), [#3842](https://github.com/PyTorchLightning/pytorch-lightning/pull/3842))
   * epoch can now log independently ([#3843](https://github.com/PyTorchLightning/pytorch-lightning/pull/3843))
   * test selecting the correct backend. temp backends while slurm and TorchElastic are decoupled ([#3848](https://github.com/PyTorchLightning/pytorch-lightning/pull/3848))
   * fixed `init_slurm_connection` causing hostname errors ([#3856](https://github.com/PyTorchLightning/pytorch-lightning/pull/3856))
   * moves init apex from LM to apex connector ([#3923](https://github.com/PyTorchLightning/pytorch-lightning/pull/3923))
   * moves sync bn to each backend ([#3925](https://github.com/PyTorchLightning/pytorch-lightning/pull/3925))
   * moves configure ddp to each backend ([#3924](https://github.com/PyTorchLightning/pytorch-lightning/pull/3924))
- Deprecation warning ([#3844](https://github.com/PyTorchLightning/pytorch-lightning/pull/3844))
- Changed `LearningRateLogger` to `LearningRateMonitor` ([#3251](https://github.com/PyTorchLightning/pytorch-lightning/pull/3251))
- Used `fsspec` instead of `gfile` for all IO ([#3320](https://github.com/PyTorchLightning/pytorch-lightning/pull/3320))
    * Swapped `torch.load` for `fsspec` load in DDP spawn backend ([#3787](https://github.com/PyTorchLightning/pytorch-lightning/pull/3787))
    * Swapped `torch.load` for `fsspec` load in cloud_io loading ([#3692](https://github.com/PyTorchLightning/pytorch-lightning/pull/3692))
    * Added support for `to_disk()` to use remote filepaths with `fsspec` ([#3930](https://github.com/PyTorchLightning/pytorch-lightning/pull/3930))
    * Updated model_checkpoint's to_yaml to use `fsspec` open ([#3801](https://github.com/PyTorchLightning/pytorch-lightning/pull/3801))
    * Fixed `fsspec` is inconsistent when doing `fs.ls` ([#3805](https://github.com/PyTorchLightning/pytorch-lightning/pull/3805))
- Refactor `GPUStatsMonitor` to improve training speed ([#3257](https://github.com/PyTorchLightning/pytorch-lightning/pull/3257))
- Changed IoU score behavior for classes absent in target and pred ([#3098](https://github.com/PyTorchLightning/pytorch-lightning/pull/3098))
- Changed IoU `remove_bg` bool to `ignore_index` optional int ([#3098](https://github.com/PyTorchLightning/pytorch-lightning/pull/3098))
- Changed defaults of `save_top_k` and `save_last` to `None` in ModelCheckpoint ([#3680](https://github.com/PyTorchLightning/pytorch-lightning/pull/3680))
- `row_log_interval` and `log_save_interval` are now based on training loop's `global_step` instead of epoch-internal batch index ([#3667](https://github.com/PyTorchLightning/pytorch-lightning/pull/3667))
- Silenced some warnings. verified ddp refactors ([#3483](https://github.com/PyTorchLightning/pytorch-lightning/pull/3483))
- Cleaning up stale logger tests ([#3490](https://github.com/PyTorchLightning/pytorch-lightning/pull/3490))
- Allow `ModelCheckpoint` monitor to be `None` ([#3633](https://github.com/PyTorchLightning/pytorch-lightning/pull/3633))
- Enable `None` model checkpoint default ([#3669](https://github.com/PyTorchLightning/pytorch-lightning/pull/3669))
- Skipped `best_model_path` if `checkpoint_callback` is `None` ([#2962](https://github.com/PyTorchLightning/pytorch-lightning/pull/2962))
- Used `raise .. from ..` to explicitly chain exceptions ([#3750](https://github.com/PyTorchLightning/pytorch-lightning/pull/3750))
-  Mocking loggers ([#3596](https://github.com/PyTorchLightning/pytorch-lightning/pull/3596),
    [#3617](https://github.com/PyTorchLightning/pytorch-lightning/pull/3617),
    [#3851](https://github.com/PyTorchLightning/pytorch-lightning/pull/3851),
    [#3859](https://github.com/PyTorchLightning/pytorch-lightning/pull/3859),
    [#3884](https://github.com/PyTorchLightning/pytorch-lightning/pull/3884),
    [#3853](https://github.com/PyTorchLightning/pytorch-lightning/pull/3853),
    [#3910](https://github.com/PyTorchLightning/pytorch-lightning/pull/3910),
    [#3889](https://github.com/PyTorchLightning/pytorch-lightning/pull/3889),
    [#3926](https://github.com/PyTorchLightning/pytorch-lightning/pull/3926))
- Write predictions in LightningModule instead of EvalResult [#3882](https://github.com/PyTorchLightning/pytorch-lightning/pull/3882)

### Deprecated

- Deprecated `TrainResult` and `EvalResult`, use `self.log` and `self.write` from the `LightningModule` to log metrics and write predictions. `training_step` can now only return a scalar (for the loss) or a dictionary with anything you want. ([#3681](https://github.com/PyTorchLightning/pytorch-lightning/pull/3681))
- Deprecate `early_stop_callback` Trainer argument ([#3845](https://github.com/PyTorchLightning/pytorch-lightning/pull/3845))
- Rename Trainer arguments `row_log_interval` >> `log_every_n_steps` and `log_save_interval` >> `flush_logs_every_n_steps` ([#3748](https://github.com/PyTorchLightning/pytorch-lightning/pull/3748))

### Removed

- Removed experimental Metric API ([#3943](https://github.com/PyTorchLightning/pytorch-lightning/pull/3943),
        [#3949](https://github.com/PyTorchLightning/pytorch-lightning/pull/3949),
        [#3946](https://github.com/PyTorchLightning/pytorch-lightning/pull/3946)), listed changes before final removal:
    * Added `EmbeddingSimilarity` metric ([#3349](https://github.com/PyTorchLightning/pytorch-lightning/pull/3349), [#3358](https://github.com/PyTorchLightning/pytorch-lightning/pull/3358))
    * Added hooks to metric module interface ([#2528](https://github.com/PyTorchLightning/pytorch-lightning/pull/2528))
    * Added error when AUROC metric is used for multiclass problems ([#3350](https://github.com/PyTorchLightning/pytorch-lightning/pull/3350))
    * Fixed `ModelCheckpoint` with `save_top_k=-1` option not tracking the best models when a monitor metric is available ([#3735](https://github.com/PyTorchLightning/pytorch-lightning/pull/3735))
    * Fixed counter-intuitive error being thrown in `Accuracy` metric for zero target tensor ([#3764](https://github.com/PyTorchLightning/pytorch-lightning/pull/3764))
    * Fixed aggregation of metrics ([#3517](https://github.com/PyTorchLightning/pytorch-lightning/pull/3517))
    * Fixed Metric aggregation ([#3321](https://github.com/PyTorchLightning/pytorch-lightning/pull/3321))
    * Fixed RMSLE metric ([#3188](https://github.com/PyTorchLightning/pytorch-lightning/pull/3188))
    * Renamed `reduction` to `class_reduction` in classification metrics ([#3322](https://github.com/PyTorchLightning/pytorch-lightning/pull/3322))
    * Changed `class_reduction` similar to sklearn for classification metrics ([#3322](https://github.com/PyTorchLightning/pytorch-lightning/pull/3322))
    * Renaming of precision recall metric ([#3308](https://github.com/PyTorchLightning/pytorch-lightning/pull/3308))

### Fixed

- Fixed `on_train_batch_start` hook to end epoch early ([#3700](https://github.com/PyTorchLightning/pytorch-lightning/pull/3700))
- Fixed `num_sanity_val_steps` is clipped to `limit_val_batches` ([#2917](https://github.com/PyTorchLightning/pytorch-lightning/pull/2917))
- Fixed ONNX model save on GPU ([#3145](https://github.com/PyTorchLightning/pytorch-lightning/pull/3145))
- Fixed `GpuUsageLogger` to work on different platforms ([#3008](https://github.com/PyTorchLightning/pytorch-lightning/pull/3008))
- Fixed auto-scale batch size not dumping `auto_lr_find` parameter ([#3151](https://github.com/PyTorchLightning/pytorch-lightning/pull/3151))
- Fixed `batch_outputs` with optimizer frequencies ([#3229](https://github.com/PyTorchLightning/pytorch-lightning/pull/3229))
- Fixed setting batch size in `LightningModule.datamodule` when using `auto_scale_batch_size` ([#3266](https://github.com/PyTorchLightning/pytorch-lightning/pull/3266))
- Fixed Horovod distributed backend compatibility with native AMP ([#3404](https://github.com/PyTorchLightning/pytorch-lightning/pull/3404))
- Fixed batch size auto scaling exceeding the size of the dataset ([#3271](https://github.com/PyTorchLightning/pytorch-lightning/pull/3271))
- Fixed getting `experiment_id` from MLFlow only once instead of each training loop ([#3394](https://github.com/PyTorchLightning/pytorch-lightning/pull/3394))
- Fixed `overfit_batches` which now correctly disables shuffling for the training loader. ([#3501](https://github.com/PyTorchLightning/pytorch-lightning/pull/3501))
- Fixed gradient norm tracking for `row_log_interval > 1` ([#3489](https://github.com/PyTorchLightning/pytorch-lightning/pull/3489))
- Fixed `ModelCheckpoint` name formatting ([#3164](https://github.com/PyTorchLightning/pytorch-lightning/pull/3163))
- Fixed example implementation of AutoEncoder ([#3190](https://github.com/PyTorchLightning/pytorch-lightning/pull/3190))
- Fixed invalid paths when remote logging with TensorBoard ([#3236](https://github.com/PyTorchLightning/pytorch-lightning/pull/3236))
- Fixed change `t()` to `transpose()` as XLA devices do not support `.t()` on 1-dim tensor ([#3252](https://github.com/PyTorchLightning/pytorch-lightning/pull/3252))
- Fixed (weights only) checkpoints loading without PL ([#3287](https://github.com/PyTorchLightning/pytorch-lightning/pull/3287))
- Fixed `gather_all_tensors` cross GPUs in DDP ([#3319](https://github.com/PyTorchLightning/pytorch-lightning/pull/3319))
- Fixed CometML save dir ([#3419](https://github.com/PyTorchLightning/pytorch-lightning/pull/3419))
- Fixed forward key metrics ([#3467](https://github.com/PyTorchLightning/pytorch-lightning/pull/3467))
- Fixed normalize mode at confusion matrix (replace NaNs with zeros) ([#3465](https://github.com/PyTorchLightning/pytorch-lightning/pull/3465))
- Fixed global step increment in training loop when `training_epoch_end` hook is used ([#3673](https://github.com/PyTorchLightning/pytorch-lightning/pull/3673))
- Fixed dataloader shuffling not getting turned off with `overfit_batches > 0` and `distributed_backend = "ddp"` ([#3534](https://github.com/PyTorchLightning/pytorch-lightning/pull/3534))
- Fixed determinism in `DDPSpawnBackend` when using `seed_everything` in main process ([#3335](https://github.com/PyTorchLightning/pytorch-lightning/pull/3335))
- Fixed `ModelCheckpoint` `period` to actually save every `period` epochs ([#3630](https://github.com/PyTorchLightning/pytorch-lightning/pull/3630))
- Fixed `val_progress_bar` total with `num_sanity_val_steps` ([#3751](https://github.com/PyTorchLightning/pytorch-lightning/pull/3751))
- Fixed Tuner dump: add `current_epoch` to dumped_params ([#3261](https://github.com/PyTorchLightning/pytorch-lightning/pull/3261))
- Fixed `current_epoch` and `global_step` properties mismatch between `Trainer` and `LightningModule` ([#3785](https://github.com/PyTorchLightning/pytorch-lightning/pull/3785))
- Fixed learning rate scheduler for optimizers with internal state ([#3897](https://github.com/PyTorchLightning/pytorch-lightning/pull/3897))
- Fixed `tbptt_reduce_fx` when non-floating tensors are logged ([#3796](https://github.com/PyTorchLightning/pytorch-lightning/pull/3796))
- Fixed model checkpoint frequency ([#3852](https://github.com/PyTorchLightning/pytorch-lightning/pull/3852))
- Fixed logging non-tensor scalar with result breaks subsequent epoch aggregation ([#3855](https://github.com/PyTorchLightning/pytorch-lightning/pull/3855))
- Fixed `TrainerEvaluationLoopMixin` activates `model.train()` at the end ([#3858](https://github.com/PyTorchLightning/pytorch-lightning/pull/3858))
- Fixed `overfit_batches` when using with multiple val/test_dataloaders ([#3857](https://github.com/PyTorchLightning/pytorch-lightning/pull/3857))
- Fixed enables `training_step` to return `None` ([#3862](https://github.com/PyTorchLightning/pytorch-lightning/pull/3862))
- Fixed init nan for checkpointing ([#3863](https://github.com/PyTorchLightning/pytorch-lightning/pull/3863))
- Fixed for `load_from_checkpoint` ([#2776](https://github.com/PyTorchLightning/pytorch-lightning/pull/2776))
- Fixes incorrect `batch_sizes` when Dataloader returns a dict with multiple tensors ([#3668](https://github.com/PyTorchLightning/pytorch-lightning/pull/3668))
- Fixed unexpected signature for `validation_step` ([#3947](https://github.com/PyTorchLightning/pytorch-lightning/pull/3947))

## [0.9.0] - 2020-08-20

### Added

- Added SyncBN for DDP ([#2801](https://github.com/PyTorchLightning/pytorch-lightning/pull/2801),
     [#2838](https://github.com/PyTorchLightning/pytorch-lightning/pull/2838))
- Added basic `CSVLogger` ([#2721](https://github.com/PyTorchLightning/pytorch-lightning/pull/2721))
- Added SSIM metrics ([#2671](https://github.com/PyTorchLightning/pytorch-lightning/pull/2671))
- Added BLEU metrics ([#2535](https://github.com/PyTorchLightning/pytorch-lightning/pull/2535))
- Added support to export a model to ONNX format ([#2596](https://github.com/PyTorchLightning/pytorch-lightning/pull/2596))
- Added support for `Trainer(num_sanity_val_steps=-1)` to check all validation data before training ([#2246](https://github.com/PyTorchLightning/pytorch-lightning/pull/2246))
- Added struct. output:
  * tests for val loop flow ([#2605](https://github.com/PyTorchLightning/pytorch-lightning/pull/2605))
  * `EvalResult` support for train and val. loop ([#2615](https://github.com/PyTorchLightning/pytorch-lightning/pull/2615),
       [#2651](https://github.com/PyTorchLightning/pytorch-lightning/pull/2651))
  * weighted average in results obj ([#2930](https://github.com/PyTorchLightning/pytorch-lightning/pull/2930))
  * fix result obj DP auto reduce ([#3013](https://github.com/PyTorchLightning/pytorch-lightning/pull/3013))
- Added class `LightningDataModule` ([#2668](https://github.com/PyTorchLightning/pytorch-lightning/pull/2668))
- Added support for PyTorch 1.6 ([#2745](https://github.com/PyTorchLightning/pytorch-lightning/pull/2745))
- Added call DataModule hooks implicitly in trainer ([#2755](https://github.com/PyTorchLightning/pytorch-lightning/pull/2755))
- Added support for Mean in DDP Sync ([#2568](https://github.com/PyTorchLightning/pytorch-lightning/pull/2568))
- Added remaining `sklearn` metrics: `AveragePrecision`, `BalancedAccuracy`, `CohenKappaScore`, `DCG`, `Hamming`, `Hinge`, `Jaccard`, `MeanAbsoluteError`, `MeanSquaredError`, `MeanSquaredLogError`, `MedianAbsoluteError`, `R2Score`, `MeanPoissonDeviance`, `MeanGammaDeviance`, `MeanTweedieDeviance`, `ExplainedVariance` ([#2562](https://github.com/PyTorchLightning/pytorch-lightning/pull/2562))
- Added support for `limit_{mode}_batches (int)` to work with infinite dataloader (IterableDataset) ([#2840](https://github.com/PyTorchLightning/pytorch-lightning/pull/2840))
- Added support returning python scalars in DP ([#1935](https://github.com/PyTorchLightning/pytorch-lightning/pull/1935))
- Added support to Tensorboard logger for OmegaConf `hparams` ([#2846](https://github.com/PyTorchLightning/pytorch-lightning/pull/2846))
- Added tracking of basic states in `Trainer` ([#2541](https://github.com/PyTorchLightning/pytorch-lightning/pull/2541))
- Tracks all outputs including TBPTT and multiple optimizers ([#2890](https://github.com/PyTorchLightning/pytorch-lightning/pull/2890))
- Added GPU Usage Logger ([#2932](https://github.com/PyTorchLightning/pytorch-lightning/pull/2932))
- Added `strict=False` for `load_from_checkpoint` ([#2819](https://github.com/PyTorchLightning/pytorch-lightning/pull/2819))
- Added saving test predictions on multiple GPUs ([#2926](https://github.com/PyTorchLightning/pytorch-lightning/pull/2926))
- Auto log the computational graph for loggers that support this ([#3003](https://github.com/PyTorchLightning/pytorch-lightning/pull/3003))
- Added warning when changing monitor and using results obj ([#3014](https://github.com/PyTorchLightning/pytorch-lightning/pull/3014))
- Added a hook `transfer_batch_to_device` to the `LightningDataModule` ([#3038](https://github.com/PyTorchLightning/pytorch-lightning/pull/3038))

### Changed

- Truncated long version numbers in progress bar ([#2594](https://github.com/PyTorchLightning/pytorch-lightning/pull/2594))
- Enabling val/test loop disabling ([#2692](https://github.com/PyTorchLightning/pytorch-lightning/pull/2692))
- Refactored into `accelerator` module:
    * GPU training ([#2704](https://github.com/PyTorchLightning/pytorch-lightning/pull/2704))
    * TPU training ([#2708](https://github.com/PyTorchLightning/pytorch-lightning/pull/2708))
    * DDP(2) backend ([#2796](https://github.com/PyTorchLightning/pytorch-lightning/pull/2796))
    * Retrieve last logged val from result by key ([#3049](https://github.com/PyTorchLightning/pytorch-lightning/pull/3049))
- Using `.comet.config` file for `CometLogger` ([#1913](https://github.com/PyTorchLightning/pytorch-lightning/pull/1913))
- Updated hooks arguments - breaking for `setup` and `teardown` ([#2850](https://github.com/PyTorchLightning/pytorch-lightning/pull/2850))
- Using `gfile` to support remote directories ([#2164](https://github.com/PyTorchLightning/pytorch-lightning/pull/2164))
- Moved optimizer creation after device placement for DDP backends ([#2904](https://github.com/PyTorchLightning/pytorch-lighting/pull/2904))
- Support `**DictConfig` for `hparam` serialization ([#2519](https://github.com/PyTorchLightning/pytorch-lightning/pull/2519))
- Removed callback metrics from test results obj ([#2994](https://github.com/PyTorchLightning/pytorch-lightning/pull/2994))
- Re-enabled naming metrics in ckpt name ([#3060](https://github.com/PyTorchLightning/pytorch-lightning/pull/3060))
- Changed progress bar epoch counting to start from 0 ([#3061](https://github.com/PyTorchLightning/pytorch-lightning/pull/3061))

### Deprecated

- Deprecated Trainer attribute `ckpt_path`, which will now be set by `weights_save_path` ([#2681](https://github.com/PyTorchLightning/pytorch-lightning/pull/2681))

### Removed

- Removed deprecated: ([#2760](https://github.com/PyTorchLightning/pytorch-lightning/pull/2760))
    * core decorator `data_loader`
    * Module hook `on_sanity_check_start` and loading `load_from_metrics`
    * package `pytorch_lightning.logging`
    * Trainer arguments: `show_progress_bar`, `num_tpu_cores`, `use_amp`, `print_nan_grads`
    * LR Finder argument `num_accumulation_steps`

### Fixed

- Fixed `accumulate_grad_batches` for last batch ([#2853](https://github.com/PyTorchLightning/pytorch-lightning/pull/2853))
- Fixed setup call while testing ([#2624](https://github.com/PyTorchLightning/pytorch-lightning/pull/2624))
- Fixed local rank zero casting ([#2640](https://github.com/PyTorchLightning/pytorch-lightning/pull/2640))
- Fixed single scalar return from training ([#2587](https://github.com/PyTorchLightning/pytorch-lightning/pull/2587))
- Fixed Horovod backend to scale LR schedlers with the optimizer ([#2626](https://github.com/PyTorchLightning/pytorch-lightning/pull/2626))
- Fixed `dtype` and `device` properties not getting updated in submodules ([#2657](https://github.com/PyTorchLightning/pytorch-lightning/pull/2657))
- Fixed `fast_dev_run` to run for all dataloaders ([#2581](https://github.com/PyTorchLightning/pytorch-lightning/pull/2581))
- Fixed `save_dir` in loggers getting ignored by default value of `weights_save_path` when user did not specify `weights_save_path` ([#2681](https://github.com/PyTorchLightning/pytorch-lightning/pull/2681))
- Fixed `weights_save_path` getting ignored when `logger=False` is passed to Trainer ([#2681](https://github.com/PyTorchLightning/pytorch-lightning/pull/2681))
- Fixed TPU multi-core and Float16 ([#2632](https://github.com/PyTorchLightning/pytorch-lightning/pull/2632))
- Fixed test metrics not being logged with `LoggerCollection` ([#2723](https://github.com/PyTorchLightning/pytorch-lightning/pull/2723))
- Fixed data transfer to device when using `torchtext.data.Field` and `include_lengths is True` ([#2689](https://github.com/PyTorchLightning/pytorch-lightning/pull/2689))
- Fixed shuffle argument for distributed sampler ([#2789](https://github.com/PyTorchLightning/pytorch-lightning/pull/2789))
- Fixed logging interval ([#2694](https://github.com/PyTorchLightning/pytorch-lightning/pull/2694))
- Fixed loss value in the progress bar is wrong when `accumulate_grad_batches > 1` ([#2738](https://github.com/PyTorchLightning/pytorch-lightning/pull/2738))
- Fixed correct CWD for ddp sub-processes when using Hydra ([#2719](https://github.com/PyTorchLightning/pytorch-lightning/pull/2719))
- Fixed selecting GPUs using `CUDA_VISIBLE_DEVICES` ([#2739](https://github.com/PyTorchLightning/pytorch-lightning/pull/2739))
- Fixed false `num_classes` warning in metrics ([#2781](https://github.com/PyTorchLightning/pytorch-lightning/pull/2781))
- Fixed shell injection vulnerability in subprocess call ([#2786](https://github.com/PyTorchLightning/pytorch-lightning/pull/2786))
- Fixed LR finder and `hparams` compatibility ([#2821](https://github.com/PyTorchLightning/pytorch-lightning/pull/2821))
- Fixed `ModelCheckpoint` not saving the latest information when `save_last=True` ([#2881](https://github.com/PyTorchLightning/pytorch-lightning/pull/2881))
- Fixed ImageNet example: learning rate scheduler, number of workers and batch size when using DDP ([#2889](https://github.com/PyTorchLightning/pytorch-lightning/pull/2889))
- Fixed apex gradient clipping ([#2829](https://github.com/PyTorchLightning/pytorch-lightning/pull/2829))
- Fixed save apex scaler states ([#2828](https://github.com/PyTorchLightning/pytorch-lightning/pull/2828))
- Fixed a model loading issue with inheritance and variable positional arguments ([#2911](https://github.com/PyTorchLightning/pytorch-lightning/pull/2911))
- Fixed passing `non_blocking=True` when transferring a batch object that does not support it ([#2910](https://github.com/PyTorchLightning/pytorch-lightning/pull/2910))
- Fixed checkpointing to remote file paths ([#2925](https://github.com/PyTorchLightning/pytorch-lightning/pull/2925))
- Fixed adding val step argument to metrics ([#2986](https://github.com/PyTorchLightning/pytorch-lightning/pull/2986))
- Fixed an issue that caused `Trainer.test()` to stall in ddp mode ([#2997](https://github.com/PyTorchLightning/pytorch-lightning/pull/2997))
- Fixed gathering of results with tensors of varying shape ([#3020](https://github.com/PyTorchLightning/pytorch-lightning/pull/3020))
- Fixed batch size auto-scaling feature to set the new value on the correct model attribute ([#3043](https://github.com/PyTorchLightning/pytorch-lightning/pull/3043))
- Fixed automatic batch scaling not working with half precision ([#3045](https://github.com/PyTorchLightning/pytorch-lightning/pull/3045))
- Fixed setting device to root gpu ([#3042](https://github.com/PyTorchLightning/pytorch-lightning/pull/3042))

## [0.8.5] - 2020-07-09

### Added

- Added a PSNR metric: peak signal-to-noise ratio ([#2483](https://github.com/PyTorchLightning/pytorch-lightning/pull/2483))
- Added functional regression metrics ([#2492](https://github.com/PyTorchLightning/pytorch-lightning/pull/2492))

### Removed

- Removed auto val reduce ([#2462](https://github.com/PyTorchLightning/pytorch-lightning/pull/2462))

### Fixed

- Flattening Wandb Hyperparameters ([#2459](https://github.com/PyTorchLightning/pytorch-lightning/pull/2459))
- Fixed using the same DDP python interpreter and actually running ([#2482](https://github.com/PyTorchLightning/pytorch-lightning/pull/2482))
- Fixed model summary input type conversion for models that have input dtype different from model parameters ([#2510](https://github.com/PyTorchLightning/pytorch-lightning/pull/2510))
- Made `TensorBoardLogger` and `CometLogger` pickleable ([#2518](https://github.com/PyTorchLightning/pytorch-lightning/pull/2518))
- Fixed a problem with `MLflowLogger` creating multiple run folders ([#2502](https://github.com/PyTorchLightning/pytorch-lightning/pull/2502))
- Fixed global_step increment ([#2455](https://github.com/PyTorchLightning/pytorch-lightning/pull/2455))
- Fixed TPU hanging example ([#2488](https://github.com/PyTorchLightning/pytorch-lightning/pull/2488))
- Fixed `argparse` default value bug ([#2526](https://github.com/PyTorchLightning/pytorch-lightning/pull/2526))
- Fixed Dice and IoU to avoid NaN by adding small eps ([#2545](https://github.com/PyTorchLightning/pytorch-lightning/pull/2545))
- Fixed accumulate gradients schedule at epoch 0 (continued) ([#2513](https://github.com/PyTorchLightning/pytorch-lightning/pull/2513))
- Fixed Trainer `.fit()` returning last not best weights in "ddp_spawn" ([#2565](https://github.com/PyTorchLightning/pytorch-lightning/pull/2565))
- Fixed passing (do not pass) TPU weights back on test ([#2566](https://github.com/PyTorchLightning/pytorch-lightning/pull/2566))
- Fixed DDP tests and `.test()` ([#2512](https://github.com/PyTorchLightning/pytorch-lightning/pull/2512),
     [#2570](https://github.com/PyTorchLightning/pytorch-lightning/pull/2570))

## [0.8.4] - 2020-07-01

### Added

- Added reduce ddp results on eval ([#2434](https://github.com/PyTorchLightning/pytorch-lightning/pull/2434))
- Added a warning when an `IterableDataset` has `__len__` defined ([#2437](https://github.com/PyTorchLightning/pytorch-lightning/pull/2437))

### Changed

- Enabled no returns from eval ([#2446](https://github.com/PyTorchLightning/pytorch-lightning/pull/2446))

### Fixed

- Fixes train outputs ([#2428](https://github.com/PyTorchLightning/pytorch-lightning/pull/2428))
- Fixes Conda dependencies ([#2412](https://github.com/PyTorchLightning/pytorch-lightning/pull/2412))
- Fixed Apex scaling with decoupled backward ([#2433](https://github.com/PyTorchLightning/pytorch-lightning/pull/2433))
- Fixed crashing or wrong displaying progressbar because of missing ipywidgets ([#2417](https://github.com/PyTorchLightning/pytorch-lightning/pull/2417))
- Fixed TPU saving dir ([fc26078e](https://github.com/PyTorchLightning/pytorch-lightning/commit/fc26078e395f8a001f4c6dd7b3fe7ca202f914a3), [04e68f02](https://github.com/PyTorchLightning/pytorch-lightning/commit/04e68f022fc03dd5f1555ee86dea997d42a448ad))
- Fixed logging on rank 0 only ([#2425](https://github.com/PyTorchLightning/pytorch-lightning/pull/2425))


## [0.8.3] - 2020-06-29

### Fixed

- Fixed AMP wrong call ([593837e](https://github.com/PyTorchLightning/pytorch-lightning/commit/593837e1da24ff6c942b24ed803fc1496a304609))
- Fixed batch typo ([92d1e75](https://github.com/PyTorchLightning/pytorch-lightning/commit/92d1e75b2638a493d9d21ed5fe00a22093888285))

## [0.8.2] - 2020-06-28

### Added

- Added TorchText support for moving data to GPU ([#2379](https://github.com/PyTorchLightning/pytorch-lightning/pull/2379))

### Changed

- Changed epoch indexing from 0 instead of 1 ([#2289](https://github.com/PyTorchLightning/pytorch-lightning/pull/2289))
- Refactor Model `backward` ([#2276](https://github.com/PyTorchLightning/pytorch-lightning/pull/2276))
- Refactored `training_batch` + tests to verify correctness ([#2327](https://github.com/PyTorchLightning/pytorch-lightning/pull/2327),
     [#2328](https://github.com/PyTorchLightning/pytorch-lightning/pull/2328))
- Refactored training loop ([#2336](https://github.com/PyTorchLightning/pytorch-lightning/pull/2336))
- Made optimization steps for hooks ([#2363](https://github.com/PyTorchLightning/pytorch-lightning/pull/2363))
- Changed default apex level to 'O2' ([#2362](https://github.com/PyTorchLightning/pytorch-lightning/pull/2362))

### Removed

- Moved `TrainsLogger` to Bolts ([#2384](https://github.com/PyTorchLightning/pytorch-lightning/pull/2384))

### Fixed

- Fixed parsing TPU arguments and TPU tests ([#2094](https://github.com/PyTorchLightning/pytorch-lightning/pull/2094))
- Fixed number batches in case of multiple dataloaders and `limit_{*}_batches` ([#1920](https://github.com/PyTorchLightning/pytorch-lightning/pull/1920),
     [#2226](https://github.com/PyTorchLightning/pytorch-lightning/pull/2226))
- Fixed an issue with forward hooks not being removed after model summary ([#2298](https://github.com/PyTorchLightning/pytorch-lightning/pull/2298))
- Fix for `load_from_checkpoint()` not working with absolute path on Windows ([#2294](https://github.com/PyTorchLightning/pytorch-lightning/pull/2294))
- Fixed an issue how _has_len handles `NotImplementedError` e.g. raised by `torchtext.data.Iterator` ([#2293](https://github.com/PyTorchLightning/pytorch-lightning/pull/2293)), ([#2307](https://github.com/PyTorchLightning/pytorch-lightning/pull/2307))
- Fixed `average_precision` metric ([#2319](https://github.com/PyTorchLightning/pytorch-lightning/pull/2319))
- Fixed ROC metric for CUDA tensors ([#2304](https://github.com/PyTorchLightning/pytorch-lightning/pull/2304))
- Fixed lost compatibility with custom datatypes implementing `.to` ([#2335](https://github.com/PyTorchLightning/pytorch-lightning/pull/2335))
- Fixed loading model with kwargs ([#2387](https://github.com/PyTorchLightning/pytorch-lightning/pull/2387))
- Fixed sum(0) for `trainer.num_val_batches` ([#2268](https://github.com/PyTorchLightning/pytorch-lightning/pull/2268))
- Fixed checking if the parameters are a `DictConfig` Object ([#2216](https://github.com/PyTorchLightning/pytorch-lightning/pull/2216))
- Fixed SLURM weights saving ([#2341](https://github.com/PyTorchLightning/pytorch-lightning/pull/2341))
- Fixed swaps LR scheduler order ([#2356](https://github.com/PyTorchLightning/pytorch-lightning/pull/2356))
- Fixed adding tensorboard `hparams` logging test ([#2342](https://github.com/PyTorchLightning/pytorch-lightning/pull/2342))
- Fixed use model ref for tear down ([#2360](https://github.com/PyTorchLightning/pytorch-lightning/pull/2360))
- Fixed logger crash on DDP ([#2388](https://github.com/PyTorchLightning/pytorch-lightning/pull/2388))
- Fixed several issues with early stopping and checkpoint callbacks ([#1504](https://github.com/PyTorchLightning/pytorch-lightning/pull/1504),
     [#2391](https://github.com/PyTorchLightning/pytorch-lightning/pull/2391))
- Fixed loading past checkpoints from v0.7.x ([#2405](https://github.com/PyTorchLightning/pytorch-lightning/pull/2405))
- Fixed loading model without arguments ([#2403](https://github.com/PyTorchLightning/pytorch-lightning/pull/2403))
- Fixed Windows compatibility issue ([#2358](https://github.com/PyTorchLightning/pytorch-lightning/pull/2358))

## [0.8.1] - 2020-06-19

### Fixed

- Fixed the `load_from_checkpoint` path detected as URL bug ([#2244](https://github.com/PyTorchLightning/pytorch-lightning/pull/2244))
- Fixed hooks - added barrier ([#2245](https://github.com/PyTorchLightning/pytorch-lightning/pull/2245),
     [#2257](https://github.com/PyTorchLightning/pytorch-lightning/pull/2257),
     [#2260](https://github.com/PyTorchLightning/pytorch-lightning/pull/220))
- Fixed `hparams` - remove frame inspection on `self.hparams` ([#2253](https://github.com/PyTorchLightning/pytorch-lightning/pull/2253))
- Fixed setup and on fit calls ([#2252](https://github.com/PyTorchLightning/pytorch-lightning/pull/2252))
- Fixed GPU template ([#2255](https://github.com/PyTorchLightning/pytorch-lightning/pull/2255))

## [0.8.0] - 2020-06-18

### Added

- Added `overfit_batches`, `limit_{val|test}_batches` flags (overfit now uses training set for all three) ([#2213](https://github.com/PyTorchLightning/pytorch-lightning/pull/2213))
- Added metrics
  * Base classes ([#1326](https://github.com/PyTorchLightning/pytorch-lightning/pull/1326),
       [#1877](https://github.com/PyTorchLightning/pytorch-lightning/pull/1877))
  * Sklearn metrics classes ([#1327](https://github.com/PyTorchLightning/pytorch-lightning/pull/1327))
  * Native torch metrics ([#1488](https://github.com/PyTorchLightning/pytorch-lightning/pull/1488),
       [#2062](https://github.com/PyTorchLightning/pytorch-lightning/pull/2062))
  * docs for all Metrics ([#2184](https://github.com/PyTorchLightning/pytorch-lightning/pull/2184),
       [#2209](https://github.com/PyTorchLightning/pytorch-lightning/pull/2209))
  * Regression metrics ([#2221](https://github.com/PyTorchLightning/pytorch-lightning/pull/2221))
- Allow dataloaders without sampler field present ([#1907](https://github.com/PyTorchLightning/pytorch-lightning/pull/1907))
- Added option `save_last` to save the model at the end of every epoch in `ModelCheckpoint` ([#1908](https://github.com/PyTorchLightning/pytorch-lightning/pull/1908))
- Early stopping checks `on_validation_end` ([#1458](https://github.com/PyTorchLightning/pytorch-lightning/pull/1458))
- Speed up single-core TPU training by loading data using `ParallelLoader` ([#2033](https://github.com/PyTorchLightning/pytorch-lightning/pull/2033))
- Added a model hook `transfer_batch_to_device` that enables moving custom data structures to the target device ([#1756](https://github.com/PyTorchLightning/pytorch-lightning/pull/1756))
- Added [black](https://black.readthedocs.io/en/stable/) formatter for the code with code-checker on pull ([#1610](https://github.com/PyTorchLightning/pytorch-lightning/pull/1610))
- Added back the slow spawn ddp implementation as `ddp_spawn` ([#2115](https://github.com/PyTorchLightning/pytorch-lightning/pull/2115))
- Added loading checkpoints from URLs ([#1667](https://github.com/PyTorchLightning/pytorch-lightning/pull/1667))
- Added a callback method `on_keyboard_interrupt` for handling KeyboardInterrupt events during training ([#2134](https://github.com/PyTorchLightning/pytorch-lightning/pull/2134))
- Added a decorator `auto_move_data` that moves data to the correct device when using the LightningModule for inference ([#1905](https://github.com/PyTorchLightning/pytorch-lightning/pull/1905))
- Added `ckpt_path` option to `LightningModule.test(...)` to load particular checkpoint ([#2190](https://github.com/PyTorchLightning/pytorch-lightning/pull/2190))
- Added `setup` and `teardown` hooks for model ([#2229](https://github.com/PyTorchLightning/pytorch-lightning/pull/2229))

### Changed

- Allow user to select individual TPU core to train on ([#1729](https://github.com/PyTorchLightning/pytorch-lightning/pull/1729))
- Removed non-finite values from loss in `LRFinder` ([#1862](https://github.com/PyTorchLightning/pytorch-lightning/pull/1862))
- Allow passing model hyperparameters as complete kwarg list ([#1896](https://github.com/PyTorchLightning/pytorch-lightning/pull/1896))
- Renamed `ModelCheckpoint`'s attributes `best` to `best_model_score` and `kth_best_model` to `kth_best_model_path` ([#1799](https://github.com/PyTorchLightning/pytorch-lightning/pull/1799))
- Re-Enable Logger's `ImportError`s ([#1938](https://github.com/PyTorchLightning/pytorch-lightning/pull/1938))
- Changed the default value of the Trainer argument `weights_summary` from `full` to `top` ([#2029](https://github.com/PyTorchLightning/pytorch-lightning/pull/2029))
- Raise an error when lightning replaces an existing sampler ([#2020](https://github.com/PyTorchLightning/pytorch-lightning/pull/2020))
- Enabled `prepare_data` from correct processes - clarify local vs global rank ([#2166](https://github.com/PyTorchLightning/pytorch-lightning/pull/2166))
- Remove explicit flush from tensorboard logger ([#2126](https://github.com/PyTorchLightning/pytorch-lightning/pull/2126))
- Changed epoch indexing from 1 instead of 0 ([#2206](https://github.com/PyTorchLightning/pytorch-lightning/pull/2206))

### Deprecated

- Deprecated flags: ([#2213](https://github.com/PyTorchLightning/pytorch-lightning/pull/2213))
  * `overfit_pct` in favour of `overfit_batches`
  * `val_percent_check` in favour of `limit_val_batches`
  * `test_percent_check` in favour of `limit_test_batches`
- Deprecated `ModelCheckpoint`'s attributes `best` and `kth_best_model` ([#1799](https://github.com/PyTorchLightning/pytorch-lightning/pull/1799))
- Dropped official support/testing for older PyTorch versions <1.3 ([#1917](https://github.com/PyTorchLightning/pytorch-lightning/pull/1917))
- Deprecated Trainer `proc_rank` in favour of `global_rank` ([#2166](https://github.com/PyTorchLightning/pytorch-lightning/pull/2166),
     [#2269](https://github.com/PyTorchLightning/pytorch-lightning/pull/2269))

### Removed

- Removed unintended Trainer argument `progress_bar_callback`, the callback should be passed in by `Trainer(callbacks=[...])` instead ([#1855](https://github.com/PyTorchLightning/pytorch-lightning/pull/1855))
- Removed obsolete `self._device` in Trainer ([#1849](https://github.com/PyTorchLightning/pytorch-lightning/pull/1849))
- Removed deprecated API ([#2073](https://github.com/PyTorchLightning/pytorch-lightning/pull/2073))
   * Packages: `pytorch_lightning.pt_overrides`, `pytorch_lightning.root_module`
   * Modules: `pytorch_lightning.logging.comet_logger`, `pytorch_lightning.logging.mlflow_logger`, `pytorch_lightning.logging.test_tube_logger`, `pytorch_lightning.overrides.override_data_parallel`, `pytorch_lightning.core.model_saving`, `pytorch_lightning.core.root_module`
   * Trainer arguments: `add_row_log_interval`, `default_save_path`, `gradient_clip`, `nb_gpu_nodes`, `max_nb_epochs`, `min_nb_epochs`, `nb_sanity_val_steps`
   * Trainer attributes: `nb_gpu_nodes`, `num_gpu_nodes`, `gradient_clip`, `max_nb_epochs`, `min_nb_epochs`, `nb_sanity_val_steps`, `default_save_path`, `tng_tqdm_dic`

### Fixed

- Run graceful training teardown on interpreter exit ([#1631](https://github.com/PyTorchLightning/pytorch-lightning/pull/1631))
- Fixed user warning when apex was used together with learning rate schedulers ([#1873](https://github.com/PyTorchLightning/pytorch-lightning/pull/1873))
- Fixed multiple calls of `EarlyStopping` callback ([#1863](https://github.com/PyTorchLightning/pytorch-lightning/pull/1863))
- Fixed an issue with `Trainer.from_argparse_args` when passing in unknown Trainer args ([#1932](https://github.com/PyTorchLightning/pytorch-lightning/pull/1932))
- Fixed bug related to logger not being reset correctly for model after tuner algorithms ([#1933](https://github.com/PyTorchLightning/pytorch-lightning/pull/1933))
- Fixed root node resolution for SLURM cluster with dash in host name ([#1954](https://github.com/PyTorchLightning/pytorch-lightning/pull/1954))
- Fixed `LearningRateLogger` in multi-scheduler setting ([#1944](https://github.com/PyTorchLightning/pytorch-lightning/pull/1944))
- Fixed test configuration check and testing ([#1804](https://github.com/PyTorchLightning/pytorch-lightning/pull/1804))
- Fixed an issue with Trainer constructor silently ignoring unknown/misspelled arguments ([#1820](https://github.com/PyTorchLightning/pytorch-lightning/pull/1820))
- Fixed `save_weights_only` in ModelCheckpoint ([#1780](https://github.com/PyTorchLightning/pytorch-lightning/pull/1780))
- Allow use of same `WandbLogger` instance for multiple training loops ([#2055](https://github.com/PyTorchLightning/pytorch-lightning/pull/2055))
- Fixed an issue with `_auto_collect_arguments` collecting local variables that are not constructor arguments and not working for signatures that have the instance not named `self` ([#2048](https://github.com/PyTorchLightning/pytorch-lightning/pull/2048))
- Fixed mistake in parameters' grad norm tracking ([#2012](https://github.com/PyTorchLightning/pytorch-lightning/pull/2012))
- Fixed CPU and hanging GPU crash ([#2118](https://github.com/PyTorchLightning/pytorch-lightning/pull/2118))
- Fixed an issue with the model summary and `example_input_array` depending on a specific ordering of the submodules in a LightningModule ([#1773](https://github.com/PyTorchLightning/pytorch-lightning/pull/1773))
- Fixed Tpu logging ([#2230](https://github.com/PyTorchLightning/pytorch-lightning/pull/2230))
- Fixed Pid port + duplicate `rank_zero` logging ([#2140](https://github.com/PyTorchLightning/pytorch-lightning/pull/2140),
     [#2231](https://github.com/PyTorchLightning/pytorch-lightning/pull/2231))

## [0.7.6] - 2020-05-16

### Added

- Added callback for logging learning rates ([#1498](https://github.com/PyTorchLightning/pytorch-lightning/pull/1498))
- Added transfer learning example (for a binary classification task in computer vision) ([#1564](https://github.com/PyTorchLightning/pytorch-lightning/pull/1564))
- Added type hints in `Trainer.fit()` and `Trainer.test()` to reflect that also a list of dataloaders can be passed in ([#1723](https://github.com/PyTorchLightning/pytorch-lightning/pull/1723)).
- Added auto scaling of batch size ([#1638](https://github.com/PyTorchLightning/pytorch-lightning/pull/1638))
- The progress bar metrics now also get updated in `training_epoch_end` ([#1724](https://github.com/PyTorchLightning/pytorch-lightning/pull/1724))
- Enable `NeptuneLogger` to work with `distributed_backend=ddp` ([#1753](https://github.com/PyTorchLightning/pytorch-lightning/pull/1753))
- Added option to provide seed to random generators to ensure reproducibility ([#1572](https://github.com/PyTorchLightning/pytorch-lightning/pull/1572))
- Added override for hparams in `load_from_ckpt` ([#1797](https://github.com/PyTorchLightning/pytorch-lightning/pull/1797))
- Added support multi-node distributed execution under `torchelastic` ([#1811](https://github.com/PyTorchLightning/pytorch-lightning/pull/1811),
     [#1818](https://github.com/PyTorchLightning/pytorch-lightning/pull/1818))
- Added using `store_true` for bool args ([#1822](https://github.com/PyTorchLightning/pytorch-lightning/pull/1822),
     [#1842](https://github.com/PyTorchLightning/pytorch-lightning/pull/1842))
- Added dummy logger for internally disabling logging for some features ([#1836](https://github.com/PyTorchLightning/pytorch-lightning/pull/1836))

### Changed

- Enable `non-blocking` for device transfers to GPU ([#1843](https://github.com/PyTorchLightning/pytorch-lightning/pull/1843))
- Replace mata_tags.csv with hparams.yaml ([#1271](https://github.com/PyTorchLightning/pytorch-lightning/pull/1271))
- Reduction when `batch_size < num_gpus` ([#1609](https://github.com/PyTorchLightning/pytorch-lightning/pull/1609))
- Updated LightningTemplateModel to look more like Colab example ([#1577](https://github.com/PyTorchLightning/pytorch-lightning/pull/1577))
- Don't convert `namedtuple` to `tuple` when transferring the batch to target device ([#1589](https://github.com/PyTorchLightning/pytorch-lightning/pull/1589))
- Allow passing hparams as keyword argument to LightningModule when loading from checkpoint ([#1639](https://github.com/PyTorchLightning/pytorch-lightning/pull/1639))
- Args should come after the last positional argument ([#1807](https://github.com/PyTorchLightning/pytorch-lightning/pull/1807))
- Made ddp the default if no backend specified with multiple GPUs ([#1789](https://github.com/PyTorchLightning/pytorch-lightning/pull/1789))

### Deprecated

- Deprecated `tags_csv` in favor of `hparams_file` ([#1271](https://github.com/PyTorchLightning/pytorch-lightning/pull/1271))

### Fixed

- Fixed broken link in PR template ([#1675](https://github.com/PyTorchLightning/pytorch-lightning/pull/1675))
- Fixed ModelCheckpoint not None checking filepath ([#1654](https://github.com/PyTorchLightning/pytorch-lightning/pull/1654))
- Trainer now calls `on_load_checkpoint()` when resuming from a checkpoint ([#1666](https://github.com/PyTorchLightning/pytorch-lightning/pull/1666))
- Fixed sampler logic for ddp with iterable dataset ([#1734](https://github.com/PyTorchLightning/pytorch-lightning/pull/1734))
- Fixed `_reset_eval_dataloader()` for IterableDataset ([#1560](https://github.com/PyTorchLightning/pytorch-lightning/pull/1560))
- Fixed Horovod distributed backend to set the `root_gpu` property ([#1669](https://github.com/PyTorchLightning/pytorch-lightning/pull/1669))
- Fixed wandb logger `global_step` affects other loggers ([#1492](https://github.com/PyTorchLightning/pytorch-lightning/pull/1492))
- Fixed disabling progress bar on non-zero ranks using Horovod backend ([#1709](https://github.com/PyTorchLightning/pytorch-lightning/pull/1709))
- Fixed bugs that prevent lr finder to be used together with early stopping and validation dataloaders ([#1676](https://github.com/PyTorchLightning/pytorch-lightning/pull/1676))
- Fixed a bug in Trainer that prepended the checkpoint path with `version_` when it shouldn't ([#1748](https://github.com/PyTorchLightning/pytorch-lightning/pull/1748))
- Fixed lr key name in case of param groups in LearningRateLogger ([#1719](https://github.com/PyTorchLightning/pytorch-lightning/pull/1719))
- Fixed accumulation parameter and suggestion method for learning rate finder ([#1801](https://github.com/PyTorchLightning/pytorch-lightning/pull/1801))
- Fixed num processes wasn't being set properly and auto sampler was ddp failing ([#1819](https://github.com/PyTorchLightning/pytorch-lightning/pull/1819))
- Fixed bugs in semantic segmentation example ([#1824](https://github.com/PyTorchLightning/pytorch-lightning/pull/1824))
- Fixed saving native AMP scaler state ([#1777](https://github.com/PyTorchLightning/pytorch-lightning/pull/1777))
- Fixed native amp + ddp ([#1788](https://github.com/PyTorchLightning/pytorch-lightning/pull/1788))
- Fixed `hparam` logging with metrics ([#1647](https://github.com/PyTorchLightning/pytorch-lightning/pull/1647))

## [0.7.5] - 2020-04-27

### Changed

- Allow logging of metrics together with `hparams` ([#1630](https://github.com/PyTorchLightning/pytorch-lightning/pull/1630))

### Removed

- Removed Warning from trainer loop ([#1634](https://github.com/PyTorchLightning/pytorch-lightning/pull/1634))

### Fixed

- Fixed ModelCheckpoint not being fixable ([#1632](https://github.com/PyTorchLightning/pytorch-lightning/pull/1632))
- Fixed CPU DDP breaking change and DDP change ([#1635](https://github.com/PyTorchLightning/pytorch-lightning/pull/1635))
- Tested pickling ([#1636](https://github.com/PyTorchLightning/pytorch-lightning/pull/1636))


## [0.7.4] - 2020-04-26

### Added

- Added flag `replace_sampler_ddp` to manually disable sampler replacement in DDP  ([#1513](https://github.com/PyTorchLightning/pytorch-lightning/pull/1513))
- Added `auto_select_gpus` flag to trainer that enables automatic selection of available GPUs on exclusive mode systems.
- Added learning rate finder ([#1347](https://github.com/PyTorchLightning/pytorch-lightning/pull/1347))
- Added support for DDP mode in clusters without SLURM ([#1387](https://github.com/PyTorchLightning/pytorch-lightning/pull/1387))
- Added `test_dataloaders` parameter to `Trainer.test()` ([#1434](https://github.com/PyTorchLightning/pytorch-lightning/pull/1434))
- Added `terminate_on_nan` flag to trainer that performs a NaN check with each training iteration when set to `True` ([#1475](https://github.com/PyTorchLightning/pytorch-lightning/pull/1475))
- Added speed parity tests (max 1 sec difference per epoch)([#1482](https://github.com/PyTorchLightning/pytorch-lightning/pull/1482))
- Added `ddp_cpu` backend for testing ddp without GPUs ([#1158](https://github.com/PyTorchLightning/pytorch-lightning/pull/1158))
- Added [Horovod](http://horovod.ai) support as a distributed backend `Trainer(distributed_backend='horovod')` ([#1529](https://github.com/PyTorchLightning/pytorch-lightning/pull/1529))
- Added support for 8 core distributed training on Kaggle TPU's ([#1568](https://github.com/PyTorchLightning/pytorch-lightning/pull/1568))
- Added support for native AMP ([#1561](https://github.com/PyTorchLightning/pytorch-lightning/pull/1561),
    [#1580](https://github.com/PyTorchLightning/pytorch-lightning/pull/1580))

### Changed

- Changed the default behaviour to no longer include a NaN check with each training iteration ([#1475](https://github.com/PyTorchLightning/pytorch-lightning/pull/1475))
- Decoupled the progress bar from trainer` it is a callback now and can be customized or even be replaced entirely ([#1450](https://github.com/PyTorchLightning/pytorch-lightning/pull/1450)).
- Changed lr schedule step interval behavior to update every backwards pass instead of every forwards pass ([#1477](https://github.com/PyTorchLightning/pytorch-lightning/pull/1477))
- Defines shared proc. rank, remove rank from instances (e.g. loggers) ([#1408](https://github.com/PyTorchLightning/pytorch-lightning/pull/1408))
- Updated semantic segmentation example with custom U-Net and logging ([#1371](https://github.com/PyTorchLightning/pytorch-lightning/pull/1371))
- Disabled val and test shuffling ([#1600](https://github.com/PyTorchLightning/pytorch-lightning/pull/1600))

### Deprecated

- Deprecated `training_tqdm_dict` in favor of `progress_bar_dict` ([#1450](https://github.com/PyTorchLightning/pytorch-lightning/pull/1450)).

### Removed

- Removed `test_dataloaders` parameter from `Trainer.fit()` ([#1434](https://github.com/PyTorchLightning/pytorch-lightning/pull/1434))

### Fixed

- Added the possibility to pass nested metrics dictionaries to loggers ([#1582](https://github.com/PyTorchLightning/pytorch-lightning/pull/1582))
- Fixed memory leak from opt return ([#1528](https://github.com/PyTorchLightning/pytorch-lightning/pull/1528))
- Fixed saving checkpoint before deleting old ones ([#1453](https://github.com/PyTorchLightning/pytorch-lightning/pull/1453))
- Fixed loggers - flushing last logged metrics even before continue, e.g. `trainer.test()` results ([#1459](https://github.com/PyTorchLightning/pytorch-lightning/pull/1459))
- Fixed optimizer configuration when `configure_optimizers` returns dict without `lr_scheduler` ([#1443](https://github.com/PyTorchLightning/pytorch-lightning/pull/1443))
- Fixed `LightningModule` - mixing hparams and arguments in `LightningModule.__init__()` crashes load_from_checkpoint() ([#1505](https://github.com/PyTorchLightning/pytorch-lightning/pull/1505))
- Added a missing call to the `on_before_zero_grad` model hook ([#1493](https://github.com/PyTorchLightning/pytorch-lightning/pull/1493)).
- Allow use of sweeps with `WandbLogger` ([#1512](https://github.com/PyTorchLightning/pytorch-lightning/pull/1512))
- Fixed a bug that caused the `callbacks` Trainer argument to reference a global variable ([#1534](https://github.com/PyTorchLightning/pytorch-lightning/pull/1534)).
- Fixed a bug that set all boolean CLI arguments from `Trainer.add_argparse_args` always to True ([#1571](https://github.com/PyTorchLightning/pytorch-lightning/pull/1571))
- Fixed do not copy the batch when training on a single GPU ([#1576](https://github.com/PyTorchLightning/pytorch-lightning/pull/1576),
    [#1579](https://github.com/PyTorchLightning/pytorch-lightning/pull/1579))
- Fixed soft checkpoint removing on DDP ([#1408](https://github.com/PyTorchLightning/pytorch-lightning/pull/1408))
- Fixed automatic parser bug ([#1585](https://github.com/PyTorchLightning/pytorch-lightning/pull/1585))
- Fixed bool conversion from string ([#1606](https://github.com/PyTorchLightning/pytorch-lightning/pull/1606))

## [0.7.3] - 2020-04-09

### Added

- Added `rank_zero_warn` for warning only in rank 0 ([#1428](https://github.com/PyTorchLightning/pytorch-lightning/pull/1428))

### Fixed

- Fixed default `DistributedSampler` for DDP training ([#1425](https://github.com/PyTorchLightning/pytorch-lightning/pull/1425))
- Fixed workers warning not on windows ([#1430](https://github.com/PyTorchLightning/pytorch-lightning/pull/1430))
- Fixed returning tuple from `run_training_batch` ([#1431](https://github.com/PyTorchLightning/pytorch-lightning/pull/1431))
- Fixed gradient clipping ([#1438](https://github.com/PyTorchLightning/pytorch-lightning/pull/1438))
- Fixed pretty print ([#1441](https://github.com/PyTorchLightning/pytorch-lightning/pull/1441))


## [0.7.2] - 2020-04-07

### Added

- Added same step loggers' metrics aggregation ([#1278](https://github.com/PyTorchLightning/pytorch-lightning/pull/1278))
- Added parity test between a vanilla MNIST model and lightning model ([#1284](https://github.com/PyTorchLightning/pytorch-lightning/pull/1284))
- Added parity test between a vanilla RNN model and lightning model ([#1351](https://github.com/PyTorchLightning/pytorch-lightning/pull/1351))
- Added Reinforcement Learning - Deep Q-network (DQN) lightning example ([#1232](https://github.com/PyTorchLightning/pytorch-lightning/pull/1232))
- Added support for hierarchical `dict` ([#1152](https://github.com/PyTorchLightning/pytorch-lightning/pull/1152))
- Added `TrainsLogger` class ([#1122](https://github.com/PyTorchLightning/pytorch-lightning/pull/1122))
- Added type hints to `pytorch_lightning.core` ([#946](https://github.com/PyTorchLightning/pytorch-lightning/pull/946))
- Added support for `IterableDataset` in validation and testing ([#1104](https://github.com/PyTorchLightning/pytorch-lightning/pull/1104))
- Added support for non-primitive types in `hparams` for `TensorboardLogger` ([#1130](https://github.com/PyTorchLightning/pytorch-lightning/pull/1130))
- Added a check that stops the training when loss or weights contain `NaN` or `inf` values. ([#1097](https://github.com/PyTorchLightning/pytorch-lightning/pull/1097))
- Added support for `IterableDataset` when `val_check_interval=1.0` (default), this will trigger validation at the end of each epoch. ([#1283](https://github.com/PyTorchLightning/pytorch-lightning/pull/1283))
- Added `summary` method to Profilers. ([#1259](https://github.com/PyTorchLightning/pytorch-lightning/pull/1259))
- Added informative errors if user defined dataloader has zero length ([#1280](https://github.com/PyTorchLightning/pytorch-lightning/pull/1280))
- Added testing for python 3.8 ([#915](https://github.com/PyTorchLightning/pytorch-lightning/pull/915))
- Added model configuration checking ([#1199](https://github.com/PyTorchLightning/pytorch-lightning/pull/1199))
- Added support for optimizer frequencies through `LightningModule.configure_optimizers()` ([#1269](https://github.com/PyTorchLightning/pytorch-lightning/pull/1269))
- Added option to run without an optimizer by returning `None` from `configure_optimizers`. ([#1279](https://github.com/PyTorchLightning/pytorch-lightning/pull/1279))
- Added a warning when the number of data loader workers is small. ([#1378](https://github.com/PyTorchLightning/pytorch-lightning/pull/1378))

### Changed

- Changed (renamed and refatored) `TensorRunningMean` -> `TensorRunningAccum`: running accumulations were generalized. ([#1278](https://github.com/PyTorchLightning/pytorch-lightning/pull/1278))
- Changed `progress_bar_refresh_rate` trainer flag to disable progress bar when set to 0. ([#1108](https://github.com/PyTorchLightning/pytorch-lightning/pull/1108))
- Enhanced `load_from_checkpoint` to also forward params to the model ([#1307](https://github.com/PyTorchLightning/pytorch-lightning/pull/1307))
- Updated references to `self.forward()` to instead use the `__call__` interface. ([#1211](https://github.com/PyTorchLightning/pytorch-lightning/pull/1211))
- Changed default behaviour of `configure_optimizers` to use no optimizer rather than Adam. ([#1279](https://github.com/PyTorchLightning/pytorch-lightning/pull/1279))
- Allow to upload models on W&B ([#1339](https://github.com/PyTorchLightning/pytorch-lightning/pull/1339))
- On DP and DDP2 unsqueeze is automated now ([#1319](https://github.com/PyTorchLightning/pytorch-lightning/pull/1319))
- Did not always create a DataLoader during reinstantiation, but the same type as before (if subclass of DataLoader) ([#1346](https://github.com/PyTorchLightning/pytorch-lightning/pull/1346))
- Did not interfere with a default sampler ([#1318](https://github.com/PyTorchLightning/pytorch-lightning/pull/1318))
- Remove default Adam optimizer ([#1317](https://github.com/PyTorchLightning/pytorch-lightning/pull/1317))
- Give warnings for unimplemented required lightning methods ([#1317](https://github.com/PyTorchLightning/pytorch-lightning/pull/1317))
- Made `evaluate` method private >> `Trainer._evaluate(...)`. ([#1260](https://github.com/PyTorchLightning/pytorch-lightning/pull/1260))
- Simplify the PL examples structure (shallower and more readable) ([#1247](https://github.com/PyTorchLightning/pytorch-lightning/pull/1247))
- Changed min max gpu memory to be on their own plots ([#1358](https://github.com/PyTorchLightning/pytorch-lightning/pull/1358))
- Remove `.item` which causes sync issues ([#1254](https://github.com/PyTorchLightning/pytorch-lightning/pull/1254))
- Changed smoothing in TQDM to decrease variability of time remaining between training / eval ([#1194](https://github.com/PyTorchLightning/pytorch-lightning/pull/1194))
- Change default logger to dedicated one ([#1064](https://github.com/PyTorchLightning/pytorch-lightning/pull/1064))

### Deprecated

- Deprecated Trainer argument `print_nan_grads` ([#1097](https://github.com/PyTorchLightning/pytorch-lightning/pull/1097))
- Deprecated Trainer argument `show_progress_bar` ([#1108](https://github.com/PyTorchLightning/pytorch-lightning/pull/1108))

### Removed

- Removed test for no test dataloader in .fit ([#1495](https://github.com/PyTorchLightning/pytorch-lightning/pull/1495))
- Removed duplicated module `pytorch_lightning.utilities.arg_parse` for loading CLI arguments ([#1167](https://github.com/PyTorchLightning/pytorch-lightning/pull/1167))
- Removed wandb logger's `finalize` method ([#1193](https://github.com/PyTorchLightning/pytorch-lightning/pull/1193))
- Dropped `torchvision` dependency in tests and added own MNIST dataset class instead ([#986](https://github.com/PyTorchLightning/pytorch-lightning/pull/986))

### Fixed

- Fixed `model_checkpoint` when saving all models ([#1359](https://github.com/PyTorchLightning/pytorch-lightning/pull/1359))
- `Trainer.add_argparse_args` classmethod fixed. Now it adds a type for the arguments ([#1147](https://github.com/PyTorchLightning/pytorch-lightning/pull/1147))
- Fixed bug related to type checking of `ReduceLROnPlateau` lr schedulers([#1126](https://github.com/PyTorchLightning/pytorch-lightning/pull/1126))
- Fixed a bug to ensure lightning checkpoints to be backward compatible ([#1132](https://github.com/PyTorchLightning/pytorch-lightning/pull/1132))
- Fixed a bug that created an extra dataloader with active `reload_dataloaders_every_epoch` ([#1196](https://github.com/PyTorchLightning/pytorch-lightning/pull/1196))
- Fixed all warnings and errors in the docs build process ([#1191](https://github.com/PyTorchLightning/pytorch-lightning/pull/1191))
- Fixed an issue where `val_percent_check=0` would not disable validation ([#1251](https://github.com/PyTorchLightning/pytorch-lightning/pull/1251))
- Fixed average of incomplete `TensorRunningMean` ([#1309](https://github.com/PyTorchLightning/pytorch-lightning/pull/1309))
- Fixed `WandbLogger.watch` with `wandb.init()` ([#1311](https://github.com/PyTorchLightning/pytorch-lightning/pull/1311))
- Fixed an issue with early stopping that would prevent it from monitoring training metrics when validation is disabled / not implemented ([#1235](https://github.com/PyTorchLightning/pytorch-lightning/pull/1235)).
- Fixed a bug that would cause `trainer.test()` to run on the validation set when overloading `validation_epoch_end` and `test_end` ([#1353](https://github.com/PyTorchLightning/pytorch-lightning/pull/1353))
- Fixed `WandbLogger.watch` - use of the watch method without importing `wandb` ([#1311](https://github.com/PyTorchLightning/pytorch-lightning/pull/1311))
- Fixed `WandbLogger` to be used with 'ddp' - allow reinits in sub-processes ([#1149](https://github.com/PyTorchLightning/pytorch-lightning/pull/1149),
     [#1360](https://github.com/PyTorchLightning/pytorch-lightning/pull/1360))
- Made `training_epoch_end` behave like `validation_epoch_end` ([#1357](https://github.com/PyTorchLightning/pytorch-lightning/pull/1357))
- Fixed `fast_dev_run` running validation twice ([#1365](https://github.com/PyTorchLightning/pytorch-lightning/pull/1365))
- Fixed pickle error from quick patch `__code__` ([#1352](https://github.com/PyTorchLightning/pytorch-lightning/pull/1352))
- Fixed memory leak on GPU0 ([#1094](https://github.com/PyTorchLightning/pytorch-lightning/pull/1094),
     [#1349](https://github.com/PyTorchLightning/pytorch-lightning/pull/1349))
- Fixed checkpointing interval ([#1272](https://github.com/PyTorchLightning/pytorch-lightning/pull/1272))
- Fixed validation and training loops run the partial dataset ([#1192](https://github.com/PyTorchLightning/pytorch-lightning/pull/1192))
- Fixed running `on_validation_end` only on main process in DDP ([#1125](https://github.com/PyTorchLightning/pytorch-lightning/pull/1125))
- Fixed `load_spawn_weights` only in proc rank 0 ([#1385](https://github.com/PyTorchLightning/pytorch-lightning/pull/1385))
- Fixes using deprecated `use_amp` attribute ([#1145](https://github.com/PyTorchLightning/pytorch-lightning/pull/1145))
- Fixed Tensorboard logger error: lightning_logs directory not exists in multi-node DDP on nodes with rank != 0 ([#1377](https://github.com/PyTorchLightning/pytorch-lightning/pull/1377))
- Fixed `Unimplemented backend XLA` error on TPU ([#1387](https://github.com/PyTorchLightning/pytorch-lightning/pull/1387))

## [0.7.1] - 2020-03-07

### Fixed

- Fixes `print` issues and `data_loader` ([#1080](https://github.com/PyTorchLightning/pytorch-lightning/pull/1080))

## [0.7.0] - 2020-03-06

### Added

- Added automatic sampler setup. Depending on DDP or TPU, lightning configures the sampler correctly (user needs to do nothing) ([#926](https://github.com/PyTorchLightning/pytorch-lightning/pull/926))
- Added `reload_dataloaders_every_epoch=False` flag for trainer. Some users require reloading data every epoch ([#926](https://github.com/PyTorchLightning/pytorch-lightning/pull/926))
- Added `progress_bar_refresh_rate=50` flag for trainer. Throttle refresh rate on notebooks ([#926](https://github.com/PyTorchLightning/pytorch-lightning/pull/926))
- Updated governance docs
- Added a check to ensure that the metric used for early stopping exists before training commences ([#542](https://github.com/PyTorchLightning/pytorch-lightning/pull/542))
- Added `optimizer_idx` argument to `backward` hook ([#733](https://github.com/PyTorchLightning/pytorch-lightning/pull/733))
- Added `entity` argument to `WandbLogger` to be passed to `wandb.init` ([#783](https://github.com/PyTorchLightning/pytorch-lightning/pull/783))
- Added a tool for profiling training runs ([#782](https://github.com/PyTorchLightning/pytorch-lightning/pull/782))
- Improved flexibility for naming of TensorBoard logs, can now set `version` to a `str` to just save to that directory, and use `name=''` to prevent experiment-name directory ([#804](https://github.com/PyTorchLightning/pytorch-lightning/pull/804))
- Added option to specify `step` key when logging metrics ([#808](https://github.com/PyTorchLightning/pytorch-lightning/pull/808))
- Added `train_dataloader`, `val_dataloader` and `test_dataloader` arguments to `Trainer.fit()`, for alternative data parsing ([#759](https://github.com/PyTorchLightning/pytorch-lightning/pull/759))
- Added Tensor Processing Unit (TPU) support ([#868](https://github.com/PyTorchLightning/pytorch-lightning/pull/868))
- Added semantic segmentation example ([#751](https://github.com/PyTorchLightning/pytorch-lightning/pull/751),[#876](https://github.com/PyTorchLightning/pytorch-lightning/pull/876),
     [#881](https://github.com/PyTorchLightning/pytorch-lightning/pull/881))
- Split callbacks in multiple files ([#849](https://github.com/PyTorchLightning/pytorch-lightning/pull/849))
- Support for user defined callbacks ([#889](https://github.com/PyTorchLightning/pytorch-lightning/pull/889) and [#950](https://github.com/PyTorchLightning/pytorch-lightning/pull/950))
- Added support for multiple loggers to be passed to `Trainer` as an iterable (e.g. list, tuple, etc.) ([#903](https://github.com/PyTorchLightning/pytorch-lightning/pull/903))
- Added support for step-based learning rate scheduling ([#941](https://github.com/PyTorchLightning/pytorch-lightning/pull/941))
- Added support for logging `hparams` as dict ([#1029](https://github.com/PyTorchLightning/pytorch-lightning/pull/1029))
- Checkpoint and early stopping now work without val. step ([#1041](https://github.com/PyTorchLightning/pytorch-lightning/pull/1041))
- Support graceful training cleanup after Keyboard Interrupt ([#856](https://github.com/PyTorchLightning/pytorch-lightning/pull/856),
     [#1019](https://github.com/PyTorchLightning/pytorch-lightning/pull/1019))
- Added type hints for function arguments ([#912](https://github.com/PyTorchLightning/pytorch-lightning/pull/912), )
- Added default `argparser` for `Trainer` ([#952](https://github.com/PyTorchLightning/pytorch-lightning/pull/1023),
     [#1023](https://github.com/PyTorchLightning/pytorch-lightning/pull/1023))
- Added TPU gradient clipping ([#963](https://github.com/PyTorchLightning/pytorch-lightning/pull/963))
- Added max/min number of steps in `Trainer` ([#728](https://github.com/PyTorchLightning/pytorch-lightning/pull/728))

### Changed

- Improved `NeptuneLogger` by adding `close_after_fit` argument to allow logging after training([#908](https://github.com/PyTorchLightning/pytorch-lightning/pull/1084))
- Changed default TQDM to use `tqdm.auto` for prettier outputs in IPython notebooks ([#752](https://github.com/PyTorchLightning/pytorch-lightning/pull/752))
- Changed `pytorch_lightning.logging` to `pytorch_lightning.loggers` ([#767](https://github.com/PyTorchLightning/pytorch-lightning/pull/767))
- Moved the default `tqdm_dict` definition from Trainer to `LightningModule`, so it can be overridden by the user ([#749](https://github.com/PyTorchLightning/pytorch-lightning/pull/749))
- Moved functionality of `LightningModule.load_from_metrics` into `LightningModule.load_from_checkpoint` ([#995](https://github.com/PyTorchLightning/pytorch-lightning/pull/995))
- Changed Checkpoint path parameter from `filepath` to `dirpath` ([#1016](https://github.com/PyTorchLightning/pytorch-lightning/pull/1016))
- Freezed models `hparams` as `Namespace` property ([#1029](https://github.com/PyTorchLightning/pytorch-lightning/pull/1029))
- Dropped `logging` config in package init ([#1015](https://github.com/PyTorchLightning/pytorch-lightning/pull/1015))
- Renames model steps ([#1051](https://github.com/PyTorchLightning/pytorch-lightning/pull/1051))
  - `training_end` >> `training_epoch_end`
  - `validation_end` >> `validation_epoch_end`
  - `test_end` >> `test_epoch_end`
- Refactor dataloading, supports infinite dataloader ([#955](https://github.com/PyTorchLightning/pytorch-lightning/pull/955))
- Create single file in `TensorBoardLogger` ([#777](https://github.com/PyTorchLightning/pytorch-lightning/pull/777))

### Deprecated

- Deprecated `pytorch_lightning.logging` ([#767](https://github.com/PyTorchLightning/pytorch-lightning/pull/767))
- Deprecated `LightningModule.load_from_metrics` in favour of `LightningModule.load_from_checkpoint` ([#995](https://github.com/PyTorchLightning/pytorch-lightning/pull/995),
     [#1079](https://github.com/PyTorchLightning/pytorch-lightning/pull/1079))
- Deprecated `@data_loader` decorator ([#926](https://github.com/PyTorchLightning/pytorch-lightning/pull/926))
- Deprecated model steps `training_end`, `validation_end` and `test_end` ([#1051](https://github.com/PyTorchLightning/pytorch-lightning/pull/1051),
     [#1056](https://github.com/PyTorchLightning/pytorch-lightning/pull/1056))

### Removed

- Removed dependency on `pandas` ([#736](https://github.com/PyTorchLightning/pytorch-lightning/pull/736))
- Removed dependency on `torchvision` ([#797](https://github.com/PyTorchLightning/pytorch-lightning/pull/797))
- Removed dependency on `scikit-learn` ([#801](https://github.com/PyTorchLightning/pytorch-lightning/pull/801))

### Fixed

- Fixed a bug where early stopping `on_end_epoch` would be called inconsistently when `check_val_every_n_epoch == 0` ([#743](https://github.com/PyTorchLightning/pytorch-lightning/pull/743))
- Fixed a bug where the model checkpointer didn't write to the same directory as the logger ([#771](https://github.com/PyTorchLightning/pytorch-lightning/pull/771))
- Fixed a bug where the `TensorBoardLogger` class would create an additional empty log file during fitting ([#777](https://github.com/PyTorchLightning/pytorch-lightning/pull/777))
- Fixed a bug where `global_step` was advanced incorrectly when using `accumulate_grad_batches > 1` ([#832](https://github.com/PyTorchLightning/pytorch-lightning/pull/832))
- Fixed a bug when calling `self.logger.experiment` with multiple loggers ([#1009](https://github.com/PyTorchLightning/pytorch-lightning/pull/1009))
- Fixed a bug when calling `logger.append_tags` on a `NeptuneLogger` with a single tag ([#1009](https://github.com/PyTorchLightning/pytorch-lightning/pull/1009))
- Fixed sending back data from `.spawn` by saving and loading the trained model in/out of the process ([#1017](https://github.com/PyTorchLightning/pytorch-lightning/pull/1017)
- Fixed port collision on DDP ([#1010](https://github.com/PyTorchLightning/pytorch-lightning/pull/1010))
- Fixed/tested pass overrides ([#918](https://github.com/PyTorchLightning/pytorch-lightning/pull/918))
- Fixed comet logger to log after train ([#892](https://github.com/PyTorchLightning/pytorch-lightning/pull/892))
- Remove deprecated args to learning rate step function ([#890](https://github.com/PyTorchLightning/pytorch-lightning/pull/890))

## [0.6.0] - 2020-01-21

### Added

- Added support for resuming from a specific checkpoint via `resume_from_checkpoint` argument ([#516](https://github.com/PyTorchLightning/pytorch-lightning/pull/516))
- Added support for `ReduceLROnPlateau` scheduler ([#320](https://github.com/PyTorchLightning/pytorch-lightning/pull/320))
- Added support for Apex mode `O2` in conjunction with Data Parallel ([#493](https://github.com/PyTorchLightning/pytorch-lightning/pull/493))
- Added option (`save_top_k`) to save the top k models in the `ModelCheckpoint` class ([#128](https://github.com/PyTorchLightning/pytorch-lightning/pull/128))
- Added `on_train_start` and `on_train_end` hooks to `ModelHooks` ([#598](https://github.com/PyTorchLightning/pytorch-lightning/pull/598))
- Added `TensorBoardLogger` ([#607](https://github.com/PyTorchLightning/pytorch-lightning/pull/607))
- Added support for weight summary of model with multiple inputs ([#543](https://github.com/PyTorchLightning/pytorch-lightning/pull/543))
- Added `map_location` argument to `load_from_metrics` and `load_from_checkpoint` ([#625](https://github.com/PyTorchLightning/pytorch-lightning/pull/625))
- Added option to disable validation by setting `val_percent_check=0` ([#649](https://github.com/PyTorchLightning/pytorch-lightning/pull/649))
- Added `NeptuneLogger` class ([#648](https://github.com/PyTorchLightning/pytorch-lightning/pull/648))
- Added `WandbLogger` class ([#627](https://github.com/PyTorchLightning/pytorch-lightning/pull/627))

### Changed

- Changed the default progress bar to print to stdout instead of stderr ([#531](https://github.com/PyTorchLightning/pytorch-lightning/pull/531))
- Renamed `step_idx` to `step`, `epoch_idx` to `epoch`, `max_num_epochs` to `max_epochs` and `min_num_epochs` to `min_epochs` ([#589](https://github.com/PyTorchLightning/pytorch-lightning/pull/589))
- Renamed `total_batch_nb` to `total_batches`, `nb_val_batches` to `num_val_batches`, `nb_training_batches` to `num_training_batches`, `max_nb_epochs` to `max_epochs`, `min_nb_epochs` to `min_epochs`, `nb_test_batches` to `num_test_batches`, and `nb_val_batches` to `num_val_batches` ([#567](https://github.com/PyTorchLightning/pytorch-lightning/pull/567))
- Changed gradient logging to use parameter names instead of indexes ([#660](https://github.com/PyTorchLightning/pytorch-lightning/pull/660))
- Changed the default logger to `TensorBoardLogger` ([#609](https://github.com/PyTorchLightning/pytorch-lightning/pull/609))
- Changed the directory for tensorboard logging to be the same as model checkpointing ([#706](https://github.com/PyTorchLightning/pytorch-lightning/pull/706))

### Deprecated

- Deprecated `max_nb_epochs` and `min_nb_epochs` ([#567](https://github.com/PyTorchLightning/pytorch-lightning/pull/567))
- Deprecated the `on_sanity_check_start` hook in `ModelHooks` ([#598](https://github.com/PyTorchLightning/pytorch-lightning/pull/598))

### Removed

- Removed the `save_best_only` argument from `ModelCheckpoint`, use `save_top_k=1` instead ([#128](https://github.com/PyTorchLightning/pytorch-lightning/pull/128))

### Fixed

- Fixed a bug which occurred when using Adagrad with cuda ([#554](https://github.com/PyTorchLightning/pytorch-lightning/pull/554))
- Fixed a bug where training would be on the GPU despite setting `gpus=0` or `gpus=[]` ([#561](https://github.com/PyTorchLightning/pytorch-lightning/pull/561))
- Fixed an error with `print_nan_gradients` when some parameters do not require gradient ([#579](https://github.com/PyTorchLightning/pytorch-lightning/pull/579))
- Fixed a bug where the progress bar would show an incorrect number of total steps during the validation sanity check when using multiple validation data loaders ([#597](https://github.com/PyTorchLightning/pytorch-lightning/pull/597))
- Fixed support for PyTorch 1.1.0 ([#552](https://github.com/PyTorchLightning/pytorch-lightning/pull/552))
- Fixed an issue with early stopping when using a `val_check_interval < 1.0` in `Trainer` ([#492](https://github.com/PyTorchLightning/pytorch-lightning/pull/492))
- Fixed bugs relating to the `CometLogger` object that would cause it to not work properly ([#481](https://github.com/PyTorchLightning/pytorch-lightning/pull/481))
- Fixed a bug that would occur when returning `-1` from `on_batch_start` following an early exit or when the batch was `None` ([#509](https://github.com/PyTorchLightning/pytorch-lightning/pull/509))
- Fixed a potential race condition with several processes trying to create checkpoint directories ([#530](https://github.com/PyTorchLightning/pytorch-lightning/pull/530))
- Fixed a bug where batch 'segments' would remain on the GPU when using `truncated_bptt > 1` ([#532](https://github.com/PyTorchLightning/pytorch-lightning/pull/532))
- Fixed a bug when using `IterableDataset` ([#547](https://github.com/PyTorchLightning/pytorch-lightning/pull/547))
- Fixed a bug where `.item` was called on non-tensor objects ([#602](https://github.com/PyTorchLightning/pytorch-lightning/pull/602))
- Fixed a bug where `Trainer.train` would crash on an uninitialized variable if the trainer was run after resuming from a checkpoint that was already at `max_epochs` ([#608](https://github.com/PyTorchLightning/pytorch-lightning/pull/608))
- Fixed a bug where early stopping would begin two epochs early ([#617](https://github.com/PyTorchLightning/pytorch-lightning/pull/617))
- Fixed a bug where `num_training_batches` and `num_test_batches` would sometimes be rounded down to zero ([#649](https://github.com/PyTorchLightning/pytorch-lightning/pull/649))
- Fixed a bug where an additional batch would be processed when manually setting `num_training_batches` ([#653](https://github.com/PyTorchLightning/pytorch-lightning/pull/653))
- Fixed a bug when batches did not have a `.copy` method ([#701](https://github.com/PyTorchLightning/pytorch-lightning/pull/701))
- Fixed a bug when using `log_gpu_memory=True` in Python 3.6 ([#715](https://github.com/PyTorchLightning/pytorch-lightning/pull/715))
- Fixed a bug where checkpoint writing could exit before completion, giving incomplete checkpoints ([#689](https://github.com/PyTorchLightning/pytorch-lightning/pull/689))
- Fixed a bug where `on_train_end` was not called when ealy stopping ([#723](https://github.com/PyTorchLightning/pytorch-lightning/pull/723))

## [0.5.3] - 2019-11-06

### Added

- Added option to disable default logger, checkpointer, and early stopping by passing `logger=False`, `checkpoint_callback=False` and `early_stop_callback=False` respectively
- Added `CometLogger` for use with Comet.ml
- Added `val_check_interval` argument to `Trainer` allowing validition to be performed at every given number of batches
- Added functionality to save and load hyperparameters using the standard checkpoint mechanism
- Added call to `torch.cuda.empty_cache` before training starts
- Added option for user to override the call t `backward`
- Added support for truncated backprop through time via the `truncated_bptt_steps` argument in `Trainer`
- Added option to operate on all outputs from `training_step` in DDP2
- Added a hook for modifying DDP init
- Added a hook for modifying Apex

### Changed

- Changed experiment version to be padded with zeros (e.g. `/dir/version_9` becomes `/dir/version_0009`)
- Changed callback metrics to include any metrics given in logs or progress bar
- Changed the default for `save_best_only` in `ModelCheckpoint` to `True`
- Added `tng_data_loader` for backwards compatibility
- Renamed `MLFlowLogger.client` to `MLFlowLogger.experiment` for consistency
- Moved `global_step` increment to happen after the batch has been processed
- Changed weights restore to first attempt HPC weights before restoring normally, preventing both weights being restored and running out of memory
- Changed progress bar functionality to add multiple progress bars for train/val/test
- Changed calls to `print` to use `logging` instead

### Deprecated

- Deprecated `tng_dataloader`

### Fixed

- Fixed an issue where the number of batches was off by one during training
- Fixed a bug that occurred when setting a ckeckpoint callback and `early_stop_callback=False`
- Fixed an error when importing CometLogger
- Fixed a bug where the `gpus` argument had some unexpected behaviour
- Fixed a bug where the computed total number of batches was sometimes incorrect
- Fixed a bug where the progress bar would sometimes not show the total number of batches in test mode
- Fixed a bug when using the `log_gpu_memory='min_max'` option in `Trainer`
- Fixed a bug where checkpointing would sometimes erase the current directory

## [0.5.2] - 2019-10-10

### Added

- Added `weights_summary` argument to `Trainer` to be set to `full` (full summary), `top` (just top level modules) or other
- Added `tags` argument to `MLFlowLogger`

### Changed

- Changed default for `amp_level` to `O1`

### Removed

- Removed the `print_weights_summary` argument from `Trainer`

### Fixed

- Fixed a bug where logs were not written properly
- Fixed a bug where `logger.finalize` wasn't called after training is complete
- Fixed callback metric errors in DDP
- Fixed a bug where `TestTubeLogger` didn't log to the correct directory

## [0.5.1] - 2019-10-05

### Added

- Added the `LightningLoggerBase` class for experiment loggers
- Added `MLFlowLogger` for logging with `mlflow`
- Added `TestTubeLogger` for logging with `test_tube`
- Added a different implementation of DDP (`distributed_backed='ddp2'`) where every node has one model using all GPUs
- Added support for optimisers which require a closure (e.g. LBFGS)
- Added automatic `MASTER_PORT` default for DDP when not set manually
- Added new GPU memory logging options `'min_max'` (log only the min/max utilization) and `'all'` (log all the GPU memory)

### Changed

- Changed schedulers to always be called with the current epoch
- Changed `test_tube` to an optional dependency
- Changed data loaders to internally use a getter instead of a python property
- Disabled auto GPU loading when restoring weights to prevent out of memory errors
- Changed logging, early stopping and checkpointing to occur by default

### Fixed

- Fixed a bug with samplers that do not specify `set_epoch`
- Fixed a bug when using the `MLFlowLogger` with unsupported data types, this will now raise a warning
- Fixed a bug where gradient norms were always zero using `track_grad_norm`
- Fixed a bug which causes a crash when logging memory

## [0.5.0] - 2019-09-26

### Changed

- Changed `data_batch` argument to `batch` throughout
- Changed `batch_i` argument to `batch_idx` throughout
- Changed `tng_dataloader` method to `train_dataloader`
- Changed `on_tng_metrics` method to `on_training_metrics`
- Changed `gradient_clip` argument to `gradient_clip_val`
- Changed `add_log_row_interval` to `row_log_interval`

### Fixed

- Fixed a bug with tensorboard logging in multi-gpu setup

## [0.4.9] - 2019-09-16

### Added

- Added the flag `log_gpu_memory` to `Trainer` to deactivate logging of GPU memory utilization
- Added SLURM resubmit functionality (port from test-tube)
- Added optional weight_save_path to trainer to remove the need for a checkpoint_callback when using cluster training
- Added option to use single gpu per node with `DistributedDataParallel`

### Changed

- Changed functionality of `validation_end` and `test_end` with multiple dataloaders to be given all of the dataloaders at once rather than in separate calls
- Changed print_nan_grads to only print the parameter value and gradients when they contain NaN
- Changed gpu API to take integers as well (e.g. `gpus=2` instead of `gpus=[0, 1]`)
- All models now loaded on to CPU to avoid device and out of memory issues in PyTorch

### Fixed

- Fixed a bug where data types that implement `.to` but not `.cuda` would not be properly moved onto the GPU
- Fixed a bug where data would not be re-shuffled every epoch when using a `DistributedSampler`

## [0.4.8] - 2019-08-31

### Added

- Added `test_step` and `test_end` methods, used when `Trainer.test` is called
- Added `GradientAccumulationScheduler` callback which can be used to schedule changes to the number of accumulation batches
- Added option to skip the validation sanity check by setting `nb_sanity_val_steps = 0`

### Fixed

- Fixed a bug when setting `nb_sanity_val_steps = 0`

## [0.4.7] - 2019-08-24

### Changed

- Changed the default `val_check_interval` to `1.0`
- Changed defaults for `nb_val_batches`, `nb_tng_batches` and `nb_test_batches` to 0

### Fixed

- Fixed a bug where the full validation set as used despite setting `val_percent_check`
- Fixed a bug where an `Exception` was thrown when using a data set containing a single batch
- Fixed a bug where an `Exception` was thrown if no `val_dataloader` was given
- Fixed a bug where tuples were not properly transferred to the GPU
- Fixed a bug where data of a non standard type was not properly handled by the trainer
- Fixed a bug when loading data as a tuple
- Fixed a bug where `AttributeError` could be suppressed by the `Trainer`

## [0.4.6] - 2019-08-15

### Added

- Added support for data to be given as a `dict` or `list` with a single gpu
- Added support for `configure_optimizers` to return a single optimizer, two list (optimizers and schedulers), or a single list

### Fixed

- Fixed a bug where returning just an optimizer list (i.e. without schedulers) from `configure_optimizers` would throw an `Exception`

## [0.4.5] - 2019-08-13

### Added

- Added `optimizer_step` method that can be overridden to change the standard optimizer behaviour

## [0.4.4] - 2019-08-12

### Added

- Added supoort for multiple validation dataloaders
- Added support for latest test-tube logger (optimised for `torch==1.2.0`)

### Changed

- `validation_step` and `val_dataloader` are now optional
- `lr_scheduler` is now activated after epoch

### Fixed

- Fixed a bug where a warning would show when using `lr_scheduler` in `torch>1.1.0`
- Fixed a bug where an `Exception` would be thrown if using `torch.DistributedDataParallel` without using a `DistributedSampler`, this now throws a `Warning` instead

## [0.4.3] - 2019-08-10

### Fixed

- Fixed a bug where accumulate gradients would scale the loss incorrectly

## [0.4.2] - 2019-08-08

### Changed

- Changed install requirement to `torch==1.2.0`

## [0.4.1] - 2019-08-08

### Changed

- Changed install requirement to `torch==1.1.0`

## [0.4.0] - 2019-08-08

### Added

- Added 16-bit support for a single GPU
- Added support for training continuation (preserves epoch, global step etc.)

### Changed

- Changed `training_step` and `validation_step`, outputs will no longer be automatically reduced

### Removed

- Removed need for `Experiment` object in `Trainer`

### Fixed

- Fixed issues with reducing outputs from generative models (such as images and text)

## [0.3.6] - 2019-07-25

### Added

- Added a decorator to do lazy data loading internally

### Fixed

- Fixed a bug where `Experiment` object was not process safe, potentially causing logs to be overwritten

## [0.3.5] - 2019-07-25

## [0.3.4] - 2019-07-22

## [0.3.3] - 2019-07-22

## [0.3.2] - 2019-07-21

## [0.3.1] - 2019-07-21

## [0.2.x] - 2019-07-09

## [0.1.x] - 2019-06-DD<|MERGE_RESOLUTION|>--- conflicted
+++ resolved
@@ -9,13 +9,11 @@
 
 ### Added
 
-<<<<<<< HEAD
+
 - WeightedRandomSampler can now work in DistributedMode
 
 - Enable gradient accumulation using Horovod's `backward_passes_per_step` ([#11911](https://github.com/PyTorchLightning/pytorch-lightning/pull/11911))
-=======
--
->>>>>>> ae3226ce
+
 
 
 - Include the `pytorch_lightning` version as a header in the CLI config files ([#12532](https://github.com/PyTorchLightning/pytorch-lightning/pull/12532))

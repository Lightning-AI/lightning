--- conflicted
+++ resolved
@@ -346,12 +346,11 @@
 - Fixed a bug where calling `log` with a `Metric` instance would raise an error if it was a nested attribute of the model ([#8181](https://github.com/PyTorchLightning/pytorch-lightning/pull/8181))
 
 
-<<<<<<< HEAD
+- Fixed a bug where using `precision=64` would cause buffers with complex dtype to be cast to real ([#8208](https://github.com/PyTorchLightning/pytorch-lightning/pull/8208))
+
+
 - Fixed passing a custom `DDPPlugin` when choosing `accelerator="ddp_cpu"` for the accelerator ([#6208](https://github.com/PyTorchLightning/pytorch-lightning/pull/6208))
 
-=======
-- Fixed a bug where using `precision=64` would cause buffers with complex dtype to be cast to real ([#8208](https://github.com/PyTorchLightning/pytorch-lightning/pull/8208))
->>>>>>> c0782ffd
 
 ## [1.3.7] - 2021-06-22
 

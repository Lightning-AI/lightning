--- conflicted
+++ resolved
@@ -210,11 +210,10 @@
 - `Trainer.logged_metrics` now always contains scalar tensors, even when a Python scalar was logged ([#11270](https://github.com/PyTorchLightning/pytorch-lightning/pull/11270))
 
 
-<<<<<<< HEAD
 - Improved the output of `SimpleProfiler` ([#11414](https://github.com/PyTorchLightning/pytorch-lightning/pull/11414))
-=======
+
+                          
 - Changed `MisconfigurationException` to `ModuleNotFoundError` when `rich` isn't available ([#11360](https://github.com/PyTorchLightning/pytorch-lightning/pull/11360))
->>>>>>> cad60421
 
 
 ### Deprecated

--- conflicted
+++ resolved
@@ -4,31 +4,26 @@
 
 The format is based on [Keep a Changelog](http://keepachangelog.com/en/1.0.0/).
 
-<<<<<<< HEAD
-
- 
+
+## [UnReleased] - 2021-MM-DD
+
+### Added
+
+
+### Changed
+
+
+### Deprecated
+
+
+### Removed
+
+
+### Fixed
+
+
 - Made the `Plugin.reduce` method more consistent across all Plugins to reflect a mean-reduction by default ([#6011](https://github.com/PyTorchLightning/pytorch-lightning/pull/6011)
 
-
-## [1.2] - YYYY-MM-DD
-=======
->>>>>>> 0b271474
-
-## [UnReleased] - 2021-MM-DD
-
-### Added
-
-
-### Changed
-
-
-### Deprecated
-
-
-### Removed
-
-
-### Fixed
 
 
 ## [1.2.0] - 2021-02-18

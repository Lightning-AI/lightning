# Changelog

All notable changes to this project will be documented in this file.

The format is based on [Keep a Changelog](http://keepachangelog.com/en/1.0.0/).


## [1.6.0] - 2022-MM-DD

### Added

- Enable gradient accumulation using Horovod's `backward_passes_per_step` ([#11911](https://github.com/PyTorchLightning/pytorch-lightning/pull/11911))


- Add new `DETAIL` log level to provide useful logs for improving monitoring and debugging of batch jobs ([#11008](https://github.com/PyTorchLightning/pytorch-lightning/pull/11008))


- Added a flag `SLURMEnvironment(auto_requeue=True|False)` to control whether Lightning handles the requeuing ([#10601](https://github.com/PyTorchLightning/pytorch-lightning/pull/10601))


- Fault Tolerant Manual
    * Add `_Stateful` protocol to detect if classes are stateful ([#10646](https://github.com/PyTorchLightning/pytorch-lightning/pull/10646))
    * Add `_FaultTolerantMode` enum used to track different supported fault tolerant modes ([#10645](https://github.com/PyTorchLightning/pytorch-lightning/pull/10645))
    * Add a `_rotate_worker_indices` utility to reload the state according the latest worker ([#10647](https://github.com/PyTorchLightning/pytorch-lightning/pull/10647))
    * Add stateful workers ([#10674](https://github.com/PyTorchLightning/pytorch-lightning/pull/10674))
    * Add an utility to collect the states across processes ([#10639](https://github.com/PyTorchLightning/pytorch-lightning/pull/10639))
    * Add logic to reload the states across data loading components ([#10699](https://github.com/PyTorchLightning/pytorch-lightning/pull/10699))
    * Cleanup some fault tolerant utilities ([#10703](https://github.com/PyTorchLightning/pytorch-lightning/pull/10703))
    * Enable Fault Tolerant Manual Training ([#10707](https://github.com/PyTorchLightning/pytorch-lightning/pull/10707))
    * Broadcast the `_terminate_gracefully` to all processes and add support for DDP ([#10638](https://github.com/PyTorchLightning/pytorch-lightning/pull/10638))


- Added support for re-instantiation of custom (subclasses of) `DataLoaders` returned in the `*_dataloader()` methods, i.e., automatic replacement of samplers now works with custom types of `DataLoader` ([#10680](https://github.com/PyTorchLightning/pytorch-lightning/pull/10639))


- Added a function to validate if fault tolerant training is supported. ([#10465](https://github.com/PyTorchLightning/pytorch-lightning/pull/10465))


- Added a private callback to manage the creation and deletion of fault-tolerance checkpoints ([#11862](https://github.com/PyTorchLightning/pytorch-lightning/pull/11862))


- Show a better error message when a custom `DataLoader` implementation is not well implemented and we need to reconstruct it ([#10719](https://github.com/PyTorchLightning/pytorch-lightning/pull/10719))


- Show a better error message when frozen dataclass is used as a batch ([#10927](https://github.com/PyTorchLightning/pytorch-lightning/pull/10927))


- Save the `Loop`'s state by default in the checkpoint ([#10784](https://github.com/PyTorchLightning/pytorch-lightning/pull/10784))


- Added `Loop.replace` to easily switch one loop for another ([#10324](https://github.com/PyTorchLightning/pytorch-lightning/pull/10324))


- Added support for `--lr_scheduler=ReduceLROnPlateau` to the `LightningCLI` ([#10860](https://github.com/PyTorchLightning/pytorch-lightning/pull/10860))


- Added `LightningCLI.configure_optimizers` to override the `configure_optimizers` return value ([#10860](https://github.com/PyTorchLightning/pytorch-lightning/pull/10860))


- Added a warning that shows when `max_epochs` in the `Trainer` is not set ([#10700](https://github.com/PyTorchLightning/pytorch-lightning/pull/10700))


- Added support for returning a single Callback from `LightningModule.configure_callbacks` without wrapping it into a list ([#11060](https://github.com/PyTorchLightning/pytorch-lightning/pull/11060))


- Added `console_kwargs` for `RichProgressBar` to initialize inner Console ([#10875](https://github.com/PyTorchLightning/pytorch-lightning/pull/10875))


- Added support for shorthand notation to instantiate loggers with the `LightningCLI` ([#11533](https://github.com/PyTorchLightning/pytorch-lightning/pull/11533))


- Added a `LOGGER_REGISTRY` instance to register custom loggers to the `LightningCLI` ([#11533](https://github.com/PyTorchLightning/pytorch-lightning/pull/11533))


- Added info message when the `Trainer` arguments `limit_*_batches`, `overfit_batches`, or `val_check_interval` are set to `1` or `1.0` ([#11950](https://github.com/PyTorchLightning/pytorch-lightning/pull/11950))

- Added a `PrecisionPlugin.teardown` method ([#10990](https://github.com/PyTorchLightning/pytorch-lightning/pull/10990))


- Added `LightningModule.lr_scheduler_step` ([#10249](https://github.com/PyTorchLightning/pytorch-lightning/pull/10249))


- Added support for no pre-fetching to `DataFetcher` ([#11606](https://github.com/PyTorchLightning/pytorch-lightning/pull/11606))


- Added `opt_idx` to scheduler config if not assigned by user ([#11247](https://github.com/PyTorchLightning/pytorch-lightning/pull/11247))


- Added support for optimizer step progress tracking with manual optimization ([#11848](https://github.com/PyTorchLightning/pytorch-lightning/pull/11848))


- Return the output of the `optimizer.step`. This can be useful for `LightningLite` users, manual optimization users, or users overriding `LightningModule.optimizer_step` ([#11711](https://github.com/PyTorchLightning/pytorch-lightning/pull/11711))


- Teardown the active loop and strategy on exception ([#11620](https://github.com/PyTorchLightning/pytorch-lightning/pull/11620))


- Added a `MisconfigurationException` if user provided `opt_idx` in scheduler config doesn't match with actual optimizer index of its respective optimizer ([#11247](https://github.com/PyTorchLightning/pytorch-lightning/pull/11247))


- Added a `loggers` property to `Trainer` which returns a list of loggers provided by the user ([#11683](https://github.com/PyTorchLightning/pytorch-lightning/pull/11683))


- Added a `loggers` property to `LightningModule` which retrieves the `loggers` property from `Trainer` ([#11683](https://github.com/PyTorchLightning/pytorch-lightning/pull/11683))


- Added support for DDP when using a `CombinedLoader` for the training data ([#11648](https://github.com/PyTorchLightning/pytorch-lightning/pull/11648))


- Added a warning when using `DistributedSampler` during validation/testing ([#11479](https://github.com/PyTorchLightning/pytorch-lightning/pull/11479))


- Added support for `Bagua` training strategy ([#11146](https://github.com/PyTorchLightning/pytorch-lightning/pull/11146))


- Added `rank_zero` module to centralize utilities ([#11747](https://github.com/PyTorchLightning/pytorch-lightning/pull/11747))


- Added a `_Stateful` support for `LightningDataModule` ([#11637](https://github.com/PyTorchLightning/pytorch-lightning/pull/11637))


- Added `_Stateful` support for `PrecisionPlugin` ([#11638](https://github.com/PyTorchLightning/pytorch-lightning/pull/11638))


- Added `Accelerator.is_available` to check device availability ([#11797](https://github.com/PyTorchLightning/pytorch-lightning/pull/11797))


- Enabled static type-checking on the signature of `Trainer` ([#11888](https://github.com/PyTorchLightning/pytorch-lightning/pull/11888))


- Added utility functions for moving optimizers to devices ([#11758](https://github.com/PyTorchLightning/pytorch-lightning/pull/11758))



### Changed

- Make `benchmark` flag optional and set its value based on the deterministic flag ([#11944](https://github.com/PyTorchLightning/pytorch-lightning/pull/11944))


- Implemented a new native and rich format in `_print_results` method of the `EvaluationLoop` ([#11332](https://github.com/PyTorchLightning/pytorch-lightning/pull/11332))


- Set the `prog_bar` flag to False in `LightningModule.log_grad_norm` ([#11472](https://github.com/PyTorchLightning/pytorch-lightning/pull/11472))


- Raised exception in `init_dist_connection()` when torch distributed is not available ([#10418](https://github.com/PyTorchLightning/pytorch-lightning/pull/10418))


- The `monitor` argument in the `EarlyStopping` callback is no longer optional ([#10328](https://github.com/PyTorchLightning/pytorch-lightning/pull/10328))


- Do not fail if batch size could not be inferred for logging when using DeepSpeed ([#10438](https://github.com/PyTorchLightning/pytorch-lightning/pull/10438))


- Raised `MisconfigurationException` when `enable_progress_bar=False` and a progress bar instance has been passed in the callback list ([#10520](https://github.com/PyTorchLightning/pytorch-lightning/pull/10520))


- Moved `trainer.connectors.env_vars_connector._defaults_from_env_vars` to `utilities.argsparse._defaults_from_env_vars` ([#10501](https://github.com/PyTorchLightning/pytorch-lightning/pull/10501))


- Changes in `LightningCLI` required for the new major release of jsonargparse v4.0.0 ([#10426](https://github.com/PyTorchLightning/pytorch-lightning/pull/10426))


- Renamed `refresh_rate_per_second` parameter to `refresh_rate` for `RichProgressBar` signature ([#10497](https://github.com/PyTorchLightning/pytorch-lightning/pull/10497))


- Moved ownership of the `PrecisionPlugin` into `TrainingTypePlugin` and updated all references ([#10570](https://github.com/PyTorchLightning/pytorch-lightning/pull/10570))


- Fault Tolerant relies on `signal.SIGTERM` to gracefully exit instead of `signal.SIGUSR1` ([#10605](https://github.com/PyTorchLightning/pytorch-lightning/pull/10605))


- `Loop.restarting=...` now sets the value recursively for all subloops ([#11442](https://github.com/PyTorchLightning/pytorch-lightning/pull/11442))


- Raised an error if the `batch_size` cannot be inferred from the current batch if it contained a string or was a custom batch object ([#10541](https://github.com/PyTorchLightning/pytorch-lightning/pull/10541))


- The validation loop is now disabled when `overfit_batches > 0` is set in the Trainer ([#9709](https://github.com/PyTorchLightning/pytorch-lightning/pull/9709))


- Moved optimizer related logics from `Accelerator` to `TrainingTypePlugin` ([#10596](https://github.com/PyTorchLightning/pytorch-lightning/pull/10596))


- Moved ownership of the lightning optimizers from the `Trainer` to the `Strategy` ([#11444](https://github.com/PyTorchLightning/pytorch-lightning/pull/11444))


- Moved ownership of the data fetchers from the DataConnector to the Loops ([#11621](https://github.com/PyTorchLightning/pytorch-lightning/pull/11621))


- Moved `batch_to_device` method from `Accelerator` to `TrainingTypePlugin` ([#10649](https://github.com/PyTorchLightning/pytorch-lightning/pull/10649))


- The `DDPSpawnPlugin` no longer overrides the `post_dispatch` plugin hook ([#10034](https://github.com/PyTorchLightning/pytorch-lightning/pull/10034))


- Integrate the progress bar implementation with progress tracking ([#11213](https://github.com/PyTorchLightning/pytorch-lightning/pull/11213))


- The `LightningModule.{add_to_queue,get_from_queue}` hooks no longer get a `torch.multiprocessing.SimpleQueue` and instead receive a list based queue ([#10034](https://github.com/PyTorchLightning/pytorch-lightning/pull/10034))


- Changed `training_step`, `validation_step`, `test_step` and `predict_step` method signatures in `Accelerator` and updated input from caller side ([#10908](https://github.com/PyTorchLightning/pytorch-lightning/pull/10908))


- Changed the name of the temporary checkpoint that the `DDPSpawnPlugin` and related plugins save ([#10934](https://github.com/PyTorchLightning/pytorch-lightning/pull/10934))


- `LoggerCollection` returns only unique logger names and versions ([#10976](https://github.com/PyTorchLightning/pytorch-lightning/pull/10976))


- Redesigned process creation for spawn-based plugins (`DDPSpawnPlugin`, `TPUSpawnPlugin`, etc.) ([#10896](https://github.com/PyTorchLightning/pytorch-lightning/pull/10896))
    * All spawn-based plugins now spawn processes immediately upon calling `Trainer.{fit,validate,test,predict}`
    * The hooks/callbacks `prepare_data`, `setup`, `configure_sharded_model` and `teardown` now run under initialized process group for spawn-based plugins just like their non-spawn counterparts
    * Some configuration errors that were previously raised as `MisconfigurationException`s will now be raised as `ProcessRaisedException` (torch>=1.8) or as `Exception` (torch<1.8)
    * Removed the `TrainingTypePlugin.pre_dispatch()` method and merged it with `TrainingTypePlugin.setup()` ([#11137](https://github.com/PyTorchLightning/pytorch-lightning/pull/11137))


- Changed profiler to index and display the names of the hooks with a new pattern [<base class>]<class>.<hook name> ([#11026](https://github.com/PyTorchLightning/pytorch-lightning/pull/11026))


- Changed `batch_to_device` entry in profiling from stage-specific to generic, to match profiling of other hooks ([#11031](https://github.com/PyTorchLightning/pytorch-lightning/pull/11031))


- Changed the info message for finalizing ddp-spawn worker processes to a debug-level message ([#10864](https://github.com/PyTorchLightning/pytorch-lightning/pull/10864))


- Removed duplicated file extension when uploading model checkpoints with `NeptuneLogger` ([#11015](https://github.com/PyTorchLightning/pytorch-lightning/pull/11015))


- Removed `__getstate__` and `__setstate__` of `RichProgressBar` ([#11100](https://github.com/PyTorchLightning/pytorch-lightning/pull/11100))


- The `DDPPlugin` and `DDPSpawnPlugin` and their subclasses now remove the `SyncBatchNorm` wrappers in `teardown()` to enable proper support at inference after fitting ([#11078](https://github.com/PyTorchLightning/pytorch-lightning/pull/11078))


- Moved ownership of the `Accelerator` instance to the `TrainingTypePlugin`; all training-type plugins now take an optional parameter `accelerator` ([#11022](https://github.com/PyTorchLightning/pytorch-lightning/pull/11022))


- Renamed the `TrainingTypePlugin` to `Strategy` ([#11120](https://github.com/PyTorchLightning/pytorch-lightning/pull/11120))
    * Renamed the `ParallelPlugin` to `ParallelStrategy` ([#11123](https://github.com/PyTorchLightning/pytorch-lightning/pull/11123))
    * Renamed the `DataParallelPlugin` to `DataParallelStrategy` ([#11183](https://github.com/PyTorchLightning/pytorch-lightning/pull/11183))
    * Renamed the `DDPPlugin` to `DDPStrategy` ([#11142](https://github.com/PyTorchLightning/pytorch-lightning/pull/11142))
    * Renamed the `DDP2Plugin` to `DDP2Strategy` ([#11185](https://github.com/PyTorchLightning/pytorch-lightning/pull/11185))
    * Renamed the `DDPShardedPlugin` to `DDPShardedStrategy` ([#11186](https://github.com/PyTorchLightning/pytorch-lightning/pull/11186))
    * Renamed the `DDPFullyShardedPlugin` to `DDPFullyShardedStrategy` ([#11143](https://github.com/PyTorchLightning/pytorch-lightning/pull/11143))
    * Renamed the `DDPSpawnPlugin` to `DDPSpawnStrategy` ([#11145](https://github.com/PyTorchLightning/pytorch-lightning/pull/11145))
    * Renamed the `DDPSpawnShardedPlugin` to `DDPSpawnShardedStrategy` ([#11210](https://github.com/PyTorchLightning/pytorch-lightning/pull/11210))
    * Renamed the `DeepSpeedPlugin` to `DeepSpeedStrategy` ([#11194](https://github.com/PyTorchLightning/pytorch-lightning/pull/11194))
    * Renamed the `HorovodPlugin` to `HorovodStrategy` ([#11195](https://github.com/PyTorchLightning/pytorch-lightning/pull/11195))
    * Renamed the `TPUSpawnPlugin` to `TPUSpawnStrategy` ([#11190](https://github.com/PyTorchLightning/pytorch-lightning/pull/11190))
    * Renamed the `IPUPlugin` to `IPUStrategy` ([#11193](https://github.com/PyTorchLightning/pytorch-lightning/pull/11193))
    * Renamed the `SingleDevicePlugin` to `SingleDeviceStrategy` ([#11182](https://github.com/PyTorchLightning/pytorch-lightning/pull/11182))
    * Renamed the `SingleTPUPlugin` to `SingleTPUStrategy` ([#11182](https://github.com/PyTorchLightning/pytorch-lightning/pull/11182))
    * Renamed the `TrainingTypePluginsRegistry` to `StrategyRegistry` ([#11233](https://github.com/PyTorchLightning/pytorch-lightning/pull/11233))


- Marked the `ResultCollection`, `ResultMetric`, and `ResultMetricCollection` classes as protected ([#11130](https://github.com/PyTorchLightning/pytorch-lightning/pull/11130))


- Marked `trainer.checkpoint_connector` as protected ([#11550](https://github.com/PyTorchLightning/pytorch-lightning/pull/11550))


- The epoch start/end hooks are now called by the `FitLoop` instead of the `TrainingEpochLoop` ([#11201](https://github.com/PyTorchLightning/pytorch-lightning/pull/11201))


- DeepSpeed does not require lightning module zero 3 partitioning ([#10655](https://github.com/PyTorchLightning/pytorch-lightning/pull/10655))


- Moved `Strategy` classes to the `strategies` directory ([#11226](https://github.com/PyTorchLightning/pytorch-lightning/pull/11226))


- Renamed `training_type_plugin` file to `strategy` ([#11239](https://github.com/PyTorchLightning/pytorch-lightning/pull/11239))


- Changed `DeviceStatsMonitor` to group metrics based on the logger's `group_separator` ([#11254](https://github.com/PyTorchLightning/pytorch-lightning/pull/11254))


- Raised `UserWarning` if evaluation is triggered with `best` ckpt and trainer is configured with multiple checkpoint callbacks ([#11274](https://github.com/PyTorchLightning/pytorch-lightning/pull/11274))


- `Trainer.logged_metrics` now always contains scalar tensors, even when a Python scalar was logged ([#11270](https://github.com/PyTorchLightning/pytorch-lightning/pull/11270))


- The tuner now uses the checkpoint connector to copy and restore its state ([#11518](https://github.com/PyTorchLightning/pytorch-lightning/pull/11518))


- Changed `MisconfigurationException` to `ModuleNotFoundError` when `rich` isn't available ([#11360](https://github.com/PyTorchLightning/pytorch-lightning/pull/11360))


- The `trainer.current_epoch` value is now increased by 1 during and after `on_train_end` ([#8578](https://github.com/PyTorchLightning/pytorch-lightning/pull/8578))


- Inherit from `ABC` for `Accelerator`: Users need to implement `auto_device_count` ([#11521](https://github.com/PyTorchLightning/pytorch-lightning/pull/11521))


- Changed `parallel_devices` property in `ParallelStrategy` to be lazy initialized ([#11572](https://github.com/PyTorchLightning/pytorch-lightning/pull/11572))


- Sorted `SimpleProfiler(extended=False)` summary based on mean duration for each hook ([#11671](https://github.com/PyTorchLightning/pytorch-lightning/pull/11671))


- Avoid enforcing `shuffle=False` for eval dataloaders ([#11575](https://github.com/PyTorchLightning/pytorch-lightning/pull/11575))


- When using DP (data-parallel), Lightning will no longer automatically reduce all tensors returned in training_step; it will only reduce the loss unless `training_step_end` is overridden ([#11594](https://github.com/PyTorchLightning/pytorch-lightning/pull/11594))


- When using DP (data-parallel), the `training_epoch_end` hook will no longer receive reduced outputs from `training_step` and instead get the full tensor of results from all GPUs ([#11594](https://github.com/PyTorchLightning/pytorch-lightning/pull/11594))


- Changed default logger name to `lightning_logs` for consistency ([#11762](https://github.com/PyTorchLightning/pytorch-lightning/pull/11762))


- Rewrote `accelerator_connector` ([#11448](https://github.com/PyTorchLightning/pytorch-lightning/pull/11448))

### Deprecated

- Deprecated `training_type_plugin` property in favor of `strategy` in `Trainer` and updated the references ([#11141](https://github.com/PyTorchLightning/pytorch-lightning/pull/11141))


- Deprecated `Trainer.{validated,tested,predicted}_ckpt_path` and replaced with read-only property `Trainer.ckpt_path` set when checkpoints loaded via `Trainer.{fit,validate,test,predict}` ([#11696](https://github.com/PyTorchLightning/pytorch-lightning/pull/11696))


- Deprecated `ClusterEnvironment.master_{address,port}` in favor of `ClusterEnvironment.main_{address,port}` ([#10103](https://github.com/PyTorchLightning/pytorch-lightning/pull/10103))


- Deprecated `DistributedType` in favor of `_StrategyType` ([#10505](https://github.com/PyTorchLightning/pytorch-lightning/pull/10505))


- Deprecated the `precision_plugin` constructor argument from `Accelerator` ([#10570](https://github.com/PyTorchLightning/pytorch-lightning/pull/10570))


- Deprecated `DeviceType` in favor of `_AcceleratorType` ([#10503](https://github.com/PyTorchLightning/pytorch-lightning/pull/10503))


- Deprecated the property `Trainer.slurm_job_id` in favor of the new `SLURMEnvironment.job_id()` method ([#10622](https://github.com/PyTorchLightning/pytorch-lightning/pull/10622))


- Deprecated the access to the attribute `IndexBatchSamplerWrapper.batch_indices` in favor of `IndexBatchSamplerWrapper.seen_batch_indices` ([#10870](https://github.com/PyTorchLightning/pytorch-lightning/pull/10870))


- Deprecated `on_init_start` and `on_init_end` callback hooks ([#10940](https://github.com/PyTorchLightning/pytorch-lightning/pull/10940))


- Deprecated `Trainer.call_hook` in favor of `Trainer._call_callback_hooks`, `Trainer._call_lightning_module_hook`, `Trainer._call_ttp_hook`, and `Trainer._call_accelerator_hook` ([#10979](https://github.com/PyTorchLightning/pytorch-lightning/pull/10979))


- Deprecated `TrainingTypePlugin.post_dispatch` in favor of `TrainingTypePlugin.teardown` ([#10939](https://github.com/PyTorchLightning/pytorch-lightning/pull/10939))


- Deprecated `ModelIO.on_hpc_{save/load}` in favor of `CheckpointHooks.on_{save/load}_checkpoint` ([#10911](https://github.com/PyTorchLightning/pytorch-lightning/pull/10911))


- Deprecated `Trainer.run_stage` in favor of `Trainer.{fit,validate,test,predict}` ([#11000](https://github.com/PyTorchLightning/pytorch-lightning/pull/11000))


- Deprecated `Trainer.lr_schedulers` in favor of `Trainer.lr_scheduler_configs` which returns a list of dataclasses instead of dictionaries ([#11443](https://github.com/PyTorchLightning/pytorch-lightning/pull/11443))


- Deprecated `Trainer.verbose_evaluate` in favor of `EvaluationLoop(verbose=...)` ([#10931](https://github.com/PyTorchLightning/pytorch-lightning/pull/10931))


- Deprecated `Trainer.should_rank_save_checkpoint` Trainer property ([#11068](https://github.com/PyTorchLightning/pytorch-lightning/pull/11068))


- Deprecated `Trainer.lightning_optimizers` ([#11444](https://github.com/PyTorchLightning/pytorch-lightning/pull/11444))


- Deprecated `TrainerOptimizersMixin` and moved functionality to `core/optimizer.py`([#11155](https://github.com/PyTorchLightning/pytorch-lightning/pull/11155))


- Deprecated `TrainerCallbackHookMixin` ([#11148](https://github.com/PyTorchLightning/pytorch-lightning/pull/11148))


- Deprecated `TrainerDataLoadingMixin` and moved functionality to `Trainer` and `DataConnector` ([#11282](https://github.com/PyTorchLightning/pytorch-lightning/pull/11282))


- Deprecated function `pytorch_lightning.callbacks.device_stats_monitor.prefix_metric_keys` ([#11254](https://github.com/PyTorchLightning/pytorch-lightning/pull/11254))


- Deprecated `Callback.on_epoch_start` hook in favour of `Callback.on_{train/val/test}_epoch_start` ([#11578](https://github.com/PyTorchLightning/pytorch-lightning/pull/11578))


- Deprecated `Callback.on_epoch_end` hook in favour of `Callback.on_{train/val/test}_epoch_end` ([#11578](https://github.com/PyTorchLightning/pytorch-lightning/pull/11578))


- Deprecated `LightningModule.on_epoch_start` hook in favor of `LightningModule.on_{train/val/test}_epoch_start` ([#11578](https://github.com/PyTorchLightning/pytorch-lightning/pull/11578))


- Deprecated `LightningModule.on_epoch_end` hook in favor of `LightningModule.on_{train/val/test}_epoch_end` ([#11578](https://github.com/PyTorchLightning/pytorch-lightning/pull/11578))


- Deprecated `on_before_accelerator_backend_setup` callback hook in favour of `setup` ([#11568](https://github.com/PyTorchLightning/pytorch-lightning/pull/11568))


- Deprecated `on_batch_start` and `on_batch_end` callback hooks in favor of `on_train_batch_start` and `on_train_batch_end` ([#11577](https://github.com/PyTorchLightning/pytorch-lightning/pull/11577))


- Deprecated `on_configure_sharded_model` callback hook in favor of `setup` ([#11627](https://github.com/PyTorchLightning/pytorch-lightning/pull/11627))


- Deprecated `pytorch_lightning.utilities.distributed.rank_zero_only` in favor of `pytorch_lightning.utilities.rank_zero.rank_zero_only` ([#11747](https://github.com/PyTorchLightning/pytorch-lightning/pull/11747))


- Deprecated `pytorch_lightning.utilities.distributed.rank_zero_debug` in favor of `pytorch_lightning.utilities.rank_zero.rank_zero_debug` ([#11747](https://github.com/PyTorchLightning/pytorch-lightning/pull/11747))


- Deprecated `pytorch_lightning.utilities.distributed.rank_zero_info` in favor of `pytorch_lightning.utilities.rank_zero.rank_zero_info` ([#11747](https://github.com/PyTorchLightning/pytorch-lightning/pull/11747))


- Deprecated `pytorch_lightning.utilities.warnings.rank_zero_warn` in favor of `pytorch_lightning.utilities.rank_zero.rank_zero_warn` ([#11747](https://github.com/PyTorchLightning/pytorch-lightning/pull/11747))


- Deprecated `pytorch_lightning.utilities.warnings.rank_zero_deprecation` in favor of `pytorch_lightning.utilities.rank_zero.rank_zero_deprecation` ([#11747](https://github.com/PyTorchLightning/pytorch-lightning/pull/11747))


- Deprecated `pytorch_lightning.utilities.warnings.LightningDeprecationWarning` in favor of `pytorch_lightning.utilities.rank_zero.LightningDeprecationWarning`


- Deprecated `on_pretrain_routine_start` and `on_pretrain_routine_end` callback hooks in favor of `on_fit_start` ([#11794](https://github.com/PyTorchLightning/pytorch-lightning/pull/11794))


- Deprecated `agg_key_funcs` and `agg_default_func` parameters from `LightningLoggerBase` ([#11871](https://github.com/PyTorchLightning/pytorch-lightning/pull/11871))


- Deprecated `LightningLoggerBase.update_agg_funcs` ([#11871](https://github.com/PyTorchLightning/pytorch-lightning/pull/11871))


- Deprecated `LightningLoggerBase.agg_and_log_metrics` in favor of `LightningLoggerBase.log_metrics` ([#11832](https://github.com/PyTorchLightning/pytorch-lightning/pull/11832))


- Deprecated `BaseProfiler.profile_iterable` ([#12102](https://github.com/PyTorchLightning/pytorch-lightning/pull/12102))


### Removed

- Removed deprecated parameter `method` in `pytorch_lightning.utilities.model_helpers.is_overridden` ([#10507](https://github.com/PyTorchLightning/pytorch-lightning/pull/10507))


- Remove deprecated method `ClusterEnvironment.creates_children` ([#10339](https://github.com/PyTorchLightning/pytorch-lightning/pull/10339))


- Removed deprecated `TrainerModelHooksMixin.is_function_implemented` and `TrainerModelHooksMixin.has_arg` ([#10322](https://github.com/PyTorchLightning/pytorch-lightning/pull/10322))


- Removed deprecated `pytorch_lightning.utilities.device_dtype_mixin.DeviceDtypeModuleMixin` in favor of `pytorch_lightning.core.mixins.device_dtype_mixin.DeviceDtypeModuleMixin` ([#10442](https://github.com/PyTorchLightning/pytorch-lightning/pull/10442))


- Removed deprecated `LightningModule.loaded_optimizer_states_dict` property ([#10346](https://github.com/PyTorchLightning/pytorch-lightning/pull/10346))


- Removed deprecated `Trainer.fit(train_dataloader=)`, `Trainer.validate(val_dataloaders=)`, and `Trainer.test(test_dataloader=)` ([#10325](https://github.com/PyTorchLightning/pytorch-lightning/pull/10325))


- Removed deprecated `has_prepared_data`, `has_setup_fit`, `has_setup_validate`, `has_setup_test`, `has_setup_predict`, `has_teardown_fit`, `has_teardown_validate`, `has_teardown_test` and `has_teardown_predict` datamodule lifecycle properties  ([#10350](https://github.com/PyTorchLightning/pytorch-lightning/pull/10350))


- Removed deprecated `every_n_val_epochs` parameter of ModelCheckpoint ([#10366](https://github.com/PyTorchLightning/pytorch-lightning/pull/10366))


- Removed deprecated `import pytorch_lightning.profiler.profilers` in favor of `import pytorch_lightning.profiler` ([#10443](https://github.com/PyTorchLightning/pytorch-lightning/pull/10443))


- Removed deprecated property `configure_slurm_dpp` from accelerator connector ([#10370](https://github.com/PyTorchLightning/pytorch-lightning/pull/10370))


- Removed deprecated arguments `num_nodes` and `sync_batchnorm` from `DDPPlugin`, `DDPSpawnPlugin`, `DeepSpeedPlugin` ([#10357](https://github.com/PyTorchLightning/pytorch-lightning/pull/10357))


- Removed deprecated property `is_slurm_managing_tasks` from AcceleratorConnector ([#10353](https://github.com/PyTorchLightning/pytorch-lightning/pull/10353))


- Removed deprecated `LightningModule.log(tbptt_reduce_fx, tbptt_reduce_token, sync_dist_op)` ([#10423](https://github.com/PyTorchLightning/pytorch-lightning/pull/10423))


- Removed deprecated `Plugin.task_idx` ([#10441](https://github.com/PyTorchLightning/pytorch-lightning/pull/10441))


- Removed deprecated method `master_params` from PrecisionPlugin ([#10372](https://github.com/PyTorchLightning/pytorch-lightning/pull/10372))


- Removed the automatic detachment of "extras" returned from `training_step`. For example, `return {'loss': ..., 'foo': foo.detach()}` will now be necessary if `foo` has gradients which you do not want to store ([#10424](https://github.com/PyTorchLightning/pytorch-lightning/pull/10424))


- Removed deprecated passthrough methods and properties from `Accelerator` base class:
  * ([#10403](https://github.com/PyTorchLightning/pytorch-lightning/pull/10403))
  * ([#10448](https://github.com/PyTorchLightning/pytorch-lightning/pull/10448))

- Removed deprecated signature for `transfer_batch_to_device` hook. The new argument `dataloader_idx` is now required ([#10480](https://github.com/PyTorchLightning/pytorch-lightning/pull/10480))


- Removed deprecated `utilities.distributed.rank_zero_{warn/deprecation}` ([#10451](https://github.com/PyTorchLightning/pytorch-lightning/pull/10451))


- Removed deprecated `mode` argument from `ModelSummary` class ([#10449](https://github.com/PyTorchLightning/pytorch-lightning/pull/10449))


- Removed deprecated `Trainer.train_loop` property in favor of `Trainer.fit_loop` ([#10482](https://github.com/PyTorchLightning/pytorch-lightning/pull/10482))


- Removed deprecated `Trainer.train_loop` property in favor of `Trainer.fit_loop` ([#10482](https://github.com/PyTorchLightning/pytorch-lightning/pull/10482))


- Removed deprecated `disable_validation` property from Trainer ([#10450](https://github.com/PyTorchLightning/pytorch-lightning/pull/10450))


- Removed deprecated `CheckpointConnector.hpc_load` property in favor of `CheckpointConnector.restore` ([#10525](https://github.com/PyTorchLightning/pytorch-lightning/pull/10525))


- Removed deprecated `reload_dataloaders_every_epoch` from `Trainer` in favour of `reload_dataloaders_every_n_epochs` ([#10481](https://github.com/PyTorchLightning/pytorch-lightning/pull/10481))


- Removed the `precision_plugin` attribute from `Accelerator` in favor of its equivalent attribute `precision_plugin` in the `TrainingTypePlugin` ([#10570](https://github.com/PyTorchLightning/pytorch-lightning/pull/10570))


- Removed `DeepSpeedPlugin.{precision,amp_type,amp_level}` properties ([#10657](https://github.com/PyTorchLightning/pytorch-lightning/pull/10657))


- Removed patching of `on_before_batch_transfer`, `transfer_batch_to_device` and `on_after_batch_transfer` hooks in `LightningModule` ([#10603](https://github.com/PyTorchLightning/pytorch-lightning/pull/10603))


- Removed argument `return_result` from the `DDPSpawnPlugin.spawn()` method ([#10867](https://github.com/PyTorchLightning/pytorch-lightning/pull/10867))


- Removed the property `TrainingTypePlugin.results` and corresponding properties in subclasses ([#10034](https://github.com/PyTorchLightning/pytorch-lightning/pull/10034))


- Removed the `mp_queue` attribute from `DDPSpawnPlugin` and `TPUSpawnPlugin` ([#10034](https://github.com/PyTorchLightning/pytorch-lightning/pull/10034))


- Removed unnecessary `_move_optimizer_state` method overrides from `TPUSpawnPlugin` and `SingleTPUPlugin` ([#10849](https://github.com/PyTorchLightning/pytorch-lightning/pull/10849))


- Removed `should_rank_save_checkpoint` property from `TrainingTypePlugin` ([#11070](https://github.com/PyTorchLightning/pytorch-lightning/pull/11070))


- Removed `model_sharded_context` method from `Accelerator` ([#10886](https://github.com/PyTorchLightning/pytorch-lightning/pull/10886))


- Removed method `pre_dispatch` from the `PrecisionPlugin` ([#10887](https://github.com/PyTorchLightning/pytorch-lightning/pull/10887))


- Removed method `setup_optimizers_in_pre_dispatch` from the `strategies` and achieve the same logic in `setup` and `pre_dispatch` methods ([#10906](https://github.com/PyTorchLightning/pytorch-lightning/pull/10906))


- Removed methods `pre_dispatch`, `dispatch` and `post_dispatch` from the `Accelerator` ([#10885](https://github.com/PyTorchLightning/pytorch-lightning/pull/10885))


- Removed method `training_step`, `test_step`, `validation_step` and `predict_step` from the `Accelerator` ([#10890](https://github.com/PyTorchLightning/pytorch-lightning/pull/10890))


- Removed `TrainingTypePlugin.start_{training,evaluating,predicting}` hooks and the same in all subclasses ([#10989](https://github.com/PyTorchLightning/pytorch-lightning/pull/10989), [#10896](https://github.com/PyTorchLightning/pytorch-lightning/pull/10896))


- Removed `Accelerator.on_train_start` ([#10999](https://github.com/PyTorchLightning/pytorch-lightning/pull/10999))


- Removed support for Python 3.6 ([#11117](https://github.com/PyTorchLightning/pytorch-lightning/pull/11117))


- Removed `Strategy.init_optimizers` in favor of `Strategy.setup_optimizers` ([#11236](https://github.com/PyTorchLightning/pytorch-lightning/pull/11236))


- Removed `profile("training_step_and_backward")` in `Closure` class since we already profile calls `training_step` and `backward` ([#11222](https://github.com/PyTorchLightning/pytorch-lightning/pull/11222))


- Removed `Strategy.optimizer_zero_grad` ([#11246](https://github.com/PyTorchLightning/pytorch-lightning/pull/11246))


- Removed `Strategy.on_gpu` ([#11537](https://github.com/PyTorchLightning/pytorch-lightning/pull/11537))


- Removed `Strategy.on_tpu` property ([#11536](https://github.com/PyTorchLightning/pytorch-lightning/pull/11536))


- Removed the abstract property `LightningLoggerBase.experiment` ([#11603](https://github.com/PyTorchLightning/pytorch-lightning/pull/11603))


- Removed `FitLoop.current_epoch` getter and setter ([#11562](https://github.com/PyTorchLightning/pytorch-lightning/pull/11562))


- Removed access to `_short_id` in `NeptuneLogger` ([#11517](https://github.com/PyTorchLightning/pytorch-lightning/pull/11517))


- Removed `log_text` and `log_image` from the `LightningLoggerBase` API ([#11857](https://github.com/PyTorchLightning/pytorch-lightning/pull/11857))


- Removed calls to `profile("model_forward")` in favor of profiling `training_step` ([#12032](https://github.com/PyTorchLightning/pytorch-lightning/pull/12032))


- Removed `get_mp_spawn_kwargs` from `DDPSpawnStrategy` and `TPUSpawnStrategy` in favor of configuration in the `_SpawnLauncher` ([#11966](https://github.com/PyTorchLightning/pytorch-lightning/pull/11966))


- Removed `_aggregate_metrics`, `_reduce_agg_metrics`, and `_finalize_agg_metrics` from `LightningLoggerBase` ([#12053](https://github.com/PyTorchLightning/pytorch-lightning/pull/12053))


- Removed the `AcceleratorConnector.device_type` property ([#12081](https://github.com/PyTorchLightning/pytorch-lightning/pull/12081))


<<<<<<< HEAD
- Removed `AcceleratorConnector.num_nodes` ([#12107](https://github.com/PyTorchLightning/pytorch-lightning/pull/12107))
=======
- Removed `AcceleratorConnector.has_ipu` property ([#12111](https://github.com/PyTorchLightning/pytorch-lightning/pull/12111))


- Removed `AcceleratorConnector.use_ipu` property ([#12110](https://github.com/PyTorchLightning/pytorch-lightning/pull/12110))


- Removed `AcceleratorConnector.has_tpu` property ([#12109](https://github.com/PyTorchLightning/pytorch-lightning/pull/12109))


- Removed `AcceleratorConnector.use_dp` property ([#12112](https://github.com/PyTorchLightning/pytorch-lightning/pull/12112))

>>>>>>> b29b07e9


### Fixed

- Fixed an issue where `HorovodStrategy.teardown()` did not complete gracefully if an exception was thrown during callback setup [#11752](https://github.com/PyTorchLightning/pytorch-lightning/pull/11752)

- Fixed security vulnerabilities CVE-2020-1747 and CVE-2020-14343 caused by the `PyYAML` dependency ([#11099](https://github.com/PyTorchLightning/pytorch-lightning/pull/11099))


- Fixed logging on `{test,validation}_epoch_end` with multiple dataloaders ([#11132](https://github.com/PyTorchLightning/pytorch-lightning/pull/11132))


- Reset the validation progress tracking state after sanity checking ([#11218](https://github.com/PyTorchLightning/pytorch-lightning/pull/11218))


- Fixed double evaluation bug with fault-tolerance enabled where the second call was completely skipped ([#11119](https://github.com/PyTorchLightning/pytorch-lightning/pull/11119))


- Fixed an issue with the `TPUSpawnPlugin` handling the `XLA_USE_BF16` environment variable incorrectly ([#10990](https://github.com/PyTorchLightning/pytorch-lightning/pull/10990))


- Fixed wrong typehint for `Trainer.lightning_optimizers` ([#11155](https://github.com/PyTorchLightning/pytorch-lightning/pull/11155))


- Fixed the lr-scheduler state not being dumped to checkpoint when using the deepspeed strategy ([#11307](https://github.com/PyTorchLightning/pytorch-lightning/pull/11307))


- Fixed bug that forced overriding `configure_optimizers` with the CLI ([#11672](https://github.com/PyTorchLightning/pytorch-lightning/pull/11672))


- Fixed type promotion when tensors of higher category than float are logged ([#11401](https://github.com/PyTorchLightning/pytorch-lightning/pull/11401))


- Fixed `SimpleProfiler` summary ([#11414](https://github.com/PyTorchLightning/pytorch-lightning/pull/11414))


- No longer set a `DistributedSampler` to the `poptorch.DataLoader` when IPUs are used ([#12114](https://github.com/PyTorchLightning/pytorch-lightning/pull/12114))


- Fixed bug where progress bar was not being disabled when not in rank zero during predict ([#11377](https://github.com/PyTorchLightning/pytorch-lightning/pull/11377))


- Fixed the mid-epoch warning call while resuming training ([#11556](https://github.com/PyTorchLightning/pytorch-lightning/pull/11556))


- Fixed an issue in `RichProgressbar` to display the metrics logged only on main progress bar ([#11690](https://github.com/PyTorchLightning/pytorch-lightning/pull/11690))


- Fixed `RichProgressBar` progress when refresh rate does not evenly divide the total counter ([#11668](https://github.com/PyTorchLightning/pytorch-lightning/pull/11668))


- Fixed `RichProgressBar` progress validation bar total when using multiple validation runs within a single training epoch ([#11668](https://github.com/PyTorchLightning/pytorch-lightning/pull/11668))


- Configure native Deepspeed schedulers with interval='step' ([#11788](https://github.com/PyTorchLightning/pytorch-lightning/pull/11788))


- Update `RichProgressBarTheme` styles after detecting light theme on colab ([#10993](https://github.com/PyTorchLightning/pytorch-lightning/pull/10993))


- Fixed passing `_ddp_params_and_buffers_to_ignore` ([#11949](https://github.com/PyTorchLightning/pytorch-lightning/pull/11949))


## [1.5.10] - 2022-02-08

### Fixed

- Fixed an issue to avoid validation loop run on restart ([#11552](https://github.com/PyTorchLightning/pytorch-lightning/pull/11552))
- The `RichProgressBar` now correctly shows the `on_epoch` logged values on train epoch end ([#11689](https://github.com/PyTorchLightning/pytorch-lightning/pull/11689))
- Fixed an issue to make the `step` argument in `WandbLogger.log_image` work ([#11716](https://github.com/PyTorchLightning/pytorch-lightning/pull/11716))
- Fixed `restore_optimizers` for mapping states ([#11757](https://github.com/PyTorchLightning/pytorch-lightning/pull/11757))
- With `DPStrategy`, the batch is not explicitly moved to the device ([#11780](https://github.com/PyTorchLightning/pytorch-lightning/pull/11780))
- Fixed an issue to avoid val bar disappear after `trainer.validate()` ([#11700](https://github.com/PyTorchLightning/pytorch-lightning/pull/11700))
- Fixed supporting remote filesystems with `Trainer.weights_save_path` for fault-tolerant training ([#11776](https://github.com/PyTorchLightning/pytorch-lightning/pull/11776))
- Fixed check for available modules ([#11526](https://github.com/PyTorchLightning/pytorch-lightning/pull/11526))
- Fixed bug where the path for "last" checkpoints was not getting saved correctly which caused newer runs to not remove the previous "last" checkpoint ([#11481](https://github.com/PyTorchLightning/pytorch-lightning/pull/11481))
- Fixed bug where the path for best checkpoints was not getting saved correctly when no metric was monitored which caused newer runs to not use the best checkpoint ([#11481](https://github.com/PyTorchLightning/pytorch-lightning/pull/11481))


- Fixed an `AttributeError` when calling `save_hyperparameters` and no parameters need saving ([#11827](https://github.com/PyTorchLightning/pytorch-lightning/pull/11827))


- Fixed environment variable priority for global rank determination ([#11406](https://github.com/PyTorchLightning/pytorch-lightning/pull/11406))


## [1.5.9] - 2022-01-20

### Fixed

- Pinned sphinx-autodoc-typehints with <v1.15 ([#11400](https://github.com/PyTorchLightning/pytorch-lightning/pull/11400))
- Skipped testing with PyTorch 1.7 and Python 3.9 on Ubuntu ([#11217](https://github.com/PyTorchLightning/pytorch-lightning/pull/11217))
- Fixed type promotion when tensors of higher category than float are logged ([#11401](https://github.com/PyTorchLightning/pytorch-lightning/pull/11401))
- Fixed the format of the configuration saved automatically by the CLI's `SaveConfigCallback` ([#11532](https://github.com/PyTorchLightning/pytorch-lightning/pull/11532))

### Changed
- Changed `LSFEnvironment` to use `LSB_DJOB_RANKFILE` environment variable instead of `LSB_HOSTS` for determining node rank and main address ([#10825](https://github.com/PyTorchLightning/pytorch-lightning/pull/10825))
- Disabled sampler replacement when using `IterableDataset` ([#11507](https://github.com/PyTorchLightning/pytorch-lightning/pull/11507))


- Disable loading dataloades if corresponding `limit_batches=0` ([#11576](https://github.com/PyTorchLightning/pytorch-lightning/pull/11576))


## [1.5.8] - 2022-01-05

### Fixed

- Fixed `LightningCLI` race condition while saving the config ([#11199](https://github.com/PyTorchLightning/pytorch-lightning/pull/11199))
- Fixed the default value used with `log(reduce_fx=min|max)` ([#11310](https://github.com/PyTorchLightning/pytorch-lightning/pull/11310))
- Fixed data fetcher selection ([#11294](https://github.com/PyTorchLightning/pytorch-lightning/pull/11294))
- Fixed a race condition that could result in incorrect (zero) values being observed in prediction writer callbacks ([#11288](https://github.com/PyTorchLightning/pytorch-lightning/pull/11288))
- Fixed dataloaders not getting reloaded the correct amount of times when setting `reload_dataloaders_every_n_epochs` and `check_val_every_n_epoch` ([#10948](https://github.com/PyTorchLightning/pytorch-lightning/pull/10948))
- Fixed deepspeed strategy not restoring the lr-scheduler states when lr-scheduler(s) are configured through `LightningModule.configure_optimizer` ([#11322](https://github.com/PyTorchLightning/pytorch-lightning/pull/11322))


## [1.5.7] - 2021-12-21

### Fixed

- Fixed `NeptuneLogger` when using DDP ([#11030](https://github.com/PyTorchLightning/pytorch-lightning/pull/11030))
- Fixed a bug to disable logging hyperparameters in logger if there are no hparams ([#11105](https://github.com/PyTorchLightning/pytorch-lightning/issues/11105))
- Avoid the deprecated `onnx.export(example_outputs=...)` in torch 1.10 ([#11116](https://github.com/PyTorchLightning/pytorch-lightning/pull/11116))
- Fixed an issue when torch-scripting a `LightningModule` after training with `Trainer(sync_batchnorm=True)` ([#11078](https://github.com/PyTorchLightning/pytorch-lightning/pull/11078))
- Fixed an `AttributeError` occurring when using a `CombinedLoader` (multiple dataloaders) for prediction ([#11111](https://github.com/PyTorchLightning/pytorch-lightning/pull/11111))
- Fixed bug where `Trainer(track_grad_norm=..., logger=False)` would fail ([#11114](https://github.com/PyTorchLightning/pytorch-lightning/pull/11114))
- Fixed an incorrect warning being produced by the model summary when using `bf16` precision on CPU ([#11161](https://github.com/PyTorchLightning/pytorch-lightning/pull/11161))

### Changed

- DeepSpeed does not require lightning module zero 3 partitioning ([#10655](https://github.com/PyTorchLightning/pytorch-lightning/pull/10655))
- The `ModelCheckpoint` callback now saves and restores attributes `best_k_models`, `kth_best_model_path`, `kth_value`, and `last_model_path` ([#10995](https://github.com/PyTorchLightning/pytorch-lightning/pull/10995))


## [1.5.6] - 2021-12-15

### Fixed

- Fixed a bug where the DeepSpeedPlugin arguments `cpu_checkpointing` and `contiguous_memory_optimization` were not being forwarded to deepspeed correctly ([#10874](https://github.com/PyTorchLightning/pytorch-lightning/issues/10874))
- Fixed an issue with `NeptuneLogger` causing checkpoints to be uploaded with a duplicated file extension ([#11015](https://github.com/PyTorchLightning/pytorch-lightning/issues/11015))
- Fixed support for logging within callbacks returned from `LightningModule` ([#10991](https://github.com/PyTorchLightning/pytorch-lightning/pull/10991))
- Fixed running sanity check with `RichProgressBar` ([#10913](https://github.com/PyTorchLightning/pytorch-lightning/pull/10913))
- Fixed support for `CombinedLoader` while checking for warning raised with eval dataloaders ([#10994](https://github.com/PyTorchLightning/pytorch-lightning/pull/10994))
- The TQDM progress bar now correctly shows the `on_epoch` logged values on train epoch end ([#11069](https://github.com/PyTorchLightning/pytorch-lightning/pull/11069))
- Fixed bug where the TQDM updated the training progress bar during `trainer.validate` ([#11069](https://github.com/PyTorchLightning/pytorch-lightning/pull/11069))


## [1.5.5] - 2021-12-07

### Fixed

- Disabled batch_size extraction for torchmetric instances because they accumulate the metrics internally ([#10815](https://github.com/PyTorchLightning/pytorch-lightning/pull/10815))
- Fixed an issue with `SignalConnector` not restoring the default signal handlers on teardown when running on SLURM or with fault-tolerant training enabled ([#10611](https://github.com/PyTorchLightning/pytorch-lightning/pull/10611))
- Fixed `SignalConnector._has_already_handler` check for callable type ([#10483](https://github.com/PyTorchLightning/pytorch-lightning/pull/10483))
- Fixed an issue to return the results for each dataloader separately instead of duplicating them for each ([#10810](https://github.com/PyTorchLightning/pytorch-lightning/pull/10810))
- Improved exception message if `rich` version is less than `10.2.2` ([#10839](https://github.com/PyTorchLightning/pytorch-lightning/pull/10839))
- Fixed uploading best model checkpoint in NeptuneLogger ([#10369](https://github.com/PyTorchLightning/pytorch-lightning/pull/10369))
- Fixed early schedule reset logic in PyTorch profiler that was causing data leak ([#10837](https://github.com/PyTorchLightning/pytorch-lightning/pull/10837))
- Fixed a bug that caused incorrect batch indices to be passed to the `BasePredictionWriter` hooks when using a dataloader with `num_workers > 0` ([#10870](https://github.com/PyTorchLightning/pytorch-lightning/pull/10870))
- Fixed an issue with item assignment on the logger on rank > 0 for those who support it ([#10917](https://github.com/PyTorchLightning/pytorch-lightning/pull/10917))
- Fixed importing `torch_xla.debug` for `torch-xla<1.8` ([#10836](https://github.com/PyTorchLightning/pytorch-lightning/pull/10836))
- Fixed an issue with `DDPSpawnPlugin` and related plugins leaving a temporary checkpoint behind ([#10934](https://github.com/PyTorchLightning/pytorch-lightning/pull/10934))
- Fixed a `TypeError` occurring in the `SingalConnector.teardown()` method ([#10961](https://github.com/PyTorchLightning/pytorch-lightning/pull/10961))


## [1.5.4] - 2021-11-30

### Fixed

- Fixed support for `--key.help=class` with the `LightningCLI` ([#10767](https://github.com/PyTorchLightning/pytorch-lightning/pull/10767))
- Fixed `_compare_version` for python packages ([#10762](https://github.com/PyTorchLightning/pytorch-lightning/pull/10762))
- Fixed TensorBoardLogger `SummaryWriter` not close before spawning the processes ([#10777](https://github.com/PyTorchLightning/pytorch-lightning/pull/10777))
- Fixed a consolidation error in Lite when attempting to save the state dict of a sharded optimizer ([#10746](https://github.com/PyTorchLightning/pytorch-lightning/pull/10746))
- Fixed the default logging level for batch hooks associated with training from `on_step=False, on_epoch=True` to `on_step=True, on_epoch=False` ([#10756](https://github.com/PyTorchLightning/pytorch-lightning/pull/10756))

### Removed

- Removed PyTorch 1.6 support ([#10367](https://github.com/PyTorchLightning/pytorch-lightning/pull/10367), [#10738](https://github.com/PyTorchLightning/pytorch-lightning/pull/10738))


## [1.5.3] - 2021-11-24

### Fixed

- Fixed `ShardedTensor` state dict hook registration to check if torch distributed is available ([#10621](https://github.com/PyTorchLightning/pytorch-lightning/pull/10621))
- Fixed an issue with `self.log` not respecting a tensor's `dtype` when applying computations ([#10076](https://github.com/PyTorchLightning/pytorch-lightning/pull/10076))
- Fixed LigtningLite `_wrap_init` popping unexisting keys from DataLoader signature parameters ([#10613](https://github.com/PyTorchLightning/pytorch-lightning/pull/10613))
- Fixed signals being registered within threads ([#10610](https://github.com/PyTorchLightning/pytorch-lightning/pull/10610))
- Fixed an issue that caused Lightning to extract the batch size even though it was set by the user in `LightningModule.log` ([#10408](https://github.com/PyTorchLightning/pytorch-lightning/pull/10408))
- Fixed `Trainer(move_metrics_to_cpu=True)` not moving the evaluation logged results to CPU ([#10631](https://github.com/PyTorchLightning/pytorch-lightning/pull/10631))
- Fixed the `{validation,test}_step` outputs getting moved to CPU with `Trainer(move_metrics_to_cpu=True)` ([#10631](https://github.com/PyTorchLightning/pytorch-lightning/pull/10631))
- Fixed an issue with collecting logged test results with multiple dataloaders ([#10522](https://github.com/PyTorchLightning/pytorch-lightning/pull/10522))


## [1.5.2] - 2021-11-16

### Fixed

- Fixed `CombinedLoader` and `max_size_cycle` didn't receive a `DistributedSampler` ([#10374](https://github.com/PyTorchLightning/pytorch-lightning/issues/10374))
- Fixed an issue where class or init-only variables of dataclasses were passed to the dataclass constructor in `utilities.apply_to_collection` ([#9702](https://github.com/PyTorchLightning/pytorch-lightning/issues/9702))
- Fixed `isinstance` not working with `init_meta_context`, materialized model not being moved to the device ([#10493](https://github.com/PyTorchLightning/metrics/pull/10493))
- Fixed an issue that prevented the Trainer to shutdown workers when execution is interrupted due to failure([#10463](https://github.com/PyTorchLightning/pytorch-lightning/issues/10463))
- Squeeze the early stopping monitor to remove empty tensor dimensions ([#10461](https://github.com/PyTorchLightning/pytorch-lightning/issues/10461))
- Fixed sampler replacement logic with `overfit_batches` to only replace the sample when `SequentialSampler` is not used ([#10486](https://github.com/PyTorchLightning/pytorch-lightning/issues/10486))
- Fixed scripting causing false positive deprecation warnings ([#10470](https://github.com/PyTorchLightning/pytorch-lightning/pull/10470), [#10555](https://github.com/PyTorchLightning/pytorch-lightning/pull/10555))
- Do not fail if batch size could not be inferred for logging when using DeepSpeed ([#10438](https://github.com/PyTorchLightning/pytorch-lightning/issues/10438))
- Fixed propagation of device and dtype information to submodules of LightningLite when they inherit from `DeviceDtypeModuleMixin` ([#10559](https://github.com/PyTorchLightning/pytorch-lightning/issues/10559))


## [1.5.1] - 2021-11-09

### Fixed

- Fixed `apply_to_collection(defaultdict)` ([#10316](https://github.com/PyTorchLightning/pytorch-lightning/issues/10316))
- Fixed failure when `DataLoader(batch_size=None)` is passed ([#10345](https://github.com/PyTorchLightning/pytorch-lightning/issues/10345))
- Fixed interception of `__init__` arguments for sub-classed DataLoader re-instantiation in Lite ([#10334](https://github.com/PyTorchLightning/pytorch-lightning/issues/10334))
- Fixed issue with pickling `CSVLogger` after a call to `CSVLogger.save` ([#10388](https://github.com/PyTorchLightning/pytorch-lightning/pull/10388))
- Fixed an import error being caused by `PostLocalSGD` when `torch.distributed` not available ([#10359](https://github.com/PyTorchLightning/pytorch-lightning/pull/10359))
- Fixed the logging with `on_step=True` in epoch-level hooks causing unintended side-effects. Logging with `on_step=True` in epoch-level hooks will now correctly raise an error ([#10409](https://github.com/PyTorchLightning/pytorch-lightning/pull/10409))
- Fixed deadlocks for distributed training with `RichProgressBar` ([#10428](https://github.com/PyTorchLightning/pytorch-lightning/pull/10428))
- Fixed an issue where the model wrapper in Lite converted non-floating point tensors to float ([#10429](https://github.com/PyTorchLightning/pytorch-lightning/pull/10429))
- Fixed an issue with inferring the dataset type in fault-tolerant training ([#10432](https://github.com/PyTorchLightning/pytorch-lightning/pull/10432))
- Fixed dataloader workers with `persistent_workers` being deleted on every iteration ([#10434](https://github.com/PyTorchLightning/pytorch-lightning/pull/10434))


## [1.5.0] - 2021-11-02

### Added

- Added support for monitoring the learning rate without schedulers in `LearningRateMonitor` ([#9786](https://github.com/PyTorchLightning/pytorch-lightning/issues/9786))
- Added registration of `ShardedTensor` state dict hooks in `LightningModule.__init__` if the PyTorch version supports `ShardedTensor` ([#8944](https://github.com/PyTorchLightning/pytorch-lightning/pull/8944))
- Added error handling including calling of `on_keyboard_interrupt()` and `on_exception()` for all entrypoints (fit, validate, test, predict) ([#8819](https://github.com/PyTorchLightning/pytorch-lightning/pull/8819))
- Added a flavor of `training_step` that takes `dataloader_iter` as an argument ([#8807](https://github.com/PyTorchLightning/pytorch-lightning/pull/8807))
- Added a `state_key` property to the `Callback` base class ([#6886](https://github.com/PyTorchLightning/pytorch-lightning/pull/6886))
- Added progress tracking to loops:
    * Integrated `TrainingEpochLoop.total_batch_idx` ([#8598](https://github.com/PyTorchLightning/pytorch-lightning/pull/8598))
    * Added `BatchProgress` and integrated `TrainingEpochLoop.is_last_batch` ([#9657](https://github.com/PyTorchLightning/pytorch-lightning/pull/9657))
    * Avoid optional `Tracker` attributes ([#9320](https://github.com/PyTorchLightning/pytorch-lightning/pull/9320))
    * Reset `current` progress counters when restarting an epoch loop that had already finished ([#9371](https://github.com/PyTorchLightning/pytorch-lightning/pull/9371))
    * Call `reset_on_restart` in the loop's `reset` hook instead of when loading a checkpoint ([#9561](https://github.com/PyTorchLightning/pytorch-lightning/pull/9561))
    * Use `completed` over `processed` in `reset_on_restart` ([#9656](https://github.com/PyTorchLightning/pytorch-lightning/pull/9656))
    * Renamed `reset_on_epoch` to `reset_on_run` ([#9658](https://github.com/PyTorchLightning/pytorch-lightning/pull/9658))
- Added `batch_size` and `rank_zero_only` arguments for `log_dict` to match `log` ([#8628](https://github.com/PyTorchLightning/pytorch-lightning/pull/8628))
- Added a check for unique GPU ids ([#8666](https://github.com/PyTorchLightning/pytorch-lightning/pull/8666))
- Added `ResultCollection` state_dict to the Loop `state_dict` and added support for distributed reload ([#8641](https://github.com/PyTorchLightning/pytorch-lightning/pull/8641))
- Added DeepSpeed collate checkpoint utility function ([#8701](https://github.com/PyTorchLightning/pytorch-lightning/pull/8701))
- Added a `handles_accumulate_grad_batches` property to the training type plugins ([#8856](https://github.com/PyTorchLightning/pytorch-lightning/pull/8856))
- Added a warning to `WandbLogger` when reusing a wandb run ([#8714](https://github.com/PyTorchLightning/pytorch-lightning/pull/8714))
- Added `log_graph` argument for `watch` method of `WandbLogger` ([#8662](https://github.com/PyTorchLightning/pytorch-lightning/pull/8662))
- `LightningCLI` additions:
  * Added `LightningCLI(run=False|True)` to choose whether to run a `Trainer` subcommand ([#8751](https://github.com/PyTorchLightning/pytorch-lightning/pull/8751))
  * Added support to call any trainer function from the `LightningCLI` via subcommands ([#7508](https://github.com/PyTorchLightning/pytorch-lightning/pull/7508))
  * Allow easy trainer re-instantiation ([#7508](https://github.com/PyTorchLightning/pytorch-lightning/pull/9241))
  * Automatically register all optimizers and learning rate schedulers ([#9565](https://github.com/PyTorchLightning/pytorch-lightning/pull/9565))
  * Allow registering custom optimizers and learning rate schedulers without subclassing the CLI ([#9565](https://github.com/PyTorchLightning/pytorch-lightning/pull/9565))
  * Support shorthand notation to instantiate optimizers and learning rate schedulers ([#9565](https://github.com/PyTorchLightning/pytorch-lightning/pull/9565))
  * Support passing lists of callbacks via command line ([#8815](https://github.com/PyTorchLightning/pytorch-lightning/pull/8815))
  * Support shorthand notation to instantiate models ([#9588](https://github.com/PyTorchLightning/pytorch-lightning/pull/9588))
  * Support shorthand notation to instantiate datamodules ([#10011](https://github.com/PyTorchLightning/pytorch-lightning/pull/10011))
  * Added `multifile` option to `LightningCLI` to enable/disable config saving to preserve multiple files structure ([#9073](https://github.com/PyTorchLightning/pytorch-lightning/pull/9073))
- Fault-tolerant training:
    * Added `FastForwardSampler` and `CaptureIterableDataset` injection to data loading utilities ([#8366](https://github.com/PyTorchLightning/pytorch-lightning/pull/8366))
    * Added `DataFetcher` to control fetching flow ([#8890](https://github.com/PyTorchLightning/pytorch-lightning/pull/8890))
    * Added `SharedCycleIteratorState` to prevent infinite loop ([#8889](https://github.com/PyTorchLightning/pytorch-lightning/pull/8889))
    * Added `CaptureMapDataset` for state management in map-style datasets ([#8891](https://github.com/PyTorchLightning/pytorch-lightning/pull/8891))
    * Added Fault Tolerant Training to `DataFetcher` ([#8891](https://github.com/PyTorchLightning/pytorch-lightning/pull/8891))
    * Replaced old prefetch iterator with new `DataFetcher` in training loop ([#8953](https://github.com/PyTorchLightning/pytorch-lightning/pull/8953))
    * Added partial support for global random state fault-tolerance in map-style datasets ([#8950](https://github.com/PyTorchLightning/pytorch-lightning/pull/8950))
    * Converted state to tuple explicitly when setting Python random state ([#9401](https://github.com/PyTorchLightning/pytorch-lightning/pull/9401))
    * Added support for restarting an optimizer loop (multiple optimizers) ([#9537](https://github.com/PyTorchLightning/pytorch-lightning/pull/9537))
    * Added support for restarting within Evaluation Loop ([#9563](https://github.com/PyTorchLightning/pytorch-lightning/pull/9563))
    * Added mechanism to detect that a signal has been sent so the Trainer can gracefully exit ([#9566](https://github.com/PyTorchLightning/pytorch-lightning/pull/9566))
    * Added support for skipping ahead to validation during the auto-restart of fitting ([#9681](https://github.com/PyTorchLightning/pytorch-lightning/pull/9681))
    * Added support for auto-restart if a fault-tolerant checkpoint is available ([#9722](https://github.com/PyTorchLightning/pytorch-lightning/pull/9722))
- Checkpoint saving and loading extensibility:
  * Added `CheckpointIO` plugin to expose checkpoint IO from training type plugin ([#8743](https://github.com/PyTorchLightning/pytorch-lightning/pull/8743))
  * Refactored `CheckpointConnector` to offload validation logic to the `CheckpointIO` plugin ([#9045](https://github.com/PyTorchLightning/pytorch-lightning/pull/9045))
  * Added `remove_checkpoint` to `CheckpointIO` plugin by moving the responsibility out of the `ModelCheckpoint` callback ([#9373](https://github.com/PyTorchLightning/pytorch-lightning/pull/9373))
  * Added `XLACheckpointIO` plugin ([#9972](https://github.com/PyTorchLightning/pytorch-lightning/pull/9972))
- Loop customization:
    * Added `Closure` and `AbstractClosure` classes ([#8642](https://github.com/PyTorchLightning/pytorch-lightning/pull/8642))
    * Refactored `TrainingBatchLoop` and extracted `OptimizerLoop`, splitting off automatic optimization into its own loop ([#9191](https://github.com/PyTorchLightning/pytorch-lightning/pull/9191))
    * Removed `TrainingBatchLoop.backward()`; manual optimization now calls directly into `Accelerator.backward()` and automatic optimization handles backward in new `OptimizerLoop` ([#9265](https://github.com/PyTorchLightning/pytorch-lightning/pull/9265))
    * Extracted `ManualOptimization` logic from `TrainingBatchLoop` into its own separate loop class ([#9266](https://github.com/PyTorchLightning/pytorch-lightning/pull/9266))
    * Added `OutputResult` and `ManualResult` classes ([#9437](https://github.com/PyTorchLightning/pytorch-lightning/pull/9437), [#9424](https://github.com/PyTorchLightning/pytorch-lightning/pull/9424))
    * Marked `OptimizerLoop.backward` as protected ([#9514](https://github.com/PyTorchLightning/pytorch-lightning/pull/9514))
    * Marked `FitLoop.should_accumulate` as protected ([#9515](https://github.com/PyTorchLightning/pytorch-lightning/pull/9515))
    * Marked several methods in `PredictionLoop` as protected: `on_predict_start`, `on_predict_epoch_end`, `on_predict_end`, `on_predict_model_eval` ([#9516](https://github.com/PyTorchLightning/pytorch-lightning/pull/9516))
    * Marked several methods in `EvaluationLoop` as protected: `get_max_batches`, `on_evaluation_model_eval`, `on_evaluation_model_train`, `on_evaluation_start`, `on_evaluation_epoch_start`, `on_evaluation_epoch_end`, `on_evaluation_end`, `reload_evaluation_dataloaders` ([#9516](https://github.com/PyTorchLightning/pytorch-lightning/pull/9516))
    * Marked several methods in `EvaluationEpochLoop` as protected: `on_evaluation_batch_start`, `evaluation_step`, `evaluation_step_end` ([#9516](https://github.com/PyTorchLightning/pytorch-lightning/pull/9516))
    * Added `yielding_training_step` example ([#9983](https://github.com/PyTorchLightning/pytorch-lightning/pull/9983))
- Added support for saving and loading state of multiple callbacks of the same type ([#7187](https://github.com/PyTorchLightning/pytorch-lightning/pull/7187))
- Added DeepSpeed Stage 1 support ([#8974](https://github.com/PyTorchLightning/pytorch-lightning/pull/8974))
- Added `Python dataclass` support for `LightningDataModule` ([#8272](https://github.com/PyTorchLightning/pytorch-lightning/issues/8272))
- Added sanitization of tensors when they get logged as hyperparameters in `TensorBoardLogger` ([#9031](https://github.com/PyTorchLightning/pytorch-lightning/pull/9031))
- Added `InterBatchParallelDataFetcher` ([#9020](https://github.com/PyTorchLightning/pytorch-lightning/pull/9020))
- Added `DataLoaderIterDataFetcher` ([#9020](https://github.com/PyTorchLightning/pytorch-lightning/pull/9020))
- Added `DataFetcher` within `Fit / Evaluation` Loop  ([#9047](https://github.com/PyTorchLightning/pytorch-lightning/pull/9047))
- Added a friendly error message when DDP attempts to spawn new distributed processes with rank > 0 ([#9005](https://github.com/PyTorchLightning/pytorch-lightning/pull/9005))
- Added Rich integration:
    * Added Rich progress bar ([#8929](https://github.com/PyTorchLightning/pytorch-lightning/pull/8929), [#9559](https://github.com/PyTorchLightning/pytorch-lightning/pull/9559))
    * Added Support for iterable datasets ([#9734](https://github.com/PyTorchLightning/pytorch-lightning/pull/9734))
    * Added `RichModelSummary` callback ([#9546](https://github.com/PyTorchLightning/pytorch-lightning/pull/9546))
    * Added `configure_columns` method to `RichProgressBar` ([#10288](https://github.com/PyTorchLightning/pytorch-lightning/pull/10288))
    * Added `leave` argument to `RichProgressBar` ([#10301](https://github.com/PyTorchLightning/pytorch-lightning/pull/10301))
- Added input validation logic for precision ([#9080](https://github.com/PyTorchLightning/pytorch-lightning/pull/9080))
- Added support for CPU AMP autocast ([#9084](https://github.com/PyTorchLightning/pytorch-lightning/pull/9084))
- Added `on_exception` callback hook ([#9183](https://github.com/PyTorchLightning/pytorch-lightning/pull/9183))
- Added a warning to DeepSpeed when inferring batch size ([#9221](https://github.com/PyTorchLightning/pytorch-lightning/pull/9221))
- Added `ModelSummary` callback ([#9344](https://github.com/PyTorchLightning/pytorch-lightning/pull/9344))
- Added `log_images`, `log_text` and `log_table` to `WandbLogger` ([#9545](https://github.com/PyTorchLightning/pytorch-lightning/pull/9545))
- Added `PL_RECONCILE_PROCESS` environment variable to enable process reconciliation regardless of cluster environment settings ([#9389](https://github.com/PyTorchLightning/pytorch-lightning/pull/9389))
- Added `get_device_stats` to the Accelerator interface and added its implementation for GPU and TPU ([#9586](https://github.com/PyTorchLightning/pytorch-lightning/pull/9586))
- Added a warning when an unknown key is encountered in the optimizer configuration, and when `OneCycleLR` is used with `"interval": "epoch"` ([#9666](https://github.com/PyTorchLightning/pytorch-lightning/pull/9666))
- Added `DeviceStatsMonitor` callback ([#9712](https://github.com/PyTorchLightning/pytorch-lightning/pull/9712))
- Added `enable_progress_bar` to the Trainer constructor ([#9664](https://github.com/PyTorchLightning/pytorch-lightning/pull/9664))
- Added `pl_legacy_patch` load utility for loading old checkpoints that have pickled legacy Lightning attributes ([#9166](https://github.com/PyTorchLightning/pytorch-lightning/pull/9166))
- Added support for `torch.use_deterministic_algorithms` ([#9121](https://github.com/PyTorchLightning/pytorch-lightning/pull/9121))
- Added automatic parameters tying for TPUs ([#9525](https://github.com/PyTorchLightning/pytorch-lightning/pull/9525))
- Added support for `torch.autograd.set_detect_anomaly` through `Trainer` constructor argument `detect_anomaly` ([#9848](https://github.com/PyTorchLightning/pytorch-lightning/pull/9848))
- Added `enable_model_summary` flag to Trainer ([#9699](https://github.com/PyTorchLightning/pytorch-lightning/pull/9699))
- Added `strategy` argument to Trainer ([#8597](https://github.com/PyTorchLightning/pytorch-lightning/pull/8597))
- Added `init_meta_context`, `materialize_module` utilities ([#9920](https://github.com/PyTorchLightning/pytorch-lightning/pull/9920))
- Added `TPUPrecisionPlugin` ([#10020](https://github.com/PyTorchLightning/pytorch-lightning/pull/#10020))
- Added `torch.bfloat16` support:
  * Added bfloat16 support for Lightning Trainer ([#9049](https://github.com/PyTorchLightning/pytorch-lightning/pull/9049))
  * Renamed `TPUHalfPrecisionPlugin` to `TPUBf16PrecisionPlugin` ([#10026](https://github.com/PyTorchLightning/pytorch-lightning/pull/10026))
  * Default to `precision=bf16` on CPU when `precision=16` is passed ([#10033](https://github.com/PyTorchLightning/pytorch-lightning/pull/10033))
  * Added support for `torch.autocast` ([#10053](https://github.com/PyTorchLightning/pytorch-lightning/pull/10053))
- Added `kfold` example for loop customization ([#9965](https://github.com/PyTorchLightning/pytorch-lightning/pull/9965))
- LightningLite:
    * Added `PrecisionPlugin.forward_context`, making it the default implementation for all `{train,val,test,predict}_step_context()` methods ([#9988](https://github.com/PyTorchLightning/pytorch-lightning/pull/9988))
    * Added `DDPSpawnPlugin.spawn()` for spawning new processes of a given function ([#10018](https://github.com/PyTorchLightning/pytorch-lightning/pull/10018), [#10022](https://github.com/PyTorchLightning/pytorch-lightning/pull/10022))
    * Added `TrainingTypePlugin.{_setup_model, _setup_optimizer}` methods ([#9994](https://github.com/PyTorchLightning/pytorch-lightning/pull/9994), [#10064](https://github.com/PyTorchLightning/pytorch-lightning/pull/10064))
    * Implemented `DataParallelPlugin._setup_model` ([#10010](https://github.com/PyTorchLightning/pytorch-lightning/pull/10010))
    * Implemented `DeepSpeedPlugin._setup_model_and_optimizers` ([#10009](https://github.com/PyTorchLightning/pytorch-lightning/pull/10009), [#10064](https://github.com/PyTorchLightning/pytorch-lightning/pull/10064))
    * Implemented `{DDPShardedPlugin,DDPShardedSpawnPlugin}._setup_model_and_optimizers` ([#10028](https://github.com/PyTorchLightning/pytorch-lightning/pull/10028), [#10064](https://github.com/PyTorchLightning/pytorch-lightning/pull/10064))
    * Added optional `model` argument to the `optimizer_step` methods in accelerators and plugins ([#10023](https://github.com/PyTorchLightning/pytorch-lightning/pull/10023))
    * Updated precision attributes in `DeepSpeedPlugin` ([#10164](https://github.com/PyTorchLightning/pytorch-lightning/pull/10164))
    * Added the ability to return a result from rank 0 in `DDPSpawnPlugin.spawn` ([#10162](https://github.com/PyTorchLightning/pytorch-lightning/pull/10162))
    * Added `pytorch_lightning.lite` package ([#10175](https://github.com/PyTorchLightning/pytorch-lightning/pull/10175))
    * Added `LightningLite` documentation ([#10043](https://github.com/PyTorchLightning/pytorch-lightning/pull/10043))
    * Added `LightningLite` examples ([#9987](https://github.com/PyTorchLightning/pytorch-lightning/pull/9987))
    * Make the `_LiteDataLoader` an iterator and add supports for custom dataloader ([#10279](https://github.com/PyTorchLightning/pytorch-lightning/pull/10279))
- Added `use_omegaconf` argument to `save_hparams_to_yaml` plugin ([#9170](https://github.com/PyTorchLightning/pytorch-lightning/pull/9170))
- Added `ckpt_path` argument for `Trainer.fit()` ([#10061](https://github.com/PyTorchLightning/pytorch-lightning/pull/10061))
- Added `auto_device_count` method to `Accelerators` ([#10222](https://github.com/PyTorchLightning/pytorch-lightning/pull/10222))
- Added support for `devices="auto"` ([#10264](https://github.com/PyTorchLightning/pytorch-lightning/pull/10264))
- Added a `filename` argument in `ModelCheckpoint.format_checkpoint_name` ([#9818](https://github.com/PyTorchLightning/pytorch-lightning/pull/9818))
- Added support for empty `gpus` list to run on CPU ([#10246](https://github.com/PyTorchLightning/pytorch-lightning/pull/10246))
- Added a warning if multiple batch sizes are found from ambiguous batch ([#10247](https://github.com/PyTorchLightning/pytorch-lightning/pull/10247))

### Changed

- Trainer now raises a `MisconfigurationException` when its methods are called with `ckpt_path="best"` but a checkpoint callback isn't configured ([#9841](https://github.com/PyTorchLightning/pytorch-lightning/pull/9841))
- Setting `Trainer(accelerator="ddp_cpu")` now does not spawn a subprocess if `num_processes` is kept `1` along with `num_nodes > 1` ([#9603](https://github.com/PyTorchLightning/pytorch-lightning/pull/9603))
- Module imports are now catching `ModuleNotFoundError` instead of `ImportError` ([#9867](https://github.com/PyTorchLightning/pytorch-lightning/pull/9867))
- `pytorch_lightning.loggers.neptune.NeptuneLogger` is now consistent with the new [neptune-client](https://github.com/neptune-ai/neptune-client) API; the old [neptune-client](https://github.com/neptune-ai/neptune-client) API is supported by `NeptuneClient` from the [neptune-contrib](https://github.com/neptune-ai/neptune-contrib) repo ([#6867](https://github.com/PyTorchLightning/pytorch-lightning/pull/6867))
- Parsing of `enums` type hyperparameters to be saved in the `haprams.yaml` file by TensorBoard and CSV loggers has been fixed and made in line with how OmegaConf parses it ([#9170](https://github.com/PyTorchLightning/pytorch-lightning/pull/9170))
- Parsing of the `gpus` Trainer argument has changed: `gpus="n"` (str) no longer selects the GPU index n and instead selects the first n devices ([#8770](https://github.com/PyTorchLightning/pytorch-lightning/pull/8770))
- `iteration_count` and other index attributes in the loops has been replaced with progress dataclasses ([#8477](https://github.com/PyTorchLightning/pytorch-lightning/pull/8477))
- The `trainer.lightning_module` reference is now properly set at the very beginning of a run ([#8536](https://github.com/PyTorchLightning/pytorch-lightning/pull/8536))
- The model weights now get loaded in all cases when the checkpoint path gets provided in validate/test/predict, regardless of whether the model instance is provided or not ([#8352](https://github.com/PyTorchLightning/pytorch-lightning/pull/8352))
- The `Trainer` functions `reset_{train,val,test,predict}_dataloader`, `reset_train_val_dataloaders`, and `request_dataloader` `model` argument is now optional ([#8536](https://github.com/PyTorchLightning/pytorch-lightning/pull/8536))
- Saved checkpoints will no longer use the type of a `Callback` as the key to avoid issues with unpickling ([#6886](https://github.com/PyTorchLightning/pytorch-lightning/pull/6886))
- Improved string conversion for `ResultCollection` ([#8622](https://github.com/PyTorchLightning/pytorch-lightning/pull/8622))
- `LightningCLI` changes:
    * `LightningCLI.init_parser` now returns the parser instance ([#8721](https://github.com/PyTorchLightning/pytorch-lightning/pull/8721))
    * `LightningCLI.add_core_arguments_to_parser`, `LightningCLI.parse_arguments` now take a `parser` argument ([#8721](https://github.com/PyTorchLightning/pytorch-lightning/pull/8721))
    * `LightningCLI.instantiate_trainer` now takes a config and a list of callbacks ([#8721](https://github.com/PyTorchLightning/pytorch-lightning/pull/8721))
    * Split `LightningCLI.add_core_arguments_to_parser` into `LightningCLI.add_default_arguments_to_parser` + `LightningCLI.add_core_arguments_to_parser` ([#8721](https://github.com/PyTorchLightning/pytorch-lightning/pull/8721))
- The accelerator and training type plugin `setup` hooks no longer have a `model` argument ([#8536](https://github.com/PyTorchLightning/pytorch-lightning/pull/8536))
- The accelerator and training type plugin `update_global_step` hook has been removed ([#8856](https://github.com/PyTorchLightning/pytorch-lightning/pull/8856))
- The coverage of `self.log`-ing in any `LightningModule` or `Callback` hook has been improved ([#8498](https://github.com/PyTorchLightning/pytorch-lightning/pull/8498))
- `self.log`-ing without a `Trainer` reference now raises a warning instead of an exception ([#9733](https://github.com/PyTorchLightning/pytorch-lightning/pull/9733))
- Removed restrictions in the Trainer that loggers can only log from rank 0; the existing logger behavior has not changed ([#8608](https://github.com/PyTorchLightning/pytorch-lightning/pull/8608))
- `Trainer.request_dataloader` now takes a `RunningStage` enum instance ([#8858](https://github.com/PyTorchLightning/pytorch-lightning/pull/8858))
- Changed `rank_zero_warn` to `NotImplementedError` in the `{train, val, test, predict}_dataloader` hooks that `Lightning(Data)Module` uses ([#9161](https://github.com/PyTorchLightning/pytorch-lightning/pull/9161))
- Moved `block_ddp_sync_behaviour` out of `TrainingBatchLoop` to loop utilities ([#9192](https://github.com/PyTorchLightning/pytorch-lightning/pull/9192))
- Executing the `optimizer_closure` is now required when overriding the `optimizer_step` hook ([#9360](https://github.com/PyTorchLightning/pytorch-lightning/pull/9360))
- Changed logging of `LightningModule` and `LightningDataModule` hyperparameters to raise an exception only if there are colliding keys with different values ([#9496](https://github.com/PyTorchLightning/pytorch-lightning/pull/9496))
- `seed_everything` now fails when an invalid seed value is passed instead of selecting a random seed ([#8787](https://github.com/PyTorchLightning/pytorch-lightning/pull/8787))
- The Trainer now calls `TrainingTypePlugin` collective APIs directly instead of going through the Accelerator reference ([#9677](https://github.com/PyTorchLightning/pytorch-lightning/pull/9677), [#9901](https://github.com/PyTorchLightning/pytorch-lightning/pull/9901))
- The tuner now uses a unique filename to save a temporary checkpoint ([#9682](https://github.com/PyTorchLightning/pytorch-lightning/pull/9682))
- Changed `HorovodPlugin.all_gather` to return a `torch.Tensor` instead of a list ([#9696](https://github.com/PyTorchLightning/pytorch-lightning/pull/9696))
- Changed Trainer connectors to be protected attributes:
    * Configuration Validator ([#9779](https://github.com/PyTorchLightning/pytorch-lightning/pull/9779))
- The `current_epoch` and `global_step` attributes now get restored irrespective of the Trainer task ([#9413](https://github.com/PyTorchLightning/pytorch-lightning/pull/9413))
- Trainer now raises an exception when requesting `amp_level` with native `amp_backend` ([#9755](https://github.com/PyTorchLightning/pytorch-lightning/pull/9755))
- Update the logic to check for accumulation steps with deepspeed ([#9826](https://github.com/PyTorchLightning/pytorch-lightning/pull/9826))
- `pytorch_lightning.utilities.grads.grad_norm` now raises an exception if parameter `norm_type <= 0` ([#9765](https://github.com/PyTorchLightning/pytorch-lightning/pull/9765))
- Updated error message for interactive incompatible plugins ([#9896](https://github.com/PyTorchLightning/pytorch-lightning/pull/9896))
- Moved the `optimizer_step` and `clip_gradients` hook from the `Accelerator` and `TrainingTypePlugin` into the `PrecisionPlugin` ([#10143](https://github.com/PyTorchLightning/pytorch-lightning/pull/10143), [#10029](https://github.com/PyTorchLightning/pytorch-lightning/pull/10029))
- `NativeMixedPrecisionPlugin` and its subclasses now take an optional `GradScaler` instance ([#10055](https://github.com/PyTorchLightning/pytorch-lightning/pull/10055))
- Trainer is now raising a `MisconfigurationException` instead of a warning if `Trainer.{validate/test}` is missing required methods ([#10016](https://github.com/PyTorchLightning/pytorch-lightning/pull/10016))
- Changed default value of the `max_steps` Trainer argument from `None` to -1 ([#9460](https://github.com/PyTorchLightning/pytorch-lightning/pull/9460))
- LightningModule now raises an error when calling `log(on_step=False, on_epoch=False)` ([#10227](https://github.com/PyTorchLightning/pytorch-lightning/pull/10227))
- Quantization aware training observers are now disabled by default during validating/testing/predicting stages ([#8540](https://github.com/PyTorchLightning/pytorch-lightning/pull/8540))
- Raised `MisconfigurationException` when total length of `dataloader` across ranks is zero, and give warning when total length is non-zero, but only local rank length is zero. ([#9827](https://github.com/PyTorchLightning/pytorch-lightning/pull/9827))
- Changed the model size calculation using `ByteCounter` ([#10123](https://github.com/PyTorchLightning/pytorch-lightning/pull/10123))
- Enabled `on_load_checkpoint` for `LightningDataModule` for all `trainer_fn` ([#10238](https://github.com/PyTorchLightning/pytorch-lightning/pull/10238))
- Allowed separate config files for parameters with class type when LightningCLI is in `subclass_mode=False` ([#10286](https://github.com/PyTorchLightning/pytorch-lightning/pull/10286))

### Deprecated

- Deprecated Trainer argument `terminate_on_nan` in favor of `detect_anomaly`([#9175](https://github.com/PyTorchLightning/pytorch-lightning/pull/9175))
- Deprecated `Trainer.terminate_on_nan` public attribute access ([#9849](https://github.com/PyTorchLightning/pytorch-lightning/pull/9849))
- Deprecated `LightningModule.summarize()` in favor of `pytorch_lightning.utilities.model_summary.summarize()` ([#8513](https://github.com/PyTorchLightning/pytorch-lightning/pull/8513))
- Deprecated `LightningModule.model_size` ([#8343](https://github.com/PyTorchLightning/pytorch-lightning/pull/8343))
- Deprecated `DataModule` properties: `train_transforms`, `val_transforms`, `test_transforms`, `size`, `dims` ([#8851](https://github.com/PyTorchLightning/pytorch-lightning/pull/8851))
- Deprecated `add_to_queue`, `get_from_queue` from `LightningModule` in favor of corresponding methods in the `DDPSpawnPlugin` ([#9118](https://github.com/PyTorchLightning/pytorch-lightning/pull/9118))
- Deprecated `LightningModule.get_progress_bar_dict` and `Trainer.progress_bar_dict` in favor of `pytorch_lightning.callbacks.progress.base.get_standard_metrics` and `ProgressBarBase.get_metrics` ([#8985](https://github.com/PyTorchLightning/pytorch-lightning/pull/8985))
- Deprecated `prepare_data_per_node` flag on Trainer and set it as a property of `DataHooks`, accessible in the `LightningModule` and `LightningDataModule` ([#8958](https://github.com/PyTorchLightning/pytorch-lightning/pull/8958))
- Deprecated the `TestTubeLogger` ([#9065](https://github.com/PyTorchLightning/pytorch-lightning/pull/9065))
- Deprecated `on_{train/val/test/predict}_dataloader()` from `LightningModule` and `LightningDataModule` ([#9098](https://github.com/PyTorchLightning/pytorch-lightning/pull/9098))
- Deprecated `on_keyboard_interrupt` callback hook in favor of new `on_exception` hook ([#9260](https://github.com/PyTorchLightning/pytorch-lightning/pull/9260))
- Deprecated passing `process_position` to the `Trainer` constructor in favor of adding the `ProgressBar` callback with `process_position` directly to the list of callbacks ([#9222](https://github.com/PyTorchLightning/pytorch-lightning/pull/9222))
- Deprecated passing `flush_logs_every_n_steps` as a Trainer argument, instead pass it to the logger init if supported ([#9366](https://github.com/PyTorchLightning/pytorch-lightning/pull/9366))
- Deprecated `LightningLoggerBase.close`, `LoggerCollection.close` in favor of `LightningLoggerBase.finalize`, `LoggerCollection.finalize` ([#9422](https://github.com/PyTorchLightning/pytorch-lightning/pull/9422))
- Deprecated passing `progress_bar_refresh_rate` to the `Trainer` constructor in favor of adding the `ProgressBar` callback with `refresh_rate` directly to the list of callbacks, or passing `enable_progress_bar=False` to disable the progress bar ([#9616](https://github.com/PyTorchLightning/pytorch-lightning/pull/9616))
- Deprecated `LightningDistributed` and moved the broadcast logic to `DDPPlugin` and `DDPSpawnPlugin` directly ([#9691](https://github.com/PyTorchLightning/pytorch-lightning/pull/9691))
- Deprecated passing `stochastic_weight_avg` to the `Trainer` constructor in favor of adding the `StochasticWeightAveraging` callback directly to the list of callbacks ([#8989](https://github.com/PyTorchLightning/pytorch-lightning/pull/8989))
- Deprecated Accelerator collective API `barrier`, `broadcast`, and `all_gather` in favor of calling the `TrainingTypePlugin` collective API directly ([#9677](https://github.com/PyTorchLightning/pytorch-lightning/pull/9677))
- Deprecated `checkpoint_callback` from the `Trainer` constructor in favor of `enable_checkpointing` ([#9754](https://github.com/PyTorchLightning/pytorch-lightning/pull/9754))
- Deprecated the `LightningModule.on_post_move_to_device` method ([#9525](https://github.com/PyTorchLightning/pytorch-lightning/pull/9525))
- Deprecated `pytorch_lightning.core.decorators.parameter_validation` in favor of `pytorch_lightning.utilities.parameter_tying.set_shared_parameters` ([#9525](https://github.com/PyTorchLightning/pytorch-lightning/pull/9525))
- Deprecated passing `weights_summary` to the `Trainer` constructor in favor of adding the `ModelSummary` callback with `max_depth` directly to the list of callbacks ([#9699](https://github.com/PyTorchLightning/pytorch-lightning/pull/9699))
- Deprecated `log_gpu_memory`, `gpu_metrics`, and util funcs in favor of `DeviceStatsMonitor` callback ([#9921](https://github.com/PyTorchLightning/pytorch-lightning/pull/9921))
- Deprecated `GPUStatsMonitor` and `XLAStatsMonitor` in favor of `DeviceStatsMonitor` callback ([#9924](https://github.com/PyTorchLightning/pytorch-lightning/pull/9924))
- Deprecated setting `Trainer(max_steps=None)`; To turn off the limit, set `Trainer(max_steps=-1)` (default) ([#9460](https://github.com/PyTorchLightning/pytorch-lightning/pull/9460))
- Deprecated access to the `AcceleratorConnector.is_slurm_managing_tasks` attribute and marked it as protected ([#10101](https://github.com/PyTorchLightning/pytorch-lightning/pull/10101))
- Deprecated access to the `AcceleratorConnector.configure_slurm_ddp` method and marked it as protected ([#10101](https://github.com/PyTorchLightning/pytorch-lightning/pull/10101))
- Deprecated passing `resume_from_checkpoint` to the `Trainer` constructor in favor of `trainer.fit(ckpt_path=)` ([#10061](https://github.com/PyTorchLightning/pytorch-lightning/pull/10061))
- Deprecated `ClusterEnvironment.creates_children()` in favor of `ClusterEnvironment.creates_processes_externally` (property) ([#10106](https://github.com/PyTorchLightning/pytorch-lightning/pull/10106))
- Deprecated `PrecisionPlugin.master_params()` in favor of `PrecisionPlugin.main_params()` ([#10105](https://github.com/PyTorchLightning/pytorch-lightning/pull/10105))
- Deprecated `lr_sch_names` from `LearningRateMonitor` ([#10066](https://github.com/PyTorchLightning/pytorch-lightning/pull/10066))
- Deprecated `ProgressBar` callback in favor of `TQDMProgressBar` ([#10134](https://github.com/PyTorchLightning/pytorch-lightning/pull/10134))

### Removed

- Removed deprecated `metrics` ([#8586](https://github.com/PyTorchLightning/pytorch-lightning/pull/8586/))
- Removed the deprecated `outputs` argument in both the `LightningModule.on_train_epoch_end` and `Callback.on_train_epoch_end` hooks ([#8587](https://github.com/PyTorchLightning/pytorch-lightning/pull/8587))
- Removed the deprecated `TrainerLoggingMixin` class ([#8609](https://github.com/PyTorchLightning/pytorch-lightning/pull/8609))
- Removed the deprecated `TrainerTrainingTricksMixin` class ([#8679](https://github.com/PyTorchLightning/pytorch-lightning/pull/8679))
- Removed the deprecated `optimizer_idx` from `training_step` as an accepted argument in manual optimization ([#8576](https://github.com/PyTorchLightning/pytorch-lightning/pull/8576))
- Removed support for the deprecated `on_save_checkpoint` signature. The hook now takes a `checkpoint` positional parameter ([#8697](https://github.com/PyTorchLightning/pytorch-lightning/pull/8697))
- Removed support for the deprecated `on_load_checkpoint` signature. The hook now takes a `pl_module` positional parameter ([#8697](https://github.com/PyTorchLightning/pytorch-lightning/pull/8697))
- Removed the deprecated `save_function` property in `ModelCheckpoint` ([#8680](https://github.com/PyTorchLightning/pytorch-lightning/pull/8680))
- Removed the deprecated `model` argument from `ModelCheckpoint.save_checkpoint` ([#8688](https://github.com/PyTorchLightning/pytorch-lightning/pull/8688))
- Removed the deprecated `sync_step` argument from `WandbLogger` ([#8763](https://github.com/PyTorchLightning/pytorch-lightning/pull/8763))
- Removed the deprecated `Trainer.truncated_bptt_steps` in favor of `LightningModule.truncated_bptt_steps` ([#8826](https://github.com/PyTorchLightning/pytorch-lightning/pull/8826))
- Removed `LightningModule.write_predictions` and `LightningModule.write_predictions_dict` ([#8850](https://github.com/PyTorchLightning/pytorch-lightning/pull/8850))
- Removed `on_reset_*_dataloader` hooks in TrainingType Plugins and Accelerators ([#8858](https://github.com/PyTorchLightning/pytorch-lightning/pull/8858))
- Removed deprecated `GradInformation` module in favor of `pytorch_lightning.utilities.grads` ([#8831](https://github.com/PyTorchLightning/pytorch-lightning/pull/8831/))
- Removed `TrainingTypePlugin.on_save` and `Accelerator.on_save` ([#9023](https://github.com/PyTorchLightning/pytorch-lightning/pull/9023))
- Removed `{Accelerator,TrainingTypePlugin,PrecisionPlugin}.post_optimizer_step` ([#9746](https://github.com/PyTorchLightning/pytorch-lightning/pull/9746))
- Removed deprecated `connect_precision_plugin` and `connect_training_type_plugin` from `Accelerator` ([#9019](https://github.com/PyTorchLightning/pytorch-lightning/pull/9019))
- Removed `on_train_epoch_end` from `Accelerator` ([#9035](https://github.com/PyTorchLightning/pytorch-lightning/pull/9035))
- Removed `InterBatchProcessor` in favor of `DataLoaderIterDataFetcher` ([#9052](https://github.com/PyTorchLightning/pytorch-lightning/pull/9052))
- Removed `Plugin` in `base_plugin.py` in favor of accessing `TrainingTypePlugin` and `PrecisionPlugin` directly instead ([#9066](https://github.com/PyTorchLightning/pytorch-lightning/pull/9066))
- Removed `teardown` from `ParallelPlugin` ([#8943](https://github.com/PyTorchLightning/pytorch-lightning/pull/8943))
- Removed deprecated `profiled_functions` argument from `PyTorchProfiler` ([#9178](https://github.com/PyTorchLightning/pytorch-lightning/pull/9178))
- Removed deprecated `pytorch_lighting.utilities.argparse_utils` module ([#9166](https://github.com/PyTorchLightning/pytorch-lightning/pull/9166))
- Removed deprecated property `Trainer.running_sanity_check` in favor of `Trainer.sanity_checking` ([#9209](https://github.com/PyTorchLightning/pytorch-lightning/pull/9209))
- Removed deprecated `BaseProfiler.output_filename` arg from it and its descendants in favor of `dirpath` and `filename` ([#9214](https://github.com/PyTorchLightning/pytorch-lightning/pull/9214))
- Removed deprecated property `ModelCheckpoint.period` in favor of `ModelCheckpoint.every_n_epochs` ([#9213](https://github.com/PyTorchLightning/pytorch-lightning/pull/9213))
- Removed deprecated `auto_move_data` decorator ([#9231](https://github.com/PyTorchLightning/pytorch-lightning/pull/9231))
- Removed deprecated property `LightningModule.datamodule` in favor of `Trainer.datamodule` ([#9233](https://github.com/PyTorchLightning/pytorch-lightning/pull/9233))
- Removed deprecated properties `DeepSpeedPlugin.cpu_offload*` in favor of `offload_optimizer`, `offload_parameters` and `pin_memory` ([#9244](https://github.com/PyTorchLightning/pytorch-lightning/pull/9244))
- Removed deprecated property `AcceleratorConnector.is_using_torchelastic` in favor of `TorchElasticEnvironment.is_using_torchelastic()` ([#9729](https://github.com/PyTorchLightning/pytorch-lightning/pull/9729))
- Removed `pytorch_lightning.utilities.debugging.InternalDebugger` ([#9680](https://github.com/PyTorchLightning/pytorch-lightning/pull/9680))
- Removed `call_configure_sharded_model_hook` property from `Accelerator` and `TrainingTypePlugin` ([#9612](https://github.com/PyTorchLightning/pytorch-lightning/pull/9612))
- Removed `TrainerProperties` mixin and moved property definitions directly into `Trainer` ([#9495](https://github.com/PyTorchLightning/pytorch-lightning/pull/9495))
- Removed a redundant warning with `ModelCheckpoint(monitor=None)` callback ([#9875](https://github.com/PyTorchLightning/pytorch-lightning/pull/9875))
- Remove `epoch` from `trainer.logged_metrics` ([#9904](https://github.com/PyTorchLightning/pytorch-lightning/pull/9904))
- Remove deprecated `distributed_backend` from `Trainer` ([#10017](https://github.com/PyTorchLightning/pytorch-lightning/pull/10017))
- Removed `process_idx` from the `{DDPSpawnPlugin,TPUSpawnPlugin}.new_process` methods ([#10022](https://github.com/PyTorchLightning/pytorch-lightning/pull/10022))
- Removed automatic patching of `{train,val,test,predict}_dataloader()` on the `LightningModule` ([#9764](https://github.com/PyTorchLightning/pytorch-lightning/pull/9764))
- Removed `pytorch_lightning.trainer.connectors.OptimizerConnector` ([#10120](https://github.com/PyTorchLightning/pytorch-lightning/pull/10120))

### Fixed

- Fixed ImageNet evaluation in example ([#10179](https://github.com/PyTorchLightning/pytorch-lightning/pull/10179))
- Fixed an issue with logger outputs not being finalized correctly after prediction runs ([#8685](https://github.com/PyTorchLightning/pytorch-lightning/pull/8685))
- Fixed `move_metrics_to_cpu` moving the loss to CPU while training on device ([#9308](https://github.com/PyTorchLightning/pytorch-lightning/pull/9308))
- Fixed incorrect main progress bar indicator when resuming training mid-epoch ([#9310](https://github.com/PyTorchLightning/pytorch-lightning/pull/9310))
- Fixed an issue with freeing memory of datafetchers during teardown ([#9387](https://github.com/PyTorchLightning/pytorch-lightning/pull/9387))
- Fixed a bug where the training step output needed to be `deepcopy`-ed ([#9349](https://github.com/PyTorchLightning/pytorch-lightning/pull/9349))
- Fixed an issue with freeing memory allocated by the data iterators in `Loop.on_run_end` ([#9386](https://github.com/PyTorchLightning/pytorch-lightning/pull/9386), [#9915](https://github.com/PyTorchLightning/pytorch-lightning/pull/9915))
- Fixed `BasePredictionWriter` not returning the batch indices in a non-distributed setting ([#9432](https://github.com/PyTorchLightning/pytorch-lightning/pull/9432))
- Fixed an error when running in XLA environments with no TPU attached ([#9572](https://github.com/PyTorchLightning/pytorch-lightning/pull/9572))
- Fixed check on torchmetrics logged whose `compute()` output is a multielement tensor ([#9582](https://github.com/PyTorchLightning/pytorch-lightning/pull/9582))
- Fixed gradient accumulation for `DDPShardedPlugin` ([#9122](https://github.com/PyTorchLightning/pytorch-lightning/pull/9122))
- Fixed missing DeepSpeed distributed call ([#9540](https://github.com/PyTorchLightning/pytorch-lightning/pull/9540))
- Fixed an issue with wrapped LightningModule during evaluation; The LightningModule no longer gets wrapped with data-parallel modules when not fitting in `DDPPlugin`, `DDPSpawnPlugin`, `DDPShardedPlugin`, `DDPSpawnShardedPlugin` ([#9096](https://github.com/PyTorchLightning/pytorch-lightning/pull/9096))
- Fixed `trainer.accumulate_grad_batches` to be an int on init. The default value for it is now `None` inside Trainer ([#9652](https://github.com/PyTorchLightning/pytorch-lightning/pull/9652))
- Fixed `broadcast` in `DDPPlugin` and `DDPSpawnPlugin` to respect the `src` input ([#9691](https://github.com/PyTorchLightning/pytorch-lightning/pull/9691))
- Fixed `self.log(on_epoch=True, reduce_fx=sum))` for the `on_batch_start` and `on_train_batch_start` hooks ([#9791](https://github.com/PyTorchLightning/pytorch-lightning/pull/9791))
- Fixed `self.log(on_epoch=True)` for the `on_batch_start` and `on_train_batch_start` hooks ([#9780](https://github.com/PyTorchLightning/pytorch-lightning/pull/9780))
- Fixed restoring training state during `Trainer.fit` only ([#9413](https://github.com/PyTorchLightning/pytorch-lightning/pull/9413))
- Fixed DeepSpeed and Lightning both calling the scheduler ([#9788](https://github.com/PyTorchLightning/pytorch-lightning/pull/9788))
- Fixed missing arguments when saving hyperparameters from the parent class but not from the child class ([#9800](https://github.com/PyTorchLightning/pytorch-lightning/pull/9800))
- Fixed DeepSpeed GPU device IDs ([#9847](https://github.com/PyTorchLightning/pytorch-lightning/pull/9847))
- Reset `val_dataloader` in `tuner/batch_size_scaling` ([#9857](https://github.com/PyTorchLightning/pytorch-lightning/pull/9857))
- Fixed use of `LightningCLI` in computer_vision_fine_tuning.py example ([#9934](https://github.com/PyTorchLightning/pytorch-lightning/pull/9934))
- Fixed issue with non-init dataclass fields in `apply_to_collection` ([#9963](https://github.com/PyTorchLightning/pytorch-lightning/issues/9963))
- Reset `val_dataloader` in `tuner/batch_size_scaling` for binsearch ([#9975](https://github.com/PyTorchLightning/pytorch-lightning/pull/9975))
- Fixed logic to check for spawn in dataloader `TrainerDataLoadingMixin._worker_check` ([#9902](https://github.com/PyTorchLightning/pytorch-lightning/pull/9902))
- Fixed `train_dataloader` getting loaded twice when resuming from a checkpoint during `Trainer.fit()` ([#9671](https://github.com/PyTorchLightning/pytorch-lightning/pull/9671))
- Fixed `LearningRateMonitor` logging with multiple param groups optimizer with no scheduler ([#10044](https://github.com/PyTorchLightning/pytorch-lightning/pull/10044))
- Fixed undesired side effects being caused by `Trainer` patching dataloader methods on the `LightningModule` ([#9764](https://github.com/PyTorchLightning/pytorch-lightning/pull/9764))
- Fixed gradients not being unscaled when clipping or logging the gradient norm ([#9287](https://github.com/PyTorchLightning/pytorch-lightning/pull/9287))
- Fixed `on_before_optimizer_step` getting called before the optimizer closure (including backward) has run ([#10167](https://github.com/PyTorchLightning/pytorch-lightning/pull/10167))
- Fixed monitor value in `ModelCheckpoint` getting moved to the wrong device in a special case where it becomes NaN ([#10118](https://github.com/PyTorchLightning/pytorch-lightning/pull/10118))
- Fixed creation of `dirpath` in `BaseProfiler` if it doesn't exist ([#10073](https://github.com/PyTorchLightning/pytorch-lightning/pull/10073))
- Fixed incorrect handling of sigterm ([#10189](https://github.com/PyTorchLightning/pytorch-lightning/pull/10189))
- Fixed bug where `log(on_step=True, on_epoch=True, sync_dist=True)` wouldn't reduce the value on step ([#10227](https://github.com/PyTorchLightning/pytorch-lightning/pull/10227))
- Fixed an issue with `pl.utilities.seed.reset_seed` converting the `PL_SEED_WORKERS` environment variable to `bool` ([#10099](https://github.com/PyTorchLightning/pytorch-lightning/pull/10099))
- Fixed iterating over a logger collection when `fast_dev_run > 0` ([#10232](https://github.com/PyTorchLightning/pytorch-lightning/pull/10232))
- Fixed `batch_size` in `ResultCollection` not being reset to 1 on epoch end ([#10242](https://github.com/PyTorchLightning/pytorch-lightning/pull/10242))
- Fixed `distrib_type` not being set when training plugin instances are being passed to the Trainer ([#10251](https://github.com/PyTorchLightning/pytorch-lightning/pull/10251))


## [1.4.9] - 2021-09-30

- Fixed `lr_find` to generate same results on multiple calls ([#9704](https://github.com/PyTorchLightning/pytorch-lightning/pull/9704))
- Fixed `reset` metrics on validation epoch end ([#9717](https://github.com/PyTorchLightning/pytorch-lightning/pull/9717))
- Fixed input validation for `gradient_clip_val`, `gradient_clip_algorithm`, `track_grad_norm` and `terminate_on_nan` Trainer arguments ([#9595](https://github.com/PyTorchLightning/pytorch-lightning/pull/9595))
- Reset metrics before each task starts ([#9410](https://github.com/PyTorchLightning/pytorch-lightning/pull/9410))


## [1.4.8] - 2021-09-22

- Fixed error reporting in DDP process reconciliation when processes are launched by an external agent ([#9389](https://github.com/PyTorchLightning/pytorch-lightning/pull/9389))
- Added PL_RECONCILE_PROCESS environment variable to enable process reconciliation regardless of cluster environment settings ([#9389](https://github.com/PyTorchLightning/pytorch-lightning/pull/9389))
- Fixed `add_argparse_args` raising `TypeError` when args are typed as `typing.Generic` in Python 3.6 ([#9554](https://github.com/PyTorchLightning/pytorch-lightning/pull/9554))
- Fixed back-compatibility for saving hyperparameters from a single container and inferring its argument name by reverting [#9125](https://github.com/PyTorchLightning/pytorch-lightning/pull/9125) ([#9642](https://github.com/PyTorchLightning/pytorch-lightning/pull/9642))


## [1.4.7] - 2021-09-14

- Fixed logging of nan parameters ([#9364](https://github.com/PyTorchLightning/pytorch-lightning/pull/9364))
- Fixed `replace_sampler` missing the batch size under specific conditions ([#9367](https://github.com/PyTorchLightning/pytorch-lightning/pull/9367))
- Pass init args to ShardedDataParallel ([#9483](https://github.com/PyTorchLightning/pytorch-lightning/pull/9483))
- Fixed collision of user argument when using ShardedDDP ([#9512](https://github.com/PyTorchLightning/pytorch-lightning/pull/9512))
- Fixed DeepSpeed crash for RNNs ([#9489](https://github.com/PyTorchLightning/pytorch-lightning/pull/9489))


## [1.4.6] - 2021-09-07

- Fixed an issues with export to ONNX format when a model has multiple inputs ([#8800](https://github.com/PyTorchLightning/pytorch-lightning/pull/8800))
- Removed deprecation warnings being called for `on_{task}_dataloader` ([#9279](https://github.com/PyTorchLightning/pytorch-lightning/pull/9279))
- Fixed save/load/resume from checkpoint for DeepSpeed Plugin (
    [#8397](https://github.com/PyTorchLightning/pytorch-lightning/pull/8397),
    [#8644](https://github.com/PyTorchLightning/pytorch-lightning/pull/8644),
    [#8627](https://github.com/PyTorchLightning/pytorch-lightning/pull/8627))
- Fixed `EarlyStopping` running on train epoch end when `check_val_every_n_epoch>1` is set ([#9156](https://github.com/PyTorchLightning/pytorch-lightning/pull/9156))
- Fixed an issue with logger outputs not being finalized correctly after prediction runs ([#8333](https://github.com/PyTorchLightning/pytorch-lightning/issues/8333))
- Fixed the Apex and DeepSpeed plugin closure running after the `on_before_optimizer_step` hook ([#9288](https://github.com/PyTorchLightning/pytorch-lightning/issues/9288))
- Fixed the Native AMP plugin closure not running with manual optimization ([#9288](https://github.com/PyTorchLightning/pytorch-lightning/issues/9288))
- Fixed bug where data-loading functions where not getting the correct running stage passed ([#8858](https://github.com/PyTorchLightning/pytorch-lightning/pull/8858))
- Fixed intra-epoch evaluation outputs staying in memory when the respective `*_epoch_end` hook wasn't overridden ([#9261](https://github.com/PyTorchLightning/pytorch-lightning/pull/9261))
- Fixed error handling in DDP process reconciliation when `_sync_dir` was not initialized ([#9267](https://github.com/PyTorchLightning/pytorch-lightning/pull/9267))
- Fixed PyTorch Profiler not enabled for manual optimization ([#9316](https://github.com/PyTorchLightning/pytorch-lightning/pull/9316))
- Fixed inspection of other args when a container is specified in `save_hyperparameters` ([#9125](https://github.com/PyTorchLightning/pytorch-lightning/pull/9125))
- Fixed signature of `Timer.on_train_epoch_end` and `StochasticWeightAveraging.on_train_epoch_end` to prevent unwanted deprecation warnings ([#9347](https://github.com/PyTorchLightning/pytorch-lightning/pull/9347))


## [1.4.5] - 2021-08-31

- Fixed reduction using `self.log(sync_dict=True, reduce_fx={mean,max})` ([#9142](https://github.com/PyTorchLightning/pytorch-lightning/pull/9142))
- Fixed not setting a default value for `max_epochs` if `max_time` was specified on the `Trainer` constructor ([#9072](https://github.com/PyTorchLightning/pytorch-lightning/pull/9072))
- Fixed the CometLogger, no longer modifies the metrics in place. Instead creates a copy of metrics before performing any operations ([#9150](https://github.com/PyTorchLightning/pytorch-lightning/pull/9150))
- Fixed `DDP` "CUDA error: initialization error" due to a `copy` instead of `deepcopy` on `ResultCollection` ([#9239](https://github.com/PyTorchLightning/pytorch-lightning/pull/9239))


## [1.4.4] - 2021-08-24

- Fixed a bug in the binary search mode of auto batch size scaling where exception was raised if the first trainer run resulted in OOM ([#8954](https://github.com/PyTorchLightning/pytorch-lightning/pull/8954))
- Fixed a bug causing logging with `log_gpu_memory='min_max'` not working ([#9013](https://github.com/PyTorchLightning/pytorch-lightning/pull/9013))


## [1.4.3] - 2021-08-17

- Fixed plateau scheduler stepping on incomplete epoch ([#8861](https://github.com/PyTorchLightning/pytorch-lightning/pull/8861))
- Fixed infinite loop with `CycleIterator` and multiple loaders ([#8889](https://github.com/PyTorchLightning/pytorch-lightning/pull/8889))
- Fixed `StochasticWeightAveraging` with a list of learning rates not applying them to each param group ([#8747](https://github.com/PyTorchLightning/pytorch-lightning/issues/8747))
- Restore original loaders if replaced by entrypoint ([#8885](https://github.com/PyTorchLightning/pytorch-lightning/pull/8885))
- Fixed lost reference to `_Metadata` object in `ResultMetricCollection` ([#8932](https://github.com/PyTorchLightning/pytorch-lightning/pull/8932))
- Ensure the existence of `DDPPlugin._sync_dir` in `reconciliate_processes` ([#8939](https://github.com/PyTorchLightning/pytorch-lightning/pull/8939))


## [1.4.2] - 2021-08-10

- Fixed recursive call for `apply_to_collection(include_none=False)` ([#8719](https://github.com/PyTorchLightning/pytorch-lightning/pull/8719))
- Fixed truncated backprop through time enablement when set as a property on the LightningModule and not the Trainer ([#8804](https://github.com/PyTorchLightning/pytorch-lightning/pull/8804/))
- Fixed comments and exception message for metrics_to_scalars ([#8782](https://github.com/PyTorchLightning/pytorch-lightning/pull/8782/))
- Fixed typo error in LightningLoggerBase.after_save_checkpoint docstring ([#8737](https://github.com/PyTorchLightning/pytorch-lightning/pull/8737/))


## [1.4.1] - 2021-08-03

- Fixed `trainer.fit_loop.split_idx` always returning `None` ([#8601](https://github.com/PyTorchLightning/pytorch-lightning/pull/8601))
- Fixed references for `ResultCollection.extra` ([#8622](https://github.com/PyTorchLightning/pytorch-lightning/pull/8622))
- Fixed reference issues during epoch end result collection ([#8621](https://github.com/PyTorchLightning/pytorch-lightning/pull/8621))
- Fixed horovod auto-detection when horovod is not installed and the launcher is `mpirun` ([#8610](https://github.com/PyTorchLightning/pytorch-lightning/pull/8610))
- Fixed an issue with `training_step` outputs not getting collected correctly for `training_epoch_end` ([#8613](https://github.com/PyTorchLightning/pytorch-lightning/pull/8613))
- Fixed distributed types support for CPUs ([#8667](https://github.com/PyTorchLightning/pytorch-lightning/pull/8667))
- Fixed a deadlock issue with DDP and torchelastic ([#8655](https://github.com/PyTorchLightning/pytorch-lightning/pull/8655))
- Fixed `accelerator=ddp` choice for CPU ([#8645](https://github.com/PyTorchLightning/pytorch-lightning/pull/8645))


## [1.4.0] - 2021-07-27

### Added

- Added `extract_batch_size` utility and corresponding tests to extract batch dimension from multiple batch types ([#8357](https://github.com/PyTorchLightning/pytorch-lightning/pull/8357/))
- Added support for named parameter groups in `LearningRateMonitor` ([#7987](https://github.com/PyTorchLightning/pytorch-lightning/pull/7987))
- Added `dataclass` support for `pytorch_lightning.utilities.apply_to_collection` ([#7935](https://github.com/PyTorchLightning/pytorch-lightning/pull/7935))
- Added support to `LightningModule.to_torchscript` for saving to custom filesystems with `fsspec` ([#7617](https://github.com/PyTorchLightning/pytorch-lightning/pull/7617))
- Added `KubeflowEnvironment` for use with the `PyTorchJob` operator in Kubeflow
- Added LightningCLI support for config files on object stores ([#7521](https://github.com/PyTorchLightning/pytorch-lightning/pull/7521))
- Added `ModelPruning(prune_on_train_epoch_end=True|False)` to choose when to apply pruning ([#7704](https://github.com/PyTorchLightning/pytorch-lightning/pull/7704))
- Added support for checkpointing based on a provided time interval during training ([#7515](https://github.com/PyTorchLightning/pytorch-lightning/pull/7515))
- Progress tracking
  * Added dataclasses for progress tracking ([#6603](https://github.com/PyTorchLightning/pytorch-lightning/pull/6603),
    [#7574](https://github.com/PyTorchLightning/pytorch-lightning/pull/7574),
    [#8140](https://github.com/PyTorchLightning/pytorch-lightning/pull/8140),
    [#8362](https://github.com/PyTorchLightning/pytorch-lightning/pull/8362))
  * Add `{,load_}state_dict` to the progress tracking dataclasses ([#8140](https://github.com/PyTorchLightning/pytorch-lightning/pull/8140))
  * Connect the progress tracking dataclasses to the loops ([#8244](https://github.com/PyTorchLightning/pytorch-lightning/pull/8244),
    [#8362](https://github.com/PyTorchLightning/pytorch-lightning/pull/8362))
  * Do not reset the progress tracking dataclasses total counters ([#8475](https://github.com/PyTorchLightning/pytorch-lightning/pull/8475))
- Added support for passing a `LightningDataModule` positionally as the second argument to `trainer.{validate,test,predict}` ([#7431](https://github.com/PyTorchLightning/pytorch-lightning/pull/7431))
- Added argument `trainer.predict(ckpt_path)` ([#7430](https://github.com/PyTorchLightning/pytorch-lightning/pull/7430))
- Added `clip_grad_by_value` support for TPUs ([#7025](https://github.com/PyTorchLightning/pytorch-lightning/pull/7025))
- Added support for passing any class to `is_overridden` ([#7918](https://github.com/PyTorchLightning/pytorch-lightning/pull/7918))
- Added `sub_dir` parameter to `TensorBoardLogger` ([#6195](https://github.com/PyTorchLightning/pytorch-lightning/pull/6195))
- Added correct `dataloader_idx` to batch transfer hooks ([#6241](https://github.com/PyTorchLightning/pytorch-lightning/pull/6241))
- Added `include_none=bool` argument to `apply_to_collection` ([#7769](https://github.com/PyTorchLightning/pytorch-lightning/pull/7769))
- Added `apply_to_collections` to apply a function to two zipped collections ([#7769](https://github.com/PyTorchLightning/pytorch-lightning/pull/7769))
- Added `ddp_fully_sharded` support ([#7487](https://github.com/PyTorchLightning/pytorch-lightning/pull/7487))
- Added `should_rank_save_checkpoint` property to Training Plugins ([#7684](https://github.com/PyTorchLightning/pytorch-lightning/pull/7684))
- Added `log_grad_norm` hook to `LightningModule` to customize the logging of gradient norms ([#7873](https://github.com/PyTorchLightning/pytorch-lightning/pull/7873))
- Added `save_config_filename` init argument to `LightningCLI` to ease resolving name conflicts ([#7741](https://github.com/PyTorchLightning/pytorch-lightning/pull/7741))
- Added `save_config_overwrite` init argument to `LightningCLI` to ease overwriting existing config files ([#8059](https://github.com/PyTorchLightning/pytorch-lightning/pull/8059))
- Added reset dataloader hooks to Training Plugins and Accelerators ([#7861](https://github.com/PyTorchLightning/pytorch-lightning/pull/7861))
- Added trainer stage hooks for Training Plugins and Accelerators ([#7864](https://github.com/PyTorchLightning/pytorch-lightning/pull/7864))
- Added the `on_before_optimizer_step` hook ([#8048](https://github.com/PyTorchLightning/pytorch-lightning/pull/8048))
- Added IPU Accelerator ([#7867](https://github.com/PyTorchLightning/pytorch-lightning/pull/7867))
- Fault-tolerant training
    * Added `{,load_}state_dict` to `ResultCollection` ([#7948](https://github.com/PyTorchLightning/pytorch-lightning/pull/7948))
    * Added `{,load_}state_dict` to `Loops` ([#8197](https://github.com/PyTorchLightning/pytorch-lightning/pull/8197))
    * Added `FastForwardSampler` and `CaptureIterableDataset` ([#8307](https://github.com/PyTorchLightning/pytorch-lightning/pull/8307))
    * Set `Loop.restarting=False` at the end of the first iteration ([#8362](https://github.com/PyTorchLightning/pytorch-lightning/pull/8362))
    * Save the loops state with the checkpoint (opt-in) ([#8362](https://github.com/PyTorchLightning/pytorch-lightning/pull/8362))
    * Save a checkpoint to restore the state on exception (opt-in) ([#8362](https://github.com/PyTorchLightning/pytorch-lightning/pull/8362))
    * Added `state_dict` and `load_state_dict` utilities for `CombinedLoader` + utilities for dataloader ([#8364](https://github.com/PyTorchLightning/pytorch-lightning/pull/8364))
- Added `rank_zero_only` to `LightningModule.log` function ([#7966](https://github.com/PyTorchLightning/pytorch-lightning/pull/7966))
- Added `metric_attribute` to `LightningModule.log` function ([#7966](https://github.com/PyTorchLightning/pytorch-lightning/pull/7966))
- Added a warning if `Trainer(log_every_n_steps)` is a value too high for the training dataloader ([#7734](https://github.com/PyTorchLightning/pytorch-lightning/pull/7734))
- Added LightningCLI support for argument links applied on instantiation ([#7895](https://github.com/PyTorchLightning/pytorch-lightning/pull/7895))
- Added LightningCLI support for configurable callbacks that should always be present ([#7964](https://github.com/PyTorchLightning/pytorch-lightning/pull/7964))
- Added DeepSpeed Infinity Support, and updated to DeepSpeed 0.4.0 ([#7234](https://github.com/PyTorchLightning/pytorch-lightning/pull/7234))
- Added support for `torch.nn.UninitializedParameter` in `ModelSummary` ([#7642](https://github.com/PyTorchLightning/pytorch-lightning/pull/7642))
- Added support `LightningModule.save_hyperparameters` when `LightningModule` is a dataclass ([#7992](https://github.com/PyTorchLightning/pytorch-lightning/pull/7992))
- Added support for overriding `optimizer_zero_grad` and `optimizer_step` when using accumulate_grad_batches ([#7980](https://github.com/PyTorchLightning/pytorch-lightning/pull/7980))
- Added `logger` boolean flag to `save_hyperparameters` ([#7960](https://github.com/PyTorchLightning/pytorch-lightning/pull/7960))
- Added support for calling scripts using the module syntax (`python -m package.script`) ([#8073](https://github.com/PyTorchLightning/pytorch-lightning/pull/8073))
- Added support for optimizers and learning rate schedulers to `LightningCLI` ([#8093](https://github.com/PyTorchLightning/pytorch-lightning/pull/8093))
- Added XLA Profiler ([#8014](https://github.com/PyTorchLightning/pytorch-lightning/pull/8014))
- Added `PrecisionPlugin.{pre,post}_backward` ([#8328](https://github.com/PyTorchLightning/pytorch-lightning/pull/8328))
- Added `on_load_checkpoint` and `on_save_checkpoint` hooks to the `PrecisionPlugin` base class ([#7831](https://github.com/PyTorchLightning/pytorch-lightning/pull/7831))
- Added `max_depth` parameter in `ModelSummary` ([#8062](https://github.com/PyTorchLightning/pytorch-lightning/pull/8062))
- Added `XLAStatsMonitor` callback ([#8235](https://github.com/PyTorchLightning/pytorch-lightning/pull/8235))
- Added `restore` function and `restarting` attribute to base `Loop` ([#8247](https://github.com/PyTorchLightning/pytorch-lightning/pull/8247))
- Added support for `save_hyperparameters` in `LightningDataModule` ([#3792](https://github.com/PyTorchLightning/pytorch-lightning/pull/3792))
- Added the `ModelCheckpoint(save_on_train_epoch_end)` to choose when to run the saving logic ([#8389](https://github.com/PyTorchLightning/pytorch-lightning/pull/8389))
- Added `LSFEnvironment` for distributed training with the LSF resource manager `jsrun` ([#5102](https://github.com/PyTorchLightning/pytorch-lightning/pull/5102))
- Added support for `accelerator='cpu'|'gpu'|'tpu'|'ipu'|'auto'` ([#7808](https://github.com/PyTorchLightning/pytorch-lightning/pull/7808))
- Added `tpu_spawn_debug` to plugin registry ([#7933](https://github.com/PyTorchLightning/pytorch-lightning/pull/7933))
- Enabled traditional/manual launching of DDP processes through `LOCAL_RANK` and `NODE_RANK` environment variable assignments ([#7480](https://github.com/PyTorchLightning/pytorch-lightning/pull/7480))
- Added `quantize_on_fit_end` argument to `QuantizationAwareTraining` ([#8464](https://github.com/PyTorchLightning/pytorch-lightning/pull/8464))
- Added experimental support for loop specialization ([#8226](https://github.com/PyTorchLightning/pytorch-lightning/pull/8226))
- Added support for `devices` flag to Trainer ([#8440](https://github.com/PyTorchLightning/pytorch-lightning/pull/8440))
- Added private `prevent_trainer_and_dataloaders_deepcopy` context manager on the `LightningModule` ([#8472](https://github.com/PyTorchLightning/pytorch-lightning/pull/8472))
- Added support for providing callables to the Lightning CLI instead of types ([#8400](https://github.com/PyTorchLightning/pytorch-lightning/pull/8400))

### Changed

- Decoupled device parsing logic from Accelerator connector to Trainer ([#8180](https://github.com/PyTorchLightning/pytorch-lightning/pull/8180))
- Changed the `Trainer`'s `checkpoint_callback` argument to allow only boolean values ([#7539](https://github.com/PyTorchLightning/pytorch-lightning/pull/7539))
- Log epoch metrics before the `on_evaluation_end` hook ([#7272](https://github.com/PyTorchLightning/pytorch-lightning/pull/7272))
- Explicitly disallow calling `self.log(on_epoch=False)` during epoch-only or single-call hooks ([#7874](https://github.com/PyTorchLightning/pytorch-lightning/pull/7874))
- Changed these `Trainer` methods to be protected: `call_setup_hook`, `call_configure_sharded_model`, `pre_dispatch`, `dispatch`, `post_dispatch`, `call_teardown_hook`, `run_train`, `run_sanity_check`, `run_evaluate`, `run_evaluation`, `run_predict`, `track_output_for_epoch_end`
- Changed `metrics_to_scalars` to work with any collection or value ([#7888](https://github.com/PyTorchLightning/pytorch-lightning/pull/7888))
- Changed `clip_grad_norm` to use `torch.nn.utils.clip_grad_norm_` ([#7025](https://github.com/PyTorchLightning/pytorch-lightning/pull/7025))
- Validation is now always run inside the training epoch scope ([#7357](https://github.com/PyTorchLightning/pytorch-lightning/pull/7357))
- `ModelCheckpoint` now runs at the end of the training epoch by default ([#8389](https://github.com/PyTorchLightning/pytorch-lightning/pull/8389))
- `EarlyStopping` now runs at the end of the training epoch by default ([#8286](https://github.com/PyTorchLightning/pytorch-lightning/pull/8286))
- Refactored Loops
    * Moved attributes `global_step`, `current_epoch`, `max/min_steps`, `max/min_epochs`, `batch_idx`, and `total_batch_idx` to TrainLoop ([#7437](https://github.com/PyTorchLightning/pytorch-lightning/pull/7437))
    * Refactored result handling in training loop ([#7506](https://github.com/PyTorchLightning/pytorch-lightning/pull/7506))
    * Moved attributes `hiddens` and `split_idx` to TrainLoop ([#7507](https://github.com/PyTorchLightning/pytorch-lightning/pull/7507))
    * Refactored the logic around manual and automatic optimization inside the optimizer loop ([#7526](https://github.com/PyTorchLightning/pytorch-lightning/pull/7526))
    * Simplified "should run validation" logic ([#7682](https://github.com/PyTorchLightning/pytorch-lightning/pull/7682))
    * Simplified logic for updating the learning rate for schedulers ([#7682](https://github.com/PyTorchLightning/pytorch-lightning/pull/7682))
    * Removed the `on_epoch` guard from the "should stop" validation check ([#7701](https://github.com/PyTorchLightning/pytorch-lightning/pull/7701))
    * Refactored internal loop interface; added new classes `FitLoop`, `TrainingEpochLoop`, `TrainingBatchLoop` ([#7871](https://github.com/PyTorchLightning/pytorch-lightning/pull/7871), [#8077](https://github.com/PyTorchLightning/pytorch-lightning/pull/8077))
    * Removed `pytorch_lightning/trainer/training_loop.py` ([#7985](https://github.com/PyTorchLightning/pytorch-lightning/pull/7985))
    * Refactored evaluation loop interface; added new classes `DataLoaderLoop`, `EvaluationLoop`, `EvaluationEpochLoop` ([#7990](https://github.com/PyTorchLightning/pytorch-lightning/pull/7990), [#8077](https://github.com/PyTorchLightning/pytorch-lightning/pull/8077))
    * Removed `pytorch_lightning/trainer/evaluation_loop.py` ([#8056](https://github.com/PyTorchLightning/pytorch-lightning/pull/8056))
    * Restricted public access to several internal functions ([#8024](https://github.com/PyTorchLightning/pytorch-lightning/pull/8024))
    * Refactored trainer `_run_*` functions and separate evaluation loops ([#8065](https://github.com/PyTorchLightning/pytorch-lightning/pull/8065))
    * Refactored prediction loop interface; added new classes `PredictionLoop`, `PredictionEpochLoop` ([#7700](https://github.com/PyTorchLightning/pytorch-lightning/pull/7700), [#8077](https://github.com/PyTorchLightning/pytorch-lightning/pull/8077))
    * Removed `pytorch_lightning/trainer/predict_loop.py` ([#8094](https://github.com/PyTorchLightning/pytorch-lightning/pull/8094))
    * Moved result teardown to the loops ([#8245](https://github.com/PyTorchLightning/pytorch-lightning/pull/8245))
    * Improve `Loop` API to better handle children `state_dict` and `progress` ([#8334](https://github.com/PyTorchLightning/pytorch-lightning/pull/8334))
- Refactored logging
    * Renamed and moved `core/step_result.py` to `trainer/connectors/logger_connector/result.py` ([#7736](https://github.com/PyTorchLightning/pytorch-lightning/pull/7736))
    * Dramatically simplify the `LoggerConnector` ([#7882](https://github.com/PyTorchLightning/pytorch-lightning/pull/7882))
    * `trainer.{logged,progress_bar,callback}_metrics` are now updated on-demand ([#7882](https://github.com/PyTorchLightning/pytorch-lightning/pull/7882))
    * Completely overhaul the `Result` object in favor of `ResultMetric` ([#7882](https://github.com/PyTorchLightning/pytorch-lightning/pull/7882))
    * Improve epoch-level reduction time and overall memory usage ([#7882](https://github.com/PyTorchLightning/pytorch-lightning/pull/7882))
    * Allow passing `self.log(batch_size=...)` ([#7891](https://github.com/PyTorchLightning/pytorch-lightning/pull/7891))
    * Each of the training loops now keeps its own results collection ([#7891](https://github.com/PyTorchLightning/pytorch-lightning/pull/7891))
    * Remove `EpochResultStore` and `HookResultStore` in favor of `ResultCollection` ([#7909](https://github.com/PyTorchLightning/pytorch-lightning/pull/7909))
    * Remove `MetricsHolder` ([#7909](https://github.com/PyTorchLightning/pytorch-lightning/pull/7909))
- Moved `ignore_scalar_return_in_dp` warning suppression to the DataParallelPlugin class ([#7421](https://github.com/PyTorchLightning/pytorch-lightning/pull/7421/))
- Changed the behaviour when logging evaluation step metrics to no longer append `/epoch_*` to the metric name ([#7351](https://github.com/PyTorchLightning/pytorch-lightning/pull/7351))
- Raised `ValueError` when a `None` value is `self.log`-ed ([#7771](https://github.com/PyTorchLightning/pytorch-lightning/pull/7771))
- Changed `resolve_training_type_plugins` to allow setting `num_nodes` and `sync_batchnorm` from `Trainer` setting ([#7026](https://github.com/PyTorchLightning/pytorch-lightning/pull/7026))
- Default `seed_everything(workers=True)` in the `LightningCLI` ([#7504](https://github.com/PyTorchLightning/pytorch-lightning/pull/7504))
- Changed `model.state_dict()` in `CheckpointConnector` to allow `training_type_plugin` to customize the model's `state_dict()` ([#7474](https://github.com/PyTorchLightning/pytorch-lightning/pull/7474))
- `MLflowLogger` now uses the env variable `MLFLOW_TRACKING_URI` as default tracking URI ([#7457](https://github.com/PyTorchLightning/pytorch-lightning/pull/7457))
- Changed `Trainer` arg and functionality from `reload_dataloaders_every_epoch` to `reload_dataloaders_every_n_epochs` ([#5043](https://github.com/PyTorchLightning/pytorch-lightning/pull/5043))
- Changed `WandbLogger(log_model={True/'all'})` to log models as artifacts ([#6231](https://github.com/PyTorchLightning/pytorch-lightning/pull/6231))
- MLFlowLogger now accepts `run_name` as an constructor argument ([#7622](https://github.com/PyTorchLightning/pytorch-lightning/issues/7622))
- Changed `teardown()` in `Accelerator` to allow `training_type_plugin` to customize `teardown` logic ([#7579](https://github.com/PyTorchLightning/pytorch-lightning/pull/7579))
- `Trainer.fit` now raises an error when using manual optimization with unsupported features such as `gradient_clip_val` or `accumulate_grad_batches` ([#7788](https://github.com/PyTorchLightning/pytorch-lightning/pull/7788))
- Accelerator hooks are called regardless if `LightningModule` overrides the same hooks ([#7826](https://github.com/PyTorchLightning/pytorch-lightning/pull/7826))
- Moved profilers to their own file ([#7822](https://github.com/PyTorchLightning/pytorch-lightning/pull/7822))
- The `on_after_backward` hook is now called on accumulating iterations. Use the `on_before_optimizer_step` hook to mimic the old behaviour ([#8328](https://github.com/PyTorchLightning/pytorch-lightning/pull/8328))
- The mixed precision loss is no longer unscaled before the `on_after_backward` hook. Use the `on_before_optimizer_step` hook to mimic the old behaviour  ([#8328](https://github.com/PyTorchLightning/pytorch-lightning/pull/8328))
- The `TrainingTypePlugin.{pre,post}_backward` hooks no longer take the `optimizer, opt_idx, should_accumulate` arguments ([#8328](https://github.com/PyTorchLightning/pytorch-lightning/pull/8328))
- The `PrecisionPlugin.backward` hooks no longer returns a value ([#8328](https://github.com/PyTorchLightning/pytorch-lightning/pull/8328))
- The `PrecisionPlugin.backward` hooks no longer takes a `should_accumulate` argument ([#8328](https://github.com/PyTorchLightning/pytorch-lightning/pull/8328))
- Added the `on_before_backward` hook ([#7865](https://github.com/PyTorchLightning/pytorch-lightning/pull/7865))
- `LightningCLI` now aborts with a clearer message if config already exists and disables save config during `fast_dev_run`([#7963](https://github.com/PyTorchLightning/pytorch-lightning/pull/7963))
- Saved the `LightningCLI` config on `setup` and only on the main process ([#8017](https://github.com/PyTorchLightning/pytorch-lightning/pull/8017))
- Dropped the `LightningCLI` `ArgumentParser` when pickling ([#8017](https://github.com/PyTorchLightning/pytorch-lightning/pull/8017))
- Skip `broadcast` if distributed not initialized for the spawn plugins ([#8017](https://github.com/PyTorchLightning/pytorch-lightning/pull/8017))
- `Trainer(resume_from_checkpoint=...)` now restores the model directly after `LightningModule.setup()`, which is before `LightningModule.configure_sharded_model()` ([#7652](https://github.com/PyTorchLightning/pytorch-lightning/pull/7652))
- Moved `torch.cuda.set_device()` to enable collective calls earlier in setup ([#8312](https://github.com/PyTorchLightning/pytorch-lightning/pull/8312))
- Used XLA utility API to move data to CPU (Single TPU core) ([#8078](https://github.com/PyTorchLightning/pytorch-lightning/pull/8078))
- Improved error messages in `replace_sampler` when the `DataLoader` attributes are not included in the signature or the signature is missing optional arguments ([#8519](https://github.com/PyTorchLightning/pytorch-lightning/pull/8519))
- Moved `DeviceDtypeModuleMixin` and `HyperparametersMixin` mixin to `core` ([#8396](https://github.com/PyTorchLightning/pytorch-lightning/pull/8396))
- Return the `default_root_dir` as the `log_dir` when the logger is a `LoggerCollection` ([#8187](https://github.com/PyTorchLightning/pytorch-lightning/pull/8187))

### Deprecated

- Deprecated `LightningModule.loaded_optimizer_states_dict` ([#8229](https://github.com/PyTorchLightning/pytorch-lightning/pull/8229))
- Standardized the dataloaders arguments of `trainer.{fit,valdiate,test,tune}` ([#7431](https://github.com/PyTorchLightning/pytorch-lightning/pull/7431))
- Deprecated `DataModule` properties: `has_prepared_data`, `has_setup_fit`, `has_setup_validate`, `has_setup_test`, `has_setup_predict`, `has_teardown_fit`, `has_teardown_validate`, `has_teardown_test`, `has_teardown_predict` ([#7657](https://github.com/PyTorchLightning/pytorch-lightning/pull/7657/))
- Deprecated `TrainerModelHooksMixin` in favor of `pytorch_lightning.utilities.signature_utils` ([#7422](https://github.com/PyTorchLightning/pytorch-lightning/pull/7422))
- Deprecated `num_nodes` and `sync_batchnorm` arguments in `DDPPlugin` and `DDPSpawnPlugin` ([#7026](https://github.com/PyTorchLightning/pytorch-lightning/pull/7026))
- Deprecated `self.log(sync_dist_op)` in favor of `self.log(reduce_fx)`. ([#7891](https://github.com/PyTorchLightning/pytorch-lightning/pull/7891))
- Deprecated `is_overridden(model=...)` in favor of `is_overridden(instance=...)` ([#7918](https://github.com/PyTorchLightning/pytorch-lightning/pull/7918))
- Deprecated automatically detaching returned extras with grads ([#7994](https://github.com/PyTorchLightning/pytorch-lightning/pull/7994))
- Deprecated default value of `monitor` argument in EarlyStopping callback to enforce `monitor` as a required argument ([#7907](https://github.com/PyTorchLightning/pytorch-lightning/pull/7907))
- Deprecated importing `rank_zero_{warn,deprecation}` directly from `pytorch_lightning.utilities.distributed` ([#8085](https://github.com/PyTorchLightning/pytorch-lightning/pull/8085))
- Deprecated the use of `CheckpointConnector.hpc_load()` in favor of `CheckpointConnector.restore()` ([#7652](https://github.com/PyTorchLightning/pytorch-lightning/pull/7652))
- Deprecated `ModelCheckpoint(every_n_val_epochs)` in favor of `ModelCheckpoint(every_n_epochs)` ([#8383](https://github.com/PyTorchLightning/pytorch-lightning/pull/8383))
- Deprecated `DDPPlugin.task_idx` in favor of `DDPPlugin.local_rank` ([#8203](https://github.com/PyTorchLightning/pytorch-lightning/pull/8203))
- Deprecated the `Trainer.train_loop` property in favor of `Trainer.fit_loop` ([#8025](https://github.com/PyTorchLightning/pytorch-lightning/pull/8025))
- Deprecated the `Trainer.disable_validation` property in favor of `not Trainer.enable_validation` ([#8291](https://github.com/PyTorchLightning/pytorch-lightning/pull/8291))
- Deprecated `mode` parameter in `ModelSummary` in favor of `max_depth` ([#8062](https://github.com/PyTorchLightning/pytorch-lightning/pull/8062))
- Deprecated `reload_dataloaders_every_epoch` argument of `Trainer` in favor of `reload_dataloaders_every_n_epochs` ([#5043](https://github.com/PyTorchLightning/pytorch-lightning/pull/5043))
- Deprecated `distributed_backend` argument for `Trainer` ([#8575](https://github.com/PyTorchLightning/pytorch-lightning/pull/8575))

### Removed

- Dropped official support/testing for PyTorch <1.6 ([#8288](https://github.com/PyTorchLightning/pytorch-lightning/pull/8288))
- Removed `ProfilerConnector` ([#7654](https://github.com/PyTorchLightning/pytorch-lightning/pull/7654))
- Pruned deprecated classif. metrics from `pytorch_lightning.metrics.functional.classification` ([#7499](https://github.com/PyTorchLightning/pytorch-lightning/pull/7499))
- Removed deprecated data parallel classes `LightningDataParallel` and `LightningDistributedDataParallel` from `pytorch_lightning.overrides.data_parallel` ([#7510](https://github.com/PyTorchLightning/pytorch-lightning/pull/7510))
- Removed deprecated trainer attributes - `get_model` and `accelerator_backend` ([#7502](https://github.com/PyTorchLightning/pytorch-lightning/pull/7502))
- Removed support for automatically monitoring the `val_loss` key with `ModelCheckpoint`. Pass your `monitor` of choice to the `ModelCheckpoint` instance instead ([#8293](https://github.com/PyTorchLightning/pytorch-lightning/pull/8293))
- Removed support for `self.log(tbptt_reduce_fx)` and `self.log(tbptt_pad_token)`. Please, open a discussion explaining your use-case if you relied on these. ([#7644](https://github.com/PyTorchLightning/pytorch-lightning/pull/7644))
- Removed deprecated utils modules `model_utils`, `warning_utils`, `xla_device_utils` and partially `argparse_utils` ([#7503](https://github.com/PyTorchLightning/pytorch-lightning/pull/7503))
- Removed `RPCPlugin` and `RPCSequentialPlugin`. If you were successfully using these plugins, please open a GitHub discussion about your use case ([#8101](https://github.com/PyTorchLightning/pytorch-lightning/pull/8101))
- Removed deprecated trainer attributes - `on_cpu`, `on_tpu`, `use_tpu`, `on_gpu`, `use_dp`, `use_ddp`, `use_ddp2`, `use_horovod`, `use_single_gpu` ([#7501](https://github.com/PyTorchLightning/pytorch-lightning/pull/7501))
- Removed deprecated `optimizer` argument in `LightningModule.manual_backward()`; Toggling optimizers in manual optimization should be done using `LightningModule.{un}toggle_optimizer()` ([#8287](https://github.com/PyTorchLightning/pytorch-lightning/pull/8287))
- Removed DeepSpeed FP16 Exception as FP32 is now supported ([#8462](https://github.com/PyTorchLightning/pytorch-lightning/pull/8462))
- Removed environment variable `PL_EXP_VERSION` from DDP subprocesses ([7403](https://github.com/PyTorchLightning/pytorch-lightning/pull/7403))

### Fixed

- Fixed the `GPUStatsMonitor` callbacks to use the correct GPU IDs if `CUDA_VISIBLE_DEVICES` set ([#8260](https://github.com/PyTorchLightning/pytorch-lightning/pull/8260))
- Fixed `lr_scheduler` checkpointed state by calling `update_lr_schedulers` before saving checkpoints ([#7877](https://github.com/PyTorchLightning/pytorch-lightning/pull/7877))
- Fixed ambiguous warning when both overfit and train dataloader shuffling are enabled ([#7685](https://github.com/PyTorchLightning/pytorch-lightning/pull/7685))
- Fixed dev debugger memory growing due to tracking events even when disabled ([#7875](https://github.com/PyTorchLightning/pytorch-lightning/pull/7875))
- Fixed `None` loss keys getting added in `training_epoch_end` when using manual optimization and not returning a loss ([#7772](https://github.com/PyTorchLightning/pytorch-lightning/pull/7772))
- Fixed a bug where `precision=64` with `accelerator='ddp_spawn'` would throw a pickle error ([#6924](https://github.com/PyTorchLightning/pytorch-lightning/pull/6924))
- Do not override the existing `epoch` value in `logged_metrics` when already logged by the user ([#7982](https://github.com/PyTorchLightning/pytorch-lightning/issues/7982))
- Support for manual optimization with DeepSpeed ([#7970](https://github.com/PyTorchLightning/pytorch-lightning/pull/7970))
- Fixed `dataloader_idx` argument value when predicting with only one `DataLoader` ([#7941](https://github.com/PyTorchLightning/pytorch-lightning/pull/7941))
- Fixed passing the `stage` argument of `Callback.{setup,teardown}` as a keyword ([#7973](https://github.com/PyTorchLightning/pytorch-lightning/pull/7973))
- Fixed metrics generated during `validation sanity checking` are cleaned on end ([#8171](https://github.com/PyTorchLightning/pytorch-lightning/pull/8171))
- Fixed `log_gpu_memory` metrics not being added to `logging` when nothing else is logged ([#8174](https://github.com/PyTorchLightning/pytorch-lightning/pull/8174))
- Fixed a bug where calling `log` with a `Metric` instance would raise an error if it was a nested attribute of the model ([#8181](https://github.com/PyTorchLightning/pytorch-lightning/pull/8181))
- Fixed a bug where using `precision=64` would cause buffers with complex dtype to be cast to real ([#8208](https://github.com/PyTorchLightning/pytorch-lightning/pull/8208))
- Fixed `is_overridden` returning true for wrapped functions with no changes ([#8296](https://github.com/PyTorchLightning/pytorch-lightning/pull/8296))
- Fixed a bug where `truncated_bptt_steps` would throw an AttributeError when the target RNN has multiple hidden states ([#8145](https://github.com/PyTorchLightning/pytorch-lightning/pull/8145))
- Fixed `self.optimizers()` not returning a single optimizer if it had been wrapped ([#8326](https://github.com/PyTorchLightning/pytorch-lightning/pull/8326))
- Fixed the `on_after_backward` hook not getting called when using manual optimization and no plugins ([#8328](https://github.com/PyTorchLightning/pytorch-lightning/pull/8328))
- Fixed the `LightningModule.backward` hook only getting called with the `apex` plugin when using manual optimization ([#8328](https://github.com/PyTorchLightning/pytorch-lightning/pull/8328))
- Fixed moving batch to device before sending it to the `on_*_batch_start`/`on_*_batch_end` callbacks and model hooks ([#7378](https://github.com/PyTorchLightning/pytorch-lightning/pull/7378))
- Fixed passing a custom `DDPPlugin` when choosing `accelerator="ddp_cpu"` for the accelerator ([#6208](https://github.com/PyTorchLightning/pytorch-lightning/pull/6208))
- Fixed missing call to `LightningModule.untoggle_optimizer` in training loop when running gradient accumulation with multiple optimizers ([#8284](https://github.com/PyTorchLightning/pytorch-lightning/pull/8284))
- Fixed hash of LightningEnum to work with value instead of name ([#8421](https://github.com/PyTorchLightning/pytorch-lightning/pull/8421)).
- Fixed a bug where an extra checkpoint was saved at the end of training if the `val_check_interval` did not align with the number of training batches ([#7724](https://github.com/PyTorchLightning/pytorch-lightning/pull/7724))
- Fixed hash of LightningEnum to work with value instead of name([#8421](https://github.com/PyTorchLightning/pytorch-lightning/pull/8421)).
- Fixed `move_data_to_device` to return the batch if the object `to` function didn't return `self` ([#8433](https://github.com/PyTorchLightning/pytorch-lightning/pull/8433))
- Fixed progress bar updates for Pod Training ([#8258](https://github.com/PyTorchLightning/pytorch-lightning/pull/8258))
- Fixed clearing dataloader references before attaching new dataloaders in consecutive `Trainer.{fit,validate,test,predict}´ runs ([#8442](https://github.com/PyTorchLightning/pytorch-lightning/pull/8442))
- Fixed memory leaks on GPU by moving `optimizer_states`, `ResultCollection.extra`, `ResultMetric` attributes, and `LoggerConnector` metrics to `cpu`. Also, delete the DDP wrapper on `teardown` ([#8490](https://github.com/PyTorchLightning/pytorch-lightning/pull/8490))
- Fixed `SWA` callback using LightningModule `prevent_trainer_and_dataloaders_deepcopy` to avoid OOM ([#8472](https://github.com/PyTorchLightning/pytorch-lightning/pull/8472))
- Fixed `ModelPruning` callback `on_save_checkpoint` to avoid making a `deepcopy` potentially leading to OOM ([#8472](https://github.com/PyTorchLightning/pytorch-lightning/pull/8472))
- Fixed the sampler replacement logic for `DataLoader`s which do not define all `DataLoader` attributes as `__init__` parameters ([#8519](https://github.com/PyTorchLightning/pytorch-lightning/pull/8519))
- Fixed DeepSpeed Windows support ([#8488](https://github.com/PyTorchLightning/pytorch-lightning/pull/8488))
- Fixed DeepSpeed not properly setting the trainer `lr_schedulers` attribute ([#8527](https://github.com/PyTorchLightning/pytorch-lightning/pull/8527))
- Fixed experiment version and log-dir divergence in DDP when using multiple `Trainer` instances in sequence ([7403](https://github.com/PyTorchLightning/pytorch-lightning/pull/7403))
- Enabled manual optimization for TPUs ([#8458](https://github.com/PyTorchLightning/pytorch-lightning/pull/8458))
- Fixed `accumulate_grad_batches` not been recomputed during model reload ([#5334](https://github.com/PyTorchLightning/pytorch-lightning/pull/5334))
- Fixed a `TypeError` when wrapping optimizers in the `HorovodPlugin` and running `Trainer.test` ([#7840](https://github.com/PyTorchLightning/pytorch-lightning/pull/7840))
- Fixed `BackboneFinetuning` restoration ([#8501](https://github.com/PyTorchLightning/pytorch-lightning/pull/8501))
- Fixed `lr_scheduler` with metric (e.g. `torch.optim.lr_scheduler.ReduceLROnPlateau`) when using `automatic_optimization = False` ([#7643](https://github.com/PyTorchLightning/pytorch-lightning/pull/7643))
- Fixed `DeepSpeed` breaking with no schedulers ([#8580](https://github.com/PyTorchLightning/pytorch-lightning/pull/8580))


## [1.3.8] - 2021-07-01

### Fixed

- Fixed a sync deadlock when checkpointing a `LightningModule` that uses a torchmetrics 0.4 `Metric` ([#8218](https://github.com/PyTorchLightning/pytorch-lightning/pull/8218))
- Fixed compatibility TorchMetrics v0.4 ([#8206](https://github.com/PyTorchLightning/pytorch-lightning/pull/8206))
- Added torchelastic check when sanitizing GPUs ([#8095](https://github.com/PyTorchLightning/pytorch-lightning/pull/8095))
- Fixed a DDP info message that was never shown ([#8111](https://github.com/PyTorchLightning/pytorch-lightning/pull/8111))
- Fixed metrics deprecation message at module import level ([#8163](https://github.com/PyTorchLightning/pytorch-lightning/pull/8163))
- Fixed a bug where an infinite recursion would be triggered when using the `BaseFinetuning` callback on a model that contains a `ModuleDict` ([#8170](https://github.com/PyTorchLightning/pytorch-lightning/pull/8170))
- Added a mechanism to detect `deadlock` for `DDP` when only 1 process trigger an `Exception`. The mechanism will `kill the processes` when it happens ([#8167](https://github.com/PyTorchLightning/pytorch-lightning/pull/8167))
- Fixed NCCL error when selecting non-consecutive device ids ([#8165](https://github.com/PyTorchLightning/pytorch-lightning/pull/8165))
- Fixed SWA to also work with `IterableDataset` ([#8172](https://github.com/PyTorchLightning/pytorch-lightning/pull/8172))


## [1.3.7] - 2021-06-22

### Fixed

- Fixed a bug where skipping an optimizer while using amp causes amp to trigger an assertion error ([#7975](https://github.com/PyTorchLightning/pytorch-lightning/pull/7975))
- Fixed deprecation messages not showing due to incorrect stacklevel ([#8002](https://github.com/PyTorchLightning/pytorch-lightning/pull/8002), [#8005](https://github.com/PyTorchLightning/pytorch-lightning/pull/8005))
- Fixed setting a `DistributedSampler` when using a distributed plugin in a custom accelerator ([#7814](https://github.com/PyTorchLightning/pytorch-lightning/pull/7814))
- Improved `PyTorchProfiler` chrome traces names ([#8009](https://github.com/PyTorchLightning/pytorch-lightning/pull/8009))
- Fixed moving the best score to device in `EarlyStopping` callback for TPU devices ([#7959](https://github.com/PyTorchLightning/pytorch-lightning/pull/7959))
- Fixes access to `callback_metrics` in ddp_spawn ([#7916](https://github.com/PyTorchLightning/pytorch-lightning/pull/7916))


## [1.3.6] - 2021-06-15

### Fixed

- Fixed logs overwriting issue for remote filesystems ([#7889](https://github.com/PyTorchLightning/pytorch-lightning/pull/7889))
- Fixed `DataModule.prepare_data` could only be called on the global rank 0 process ([#7945](https://github.com/PyTorchLightning/pytorch-lightning/pull/7945))
- Fixed setting `worker_init_fn` to seed dataloaders correctly when using DDP ([#7942](https://github.com/PyTorchLightning/pytorch-lightning/pull/7942))
- Fixed `BaseFinetuning` callback to properly handle parent modules w/ parameters ([#7931](https://github.com/PyTorchLightning/pytorch-lightning/pull/7931))


## [1.3.5] - 2021-06-08

### Added

- Added warning to Training Step output ([#7779](https://github.com/PyTorchLightning/pytorch-lightning/pull/7779))

### Fixed

- Fixed `LearningRateMonitor` and `BackboneFinetuning` ([#7835](https://github.com/PyTorchLightning/pytorch-lightning/pull/7835))
- Minor improvements to `apply_to_collection` and type signature of `log_dict` ([#7851](https://github.com/PyTorchLightning/pytorch-lightning/pull/7851))
- Fixed docker versions ([#7834](https://github.com/PyTorchLightning/pytorch-lightning/pull/7834))
- Fixed sharded training check for fp16 precision ([#7825](https://github.com/PyTorchLightning/pytorch-lightning/pull/7825))
- Fixed support for torch Module type hints in LightningCLI ([#7807](https://github.com/PyTorchLightning/pytorch-lightning/pull/7807))

### Changed

- Move `training_output` validation to after `train_step_end` ([#7868](https://github.com/PyTorchLightning/pytorch-lightning/pull/7868))


## [1.3.4] - 2021-06-01

### Fixed

- Fixed info message when max training time reached ([#7780](https://github.com/PyTorchLightning/pytorch-lightning/pull/7780))
- Fixed missing `__len__` method to `IndexBatchSamplerWrapper` ([#7681](https://github.com/PyTorchLightning/pytorch-lightning/pull/7681))


## [1.3.3] - 2021-05-27

### Changed

- Changed calling of `untoggle_optimizer(opt_idx)` out of the closure function ([#7563](https://github.com/PyTorchLightning/pytorch-lightning/pull/7563))

### Fixed

- Fixed `ProgressBar` pickling after calling `trainer.predict` ([#7608](https://github.com/PyTorchLightning/pytorch-lightning/pull/7608))
- Fixed broadcasting in multi-node, multi-gpu DDP using torch 1.7 ([#7592](https://github.com/PyTorchLightning/pytorch-lightning/pull/7592))
- Fixed dataloaders are not reset when tuning the model ([#7566](https://github.com/PyTorchLightning/pytorch-lightning/pull/7566))
- Fixed print errors in `ProgressBar` when `trainer.fit` is not called ([#7674](https://github.com/PyTorchLightning/pytorch-lightning/pull/7674))
- Fixed global step update when the epoch is skipped ([#7677](https://github.com/PyTorchLightning/pytorch-lightning/pull/7677))
- Fixed training loop total batch counter when accumulate grad batches was enabled ([#7692](https://github.com/PyTorchLightning/pytorch-lightning/pull/7692))


## [1.3.2] - 2021-05-18

### Changed

- `DataModule`s now avoid duplicate `{setup,teardown,prepare_data}` calls for the same stage ([#7238](https://github.com/PyTorchLightning/pytorch-lightning/pull/7238))

### Fixed

- Fixed parsing of multiple training dataloaders ([#7433](https://github.com/PyTorchLightning/pytorch-lightning/pull/7433))
- Fixed recursive passing of `wrong_type` keyword argument in `pytorch_lightning.utilities.apply_to_collection` ([#7433](https://github.com/PyTorchLightning/pytorch-lightning/pull/7433))
- Fixed setting correct `DistribType` for `ddp_cpu` (spawn) backend ([#7492](https://github.com/PyTorchLightning/pytorch-lightning/pull/7492))
- Fixed incorrect number of calls to LR scheduler when `check_val_every_n_epoch > 1` ([#7032](https://github.com/PyTorchLightning/pytorch-lightning/pull/7032))


## [1.3.1] - 2021-05-11

### Fixed

- Fixed DeepSpeed with IterableDatasets ([#7362](https://github.com/PyTorchLightning/pytorch-lightning/pull/7362))
- Fixed `Trainer.current_epoch` not getting restored after tuning ([#7434](https://github.com/PyTorchLightning/pytorch-lightning/pull/7434))
- Fixed local rank displayed in console log ([#7395](https://github.com/PyTorchLightning/pytorch-lightning/pull/7395))


## [1.3.0] - 2021-05-06

### Added

- Added support for the `EarlyStopping` callback to run at the end of the training epoch ([#6944](https://github.com/PyTorchLightning/pytorch-lightning/pull/6944))
- Added synchronization points before and after `setup` hooks are run ([#7202](https://github.com/PyTorchLightning/pytorch-lightning/pull/7202))
- Added a `teardown` hook to `ClusterEnvironment` ([#6942](https://github.com/PyTorchLightning/pytorch-lightning/pull/6942))
- Added utils for metrics to scalar conversions ([#7180](https://github.com/PyTorchLightning/pytorch-lightning/pull/7180))
- Added utils for NaN/Inf detection for gradients and parameters ([#6834](https://github.com/PyTorchLightning/pytorch-lightning/pull/6834))
- Added more explicit exception message when trying to execute `trainer.test()` or `trainer.validate()` with `fast_dev_run=True` ([#6667](https://github.com/PyTorchLightning/pytorch-lightning/pull/6667))
- Added `LightningCLI` class to provide simple reproducibility with minimum boilerplate training CLI (
    [#4492](https://github.com/PyTorchLightning/pytorch-lightning/pull/4492),
    [#6862](https://github.com/PyTorchLightning/pytorch-lightning/pull/6862),
    [#7156](https://github.com/PyTorchLightning/pytorch-lightning/pull/7156),
    [#7299](https://github.com/PyTorchLightning/pytorch-lightning/pull/7299))
- Added `gradient_clip_algorithm` argument to Trainer for gradient clipping by value ([#6123](https://github.com/PyTorchLightning/pytorch-lightning/pull/6123)).
- Added a way to print to terminal without breaking up the progress bar ([#5470](https://github.com/PyTorchLightning/pytorch-lightning/pull/5470))
- Added support to checkpoint after training steps in `ModelCheckpoint` callback ([#6146](https://github.com/PyTorchLightning/pytorch-lightning/pull/6146))
- Added `TrainerStatus.{INITIALIZING,RUNNING,FINISHED,INTERRUPTED}` ([#7173](https://github.com/PyTorchLightning/pytorch-lightning/pull/7173))
- Added `Trainer.validate()` method to perform one evaluation epoch over the validation set ([#4948](https://github.com/PyTorchLightning/pytorch-lightning/pull/4948))
- Added `LightningEnvironment` for Lightning-specific DDP ([#5915](https://github.com/PyTorchLightning/pytorch-lightning/pull/5915))
- Added `teardown()` hook to LightningDataModule ([#4673](https://github.com/PyTorchLightning/pytorch-lightning/pull/4673))
- Added `auto_insert_metric_name` parameter to `ModelCheckpoint` ([#6277](https://github.com/PyTorchLightning/pytorch-lightning/pull/6277))
- Added arg to `self.log` that enables users to give custom names when dealing with multiple dataloaders ([#6274](https://github.com/PyTorchLightning/pytorch-lightning/pull/6274))
- Added `teardown` method to `BaseProfiler` to enable subclasses defining post-profiling steps outside of `__del__` ([#6370](https://github.com/PyTorchLightning/pytorch-lightning/pull/6370))
- Added `setup` method to `BaseProfiler` to enable subclasses defining pre-profiling steps for every process ([#6633](https://github.com/PyTorchLightning/pytorch-lightning/pull/6633))
- Added no return warning to predict ([#6139](https://github.com/PyTorchLightning/pytorch-lightning/pull/6139))
- Added `Trainer.predict` config validation ([#6543](https://github.com/PyTorchLightning/pytorch-lightning/pull/6543))
- Added `AbstractProfiler` interface ([#6621](https://github.com/PyTorchLightning/pytorch-lightning/pull/6621))
- Added support for including module names for forward in the autograd trace of `PyTorchProfiler` ([#6349](https://github.com/PyTorchLightning/pytorch-lightning/pull/6349))
- Added support for the PyTorch 1.8.1 autograd profiler ([#6618](https://github.com/PyTorchLightning/pytorch-lightning/pull/6618))
- Added `outputs` parameter to callback's `on_validation_epoch_end` & `on_test_epoch_end` hooks ([#6120](https://github.com/PyTorchLightning/pytorch-lightning/pull/6120))
- Added `configure_sharded_model` hook ([#6679](https://github.com/PyTorchLightning/pytorch-lightning/pull/6679))
- Added support for `precision=64`, enabling training with double precision ([#6595](https://github.com/PyTorchLightning/pytorch-lightning/pull/6595))
- Added support for DDP communication hooks ([#6736](https://github.com/PyTorchLightning/pytorch-lightning/pull/6736))
- Added `artifact_location` argument to `MLFlowLogger` which will be passed to the `MlflowClient.create_experiment` call ([#6677](https://github.com/PyTorchLightning/pytorch-lightning/pull/6677))
- Added `model` parameter to precision plugins' `clip_gradients` signature (
    [#6764](https://github.com/PyTorchLightning/pytorch-lightning/pull/6764),
    [#7231](https://github.com/PyTorchLightning/pytorch-lightning/pull/7231))
- Added `is_last_batch` attribute to `Trainer` ([#6825](https://github.com/PyTorchLightning/pytorch-lightning/pull/6825))
- Added `LightningModule.lr_schedulers()` for manual optimization  ([#6567](https://github.com/PyTorchLightning/pytorch-lightning/pull/6567))
- Added `MpModelWrapper` in TPU Spawn ([#7045](https://github.com/PyTorchLightning/pytorch-lightning/pull/7045))
- Added `max_time` Trainer argument to limit training time ([#6823](https://github.com/PyTorchLightning/pytorch-lightning/pull/6823))
- Added `on_predict_{batch,epoch}_{start,end}` hooks ([#7141](https://github.com/PyTorchLightning/pytorch-lightning/pull/7141))
- Added new `EarlyStopping` parameters `stopping_threshold` and `divergence_threshold` ([#6868](https://github.com/PyTorchLightning/pytorch-lightning/pull/6868))
- Added `debug` flag to TPU Training Plugins (PT_XLA_DEBUG) ([#7219](https://github.com/PyTorchLightning/pytorch-lightning/pull/7219))
- Added new `UnrepeatedDistributedSampler` and `IndexBatchSamplerWrapper` for tracking distributed predictions ([#7215](https://github.com/PyTorchLightning/pytorch-lightning/pull/7215))
- Added `trainer.predict(return_predictions=None|False|True)` ([#7215](https://github.com/PyTorchLightning/pytorch-lightning/pull/7215))
- Added `BasePredictionWriter` callback to implement prediction saving ([#7127](https://github.com/PyTorchLightning/pytorch-lightning/pull/7127))
- Added `trainer.tune(scale_batch_size_kwargs, lr_find_kwargs)` arguments to configure the tuning algorithms ([#7258](https://github.com/PyTorchLightning/pytorch-lightning/pull/7258))
- Added `tpu_distributed` check for TPU Spawn barrier ([#7241](https://github.com/PyTorchLightning/pytorch-lightning/pull/7241))
- Added device updates to TPU Spawn for Pod training ([#7243](https://github.com/PyTorchLightning/pytorch-lightning/pull/7243))
- Added warning when missing `Callback` and using `resume_from_checkpoint` ([#7254](https://github.com/PyTorchLightning/pytorch-lightning/pull/7254))
- DeepSpeed single file saving ([#6900](https://github.com/PyTorchLightning/pytorch-lightning/pull/6900))
- Added Training type Plugins Registry (
    [#6982](https://github.com/PyTorchLightning/pytorch-lightning/pull/6982),
    [#7063](https://github.com/PyTorchLightning/pytorch-lightning/pull/7063),
    [#7214](https://github.com/PyTorchLightning/pytorch-lightning/pull/7214),
    [#7224](https://github.com/PyTorchLightning/pytorch-lightning/pull/7224)
)
- Add `ignore` param to `save_hyperparameters` ([#6056](https://github.com/PyTorchLightning/pytorch-lightning/pull/6056))

### Changed

- Changed `LightningModule.truncated_bptt_steps` to be property ([#7323](https://github.com/PyTorchLightning/pytorch-lightning/pull/7323))
- Changed `EarlyStopping` callback from by default running `EarlyStopping.on_validation_end` if only training is run. Set `check_on_train_epoch_end` to run the callback at the end of the train epoch instead of at the end of the validation epoch ([#7069](https://github.com/PyTorchLightning/pytorch-lightning/pull/7069))
- Renamed `pytorch_lightning.callbacks.swa` to `pytorch_lightning.callbacks.stochastic_weight_avg` ([#6259](https://github.com/PyTorchLightning/pytorch-lightning/pull/6259))
- Refactor `RunningStage` and `TrainerState` usage (
    [#4945](https://github.com/PyTorchLightning/pytorch-lightning/pull/4945),
    [#7173](https://github.com/PyTorchLightning/pytorch-lightning/pull/7173))
    * Added `RunningStage.SANITY_CHECKING`
    * Added `TrainerFn.{FITTING,VALIDATING,TESTING,PREDICTING,TUNING}`
    * Changed `trainer.evaluating` to return `True` if validating or testing
- Changed `setup()` and `teardown()` stage argument to take any of `{fit,validate,test,predict}` ([#6386](https://github.com/PyTorchLightning/pytorch-lightning/pull/6386))
- Changed profilers to save separate report files per state and rank ([#6621](https://github.com/PyTorchLightning/pytorch-lightning/pull/6621))
- The trainer no longer tries to save a checkpoint on exception or run callback's `on_train_end` functions ([#6864](https://github.com/PyTorchLightning/pytorch-lightning/pull/6864))
- Changed `PyTorchProfiler` to use `torch.autograd.profiler.record_function` to record functions ([#6349](https://github.com/PyTorchLightning/pytorch-lightning/pull/6349))
- Disabled `lr_scheduler.step()` in manual optimization  ([#6825](https://github.com/PyTorchLightning/pytorch-lightning/pull/6825))
- Changed warnings and recommendations for dataloaders in `ddp_spawn` ([#6762](https://github.com/PyTorchLightning/pytorch-lightning/pull/6762))
- `pl.seed_everything` will now also set the seed on the `DistributedSampler` ([#7024](https://github.com/PyTorchLightning/pytorch-lightning/pull/7024))
- Changed default setting for communication of multi-node training using `DDPShardedPlugin` ([#6937](https://github.com/PyTorchLightning/pytorch-lightning/pull/6937))
- `trainer.tune()` now returns the tuning result ([#7258](https://github.com/PyTorchLightning/pytorch-lightning/pull/7258))
- `LightningModule.from_datasets()` now accepts `IterableDataset` instances as training datasets. ([#7503](https://github.com/PyTorchLightning/pytorch-lightning/pull/7503))
- Changed `resume_from_checkpoint` warning to an error when the checkpoint file does not exist ([#7075](https://github.com/PyTorchLightning/pytorch-lightning/pull/7075))
- Automatically set `sync_batchnorm` for `training_type_plugin` ([#6536](https://github.com/PyTorchLightning/pytorch-lightning/pull/6536))
- Allowed training type plugin to delay optimizer creation ([#6331](https://github.com/PyTorchLightning/pytorch-lightning/pull/6331))
- Removed ModelSummary validation from train loop on_trainer_init ([#6610](https://github.com/PyTorchLightning/pytorch-lightning/pull/6610))
- Moved `save_function` to accelerator ([#6689](https://github.com/PyTorchLightning/pytorch-lightning/pull/6689))
- Updated DeepSpeed ZeRO ([#6546](https://github.com/PyTorchLightning/pytorch-lightning/pull/6546),
    [#6752](https://github.com/PyTorchLightning/pytorch-lightning/pull/6752),
    [#6142](https://github.com/PyTorchLightning/pytorch-lightning/pull/6142),
    [#6321](https://github.com/PyTorchLightning/pytorch-lightning/pull/6321))
- Improved verbose logging for `EarlyStopping` callback ([#6811](https://github.com/PyTorchLightning/pytorch-lightning/pull/6811))
- Run ddp_spawn dataloader checks on Windows ([#6930](https://github.com/PyTorchLightning/pytorch-lightning/pull/6930))
- Updated mlflow with using `resolve_tags` ([#6746](https://github.com/PyTorchLightning/pytorch-lightning/pull/6746))
- Moved `save_hyperparameters` to its own function ([#7119](https://github.com/PyTorchLightning/pytorch-lightning/pull/7119))
- Replaced `_DataModuleWrapper` with `__new__` ([#7289](https://github.com/PyTorchLightning/pytorch-lightning/pull/7289))
- Reset `current_fx` properties on lightning module in teardown ([#7247](https://github.com/PyTorchLightning/pytorch-lightning/pull/7247))
- Auto-set `DataLoader.worker_init_fn` with `seed_everything` ([#6960](https://github.com/PyTorchLightning/pytorch-lightning/pull/6960))
- Remove `model.trainer` call inside of dataloading mixin ([#7317](https://github.com/PyTorchLightning/pytorch-lightning/pull/7317))
- Split profilers module ([#6261](https://github.com/PyTorchLightning/pytorch-lightning/pull/6261))
- Ensure accelerator is valid if running interactively ([#5970](https://github.com/PyTorchLightning/pytorch-lightning/pull/5970))
- Disabled batch transfer in DP mode ([#6098](https://github.com/PyTorchLightning/pytorch-lightning/pull/6098))

### Deprecated

- Deprecated `outputs` in both `LightningModule.on_train_epoch_end` and `Callback.on_train_epoch_end` hooks ([#7339](https://github.com/PyTorchLightning/pytorch-lightning/pull/7339))
- Deprecated `Trainer.truncated_bptt_steps` in favor of `LightningModule.truncated_bptt_steps` ([#7323](https://github.com/PyTorchLightning/pytorch-lightning/pull/7323))
- Deprecated `outputs` in both `LightningModule.on_train_epoch_end` and `Callback.on_train_epoch_end` hooks ([#7339](https://github.com/PyTorchLightning/pytorch-lightning/pull/7339))
- Deprecated `LightningModule.grad_norm` in favor of `pytorch_lightning.utilities.grads.grad_norm` ([#7292](https://github.com/PyTorchLightning/pytorch-lightning/pull/7292))
- Deprecated the `save_function` property from the `ModelCheckpoint` callback ([#7201](https://github.com/PyTorchLightning/pytorch-lightning/pull/7201))
- Deprecated `LightningModule.write_predictions` and `LightningModule.write_predictions_dict` ([#7066](https://github.com/PyTorchLightning/pytorch-lightning/pull/7066))
- Deprecated `TrainerLoggingMixin` in favor of a separate utilities module for metric handling ([#7180](https://github.com/PyTorchLightning/pytorch-lightning/pull/7180))
- Deprecated `TrainerTrainingTricksMixin` in favor of a separate utilities module for NaN/Inf detection for gradients and parameters ([#6834](https://github.com/PyTorchLightning/pytorch-lightning/pull/6834))
- `period` has been deprecated in favor of `every_n_val_epochs` in the `ModelCheckpoint` callback ([#6146](https://github.com/PyTorchLightning/pytorch-lightning/pull/6146))
- Deprecated `trainer.running_sanity_check` in favor of `trainer.sanity_checking` ([#4945](https://github.com/PyTorchLightning/pytorch-lightning/pull/4945))
- Deprecated `Profiler(output_filename)` in favor of `dirpath` and `filename` ([#6621](https://github.com/PyTorchLightning/pytorch-lightning/pull/6621))
- Deprecated `PytorchProfiler(profiled_functions)` in favor of `record_functions` ([#6349](https://github.com/PyTorchLightning/pytorch-lightning/pull/6349))
- Deprecated `@auto_move_data` in favor of `trainer.predict` ([#6993](https://github.com/PyTorchLightning/pytorch-lightning/pull/6993))
- Deprecated `Callback.on_load_checkpoint(checkpoint)` in favor of `Callback.on_load_checkpoint(trainer, pl_module, checkpoint)` ([#7253](https://github.com/PyTorchLightning/pytorch-lightning/pull/7253))
- Deprecated metrics in favor of `torchmetrics` (
    [#6505](https://github.com/PyTorchLightning/pytorch-lightning/pull/6505),
    [#6530](https://github.com/PyTorchLightning/pytorch-lightning/pull/6530),
    [#6540](https://github.com/PyTorchLightning/pytorch-lightning/pull/6540),
    [#6547](https://github.com/PyTorchLightning/pytorch-lightning/pull/6547),
    [#6515](https://github.com/PyTorchLightning/pytorch-lightning/pull/6515),
    [#6572](https://github.com/PyTorchLightning/pytorch-lightning/pull/6572),
    [#6573](https://github.com/PyTorchLightning/pytorch-lightning/pull/6573),
    [#6584](https://github.com/PyTorchLightning/pytorch-lightning/pull/6584),
    [#6636](https://github.com/PyTorchLightning/pytorch-lightning/pull/6636),
    [#6637](https://github.com/PyTorchLightning/pytorch-lightning/pull/6637),
    [#6649](https://github.com/PyTorchLightning/pytorch-lightning/pull/6649),
    [#6659](https://github.com/PyTorchLightning/pytorch-lightning/pull/6659),
    [#7131](https://github.com/PyTorchLightning/pytorch-lightning/pull/7131),
)
- Deprecated the `LightningModule.datamodule` getter and setter methods; access them through `Trainer.datamodule` instead ([#7168](https://github.com/PyTorchLightning/pytorch-lightning/pull/7168))
- Deprecated the use of `Trainer(gpus="i")` (string) for selecting the i-th GPU; from v1.5 this will set the number of GPUs instead of the index ([#6388](https://github.com/PyTorchLightning/pytorch-lightning/pull/6388))

### Removed

- Removed the `exp_save_path` property from the `LightningModule` ([#7266](https://github.com/PyTorchLightning/pytorch-lightning/pull/7266))
- Removed training loop explicitly calling `EarlyStopping.on_validation_end` if no validation is run ([#7069](https://github.com/PyTorchLightning/pytorch-lightning/pull/7069))
- Removed `automatic_optimization` as a property from the training loop in favor of `LightningModule.automatic_optimization` ([#7130](https://github.com/PyTorchLightning/pytorch-lightning/pull/7130))
- Removed evaluation loop legacy returns for `*_epoch_end` hooks ([#6973](https://github.com/PyTorchLightning/pytorch-lightning/pull/6973))
- Removed support for passing a bool value to `profiler` argument of Trainer ([#6164](https://github.com/PyTorchLightning/pytorch-lightning/pull/6164))
- Removed no return warning from val/test step ([#6139](https://github.com/PyTorchLightning/pytorch-lightning/pull/6139))
- Removed passing a `ModelCheckpoint` instance to `Trainer(checkpoint_callback)` ([#6166](https://github.com/PyTorchLightning/pytorch-lightning/pull/6166))
- Removed deprecated Trainer argument `enable_pl_optimizer` and `automatic_optimization` ([#6163](https://github.com/PyTorchLightning/pytorch-lightning/pull/6163))
- Removed deprecated metrics ([#6161](https://github.com/PyTorchLightning/pytorch-lightning/pull/6161))
    * from `pytorch_lightning.metrics.functional.classification` removed `to_onehot`, `to_categorical`, `get_num_classes`, `roc`, `multiclass_roc`, `average_precision`, `precision_recall_curve`, `multiclass_precision_recall_curve`
    * from `pytorch_lightning.metrics.functional.reduction` removed `reduce`, `class_reduce`
- Removed deprecated `ModelCheckpoint` arguments `prefix`, `mode="auto"` ([#6162](https://github.com/PyTorchLightning/pytorch-lightning/pull/6162))
- Removed `mode='auto'` from `EarlyStopping` ([#6167](https://github.com/PyTorchLightning/pytorch-lightning/pull/6167))
- Removed `epoch` and `step` arguments from `ModelCheckpoint.format_checkpoint_name()`, these are now included in the `metrics` argument ([#7344](https://github.com/PyTorchLightning/pytorch-lightning/pull/7344))
- Removed legacy references for magic keys in the `Result` object ([#6016](https://github.com/PyTorchLightning/pytorch-lightning/pull/6016))
- Removed deprecated `LightningModule` `hparams` setter ([#6207](https://github.com/PyTorchLightning/pytorch-lightning/pull/6207))
- Removed legacy code to log or include metrics in the progress bar by returning them in a dict with the `"log"/"progress_bar"` magic keys. Use `self.log` instead ([#6734](https://github.com/PyTorchLightning/pytorch-lightning/pull/6734))
- Removed `trainer.fit()` return value of `1`. It has no return now ([#7237](https://github.com/PyTorchLightning/pytorch-lightning/pull/7237))
- Removed `logger_connector` legacy code ([#6733](https://github.com/PyTorchLightning/pytorch-lightning/pull/6733))
- Removed unused mixin attributes ([#6487](https://github.com/PyTorchLightning/pytorch-lightning/pull/6487))

### Fixed

- Fixed NaN errors in progress bars when training with iterable datasets with no length defined ([#7306](https://github.com/PyTorchLightning/pytorch-lightning/pull/7306))
- Fixed attaching train and validation dataloaders when `reload_dataloaders_every_epoch=True` and `num_sanity_val_steps=0` ([#7207](https://github.com/PyTorchLightning/pytorch-lightning/pull/7207))
- Added a barrier in the accelerator `teardown` to synchronize processes before execution finishes ([#6814](https://github.com/PyTorchLightning/pytorch-lightning/pull/6814))
- Fixed multi-node DDP sub-process launch by using `local_rank` instead of `global_rank` for main process assertion ([#7061](https://github.com/PyTorchLightning/pytorch-lightning/pull/7061))
- Fixed incorrect removal of `WORLD_SIZE` environment variable in DDP training when launching with torch distributed/torchelastic ([#6942](https://github.com/PyTorchLightning/pytorch-lightning/pull/6942))
- Made the `Plugin.reduce` method more consistent across all Plugins to reflect a mean-reduction by default ([#6011](https://github.com/PyTorchLightning/pytorch-lightning/pull/6011))
- Move lightning module to correct device type when using LightningDistributedWrapper ([#6070](https://github.com/PyTorchLightning/pytorch-lightning/pull/6070))
- Do not print top-k verbose log with `ModelCheckpoint(monitor=None)` ([#6109](https://github.com/PyTorchLightning/pytorch-lightning/pull/6109))
- Fixed `ModelCheckpoint(save_top_k=0, save_last=True)` not saving the `last` checkpoint ([#6136](https://github.com/PyTorchLightning/pytorch-lightning/pull/6136))
- Fixed `.teardown(stage='fit')` and `.on_fit_{start,end}()` getting called during `trainer.test` ([#6386](https://github.com/PyTorchLightning/pytorch-lightning/pull/6386))
- Fixed LightningModule `all_gather` on cpu tensors ([#6416](https://github.com/PyTorchLightning/pytorch-lightning/pull/6416))
- Fixed torch distributed not available in setup hook for DDP ([#6506](https://github.com/PyTorchLightning/pytorch-lightning/pull/6506))
- Fixed `trainer.tuner.{lr_find,scale_batch_size}` not setting the `Trainer` state properly ([#7258](https://github.com/PyTorchLightning/pytorch-lightning/pull/7258))
- Fixed bug where the learning rate schedulers did not follow the optimizer frequencies ([#4868](https://github.com/PyTorchLightning/pytorch-lightning/pull/4868))
- Fixed pickle error checker to now check for `pickle.PickleError` to catch all pickle errors ([#6917](https://github.com/PyTorchLightning/pytorch-lightning/pull/6917))
- Fixed a bug where the outputs object passed to `LightningModule.training_epoch_end` was different from the object passed to the `on_train_end_epoch` hook ([#6969](https://github.com/PyTorchLightning/pytorch-lightning/pull/6969))
- Fixed a bug where the outputs passed to `train_batch_end` would be lists even when using a single optimizer and no truncated backprop through time steps ([#6969](https://github.com/PyTorchLightning/pytorch-lightning/pull/6969))
- Fixed bug for trainer error handling which would cause hang for distributed training ([#6864](https://github.com/PyTorchLightning/pytorch-lightning/pull/6864))
- Fixed `self.device` not returning the correct device in replicas of data-parallel ([#6414](https://github.com/PyTorchLightning/pytorch-lightning/pull/6414))
- Fixed `lr_find` trying beyond `num_training` steps and suggesting a too high learning rate ([#7076](https://github.com/PyTorchLightning/pytorch-lightning/pull/7076))
- Fixed logger creating incorrect version folder in DDP with repeated `Trainer.fit` calls ([#7077](https://github.com/PyTorchLightning/pytorch-lightning/pull/7077))
- Fixed metric objects passed directly to `self.log` not being reset correctly ([#7055](https://github.com/PyTorchLightning/pytorch-lightning/pull/7055))
- Fixed `CombinedLoader` in distributed settings for validation / testing ([#7102](https://github.com/PyTorchLightning/pytorch-lightning/pull/7102))
- Fixed the save_dir in `WandbLogger` when the run was initiated externally ([#7106](https://github.com/PyTorchLightning/pytorch-lightning/pull/7106))
- Fixed `num_sanity_val_steps` affecting reproducibility of training data shuffling ([#7014](https://github.com/PyTorchLightning/pytorch-lightning/pull/7014))
- Fixed resetting device after `fitting/evaluating/predicting` ([#7188](https://github.com/PyTorchLightning/pytorch-lightning/pull/7188))
- Fixed bug where `trainer.tuner.scale_batch_size(max_trials=0)` would not return the correct batch size result ([#7262](https://github.com/PyTorchLightning/pytorch-lightning/pull/7262))
- Fixed metrics not being properly logged with `precision=16` and `manual_optimization` ([#7228](https://github.com/PyTorchLightning/pytorch-lightning/pull/7228))
- Fixed `BaseFinetuning` properly reloading `optimizer_states` when using `resume_from_checkpoint` ([#6891](https://github.com/PyTorchLightning/pytorch-lightning/pull/6891))
- Fixed `parameters_to_ignore` not properly set to DDPWrapper ([#7239](https://github.com/PyTorchLightning/pytorch-lightning/pull/7239))
- Fixed parsing of `fast_dev_run=True` with the built-in `ArgumentParser` ([#7240](https://github.com/PyTorchLightning/pytorch-lightning/pull/7240))
- Fixed handling an `IterableDataset` that fails to produce a batch at the beginning of an epoch ([#7294](https://github.com/PyTorchLightning/pytorch-lightning/pull/7294))
- Fixed `LightningModule.save_hyperparameters()` when attempting to save an empty container ([#7268](https://github.com/PyTorchLightning/pytorch-lightning/pull/7268))
- Fixed `apex` not properly instantiated when running with `ddp` ([#7274](https://github.com/PyTorchLightning/pytorch-lightning/pull/7274))
- Fixed optimizer `state` not moved to `GPU` ([#7277](https://github.com/PyTorchLightning/pytorch-lightning/pull/7277))
- Fixed custom init args for `WandbLogger` ([#6989](https://github.com/PyTorchLightning/pytorch-lightning/pull/6989))
- Fixed a bug where an error would be raised if the train dataloader sometimes produced None for a batch ([#7342](https://github.com/PyTorchLightning/pytorch-lightning/pull/7342))
- Fixed examples (
    [#6600](https://github.com/PyTorchLightning/pytorch-lightning/pull/6600),
    [#6638](https://github.com/PyTorchLightning/pytorch-lightning/pull/6638),
    [#7096](https://github.com/PyTorchLightning/pytorch-lightning/pull/7096),
    [#7246](https://github.com/PyTorchLightning/pytorch-lightning/pull/7246),
    [#6357](https://github.com/PyTorchLightning/pytorch-lightning/pull/6357),
    [#6476](https://github.com/PyTorchLightning/pytorch-lightning/pull/6476),
    [#6294](https://github.com/PyTorchLightning/pytorch-lightning/pull/6294),
    [#6373](https://github.com/PyTorchLightning/pytorch-lightning/pull/6373),
    [#6088](https://github.com/PyTorchLightning/pytorch-lightning/pull/6088),
    [#7398](https://github.com/PyTorchLightning/pytorch-lightning/pull/7398)
)
- Resolved schedule step bug for PyTorch Profiler ([#6674](https://github.com/PyTorchLightning/pytorch-lightning/pull/6674),
    [#6681](https://github.com/PyTorchLightning/pytorch-lightning/pull/6681))
- Updated logic for checking TPUs availability ([#6767](https://github.com/PyTorchLightning/pytorch-lightning/pull/6767))
- Resolve TPU miss rendezvous ([#6781](https://github.com/PyTorchLightning/pytorch-lightning/pull/6781))
- Fixed auto-scaling mode when calling tune method on trainer ([#7321](https://github.com/PyTorchLightning/pytorch-lightning/pull/7321))
- Fixed finetuning complex models correctly unfreezes ([#6880](https://github.com/PyTorchLightning/pytorch-lightning/pull/6880))
- Ensure we set the eval/train flag correctly on accelerator model ([#6877](https://github.com/PyTorchLightning/pytorch-lightning/pull/6877))
- Set better defaults for `rank_zero_only.rank` when training is launched with SLURM and torchelastic ([#6802](https://github.com/PyTorchLightning/pytorch-lightning/pull/6802))
- Fixed matching the number of outputs of backward with forward for AllGatherGrad ([#6625](https://github.com/PyTorchLightning/pytorch-lightning/pull/6625))
- Fixed the `gradient_clip_algorithm` has no effect ([#6928](https://github.com/PyTorchLightning/pytorch-lightning/pull/6928))
- Fixed CUDA OOM detection and handling ([#6934](https://github.com/PyTorchLightning/pytorch-lightning/pull/6934))
- Fixed `unfreeze_and_add_param_group` expects `modules` rather than `module` ([#6822](https://github.com/PyTorchLightning/pytorch-lightning/pull/6822))
- Fixed DPP + SyncBN when move on device ([#6838](https://github.com/PyTorchLightning/pytorch-lightning/pull/6838))
- Fixed missing arguments in `lr_find` call ([#6784](https://github.com/PyTorchLightning/pytorch-lightning/pull/6784))
- Fixed `set_default_tensor_type` to `torch.DoubleTensor` with precision=64 ([#7108](https://github.com/PyTorchLightning/pytorch-lightning/pull/7108))
- Fixed `NeptuneLogger.log_text(step=None)` ([#7194](https://github.com/PyTorchLightning/pytorch-lightning/pull/7194))
- Fixed importing torchtext batch ([#6365](https://github.com/PyTorchLightning/pytorch-lightning/pull/6365),
    [#6323](https://github.com/PyTorchLightning/pytorch-lightning/pull/6323),
    [#6211](https://github.com/PyTorchLightning/pytorch-lightning/pull/6211))


## [1.2.9] - 2021-04-20

### Fixed

- Fixed the order to call for world ranks & the `root_device` property in `TPUSpawnPlugin` ([#7074](https://github.com/PyTorchLightning/pytorch-lightning/pull/7074))
- Fixed multi-gpu join for Horovod ([#6954](https://github.com/PyTorchLightning/pytorch-lightning/pull/6954))
- Fixed parsing for pre-release package versions ([#6999](https://github.com/PyTorchLightning/pytorch-lightning/pull/6999))


## [1.2.8] - 2021-04-14

### Added

- Added TPUSpawn + IterableDataset error message ([#6875](https://github.com/PyTorchLightning/pytorch-lightning/pull/6875))

### Fixed

- Fixed process rank not being available right away after `Trainer` instantiation ([#6941](https://github.com/PyTorchLightning/pytorch-lightning/pull/6941))
- Fixed `sync_dist` for tpus ([#6950](https://github.com/PyTorchLightning/pytorch-lightning/pull/6950))
- Fixed `AttributeError` for `require_backward_grad_sync` when running manual optimization with sharded plugin ([#6915](https://github.com/PyTorchLightning/pytorch-lightning/pull/6915))
- Fixed `--gpus` default for parser returned by `Trainer.add_argparse_args` ([#6898](https://github.com/PyTorchLightning/pytorch-lightning/pull/6898))
- Fixed TPU Spawn all gather ([#6896](https://github.com/PyTorchLightning/pytorch-lightning/pull/6896))
- Fixed `EarlyStopping` logic when `min_epochs` or `min_steps` requirement is not met ([#6705](https://github.com/PyTorchLightning/pytorch-lightning/pull/6705))
- Fixed csv extension check ([#6436](https://github.com/PyTorchLightning/pytorch-lightning/pull/6436))
- Fixed checkpoint issue when using Horovod distributed backend ([#6958](https://github.com/PyTorchLightning/pytorch-lightning/pull/6958))
- Fixed tensorboard exception raising ([#6901](https://github.com/PyTorchLightning/pytorch-lightning/pull/6901))
- Fixed setting the eval/train flag correctly on accelerator model ([#6983](https://github.com/PyTorchLightning/pytorch-lightning/pull/6983))
- Fixed DDP_SPAWN compatibility with bug_report_model.py ([#6892](https://github.com/PyTorchLightning/pytorch-lightning/pull/6892))
- Fixed bug where `BaseFinetuning.flatten_modules()` was duplicating leaf node parameters ([#6879](https://github.com/PyTorchLightning/pytorch-lightning/pull/6879))
- Set better defaults for `rank_zero_only.rank` when training is launched with SLURM and torchelastic:
    * Support SLURM and torchelastic global rank environment variables ([#5715](https://github.com/PyTorchLightning/pytorch-lightning/pull/5715))
    * Remove hardcoding of local rank in accelerator connector ([#6878](https://github.com/PyTorchLightning/pytorch-lightning/pull/6878))


## [1.2.7] - 2021-04-06

### Fixed

- Fixed resolve a bug with omegaconf and xm.save ([#6741](https://github.com/PyTorchLightning/pytorch-lightning/pull/6741))
- Fixed an issue with IterableDataset when __len__ is not defined ([#6828](https://github.com/PyTorchLightning/pytorch-lightning/pull/6828))
- Sanitize None params during pruning ([#6836](https://github.com/PyTorchLightning/pytorch-lightning/pull/6836))
- Enforce an epoch scheduler interval when using SWA ([#6588](https://github.com/PyTorchLightning/pytorch-lightning/pull/6588))
- Fixed TPU Colab hang issue, post training ([#6816](https://github.com/PyTorchLightning/pytorch-lightning/pull/6816))
- Fixed a bug where `TensorBoardLogger` would give a warning and not log correctly to a symbolic link `save_dir` ([#6730](https://github.com/PyTorchLightning/pytorch-lightning/pull/6730))
- Fixed bug where `predict` could not be used when `progress_bar_refresh_rate=0` ([#6884](https://github.com/PyTorchLightning/pytorch-lightning/pull/6884))


## [1.2.6] - 2021-03-30

### Changed

- Changed the behavior of `on_epoch_start` to run at the beginning of validation & test epoch ([#6498](https://github.com/PyTorchLightning/pytorch-lightning/pull/6498))

### Removed

- Removed legacy code to include `step` dictionary returns in `callback_metrics`. Use `self.log_dict` instead. ([#6682](https://github.com/PyTorchLightning/pytorch-lightning/pull/6682))

### Fixed

- Fixed `DummyLogger.log_hyperparams` raising a `TypeError` when running with `fast_dev_run=True` ([#6398](https://github.com/PyTorchLightning/pytorch-lightning/pull/6398))
- Fixed error on TPUs when there was no `ModelCheckpoint` ([#6654](https://github.com/PyTorchLightning/pytorch-lightning/pull/6654))
- Fixed `trainer.test` freeze on TPUs ([#6654](https://github.com/PyTorchLightning/pytorch-lightning/pull/6654))
- Fixed a bug where gradients were disabled after calling `Trainer.predict` ([#6657](https://github.com/PyTorchLightning/pytorch-lightning/pull/6657))
- Fixed bug where no TPUs were detected in a TPU pod env ([#6719](https://github.com/PyTorchLightning/pytorch-lightning/pull/6719))


## [1.2.5] - 2021-03-23

### Changed

- Update Gradient Clipping for the TPU Accelerator ([#6576](https://github.com/PyTorchLightning/pytorch-lightning/pull/6576))
- Refactored setup for typing friendly ([#6590](https://github.com/PyTorchLightning/pytorch-lightning/pull/6590))

### Fixed

- Fixed a bug where `all_gather` would not work correctly with `tpu_cores=8` ([#6587](https://github.com/PyTorchLightning/pytorch-lightning/pull/6587))
- Fixed comparing required versions ([#6434](https://github.com/PyTorchLightning/pytorch-lightning/pull/6434))
- Fixed duplicate logs appearing in console when using the python logging module ([#6275](https://github.com/PyTorchLightning/pytorch-lightning/pull/6275))
- Added Autocast in validation, test and predict modes for Native AMP ([#6565](https://github.com/PyTorchLightning/pytorch-lightning/pull/6565))


## [1.2.4] - 2021-03-16

### Changed

- Changed the default of `find_unused_parameters` back to `True` in DDP and DDP Spawn ([#6438](https://github.com/PyTorchLightning/pytorch-lightning/pull/6438))

### Fixed

- Expose DeepSpeed loss parameters to allow users to fix loss instability ([#6115](https://github.com/PyTorchLightning/pytorch-lightning/pull/6115))
- Fixed DP reduction with collection ([#6324](https://github.com/PyTorchLightning/pytorch-lightning/pull/6324))
- Fixed an issue where the tuner would not tune the learning rate if also tuning the batch size ([#4688](https://github.com/PyTorchLightning/pytorch-lightning/pull/4688))
- Fixed broadcast to use PyTorch `broadcast_object_list` and add `reduce_decision` ([#6410](https://github.com/PyTorchLightning/pytorch-lightning/pull/6410))
- Fixed logger creating directory structure too early in DDP ([#6380](https://github.com/PyTorchLightning/pytorch-lightning/pull/6380))
- Fixed DeepSpeed additional memory use on rank 0 when default device not set early enough ([#6460](https://github.com/PyTorchLightning/pytorch-lightning/pull/6460))
- Fixed an issue with `Tuner.scale_batch_size` not finding the batch size attribute in the datamodule ([#5968](https://github.com/PyTorchLightning/pytorch-lightning/pull/5968))
- Fixed an exception in the layer summary when the model contains torch.jit scripted submodules ([#6511](https://github.com/PyTorchLightning/pytorch-lightning/pull/6511))
- Fixed when Train loop config was run during `Trainer.predict` ([#6541](https://github.com/PyTorchLightning/pytorch-lightning/pull/6541))


## [1.2.3] - 2021-03-09

### Fixed

- Fixed `ModelPruning(make_pruning_permanent=True)` pruning buffers getting removed when saved during training ([#6073](https://github.com/PyTorchLightning/pytorch-lightning/pull/6073))
- Fixed when `_stable_1d_sort` to work when `n >= N` ([#6177](https://github.com/PyTorchLightning/pytorch-lightning/pull/6177))
- Fixed `AttributeError` when `logger=None` on TPU ([#6221](https://github.com/PyTorchLightning/pytorch-lightning/pull/6221))
- Fixed PyTorch Profiler with `emit_nvtx` ([#6260](https://github.com/PyTorchLightning/pytorch-lightning/pull/6260))
- Fixed `trainer.test` from `best_path` hangs after calling `trainer.fit`  ([#6272](https://github.com/PyTorchLightning/pytorch-lightning/pull/6272))
- Fixed `SingleTPU` calling `all_gather` ([#6296](https://github.com/PyTorchLightning/pytorch-lightning/pull/6296))
- Ensure we check DeepSpeed/Sharded in multi-node DDP ([#6297](https://github.com/PyTorchLightning/pytorch-lightning/pull/6297)
- Check `LightningOptimizer` doesn't delete optimizer hooks ([#6305](https://github.com/PyTorchLightning/pytorch-lightning/pull/6305)
- Resolve memory leak for evaluation ([#6326](https://github.com/PyTorchLightning/pytorch-lightning/pull/6326)
- Ensure that clip gradients is only called if the value is greater than 0 ([#6330](https://github.com/PyTorchLightning/pytorch-lightning/pull/6330)
- Fixed `Trainer` not resetting `lightning_optimizers` when calling `Trainer.fit()` multiple times ([#6372](https://github.com/PyTorchLightning/pytorch-lightning/pull/6372))


## [1.2.2] - 2021-03-02

### Added

- Added `checkpoint` parameter to callback's `on_save_checkpoint` hook ([#6072](https://github.com/PyTorchLightning/pytorch-lightning/pull/6072))

### Changed

- Changed the order of `backward`, `step`, `zero_grad` to `zero_grad`, `backward`, `step` ([#6147](https://github.com/PyTorchLightning/pytorch-lightning/pull/6147))
- Changed default for DeepSpeed CPU Offload to False, due to prohibitively slow speeds at smaller scale ([#6262](https://github.com/PyTorchLightning/pytorch-lightning/pull/6262))

### Fixed

- Fixed epoch level schedulers not being called when `val_check_interval < 1.0` ([#6075](https://github.com/PyTorchLightning/pytorch-lightning/pull/6075))
- Fixed multiple early stopping callbacks ([#6197](https://github.com/PyTorchLightning/pytorch-lightning/pull/6197))
- Fixed incorrect usage of `detach()`, `cpu()`, `to()` ([#6216](https://github.com/PyTorchLightning/pytorch-lightning/pull/6216))
- Fixed LBFGS optimizer support which didn't converge in automatic optimization ([#6147](https://github.com/PyTorchLightning/pytorch-lightning/pull/6147))
- Prevent `WandbLogger` from dropping values ([#5931](https://github.com/PyTorchLightning/pytorch-lightning/pull/5931))
- Fixed error thrown when using valid distributed mode in multi node ([#6297](https://github.com/PyTorchLightning/pytorch-lightning/pull/6297)


## [1.2.1] - 2021-02-23

### Fixed

- Fixed incorrect yield logic for the amp autocast context manager ([#6080](https://github.com/PyTorchLightning/pytorch-lightning/pull/6080))
- Fixed priority of plugin/accelerator when setting distributed mode ([#6089](https://github.com/PyTorchLightning/pytorch-lightning/pull/6089))
- Fixed error message for AMP + CPU incompatibility ([#6107](https://github.com/PyTorchLightning/pytorch-lightning/pull/6107))
- Disabled batch transfer in DP mode ([#6093](https://github.com/PyTorchLightning/pytorch-lightning/pull/6093))


## [1.2.0] - 2021-02-18

### Added

- Added `DataType`, `AverageMethod` and `MDMCAverageMethod` enum in metrics ([#5657](https://github.com/PyTorchLightning/pytorch-lightning/pull/5689))
- Added support for summarized model total params size in megabytes ([#5590](https://github.com/PyTorchLightning/pytorch-lightning/pull/5590))
- Added support for multiple train loaders ([#1959](https://github.com/PyTorchLightning/pytorch-lightning/pull/1959))
- Added `Accuracy` metric now generalizes to Top-k accuracy for (multi-dimensional) multi-class inputs using the `top_k` parameter ([#4838](https://github.com/PyTorchLightning/pytorch-lightning/pull/4838))
- Added `Accuracy` metric now enables the computation of subset accuracy for multi-label or multi-dimensional multi-class inputs with the `subset_accuracy` parameter ([#4838](https://github.com/PyTorchLightning/pytorch-lightning/pull/4838))
- Added `HammingDistance` metric to compute the hamming distance (loss) ([#4838](https://github.com/PyTorchLightning/pytorch-lightning/pull/4838))
- Added `max_fpr` parameter to `auroc` metric for computing partial auroc metric ([#3790](https://github.com/PyTorchLightning/pytorch-lightning/pull/3790))
- Added `StatScores` metric to compute the number of true positives, false positives, true negatives and false negatives ([#4839](https://github.com/PyTorchLightning/pytorch-lightning/pull/4839))
- Added `R2Score` metric ([#5241](https://github.com/PyTorchLightning/pytorch-lightning/pull/5241))
- Added `LambdaCallback` ([#5347](https://github.com/PyTorchLightning/pytorch-lightning/pull/5347))
- Added `BackboneLambdaFinetuningCallback` ([#5377](https://github.com/PyTorchLightning/pytorch-lightning/pull/5377))
- Accelerator `all_gather` supports collection ([#5221](https://github.com/PyTorchLightning/pytorch-lightning/pull/5221))
- Added `image_gradients` functional metric to compute the image gradients of a given input image. ([#5056](https://github.com/PyTorchLightning/pytorch-lightning/pull/5056))
- Added `MetricCollection` ([#4318](https://github.com/PyTorchLightning/pytorch-lightning/pull/4318))
- Added `.clone()` method to metrics ([#4318](https://github.com/PyTorchLightning/pytorch-lightning/pull/4318))
- Added `IoU` class interface ([#4704](https://github.com/PyTorchLightning/pytorch-lightning/pull/4704))
- Support to tie weights after moving model to TPU via `on_post_move_to_device` hook
- Added missing val/test hooks in `LightningModule` ([#5467](https://github.com/PyTorchLightning/pytorch-lightning/pull/5467))
- The `Recall` and `Precision` metrics (and their functional counterparts `recall` and `precision`) can now be generalized to Recall@K and Precision@K with the use of `top_k` parameter ([#4842](https://github.com/PyTorchLightning/pytorch-lightning/pull/4842))
- Added `ModelPruning` Callback ([#5618](https://github.com/PyTorchLightning/pytorch-lightning/pull/5618),
    [#5825](https://github.com/PyTorchLightning/pytorch-lightning/pull/5825),
    [#6045](https://github.com/PyTorchLightning/pytorch-lightning/pull/6045))
- Added `PyTorchProfiler` ([#5560](https://github.com/PyTorchLightning/pytorch-lightning/pull/5560))
- Added compositional metrics ([#5464](https://github.com/PyTorchLightning/pytorch-lightning/pull/5464))
- Added Trainer method `predict(...)` for high performance predictions ([#5579](https://github.com/PyTorchLightning/pytorch-lightning/pull/5579))
- Added `on_before_batch_transfer` and `on_after_batch_transfer` data hooks ([#3671](https://github.com/PyTorchLightning/pytorch-lightning/pull/3671))
- Added AUC/AUROC class interface ([#5479](https://github.com/PyTorchLightning/pytorch-lightning/pull/5479))
- Added `PredictLoop` object ([#5752](https://github.com/PyTorchLightning/pytorch-lightning/pull/5752))
- Added `QuantizationAwareTraining` callback ([#5706](https://github.com/PyTorchLightning/pytorch-lightning/pull/5706),
    [#6040](https://github.com/PyTorchLightning/pytorch-lightning/pull/6040))
- Added `LightningModule.configure_callbacks` to enable the definition of model-specific callbacks ([#5621](https://github.com/PyTorchLightning/pytorch-lightning/pull/5621))
- Added `dim` to `PSNR` metric for mean-squared-error reduction ([#5957](https://github.com/PyTorchLightning/pytorch-lightning/pull/5957))
- Added promxial policy optimization template to pl_examples ([#5394](https://github.com/PyTorchLightning/pytorch-lightning/pull/5394))
- Added `log_graph` to `CometLogger` ([#5295](https://github.com/PyTorchLightning/pytorch-lightning/pull/5295))
- Added possibility for nested loaders ([#5404](https://github.com/PyTorchLightning/pytorch-lightning/pull/5404))
- Added `sync_step` to Wandb logger ([#5351](https://github.com/PyTorchLightning/pytorch-lightning/pull/5351))
- Added `StochasticWeightAveraging` callback ([#5640](https://github.com/PyTorchLightning/pytorch-lightning/pull/5640))
- Added `LightningDataModule.from_datasets(...)` ([#5133](https://github.com/PyTorchLightning/pytorch-lightning/pull/5133))
- Added `PL_TORCH_DISTRIBUTED_BACKEND` env variable to select backend ([#5981](https://github.com/PyTorchLightning/pytorch-lightning/pull/5981))
- Added `Trainer` flag to activate Stochastic Weight Averaging (SWA) `Trainer(stochastic_weight_avg=True)` ([#6038](https://github.com/PyTorchLightning/pytorch-lightning/pull/6038))
- Added DeepSpeed integration ([#5954](https://github.com/PyTorchLightning/pytorch-lightning/pull/5954),
    [#6042](https://github.com/PyTorchLightning/pytorch-lightning/pull/6042))

### Changed

- Changed `stat_scores` metric now calculates stat scores over all classes and gains new parameters, in line with the new `StatScores` metric ([#4839](https://github.com/PyTorchLightning/pytorch-lightning/pull/4839))
- Changed `computer_vision_fine_tunning` example to use `BackboneLambdaFinetuningCallback` ([#5377](https://github.com/PyTorchLightning/pytorch-lightning/pull/5377))
- Changed `automatic casting` for LoggerConnector `metrics` ([#5218](https://github.com/PyTorchLightning/pytorch-lightning/pull/5218))
- Changed `iou` [func] to allow float input ([#4704](https://github.com/PyTorchLightning/pytorch-lightning/pull/4704))
- Metric `compute()` method will no longer automatically call `reset()` ([#5409](https://github.com/PyTorchLightning/pytorch-lightning/pull/5409))
- Set PyTorch 1.4 as min requirements, also for testing and examples `torchvision>=0.5` and `torchtext>=0.5` ([#5418](https://github.com/PyTorchLightning/pytorch-lightning/pull/5418))
- Changed `callbacks` argument in `Trainer` to allow `Callback` input ([#5446](https://github.com/PyTorchLightning/pytorch-lightning/pull/5446))
- Changed the default of `find_unused_parameters` to `False` in DDP ([#5185](https://github.com/PyTorchLightning/pytorch-lightning/pull/5185))
- Changed `ModelCheckpoint` version suffixes to start at 1 ([#5008](https://github.com/PyTorchLightning/pytorch-lightning/pull/5008))
- Progress bar metrics tensors are now converted to float ([#5692](https://github.com/PyTorchLightning/pytorch-lightning/pull/5692))
- Changed the default value for the `progress_bar_refresh_rate` Trainer argument in Google COLAB notebooks to 20 ([#5516](https://github.com/PyTorchLightning/pytorch-lightning/pull/5516))
- Extended support for purely iteration-based training ([#5726](https://github.com/PyTorchLightning/pytorch-lightning/pull/5726))
- Made `LightningModule.global_rank`, `LightningModule.local_rank` and `LightningModule.logger` read-only properties ([#5730](https://github.com/PyTorchLightning/pytorch-lightning/pull/5730))
- Forced `ModelCheckpoint` callbacks to run after all others to guarantee all states are saved to the checkpoint ([#5731](https://github.com/PyTorchLightning/pytorch-lightning/pull/5731))
- Refactored Accelerators and Plugins:
    * Added base classes for plugins ([#5715](https://github.com/PyTorchLightning/pytorch-lightning/pull/5715))
    * Added parallel plugins for DP, DDP, DDPSpawn, DDP2 and Horovod ([#5714](https://github.com/PyTorchLightning/pytorch-lightning/pull/5714))
    * Precision Plugins ([#5718](https://github.com/PyTorchLightning/pytorch-lightning/pull/5718))
    * Added new Accelerators for CPU, GPU and TPU ([#5719](https://github.com/PyTorchLightning/pytorch-lightning/pull/5719))
    * Added RPC and Sharded plugins ([#5732](https://github.com/PyTorchLightning/pytorch-lightning/pull/5732))
    * Added missing `LightningModule`-wrapper logic to new plugins and accelerator ([#5734](https://github.com/PyTorchLightning/pytorch-lightning/pull/5734))
    * Moved device-specific teardown logic from training loop to accelerator ([#5973](https://github.com/PyTorchLightning/pytorch-lightning/pull/5973))
    * Moved accelerator_connector.py to the connectors subfolder ([#6033](https://github.com/PyTorchLightning/pytorch-lightning/pull/6033))
    * Trainer only references accelerator ([#6039](https://github.com/PyTorchLightning/pytorch-lightning/pull/6039))
    * Made parallel devices optional across all plugins ([#6051](https://github.com/PyTorchLightning/pytorch-lightning/pull/6051))
    * Cleaning ([#5948](https://github.com/PyTorchLightning/pytorch-lightning/pull/5948),
        [#5949](https://github.com/PyTorchLightning/pytorch-lightning/pull/5949),
        [#5950](https://github.com/PyTorchLightning/pytorch-lightning/pull/5950))
- Enabled `self.log` in callbacks ([#5094](https://github.com/PyTorchLightning/pytorch-lightning/pull/5094))
- Renamed xxx_AVAILABLE as protected ([#5082](https://github.com/PyTorchLightning/pytorch-lightning/pull/5082))
- Unified module names in Utils ([#5199](https://github.com/PyTorchLightning/pytorch-lightning/pull/5199))
- Separated utils: imports & enums ([#5256](https://github.com/PyTorchLightning/pytorch-lightning/pull/5256)
    [#5874](https://github.com/PyTorchLightning/pytorch-lightning/pull/5874))
- Refactor: clean trainer device & distributed getters ([#5300](https://github.com/PyTorchLightning/pytorch-lightning/pull/5300))
- Simplified training phase as LightningEnum ([#5419](https://github.com/PyTorchLightning/pytorch-lightning/pull/5419))
- Updated metrics to use LightningEnum ([#5689](https://github.com/PyTorchLightning/pytorch-lightning/pull/5689))
- Changed the seq of `on_train_batch_end`, `on_batch_end` & `on_train_epoch_end`, `on_epoch_end hooks` ([#5688](https://github.com/PyTorchLightning/pytorch-lightning/pull/5688))
- Refactored `setup_training` and remove `test_mode` ([#5388](https://github.com/PyTorchLightning/pytorch-lightning/pull/5388))
- Disabled training with zero `num_training_batches` when insufficient `limit_train_batches` ([#5703](https://github.com/PyTorchLightning/pytorch-lightning/pull/5703))
- Refactored `EpochResultStore` ([#5522](https://github.com/PyTorchLightning/pytorch-lightning/pull/5522))
- Update `lr_finder` to check for attribute if not running `fast_dev_run` ([#5990](https://github.com/PyTorchLightning/pytorch-lightning/pull/5990))
- LightningOptimizer manual optimizer is more flexible and expose `toggle_model` ([#5771](https://github.com/PyTorchLightning/pytorch-lightning/pull/5771))
- `MlflowLogger` limit parameter value length to 250 char ([#5893](https://github.com/PyTorchLightning/pytorch-lightning/pull/5893))
- Re-introduced fix for Hydra directory sync with multiple process ([#5993](https://github.com/PyTorchLightning/pytorch-lightning/pull/5993))

### Deprecated

- Function `stat_scores_multiple_classes` is deprecated in favor of `stat_scores` ([#4839](https://github.com/PyTorchLightning/pytorch-lightning/pull/4839))
- Moved accelerators and plugins to its `legacy` pkg ([#5645](https://github.com/PyTorchLightning/pytorch-lightning/pull/5645))
- Deprecated `LightningDistributedDataParallel` in favor of new wrapper module `LightningDistributedModule` ([#5185](https://github.com/PyTorchLightning/pytorch-lightning/pull/5185))
- Deprecated `LightningDataParallel` in favor of new wrapper module `LightningParallelModule` ([#5670](https://github.com/PyTorchLightning/pytorch-lightning/pull/5670))
- Renamed utils modules ([#5199](https://github.com/PyTorchLightning/pytorch-lightning/pull/5199))
    * `argparse_utils` >> `argparse`
    * `model_utils` >> `model_helpers`
    * `warning_utils` >> `warnings`
    * `xla_device_utils` >> `xla_device`
- Deprecated using `'val_loss'` to set the `ModelCheckpoint` monitor ([#6012](https://github.com/PyTorchLightning/pytorch-lightning/pull/6012))
- Deprecated `.get_model()` with explicit `.lightning_module` property ([#6035](https://github.com/PyTorchLightning/pytorch-lightning/pull/6035))
- Deprecated Trainer attribute `accelerator_backend` in favor of `accelerator` ([#6034](https://github.com/PyTorchLightning/pytorch-lightning/pull/6034))

### Removed

- Removed deprecated checkpoint argument `filepath` ([#5321](https://github.com/PyTorchLightning/pytorch-lightning/pull/5321))
- Removed deprecated `Fbeta`, `f1_score` and `fbeta_score` metrics ([#5322](https://github.com/PyTorchLightning/pytorch-lightning/pull/5322))
- Removed deprecated `TrainResult` ([#5323](https://github.com/PyTorchLightning/pytorch-lightning/pull/5323))
- Removed deprecated `EvalResult` ([#5633](https://github.com/PyTorchLightning/pytorch-lightning/pull/5633))
- Removed `LoggerStages` ([#5673](https://github.com/PyTorchLightning/pytorch-lightning/pull/5673))

### Fixed

- Fixed distributed setting and `ddp_cpu` only with `num_processes>1` ([#5297](https://github.com/PyTorchLightning/pytorch-lightning/pull/5297))
- Fixed `num_workers` for Windows example ([#5375](https://github.com/PyTorchLightning/pytorch-lightning/pull/5375))
- Fixed loading yaml ([#5619](https://github.com/PyTorchLightning/pytorch-lightning/pull/5619))
- Fixed support custom DataLoader with DDP if they can be re-instantiated ([#5745](https://github.com/PyTorchLightning/pytorch-lightning/pull/5745))
- Fixed repeated `.fit()` calls ignore max_steps iteration bound ([#5936](https://github.com/PyTorchLightning/pytorch-lightning/pull/5936))
- Fixed throwing `MisconfigurationError` on unknown mode ([#5255](https://github.com/PyTorchLightning/pytorch-lightning/pull/5255))
- Resolve bug with Finetuning ([#5744](https://github.com/PyTorchLightning/pytorch-lightning/pull/5744))
- Fixed `ModelCheckpoint` race condition in file existence check ([#5155](https://github.com/PyTorchLightning/pytorch-lightning/pull/5155))
- Fixed some compatibility with PyTorch 1.8 ([#5864](https://github.com/PyTorchLightning/pytorch-lightning/pull/5864))
- Fixed forward cache ([#5895](https://github.com/PyTorchLightning/pytorch-lightning/pull/5895))
- Fixed recursive detach of tensors to CPU ([#6007](https://github.com/PyTorchLightning/pytorch-lightning/pull/6007))
- Fixed passing wrong strings for scheduler interval doesn't throw an error ([#5923](https://github.com/PyTorchLightning/pytorch-lightning/pull/5923))
- Fixed wrong `requires_grad` state after `return None` with multiple optimizers ([#5738](https://github.com/PyTorchLightning/pytorch-lightning/pull/5638))
- Fixed add `on_epoch_end` hook at the end of `validation`, `test` epoch ([#5986](https://github.com/PyTorchLightning/pytorch-lightning/pull/5986))
- Fixed missing `process_dataloader` call for `TPUSpawn` when in distributed mode ([#6015](https://github.com/PyTorchLightning/pytorch-lightning/pull/6015))
- Fixed progress bar flickering by appending 0 to floats/strings ([#6009](https://github.com/PyTorchLightning/pytorch-lightning/pull/6009))
- Fixed synchronization issues with TPU training ([#6027](https://github.com/PyTorchLightning/pytorch-lightning/pull/6027))
- Fixed `hparams.yaml` saved twice when using `TensorBoardLogger` ([#5953](https://github.com/PyTorchLightning/pytorch-lightning/pull/5953))
- Fixed basic examples ([#5912](https://github.com/PyTorchLightning/pytorch-lightning/pull/5912),
    [#5985](https://github.com/PyTorchLightning/pytorch-lightning/pull/5985))
- Fixed `fairscale` compatible with PT 1.8 ([#5996](https://github.com/PyTorchLightning/pytorch-lightning/pull/5996))
- Ensured `process_dataloader` is called when `tpu_cores > 1` to use Parallel DataLoader ([#6015](https://github.com/PyTorchLightning/pytorch-lightning/pull/6015))
- Attempted SLURM auto resume call when non-shell call fails ([#6002](https://github.com/PyTorchLightning/pytorch-lightning/pull/6002))
- Fixed wrapping optimizers upon assignment ([#6006](https://github.com/PyTorchLightning/pytorch-lightning/pull/6006))
- Fixed allowing hashing of metrics with lists in their state ([#5939](https://github.com/PyTorchLightning/pytorch-lightning/pull/5939))


## [1.1.8] - 2021-02-08

### Fixed

- Separate epoch validation from step validation ([#5208](https://github.com/PyTorchLightning/pytorch-lightning/pull/5208))
- Fixed `toggle_optimizers` not handling all optimizer parameters ([#5775](https://github.com/PyTorchLightning/pytorch-lightning/pull/5775))


## [1.1.7] - 2021-02-03

### Fixed

- Fixed `TensorBoardLogger` not closing `SummaryWriter` on `finalize` ([#5696](https://github.com/PyTorchLightning/pytorch-lightning/pull/5696))
- Fixed filtering of pytorch  "unsqueeze" warning when using DP ([#5622](https://github.com/PyTorchLightning/pytorch-lightning/pull/5622))
- Fixed `num_classes` argument in F1 metric ([#5663](https://github.com/PyTorchLightning/pytorch-lightning/pull/5663))
- Fixed `log_dir` property ([#5537](https://github.com/PyTorchLightning/pytorch-lightning/pull/5537))
- Fixed a race condition in `ModelCheckpoint` when checking if a checkpoint file exists ([#5144](https://github.com/PyTorchLightning/pytorch-lightning/pull/5144))
- Remove unnecessary intermediate layers in Dockerfiles ([#5697](https://github.com/PyTorchLightning/pytorch-lightning/pull/5697))
- Fixed auto learning rate ordering ([#5638](https://github.com/PyTorchLightning/pytorch-lightning/pull/5638))


## [1.1.6] - 2021-01-26

### Changed

- Increased TPU check timeout from 20s to 100s ([#5598](https://github.com/PyTorchLightning/pytorch-lightning/pull/5598))
- Ignored `step` param in Neptune logger's log_metric method ([#5510](https://github.com/PyTorchLightning/pytorch-lightning/pull/5510))
- Pass batch outputs to `on_train_batch_end` instead of `epoch_end` outputs ([#4369](https://github.com/PyTorchLightning/pytorch-lightning/pull/4369))

### Fixed

- Fixed `toggle_optimizer` to reset `requires_grad` state  ([#5574](https://github.com/PyTorchLightning/pytorch-lightning/pull/5574))
- Fixed FileNotFoundError for best checkpoint when using DDP with Hydra ([#5629](https://github.com/PyTorchLightning/pytorch-lightning/pull/5629))
- Fixed an error when logging a progress bar metric with a reserved name ([#5620](https://github.com/PyTorchLightning/pytorch-lightning/pull/5620))
- Fixed `Metric`'s `state_dict` not included when child modules ([#5614](https://github.com/PyTorchLightning/pytorch-lightning/pull/5614))
- Fixed Neptune logger creating multiple experiments when GPUs > 1 ([#3256](https://github.com/PyTorchLightning/pytorch-lightning/pull/3256))
- Fixed duplicate logs appearing in console when using the python logging module ([#5509](https://github.com/PyTorchLightning/pytorch-lightning/pull/5509))
- Fixed tensor printing in `trainer.test()` ([#5138](https://github.com/PyTorchLightning/pytorch-lightning/pull/5138))
- Fixed not using dataloader when `hparams` present ([#4559](https://github.com/PyTorchLightning/pytorch-lightning/pull/4559))


## [1.1.5] - 2021-01-19

### Fixed

- Fixed a visual bug in the progress bar display initialization ([#4579](https://github.com/PyTorchLightning/pytorch-lightning/pull/4579))
- Fixed logging `on_train_batch_end` in a callback with multiple optimizers ([#5521](https://github.com/PyTorchLightning/pytorch-lightning/pull/5521))
- Fixed `reinit_scheduler_properties` with correct optimizer ([#5519](https://github.com/PyTorchLightning/pytorch-lightning/pull/5519))
- Fixed `val_check_interval` with `fast_dev_run` ([#5540](https://github.com/PyTorchLightning/pytorch-lightning/pull/5540))


## [1.1.4] - 2021-01-12

### Added

- Add automatic optimization property setter to lightning module ([#5169](https://github.com/PyTorchLightning/pytorch-lightning/pull/5169))

### Changed

- Changed deprecated `enable_pl_optimizer=True` ([#5244](https://github.com/PyTorchLightning/pytorch-lightning/pull/5244))

### Fixed

- Fixed `transfer_batch_to_device` for DDP with `len(devices_ids) == 1` ([#5195](https://github.com/PyTorchLightning/pytorch-lightning/pull/5195))
- Logging only on `not should_accumulate()` during training ([#5417](https://github.com/PyTorchLightning/pytorch-lightning/pull/5417))
- Resolve interpolation bug with Hydra ([#5406](https://github.com/PyTorchLightning/pytorch-lightning/pull/5406))
- Check environ before selecting a seed to prevent warning message ([#4743](https://github.com/PyTorchLightning/pytorch-lightning/pull/4743))
- Fixed signature mismatch in `model_to_device` of `DDPCPUHPCAccelerator` ([#5505](https://github.com/PyTorchLightning/pytorch-lightning/pull/5505))

## [1.1.3] - 2021-01-05

### Added

- Added a check for optimizer attached to `lr_scheduler` ([#5338](https://github.com/PyTorchLightning/pytorch-lightning/pull/5338))
- Added support for passing non-existing filepaths to `resume_from_checkpoint` ([#4402](https://github.com/PyTorchLightning/pytorch-lightning/pull/4402))

### Changed

- Skip restore from `resume_from_checkpoint` while `testing` ([#5161](https://github.com/PyTorchLightning/pytorch-lightning/pull/5161))
- Allowed `log_momentum` for adaptive optimizers in `LearningRateMonitor` ([#5333](https://github.com/PyTorchLightning/pytorch-lightning/pull/5333))
- Disabled checkpointing, earlystopping and logging with `fast_dev_run` ([#5277](https://github.com/PyTorchLightning/pytorch-lightning/pull/5277))
- Distributed group defaults to `WORLD` if `None` ([#5125](https://github.com/PyTorchLightning/pytorch-lightning/pull/5125))

### Fixed

- Fixed `trainer.test` returning non-test metrics ([#5214](https://github.com/PyTorchLightning/pytorch-lightning/pull/5214))
- Fixed metric state reset ([#5273](https://github.com/PyTorchLightning/pytorch-lightning/pull/5273))
- Fixed `--num-nodes` on `DDPSequentialPlugin` ([#5327](https://github.com/PyTorchLightning/pytorch-lightning/pull/5327))
- Fixed invalid value for `weights_summary` ([#5296](https://github.com/PyTorchLightning/pytorch-lightning/pull/5296))
- Fixed `Trainer.test` not using the latest `best_model_path` ([#5161](https://github.com/PyTorchLightning/pytorch-lightning/pull/5161))
- Fixed existence check for hparams not using underlying filesystem ([#5250](https://github.com/PyTorchLightning/pytorch-lightning/pull/5250))
- Fixed `LightningOptimizer` AMP bug ([#5191](https://github.com/PyTorchLightning/pytorch-lightning/pull/5191))
- Fixed casted key to string in `_flatten_dict` ([#5354](https://github.com/PyTorchLightning/pytorch-lightning/pull/5354))


## [1.1.2] - 2020-12-23

### Added

- Support number for logging with `sync_dist=True` ([#5080](https://github.com/PyTorchLightning/pytorch-lightning/pull/5080))
- Added offset logging step when resuming for Wandb logger ([#5050](https://github.com/PyTorchLightning/pytorch-lightning/pull/5050))

### Removed

- `enable_pl_optimizer=False` by default to temporarily fix AMP issues ([#5163](https://github.com/PyTorchLightning/pytorch-lightning/pull/5163))

### Fixed

- Metric reduction with Logging ([#5150](https://github.com/PyTorchLightning/pytorch-lightning/pull/5150))
- Remove nan loss in manual optimization ([#5121](https://github.com/PyTorchLightning/pytorch-lightning/pull/5121))
- Un-balanced logging properly supported ([#5119](https://github.com/PyTorchLightning/pytorch-lightning/pull/5119))
- Fix hanging in DDP HPC accelerators ([#5157](https://github.com/PyTorchLightning/pytorch-lightning/pull/5157))
- Fix reset `TensorRunningAccum` ([#5106](https://github.com/PyTorchLightning/pytorch-lightning/pull/5106))
- Updated `DALIClassificationLoader` to not use deprecated arguments ([#4925](https://github.com/PyTorchLightning/pytorch-lightning/pull/4925))
- Corrected call to `torch.no_grad` ([#5124](https://github.com/PyTorchLightning/pytorch-lightning/pull/5124))


## [1.1.1] - 2020-12-15

### Added

- Add a notebook example to reach a quick baseline of ~94% accuracy on CIFAR10 using Resnet in Lightning ([#4818](https://github.com/PyTorchLightning/pytorch-lightning/pull/4818))

### Changed

- Simplify accelerator steps ([#5015](https://github.com/PyTorchLightning/pytorch-lightning/pull/5015))
- Refactor load in checkpoint connector ([#4593](https://github.com/PyTorchLightning/pytorch-lightning/pull/4593))
- Fixed the saved filename in `ModelCheckpoint` when it already exists ([#4861](https://github.com/PyTorchLightning/pytorch-lightning/pull/4861))

### Removed

- Drop duplicate metrics ([#5014](https://github.com/PyTorchLightning/pytorch-lightning/pull/5014))
- Remove beta arg from F1 class and functional ([#5076](https://github.com/PyTorchLightning/pytorch-lightning/pull/5076))

### Fixed

- Fixed trainer by default `None` in `DDPAccelerator` ([#4915](https://github.com/PyTorchLightning/pytorch-lightning/pull/4915))
- Fixed `LightningOptimizer` to expose optimizer attributes ([#5095](https://github.com/PyTorchLightning/pytorch-lightning/pull/5095))
- Do not warn when the `name` key is used in the `lr_scheduler` dict ([#5057](https://github.com/PyTorchLightning/pytorch-lightning/pull/5057))
- Check if optimizer supports closure ([#4981](https://github.com/PyTorchLightning/pytorch-lightning/pull/4981))
- Add deprecated metric utility functions back to functional (
    [#5067](https://github.com/PyTorchLightning/pytorch-lightning/pull/5067),
    [#5068](https://github.com/PyTorchLightning/pytorch-lightning/pull/5068))
- Allow any input in `to_onnx` and `to_torchscript` ([#4378](https://github.com/PyTorchLightning/pytorch-lightning/pull/4378))
- Fixed `DDPHPCAccelerator` hangs in DDP construction by calling `init_device` ([#5157](https://github.com/PyTorchLightning/pytorch-lightning/pull/5157))


## [1.1.0] - 2020-12-09

### Added

- Added "monitor" key to saved `ModelCheckpoints` ([#4383](https://github.com/PyTorchLightning/pytorch-lightning/pull/4383))
- Added `ConfusionMatrix` class interface ([#4348](https://github.com/PyTorchLightning/pytorch-lightning/pull/4348))
- Added multiclass AUROC metric ([#4236](https://github.com/PyTorchLightning/pytorch-lightning/pull/4236))
- Added global step indexing to the checkpoint name for a better sub-epoch checkpointing experience ([#3807](https://github.com/PyTorchLightning/pytorch-lightning/pull/3807))
- Added optimizer hooks in callbacks ([#4379](https://github.com/PyTorchLightning/pytorch-lightning/pull/4379))
- Added option to log momentum ([#4384](https://github.com/PyTorchLightning/pytorch-lightning/pull/4384))
- Added `current_score` to `ModelCheckpoint.on_save_checkpoint` ([#4721](https://github.com/PyTorchLightning/pytorch-lightning/pull/4721))
- Added logging using `self.log` in train and evaluation for epoch end hooks (
    [#4552](https://github.com/PyTorchLightning/pytorch-lightning/pull/4552),
    [#4495](https://github.com/PyTorchLightning/pytorch-lightning/pull/4495),
    [#4439](https://github.com/PyTorchLightning/pytorch-lightning/pull/4439),
    [#4684](https://github.com/PyTorchLightning/pytorch-lightning/pull/4684),
    [#4913](https://github.com/PyTorchLightning/pytorch-lightning/pull/4913))
- Added ability for DDP plugin to modify optimizer state saving ([#4675](https://github.com/PyTorchLightning/pytorch-lightning/pull/4675))
- Added `prefix` argument in loggers ([#4557](https://github.com/PyTorchLightning/pytorch-lightning/pull/4557))
- Added printing of total num of params, trainable and non-trainable params in ModelSummary ([#4521](https://github.com/PyTorchLightning/pytorch-lightning/pull/4521))
- Added `PrecisionRecallCurve, ROC, AveragePrecision` class metric ([#4549](https://github.com/PyTorchLightning/pytorch-lightning/pull/4549))
- Added custom `Apex` and `NativeAMP` as `Precision plugins` ([#4355](https://github.com/PyTorchLightning/pytorch-lightning/pull/4355))
- Added `DALI MNIST` example ([#3721](https://github.com/PyTorchLightning/pytorch-lightning/pull/3721))
- Added `sharded plugin` for DDP for multi-gpu training memory optimizations (
    [#4639](https://github.com/PyTorchLightning/pytorch-lightning/pull/4639),
    [#4686](https://github.com/PyTorchLightning/pytorch-lightning/pull/4686),
    [#4737](https://github.com/PyTorchLightning/pytorch-lightning/pull/4737),
    [#4773](https://github.com/PyTorchLightning/pytorch-lightning/pull/4773))
- Added `experiment_id` to the NeptuneLogger ([#3462](https://github.com/PyTorchLightning/pytorch-lightning/pull/3462))
- Added `Pytorch Geometric` integration example with Lightning ([#4568](https://github.com/PyTorchLightning/pytorch-lightning/pull/4568))
- Added `all_gather` method to `LightningModule` which allows gradient based tensor synchronizations for use-cases such as negative sampling. ([#5012](https://github.com/PyTorchLightning/pytorch-lightning/pull/5012))
- Enabled `self.log` in most functions ([#4969](https://github.com/PyTorchLightning/pytorch-lightning/pull/4969))
- Added changeable extension variable for `ModelCheckpoint` ([#4977](https://github.com/PyTorchLightning/pytorch-lightning/pull/4977))


### Changed

- Tuner algorithms will be skipped if `fast_dev_run=True` ([#3903](https://github.com/PyTorchLightning/pytorch-lightning/pull/3903))
- `WandbLogger` does not force wandb `reinit` arg to True anymore and creates a run only when needed ([#4648](https://github.com/PyTorchLightning/pytorch-lightning/pull/4648))
- Changed `automatic_optimization` to be a model attribute ([#4602](https://github.com/PyTorchLightning/pytorch-lightning/pull/4602))
- Changed `Simple Profiler` report to order by percentage time spent + num calls ([#4880](https://github.com/PyTorchLightning/pytorch-lightning/pull/4880))
- Simplify optimization Logic ([#4984](https://github.com/PyTorchLightning/pytorch-lightning/pull/4984))
- Classification metrics overhaul ([#4837](https://github.com/PyTorchLightning/pytorch-lightning/pull/4837))
- Updated `fast_dev_run` to accept integer representing num_batches ([#4629](https://github.com/PyTorchLightning/pytorch-lightning/pull/4629))
- Refactored optimizer ([#4658](https://github.com/PyTorchLightning/pytorch-lightning/pull/4658))


### Deprecated

- Deprecated `prefix` argument in `ModelCheckpoint` ([#4765](https://github.com/PyTorchLightning/pytorch-lightning/pull/4765))
- Deprecated the old way of assigning hyper-parameters through `self.hparams = ...` ([#4813](https://github.com/PyTorchLightning/pytorch-lightning/pull/4813))
- Deprecated `mode='auto'` from `ModelCheckpoint` and `EarlyStopping` ([#4695](https://github.com/PyTorchLightning/pytorch-lightning/pull/4695))

### Removed

- Removed `reorder` parameter of the `auc` metric ([#5004](https://github.com/PyTorchLightning/pytorch-lightning/pull/5004))
- Removed `multiclass_roc` and `multiclass_precision_recall_curve`, use `roc` and `precision_recall_curve` instead ([#4549](https://github.com/PyTorchLightning/pytorch-lightning/pull/4549))

### Fixed

- Added feature to move tensors to CPU before saving ([#4309](https://github.com/PyTorchLightning/pytorch-lightning/pull/4309))
- Fixed `LoggerConnector` to have logged metrics on root device in DP ([#4138](https://github.com/PyTorchLightning/pytorch-lightning/pull/4138))
- Auto convert tensors to contiguous format when `gather_all` ([#4907](https://github.com/PyTorchLightning/pytorch-lightning/pull/4907))
- Fixed `PYTHONPATH` for ddp test model ([#4528](https://github.com/PyTorchLightning/pytorch-lightning/pull/4528))
- Fixed allowing logger to support indexing ([#4595](https://github.com/PyTorchLightning/pytorch-lightning/pull/4595))
- Fixed DDP and manual_optimization ([#4976](https://github.com/PyTorchLightning/pytorch-lightning/pull/4976))


## [1.0.8] - 2020-11-24

### Added

- Added casting to python types for numpy scalars when logging `hparams` ([#4647](https://github.com/PyTorchLightning/pytorch-lightning/pull/4647))
- Added warning when progress bar refresh rate is less than 20 on Google Colab to prevent crashing ([#4654](https://github.com/PyTorchLightning/pytorch-lightning/pull/4654))
- Added `F1` class metric ([#4656](https://github.com/PyTorchLightning/pytorch-lightning/pull/4656))

### Changed

- Consistently use `step=trainer.global_step` in `LearningRateMonitor` independently of `logging_interval` ([#4376](https://github.com/PyTorchLightning/pytorch-lightning/pull/4376))
- Metric states are no longer as default added to `state_dict` ([#4685](https://github.com/PyTorchLightning/pytorch-lightning/pull/4685))
- Renamed class metric `Fbeta` >> `FBeta` ([#4656](https://github.com/PyTorchLightning/pytorch-lightning/pull/4656))
- Model summary: add 1 decimal place ([#4745](https://github.com/PyTorchLightning/pytorch-lightning/pull/4745))
- Do not override `PYTHONWARNINGS` ([#4700](https://github.com/PyTorchLightning/pytorch-lightning/pull/4700))
- Changed `init_ddp_connection` moved from `DDP` to `DDPPlugin` ([#4407](https://github.com/PyTorchLightning/pytorch-lightning/pull/4407))


### Fixed

- Fixed checkpoint `hparams` dict casting when `omegaconf` is available ([#4770](https://github.com/PyTorchLightning/pytorch-lightning/pull/4770))
- Fixed incomplete progress bars when total batches not divisible by refresh rate ([#4577](https://github.com/PyTorchLightning/pytorch-lightning/pull/4577))
- Updated SSIM metric ([#4566](https://github.com/PyTorchLightning/pytorch-lightning/pull/4566))
- Fixed batch_arg_name - add `batch_arg_name` to all calls to `_adjust_batch_size`bug ([#4812](https://github.com/PyTorchLightning/pytorch-lightning/pull/4812))
- Fixed `torchtext` data to GPU ([#4785](https://github.com/PyTorchLightning/pytorch-lightning/pull/4785))
- Fixed a crash bug in MLFlow logger ([#4716](https://github.com/PyTorchLightning/pytorch-lightning/pull/4716))

## [1.0.7] - 2020-11-17

### Added

- Added lambda closure to `manual_optimizer_step` ([#4618](https://github.com/PyTorchLightning/pytorch-lightning/pull/4618))

### Changed

- Change Metrics `persistent` default mode to `False` ([#4685](https://github.com/PyTorchLightning/pytorch-lightning/pull/4685))
- LoggerConnector log_metrics will use `total_batch_idx` instead of `global_step` when logging on `training step` ([#4738](https://github.com/PyTorchLightning/pytorch-lightning/pull/4738))


### Fixed

- Prevent crash if `sync_dist=True` on CPU ([#4626](https://github.com/PyTorchLightning/pytorch-lightning/pull/4626))
- Fixed average pbar Metrics ([#4534](https://github.com/PyTorchLightning/pytorch-lightning/pull/4534))
- Fixed `setup` callback hook to correctly pass the LightningModule through ([#4608](https://github.com/PyTorchLightning/pytorch-lightning/pull/4608))
- Allowing decorate model init with saving `hparams` inside ([#4662](https://github.com/PyTorchLightning/pytorch-lightning/pull/4662))
- Fixed `split_idx` set by `LoggerConnector` in `on_trainer_init` to `Trainer`  ([#4697](https://github.com/PyTorchLightning/pytorch-lightning/pull/4697))


## [1.0.6] - 2020-11-11

### Added

- Added metrics aggregation in Horovod and fixed early stopping ([#3775](https://github.com/PyTorchLightning/pytorch-lightning/pull/3775))
- Added `manual_optimizer_step` which work with `AMP Native` and `accumulated_grad_batches` ([#4485](https://github.com/PyTorchLightning/pytorch-lightning/pull/4485))
- Added `persistent(mode)` method to metrics, to enable and disable metric states being added to `state_dict` ([#4482](https://github.com/PyTorchLightning/pytorch-lightning/pull/4482))
- Added congratulations at the end of our notebooks ([#4555](https://github.com/PyTorchLightning/pytorch-lightning/pull/4555))
- Added parameters `move_metrics_to_cpu` in Trainer to disable gpu leak ([#4592](https://github.com/PyTorchLightning/pytorch-lightning/pull/4592))


### Changed

- Changed `fsspec` to tuner ([#4458](https://github.com/PyTorchLightning/pytorch-lightning/pull/4458))
- Unify SLURM/TorchElastic under backend plugin ([#4578](https://github.com/PyTorchLightning/pytorch-lightning/pull/4578),
        [#4580](https://github.com/PyTorchLightning/pytorch-lightning/pull/4580),
        [#4581](https://github.com/PyTorchLightning/pytorch-lightning/pull/4581),
        [#4582](https://github.com/PyTorchLightning/pytorch-lightning/pull/4582),
        [#4583](https://github.com/PyTorchLightning/pytorch-lightning/pull/4583))

### Fixed

- Fixed feature-lack in `hpc_load` ([#4526](https://github.com/PyTorchLightning/pytorch-lightning/pull/4526))
- Fixed metrics states being overridden in DDP mode ([#4482](https://github.com/PyTorchLightning/pytorch-lightning/pull/4482))
- Fixed `lightning_getattr`, `lightning_hasattr` not finding the correct attributes in datamodule ([#4347](https://github.com/PyTorchLightning/pytorch-lightning/pull/4347))
- Fixed automatic optimization AMP by `manual_optimization_step` ([#4485](https://github.com/PyTorchLightning/pytorch-lightning/pull/4485))
- Replace `MisconfigurationException` with warning in `ModelCheckpoint` Callback ([#4560](https://github.com/PyTorchLightning/pytorch-lightning/pull/4560))
- Fixed logged keys in mlflow logger ([#4412](https://github.com/PyTorchLightning/pytorch-lightning/pull/4412))
- Fixed `is_picklable` by catching `AttributeError` ([#4508](https://github.com/PyTorchLightning/pytorch-lightning/pull/4508))
- Fixed multi test dataloaders dict `AttributeError` error ([#4480](https://github.com/PyTorchLightning/pytorch-lightning/pull/4480))
- Fixed show progress bar only for `progress_rank 0` on `DDP_SLURM` ([#4437](https://github.com/PyTorchLightning/pytorch-lightning/pull/4437))

## [1.0.5] - 2020-11-03

### Added

- Added PyTorch 1.7 Stable support ([#3821](https://github.com/PyTorchLightning/pytorch-lightning/pull/3821))
- Added timeout for `tpu_device_exists` to ensure process does not hang indefinitely ([#4340](https://github.com/PyTorchLightning/pytorch-lightning/pull/4340))

### Changed

- W&B log in sync with `Trainer` step ([#4405](https://github.com/PyTorchLightning/pytorch-lightning/pull/4405))
- Hook `on_after_backward` is called only when `optimizer_step` is being called ([#4439](https://github.com/PyTorchLightning/pytorch-lightning/pull/4439))
- Moved `track_and_norm_grad` into `training loop` and called only when `optimizer_step` is being called ([#4439](https://github.com/PyTorchLightning/pytorch-lightning/pull/4439))
- Changed type checker with explicit cast of `ref_model` object ([#4457](https://github.com/PyTorchLightning/pytorch-lightning/pull/4457))
- Changed `distributed_backend` -> `accelerator` ([#4429](https://github.com/PyTorchLightning/pytorch-lightning/pull/4429))

### Deprecated

- Deprecated passing `ModelCheckpoint` instance to `checkpoint_callback` Trainer argument ([#4336](https://github.com/PyTorchLightning/pytorch-lightning/pull/4336))

### Fixed

- Disable saving checkpoints if not trained ([#4372](https://github.com/PyTorchLightning/pytorch-lightning/pull/4372))
- Fixed error using `auto_select_gpus=True` with `gpus=-1` ([#4209](https://github.com/PyTorchLightning/pytorch-lightning/pull/4209))
- Disabled training when `limit_train_batches=0` ([#4371](https://github.com/PyTorchLightning/pytorch-lightning/pull/4371))
- Fixed that metrics do not store computational graph for all seen data ([#4313](https://github.com/PyTorchLightning/pytorch-lightning/pull/4313))
- Fixed AMP unscale for `on_after_backward` ([#4439](https://github.com/PyTorchLightning/pytorch-lightning/pull/4439))
- Fixed TorchScript export when module includes Metrics ([#4428](https://github.com/PyTorchLightning/pytorch-lightning/pull/4428))
- Fixed TorchScript trace method's data to device and docstring ([#4360](https://github.com/PyTorchLightning/pytorch-lightning/pull/4360))
- Fixed CSV logger warning ([#4419](https://github.com/PyTorchLightning/pytorch-lightning/pull/4419))
- Fixed skip DDP parameter sync ([#4301](https://github.com/PyTorchLightning/pytorch-lightning/pull/4301))
- Fixed `WandbLogger` _sanitize_callable function ([#4422](https://github.com/PyTorchLightning/pytorch-lightning/pull/4422))
- Fixed `AMP Native` `_unscale` gradient ([#4441](https://github.com/PyTorchLightning/pytorch-lightning/pull/4441))


## [1.0.4] - 2020-10-27

### Added

- Added `dirpath` and `filename` parameter in `ModelCheckpoint` ([#4213](https://github.com/PyTorchLightning/pytorch-lightning/pull/4213))
- Added plugins docs and DDPPlugin to customize ddp across all accelerators ([#4258](https://github.com/PyTorchLightning/pytorch-lightning/pull/4285))
- Added `strict` option to the scheduler dictionary ([#3586](https://github.com/PyTorchLightning/pytorch-lightning/pull/3586))
- Added `fsspec` support for profilers ([#4162](https://github.com/PyTorchLightning/pytorch-lightning/pull/4162))
- Added autogenerated helptext to `Trainer.add_argparse_args` ([#4344](https://github.com/PyTorchLightning/pytorch-lightning/pull/4344))
- Added support for string values in `Trainer`'s `profiler` parameter ([#3656](https://github.com/PyTorchLightning/pytorch-lightning/pull/3656))
- Added `optimizer_closure` to `optimizer.step` when supported ([#4190](https://github.com/PyTorchLightning/pytorch-lightning/pull/4190))
- Added unification of regression metrics ([#4166](https://github.com/PyTorchLightning/pytorch-lightning/pull/4166))
- Added checkpoint load from Bytes ([#4314](https://github.com/PyTorchLightning/pytorch-lightning/pull/4314))

### Changed

- Improved error messages for invalid `configure_optimizers` returns ([#3587](https://github.com/PyTorchLightning/pytorch-lightning/pull/3587))
- Allow changing the logged step value in `validation_step` ([#4130](https://github.com/PyTorchLightning/pytorch-lightning/pull/4130))
- Allow setting `replace_sampler_ddp=True` with a distributed sampler already added ([#4273](https://github.com/PyTorchLightning/pytorch-lightning/pull/4273))
- Fixed sanitized parameters for `WandbLogger.log_hyperparams` ([#4320](https://github.com/PyTorchLightning/pytorch-lightning/pull/4320))

### Deprecated

- Deprecated `filepath` in `ModelCheckpoint` ([#4213](https://github.com/PyTorchLightning/pytorch-lightning/pull/4213))
- Deprecated `reorder` parameter of the `auc` metric ([#4237](https://github.com/PyTorchLightning/pytorch-lightning/pull/4237))
- Deprecated bool values in `Trainer`'s `profiler` parameter ([#3656](https://github.com/PyTorchLightning/pytorch-lightning/pull/3656))

### Fixed

- Fixed setting device ids in DDP ([#4297](https://github.com/PyTorchLightning/pytorch-lightning/pull/4297))
- Fixed synchronization of best model path in `ddp_accelerator` ([#4323](https://github.com/PyTorchLightning/pytorch-lightning/pull/4323))
- Fixed `WandbLogger` not uploading checkpoint artifacts at the end of training ([#4341](https://github.com/PyTorchLightning/pytorch-lightning/pull/4341))
- Fixed `FBeta` computation ([#4183](https://github.com/PyTorchLightning/pytorch-lightning/pull/4183))
- Fixed `accumulation across batches` has completed `before breaking training loop` ([#4278](https://github.com/PyTorchLightning/pytorch-lightning/pull/4278))
- Fixed `ModelCheckpoint` don't increase current_epoch and global_step when not training ([#4291](https://github.com/PyTorchLightning/pytorch-lightning/pull/4291))
- Fixed `COMET_EXPERIMENT_KEY` environment variable usage in comet logger ([#4230](https://github.com/PyTorchLightning/pytorch-lightning/pull/4230))

## [1.0.3] - 2020-10-20

### Added

- Added persistent flag to `Metric.add_state` ([#4195](https://github.com/PyTorchLightning/pytorch-lightning/pull/4195))

### Changed

- Used `checkpoint_connector.hpc_save` in SLURM ([#4217](https://github.com/PyTorchLightning/pytorch-lightning/pull/4217))
- Moved base req. to root ([#4219](https://github.com/PyTorchLightning/pytorch-lightning/pull/4219))

### Fixed

- Fixed `hparams` assign in init ([#4189](https://github.com/PyTorchLightning/pytorch-lightning/pull/4189))
- Fixed overwrite check for model hooks ([#4010](https://github.com/PyTorchLightning/pytorch-lightning/pull/4010))


## [1.0.2] - 2020-10-15

### Added

- Added trace functionality to the function `to_torchscript` ([#4142](https://github.com/PyTorchLightning/pytorch-lightning/pull/4142))

### Changed

- Called `on_load_checkpoint` before loading `state_dict` ([#4057](https://github.com/PyTorchLightning/pytorch-lightning/pull/4057))

### Removed

- Removed duplicate metric vs step log for train loop ([#4173](https://github.com/PyTorchLightning/pytorch-lightning/pull/4173))

### Fixed

- Fixed the `self.log` problem in `validation_step()` ([#4169](https://github.com/PyTorchLightning/pytorch-lightning/pull/4169))
- Fixed `hparams` saving - save the state when `save_hyperparameters()` is called [in `__init__`] ([#4163](https://github.com/PyTorchLightning/pytorch-lightning/pull/4163))
- Fixed runtime failure while exporting `hparams` to yaml ([#4158](https://github.com/PyTorchLightning/pytorch-lightning/pull/4158))


## [1.0.1] - 2020-10-14

### Added

- Added getstate/setstate method for torch.save serialization ([#4127](https://github.com/PyTorchLightning/pytorch-lightning/pull/4127))


## [1.0.0] - 2020-10-13

### Added

- Added Explained Variance Metric + metric fix ([#4013](https://github.com/PyTorchLightning/pytorch-lightning/pull/4013))
- Added Metric <-> Lightning Module integration tests ([#4008](https://github.com/PyTorchLightning/pytorch-lightning/pull/4008))
- Added parsing OS env vars in `Trainer` ([#4022](https://github.com/PyTorchLightning/pytorch-lightning/pull/4022))
- Added classification metrics ([#4043](https://github.com/PyTorchLightning/pytorch-lightning/pull/4043))
- Updated explained variance metric ([#4024](https://github.com/PyTorchLightning/pytorch-lightning/pull/4024))
- Enabled plugins ([#4041](https://github.com/PyTorchLightning/pytorch-lightning/pull/4041))
- Enabled custom clusters ([#4048](https://github.com/PyTorchLightning/pytorch-lightning/pull/4048))
- Enabled passing in custom accelerators ([#4050](https://github.com/PyTorchLightning/pytorch-lightning/pull/4050))
- Added `LightningModule.toggle_optimizer` ([#4058](https://github.com/PyTorchLightning/pytorch-lightning/pull/4058))
- Added `LightningModule.manual_backward` ([#4063](https://github.com/PyTorchLightning/pytorch-lightning/pull/4063))
- Added `output` argument to `*_batch_end` hooks ([#3965](https://github.com/PyTorchLightning/pytorch-lightning/pull/3965),
    [#3966](https://github.com/PyTorchLightning/pytorch-lightning/pull/3966))
- Added `output` argument to `*_epoch_end` hooks ([#3967](https://github.com/PyTorchLightning/pytorch-lightning/pull/3967))

### Changed

- Integrated metrics API with self.log ([#3961](https://github.com/PyTorchLightning/pytorch-lightning/pull/3961))
- Decoupled Apex ([#4052](https://github.com/PyTorchLightning/pytorch-lightning/pull/4052),
        [#4054](https://github.com/PyTorchLightning/pytorch-lightning/pull/4054),
        [#4055](https://github.com/PyTorchLightning/pytorch-lightning/pull/4055),
        [#4056](https://github.com/PyTorchLightning/pytorch-lightning/pull/4056),
        [#4058](https://github.com/PyTorchLightning/pytorch-lightning/pull/4058),
        [#4060](https://github.com/PyTorchLightning/pytorch-lightning/pull/4060),
        [#4061](https://github.com/PyTorchLightning/pytorch-lightning/pull/4061),
        [#4062](https://github.com/PyTorchLightning/pytorch-lightning/pull/4062),
        [#4063](https://github.com/PyTorchLightning/pytorch-lightning/pull/4063),
        [#4064](https://github.com/PyTorchLightning/pytorch-lightning/pull/4064),
        [#4065](https://github.com/PyTorchLightning/pytorch-lightning/pull/4065))
- Renamed all backends to `Accelerator` ([#4066](https://github.com/PyTorchLightning/pytorch-lightning/pull/4066))
- Enabled manual returns ([#4089](https://github.com/PyTorchLightning/pytorch-lightning/pull/4089))

### Removed

- Removed support for EvalResult and TrainResult ([#3968](https://github.com/PyTorchLightning/pytorch-lightning/pull/3968))
- Removed deprecated trainer flags: `overfit_pct`, `log_save_interval`, `row_log_interval` ([#3969](https://github.com/PyTorchLightning/pytorch-lightning/pull/3969))
- Removed deprecated early_stop_callback ([#3982](https://github.com/PyTorchLightning/pytorch-lightning/pull/3982))
- Removed deprecated model hooks ([#3980](https://github.com/PyTorchLightning/pytorch-lightning/pull/3980))
- Removed deprecated callbacks ([#3979](https://github.com/PyTorchLightning/pytorch-lightning/pull/3979))
- Removed `trainer` argument in `LightningModule.backward` [#4056](https://github.com/PyTorchLightning/pytorch-lightning/pull/4056))

### Fixed

- Fixed `current_epoch` property update to reflect true epoch number inside `LightningDataModule`, when `reload_dataloaders_every_epoch=True`. ([#3974](https://github.com/PyTorchLightning/pytorch-lightning/pull/3974))
- Fixed to print scaler value in progress bar ([#4053](https://github.com/PyTorchLightning/pytorch-lightning/pull/4053))
- Fixed mismatch between docstring and code regarding when `on_load_checkpoint` hook is called ([#3996](https://github.com/PyTorchLightning/pytorch-lightning/pull/3996))


## [0.10.0] - 2020-10-07

### Added

- Added new Metrics API. ([#3868](https://github.com/PyTorchLightning/pytorch-lightning/pull/3868), [#3921](https://github.com/PyTorchLightning/pytorch-lightning/pull/3921))
- Enable PyTorch 1.7 compatibility ([#3541](https://github.com/PyTorchLightning/pytorch-lightning/pull/3541))
- Added `LightningModule.to_torchscript` to support exporting as `ScriptModule` ([#3258](https://github.com/PyTorchLightning/pytorch-lightning/pull/3258))
- Added warning when dropping unpicklable `hparams` ([#2874](https://github.com/PyTorchLightning/pytorch-lightning/pull/2874))
- Added EMB similarity ([#3349](https://github.com/PyTorchLightning/pytorch-lightning/pull/3349))
- Added `ModelCheckpoint.to_yaml` method ([#3048](https://github.com/PyTorchLightning/pytorch-lightning/pull/3048))
- Allow `ModelCheckpoint` monitor to be `None`, meaning it will always save ([#3630](https://github.com/PyTorchLightning/pytorch-lightning/pull/3630))
- Disabled optimizers setup during testing ([#3059](https://github.com/PyTorchLightning/pytorch-lightning/pull/3059))
- Added support for datamodules to save and load checkpoints when training ([#3563](https://github.com/PyTorchLightning/pytorch-lightning/pull/3563))
- Added support for datamodule in learning rate finder ([#3425](https://github.com/PyTorchLightning/pytorch-lightning/pull/3425))
- Added gradient clip test for native AMP ([#3754](https://github.com/PyTorchLightning/pytorch-lightning/pull/3754))
- Added dist lib to enable syncing anything across devices ([#3762](https://github.com/PyTorchLightning/pytorch-lightning/pull/3762))
- Added `broadcast` to `TPUBackend` ([#3814](https://github.com/PyTorchLightning/pytorch-lightning/pull/3814))
- Added `XLADeviceUtils` class to check XLA device type ([#3274](https://github.com/PyTorchLightning/pytorch-lightning/pull/3274))

### Changed

- Refactored accelerator backends:
   * moved TPU `xxx_step` to backend ([#3118](https://github.com/PyTorchLightning/pytorch-lightning/pull/3118))
   * refactored DDP backend `forward` ([#3119](https://github.com/PyTorchLightning/pytorch-lightning/pull/3119))
   * refactored GPU backend `__step` ([#3120](https://github.com/PyTorchLightning/pytorch-lightning/pull/3120))
   * refactored Horovod backend ([#3121](https://github.com/PyTorchLightning/pytorch-lightning/pull/3121),
        [#3122](https://github.com/PyTorchLightning/pytorch-lightning/pull/3122))
   * remove obscure forward call in eval + CPU backend `___step` ([#3123](https://github.com/PyTorchLightning/pytorch-lightning/pull/3123))
   * reduced all simplified forward ([#3126](https://github.com/PyTorchLightning/pytorch-lightning/pull/3126))
   * added hook base method ([#3127](https://github.com/PyTorchLightning/pytorch-lightning/pull/3127))
   * refactor eval loop to use hooks - use `test_mode` for if so we can split later ([#3129](https://github.com/PyTorchLightning/pytorch-lightning/pull/3129))
   * moved `___step_end` hooks ([#3130](https://github.com/PyTorchLightning/pytorch-lightning/pull/3130))
   * training forward refactor ([#3134](https://github.com/PyTorchLightning/pytorch-lightning/pull/3134))
   * training AMP scaling refactor ([#3135](https://github.com/PyTorchLightning/pytorch-lightning/pull/3135))
   * eval step scaling factor ([#3136](https://github.com/PyTorchLightning/pytorch-lightning/pull/3136))
   * add eval loop object to streamline eval loop ([#3138](https://github.com/PyTorchLightning/pytorch-lightning/pull/3138))
   * refactored dataloader process hook ([#3139](https://github.com/PyTorchLightning/pytorch-lightning/pull/3139))
   * refactored inner eval loop ([#3141](https://github.com/PyTorchLightning/pytorch-lightning/pull/3141))
   * final inner eval loop hooks ([#3154](https://github.com/PyTorchLightning/pytorch-lightning/pull/3154))
   * clean up hooks in `run_evaluation` ([#3156](https://github.com/PyTorchLightning/pytorch-lightning/pull/3156))
   * clean up data reset ([#3161](https://github.com/PyTorchLightning/pytorch-lightning/pull/3161))
   * expand eval loop out ([#3165](https://github.com/PyTorchLightning/pytorch-lightning/pull/3165))
   * moved hooks around in eval loop ([#3195](https://github.com/PyTorchLightning/pytorch-lightning/pull/3195))
   * remove `_evaluate` fx ([#3197](https://github.com/PyTorchLightning/pytorch-lightning/pull/3197))
   * `Trainer.fit` hook clean up ([#3198](https://github.com/PyTorchLightning/pytorch-lightning/pull/3198))
   * DDPs train hooks ([#3203](https://github.com/PyTorchLightning/pytorch-lightning/pull/3203))
   * refactor DDP backend ([#3204](https://github.com/PyTorchLightning/pytorch-lightning/pull/3204),
        [#3207](https://github.com/PyTorchLightning/pytorch-lightning/pull/3207),
        [#3208](https://github.com/PyTorchLightning/pytorch-lightning/pull/3208),
        [#3209](https://github.com/PyTorchLightning/pytorch-lightning/pull/3209),
        [#3210](https://github.com/PyTorchLightning/pytorch-lightning/pull/3210))
   * reduced accelerator selection ([#3211](https://github.com/PyTorchLightning/pytorch-lightning/pull/3211))
   * group prepare data hook ([#3212](https://github.com/PyTorchLightning/pytorch-lightning/pull/3212))
   * added data connector ([#3285](https://github.com/PyTorchLightning/pytorch-lightning/pull/3285))
   * modular is_overridden ([#3290](https://github.com/PyTorchLightning/pytorch-lightning/pull/3290))
   * adding `Trainer.tune()` ([#3293](https://github.com/PyTorchLightning/pytorch-lightning/pull/3293))
   * move `run_pretrain_routine` -> `setup_training` ([#3294](https://github.com/PyTorchLightning/pytorch-lightning/pull/3294))
   * move train outside of setup training ([#3297](https://github.com/PyTorchLightning/pytorch-lightning/pull/3297))
   * move `prepare_data` to data connector ([#3307](https://github.com/PyTorchLightning/pytorch-lightning/pull/3307))
   * moved accelerator router ([#3309](https://github.com/PyTorchLightning/pytorch-lightning/pull/3309))
   * train loop refactor - moving train loop to own object ([#3310](https://github.com/PyTorchLightning/pytorch-lightning/pull/3310),
        [#3312](https://github.com/PyTorchLightning/pytorch-lightning/pull/3312),
        [#3313](https://github.com/PyTorchLightning/pytorch-lightning/pull/3313),
        [#3314](https://github.com/PyTorchLightning/pytorch-lightning/pull/3314))
   * duplicate data interface definition up into DataHooks class ([#3344](https://github.com/PyTorchLightning/pytorch-lightning/pull/3344))
   * inner train loop ([#3359](https://github.com/PyTorchLightning/pytorch-lightning/pull/3359),
        [#3361](https://github.com/PyTorchLightning/pytorch-lightning/pull/3361),
        [#3362](https://github.com/PyTorchLightning/pytorch-lightning/pull/3362),
        [#3363](https://github.com/PyTorchLightning/pytorch-lightning/pull/3363),
        [#3365](https://github.com/PyTorchLightning/pytorch-lightning/pull/3365),
        [#3366](https://github.com/PyTorchLightning/pytorch-lightning/pull/3366),
        [#3367](https://github.com/PyTorchLightning/pytorch-lightning/pull/3367),
        [#3368](https://github.com/PyTorchLightning/pytorch-lightning/pull/3368),
        [#3369](https://github.com/PyTorchLightning/pytorch-lightning/pull/3369),
        [#3370](https://github.com/PyTorchLightning/pytorch-lightning/pull/3370),
        [#3371](https://github.com/PyTorchLightning/pytorch-lightning/pull/3371),
        [#3372](https://github.com/PyTorchLightning/pytorch-lightning/pull/3372),
        [#3373](https://github.com/PyTorchLightning/pytorch-lightning/pull/3373),
        [#3374](https://github.com/PyTorchLightning/pytorch-lightning/pull/3374),
        [#3375](https://github.com/PyTorchLightning/pytorch-lightning/pull/3375),
        [#3376](https://github.com/PyTorchLightning/pytorch-lightning/pull/3376),
        [#3385](https://github.com/PyTorchLightning/pytorch-lightning/pull/3385),
        [#3388](https://github.com/PyTorchLightning/pytorch-lightning/pull/3388),
        [#3397](https://github.com/PyTorchLightning/pytorch-lightning/pull/3397))
   * all logging related calls in a connector ([#3395](https://github.com/PyTorchLightning/pytorch-lightning/pull/3395))
   * device parser ([#3400](https://github.com/PyTorchLightning/pytorch-lightning/pull/3400),
        [#3405](https://github.com/PyTorchLightning/pytorch-lightning/pull/3405))
   * added model connector ([#3407](https://github.com/PyTorchLightning/pytorch-lightning/pull/3407))
   * moved eval loop logging to loggers ([#3408](https://github.com/PyTorchLightning/pytorch-lightning/pull/3408))
   * moved eval loop (#3412[#3408](https://github.com/PyTorchLightning/pytorch-lightning/pull/3408))
   * trainer/separate argparse ([#3421](https://github.com/PyTorchLightning/pytorch-lightning/pull/3421),
        [#3428](https://github.com/PyTorchLightning/pytorch-lightning/pull/3428),
        [#3432](https://github.com/PyTorchLightning/pytorch-lightning/pull/3432))
   * move `lr_finder` ([#3434](https://github.com/PyTorchLightning/pytorch-lightning/pull/3434))
   * organize args (#[#3435](https://github.com/PyTorchLightning/pytorch-lightning/pull/3435),
        [#3442](https://github.com/PyTorchLightning/pytorch-lightning/pull/3442),
        [#3447](https://github.com/PyTorchLightning/pytorch-lightning/pull/3447),
        [#3448](https://github.com/PyTorchLightning/pytorch-lightning/pull/3448),
        [#3449](https://github.com/PyTorchLightning/pytorch-lightning/pull/3449),
        [#3456](https://github.com/PyTorchLightning/pytorch-lightning/pull/3456))
   * move specific accelerator code ([#3457](https://github.com/PyTorchLightning/pytorch-lightning/pull/3457))
   * group connectors ([#3472](https://github.com/PyTorchLightning/pytorch-lightning/pull/3472))
   * accelerator connector methods x/n ([#3469](https://github.com/PyTorchLightning/pytorch-lightning/pull/3469),
        [#3470](https://github.com/PyTorchLightning/pytorch-lightning/pull/3470),
        [#3474](https://github.com/PyTorchLightning/pytorch-lightning/pull/3474))
   * merge backends x/n ([#3476](https://github.com/PyTorchLightning/pytorch-lightning/pull/3476),
        [#3477](https://github.com/PyTorchLightning/pytorch-lightning/pull/3477),
        [#3478](https://github.com/PyTorchLightning/pytorch-lightning/pull/3478),
        [#3480](https://github.com/PyTorchLightning/pytorch-lightning/pull/3480),
        [#3482](https://github.com/PyTorchLightning/pytorch-lightning/pull/3482))
   * apex plugin ([#3502](https://github.com/PyTorchLightning/pytorch-lightning/pull/3502))
   * precision plugins ([#3504](https://github.com/PyTorchLightning/pytorch-lightning/pull/3504))
   * Result - make monitor default to `checkpoint_on` to simplify ([#3571](https://github.com/PyTorchLightning/pytorch-lightning/pull/3571))
   * reference to the Trainer on the `LightningDataModule` ([#3684](https://github.com/PyTorchLightning/pytorch-lightning/pull/3684))
   * add `.log` to lightning module ([#3686](https://github.com/PyTorchLightning/pytorch-lightning/pull/3686),
        [#3699](https://github.com/PyTorchLightning/pytorch-lightning/pull/3699),
        [#3701](https://github.com/PyTorchLightning/pytorch-lightning/pull/3701),
        [#3704](https://github.com/PyTorchLightning/pytorch-lightning/pull/3704),
        [#3715](https://github.com/PyTorchLightning/pytorch-lightning/pull/3715))
   * enable tracking original metric when step and epoch are both true ([#3685](https://github.com/PyTorchLightning/pytorch-lightning/pull/3685))
   * deprecated results obj, added support for simpler comms ([#3681](https://github.com/PyTorchLightning/pytorch-lightning/pull/3681))
   * move backends back to individual files ([#3712](https://github.com/PyTorchLightning/pytorch-lightning/pull/3712))
   * fixes logging for eval steps ([#3763](https://github.com/PyTorchLightning/pytorch-lightning/pull/3763))
   * decoupled DDP, DDP spawn ([#3733](https://github.com/PyTorchLightning/pytorch-lightning/pull/3733),
        [#3766](https://github.com/PyTorchLightning/pytorch-lightning/pull/3766),
        [#3767](https://github.com/PyTorchLightning/pytorch-lightning/pull/3767),
        [#3774](https://github.com/PyTorchLightning/pytorch-lightning/pull/3774),
        [#3802](https://github.com/PyTorchLightning/pytorch-lightning/pull/3802),
        [#3806](https://github.com/PyTorchLightning/pytorch-lightning/pull/3806),
        [#3817](https://github.com/PyTorchLightning/pytorch-lightning/pull/3817),
        [#3819](https://github.com/PyTorchLightning/pytorch-lightning/pull/3819),
        [#3927](https://github.com/PyTorchLightning/pytorch-lightning/pull/3927))
   * remove weight loading hack for ddp_cpu ([#3808](https://github.com/PyTorchLightning/pytorch-lightning/pull/3808))
   * separate `torchelastic` from DDP ([#3810](https://github.com/PyTorchLightning/pytorch-lightning/pull/3810))
   * separate SLURM from DDP ([#3809](https://github.com/PyTorchLightning/pytorch-lightning/pull/3809))
   * decoupled DDP2 ([#3816](https://github.com/PyTorchLightning/pytorch-lightning/pull/3816))
   * bug fix with logging val epoch end + monitor ([#3812](https://github.com/PyTorchLightning/pytorch-lightning/pull/3812))
   * callback system and init DDP ([#3836](https://github.com/PyTorchLightning/pytorch-lightning/pull/3836))
   * adding compute environments ([#3837](https://github.com/PyTorchLightning/pytorch-lightning/pull/3837), [#3842](https://github.com/PyTorchLightning/pytorch-lightning/pull/3842))
   * epoch can now log independently ([#3843](https://github.com/PyTorchLightning/pytorch-lightning/pull/3843))
   * test selecting the correct backend. temp backends while slurm and TorchElastic are decoupled ([#3848](https://github.com/PyTorchLightning/pytorch-lightning/pull/3848))
   * fixed `init_slurm_connection` causing hostname errors ([#3856](https://github.com/PyTorchLightning/pytorch-lightning/pull/3856))
   * moves init apex from LM to apex connector ([#3923](https://github.com/PyTorchLightning/pytorch-lightning/pull/3923))
   * moves sync bn to each backend ([#3925](https://github.com/PyTorchLightning/pytorch-lightning/pull/3925))
   * moves configure ddp to each backend ([#3924](https://github.com/PyTorchLightning/pytorch-lightning/pull/3924))
- Deprecation warning ([#3844](https://github.com/PyTorchLightning/pytorch-lightning/pull/3844))
- Changed `LearningRateLogger` to `LearningRateMonitor` ([#3251](https://github.com/PyTorchLightning/pytorch-lightning/pull/3251))
- Used `fsspec` instead of `gfile` for all IO ([#3320](https://github.com/PyTorchLightning/pytorch-lightning/pull/3320))
    * Swapped `torch.load` for `fsspec` load in DDP spawn backend ([#3787](https://github.com/PyTorchLightning/pytorch-lightning/pull/3787))
    * Swapped `torch.load` for `fsspec` load in cloud_io loading ([#3692](https://github.com/PyTorchLightning/pytorch-lightning/pull/3692))
    * Added support for `to_disk()` to use remote filepaths with `fsspec` ([#3930](https://github.com/PyTorchLightning/pytorch-lightning/pull/3930))
    * Updated model_checkpoint's to_yaml to use `fsspec` open ([#3801](https://github.com/PyTorchLightning/pytorch-lightning/pull/3801))
    * Fixed `fsspec` is inconsistent when doing `fs.ls` ([#3805](https://github.com/PyTorchLightning/pytorch-lightning/pull/3805))
- Refactor `GPUStatsMonitor` to improve training speed ([#3257](https://github.com/PyTorchLightning/pytorch-lightning/pull/3257))
- Changed IoU score behavior for classes absent in target and pred ([#3098](https://github.com/PyTorchLightning/pytorch-lightning/pull/3098))
- Changed IoU `remove_bg` bool to `ignore_index` optional int ([#3098](https://github.com/PyTorchLightning/pytorch-lightning/pull/3098))
- Changed defaults of `save_top_k` and `save_last` to `None` in ModelCheckpoint ([#3680](https://github.com/PyTorchLightning/pytorch-lightning/pull/3680))
- `row_log_interval` and `log_save_interval` are now based on training loop's `global_step` instead of epoch-internal batch index ([#3667](https://github.com/PyTorchLightning/pytorch-lightning/pull/3667))
- Silenced some warnings. verified ddp refactors ([#3483](https://github.com/PyTorchLightning/pytorch-lightning/pull/3483))
- Cleaning up stale logger tests ([#3490](https://github.com/PyTorchLightning/pytorch-lightning/pull/3490))
- Allow `ModelCheckpoint` monitor to be `None` ([#3633](https://github.com/PyTorchLightning/pytorch-lightning/pull/3633))
- Enable `None` model checkpoint default ([#3669](https://github.com/PyTorchLightning/pytorch-lightning/pull/3669))
- Skipped `best_model_path` if `checkpoint_callback` is `None` ([#2962](https://github.com/PyTorchLightning/pytorch-lightning/pull/2962))
- Used `raise .. from ..` to explicitly chain exceptions ([#3750](https://github.com/PyTorchLightning/pytorch-lightning/pull/3750))
-  Mocking loggers ([#3596](https://github.com/PyTorchLightning/pytorch-lightning/pull/3596),
    [#3617](https://github.com/PyTorchLightning/pytorch-lightning/pull/3617),
    [#3851](https://github.com/PyTorchLightning/pytorch-lightning/pull/3851),
    [#3859](https://github.com/PyTorchLightning/pytorch-lightning/pull/3859),
    [#3884](https://github.com/PyTorchLightning/pytorch-lightning/pull/3884),
    [#3853](https://github.com/PyTorchLightning/pytorch-lightning/pull/3853),
    [#3910](https://github.com/PyTorchLightning/pytorch-lightning/pull/3910),
    [#3889](https://github.com/PyTorchLightning/pytorch-lightning/pull/3889),
    [#3926](https://github.com/PyTorchLightning/pytorch-lightning/pull/3926))
- Write predictions in LightningModule instead of EvalResult [#3882](https://github.com/PyTorchLightning/pytorch-lightning/pull/3882)

### Deprecated

- Deprecated `TrainResult` and `EvalResult`, use `self.log` and `self.write` from the `LightningModule` to log metrics and write predictions. `training_step` can now only return a scalar (for the loss) or a dictionary with anything you want. ([#3681](https://github.com/PyTorchLightning/pytorch-lightning/pull/3681))
- Deprecate `early_stop_callback` Trainer argument ([#3845](https://github.com/PyTorchLightning/pytorch-lightning/pull/3845))
- Rename Trainer arguments `row_log_interval` >> `log_every_n_steps` and `log_save_interval` >> `flush_logs_every_n_steps` ([#3748](https://github.com/PyTorchLightning/pytorch-lightning/pull/3748))

### Removed

- Removed experimental Metric API ([#3943](https://github.com/PyTorchLightning/pytorch-lightning/pull/3943),
        [#3949](https://github.com/PyTorchLightning/pytorch-lightning/pull/3949),
        [#3946](https://github.com/PyTorchLightning/pytorch-lightning/pull/3946)), listed changes before final removal:
    * Added `EmbeddingSimilarity` metric ([#3349](https://github.com/PyTorchLightning/pytorch-lightning/pull/3349), [#3358](https://github.com/PyTorchLightning/pytorch-lightning/pull/3358))
    * Added hooks to metric module interface ([#2528](https://github.com/PyTorchLightning/pytorch-lightning/pull/2528))
    * Added error when AUROC metric is used for multiclass problems ([#3350](https://github.com/PyTorchLightning/pytorch-lightning/pull/3350))
    * Fixed `ModelCheckpoint` with `save_top_k=-1` option not tracking the best models when a monitor metric is available ([#3735](https://github.com/PyTorchLightning/pytorch-lightning/pull/3735))
    * Fixed counter-intuitive error being thrown in `Accuracy` metric for zero target tensor ([#3764](https://github.com/PyTorchLightning/pytorch-lightning/pull/3764))
    * Fixed aggregation of metrics ([#3517](https://github.com/PyTorchLightning/pytorch-lightning/pull/3517))
    * Fixed Metric aggregation ([#3321](https://github.com/PyTorchLightning/pytorch-lightning/pull/3321))
    * Fixed RMSLE metric ([#3188](https://github.com/PyTorchLightning/pytorch-lightning/pull/3188))
    * Renamed `reduction` to `class_reduction` in classification metrics ([#3322](https://github.com/PyTorchLightning/pytorch-lightning/pull/3322))
    * Changed `class_reduction` similar to sklearn for classification metrics ([#3322](https://github.com/PyTorchLightning/pytorch-lightning/pull/3322))
    * Renaming of precision recall metric ([#3308](https://github.com/PyTorchLightning/pytorch-lightning/pull/3308))

### Fixed

- Fixed `on_train_batch_start` hook to end epoch early ([#3700](https://github.com/PyTorchLightning/pytorch-lightning/pull/3700))
- Fixed `num_sanity_val_steps` is clipped to `limit_val_batches` ([#2917](https://github.com/PyTorchLightning/pytorch-lightning/pull/2917))
- Fixed ONNX model save on GPU ([#3145](https://github.com/PyTorchLightning/pytorch-lightning/pull/3145))
- Fixed `GpuUsageLogger` to work on different platforms ([#3008](https://github.com/PyTorchLightning/pytorch-lightning/pull/3008))
- Fixed auto-scale batch size not dumping `auto_lr_find` parameter ([#3151](https://github.com/PyTorchLightning/pytorch-lightning/pull/3151))
- Fixed `batch_outputs` with optimizer frequencies ([#3229](https://github.com/PyTorchLightning/pytorch-lightning/pull/3229))
- Fixed setting batch size in `LightningModule.datamodule` when using `auto_scale_batch_size` ([#3266](https://github.com/PyTorchLightning/pytorch-lightning/pull/3266))
- Fixed Horovod distributed backend compatibility with native AMP ([#3404](https://github.com/PyTorchLightning/pytorch-lightning/pull/3404))
- Fixed batch size auto scaling exceeding the size of the dataset ([#3271](https://github.com/PyTorchLightning/pytorch-lightning/pull/3271))
- Fixed getting `experiment_id` from MLFlow only once instead of each training loop ([#3394](https://github.com/PyTorchLightning/pytorch-lightning/pull/3394))
- Fixed `overfit_batches` which now correctly disables shuffling for the training loader. ([#3501](https://github.com/PyTorchLightning/pytorch-lightning/pull/3501))
- Fixed gradient norm tracking for `row_log_interval > 1` ([#3489](https://github.com/PyTorchLightning/pytorch-lightning/pull/3489))
- Fixed `ModelCheckpoint` name formatting ([#3164](https://github.com/PyTorchLightning/pytorch-lightning/pull/3163))
- Fixed example implementation of AutoEncoder ([#3190](https://github.com/PyTorchLightning/pytorch-lightning/pull/3190))
- Fixed invalid paths when remote logging with TensorBoard ([#3236](https://github.com/PyTorchLightning/pytorch-lightning/pull/3236))
- Fixed change `t()` to `transpose()` as XLA devices do not support `.t()` on 1-dim tensor ([#3252](https://github.com/PyTorchLightning/pytorch-lightning/pull/3252))
- Fixed (weights only) checkpoints loading without PL ([#3287](https://github.com/PyTorchLightning/pytorch-lightning/pull/3287))
- Fixed `gather_all_tensors` cross GPUs in DDP ([#3319](https://github.com/PyTorchLightning/pytorch-lightning/pull/3319))
- Fixed CometML save dir ([#3419](https://github.com/PyTorchLightning/pytorch-lightning/pull/3419))
- Fixed forward key metrics ([#3467](https://github.com/PyTorchLightning/pytorch-lightning/pull/3467))
- Fixed normalize mode at confusion matrix (replace NaNs with zeros) ([#3465](https://github.com/PyTorchLightning/pytorch-lightning/pull/3465))
- Fixed global step increment in training loop when `training_epoch_end` hook is used ([#3673](https://github.com/PyTorchLightning/pytorch-lightning/pull/3673))
- Fixed dataloader shuffling not getting turned off with `overfit_batches > 0` and `distributed_backend = "ddp"` ([#3534](https://github.com/PyTorchLightning/pytorch-lightning/pull/3534))
- Fixed determinism in `DDPSpawnBackend` when using `seed_everything` in main process ([#3335](https://github.com/PyTorchLightning/pytorch-lightning/pull/3335))
- Fixed `ModelCheckpoint` `period` to actually save every `period` epochs ([#3630](https://github.com/PyTorchLightning/pytorch-lightning/pull/3630))
- Fixed `val_progress_bar` total with `num_sanity_val_steps` ([#3751](https://github.com/PyTorchLightning/pytorch-lightning/pull/3751))
- Fixed Tuner dump: add `current_epoch` to dumped_params ([#3261](https://github.com/PyTorchLightning/pytorch-lightning/pull/3261))
- Fixed `current_epoch` and `global_step` properties mismatch between `Trainer` and `LightningModule` ([#3785](https://github.com/PyTorchLightning/pytorch-lightning/pull/3785))
- Fixed learning rate scheduler for optimizers with internal state ([#3897](https://github.com/PyTorchLightning/pytorch-lightning/pull/3897))
- Fixed `tbptt_reduce_fx` when non-floating tensors are logged ([#3796](https://github.com/PyTorchLightning/pytorch-lightning/pull/3796))
- Fixed model checkpoint frequency ([#3852](https://github.com/PyTorchLightning/pytorch-lightning/pull/3852))
- Fixed logging non-tensor scalar with result breaks subsequent epoch aggregation ([#3855](https://github.com/PyTorchLightning/pytorch-lightning/pull/3855))
- Fixed `TrainerEvaluationLoopMixin` activates `model.train()` at the end ([#3858](https://github.com/PyTorchLightning/pytorch-lightning/pull/3858))
- Fixed `overfit_batches` when using with multiple val/test_dataloaders ([#3857](https://github.com/PyTorchLightning/pytorch-lightning/pull/3857))
- Fixed enables `training_step` to return `None` ([#3862](https://github.com/PyTorchLightning/pytorch-lightning/pull/3862))
- Fixed init nan for checkpointing ([#3863](https://github.com/PyTorchLightning/pytorch-lightning/pull/3863))
- Fixed for `load_from_checkpoint` ([#2776](https://github.com/PyTorchLightning/pytorch-lightning/pull/2776))
- Fixes incorrect `batch_sizes` when Dataloader returns a dict with multiple tensors ([#3668](https://github.com/PyTorchLightning/pytorch-lightning/pull/3668))
- Fixed unexpected signature for `validation_step` ([#3947](https://github.com/PyTorchLightning/pytorch-lightning/pull/3947))

## [0.9.0] - 2020-08-20

### Added

- Added SyncBN for DDP ([#2801](https://github.com/PyTorchLightning/pytorch-lightning/pull/2801),
     [#2838](https://github.com/PyTorchLightning/pytorch-lightning/pull/2838))
- Added basic `CSVLogger` ([#2721](https://github.com/PyTorchLightning/pytorch-lightning/pull/2721))
- Added SSIM metrics ([#2671](https://github.com/PyTorchLightning/pytorch-lightning/pull/2671))
- Added BLEU metrics ([#2535](https://github.com/PyTorchLightning/pytorch-lightning/pull/2535))
- Added support to export a model to ONNX format ([#2596](https://github.com/PyTorchLightning/pytorch-lightning/pull/2596))
- Added support for `Trainer(num_sanity_val_steps=-1)` to check all validation data before training ([#2246](https://github.com/PyTorchLightning/pytorch-lightning/pull/2246))
- Added struct. output:
  * tests for val loop flow ([#2605](https://github.com/PyTorchLightning/pytorch-lightning/pull/2605))
  * `EvalResult` support for train and val. loop ([#2615](https://github.com/PyTorchLightning/pytorch-lightning/pull/2615),
       [#2651](https://github.com/PyTorchLightning/pytorch-lightning/pull/2651))
  * weighted average in results obj ([#2930](https://github.com/PyTorchLightning/pytorch-lightning/pull/2930))
  * fix result obj DP auto reduce ([#3013](https://github.com/PyTorchLightning/pytorch-lightning/pull/3013))
- Added class `LightningDataModule` ([#2668](https://github.com/PyTorchLightning/pytorch-lightning/pull/2668))
- Added support for PyTorch 1.6 ([#2745](https://github.com/PyTorchLightning/pytorch-lightning/pull/2745))
- Added call DataModule hooks implicitly in trainer ([#2755](https://github.com/PyTorchLightning/pytorch-lightning/pull/2755))
- Added support for Mean in DDP Sync ([#2568](https://github.com/PyTorchLightning/pytorch-lightning/pull/2568))
- Added remaining `sklearn` metrics: `AveragePrecision`, `BalancedAccuracy`, `CohenKappaScore`, `DCG`, `Hamming`, `Hinge`, `Jaccard`, `MeanAbsoluteError`, `MeanSquaredError`, `MeanSquaredLogError`, `MedianAbsoluteError`, `R2Score`, `MeanPoissonDeviance`, `MeanGammaDeviance`, `MeanTweedieDeviance`, `ExplainedVariance` ([#2562](https://github.com/PyTorchLightning/pytorch-lightning/pull/2562))
- Added support for `limit_{mode}_batches (int)` to work with infinite dataloader (IterableDataset) ([#2840](https://github.com/PyTorchLightning/pytorch-lightning/pull/2840))
- Added support returning python scalars in DP ([#1935](https://github.com/PyTorchLightning/pytorch-lightning/pull/1935))
- Added support to Tensorboard logger for OmegaConf `hparams` ([#2846](https://github.com/PyTorchLightning/pytorch-lightning/pull/2846))
- Added tracking of basic states in `Trainer` ([#2541](https://github.com/PyTorchLightning/pytorch-lightning/pull/2541))
- Tracks all outputs including TBPTT and multiple optimizers ([#2890](https://github.com/PyTorchLightning/pytorch-lightning/pull/2890))
- Added GPU Usage Logger ([#2932](https://github.com/PyTorchLightning/pytorch-lightning/pull/2932))
- Added `strict=False` for `load_from_checkpoint` ([#2819](https://github.com/PyTorchLightning/pytorch-lightning/pull/2819))
- Added saving test predictions on multiple GPUs ([#2926](https://github.com/PyTorchLightning/pytorch-lightning/pull/2926))
- Auto log the computational graph for loggers that support this ([#3003](https://github.com/PyTorchLightning/pytorch-lightning/pull/3003))
- Added warning when changing monitor and using results obj ([#3014](https://github.com/PyTorchLightning/pytorch-lightning/pull/3014))
- Added a hook `transfer_batch_to_device` to the `LightningDataModule` ([#3038](https://github.com/PyTorchLightning/pytorch-lightning/pull/3038))

### Changed

- Truncated long version numbers in progress bar ([#2594](https://github.com/PyTorchLightning/pytorch-lightning/pull/2594))
- Enabling val/test loop disabling ([#2692](https://github.com/PyTorchLightning/pytorch-lightning/pull/2692))
- Refactored into `accelerator` module:
    * GPU training ([#2704](https://github.com/PyTorchLightning/pytorch-lightning/pull/2704))
    * TPU training ([#2708](https://github.com/PyTorchLightning/pytorch-lightning/pull/2708))
    * DDP(2) backend ([#2796](https://github.com/PyTorchLightning/pytorch-lightning/pull/2796))
    * Retrieve last logged val from result by key ([#3049](https://github.com/PyTorchLightning/pytorch-lightning/pull/3049))
- Using `.comet.config` file for `CometLogger` ([#1913](https://github.com/PyTorchLightning/pytorch-lightning/pull/1913))
- Updated hooks arguments - breaking for `setup` and `teardown` ([#2850](https://github.com/PyTorchLightning/pytorch-lightning/pull/2850))
- Using `gfile` to support remote directories ([#2164](https://github.com/PyTorchLightning/pytorch-lightning/pull/2164))
- Moved optimizer creation after device placement for DDP backends ([#2904](https://github.com/PyTorchLightning/pytorch-lighting/pull/2904))
- Support `**DictConfig` for `hparam` serialization ([#2519](https://github.com/PyTorchLightning/pytorch-lightning/pull/2519))
- Removed callback metrics from test results obj ([#2994](https://github.com/PyTorchLightning/pytorch-lightning/pull/2994))
- Re-enabled naming metrics in ckpt name ([#3060](https://github.com/PyTorchLightning/pytorch-lightning/pull/3060))
- Changed progress bar epoch counting to start from 0 ([#3061](https://github.com/PyTorchLightning/pytorch-lightning/pull/3061))

### Deprecated

- Deprecated Trainer attribute `ckpt_path`, which will now be set by `weights_save_path` ([#2681](https://github.com/PyTorchLightning/pytorch-lightning/pull/2681))

### Removed

- Removed deprecated: ([#2760](https://github.com/PyTorchLightning/pytorch-lightning/pull/2760))
    * core decorator `data_loader`
    * Module hook `on_sanity_check_start` and loading `load_from_metrics`
    * package `pytorch_lightning.logging`
    * Trainer arguments: `show_progress_bar`, `num_tpu_cores`, `use_amp`, `print_nan_grads`
    * LR Finder argument `num_accumulation_steps`

### Fixed

- Fixed `accumulate_grad_batches` for last batch ([#2853](https://github.com/PyTorchLightning/pytorch-lightning/pull/2853))
- Fixed setup call while testing ([#2624](https://github.com/PyTorchLightning/pytorch-lightning/pull/2624))
- Fixed local rank zero casting ([#2640](https://github.com/PyTorchLightning/pytorch-lightning/pull/2640))
- Fixed single scalar return from training ([#2587](https://github.com/PyTorchLightning/pytorch-lightning/pull/2587))
- Fixed Horovod backend to scale LR schedlers with the optimizer ([#2626](https://github.com/PyTorchLightning/pytorch-lightning/pull/2626))
- Fixed `dtype` and `device` properties not getting updated in submodules ([#2657](https://github.com/PyTorchLightning/pytorch-lightning/pull/2657))
- Fixed `fast_dev_run` to run for all dataloaders ([#2581](https://github.com/PyTorchLightning/pytorch-lightning/pull/2581))
- Fixed `save_dir` in loggers getting ignored by default value of `weights_save_path` when user did not specify `weights_save_path` ([#2681](https://github.com/PyTorchLightning/pytorch-lightning/pull/2681))
- Fixed `weights_save_path` getting ignored when `logger=False` is passed to Trainer ([#2681](https://github.com/PyTorchLightning/pytorch-lightning/pull/2681))
- Fixed TPU multi-core and Float16 ([#2632](https://github.com/PyTorchLightning/pytorch-lightning/pull/2632))
- Fixed test metrics not being logged with `LoggerCollection` ([#2723](https://github.com/PyTorchLightning/pytorch-lightning/pull/2723))
- Fixed data transfer to device when using `torchtext.data.Field` and `include_lengths is True` ([#2689](https://github.com/PyTorchLightning/pytorch-lightning/pull/2689))
- Fixed shuffle argument for distributed sampler ([#2789](https://github.com/PyTorchLightning/pytorch-lightning/pull/2789))
- Fixed logging interval ([#2694](https://github.com/PyTorchLightning/pytorch-lightning/pull/2694))
- Fixed loss value in the progress bar is wrong when `accumulate_grad_batches > 1` ([#2738](https://github.com/PyTorchLightning/pytorch-lightning/pull/2738))
- Fixed correct CWD for ddp sub-processes when using Hydra ([#2719](https://github.com/PyTorchLightning/pytorch-lightning/pull/2719))
- Fixed selecting GPUs using `CUDA_VISIBLE_DEVICES` ([#2739](https://github.com/PyTorchLightning/pytorch-lightning/pull/2739))
- Fixed false `num_classes` warning in metrics ([#2781](https://github.com/PyTorchLightning/pytorch-lightning/pull/2781))
- Fixed shell injection vulnerability in subprocess call ([#2786](https://github.com/PyTorchLightning/pytorch-lightning/pull/2786))
- Fixed LR finder and `hparams` compatibility ([#2821](https://github.com/PyTorchLightning/pytorch-lightning/pull/2821))
- Fixed `ModelCheckpoint` not saving the latest information when `save_last=True` ([#2881](https://github.com/PyTorchLightning/pytorch-lightning/pull/2881))
- Fixed ImageNet example: learning rate scheduler, number of workers and batch size when using DDP ([#2889](https://github.com/PyTorchLightning/pytorch-lightning/pull/2889))
- Fixed apex gradient clipping ([#2829](https://github.com/PyTorchLightning/pytorch-lightning/pull/2829))
- Fixed save apex scaler states ([#2828](https://github.com/PyTorchLightning/pytorch-lightning/pull/2828))
- Fixed a model loading issue with inheritance and variable positional arguments ([#2911](https://github.com/PyTorchLightning/pytorch-lightning/pull/2911))
- Fixed passing `non_blocking=True` when transferring a batch object that does not support it ([#2910](https://github.com/PyTorchLightning/pytorch-lightning/pull/2910))
- Fixed checkpointing to remote file paths ([#2925](https://github.com/PyTorchLightning/pytorch-lightning/pull/2925))
- Fixed adding val step argument to metrics ([#2986](https://github.com/PyTorchLightning/pytorch-lightning/pull/2986))
- Fixed an issue that caused `Trainer.test()` to stall in ddp mode ([#2997](https://github.com/PyTorchLightning/pytorch-lightning/pull/2997))
- Fixed gathering of results with tensors of varying shape ([#3020](https://github.com/PyTorchLightning/pytorch-lightning/pull/3020))
- Fixed batch size auto-scaling feature to set the new value on the correct model attribute ([#3043](https://github.com/PyTorchLightning/pytorch-lightning/pull/3043))
- Fixed automatic batch scaling not working with half precision ([#3045](https://github.com/PyTorchLightning/pytorch-lightning/pull/3045))
- Fixed setting device to root gpu ([#3042](https://github.com/PyTorchLightning/pytorch-lightning/pull/3042))

## [0.8.5] - 2020-07-09

### Added

- Added a PSNR metric: peak signal-to-noise ratio ([#2483](https://github.com/PyTorchLightning/pytorch-lightning/pull/2483))
- Added functional regression metrics ([#2492](https://github.com/PyTorchLightning/pytorch-lightning/pull/2492))

### Removed

- Removed auto val reduce ([#2462](https://github.com/PyTorchLightning/pytorch-lightning/pull/2462))

### Fixed

- Flattening Wandb Hyperparameters ([#2459](https://github.com/PyTorchLightning/pytorch-lightning/pull/2459))
- Fixed using the same DDP python interpreter and actually running ([#2482](https://github.com/PyTorchLightning/pytorch-lightning/pull/2482))
- Fixed model summary input type conversion for models that have input dtype different from model parameters ([#2510](https://github.com/PyTorchLightning/pytorch-lightning/pull/2510))
- Made `TensorBoardLogger` and `CometLogger` pickleable ([#2518](https://github.com/PyTorchLightning/pytorch-lightning/pull/2518))
- Fixed a problem with `MLflowLogger` creating multiple run folders ([#2502](https://github.com/PyTorchLightning/pytorch-lightning/pull/2502))
- Fixed global_step increment ([#2455](https://github.com/PyTorchLightning/pytorch-lightning/pull/2455))
- Fixed TPU hanging example ([#2488](https://github.com/PyTorchLightning/pytorch-lightning/pull/2488))
- Fixed `argparse` default value bug ([#2526](https://github.com/PyTorchLightning/pytorch-lightning/pull/2526))
- Fixed Dice and IoU to avoid NaN by adding small eps ([#2545](https://github.com/PyTorchLightning/pytorch-lightning/pull/2545))
- Fixed accumulate gradients schedule at epoch 0 (continued) ([#2513](https://github.com/PyTorchLightning/pytorch-lightning/pull/2513))
- Fixed Trainer `.fit()` returning last not best weights in "ddp_spawn" ([#2565](https://github.com/PyTorchLightning/pytorch-lightning/pull/2565))
- Fixed passing (do not pass) TPU weights back on test ([#2566](https://github.com/PyTorchLightning/pytorch-lightning/pull/2566))
- Fixed DDP tests and `.test()` ([#2512](https://github.com/PyTorchLightning/pytorch-lightning/pull/2512),
     [#2570](https://github.com/PyTorchLightning/pytorch-lightning/pull/2570))

## [0.8.4] - 2020-07-01

### Added

- Added reduce ddp results on eval ([#2434](https://github.com/PyTorchLightning/pytorch-lightning/pull/2434))
- Added a warning when an `IterableDataset` has `__len__` defined ([#2437](https://github.com/PyTorchLightning/pytorch-lightning/pull/2437))

### Changed

- Enabled no returns from eval ([#2446](https://github.com/PyTorchLightning/pytorch-lightning/pull/2446))

### Fixed

- Fixes train outputs ([#2428](https://github.com/PyTorchLightning/pytorch-lightning/pull/2428))
- Fixes Conda dependencies ([#2412](https://github.com/PyTorchLightning/pytorch-lightning/pull/2412))
- Fixed Apex scaling with decoupled backward ([#2433](https://github.com/PyTorchLightning/pytorch-lightning/pull/2433))
- Fixed crashing or wrong displaying progressbar because of missing ipywidgets ([#2417](https://github.com/PyTorchLightning/pytorch-lightning/pull/2417))
- Fixed TPU saving dir ([fc26078e](https://github.com/PyTorchLightning/pytorch-lightning/commit/fc26078e395f8a001f4c6dd7b3fe7ca202f914a3), [04e68f02](https://github.com/PyTorchLightning/pytorch-lightning/commit/04e68f022fc03dd5f1555ee86dea997d42a448ad))
- Fixed logging on rank 0 only ([#2425](https://github.com/PyTorchLightning/pytorch-lightning/pull/2425))


## [0.8.3] - 2020-06-29

### Fixed

- Fixed AMP wrong call ([593837e](https://github.com/PyTorchLightning/pytorch-lightning/commit/593837e1da24ff6c942b24ed803fc1496a304609))
- Fixed batch typo ([92d1e75](https://github.com/PyTorchLightning/pytorch-lightning/commit/92d1e75b2638a493d9d21ed5fe00a22093888285))

## [0.8.2] - 2020-06-28

### Added

- Added TorchText support for moving data to GPU ([#2379](https://github.com/PyTorchLightning/pytorch-lightning/pull/2379))

### Changed

- Changed epoch indexing from 0 instead of 1 ([#2289](https://github.com/PyTorchLightning/pytorch-lightning/pull/2289))
- Refactor Model `backward` ([#2276](https://github.com/PyTorchLightning/pytorch-lightning/pull/2276))
- Refactored `training_batch` + tests to verify correctness ([#2327](https://github.com/PyTorchLightning/pytorch-lightning/pull/2327),
     [#2328](https://github.com/PyTorchLightning/pytorch-lightning/pull/2328))
- Refactored training loop ([#2336](https://github.com/PyTorchLightning/pytorch-lightning/pull/2336))
- Made optimization steps for hooks ([#2363](https://github.com/PyTorchLightning/pytorch-lightning/pull/2363))
- Changed default apex level to 'O2' ([#2362](https://github.com/PyTorchLightning/pytorch-lightning/pull/2362))

### Removed

- Moved `TrainsLogger` to Bolts ([#2384](https://github.com/PyTorchLightning/pytorch-lightning/pull/2384))

### Fixed

- Fixed parsing TPU arguments and TPU tests ([#2094](https://github.com/PyTorchLightning/pytorch-lightning/pull/2094))
- Fixed number batches in case of multiple dataloaders and `limit_{*}_batches` ([#1920](https://github.com/PyTorchLightning/pytorch-lightning/pull/1920),
     [#2226](https://github.com/PyTorchLightning/pytorch-lightning/pull/2226))
- Fixed an issue with forward hooks not being removed after model summary ([#2298](https://github.com/PyTorchLightning/pytorch-lightning/pull/2298))
- Fix for `load_from_checkpoint()` not working with absolute path on Windows ([#2294](https://github.com/PyTorchLightning/pytorch-lightning/pull/2294))
- Fixed an issue how _has_len handles `NotImplementedError` e.g. raised by `torchtext.data.Iterator` ([#2293](https://github.com/PyTorchLightning/pytorch-lightning/pull/2293)), ([#2307](https://github.com/PyTorchLightning/pytorch-lightning/pull/2307))
- Fixed `average_precision` metric ([#2319](https://github.com/PyTorchLightning/pytorch-lightning/pull/2319))
- Fixed ROC metric for CUDA tensors ([#2304](https://github.com/PyTorchLightning/pytorch-lightning/pull/2304))
- Fixed lost compatibility with custom datatypes implementing `.to` ([#2335](https://github.com/PyTorchLightning/pytorch-lightning/pull/2335))
- Fixed loading model with kwargs ([#2387](https://github.com/PyTorchLightning/pytorch-lightning/pull/2387))
- Fixed sum(0) for `trainer.num_val_batches` ([#2268](https://github.com/PyTorchLightning/pytorch-lightning/pull/2268))
- Fixed checking if the parameters are a `DictConfig` Object ([#2216](https://github.com/PyTorchLightning/pytorch-lightning/pull/2216))
- Fixed SLURM weights saving ([#2341](https://github.com/PyTorchLightning/pytorch-lightning/pull/2341))
- Fixed swaps LR scheduler order ([#2356](https://github.com/PyTorchLightning/pytorch-lightning/pull/2356))
- Fixed adding tensorboard `hparams` logging test ([#2342](https://github.com/PyTorchLightning/pytorch-lightning/pull/2342))
- Fixed use model ref for tear down ([#2360](https://github.com/PyTorchLightning/pytorch-lightning/pull/2360))
- Fixed logger crash on DDP ([#2388](https://github.com/PyTorchLightning/pytorch-lightning/pull/2388))
- Fixed several issues with early stopping and checkpoint callbacks ([#1504](https://github.com/PyTorchLightning/pytorch-lightning/pull/1504),
     [#2391](https://github.com/PyTorchLightning/pytorch-lightning/pull/2391))
- Fixed loading past checkpoints from v0.7.x ([#2405](https://github.com/PyTorchLightning/pytorch-lightning/pull/2405))
- Fixed loading model without arguments ([#2403](https://github.com/PyTorchLightning/pytorch-lightning/pull/2403))
- Fixed Windows compatibility issue ([#2358](https://github.com/PyTorchLightning/pytorch-lightning/pull/2358))

## [0.8.1] - 2020-06-19

### Fixed

- Fixed the `load_from_checkpoint` path detected as URL bug ([#2244](https://github.com/PyTorchLightning/pytorch-lightning/pull/2244))
- Fixed hooks - added barrier ([#2245](https://github.com/PyTorchLightning/pytorch-lightning/pull/2245),
     [#2257](https://github.com/PyTorchLightning/pytorch-lightning/pull/2257),
     [#2260](https://github.com/PyTorchLightning/pytorch-lightning/pull/220))
- Fixed `hparams` - remove frame inspection on `self.hparams` ([#2253](https://github.com/PyTorchLightning/pytorch-lightning/pull/2253))
- Fixed setup and on fit calls ([#2252](https://github.com/PyTorchLightning/pytorch-lightning/pull/2252))
- Fixed GPU template ([#2255](https://github.com/PyTorchLightning/pytorch-lightning/pull/2255))

## [0.8.0] - 2020-06-18

### Added

- Added `overfit_batches`, `limit_{val|test}_batches` flags (overfit now uses training set for all three) ([#2213](https://github.com/PyTorchLightning/pytorch-lightning/pull/2213))
- Added metrics
  * Base classes ([#1326](https://github.com/PyTorchLightning/pytorch-lightning/pull/1326),
       [#1877](https://github.com/PyTorchLightning/pytorch-lightning/pull/1877))
  * Sklearn metrics classes ([#1327](https://github.com/PyTorchLightning/pytorch-lightning/pull/1327))
  * Native torch metrics ([#1488](https://github.com/PyTorchLightning/pytorch-lightning/pull/1488),
       [#2062](https://github.com/PyTorchLightning/pytorch-lightning/pull/2062))
  * docs for all Metrics ([#2184](https://github.com/PyTorchLightning/pytorch-lightning/pull/2184),
       [#2209](https://github.com/PyTorchLightning/pytorch-lightning/pull/2209))
  * Regression metrics ([#2221](https://github.com/PyTorchLightning/pytorch-lightning/pull/2221))
- Allow dataloaders without sampler field present ([#1907](https://github.com/PyTorchLightning/pytorch-lightning/pull/1907))
- Added option `save_last` to save the model at the end of every epoch in `ModelCheckpoint` ([#1908](https://github.com/PyTorchLightning/pytorch-lightning/pull/1908))
- Early stopping checks `on_validation_end` ([#1458](https://github.com/PyTorchLightning/pytorch-lightning/pull/1458))
- Speed up single-core TPU training by loading data using `ParallelLoader` ([#2033](https://github.com/PyTorchLightning/pytorch-lightning/pull/2033))
- Added a model hook `transfer_batch_to_device` that enables moving custom data structures to the target device ([#1756](https://github.com/PyTorchLightning/pytorch-lightning/pull/1756))
- Added [black](https://black.readthedocs.io/en/stable/) formatter for the code with code-checker on pull ([#1610](https://github.com/PyTorchLightning/pytorch-lightning/pull/1610))
- Added back the slow spawn ddp implementation as `ddp_spawn` ([#2115](https://github.com/PyTorchLightning/pytorch-lightning/pull/2115))
- Added loading checkpoints from URLs ([#1667](https://github.com/PyTorchLightning/pytorch-lightning/pull/1667))
- Added a callback method `on_keyboard_interrupt` for handling KeyboardInterrupt events during training ([#2134](https://github.com/PyTorchLightning/pytorch-lightning/pull/2134))
- Added a decorator `auto_move_data` that moves data to the correct device when using the LightningModule for inference ([#1905](https://github.com/PyTorchLightning/pytorch-lightning/pull/1905))
- Added `ckpt_path` option to `LightningModule.test(...)` to load particular checkpoint ([#2190](https://github.com/PyTorchLightning/pytorch-lightning/pull/2190))
- Added `setup` and `teardown` hooks for model ([#2229](https://github.com/PyTorchLightning/pytorch-lightning/pull/2229))

### Changed

- Allow user to select individual TPU core to train on ([#1729](https://github.com/PyTorchLightning/pytorch-lightning/pull/1729))
- Removed non-finite values from loss in `LRFinder` ([#1862](https://github.com/PyTorchLightning/pytorch-lightning/pull/1862))
- Allow passing model hyperparameters as complete kwarg list ([#1896](https://github.com/PyTorchLightning/pytorch-lightning/pull/1896))
- Renamed `ModelCheckpoint`'s attributes `best` to `best_model_score` and `kth_best_model` to `kth_best_model_path` ([#1799](https://github.com/PyTorchLightning/pytorch-lightning/pull/1799))
- Re-Enable Logger's `ImportError`s ([#1938](https://github.com/PyTorchLightning/pytorch-lightning/pull/1938))
- Changed the default value of the Trainer argument `weights_summary` from `full` to `top` ([#2029](https://github.com/PyTorchLightning/pytorch-lightning/pull/2029))
- Raise an error when lightning replaces an existing sampler ([#2020](https://github.com/PyTorchLightning/pytorch-lightning/pull/2020))
- Enabled `prepare_data` from correct processes - clarify local vs global rank ([#2166](https://github.com/PyTorchLightning/pytorch-lightning/pull/2166))
- Remove explicit flush from tensorboard logger ([#2126](https://github.com/PyTorchLightning/pytorch-lightning/pull/2126))
- Changed epoch indexing from 1 instead of 0 ([#2206](https://github.com/PyTorchLightning/pytorch-lightning/pull/2206))

### Deprecated

- Deprecated flags: ([#2213](https://github.com/PyTorchLightning/pytorch-lightning/pull/2213))
  * `overfit_pct` in favour of `overfit_batches`
  * `val_percent_check` in favour of `limit_val_batches`
  * `test_percent_check` in favour of `limit_test_batches`
- Deprecated `ModelCheckpoint`'s attributes `best` and `kth_best_model` ([#1799](https://github.com/PyTorchLightning/pytorch-lightning/pull/1799))
- Dropped official support/testing for older PyTorch versions <1.3 ([#1917](https://github.com/PyTorchLightning/pytorch-lightning/pull/1917))
- Deprecated Trainer `proc_rank` in favour of `global_rank` ([#2166](https://github.com/PyTorchLightning/pytorch-lightning/pull/2166),
     [#2269](https://github.com/PyTorchLightning/pytorch-lightning/pull/2269))

### Removed

- Removed unintended Trainer argument `progress_bar_callback`, the callback should be passed in by `Trainer(callbacks=[...])` instead ([#1855](https://github.com/PyTorchLightning/pytorch-lightning/pull/1855))
- Removed obsolete `self._device` in Trainer ([#1849](https://github.com/PyTorchLightning/pytorch-lightning/pull/1849))
- Removed deprecated API ([#2073](https://github.com/PyTorchLightning/pytorch-lightning/pull/2073))
   * Packages: `pytorch_lightning.pt_overrides`, `pytorch_lightning.root_module`
   * Modules: `pytorch_lightning.logging.comet_logger`, `pytorch_lightning.logging.mlflow_logger`, `pytorch_lightning.logging.test_tube_logger`, `pytorch_lightning.overrides.override_data_parallel`, `pytorch_lightning.core.model_saving`, `pytorch_lightning.core.root_module`
   * Trainer arguments: `add_row_log_interval`, `default_save_path`, `gradient_clip`, `nb_gpu_nodes`, `max_nb_epochs`, `min_nb_epochs`, `nb_sanity_val_steps`
   * Trainer attributes: `nb_gpu_nodes`, `num_gpu_nodes`, `gradient_clip`, `max_nb_epochs`, `min_nb_epochs`, `nb_sanity_val_steps`, `default_save_path`, `tng_tqdm_dic`

### Fixed

- Run graceful training teardown on interpreter exit ([#1631](https://github.com/PyTorchLightning/pytorch-lightning/pull/1631))
- Fixed user warning when apex was used together with learning rate schedulers ([#1873](https://github.com/PyTorchLightning/pytorch-lightning/pull/1873))
- Fixed multiple calls of `EarlyStopping` callback ([#1863](https://github.com/PyTorchLightning/pytorch-lightning/pull/1863))
- Fixed an issue with `Trainer.from_argparse_args` when passing in unknown Trainer args ([#1932](https://github.com/PyTorchLightning/pytorch-lightning/pull/1932))
- Fixed bug related to logger not being reset correctly for model after tuner algorithms ([#1933](https://github.com/PyTorchLightning/pytorch-lightning/pull/1933))
- Fixed root node resolution for SLURM cluster with dash in host name ([#1954](https://github.com/PyTorchLightning/pytorch-lightning/pull/1954))
- Fixed `LearningRateLogger` in multi-scheduler setting ([#1944](https://github.com/PyTorchLightning/pytorch-lightning/pull/1944))
- Fixed test configuration check and testing ([#1804](https://github.com/PyTorchLightning/pytorch-lightning/pull/1804))
- Fixed an issue with Trainer constructor silently ignoring unknown/misspelled arguments ([#1820](https://github.com/PyTorchLightning/pytorch-lightning/pull/1820))
- Fixed `save_weights_only` in ModelCheckpoint ([#1780](https://github.com/PyTorchLightning/pytorch-lightning/pull/1780))
- Allow use of same `WandbLogger` instance for multiple training loops ([#2055](https://github.com/PyTorchLightning/pytorch-lightning/pull/2055))
- Fixed an issue with `_auto_collect_arguments` collecting local variables that are not constructor arguments and not working for signatures that have the instance not named `self` ([#2048](https://github.com/PyTorchLightning/pytorch-lightning/pull/2048))
- Fixed mistake in parameters' grad norm tracking ([#2012](https://github.com/PyTorchLightning/pytorch-lightning/pull/2012))
- Fixed CPU and hanging GPU crash ([#2118](https://github.com/PyTorchLightning/pytorch-lightning/pull/2118))
- Fixed an issue with the model summary and `example_input_array` depending on a specific ordering of the submodules in a LightningModule ([#1773](https://github.com/PyTorchLightning/pytorch-lightning/pull/1773))
- Fixed Tpu logging ([#2230](https://github.com/PyTorchLightning/pytorch-lightning/pull/2230))
- Fixed Pid port + duplicate `rank_zero` logging ([#2140](https://github.com/PyTorchLightning/pytorch-lightning/pull/2140),
     [#2231](https://github.com/PyTorchLightning/pytorch-lightning/pull/2231))

## [0.7.6] - 2020-05-16

### Added

- Added callback for logging learning rates ([#1498](https://github.com/PyTorchLightning/pytorch-lightning/pull/1498))
- Added transfer learning example (for a binary classification task in computer vision) ([#1564](https://github.com/PyTorchLightning/pytorch-lightning/pull/1564))
- Added type hints in `Trainer.fit()` and `Trainer.test()` to reflect that also a list of dataloaders can be passed in ([#1723](https://github.com/PyTorchLightning/pytorch-lightning/pull/1723)).
- Added auto scaling of batch size ([#1638](https://github.com/PyTorchLightning/pytorch-lightning/pull/1638))
- The progress bar metrics now also get updated in `training_epoch_end` ([#1724](https://github.com/PyTorchLightning/pytorch-lightning/pull/1724))
- Enable `NeptuneLogger` to work with `distributed_backend=ddp` ([#1753](https://github.com/PyTorchLightning/pytorch-lightning/pull/1753))
- Added option to provide seed to random generators to ensure reproducibility ([#1572](https://github.com/PyTorchLightning/pytorch-lightning/pull/1572))
- Added override for hparams in `load_from_ckpt` ([#1797](https://github.com/PyTorchLightning/pytorch-lightning/pull/1797))
- Added support multi-node distributed execution under `torchelastic` ([#1811](https://github.com/PyTorchLightning/pytorch-lightning/pull/1811),
     [#1818](https://github.com/PyTorchLightning/pytorch-lightning/pull/1818))
- Added using `store_true` for bool args ([#1822](https://github.com/PyTorchLightning/pytorch-lightning/pull/1822),
     [#1842](https://github.com/PyTorchLightning/pytorch-lightning/pull/1842))
- Added dummy logger for internally disabling logging for some features ([#1836](https://github.com/PyTorchLightning/pytorch-lightning/pull/1836))

### Changed

- Enable `non-blocking` for device transfers to GPU ([#1843](https://github.com/PyTorchLightning/pytorch-lightning/pull/1843))
- Replace mata_tags.csv with hparams.yaml ([#1271](https://github.com/PyTorchLightning/pytorch-lightning/pull/1271))
- Reduction when `batch_size < num_gpus` ([#1609](https://github.com/PyTorchLightning/pytorch-lightning/pull/1609))
- Updated LightningTemplateModel to look more like Colab example ([#1577](https://github.com/PyTorchLightning/pytorch-lightning/pull/1577))
- Don't convert `namedtuple` to `tuple` when transferring the batch to target device ([#1589](https://github.com/PyTorchLightning/pytorch-lightning/pull/1589))
- Allow passing hparams as keyword argument to LightningModule when loading from checkpoint ([#1639](https://github.com/PyTorchLightning/pytorch-lightning/pull/1639))
- Args should come after the last positional argument ([#1807](https://github.com/PyTorchLightning/pytorch-lightning/pull/1807))
- Made ddp the default if no backend specified with multiple GPUs ([#1789](https://github.com/PyTorchLightning/pytorch-lightning/pull/1789))

### Deprecated

- Deprecated `tags_csv` in favor of `hparams_file` ([#1271](https://github.com/PyTorchLightning/pytorch-lightning/pull/1271))

### Fixed

- Fixed broken link in PR template ([#1675](https://github.com/PyTorchLightning/pytorch-lightning/pull/1675))
- Fixed ModelCheckpoint not None checking filepath ([#1654](https://github.com/PyTorchLightning/pytorch-lightning/pull/1654))
- Trainer now calls `on_load_checkpoint()` when resuming from a checkpoint ([#1666](https://github.com/PyTorchLightning/pytorch-lightning/pull/1666))
- Fixed sampler logic for ddp with iterable dataset ([#1734](https://github.com/PyTorchLightning/pytorch-lightning/pull/1734))
- Fixed `_reset_eval_dataloader()` for IterableDataset ([#1560](https://github.com/PyTorchLightning/pytorch-lightning/pull/1560))
- Fixed Horovod distributed backend to set the `root_gpu` property ([#1669](https://github.com/PyTorchLightning/pytorch-lightning/pull/1669))
- Fixed wandb logger `global_step` affects other loggers ([#1492](https://github.com/PyTorchLightning/pytorch-lightning/pull/1492))
- Fixed disabling progress bar on non-zero ranks using Horovod backend ([#1709](https://github.com/PyTorchLightning/pytorch-lightning/pull/1709))
- Fixed bugs that prevent lr finder to be used together with early stopping and validation dataloaders ([#1676](https://github.com/PyTorchLightning/pytorch-lightning/pull/1676))
- Fixed a bug in Trainer that prepended the checkpoint path with `version_` when it shouldn't ([#1748](https://github.com/PyTorchLightning/pytorch-lightning/pull/1748))
- Fixed lr key name in case of param groups in LearningRateLogger ([#1719](https://github.com/PyTorchLightning/pytorch-lightning/pull/1719))
- Fixed accumulation parameter and suggestion method for learning rate finder ([#1801](https://github.com/PyTorchLightning/pytorch-lightning/pull/1801))
- Fixed num processes wasn't being set properly and auto sampler was ddp failing ([#1819](https://github.com/PyTorchLightning/pytorch-lightning/pull/1819))
- Fixed bugs in semantic segmentation example ([#1824](https://github.com/PyTorchLightning/pytorch-lightning/pull/1824))
- Fixed saving native AMP scaler state ([#1777](https://github.com/PyTorchLightning/pytorch-lightning/pull/1777))
- Fixed native amp + ddp ([#1788](https://github.com/PyTorchLightning/pytorch-lightning/pull/1788))
- Fixed `hparam` logging with metrics ([#1647](https://github.com/PyTorchLightning/pytorch-lightning/pull/1647))

## [0.7.5] - 2020-04-27

### Changed

- Allow logging of metrics together with `hparams` ([#1630](https://github.com/PyTorchLightning/pytorch-lightning/pull/1630))

### Removed

- Removed Warning from trainer loop ([#1634](https://github.com/PyTorchLightning/pytorch-lightning/pull/1634))

### Fixed

- Fixed ModelCheckpoint not being fixable ([#1632](https://github.com/PyTorchLightning/pytorch-lightning/pull/1632))
- Fixed CPU DDP breaking change and DDP change ([#1635](https://github.com/PyTorchLightning/pytorch-lightning/pull/1635))
- Tested pickling ([#1636](https://github.com/PyTorchLightning/pytorch-lightning/pull/1636))


## [0.7.4] - 2020-04-26

### Added

- Added flag `replace_sampler_ddp` to manually disable sampler replacement in DDP  ([#1513](https://github.com/PyTorchLightning/pytorch-lightning/pull/1513))
- Added `auto_select_gpus` flag to trainer that enables automatic selection of available GPUs on exclusive mode systems.
- Added learning rate finder ([#1347](https://github.com/PyTorchLightning/pytorch-lightning/pull/1347))
- Added support for DDP mode in clusters without SLURM ([#1387](https://github.com/PyTorchLightning/pytorch-lightning/pull/1387))
- Added `test_dataloaders` parameter to `Trainer.test()` ([#1434](https://github.com/PyTorchLightning/pytorch-lightning/pull/1434))
- Added `terminate_on_nan` flag to trainer that performs a NaN check with each training iteration when set to `True` ([#1475](https://github.com/PyTorchLightning/pytorch-lightning/pull/1475))
- Added speed parity tests (max 1 sec difference per epoch)([#1482](https://github.com/PyTorchLightning/pytorch-lightning/pull/1482))
- Added `ddp_cpu` backend for testing ddp without GPUs ([#1158](https://github.com/PyTorchLightning/pytorch-lightning/pull/1158))
- Added [Horovod](http://horovod.ai) support as a distributed backend `Trainer(distributed_backend='horovod')` ([#1529](https://github.com/PyTorchLightning/pytorch-lightning/pull/1529))
- Added support for 8 core distributed training on Kaggle TPU's ([#1568](https://github.com/PyTorchLightning/pytorch-lightning/pull/1568))
- Added support for native AMP ([#1561](https://github.com/PyTorchLightning/pytorch-lightning/pull/1561),
    [#1580](https://github.com/PyTorchLightning/pytorch-lightning/pull/1580))

### Changed

- Changed the default behaviour to no longer include a NaN check with each training iteration ([#1475](https://github.com/PyTorchLightning/pytorch-lightning/pull/1475))
- Decoupled the progress bar from trainer` it is a callback now and can be customized or even be replaced entirely ([#1450](https://github.com/PyTorchLightning/pytorch-lightning/pull/1450)).
- Changed lr schedule step interval behavior to update every backwards pass instead of every forwards pass ([#1477](https://github.com/PyTorchLightning/pytorch-lightning/pull/1477))
- Defines shared proc. rank, remove rank from instances (e.g. loggers) ([#1408](https://github.com/PyTorchLightning/pytorch-lightning/pull/1408))
- Updated semantic segmentation example with custom U-Net and logging ([#1371](https://github.com/PyTorchLightning/pytorch-lightning/pull/1371))
- Disabled val and test shuffling ([#1600](https://github.com/PyTorchLightning/pytorch-lightning/pull/1600))

### Deprecated

- Deprecated `training_tqdm_dict` in favor of `progress_bar_dict` ([#1450](https://github.com/PyTorchLightning/pytorch-lightning/pull/1450)).

### Removed

- Removed `test_dataloaders` parameter from `Trainer.fit()` ([#1434](https://github.com/PyTorchLightning/pytorch-lightning/pull/1434))

### Fixed

- Added the possibility to pass nested metrics dictionaries to loggers ([#1582](https://github.com/PyTorchLightning/pytorch-lightning/pull/1582))
- Fixed memory leak from opt return ([#1528](https://github.com/PyTorchLightning/pytorch-lightning/pull/1528))
- Fixed saving checkpoint before deleting old ones ([#1453](https://github.com/PyTorchLightning/pytorch-lightning/pull/1453))
- Fixed loggers - flushing last logged metrics even before continue, e.g. `trainer.test()` results ([#1459](https://github.com/PyTorchLightning/pytorch-lightning/pull/1459))
- Fixed optimizer configuration when `configure_optimizers` returns dict without `lr_scheduler` ([#1443](https://github.com/PyTorchLightning/pytorch-lightning/pull/1443))
- Fixed `LightningModule` - mixing hparams and arguments in `LightningModule.__init__()` crashes load_from_checkpoint() ([#1505](https://github.com/PyTorchLightning/pytorch-lightning/pull/1505))
- Added a missing call to the `on_before_zero_grad` model hook ([#1493](https://github.com/PyTorchLightning/pytorch-lightning/pull/1493)).
- Allow use of sweeps with `WandbLogger` ([#1512](https://github.com/PyTorchLightning/pytorch-lightning/pull/1512))
- Fixed a bug that caused the `callbacks` Trainer argument to reference a global variable ([#1534](https://github.com/PyTorchLightning/pytorch-lightning/pull/1534)).
- Fixed a bug that set all boolean CLI arguments from `Trainer.add_argparse_args` always to True ([#1571](https://github.com/PyTorchLightning/pytorch-lightning/pull/1571))
- Fixed do not copy the batch when training on a single GPU ([#1576](https://github.com/PyTorchLightning/pytorch-lightning/pull/1576),
    [#1579](https://github.com/PyTorchLightning/pytorch-lightning/pull/1579))
- Fixed soft checkpoint removing on DDP ([#1408](https://github.com/PyTorchLightning/pytorch-lightning/pull/1408))
- Fixed automatic parser bug ([#1585](https://github.com/PyTorchLightning/pytorch-lightning/pull/1585))
- Fixed bool conversion from string ([#1606](https://github.com/PyTorchLightning/pytorch-lightning/pull/1606))

## [0.7.3] - 2020-04-09

### Added

- Added `rank_zero_warn` for warning only in rank 0 ([#1428](https://github.com/PyTorchLightning/pytorch-lightning/pull/1428))

### Fixed

- Fixed default `DistributedSampler` for DDP training ([#1425](https://github.com/PyTorchLightning/pytorch-lightning/pull/1425))
- Fixed workers warning not on windows ([#1430](https://github.com/PyTorchLightning/pytorch-lightning/pull/1430))
- Fixed returning tuple from `run_training_batch` ([#1431](https://github.com/PyTorchLightning/pytorch-lightning/pull/1431))
- Fixed gradient clipping ([#1438](https://github.com/PyTorchLightning/pytorch-lightning/pull/1438))
- Fixed pretty print ([#1441](https://github.com/PyTorchLightning/pytorch-lightning/pull/1441))


## [0.7.2] - 2020-04-07

### Added

- Added same step loggers' metrics aggregation ([#1278](https://github.com/PyTorchLightning/pytorch-lightning/pull/1278))
- Added parity test between a vanilla MNIST model and lightning model ([#1284](https://github.com/PyTorchLightning/pytorch-lightning/pull/1284))
- Added parity test between a vanilla RNN model and lightning model ([#1351](https://github.com/PyTorchLightning/pytorch-lightning/pull/1351))
- Added Reinforcement Learning - Deep Q-network (DQN) lightning example ([#1232](https://github.com/PyTorchLightning/pytorch-lightning/pull/1232))
- Added support for hierarchical `dict` ([#1152](https://github.com/PyTorchLightning/pytorch-lightning/pull/1152))
- Added `TrainsLogger` class ([#1122](https://github.com/PyTorchLightning/pytorch-lightning/pull/1122))
- Added type hints to `pytorch_lightning.core` ([#946](https://github.com/PyTorchLightning/pytorch-lightning/pull/946))
- Added support for `IterableDataset` in validation and testing ([#1104](https://github.com/PyTorchLightning/pytorch-lightning/pull/1104))
- Added support for non-primitive types in `hparams` for `TensorboardLogger` ([#1130](https://github.com/PyTorchLightning/pytorch-lightning/pull/1130))
- Added a check that stops the training when loss or weights contain `NaN` or `inf` values. ([#1097](https://github.com/PyTorchLightning/pytorch-lightning/pull/1097))
- Added support for `IterableDataset` when `val_check_interval=1.0` (default), this will trigger validation at the end of each epoch. ([#1283](https://github.com/PyTorchLightning/pytorch-lightning/pull/1283))
- Added `summary` method to Profilers. ([#1259](https://github.com/PyTorchLightning/pytorch-lightning/pull/1259))
- Added informative errors if user defined dataloader has zero length ([#1280](https://github.com/PyTorchLightning/pytorch-lightning/pull/1280))
- Added testing for python 3.8 ([#915](https://github.com/PyTorchLightning/pytorch-lightning/pull/915))
- Added model configuration checking ([#1199](https://github.com/PyTorchLightning/pytorch-lightning/pull/1199))
- Added support for optimizer frequencies through `LightningModule.configure_optimizers()` ([#1269](https://github.com/PyTorchLightning/pytorch-lightning/pull/1269))
- Added option to run without an optimizer by returning `None` from `configure_optimizers`. ([#1279](https://github.com/PyTorchLightning/pytorch-lightning/pull/1279))
- Added a warning when the number of data loader workers is small. ([#1378](https://github.com/PyTorchLightning/pytorch-lightning/pull/1378))

### Changed

- Changed (renamed and refatored) `TensorRunningMean` -> `TensorRunningAccum`: running accumulations were generalized. ([#1278](https://github.com/PyTorchLightning/pytorch-lightning/pull/1278))
- Changed `progress_bar_refresh_rate` trainer flag to disable progress bar when set to 0. ([#1108](https://github.com/PyTorchLightning/pytorch-lightning/pull/1108))
- Enhanced `load_from_checkpoint` to also forward params to the model ([#1307](https://github.com/PyTorchLightning/pytorch-lightning/pull/1307))
- Updated references to `self.forward()` to instead use the `__call__` interface. ([#1211](https://github.com/PyTorchLightning/pytorch-lightning/pull/1211))
- Changed default behaviour of `configure_optimizers` to use no optimizer rather than Adam. ([#1279](https://github.com/PyTorchLightning/pytorch-lightning/pull/1279))
- Allow to upload models on W&B ([#1339](https://github.com/PyTorchLightning/pytorch-lightning/pull/1339))
- On DP and DDP2 unsqueeze is automated now ([#1319](https://github.com/PyTorchLightning/pytorch-lightning/pull/1319))
- Did not always create a DataLoader during reinstantiation, but the same type as before (if subclass of DataLoader) ([#1346](https://github.com/PyTorchLightning/pytorch-lightning/pull/1346))
- Did not interfere with a default sampler ([#1318](https://github.com/PyTorchLightning/pytorch-lightning/pull/1318))
- Remove default Adam optimizer ([#1317](https://github.com/PyTorchLightning/pytorch-lightning/pull/1317))
- Give warnings for unimplemented required lightning methods ([#1317](https://github.com/PyTorchLightning/pytorch-lightning/pull/1317))
- Made `evaluate` method private >> `Trainer._evaluate(...)`. ([#1260](https://github.com/PyTorchLightning/pytorch-lightning/pull/1260))
- Simplify the PL examples structure (shallower and more readable) ([#1247](https://github.com/PyTorchLightning/pytorch-lightning/pull/1247))
- Changed min max gpu memory to be on their own plots ([#1358](https://github.com/PyTorchLightning/pytorch-lightning/pull/1358))
- Remove `.item` which causes sync issues ([#1254](https://github.com/PyTorchLightning/pytorch-lightning/pull/1254))
- Changed smoothing in TQDM to decrease variability of time remaining between training / eval ([#1194](https://github.com/PyTorchLightning/pytorch-lightning/pull/1194))
- Change default logger to dedicated one ([#1064](https://github.com/PyTorchLightning/pytorch-lightning/pull/1064))

### Deprecated

- Deprecated Trainer argument `print_nan_grads` ([#1097](https://github.com/PyTorchLightning/pytorch-lightning/pull/1097))
- Deprecated Trainer argument `show_progress_bar` ([#1108](https://github.com/PyTorchLightning/pytorch-lightning/pull/1108))

### Removed

- Removed test for no test dataloader in .fit ([#1495](https://github.com/PyTorchLightning/pytorch-lightning/pull/1495))
- Removed duplicated module `pytorch_lightning.utilities.arg_parse` for loading CLI arguments ([#1167](https://github.com/PyTorchLightning/pytorch-lightning/pull/1167))
- Removed wandb logger's `finalize` method ([#1193](https://github.com/PyTorchLightning/pytorch-lightning/pull/1193))
- Dropped `torchvision` dependency in tests and added own MNIST dataset class instead ([#986](https://github.com/PyTorchLightning/pytorch-lightning/pull/986))

### Fixed

- Fixed `model_checkpoint` when saving all models ([#1359](https://github.com/PyTorchLightning/pytorch-lightning/pull/1359))
- `Trainer.add_argparse_args` classmethod fixed. Now it adds a type for the arguments ([#1147](https://github.com/PyTorchLightning/pytorch-lightning/pull/1147))
- Fixed bug related to type checking of `ReduceLROnPlateau` lr schedulers([#1126](https://github.com/PyTorchLightning/pytorch-lightning/pull/1126))
- Fixed a bug to ensure lightning checkpoints to be backward compatible ([#1132](https://github.com/PyTorchLightning/pytorch-lightning/pull/1132))
- Fixed a bug that created an extra dataloader with active `reload_dataloaders_every_epoch` ([#1196](https://github.com/PyTorchLightning/pytorch-lightning/pull/1196))
- Fixed all warnings and errors in the docs build process ([#1191](https://github.com/PyTorchLightning/pytorch-lightning/pull/1191))
- Fixed an issue where `val_percent_check=0` would not disable validation ([#1251](https://github.com/PyTorchLightning/pytorch-lightning/pull/1251))
- Fixed average of incomplete `TensorRunningMean` ([#1309](https://github.com/PyTorchLightning/pytorch-lightning/pull/1309))
- Fixed `WandbLogger.watch` with `wandb.init()` ([#1311](https://github.com/PyTorchLightning/pytorch-lightning/pull/1311))
- Fixed an issue with early stopping that would prevent it from monitoring training metrics when validation is disabled / not implemented ([#1235](https://github.com/PyTorchLightning/pytorch-lightning/pull/1235)).
- Fixed a bug that would cause `trainer.test()` to run on the validation set when overloading `validation_epoch_end` and `test_end` ([#1353](https://github.com/PyTorchLightning/pytorch-lightning/pull/1353))
- Fixed `WandbLogger.watch` - use of the watch method without importing `wandb` ([#1311](https://github.com/PyTorchLightning/pytorch-lightning/pull/1311))
- Fixed `WandbLogger` to be used with 'ddp' - allow reinits in sub-processes ([#1149](https://github.com/PyTorchLightning/pytorch-lightning/pull/1149),
     [#1360](https://github.com/PyTorchLightning/pytorch-lightning/pull/1360))
- Made `training_epoch_end` behave like `validation_epoch_end` ([#1357](https://github.com/PyTorchLightning/pytorch-lightning/pull/1357))
- Fixed `fast_dev_run` running validation twice ([#1365](https://github.com/PyTorchLightning/pytorch-lightning/pull/1365))
- Fixed pickle error from quick patch `__code__` ([#1352](https://github.com/PyTorchLightning/pytorch-lightning/pull/1352))
- Fixed memory leak on GPU0 ([#1094](https://github.com/PyTorchLightning/pytorch-lightning/pull/1094),
     [#1349](https://github.com/PyTorchLightning/pytorch-lightning/pull/1349))
- Fixed checkpointing interval ([#1272](https://github.com/PyTorchLightning/pytorch-lightning/pull/1272))
- Fixed validation and training loops run the partial dataset ([#1192](https://github.com/PyTorchLightning/pytorch-lightning/pull/1192))
- Fixed running `on_validation_end` only on main process in DDP ([#1125](https://github.com/PyTorchLightning/pytorch-lightning/pull/1125))
- Fixed `load_spawn_weights` only in proc rank 0 ([#1385](https://github.com/PyTorchLightning/pytorch-lightning/pull/1385))
- Fixes using deprecated `use_amp` attribute ([#1145](https://github.com/PyTorchLightning/pytorch-lightning/pull/1145))
- Fixed Tensorboard logger error: lightning_logs directory not exists in multi-node DDP on nodes with rank != 0 ([#1377](https://github.com/PyTorchLightning/pytorch-lightning/pull/1377))
- Fixed `Unimplemented backend XLA` error on TPU ([#1387](https://github.com/PyTorchLightning/pytorch-lightning/pull/1387))

## [0.7.1] - 2020-03-07

### Fixed

- Fixes `print` issues and `data_loader` ([#1080](https://github.com/PyTorchLightning/pytorch-lightning/pull/1080))

## [0.7.0] - 2020-03-06

### Added

- Added automatic sampler setup. Depending on DDP or TPU, lightning configures the sampler correctly (user needs to do nothing) ([#926](https://github.com/PyTorchLightning/pytorch-lightning/pull/926))
- Added `reload_dataloaders_every_epoch=False` flag for trainer. Some users require reloading data every epoch ([#926](https://github.com/PyTorchLightning/pytorch-lightning/pull/926))
- Added `progress_bar_refresh_rate=50` flag for trainer. Throttle refresh rate on notebooks ([#926](https://github.com/PyTorchLightning/pytorch-lightning/pull/926))
- Updated governance docs
- Added a check to ensure that the metric used for early stopping exists before training commences ([#542](https://github.com/PyTorchLightning/pytorch-lightning/pull/542))
- Added `optimizer_idx` argument to `backward` hook ([#733](https://github.com/PyTorchLightning/pytorch-lightning/pull/733))
- Added `entity` argument to `WandbLogger` to be passed to `wandb.init` ([#783](https://github.com/PyTorchLightning/pytorch-lightning/pull/783))
- Added a tool for profiling training runs ([#782](https://github.com/PyTorchLightning/pytorch-lightning/pull/782))
- Improved flexibility for naming of TensorBoard logs, can now set `version` to a `str` to just save to that directory, and use `name=''` to prevent experiment-name directory ([#804](https://github.com/PyTorchLightning/pytorch-lightning/pull/804))
- Added option to specify `step` key when logging metrics ([#808](https://github.com/PyTorchLightning/pytorch-lightning/pull/808))
- Added `train_dataloader`, `val_dataloader` and `test_dataloader` arguments to `Trainer.fit()`, for alternative data parsing ([#759](https://github.com/PyTorchLightning/pytorch-lightning/pull/759))
- Added Tensor Processing Unit (TPU) support ([#868](https://github.com/PyTorchLightning/pytorch-lightning/pull/868))
- Added semantic segmentation example ([#751](https://github.com/PyTorchLightning/pytorch-lightning/pull/751),[#876](https://github.com/PyTorchLightning/pytorch-lightning/pull/876),
     [#881](https://github.com/PyTorchLightning/pytorch-lightning/pull/881))
- Split callbacks in multiple files ([#849](https://github.com/PyTorchLightning/pytorch-lightning/pull/849))
- Support for user defined callbacks ([#889](https://github.com/PyTorchLightning/pytorch-lightning/pull/889) and [#950](https://github.com/PyTorchLightning/pytorch-lightning/pull/950))
- Added support for multiple loggers to be passed to `Trainer` as an iterable (e.g. list, tuple, etc.) ([#903](https://github.com/PyTorchLightning/pytorch-lightning/pull/903))
- Added support for step-based learning rate scheduling ([#941](https://github.com/PyTorchLightning/pytorch-lightning/pull/941))
- Added support for logging `hparams` as dict ([#1029](https://github.com/PyTorchLightning/pytorch-lightning/pull/1029))
- Checkpoint and early stopping now work without val. step ([#1041](https://github.com/PyTorchLightning/pytorch-lightning/pull/1041))
- Support graceful training cleanup after Keyboard Interrupt ([#856](https://github.com/PyTorchLightning/pytorch-lightning/pull/856),
     [#1019](https://github.com/PyTorchLightning/pytorch-lightning/pull/1019))
- Added type hints for function arguments ([#912](https://github.com/PyTorchLightning/pytorch-lightning/pull/912), )
- Added default `argparser` for `Trainer` ([#952](https://github.com/PyTorchLightning/pytorch-lightning/pull/1023),
     [#1023](https://github.com/PyTorchLightning/pytorch-lightning/pull/1023))
- Added TPU gradient clipping ([#963](https://github.com/PyTorchLightning/pytorch-lightning/pull/963))
- Added max/min number of steps in `Trainer` ([#728](https://github.com/PyTorchLightning/pytorch-lightning/pull/728))

### Changed

- Improved `NeptuneLogger` by adding `close_after_fit` argument to allow logging after training([#908](https://github.com/PyTorchLightning/pytorch-lightning/pull/1084))
- Changed default TQDM to use `tqdm.auto` for prettier outputs in IPython notebooks ([#752](https://github.com/PyTorchLightning/pytorch-lightning/pull/752))
- Changed `pytorch_lightning.logging` to `pytorch_lightning.loggers` ([#767](https://github.com/PyTorchLightning/pytorch-lightning/pull/767))
- Moved the default `tqdm_dict` definition from Trainer to `LightningModule`, so it can be overridden by the user ([#749](https://github.com/PyTorchLightning/pytorch-lightning/pull/749))
- Moved functionality of `LightningModule.load_from_metrics` into `LightningModule.load_from_checkpoint` ([#995](https://github.com/PyTorchLightning/pytorch-lightning/pull/995))
- Changed Checkpoint path parameter from `filepath` to `dirpath` ([#1016](https://github.com/PyTorchLightning/pytorch-lightning/pull/1016))
- Freezed models `hparams` as `Namespace` property ([#1029](https://github.com/PyTorchLightning/pytorch-lightning/pull/1029))
- Dropped `logging` config in package init ([#1015](https://github.com/PyTorchLightning/pytorch-lightning/pull/1015))
- Renames model steps ([#1051](https://github.com/PyTorchLightning/pytorch-lightning/pull/1051))
  - `training_end` >> `training_epoch_end`
  - `validation_end` >> `validation_epoch_end`
  - `test_end` >> `test_epoch_end`
- Refactor dataloading, supports infinite dataloader ([#955](https://github.com/PyTorchLightning/pytorch-lightning/pull/955))
- Create single file in `TensorBoardLogger` ([#777](https://github.com/PyTorchLightning/pytorch-lightning/pull/777))

### Deprecated

- Deprecated `pytorch_lightning.logging` ([#767](https://github.com/PyTorchLightning/pytorch-lightning/pull/767))
- Deprecated `LightningModule.load_from_metrics` in favour of `LightningModule.load_from_checkpoint` ([#995](https://github.com/PyTorchLightning/pytorch-lightning/pull/995),
     [#1079](https://github.com/PyTorchLightning/pytorch-lightning/pull/1079))
- Deprecated `@data_loader` decorator ([#926](https://github.com/PyTorchLightning/pytorch-lightning/pull/926))
- Deprecated model steps `training_end`, `validation_end` and `test_end` ([#1051](https://github.com/PyTorchLightning/pytorch-lightning/pull/1051),
     [#1056](https://github.com/PyTorchLightning/pytorch-lightning/pull/1056))

### Removed

- Removed dependency on `pandas` ([#736](https://github.com/PyTorchLightning/pytorch-lightning/pull/736))
- Removed dependency on `torchvision` ([#797](https://github.com/PyTorchLightning/pytorch-lightning/pull/797))
- Removed dependency on `scikit-learn` ([#801](https://github.com/PyTorchLightning/pytorch-lightning/pull/801))

### Fixed

- Fixed a bug where early stopping `on_end_epoch` would be called inconsistently when `check_val_every_n_epoch == 0` ([#743](https://github.com/PyTorchLightning/pytorch-lightning/pull/743))
- Fixed a bug where the model checkpointer didn't write to the same directory as the logger ([#771](https://github.com/PyTorchLightning/pytorch-lightning/pull/771))
- Fixed a bug where the `TensorBoardLogger` class would create an additional empty log file during fitting ([#777](https://github.com/PyTorchLightning/pytorch-lightning/pull/777))
- Fixed a bug where `global_step` was advanced incorrectly when using `accumulate_grad_batches > 1` ([#832](https://github.com/PyTorchLightning/pytorch-lightning/pull/832))
- Fixed a bug when calling `self.logger.experiment` with multiple loggers ([#1009](https://github.com/PyTorchLightning/pytorch-lightning/pull/1009))
- Fixed a bug when calling `logger.append_tags` on a `NeptuneLogger` with a single tag ([#1009](https://github.com/PyTorchLightning/pytorch-lightning/pull/1009))
- Fixed sending back data from `.spawn` by saving and loading the trained model in/out of the process ([#1017](https://github.com/PyTorchLightning/pytorch-lightning/pull/1017)
- Fixed port collision on DDP ([#1010](https://github.com/PyTorchLightning/pytorch-lightning/pull/1010))
- Fixed/tested pass overrides ([#918](https://github.com/PyTorchLightning/pytorch-lightning/pull/918))
- Fixed comet logger to log after train ([#892](https://github.com/PyTorchLightning/pytorch-lightning/pull/892))
- Remove deprecated args to learning rate step function ([#890](https://github.com/PyTorchLightning/pytorch-lightning/pull/890))

## [0.6.0] - 2020-01-21

### Added

- Added support for resuming from a specific checkpoint via `resume_from_checkpoint` argument ([#516](https://github.com/PyTorchLightning/pytorch-lightning/pull/516))
- Added support for `ReduceLROnPlateau` scheduler ([#320](https://github.com/PyTorchLightning/pytorch-lightning/pull/320))
- Added support for Apex mode `O2` in conjunction with Data Parallel ([#493](https://github.com/PyTorchLightning/pytorch-lightning/pull/493))
- Added option (`save_top_k`) to save the top k models in the `ModelCheckpoint` class ([#128](https://github.com/PyTorchLightning/pytorch-lightning/pull/128))
- Added `on_train_start` and `on_train_end` hooks to `ModelHooks` ([#598](https://github.com/PyTorchLightning/pytorch-lightning/pull/598))
- Added `TensorBoardLogger` ([#607](https://github.com/PyTorchLightning/pytorch-lightning/pull/607))
- Added support for weight summary of model with multiple inputs ([#543](https://github.com/PyTorchLightning/pytorch-lightning/pull/543))
- Added `map_location` argument to `load_from_metrics` and `load_from_checkpoint` ([#625](https://github.com/PyTorchLightning/pytorch-lightning/pull/625))
- Added option to disable validation by setting `val_percent_check=0` ([#649](https://github.com/PyTorchLightning/pytorch-lightning/pull/649))
- Added `NeptuneLogger` class ([#648](https://github.com/PyTorchLightning/pytorch-lightning/pull/648))
- Added `WandbLogger` class ([#627](https://github.com/PyTorchLightning/pytorch-lightning/pull/627))

### Changed

- Changed the default progress bar to print to stdout instead of stderr ([#531](https://github.com/PyTorchLightning/pytorch-lightning/pull/531))
- Renamed `step_idx` to `step`, `epoch_idx` to `epoch`, `max_num_epochs` to `max_epochs` and `min_num_epochs` to `min_epochs` ([#589](https://github.com/PyTorchLightning/pytorch-lightning/pull/589))
- Renamed `total_batch_nb` to `total_batches`, `nb_val_batches` to `num_val_batches`, `nb_training_batches` to `num_training_batches`, `max_nb_epochs` to `max_epochs`, `min_nb_epochs` to `min_epochs`, `nb_test_batches` to `num_test_batches`, and `nb_val_batches` to `num_val_batches` ([#567](https://github.com/PyTorchLightning/pytorch-lightning/pull/567))
- Changed gradient logging to use parameter names instead of indexes ([#660](https://github.com/PyTorchLightning/pytorch-lightning/pull/660))
- Changed the default logger to `TensorBoardLogger` ([#609](https://github.com/PyTorchLightning/pytorch-lightning/pull/609))
- Changed the directory for tensorboard logging to be the same as model checkpointing ([#706](https://github.com/PyTorchLightning/pytorch-lightning/pull/706))

### Deprecated

- Deprecated `max_nb_epochs` and `min_nb_epochs` ([#567](https://github.com/PyTorchLightning/pytorch-lightning/pull/567))
- Deprecated the `on_sanity_check_start` hook in `ModelHooks` ([#598](https://github.com/PyTorchLightning/pytorch-lightning/pull/598))

### Removed

- Removed the `save_best_only` argument from `ModelCheckpoint`, use `save_top_k=1` instead ([#128](https://github.com/PyTorchLightning/pytorch-lightning/pull/128))

### Fixed

- Fixed a bug which occurred when using Adagrad with cuda ([#554](https://github.com/PyTorchLightning/pytorch-lightning/pull/554))
- Fixed a bug where training would be on the GPU despite setting `gpus=0` or `gpus=[]` ([#561](https://github.com/PyTorchLightning/pytorch-lightning/pull/561))
- Fixed an error with `print_nan_gradients` when some parameters do not require gradient ([#579](https://github.com/PyTorchLightning/pytorch-lightning/pull/579))
- Fixed a bug where the progress bar would show an incorrect number of total steps during the validation sanity check when using multiple validation data loaders ([#597](https://github.com/PyTorchLightning/pytorch-lightning/pull/597))
- Fixed support for PyTorch 1.1.0 ([#552](https://github.com/PyTorchLightning/pytorch-lightning/pull/552))
- Fixed an issue with early stopping when using a `val_check_interval < 1.0` in `Trainer` ([#492](https://github.com/PyTorchLightning/pytorch-lightning/pull/492))
- Fixed bugs relating to the `CometLogger` object that would cause it to not work properly ([#481](https://github.com/PyTorchLightning/pytorch-lightning/pull/481))
- Fixed a bug that would occur when returning `-1` from `on_batch_start` following an early exit or when the batch was `None` ([#509](https://github.com/PyTorchLightning/pytorch-lightning/pull/509))
- Fixed a potential race condition with several processes trying to create checkpoint directories ([#530](https://github.com/PyTorchLightning/pytorch-lightning/pull/530))
- Fixed a bug where batch 'segments' would remain on the GPU when using `truncated_bptt > 1` ([#532](https://github.com/PyTorchLightning/pytorch-lightning/pull/532))
- Fixed a bug when using `IterableDataset` ([#547](https://github.com/PyTorchLightning/pytorch-lightning/pull/547))
- Fixed a bug where `.item` was called on non-tensor objects ([#602](https://github.com/PyTorchLightning/pytorch-lightning/pull/602))
- Fixed a bug where `Trainer.train` would crash on an uninitialized variable if the trainer was run after resuming from a checkpoint that was already at `max_epochs` ([#608](https://github.com/PyTorchLightning/pytorch-lightning/pull/608))
- Fixed a bug where early stopping would begin two epochs early ([#617](https://github.com/PyTorchLightning/pytorch-lightning/pull/617))
- Fixed a bug where `num_training_batches` and `num_test_batches` would sometimes be rounded down to zero ([#649](https://github.com/PyTorchLightning/pytorch-lightning/pull/649))
- Fixed a bug where an additional batch would be processed when manually setting `num_training_batches` ([#653](https://github.com/PyTorchLightning/pytorch-lightning/pull/653))
- Fixed a bug when batches did not have a `.copy` method ([#701](https://github.com/PyTorchLightning/pytorch-lightning/pull/701))
- Fixed a bug when using `log_gpu_memory=True` in Python 3.6 ([#715](https://github.com/PyTorchLightning/pytorch-lightning/pull/715))
- Fixed a bug where checkpoint writing could exit before completion, giving incomplete checkpoints ([#689](https://github.com/PyTorchLightning/pytorch-lightning/pull/689))
- Fixed a bug where `on_train_end` was not called when ealy stopping ([#723](https://github.com/PyTorchLightning/pytorch-lightning/pull/723))

## [0.5.3] - 2019-11-06

### Added

- Added option to disable default logger, checkpointer, and early stopping by passing `logger=False`, `checkpoint_callback=False` and `early_stop_callback=False` respectively
- Added `CometLogger` for use with Comet.ml
- Added `val_check_interval` argument to `Trainer` allowing validition to be performed at every given number of batches
- Added functionality to save and load hyperparameters using the standard checkpoint mechanism
- Added call to `torch.cuda.empty_cache` before training starts
- Added option for user to override the call t `backward`
- Added support for truncated backprop through time via the `truncated_bptt_steps` argument in `Trainer`
- Added option to operate on all outputs from `training_step` in DDP2
- Added a hook for modifying DDP init
- Added a hook for modifying Apex

### Changed

- Changed experiment version to be padded with zeros (e.g. `/dir/version_9` becomes `/dir/version_0009`)
- Changed callback metrics to include any metrics given in logs or progress bar
- Changed the default for `save_best_only` in `ModelCheckpoint` to `True`
- Added `tng_data_loader` for backwards compatibility
- Renamed `MLFlowLogger.client` to `MLFlowLogger.experiment` for consistency
- Moved `global_step` increment to happen after the batch has been processed
- Changed weights restore to first attempt HPC weights before restoring normally, preventing both weights being restored and running out of memory
- Changed progress bar functionality to add multiple progress bars for train/val/test
- Changed calls to `print` to use `logging` instead

### Deprecated

- Deprecated `tng_dataloader`

### Fixed

- Fixed an issue where the number of batches was off by one during training
- Fixed a bug that occurred when setting a ckeckpoint callback and `early_stop_callback=False`
- Fixed an error when importing CometLogger
- Fixed a bug where the `gpus` argument had some unexpected behaviour
- Fixed a bug where the computed total number of batches was sometimes incorrect
- Fixed a bug where the progress bar would sometimes not show the total number of batches in test mode
- Fixed a bug when using the `log_gpu_memory='min_max'` option in `Trainer`
- Fixed a bug where checkpointing would sometimes erase the current directory

## [0.5.2] - 2019-10-10

### Added

- Added `weights_summary` argument to `Trainer` to be set to `full` (full summary), `top` (just top level modules) or other
- Added `tags` argument to `MLFlowLogger`

### Changed

- Changed default for `amp_level` to `O1`

### Removed

- Removed the `print_weights_summary` argument from `Trainer`

### Fixed

- Fixed a bug where logs were not written properly
- Fixed a bug where `logger.finalize` wasn't called after training is complete
- Fixed callback metric errors in DDP
- Fixed a bug where `TestTubeLogger` didn't log to the correct directory

## [0.5.1] - 2019-10-05

### Added

- Added the `LightningLoggerBase` class for experiment loggers
- Added `MLFlowLogger` for logging with `mlflow`
- Added `TestTubeLogger` for logging with `test_tube`
- Added a different implementation of DDP (`distributed_backed='ddp2'`) where every node has one model using all GPUs
- Added support for optimisers which require a closure (e.g. LBFGS)
- Added automatic `MASTER_PORT` default for DDP when not set manually
- Added new GPU memory logging options `'min_max'` (log only the min/max utilization) and `'all'` (log all the GPU memory)

### Changed

- Changed schedulers to always be called with the current epoch
- Changed `test_tube` to an optional dependency
- Changed data loaders to internally use a getter instead of a python property
- Disabled auto GPU loading when restoring weights to prevent out of memory errors
- Changed logging, early stopping and checkpointing to occur by default

### Fixed

- Fixed a bug with samplers that do not specify `set_epoch`
- Fixed a bug when using the `MLFlowLogger` with unsupported data types, this will now raise a warning
- Fixed a bug where gradient norms were always zero using `track_grad_norm`
- Fixed a bug which causes a crash when logging memory

## [0.5.0] - 2019-09-26

### Changed

- Changed `data_batch` argument to `batch` throughout
- Changed `batch_i` argument to `batch_idx` throughout
- Changed `tng_dataloader` method to `train_dataloader`
- Changed `on_tng_metrics` method to `on_training_metrics`
- Changed `gradient_clip` argument to `gradient_clip_val`
- Changed `add_log_row_interval` to `row_log_interval`

### Fixed

- Fixed a bug with tensorboard logging in multi-gpu setup

## [0.4.9] - 2019-09-16

### Added

- Added the flag `log_gpu_memory` to `Trainer` to deactivate logging of GPU memory utilization
- Added SLURM resubmit functionality (port from test-tube)
- Added optional weight_save_path to trainer to remove the need for a checkpoint_callback when using cluster training
- Added option to use single gpu per node with `DistributedDataParallel`

### Changed

- Changed functionality of `validation_end` and `test_end` with multiple dataloaders to be given all of the dataloaders at once rather than in separate calls
- Changed print_nan_grads to only print the parameter value and gradients when they contain NaN
- Changed gpu API to take integers as well (e.g. `gpus=2` instead of `gpus=[0, 1]`)
- All models now loaded on to CPU to avoid device and out of memory issues in PyTorch

### Fixed

- Fixed a bug where data types that implement `.to` but not `.cuda` would not be properly moved onto the GPU
- Fixed a bug where data would not be re-shuffled every epoch when using a `DistributedSampler`

## [0.4.8] - 2019-08-31

### Added

- Added `test_step` and `test_end` methods, used when `Trainer.test` is called
- Added `GradientAccumulationScheduler` callback which can be used to schedule changes to the number of accumulation batches
- Added option to skip the validation sanity check by setting `nb_sanity_val_steps = 0`

### Fixed

- Fixed a bug when setting `nb_sanity_val_steps = 0`

## [0.4.7] - 2019-08-24

### Changed

- Changed the default `val_check_interval` to `1.0`
- Changed defaults for `nb_val_batches`, `nb_tng_batches` and `nb_test_batches` to 0

### Fixed

- Fixed a bug where the full validation set as used despite setting `val_percent_check`
- Fixed a bug where an `Exception` was thrown when using a data set containing a single batch
- Fixed a bug where an `Exception` was thrown if no `val_dataloader` was given
- Fixed a bug where tuples were not properly transferred to the GPU
- Fixed a bug where data of a non standard type was not properly handled by the trainer
- Fixed a bug when loading data as a tuple
- Fixed a bug where `AttributeError` could be suppressed by the `Trainer`

## [0.4.6] - 2019-08-15

### Added

- Added support for data to be given as a `dict` or `list` with a single gpu
- Added support for `configure_optimizers` to return a single optimizer, two list (optimizers and schedulers), or a single list

### Fixed

- Fixed a bug where returning just an optimizer list (i.e. without schedulers) from `configure_optimizers` would throw an `Exception`

## [0.4.5] - 2019-08-13

### Added

- Added `optimizer_step` method that can be overridden to change the standard optimizer behaviour

## [0.4.4] - 2019-08-12

### Added

- Added supoort for multiple validation dataloaders
- Added support for latest test-tube logger (optimised for `torch==1.2.0`)

### Changed

- `validation_step` and `val_dataloader` are now optional
- `lr_scheduler` is now activated after epoch

### Fixed

- Fixed a bug where a warning would show when using `lr_scheduler` in `torch>1.1.0`
- Fixed a bug where an `Exception` would be thrown if using `torch.DistributedDataParallel` without using a `DistributedSampler`, this now throws a `Warning` instead

## [0.4.3] - 2019-08-10

### Fixed

- Fixed a bug where accumulate gradients would scale the loss incorrectly

## [0.4.2] - 2019-08-08

### Changed

- Changed install requirement to `torch==1.2.0`

## [0.4.1] - 2019-08-08

### Changed

- Changed install requirement to `torch==1.1.0`

## [0.4.0] - 2019-08-08

### Added

- Added 16-bit support for a single GPU
- Added support for training continuation (preserves epoch, global step etc.)

### Changed

- Changed `training_step` and `validation_step`, outputs will no longer be automatically reduced

### Removed

- Removed need for `Experiment` object in `Trainer`

### Fixed

- Fixed issues with reducing outputs from generative models (such as images and text)

## [0.3.6] - 2019-07-25

### Added

- Added a decorator to do lazy data loading internally

### Fixed

- Fixed a bug where `Experiment` object was not process safe, potentially causing logs to be overwritten

## [0.3.5] - 2019-07-25

## [0.3.4] - 2019-07-22

## [0.3.3] - 2019-07-22

## [0.3.2] - 2019-07-21

## [0.3.1] - 2019-07-21

## [0.2.x] - 2019-07-09

## [0.1.x] - 2019-06-DD<|MERGE_RESOLUTION|>--- conflicted
+++ resolved
@@ -598,9 +598,9 @@
 - Removed the `AcceleratorConnector.device_type` property ([#12081](https://github.com/PyTorchLightning/pytorch-lightning/pull/12081))
 
 
-<<<<<<< HEAD
 - Removed `AcceleratorConnector.num_nodes` ([#12107](https://github.com/PyTorchLightning/pytorch-lightning/pull/12107))
-=======
+
+                         
 - Removed `AcceleratorConnector.has_ipu` property ([#12111](https://github.com/PyTorchLightning/pytorch-lightning/pull/12111))
 
 
@@ -612,7 +612,6 @@
 
 - Removed `AcceleratorConnector.use_dp` property ([#12112](https://github.com/PyTorchLightning/pytorch-lightning/pull/12112))
 
->>>>>>> b29b07e9
 
 
 ### Fixed

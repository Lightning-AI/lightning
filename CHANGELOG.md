--- conflicted
+++ resolved
@@ -261,9 +261,9 @@
 
 ### Fixed
 
-<<<<<<< HEAD
 - Fixed running sanity check with `RichProgressBar` ([#10913](https://github.com/PyTorchLightning/pytorch-lightning/pull/10913))
-=======
+
+
 - Fixed support for `CombinedLoader` while checking for warning raised with eval dataloaders ([#10994](https://github.com/PyTorchLightning/pytorch-lightning/pull/10994))
 
 
@@ -274,7 +274,6 @@
 
 
 -
->>>>>>> 23807c24
 
 
 -

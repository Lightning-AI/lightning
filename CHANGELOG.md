# Changelog

All notable changes to this project will be documented in this file.

The format is based on [Keep a Changelog](http://keepachangelog.com/en/1.0.0/).

## [unreleased] - YYYY-MM-DD

### Added

- Added callback for logging learning rates ([#1498](https://github.com/PyTorchLightning/pytorch-lightning/pull/1498))

- Added transfer learning example (for a binary classification task in computer vision) ([#1564](https://github.com/PyTorchLightning/pytorch-lightning/pull/1564))

<<<<<<< HEAD
- Allow user to select individual TPU core to train on ([#1729](https://github.com/PyTorchLightning/pytorch-lightning/pull/1729))
=======
- Added type hints in `Trainer.fit()` and `Trainer.test()` to reflect that also a list of dataloaders can be passed in ([#1723](https://github.com/PyTorchLightning/pytorch-lightning/pull/1723)).
>>>>>>> b9364f96

### Changed

- Reduction when `batch_size < num_gpus` ([#1609](https://github.com/PyTorchLightning/pytorch-lightning/pull/1609))

- Updated LightningTemplateModel to look more like Colab example ([#1577](https://github.com/PyTorchLightning/pytorch-lightning/pull/1577))

### Deprecated

### Removed

### Fixed

- Fixed ModelCheckpoint not None checking filepath ([1654](https://github.com/PyTorchLightning/pytorch-lightning/pull/1654))

- Trainer now calls `on_load_checkpoint()` when resuming from a checkpoint ([1666](https://github.com/PyTorchLightning/pytorch-lightning/pull/1666))

- Fixed Horovod distributed backend to set the `root_gpu` property ([#1669](https://github.com/PyTorchLightning/pytorch-lightning/pull/1669))

- Fixed wandb logger `global_step` affects other loggers ([#1492](https://github.com/PyTorchLightning/pytorch-lightning/issues/1485))

- Fixed disabling progress bar on non-zero ranks using Horovod backend ([#1709](https://github.com/PyTorchLightning/pytorch-lightning/pull/1709))

- Fixed bugs that prevent lr finder to be used together with early stopping and validation dataloaders ([#1676](https://github.com/PyTorchLightning/pytorch-lightning/pull/1676))

- Fixed a bug in Trainer that prepended the checkpoint path with `version_` when it shouldn't ([#1748](https://github.com/PyTorchLightning/pytorch-lightning/pull/1748))

## [0.7.5] - 2020-04-27

### Changed

- Allow logging of metrics together with `hparams` ([#1630](https://github.com/PyTorchLightning/pytorch-lightning/pull/1630))
- Allow metrics logged together with hparams ([#1630](https://github.com/PyTorchLightning/pytorch-lightning/pull/1630))

### Removed

- Removed Warning from trainer loop ([#1634](https://github.com/PyTorchLightning/pytorch-lightning/pull/1634))

### Fixed

- Fixed ModelCheckpoint not being fixable ([#1632](https://github.com/PyTorchLightning/pytorch-lightning/pull/1632))
- Fixed CPU DDP breaking change and DDP change ([#1635](https://github.com/PyTorchLightning/pytorch-lightning/pull/1635))
- Tested pickling ([#1636](https://github.com/PyTorchLightning/pytorch-lightning/pull/1636))


## [0.7.4] - 2020-04-26

### Added

- Added flag `replace_sampler_ddp` to manually disable sampler replacement in DDP  ([#1513](https://github.com/PyTorchLightning/pytorch-lightning/pull/1513))
- Added speed parity tests (max 1 sec difference per epoch)([#1482](https://github.com/PyTorchLightning/pytorch-lightning/pull/1482))
- Added `auto_select_gpus` flag to trainer that enables automatic selection of available GPUs on exclusive mode systems.
- Added learning rate finder ([#1347](https://github.com/PyTorchLightning/pytorch-lightning/pull/1347))
- Added support for ddp mode in clusters without SLURM ([#1387](https://github.com/PyTorchLightning/pytorch-lightning/pull/1387))
- Added `test_dataloaders` parameter to `Trainer.test()` ([#1434](https://github.com/PyTorchLightning/pytorch-lightning/pull/1434))
- Added `terminate_on_nan` flag to trainer that performs a NaN check with each training iteration when set to `True` ([#1475](https://github.com/PyTorchLightning/pytorch-lightning/pull/1475))
- Added speed parity tests (max 1 sec difference per epoch)([#1482](https://github.com/PyTorchLightning/pytorch-lightning/pull/1482))
- Added `terminate_on_nan` flag to trainer that performs a NaN check with each training iteration when set to `True`. ([#1475](https://github.com/PyTorchLightning/pytorch-lightning/pull/1475))
- Added `ddp_cpu` backend for testing ddp without GPUs ([#1158](https://github.com/PyTorchLightning/pytorch-lightning/pull/1158))
- Added [Horovod](http://horovod.ai) support as a distributed backend `Trainer(distributed_backend='horovod')` ([#1529](https://github.com/PyTorchLightning/pytorch-lightning/pull/1529))
- Added support for 8 core distributed training on Kaggle TPU's ([#1568](https://github.com/PyTorchLightning/pytorch-lightning/pull/1568))
- Added support for native AMP ([#1561](https://github.com/PyTorchLightning/pytorch-lightning/pull/1561), [#1580](https://github.com/PyTorchLightning/pytorch-lightning/pull/1580))

### Changed

- Changed the default behaviour to no longer include a NaN check with each training iteration. ([#1475](https://github.com/PyTorchLightning/pytorch-lightning/pull/1475))
- Decoupled the progress bar from trainer` it is a callback now and can be customized or even be replaced entirely ([#1450](https://github.com/PyTorchLightning/pytorch-lightning/pull/1450)).
- Changed lr schedule step interval behavior to update every backwards pass instead of every forwards pass ([#1477](https://github.com/PyTorchLightning/pytorch-lightning/pull/1477))
- Defines shared proc. rank, remove rank from instances (e.g. loggers) ([#1408](https://github.com/PyTorchLightning/pytorch-lightning/pull/1408))
- Updated semantic segmentation example with custom U-Net and logging ([#1371](https://github.com/PyTorchLightning/pytorch-lightning/pull/1371))
- Disabled val and test shuffling ([#1600](https://github.com/PyTorchLightning/pytorch-lightning/pull/1600))

### Deprecated

- Deprecated `training_tqdm_dict` in favor of `progress_bar_dict` ([#1450](https://github.com/PyTorchLightning/pytorch-lightning/pull/1450)).

### Removed

- Removed `test_dataloaders` parameter from `Trainer.fit()` ([#1434](https://github.com/PyTorchLightning/pytorch-lightning/pull/1434))

### Fixed

- Added the possibility to pass nested metrics dictionaries to loggers ([#1582](https://github.com/PyTorchLightning/pytorch-lightning/pull/1582))
- Fixed memory leak from opt return ([#1528](https://github.com/PyTorchLightning/pytorch-lightning/pull/1528))
- Fixed saving checkpoint before deleting old ones ([#1453](https://github.com/PyTorchLightning/pytorch-lightning/pull/1453))
- Fixed loggers - flushing last logged metrics even before continue, e.g. `trainer.test()` results ([#1459](https://github.com/PyTorchLightning/pytorch-lightning/pull/1459))
- Fixed optimizer configuration when `configure_optimizers` returns dict without `lr_scheduler` ([#1443](https://github.com/PyTorchLightning/pytorch-lightning/pull/1443))
- Fixed `LightningModule` - mixing hparams and arguments in `LightningModule.__init__()` crashes load_from_checkpoint() ([#1505](https://github.com/PyTorchLightning/pytorch-lightning/pull/1505))
- Added a missing call to the `on_before_zero_grad` model hook ([#1493](https://github.com/PyTorchLightning/pytorch-lightning/pull/1493)).
- Allow use of sweeps with `WandbLogger` ([#1512](https://github.com/PyTorchLightning/pytorch-lightning/pull/1512))
- Fixed a bug that caused the `callbacks` Trainer argument to reference a global variable ([#1534](https://github.com/PyTorchLightning/pytorch-lightning/pull/1534)).
- Fixed a bug that set all boolean CLI arguments from `Trainer.add_argparse_args` always to True ([#1571](https://github.com/PyTorchLightning/pytorch-lightning/pull/1571))
- Fixed do not copy the batch when training on a single GPU ([#1576](https://github.com/PyTorchLightning/pytorch-lightning/pull/1576), [#1579](https://github.com/PyTorchLightning/pytorch-lightning/pull/1579))
- Fixed soft checkpoint removing on DDP ([#1408](https://github.com/PyTorchLightning/pytorch-lightning/pull/1408))
- Fixed automatic parser bug ([#1585](https://github.com/PyTorchLightning/pytorch-lightning/pull/1585))
- Fixed bool conversion from string ([#1606](https://github.com/PyTorchLightning/pytorch-lightning/pull/1606))

## [0.7.3] - 2020-04-09

### Added

- Added `rank_zero_warn` for warning only in rank 0 ([#1428](https://github.com/PyTorchLightning/pytorch-lightning/pull/1428))

### Fixed

- Fixed default `DistributedSampler` for DDP training ([#1425](https://github.com/PyTorchLightning/pytorch-lightning/pull/1425))
- Fixed workers warning not on windows ([#1430](https://github.com/PyTorchLightning/pytorch-lightning/pull/1430))
- Fixed returning tuple from `run_training_batch` ([#1431](https://github.com/PyTorchLightning/pytorch-lightning/pull/1431))
- Fixed gradient clipping ([#1438](https://github.com/PyTorchLightning/pytorch-lightning/pull/1438))
- Fixed pretty print ([#1441](https://github.com/PyTorchLightning/pytorch-lightning/pull/1441))


## [0.7.2] - 2020-04-07

### Added

- Added same step loggers' metrics aggregation ([#1278](https://github.com/PyTorchLightning/pytorch-lightning/pull/1278))
- Added parity test between a vanilla MNIST model and lightning model ([#1284](https://github.com/PyTorchLightning/pytorch-lightning/pull/1284))
- Added parity test between a vanilla RNN model and lightning model ([#1351](https://github.com/PyTorchLightning/pytorch-lightning/pull/1351))
- Added Reinforcement Learning - Deep Q-network (DQN) lightning example ([#1232](https://github.com/PyTorchLightning/pytorch-lightning/pull/1232))
- Added support for hierarchical `dict` ([#1152](https://github.com/PyTorchLightning/pytorch-lightning/pull/1152))
- Added `TrainsLogger` class ([#1122](https://github.com/PyTorchLightning/pytorch-lightning/pull/1122))
- Added type hints to `pytorch_lightning.core` ([#946](https://github.com/PyTorchLightning/pytorch-lightning/pull/946))
- Added support for `IterableDataset` in validation and testing ([#1104](https://github.com/PyTorchLightning/pytorch-lightning/pull/1104))
- Added support for non-primitive types in `hparams` for `TensorboardLogger` ([#1130](https://github.com/PyTorchLightning/pytorch-lightning/pull/1130))
- Added a check that stops the training when loss or weights contain `NaN` or `inf` values. ([#1097](https://github.com/PyTorchLightning/pytorch-lightning/pull/1097))
- Added support for `IterableDataset` when `val_check_interval=1.0` (default), this will trigger validation at the end of each epoch. ([#1283](https://github.com/PyTorchLightning/pytorch-lightning/pull/1283))
- Added `summary` method to Profilers. ([#1259](https://github.com/PyTorchLightning/pytorch-lightning/pull/1259))
- Added informative errors if user defined dataloader has zero length ([#1280](https://github.com/PyTorchLightning/pytorch-lightning/pull/1280))
- Added testing for python 3.8 ([#915](https://github.com/PyTorchLightning/pytorch-lightning/pull/915))
- Added a `training_epoch_end` method which is the mirror of `validation_epoch_end`. ([#1357](https://github.com/PyTorchLightning/pytorch-lightning/pull/1357))
- Added model configuration checking ([#1199](https://github.com/PyTorchLightning/pytorch-lightning/pull/1199))
- Added support for optimizer frequencies through `LightningModule.configure_optimizers()` ([#1269](https://github.com/PyTorchLightning/pytorch-lightning/pull/1269))
- Added option to run without an optimizer by returning `None` from `configure_optimizers`. ([#1279](https://github.com/PyTorchLightning/pytorch-lightning/pull/1279))
- Added a warning when the number of data loader workers is small. ([#1378](https://github.com/PyTorchLightning/pytorch-lightning/pull/1378))

### Changed

- Changed (renamed and refatored) `TensorRunningMean` -> `TensorRunningAccum`: running accumulations were generalized. ([#1278](https://github.com/PyTorchLightning/pytorch-lightning/pull/1278))
- Changed `progress_bar_refresh_rate` trainer flag to disable progress bar when set to 0. ([#1108](https://github.com/PyTorchLightning/pytorch-lightning/pull/1108))
- Enhanced `load_from_checkpoint` to also forward params to the model ([#1307](https://github.com/PyTorchLightning/pytorch-lightning/pull/1307))
- Updated references to `self.forward()` to instead use the `__call__` interface. ([#1211](https://github.com/PyTorchLightning/pytorch-lightning/pull/1211))
- Changed default behaviour of `configure_optimizers` to use no optimizer rather than Adam. ([#1279](https://github.com/PyTorchLightning/pytorch-lightning/pull/1279))
- Allow to upload models on W&B ([#1339](https://github.com/PyTorchLightning/pytorch-lightning/pull/1339))
- On DP and DDP2 unsqueeze is automated now ([#1319](https://github.com/PyTorchLightning/pytorch-lightning/pull/1319))
- Did not always create a DataLoader during reinstantiation, but the same type as before (if subclass of DataLoader) ([#1346](https://github.com/PyTorchLightning/pytorch-lightning/pull/1346))
- Did not interfere with a default sampler ([#1318](https://github.com/PyTorchLightning/pytorch-lightning/pull/1318))
- Remove default Adam optimizer ([#1317](https://github.com/PyTorchLightning/pytorch-lightning/pull/1317))
- Give warnings for unimplemented required lightning methods ([#1317](https://github.com/PyTorchLightning/pytorch-lightning/pull/1317))
- Made `evaluate` method private >> `Trainer._evaluate(...)`. ([#1260](https://github.com/PyTorchLightning/pytorch-lightning/pull/1260))
- Simplify the PL examples structure (shallower and more readable) ([#1247](https://github.com/PyTorchLightning/pytorch-lightning/pull/1247))
- Changed min max gpu memory to be on their own plots ([#1358](https://github.com/PyTorchLightning/pytorch-lightning/pull/1358))
- Remove `.item` which causes sync issues ([#1254](https://github.com/PyTorchLightning/pytorch-lightning/pull/1254))
- Changed smoothing in TQDM to decrease variability of time remaining between training / eval ([#1194](https://github.com/PyTorchLightning/pytorch-lightning/pull/1194))
- Change default logger to dedicated one ([#1064](https://github.com/PyTorchLightning/pytorch-lightning/pull/1064))

### Deprecated

- Deprecated Trainer argument `print_nan_grads` ([#1097](https://github.com/PyTorchLightning/pytorch-lightning/pull/1097))
- Deprecated Trainer argument `show_progress_bar` ([#1108](https://github.com/PyTorchLightning/pytorch-lightning/pull/1108))

### Removed

- Removed test for no test dataloader in .fit ([#1495](https://github.com/PyTorchLightning/pytorch-lightning/pull/1495))
- Removed duplicated module `pytorch_lightning.utilities.arg_parse` for loading CLI arguments ([#1167](https://github.com/PyTorchLightning/pytorch-lightning/pull/1167))
- Removed wandb logger's `finalize` method ([#1193](https://github.com/PyTorchLightning/pytorch-lightning/pull/1193))
- Dropped `torchvision` dependency in tests and added own MNIST dataset class instead ([#986](https://github.com/PyTorchLightning/pytorch-lightning/pull/986))

### Fixed

- Fixed `model_checkpoint` when saving all models ([#1359](https://github.com/PyTorchLightning/pytorch-lightning/pull/1359))
- `Trainer.add_argparse_args` classmethod fixed. Now it adds a type for the arguments ([#1147](https://github.com/PyTorchLightning/pytorch-lightning/pull/1147))
- Fixed bug related to type checking of `ReduceLROnPlateau` lr schedulers([#1126](https://github.com/PyTorchLightning/pytorch-lightning/pull/1126))
- Fixed a bug to ensure lightning checkpoints to be backward compatible ([#1132](https://github.com/PyTorchLightning/pytorch-lightning/pull/1132))
- Fixed a bug that created an extra dataloader with active `reload_dataloaders_every_epoch` ([#1196](https://github.com/PyTorchLightning/pytorch-lightning/pull/1196))
- Fixed all warnings and errors in the docs build process ([#1191](https://github.com/PyTorchLightning/pytorch-lightning/pull/1191))
- Fixed an issue where `val_percent_check=0` would not disable validation ([#1251](https://github.com/PyTorchLightning/pytorch-lightning/pull/1251))
- Fixed average of incomplete `TensorRunningMean` ([#1309](https://github.com/PyTorchLightning/pytorch-lightning/pull/1309))
- Fixed `WandbLogger.watch` with `wandb.init()` ([#1311](https://github.com/PyTorchLightning/pytorch-lightning/pull/1311))
- Fixed an issue with early stopping that would prevent it from monitoring training metrics when validation is disabled / not implemented ([#1235](https://github.com/PyTorchLightning/pytorch-lightning/pull/1235)).
- Fixed a bug that would cause `trainer.test()` to run on the validation set when overloading `validation_epoch_end` and `test_end` ([#1353](https://github.com/PyTorchLightning/pytorch-lightning/pull/1353))
- Fixed `WandbLogger.watch` - use of the watch method without importing `wandb` ([#1311](https://github.com/PyTorchLightning/pytorch-lightning/pull/1311))
- Fixed `WandbLogger` to be used with 'ddp' - allow reinits in sub-processes ([#1149](https://github.com/PyTorchLightning/pytorch-lightning/pull/1149), [#1360](https://github.com/PyTorchLightning/pytorch-lightning/pull/1360))
- Made `training_epoch_end` behave like `validation_epoch_end` ([#1357](https://github.com/PyTorchLightning/pytorch-lightning/pull/1357))
- Fixed `fast_dev_run` running validation twice ([#1365](https://github.com/PyTorchLightning/pytorch-lightning/pull/1365))
- Fixed pickle error from quick patch `__code__` ([#1352](https://github.com/PyTorchLightning/pytorch-lightning/pull/1352))
- Fixed memory leak on GPU0 ([#1094](https://github.com/PyTorchLightning/pytorch-lightning/pull/1094), [#1349](https://github.com/PyTorchLightning/pytorch-lightning/pull/1349))
- Fixed checkpointing interval ([#1272](https://github.com/PyTorchLightning/pytorch-lightning/pull/1272))
- Fixed validation and training loops run the partial dataset ([#1192](https://github.com/PyTorchLightning/pytorch-lightning/pull/1192))
- Fixed running `on_validation_end` only on main process in DDP ([#1125](https://github.com/PyTorchLightning/pytorch-lightning/pull/1125))
- Fixed `load_spawn_weights` only in proc rank 0 ([#1385](https://github.com/PyTorchLightning/pytorch-lightning/pull/1385))
- Fixes `use_amp` issue ([#1145](https://github.com/PyTorchLightning/pytorch-lightning/pull/1145))
- Fixes using deprecated `use_amp` attribute ([#1145](https://github.com/PyTorchLightning/pytorch-lightning/pull/1145))
- Fixed Tensorboard logger error: lightning_logs directory not exists in multi-node DDP on nodes with rank != 0 ([#1377](https://github.com/PyTorchLightning/pytorch-lightning/pull/1377))
- Fixed `Unimplemented backend XLA` error on TPU ([#1387](https://github.com/PyTorchLightning/pytorch-lightning/pull/1387))

## [0.7.1] - 2020-03-07

### Fixed

- Fixes `print` issues and `data_loader` ([#1080](https://github.com/PyTorchLightning/pytorch-lightning/pull/1080))

## [0.7.0] - 2020-03-06

### Added

- Added automatic sampler setup. Depending on DDP or TPU, lightning configures the sampler correctly (user needs to do nothing) ([#926](https://github.com/PyTorchLightning/pytorch-lightning/pull/926))
- Added `reload_dataloaders_every_epoch=False` flag for trainer. Some users require reloading data every epoch ([#926](https://github.com/PyTorchLightning/pytorch-lightning/pull/926))
- Added `progress_bar_refresh_rate=50` flag for trainer. Throttle refresh rate on notebooks ([#926](https://github.com/PyTorchLightning/pytorch-lightning/pull/926))
- Updated governance docs
- Added a check to ensure that the metric used for early stopping exists before training commences ([#542](https://github.com/PyTorchLightning/pytorch-lightning/pull/542))
- Added `optimizer_idx` argument to `backward` hook ([#733](https://github.com/PyTorchLightning/pytorch-lightning/pull/733))
- Added `entity` argument to `WandbLogger` to be passed to `wandb.init` ([#783](https://github.com/PyTorchLightning/pytorch-lightning/pull/783))
- Added a tool for profiling training runs ([#782](https://github.com/PyTorchLightning/pytorch-lightning/pull/782))
- Improved flexibility for naming of TensorBoard logs, can now set `version` to a `str` to just save to that directory, and use `name=''` to prevent experiment-name directory ([#804](https://github.com/PyTorchLightning/pytorch-lightning/pull/804))
- Added option to specify `step` key when logging metrics ([#808](https://github.com/PyTorchLightning/pytorch-lightning/pull/808))
- Added `train_dataloader`, `val_dataloader` and `test_dataloader` arguments to `Trainer.fit()`, for alternative data parsing ([#759](https://github.com/PyTorchLightning/pytorch-lightning/pull/759))
- Added Tensor Processing Unit (TPU) support ([#868](https://github.com/PyTorchLightning/pytorch-lightning/pull/868))
- Added semantic segmentation example ([#751](https://github.com/PyTorchLightning/pytorch-lightning/pull/751),[#876](https://github.com/PyTorchLightning/pytorch-lightning/pull/876), [#881](https://github.com/PyTorchLightning/pytorch-lightning/pull/881))
- Split callbacks in multiple files ([#849](https://github.com/PyTorchLightning/pytorch-lightning/pull/849))
- Support for user defined callbacks ([#889](https://github.com/PyTorchLightning/pytorch-lightning/pull/889) and [#950](https://github.com/PyTorchLightning/pytorch-lightning/pull/950))
- Added support for multiple loggers to be passed to `Trainer` as an iterable (e.g. list, tuple, etc.) ([#903](https://github.com/PyTorchLightning/pytorch-lightning/pull/903))
- Added support for step-based learning rate scheduling ([#941](https://github.com/PyTorchLightning/pytorch-lightning/pull/941))
- Added support for logging `hparams` as dict ([#1029](https://github.com/PyTorchLightning/pytorch-lightning/pull/1029))
- Checkpoint and early stopping now work without val. step ([#1041](https://github.com/PyTorchLightning/pytorch-lightning/pull/1041))
- Support graceful training cleanup after Keyboard Interrupt ([#856](https://github.com/PyTorchLightning/pytorch-lightning/pull/856), [#1019](https://github.com/PyTorchLightning/pytorch-lightning/pull/1019))
- Added type hints for function arguments ([#912](https://github.com/PyTorchLightning/pytorch-lightning/pull/912), )
- Added default `argparser` for `Trainer` ([#952](https://github.com/PyTorchLightning/pytorch-lightning/pull/1023), [#1023](https://github.com/PyTorchLightning/pytorch-lightning/pull/1023))
- Added TPU gradient clipping ([#963](https://github.com/PyTorchLightning/pytorch-lightning/pull/963))
- Added max/min number of steps in `Trainer` ([#728](https://github.com/PyTorchLightning/pytorch-lightning/pull/728))

### Changed

- Improved `NeptuneLogger` by adding `close_after_fit` argument to allow logging after training([#908](https://github.com/PyTorchLightning/pytorch-lightning/pull/1084))
- Changed default TQDM to use `tqdm.auto` for prettier outputs in IPython notebooks ([#752](https://github.com/PyTorchLightning/pytorch-lightning/pull/752))
- Changed `pytorch_lightning.logging` to `pytorch_lightning.loggers` ([#767](https://github.com/PyTorchLightning/pytorch-lightning/pull/767))
- Moved the default `tqdm_dict` definition from Trainer to `LightningModule`, so it can be overridden by the user ([#749](https://github.com/PyTorchLightning/pytorch-lightning/pull/749))
- Moved functionality of `LightningModule.load_from_metrics` into `LightningModule.load_from_checkpoint` ([#995](https://github.com/PyTorchLightning/pytorch-lightning/pull/995))
- Changed Checkpoint path parameter from `filepath` to `dirpath` ([#1016](https://github.com/PyTorchLightning/pytorch-lightning/pull/1016))
- Freezed models `hparams` as `Namespace` property ([#1029](https://github.com/PyTorchLightning/pytorch-lightning/pull/1029))
- Dropped `logging` config in package init ([#1015](https://github.com/PyTorchLightning/pytorch-lightning/pull/1015))
- Renames model steps ([#1051](https://github.com/PyTorchLightning/pytorch-lightning/pull/1051))
  - `training_end` >> `training_epoch_end`
  - `validation_end` >> `validation_epoch_end`
  - `test_end` >> `test_epoch_end`
- Refactor dataloading, supports infinite dataloader ([#955](https://github.com/PyTorchLightning/pytorch-lightning/pull/955))
- Create single file in `TensorBoardLogger` ([#777](https://github.com/PyTorchLightning/pytorch-lightning/pull/777))

### Deprecated

- Deprecated `pytorch_lightning.logging` ([#767](https://github.com/PyTorchLightning/pytorch-lightning/pull/767))
- Deprecated `LightningModule.load_from_metrics` in favour of `LightningModule.load_from_checkpoint` ([#995](https://github.com/PyTorchLightning/pytorch-lightning/pull/995), [#1079](https://github.com/PyTorchLightning/pytorch-lightning/pull/1079))
- Deprecated `@data_loader` decorator ([#926](https://github.com/PyTorchLightning/pytorch-lightning/pull/926))
- Deprecated model steps `training_end`, `validation_end` and `test_end` ([#1051](https://github.com/PyTorchLightning/pytorch-lightning/pull/1051), [#1056](https://github.com/PyTorchLightning/pytorch-lightning/pull/1056))

### Removed

- Removed dependency on `pandas` ([#736](https://github.com/PyTorchLightning/pytorch-lightning/pull/736))
- Removed dependency on `torchvision` ([#797](https://github.com/PyTorchLightning/pytorch-lightning/pull/797))
- Removed dependency on `scikit-learn` ([#801](https://github.com/PyTorchLightning/pytorch-lightning/pull/801))

### Fixed

- Fixed a bug where early stopping `on_end_epoch` would be called inconsistently when `check_val_every_n_epoch == 0` ([#743](https://github.com/PyTorchLightning/pytorch-lightning/pull/743))
- Fixed a bug where the model checkpointer didn't write to the same directory as the logger ([#771](https://github.com/PyTorchLightning/pytorch-lightning/pull/771))
- Fixed a bug where the `TensorBoardLogger` class would create an additional empty log file during fitting ([#777](https://github.com/PyTorchLightning/pytorch-lightning/pull/777))
- Fixed a bug where `global_step` was advanced incorrectly when using `accumulate_grad_batches > 1` ([#832](https://github.com/PyTorchLightning/pytorch-lightning/pull/832))
- Fixed a bug when calling `self.logger.experiment` with multiple loggers ([#1009](https://github.com/PyTorchLightning/pytorch-lightning/pull/1009))
- Fixed a bug when calling `logger.append_tags` on a `NeptuneLogger` with a single tag ([#1009](https://github.com/PyTorchLightning/pytorch-lightning/pull/1009))
- Fixed sending back data from `.spawn` by saving and loading the trained model in/out of the process ([#1017](https://github.com/PyTorchLightning/pytorch-lightning/pull/1017)
- Fixed port collision on DDP ([#1010](https://github.com/PyTorchLightning/pytorch-lightning/pull/1010))
- Fixed/tested pass overrides ([#918](https://github.com/PyTorchLightning/pytorch-lightning/pull/918))
- Fixed comet logger to log after train ([#892](https://github.com/PyTorchLightning/pytorch-lightning/pull/892))
- Remove deprecated args to learning rate step function ([#890](https://github.com/PyTorchLightning/pytorch-lightning/pull/890))

## [0.6.0] - 2020-01-21

### Added

- Added support for resuming from a specific checkpoint via `resume_from_checkpoint` argument ([#516](https://github.com/PyTorchLightning/pytorch-lightning/pull/516))
- Added support for `ReduceLROnPlateau` scheduler ([#320](https://github.com/PyTorchLightning/pytorch-lightning/pull/320))
- Added support for Apex mode `O2` in conjunction with Data Parallel ([#493](https://github.com/PyTorchLightning/pytorch-lightning/pull/493))
- Added option (`save_top_k`) to save the top k models in the `ModelCheckpoint` class ([#128](https://github.com/PyTorchLightning/pytorch-lightning/pull/128))
- Added `on_train_start` and `on_train_end` hooks to `ModelHooks` ([#598](https://github.com/PyTorchLightning/pytorch-lightning/pull/598))
- Added `TensorBoardLogger` ([#607](https://github.com/PyTorchLightning/pytorch-lightning/pull/607))
- Added support for weight summary of model with multiple inputs ([#543](https://github.com/PyTorchLightning/pytorch-lightning/pull/543))
- Added `map_location` argument to `load_from_metrics` and `load_from_checkpoint` ([#625](https://github.com/PyTorchLightning/pytorch-lightning/pull/625))
- Added option to disable validation by setting `val_percent_check=0` ([#649](https://github.com/PyTorchLightning/pytorch-lightning/pull/649))
- Added `NeptuneLogger` class ([#648](https://github.com/PyTorchLightning/pytorch-lightning/pull/648))
- Added `WandbLogger` class ([#627](https://github.com/PyTorchLightning/pytorch-lightning/pull/627))

### Changed

- Changed the default progress bar to print to stdout instead of stderr ([#531](https://github.com/PyTorchLightning/pytorch-lightning/pull/531))
- Renamed `step_idx` to `step`, `epoch_idx` to `epoch`, `max_num_epochs` to `max_epochs` and `min_num_epochs` to `min_epochs` ([#589](https://github.com/PyTorchLightning/pytorch-lightning/pull/589))
- Renamed `total_batch_nb` to `total_batches`, `nb_val_batches` to `num_val_batches`, `nb_training_batches` to `num_training_batches`, `max_nb_epochs` to `max_epochs`, `min_nb_epochs` to `min_epochs`, `nb_test_batches` to `num_test_batches`, and `nb_val_batches` to `num_val_batches` ([#567](https://github.com/PyTorchLightning/pytorch-lightning/pull/567))
- Changed gradient logging to use parameter names instead of indexes ([#660](https://github.com/PyTorchLightning/pytorch-lightning/pull/660))
- Changed the default logger to `TensorBoardLogger` ([#609](https://github.com/PyTorchLightning/pytorch-lightning/pull/609))
- Changed the directory for tensorboard logging to be the same as model checkpointing ([#706](https://github.com/PyTorchLightning/pytorch-lightning/pull/706))

### Deprecated

- Deprecated `max_nb_epochs` and `min_nb_epochs` ([#567](https://github.com/PyTorchLightning/pytorch-lightning/pull/567))
- Deprecated the `on_sanity_check_start` hook in `ModelHooks` ([#598](https://github.com/PyTorchLightning/pytorch-lightning/pull/598))

### Removed

- Removed the `save_best_only` argument from `ModelCheckpoint`, use `save_top_k=1` instead ([#128](https://github.com/PyTorchLightning/pytorch-lightning/pull/128))

### Fixed

- Fixed a bug which ocurred when using Adagrad with cuda ([#554](https://github.com/PyTorchLightning/pytorch-lightning/pull/554))
- Fixed a bug where training would be on the GPU despite setting `gpus=0` or `gpus=[]` ([#561](https://github.com/PyTorchLightning/pytorch-lightning/pull/561))
- Fixed an error with `print_nan_gradients` when some parameters do not require gradient ([#579](https://github.com/PyTorchLightning/pytorch-lightning/pull/579))
- Fixed a bug where the progress bar would show an incorrect number of total steps during the validation sanity check when using multiple validation data loaders ([#597](https://github.com/PyTorchLightning/pytorch-lightning/pull/597))
- Fixed support for PyTorch 1.1.0 ([#552](https://github.com/PyTorchLightning/pytorch-lightning/pull/552))
- Fixed an issue with early stopping when using a `val_check_interval < 1.0` in `Trainer` ([#492](https://github.com/PyTorchLightning/pytorch-lightning/pull/492))
- Fixed bugs relating to the `CometLogger` object that would cause it to not work properly ([#481](https://github.com/PyTorchLightning/pytorch-lightning/pull/481))
- Fixed a bug that would occur when returning `-1` from `on_batch_start` following an early exit or when the batch was `None` ([#509](https://github.com/PyTorchLightning/pytorch-lightning/pull/509))
- Fixed a potential race condition with several processes trying to create checkpoint directories ([#530](https://github.com/PyTorchLightning/pytorch-lightning/pull/530))
- Fixed a bug where batch 'segments' would remain on the GPU when using `truncated_bptt > 1` ([#532](https://github.com/PyTorchLightning/pytorch-lightning/pull/532))
- Fixed a bug when using `IterableDataset` ([#547](https://github.com/PyTorchLightning/pytorch-lightning/pull/547))
- Fixed a bug where `.item` was called on non-tensor objects ([#602](https://github.com/PyTorchLightning/pytorch-lightning/pull/602))
- Fixed a bug where `Trainer.train` would crash on an uninitialized variable if the trainer was run after resuming from a checkpoint that was already at `max_epochs` ([#608](https://github.com/PyTorchLightning/pytorch-lightning/pull/608))
- Fixed a bug where early stopping would begin two epochs early ([#617](https://github.com/PyTorchLightning/pytorch-lightning/pull/617))
- Fixed a bug where `num_training_batches` and `num_test_batches` would sometimes be rounded down to zero ([#649](https://github.com/PyTorchLightning/pytorch-lightning/pull/649))
- Fixed a bug where an additional batch would be processed when manually setting `num_training_batches` ([#653](https://github.com/PyTorchLightning/pytorch-lightning/pull/653))
- Fixed a bug when batches did not have a `.copy` method ([#701](https://github.com/PyTorchLightning/pytorch-lightning/pull/701))
- Fixed a bug when using `log_gpu_memory=True` in Python 3.6 ([#715](https://github.com/PyTorchLightning/pytorch-lightning/pull/715))
- Fixed a bug where checkpoint writing could exit before completion, giving incomplete checkpoints ([#689](https://github.com/PyTorchLightning/pytorch-lightning/pull/689))
- Fixed a bug where `on_train_end` was not called when ealy stopping ([#723](https://github.com/PyTorchLightning/pytorch-lightning/pull/723))

## [0.5.3] - 2019-11-06

### Added

- Added option to disable default logger, checkpointer, and early stopping by passing `logger=False`, `checkpoint_callback=False` and `early_stop_callback=False` respectively
- Added `CometLogger` for use with Comet.ml
- Added `val_check_interval` argument to `Trainer` allowing validition to be performed at every given number of batches
- Added functionality to save and load hyperparameters using the standard checkpoint mechanism
- Added call to `torch.cuda.empty_cache` before training starts
- Added option for user to override the call t `backward`
- Added support for truncated backprop through time via the `truncated_bptt_steps` argument in `Trainer`
- Added option to operate on all outputs from `training_step` in DDP2
- Added a hook for modifying DDP init
- Added a hook for modifying Apex

### Changed

- Changed experiment version to be padded with zeros (e.g. `/dir/version_9` becomes `/dir/version_0009`)
- Changed callback metrics to include any metrics given in logs or progress bar
- Changed the default for `save_best_only` in `ModelCheckpoint` to `True`
- Added `tng_data_loader` for backwards compatibility
- Renamed `MLFlowLogger.client` to `MLFlowLogger.experiment` for consistency
- Moved `global_step` increment to happen after the batch has been processed
- Changed weights restore to first attempt HPC weights before restoring normally, preventing both weights being restored and running out of memory
- Changed progress bar functionality to add multiple progress bars for train/val/test
- Changed calls to `print` to use `logging` instead

### Deprecated

- Deprecated `tng_dataloader`

### Fixed

- Fixed an issue where the number of batches was off by one during training
- Fixed a bug that occured when setting a ckeckpoint callback and `early_stop_callback=False`
- Fixed an error when importing CometLogger
- Fixed a bug where the `gpus` argument had some unexpected behaviour
- Fixed a bug where the computed total number of batches was sometimes incorrect
- Fixed a bug where the progress bar would sometimes not show the total number of batches in test mode
- Fixed a bug when using the `log_gpu_memory='min_max'` option in `Trainer`
- Fixed a bug where checkpointing would sometimes erase the current directory

## [0.5.2] - 2019-10-10

### Added

- Added `weights_summary` argument to `Trainer` to be set to `full` (full summary), `top` (just top level modules) or other
- Added `tags` argument to `MLFlowLogger`

### Changed

- Changed default for `amp_level` to `O1`

### Removed

- Removed the `print_weights_summary` argument from `Trainer`

### Fixed

- Fixed a bug where logs were not written properly
- Fixed a bug where `logger.finalize` wasn't called after training is complete
- Fixed callback metric errors in DDP
- Fixed a bug where `TestTubeLogger` didn't log to the correct directory

## [0.5.1] - 2019-10-05

### Added

- Added the `LightningLoggerBase` class for experiment loggers
- Added `MLFlowLogger` for logging with `mlflow`
- Added `TestTubeLogger` for logging with `test_tube`
- Added a different implementation of DDP (`distributed_backed='ddp2'`) where every node has one model using all GPUs
- Added support for optimisers which require a closure (e.g. LBFGS)
- Added automatic `MASTER_PORT` defualt for DDP when not set manually
- Added new GPU memory logging options `'min_max'` (log only the min/max utilization) and `'all'` (log all the GPU memory)

### Changed

- Changed schedulers to always be called with the current epoch
- Changed `test_tube` to an optional dependency
- Changed data loaders to internally use a getter instead of a python property
- Disabled auto GPU loading when restoring weights to prevent out of memory errors
- Changed logging, early stopping and checkpointing to occur by default

### Fixed

- Fixed a bug with samplers that do not specify `set_epoch`
- Fixed a bug when using the `MLFlowLogger` with unsupported data types, this will now raise a warning
- Fixed a bug where gradient norms were alwasy zero using `track_grad_norm`
- Fixed a bug which causes a crash when logging memory

## [0.5.0] - 2019-09-26

### Changed

- Changed `data_batch` argument to `batch` throughout
- Changed `batch_i` argument to `batch_idx` throughout
- Changed `tng_dataloader` method to `train_dataloader`
- Changed `on_tng_metrics` method to `on_training_metrics`
- Changed `gradient_clip` argument to `gradient_clip_val`
- Changed `add_log_row_interval` to `row_log_interval`

### Fixed

- Fixed a bug with tensorboard logging in multi-gpu setup

## [0.4.9] - 2019-09-16

### Added

- Added the flag `log_gpu_memory` to `Trainer` to deactivate logging of GPU memory utilization
- Added SLURM resubmit functionality (port from test-tube)
- Added optional weight_save_path to trainer to remove the need for a checkpoint_callback when using cluster training
- Added option to use single gpu per node with `DistributedDataParallel`

### Changed

- Changed functionality of `validation_end` and `test_end` with multiple dataloaders to be given all of the dataloaders at once rather than in seperate calls
- Changed print_nan_grads to only print the parameter value and gradients when they contain NaN
- Changed gpu API to take integers as well (e.g. `gpus=2` instead of `gpus=[0, 1]`)
- All models now loaded on to CPU to avoid device and out of memory issues in PyTorch

### Fixed

- Fixed a bug where data types that implement `.to` but not `.cuda` would not be properly moved onto the GPU
- Fixed a bug where data would not be re-shuffled every epoch when using a `DistributedSampler`

## [0.4.8] - 2019-08-31

### Added

- Added `test_step` and `test_end` methods, used when `Trainer.test` is called
- Added `GradientAccumulationScheduler` callback which can be used to schedule changes to the number of accumulation batches
- Added option to skip the validation sanity check by setting `nb_sanity_val_steps = 0`

### Fixed

- Fixed a bug when setting `nb_sanity_val_steps = 0`

## [0.4.7] - 2019-08-24

### Changed

- Changed the default `val_check_interval` to `1.0`
- Changed defaults for `nb_val_batches`, `nb_tng_batches` and `nb_test_batches` to 0

### Fixed

- Fixed a bug where the full validation set as used despite setting `val_percent_check`
- Fixed a bug where an `Exception` was thrown when using a data set containing a single batch
- Fixed a bug where an `Exception` was thrown if no `val_dataloader` was given
- Fixed a bug where tuples were not properly transfered to the GPU
- Fixed a bug where data of a non standard type was not properly handled by the trainer
- Fixed a bug when loading data as a tuple
- Fixed a bug where `AttributeError` could be suppressed by the `Trainer`

## [0.4.6] - 2019-08-15

### Added

- Added support for data to be given as a `dict` or `list` with a single gpu
- Added support for `configure_optimizers` to return a single optimizer, two list (optimizers and schedulers), or a single list

### Fixed

- Fixed a bug where returning just an optimizer list (i.e. without schedulers) from `configure_optimizers` would throw an `Exception`

## [0.4.5] - 2019-08-13

### Added

- Added `optimizer_step` method that can be overridden to change the standard optimizer behaviour

## [0.4.4] - 2019-08-12

### Added

- Added supoort for multiple validation dataloaders
- Added support for latest test-tube logger (optimised for `torch==1.2.0`)

### Changed

- `validation_step` and `val_dataloader` are now optional
- `lr_scheduler` is now activated after epoch

### Fixed

- Fixed a bug where a warning would show when using `lr_scheduler` in `torch>1.1.0`
- Fixed a bug where an `Exception` would be thrown if using `torch.DistributedDataParallel` without using a `DistributedSampler`, this now throws a `Warning` instead

## [0.4.3] - 2019-08-10

### Fixed

- Fixed a bug where accumulate gradients would scale the loss incorrectly

## [0.4.2] - 2019-08-08

### Changed

- Changed install requirement to `torch==1.2.0`

## [0.4.1] - 2019-08-08

### Changed

- Changed install requirement to `torch==1.1.0`

## [0.4.0] - 2019-08-08

### Added

- Added 16-bit support for a single GPU
- Added support for training continuation (preserves epoch, global step etc.)

### Changed

- Changed `training_step` and `validation_step`, outputs will no longer be automatically reduced

### Removed

- Removed need for `Experiment` object in `Trainer`

### Fixed

- Fixed issues with reducing outputs from generative models (such as images and text)

## [0.3.6] - 2019-07-25

### Added

- Added a decorator to do lazy data loading internally

### Fixed

- Fixed a bug where `Experiment` object was not process safe, potentially causing logs to be overwritten

## [0.3.5] - 2019-MM-DD

## [0.3.4] - 2019-MM-DD

## [0.3.3] - 2019-MM-DD

## [0.3.2] - 2019-MM-DD

## [0.3.1] - 2019-MM-DD

## [0.2.x] - YYYY-MM-DD

## [0.1.x] - YYYY-MM-DD<|MERGE_RESOLUTION|>--- conflicted
+++ resolved
@@ -12,11 +12,10 @@
 
 - Added transfer learning example (for a binary classification task in computer vision) ([#1564](https://github.com/PyTorchLightning/pytorch-lightning/pull/1564))
 
-<<<<<<< HEAD
 - Allow user to select individual TPU core to train on ([#1729](https://github.com/PyTorchLightning/pytorch-lightning/pull/1729))
-=======
+
 - Added type hints in `Trainer.fit()` and `Trainer.test()` to reflect that also a list of dataloaders can be passed in ([#1723](https://github.com/PyTorchLightning/pytorch-lightning/pull/1723)).
->>>>>>> b9364f96
+
 
 ### Changed
 

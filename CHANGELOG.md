# Changelog

All notable changes to this project will be documented in this file.

The format is based on [Keep a Changelog](http://keepachangelog.com/en/1.0.0/).


## [1.6.0] - 2022-MM-DD

### Added

- Add new `DETAIL` log level to provide useful logs for improving monitoring and debugging of batch jobs


- Added a flag `SLURMEnvironment(auto_requeue=True|False)` to control whether Lightning handles the requeuing ([#10601](https://github.com/PyTorchLightning/pytorch-lightning/pull/10601))


- Fault Tolerant Manual
<<<<<<< HEAD
    * Add `Stateful` protocol to detect if classes are stateful ([#10646](https://github.com/PyTorchLightning/pytorch-lightning/issues/10646))
    * Add `_FaultTolerantMode` enum used to track different supported fault tolerant modes ([#10645](https://github.com/PyTorchLightning/pytorch-lightning/issues/10645))
    * Add a `_rotate_worker_indices` utility to reload the state according the latest worker ([#10647](https://github.com/PyTorchLightning/pytorch-lightning/issues/10647))
    * Add stateful workers ([#10674](https://github.com/PyTorchLightning/pytorch-lightning/issues/10674))
    * Add an utility to collect the states across processes ([#10639](https://github.com/PyTorchLightning/pytorch-lightning/issues/10639))
    * Add logic to reload the states across data loading components ([#10699](https://github.com/PyTorchLightning/pytorch-lightning/issues/10699))
    * Cleanup some fault tolerant utilities ([#10703](https://github.com/PyTorchLightning/pytorch-lightning/issues/10703))
    * Enable Fault Tolerant Manual Training ([#10707](https://github.com/PyTorchLightning/pytorch-lightning/issues/10707))
    * Broadcast the `_terminate_gracefully` to all processes and add support for DDP ([#10638](https://github.com/PyTorchLightning/pytorch-lightning/issues/10638))
=======
    * Add `_SupportsStateDict` protocol to detect if classes are stateful ([#10646](https://github.com/PyTorchLightning/pytorch-lightning/pull/10646))
    * Add `_FaultTolerantMode` enum used to track different supported fault tolerant modes ([#10645](https://github.com/PyTorchLightning/pytorch-lightning/pull/10645))
    * Add a `_rotate_worker_indices` utility to reload the state according the latest worker ([#10647](https://github.com/PyTorchLightning/pytorch-lightning/pull/10647))
    * Add stateful workers ([#10674](https://github.com/PyTorchLightning/pytorch-lightning/pull/10674))
    * Add an utility to collect the states across processes ([#10639](https://github.com/PyTorchLightning/pytorch-lightning/pull/10639))
    * Add logic to reload the states across data loading components ([#10699](https://github.com/PyTorchLightning/pytorch-lightning/pull/10699))
    * Cleanup some fault tolerant utilities ([#10703](https://github.com/PyTorchLightning/pytorch-lightning/pull/10703))
    * Enable Fault Tolerant Manual Training ([#10707](https://github.com/PyTorchLightning/pytorch-lightning/pull/10707))
    * Broadcast the `_terminate_gracefully` to all processes and add support for DDP ([#10638](https://github.com/PyTorchLightning/pytorch-lightning/pull/10638))
>>>>>>> fe34bf2a


- Added support for re-instantiation of custom (subclasses of) `DataLoaders` returned in the `*_dataloader()` methods, i.e., automatic replacement of samplers now works with custom types of `DataLoader` ([#10680](https://github.com/PyTorchLightning/pytorch-lightning/pull/10639))


- Added a function to validate if fault tolerant training is supported. ([#10465](https://github.com/PyTorchLightning/pytorch-lightning/pull/10465))


- Show a better error message when a custom `DataLoader` implementation is not well implemented and we need to reconstruct it ([#10719](https://github.com/PyTorchLightning/pytorch-lightning/pull/10719))


- Show a better error message when frozen dataclass is used as a batch ([#10927](https://github.com/PyTorchLightning/pytorch-lightning/pull/10927))


- Save the `Loop`'s state by default in the checkpoint ([#10784](https://github.com/PyTorchLightning/pytorch-lightning/pull/10784))


- Added `Loop.replace` to easily switch one loop for another ([#10324](https://github.com/PyTorchLightning/pytorch-lightning/pull/10324))


- Added support for `--lr_scheduler=ReduceLROnPlateau` to the `LightningCLI` ([#10860](https://github.com/PyTorchLightning/pytorch-lightning/pull/10860))


- Added `LightningCLI.configure_optimizers` to override the `configure_optimizers` return value ([#10860](https://github.com/PyTorchLightning/pytorch-lightning/pull/10860))


- Added a warning that shows when `max_epochs` in the `Trainer` is not set ([#10700](https://github.com/PyTorchLightning/pytorch-lightning/pull/10700))


- Added support for returning a single Callback from `LightningModule.configure_callbacks` without wrapping it into a list ([#11060](https://github.com/PyTorchLightning/pytorch-lightning/pull/11060))


- Added `console_kwargs` for `RichProgressBar` to initialize inner Console ([#10875](https://github.com/PyTorchLightning/pytorch-lightning/pull/10875))


- Added a `PrecisionPlugin.teardown` method ([#10990](https://github.com/PyTorchLightning/pytorch-lightning/pull/10990))


- Added `LightningModule.lr_scheduler_step` ([#10249](https://github.com/PyTorchLightning/pytorch-lightning/pull/10249))


- Added `opt_idx` to scheduler config if not assigned by user ([#11247](https://github.com/PyTorchLightning/pytorch-lightning/pull/11247))


- Added a `MisconfigurationException` if user provided `opt_idx` in scheduler config doesn't match with actual optimizer index of its respective optimizer ([#11247](https://github.com/PyTorchLightning/pytorch-lightning/pull/11247))


### Changed

- Set the `prog_bar` flag to False in `LightningModule.log_grad_norm` ([#11472](https://github.com/PyTorchLightning/pytorch-lightning/pull/11472))


- Raised exception in `init_dist_connection()` when torch distibuted is not available ([#10418](https://github.com/PyTorchLightning/pytorch-lightning/pull/10418))


- The `monitor` argument in the `EarlyStopping` callback is no longer optional ([#10328](https://github.com/PyTorchLightning/pytorch-lightning/pull/10328))


- Do not fail if batch size could not be inferred for logging when using DeepSpeed ([#10438](https://github.com/PyTorchLightning/pytorch-lightning/pull/10438))


- Raised `MisconfigurationException` when `enable_progress_bar=False` and a progress bar instance has been passed in the callback list ([#10520](https://github.com/PyTorchLightning/pytorch-lightning/pull/10520))


- Moved `trainer.connectors.env_vars_connector._defaults_from_env_vars` to `utilities.argsparse._defaults_from_env_vars` ([#10501](https://github.com/PyTorchLightning/pytorch-lightning/pull/10501))


- Changes in `LightningCLI` required for the new major release of jsonargparse v4.0.0 ([#10426](https://github.com/PyTorchLightning/pytorch-lightning/pull/10426))


- Renamed `refresh_rate_per_second` parameter to `refresh_rate` for `RichProgressBar` signature ([#10497](https://github.com/PyTorchLightning/pytorch-lightning/pull/10497))


- Moved ownership of the `PrecisionPlugin` into `TrainingTypePlugin` and updated all references ([#10570](https://github.com/PyTorchLightning/pytorch-lightning/pull/10570))


- Fault Tolerant relies on `signal.SIGTERM` to gracefully exit instead of `signal.SIGUSR1` ([#10605](https://github.com/PyTorchLightning/pytorch-lightning/pull/10605))


- `Loop.restarting=...` now sets the value recursively for all subloops ([#11442](https://github.com/PyTorchLightning/pytorch-lightning/pull/11442))


- Raised an error if the `batch_size` cannot be inferred from the current batch if it contained a string or was a custom batch object ([#10541](https://github.com/PyTorchLightning/pytorch-lightning/pull/10541))


- The validation loop is now disabled when `overfit_batches > 0` is set in the Trainer ([#9709](https://github.com/PyTorchLightning/pytorch-lightning/pull/9709))


- Moved optimizer related logics from `Accelerator` to `TrainingTypePlugin` ([#10596](https://github.com/PyTorchLightning/pytorch-lightning/pull/10596))


- Moved ownership of the lightning optimizers from the `Trainer` to the `Strategy` ([#11444](https://github.com/PyTorchLightning/pytorch-lightning/pull/11444))


- Moved `batch_to_device` method from `Accelerator` to `TrainingTypePlugin` ([#10649](https://github.com/PyTorchLightning/pytorch-lightning/pull/10649))


- The `DDPSpawnPlugin` no longer overrides the `post_dispatch` plugin hook ([#10034](https://github.com/PyTorchLightning/pytorch-lightning/pull/10034))


- Integrate the progress bar implementation with progress tracking ([#11213](https://github.com/PyTorchLightning/pytorch-lightning/pull/11213))


- The `LightningModule.{add_to_queue,get_from_queue}` hooks no longer get a `torch.multiprocessing.SimpleQueue` and instead receive a list based queue ([#10034](https://github.com/PyTorchLightning/pytorch-lightning/pull/10034))


- Changed `training_step`, `validation_step`, `test_step` and `predict_step` method signatures in `Accelerator` and updated input from caller side ([#10908](https://github.com/PyTorchLightning/pytorch-lightning/pull/10908))


- Changed the name of the temporary checkpoint that the `DDPSpawnPlugin` and related plugins save ([#10934](https://github.com/PyTorchLightning/pytorch-lightning/pull/10934))


- `LoggerCollection` returns only unique logger names and versions ([#10976](https://github.com/PyTorchLightning/pytorch-lightning/pull/10976))


- Redesigned process creation for spawn-based plugins (`DDPSpawnPlugin`, `TPUSpawnPlugin`, etc.) ([#10896](https://github.com/PyTorchLightning/pytorch-lightning/pull/10896))
    * All spawn-based plugins now spawn processes immediately upon calling `Trainer.{fit,validate,test,predict}`
    * The hooks/callbacks `prepare_data`, `setup`, `configure_sharded_model` and `teardown` now run under initialized process group for spawn-based plugins just like their non-spawn counterparts
    * Some configuration errors that were previously raised as `MisconfigurationException`s will now be raised as `ProcessRaisedException` (torch>=1.8) or as `Exception` (torch<1.8)
    * Removed the `TrainingTypePlugin.pre_dispatch()` method and merged it with `TrainingTypePlugin.setup()` ([#11137](https://github.com/PyTorchLightning/pytorch-lightning/pull/11137))


- Changed profiler to index and display the names of the hooks with a new pattern [<base class>]<class>.<hook name> ([#11026](https://github.com/PyTorchLightning/pytorch-lightning/pull/11026))


- Changed `batch_to_device` entry in profiling from stage-specific to generic, to match profiling of other hooks ([#11031](https://github.com/PyTorchLightning/pytorch-lightning/pull/11031))


- Changed the info message for finalizing ddp-spawn worker processes to a debug-level message ([#10864](https://github.com/PyTorchLightning/pytorch-lightning/pull/10864))


- Removed duplicated file extension when uploading model checkpoints with `NeptuneLogger` ([#11015](https://github.com/PyTorchLightning/pytorch-lightning/pull/11015))


- Changed `LSFEnvironment` to use `LSB_DJOB_RANKFILE` environment variable instead of `LSB_HOSTS` for determining node rank and main address ([#10825](https://github.com/PyTorchLightning/pytorch-lightning/pull/10825))


- Removed `__getstate__` and `__setstate__` of `RichProgressBar` ([#11100](https://github.com/PyTorchLightning/pytorch-lightning/pull/11100))


- The `DDPPlugin` and `DDPSpawnPlugin` and their subclasses now remove the `SyncBatchNorm` wrappers in `teardown()` to enable proper support at inference after fitting ([#11078](https://github.com/PyTorchLightning/pytorch-lightning/pull/11078))


- Moved ownership of the `Accelerator` instance to the `TrainingTypePlugin`; all training-type plugins now take an optional parameter `accelerator` ([#11022](https://github.com/PyTorchLightning/pytorch-lightning/pull/11022))


- Renamed the `TrainingTypePlugin` to `Strategy` ([#11120](https://github.com/PyTorchLightning/pytorch-lightning/pull/11120))
    * Renamed the `ParallelPlugin` to `ParallelStrategy` ([#11123](https://github.com/PyTorchLightning/pytorch-lightning/pull/11123))
    * Renamed the `DataParallelPlugin` to `DataParallelStrategy` ([#11183](https://github.com/PyTorchLightning/pytorch-lightning/pull/11183))
    * Renamed the `DDPPlugin` to `DDPStrategy` ([#11142](https://github.com/PyTorchLightning/pytorch-lightning/pull/11142))
    * Renamed the `DDP2Plugin` to `DDP2Strategy` ([#11185](https://github.com/PyTorchLightning/pytorch-lightning/pull/11185))
    * Renamed the `DDPShardedPlugin` to `DDPShardedStrategy` ([#11186](https://github.com/PyTorchLightning/pytorch-lightning/pull/11186))
    * Renamed the `DDPFullyShardedPlugin` to `DDPFullyShardedStrategy` ([#11143](https://github.com/PyTorchLightning/pytorch-lightning/pull/11143))
    * Renamed the `DDPSpawnPlugin` to `DDPSpawnStrategy` ([#11145](https://github.com/PyTorchLightning/pytorch-lightning/pull/11145))
    * Renamed the `DDPSpawnShardedPlugin` to `DDPSpawnShardedStrategy` ([#11210](https://github.com/PyTorchLightning/pytorch-lightning/pull/11210))
    * Renamed the `DeepSpeedPlugin` to `DeepSpeedStrategy` ([#11194](https://github.com/PyTorchLightning/pytorch-lightning/pull/11194))
    * Renamed the `HorovodPlugin` to `HorovodStrategy` ([#11195](https://github.com/PyTorchLightning/pytorch-lightning/pull/11195))
    * Renamed the `TPUSpawnPlugin` to `TPUSpawnStrategy` ([#11190](https://github.com/PyTorchLightning/pytorch-lightning/pull/11190))
    * Renamed the `IPUPlugin` to `IPUStrategy` ([#11193](https://github.com/PyTorchLightning/pytorch-lightning/pull/11193))
    * Renamed the `SingleDevicePlugin` to `SingleDeviceStrategy` ([#11182](https://github.com/PyTorchLightning/pytorch-lightning/pull/11182))
    * Renamed the `SingleTPUPlugin` to `SingleTPUStrategy` ([#11182](https://github.com/PyTorchLightning/pytorch-lightning/pull/11182))
    * Renamed the `TrainingTypePluginsRegistry` to `StrategyRegistry` ([#11233](https://github.com/PyTorchLightning/pytorch-lightning/pull/11233))


- Marked the `ResultCollection`, `ResultMetric`, and `ResultMetricCollection` classes as protected ([#11130](https://github.com/PyTorchLightning/pytorch-lightning/pull/11130))


- The epoch start/end hooks are now called by the `FitLoop` instead of the `TrainingEpochLoop` ([#11201](https://github.com/PyTorchLightning/pytorch-lightning/pull/11201))


- DeepSpeed does not require lightning module zero 3 partitioning ([#10655](https://github.com/PyTorchLightning/pytorch-lightning/pull/10655))


- Deprecated `training_type_plugin` property in favor of `strategy` in `Trainer` and updated the references ([#11141](https://github.com/PyTorchLightning/pytorch-lightning/pull/11141))


- Moved `Strategy` classes to the `strategies` directory ([#11226](https://github.com/PyTorchLightning/pytorch-lightning/pull/11226))


- Renamed `training_type_plugin` file to `strategy` ([#11239](https://github.com/PyTorchLightning/pytorch-lightning/pull/11239))


- Changed `DeviceStatsMonitor` to group metrics based on the logger's `group_separator` ([#11254](https://github.com/PyTorchLightning/pytorch-lightning/pull/11254))


- Raised `UserWarning` if evaluation is triggered with `best` ckpt and trainer is configured with multiple checkpoint callbacks ([#11274](https://github.com/PyTorchLightning/pytorch-lightning/pull/11274))


- `Trainer.logged_metrics` now always contains scalar tensors, even when a Python scalar was logged ([#11270](https://github.com/PyTorchLightning/pytorch-lightning/pull/11270))


- The tuner now uses the checkpoint connector to copy and restore its state ([#11518](https://github.com/PyTorchLightning/pytorch-lightning/pull/11518))


- Changed `MisconfigurationException` to `ModuleNotFoundError` when `rich` isn't available ([#11360](https://github.com/PyTorchLightning/pytorch-lightning/pull/11360))


### Deprecated

- Deprecated `ClusterEnvironment.master_{address,port}` in favor of `ClusterEnvironment.main_{address,port}` ([#10103](https://github.com/PyTorchLightning/pytorch-lightning/pull/10103))


- Deprecated `DistributedType` in favor of `_StrategyType` ([#10505](https://github.com/PyTorchLightning/pytorch-lightning/pull/10505))


- Deprecated the `precision_plugin` constructor argument from `Accelerator` ([#10570](https://github.com/PyTorchLightning/pytorch-lightning/pull/10570))


- Deprecated `DeviceType` in favor of `_AcceleratorType` ([#10503](https://github.com/PyTorchLightning/pytorch-lightning/pull/10503))


- Deprecated the property `Trainer.slurm_job_id` in favor of the new `SLURMEnvironment.job_id()` method ([#10622](https://github.com/PyTorchLightning/pytorch-lightning/pull/10622))


- Deprecated the access to the attribute `IndexBatchSamplerWrapper.batch_indices` in favor of `IndexBatchSamplerWrapper.seen_batch_indices` ([#10870](https://github.com/PyTorchLightning/pytorch-lightning/pull/10870))


- Deprecated `on_init_start` and `on_init_end` callback hooks ([#10940](https://github.com/PyTorchLightning/pytorch-lightning/pull/10940))


- Deprecated `Trainer.call_hook` in favor of `Trainer._call_callback_hooks`, `Trainer._call_lightning_module_hook`, `Trainer._call_ttp_hook`, and `Trainer._call_accelerator_hook` ([#10979](https://github.com/PyTorchLightning/pytorch-lightning/pull/10979))


- Deprecated `TrainingTypePlugin.post_dispatch` in favor of `TrainingTypePlugin.teardown` ([#10939](https://github.com/PyTorchLightning/pytorch-lightning/pull/10939))


- Deprecated `ModelIO.on_hpc_{save/load}` in favor of `CheckpointHooks.on_{save/load}_checkpoint` ([#10911](https://github.com/PyTorchLightning/pytorch-lightning/pull/10911))


- Deprecated `Trainer.run_stage` in favor of `Trainer.{fit,validate,test,predict}` ([#11000](https://github.com/PyTorchLightning/pytorch-lightning/pull/11000))


- Deprecated `Trainer.lr_schedulers` in favor of `Trainer.lr_scheduler_configs` which returns a list of dataclasses instead of dictionaries ([#11443](https://github.com/PyTorchLightning/pytorch-lightning/pull/11443))


- Deprecated `Trainer.verbose_evaluate` in favor of `EvaluationLoop(verbose=...)` ([#10931](https://github.com/PyTorchLightning/pytorch-lightning/pull/10931))


- Deprecated `Trainer.should_rank_save_checkpoint` Trainer property ([#11068](https://github.com/PyTorchLightning/pytorch-lightning/pull/11068))


- Deprecated `Trainer.lightning_optimizers` ([#11444](https://github.com/PyTorchLightning/pytorch-lightning/pull/11444))


- Deprecated `TrainerOptimizersMixin` and moved functionality to `core/optimizer.py`([#11155](https://github.com/PyTorchLightning/pytorch-lightning/pull/11155))


- Deprecated `TrainerCallbackHookMixin` ([#11148](https://github.com/PyTorchLightning/pytorch-lightning/pull/11148))


- Deprecated `TrainerDataLoadingMixin` and moved functionality to `Trainer` and `DataConnector` ([#11282](https://github.com/PyTorchLightning/pytorch-lightning/pull/11282))


- Deprecated function `pytorch_lightning.callbacks.device_stats_monitor.prefix_metric_keys` ([#11254](https://github.com/PyTorchLightning/pytorch-lightning/pull/11254))


### Removed

- Removed deprecated parameter `method` in `pytorch_lightning.utilities.model_helpers.is_overridden` ([#10507](https://github.com/PyTorchLightning/pytorch-lightning/pull/10507))


- Remove deprecated method `ClusterEnvironment.creates_children` ([#10339](https://github.com/PyTorchLightning/pytorch-lightning/pull/10339))


- Removed deprecated `TrainerModelHooksMixin.is_function_implemented` and `TrainerModelHooksMixin.has_arg` ([#10322](https://github.com/PyTorchLightning/pytorch-lightning/pull/10322))


- Removed deprecated `pytorch_lightning.utilities.device_dtype_mixin.DeviceDtypeModuleMixin` in favor of `pytorch_lightning.core.mixins.device_dtype_mixin.DeviceDtypeModuleMixin` ([#10442](https://github.com/PyTorchLightning/pytorch-lightning/pull/10442))


- Removed deprecated `LightningModule.loaded_optimizer_states_dict` property ([#10346](https://github.com/PyTorchLightning/pytorch-lightning/pull/10346))


- Removed deprecated `Trainer.fit(train_dataloader=)`, `Trainer.validate(val_dataloaders=)`, and `Trainer.test(test_dataloader=)` ([#10325](https://github.com/PyTorchLightning/pytorch-lightning/pull/10325))


- Removed deprecated `has_prepared_data`, `has_setup_fit`, `has_setup_validate`, `has_setup_test`, `has_setup_predict`, `has_teardown_fit`, `has_teardown_validate`, `has_teardown_test` and `has_teardown_predict` datamodule lifecycle properties  ([#10350](https://github.com/PyTorchLightning/pytorch-lightning/pull/10350))


- Removed deprecated `every_n_val_epochs` parameter of ModelCheckpoint ([#10366](https://github.com/PyTorchLightning/pytorch-lightning/pull/10366))


- Removed deprecated `import pytorch_lightning.profiler.profilers` in favor of `import pytorch_lightning.profiler` ([#10443](https://github.com/PyTorchLightning/pytorch-lightning/pull/10443))


- Removed deprecated property `configure_slurm_dpp` from accelerator connector ([#10370](https://github.com/PyTorchLightning/pytorch-lightning/pull/10370))


- Removed deprecated arguments `num_nodes` and `sync_batchnorm` from `DDPPlugin`, `DDPSpawnPlugin`, `DeepSpeedPlugin` ([#10357](https://github.com/PyTorchLightning/pytorch-lightning/pull/10357))


- Removed deprecated property `is_slurm_managing_tasks` from AcceleratorConnector ([#10353](https://github.com/PyTorchLightning/pytorch-lightning/pull/10353))


- Removed deprecated `LightningModule.log(tbptt_reduce_fx, tbptt_reduce_token, sync_dist_op)` ([#10423](https://github.com/PyTorchLightning/pytorch-lightning/pull/10423))


- Removed deprecated `Plugin.task_idx` ([#10441](https://github.com/PyTorchLightning/pytorch-lightning/pull/10441))


- Removed deprecated method `master_params` from PrecisionPlugin ([#10372](https://github.com/PyTorchLightning/pytorch-lightning/pull/10372))


- Removed the automatic detachment of "extras" returned from `training_step`. For example, `return {'loss': ..., 'foo': foo.detach()}` will now be necessary if `foo` has gradients which you do not want to store ([#10424](https://github.com/PyTorchLightning/pytorch-lightning/pull/10424))


- Removed deprecated passthrough methods and properties from `Accelerator` base class:
  * ([#10403](https://github.com/PyTorchLightning/pytorch-lightning/pull/10403))
  * ([#10448](https://github.com/PyTorchLightning/pytorch-lightning/pull/10448))

- Removed deprecated signature for `transfer_batch_to_device` hook. The new argument `dataloader_idx` is now required ([#10480](https://github.com/PyTorchLightning/pytorch-lightning/pull/10480))


- Removed deprecated `utilities.distributed.rank_zero_{warn/deprecation}` ([#10451](https://github.com/PyTorchLightning/pytorch-lightning/pull/10451))


- Removed deprecated `mode` argument from `ModelSummary` class ([#10449](https://github.com/PyTorchLightning/pytorch-lightning/pull/10449))


- Removed deprecated `Trainer.train_loop` property in favor of `Trainer.fit_loop` ([#10482](https://github.com/PyTorchLightning/pytorch-lightning/pull/10482))


- Removed deprecated `Trainer.train_loop` property in favor of `Trainer.fit_loop` ([#10482](https://github.com/PyTorchLightning/pytorch-lightning/pull/10482))


- Removed deprecated `disable_validation` property from Trainer ([#10450](https://github.com/PyTorchLightning/pytorch-lightning/pull/10450))


- Removed deprecated `CheckpointConnector.hpc_load` property in favor of `CheckpointConnector.restore` ([#10525](https://github.com/PyTorchLightning/pytorch-lightning/pull/10525))


- Removed deprecated `reload_dataloaders_every_epoch` from `Trainer` in favour of `reload_dataloaders_every_n_epochs` ([#10481](https://github.com/PyTorchLightning/pytorch-lightning/pull/10481))


- Removed the `precision_plugin` attribute from `Accelerator` in favor of its equivalent attribute `precision_plugin` in the `TrainingTypePlugin` ([#10570](https://github.com/PyTorchLightning/pytorch-lightning/pull/10570))


- Removed `DeepSpeedPlugin.{precision,amp_type,amp_level}` properties ([#10657](https://github.com/PyTorchLightning/pytorch-lightning/pull/10657))


- Removed argument `return_result` from the `DDPSpawnPlugin.spawn()` method ([#10867](https://github.com/PyTorchLightning/pytorch-lightning/pull/10867))


- Removed the property `TrainingTypePlugin.results` and corresponding properties in subclasses ([#10034](https://github.com/PyTorchLightning/pytorch-lightning/pull/10034))


- Removed the `mp_queue` attribute from `DDPSpawnPlugin` and `TPUSpawnPlugin` ([#10034](https://github.com/PyTorchLightning/pytorch-lightning/pull/10034))


- Removed unnecessary `_move_optimizer_state` method overrides from `TPUSpawnPlugin` and `SingleTPUPlugin` ([#10849](https://github.com/PyTorchLightning/pytorch-lightning/pull/10849))


- Removed `should_rank_save_checkpoint` property from `TrainingTypePlugin` ([#11070](https://github.com/PyTorchLightning/pytorch-lightning/pull/11070))


- Removed `model_sharded_context` method from `Accelerator` ([#10886](https://github.com/PyTorchLightning/pytorch-lightning/pull/10886))


- Removed method `pre_dispatch` from the `PrecisionPlugin` ([#10887](https://github.com/PyTorchLightning/pytorch-lightning/pull/10887))


- Removed method `setup_optimizers_in_pre_dispatch` from the `strategies` and achieve the same logic in `setup` and `pre_dispatch` methods ([#10906](https://github.com/PyTorchLightning/pytorch-lightning/pull/10906))


- Removed methods `pre_dispatch`, `dispatch` and `post_dispatch` from the `Accelerator` ([#10885](https://github.com/PyTorchLightning/pytorch-lightning/pull/10885))


- Removed method `training_step`, `test_step`, `validation_step` and `predict_step` from the `Accelerator` ([#10890](https://github.com/PyTorchLightning/pytorch-lightning/pull/10890))


- Removed `TrainingTypePlugin.start_{training,evaluating,predicting}` hooks and the same in all subclasses ([#10989](https://github.com/PyTorchLightning/pytorch-lightning/pull/10989), [#10896](https://github.com/PyTorchLightning/pytorch-lightning/pull/10896))


- Removed `Accelerator.on_train_start` ([#10999](https://github.com/PyTorchLightning/pytorch-lightning/pull/10999))


- Removed support for Python 3.6 ([#11117](https://github.com/PyTorchLightning/pytorch-lightning/pull/11117))


- Removed `Strategy.init_optimizers` in favor of `Strategy.setup_optimizers` ([#11236](https://github.com/PyTorchLightning/pytorch-lightning/pull/11236))


- Removed `profile("training_step_and_backward")` in `Closure` class since we already profile calls `training_step` and `backward` ([#11222](https://github.com/PyTorchLightning/pytorch-lightning/pull/11222))


- Removed `Strategy.optimizer_zero_grad` ([#11246](https://github.com/PyTorchLightning/pytorch-lightning/pull/11246))


- Removed `Strategy.on_gpu` ([#11537](https://github.com/PyTorchLightning/pytorch-lightning/pull/11537))


- Removed `Strategy.on_tpu` property ([#11536](https://github.com/PyTorchLightning/pytorch-lightning/pull/11536))


 - Removed access to `_short_id` in `NeptuneLogger` ([#11517](https://github.com/PyTorchLightning/pytorch-lightning/pull/11517))


### Fixed

- Fixed security vulnerabilities CVE-2020-1747 and CVE-2020-14343 caused by the `PyYAML` dependency ([#11099](https://github.com/PyTorchLightning/pytorch-lightning/pull/11099))


- Fixed logging on `{test,validation}_epoch_end` with multiple dataloaders ([#11132](https://github.com/PyTorchLightning/pytorch-lightning/pull/11132))


- Reset the validation progress tracking state after sanity checking ([#11218](https://github.com/PyTorchLightning/pytorch-lightning/pull/11218))


- Fixed double evaluation bug with fault-tolerance enabled where the second call was completely skipped ([#11119](https://github.com/PyTorchLightning/pytorch-lightning/pull/11119))


- Fixed an issue with the `TPUSpawnPlugin` handling the `XLA_USE_BF16` environment variable incorrectly ([#10990](https://github.com/PyTorchLightning/pytorch-lightning/pull/10990))


- Fixed wrong typehint for `Trainer.lightning_optimizers` ([#11155](https://github.com/PyTorchLightning/pytorch-lightning/pull/11155))


- Fixed the format of the configuration saved automatically by the CLI's `SaveConfigCallback` ([#11532](https://github.com/PyTorchLightning/pytorch-lightning/pull/11532))


- Fixed type promotion when tensors of higher category than float are logged ([#11401](https://github.com/PyTorchLightning/pytorch-lightning/pull/11401))


- Fixed the lr-scheduler state not being dumped to checkpoint when using the deepspeed strategy ([#11307](https://github.com/PyTorchLightning/pytorch-lightning/pull/11307))


- Fixed `SimpleProfiler` summary ([#11414](https://github.com/PyTorchLightning/pytorch-lightning/pull/11414))


- Disbled sampler replacement when using `IterableDataset` ([#11507](https://github.com/PyTorchLightning/pytorch-lightning/pull/11507))


## [1.5.8] - 2022-01-05

### Fixed

- Fixed `LightningCLI` race condition while saving the config ([#11199](https://github.com/PyTorchLightning/pytorch-lightning/pull/11199))
- Fixed the default value used with `log(reduce_fx=min|max)` ([#11310](https://github.com/PyTorchLightning/pytorch-lightning/pull/11310))
- Fixed data fetcher selection ([#11294](https://github.com/PyTorchLightning/pytorch-lightning/pull/11294))
- Fixed a race condition that could result in incorrect (zero) values being observed in prediction writer callbacks ([#11288](https://github.com/PyTorchLightning/pytorch-lightning/pull/11288))
- Fixed dataloaders not getting reloaded the correct amount of times when setting `reload_dataloaders_every_n_epochs` and `check_val_every_n_epoch` ([#10948](https://github.com/PyTorchLightning/pytorch-lightning/pull/10948))
- Fixed deepspeed strategy not restoring the lr-scheduler states when lr-scheduler(s) are configured through `LightningModule.configure_optimizer` ([#11322](https://github.com/PyTorchLightning/pytorch-lightning/pull/11322))


## [1.5.7] - 2021-12-21

### Fixed

- Fixed `NeptuneLogger` when using DDP ([#11030](https://github.com/PyTorchLightning/pytorch-lightning/pull/11030))
- Fixed a bug to disable logging hyperparameters in logger if there are no hparams ([#11105](https://github.com/PyTorchLightning/pytorch-lightning/issues/11105))
- Avoid the deprecated `onnx.export(example_outputs=...)` in torch 1.10 ([#11116](https://github.com/PyTorchLightning/pytorch-lightning/pull/11116))
- Fixed an issue when torch-scripting a `LightningModule` after training with `Trainer(sync_batchnorm=True)` ([#11078](https://github.com/PyTorchLightning/pytorch-lightning/pull/11078))
- Fixed an `AttributeError` occuring when using a `CombinedLoader` (multiple dataloaders) for prediction ([#11111](https://github.com/PyTorchLightning/pytorch-lightning/pull/11111))
- Fixed bug where `Trainer(track_grad_norm=..., logger=False)` would fail ([#11114](https://github.com/PyTorchLightning/pytorch-lightning/pull/11114))
- Fixed an incorrect warning being produced by the model summary when using `bf16` precision on CPU ([#11161](https://github.com/PyTorchLightning/pytorch-lightning/pull/11161))

### Changed

- DeepSpeed does not require lightning module zero 3 partitioning ([#10655](https://github.com/PyTorchLightning/pytorch-lightning/pull/10655))
- The `ModelCheckpoint` callback now saves and restores attributes `best_k_models`, `kth_best_model_path`, `kth_value`, and `last_model_path` ([#10995](https://github.com/PyTorchLightning/pytorch-lightning/pull/10995))


## [1.5.6] - 2021-12-15

### Fixed

- Fixed a bug where the DeepSpeedPlugin arguments `cpu_checkpointing` and `contiguous_memory_optimization` were not being forwarded to deepspeed correctly ([#10874](https://github.com/PyTorchLightning/pytorch-lightning/issues/10874))
- Fixed an issue with `NeptuneLogger` causing checkpoints to be uploaded with a duplicated file extension ([#11015](https://github.com/PyTorchLightning/pytorch-lightning/issues/11015))
- Fixed support for logging within callbacks returned from `LightningModule` ([#10991](https://github.com/PyTorchLightning/pytorch-lightning/pull/10991))
- Fixed running sanity check with `RichProgressBar` ([#10913](https://github.com/PyTorchLightning/pytorch-lightning/pull/10913))
- Fixed support for `CombinedLoader` while checking for warning raised with eval dataloaders ([#10994](https://github.com/PyTorchLightning/pytorch-lightning/pull/10994))
- The TQDM progress bar now correctly shows the `on_epoch` logged values on train epoch end ([#11069](https://github.com/PyTorchLightning/pytorch-lightning/pull/11069))
- Fixed bug where the TQDM updated the training progress bar during `trainer.validate` ([#11069](https://github.com/PyTorchLightning/pytorch-lightning/pull/11069))


## [1.5.5] - 2021-12-07

### Fixed

- Disabled batch_size extraction for torchmetric instances because they accumulate the metrics internally ([#10815](https://github.com/PyTorchLightning/pytorch-lightning/pull/10815))
- Fixed an issue with `SignalConnector` not restoring the default signal handlers on teardown when running on SLURM or with fault-tolerant training enabled ([#10611](https://github.com/PyTorchLightning/pytorch-lightning/pull/10611))
- Fixed `SignalConnector._has_already_handler` check for callable type ([#10483](https://github.com/PyTorchLightning/pytorch-lightning/pull/10483))
- Fixed an issue to return the results for each dataloader separately instead of duplicating them for each ([#10810](https://github.com/PyTorchLightning/pytorch-lightning/pull/10810))
- Improved exception message if `rich` version is less than `10.2.2` ([#10839](https://github.com/PyTorchLightning/pytorch-lightning/pull/10839))
- Fixed uploading best model checkpoint in NeptuneLogger ([#10369](https://github.com/PyTorchLightning/pytorch-lightning/pull/10369))
- Fixed early schedule reset logic in PyTorch profiler that was causing data leak ([#10837](https://github.com/PyTorchLightning/pytorch-lightning/pull/10837))
- Fixed a bug that caused incorrect batch indices to be passed to the `BasePredictionWriter` hooks when using a dataloader with `num_workers > 0` ([#10870](https://github.com/PyTorchLightning/pytorch-lightning/pull/10870))
- Fixed an issue with item assignment on the logger on rank > 0 for those who support it ([#10917](https://github.com/PyTorchLightning/pytorch-lightning/pull/10917))
- Fixed importing `torch_xla.debug` for `torch-xla<1.8` ([#10836](https://github.com/PyTorchLightning/pytorch-lightning/pull/10836))
- Fixed an issue with `DDPSpawnPlugin` and related plugins leaving a temporary checkpoint behind ([#10934](https://github.com/PyTorchLightning/pytorch-lightning/pull/10934))
- Fixed a `TypeError` occuring in the `SingalConnector.teardown()` method ([#10961](https://github.com/PyTorchLightning/pytorch-lightning/pull/10961))


## [1.5.4] - 2021-11-30

### Fixed

- Fixed support for `--key.help=class` with the `LightningCLI` ([#10767](https://github.com/PyTorchLightning/pytorch-lightning/pull/10767))
- Fixed `_compare_version` for python packages ([#10762](https://github.com/PyTorchLightning/pytorch-lightning/pull/10762))
- Fixed TensorBoardLogger `SummaryWriter` not close before spawning the processes ([#10777](https://github.com/PyTorchLightning/pytorch-lightning/pull/10777))
- Fixed a consolidation error in Lite when attempting to save the state dict of a sharded optimizer ([#10746](https://github.com/PyTorchLightning/pytorch-lightning/pull/10746))
- Fixed the default logging level for batch hooks associated with training from `on_step=False, on_epoch=True` to `on_step=True, on_epoch=False` ([#10756](https://github.com/PyTorchLightning/pytorch-lightning/pull/10756))

### Removed

- Removed PyTorch 1.6 support ([#10367](https://github.com/PyTorchLightning/pytorch-lightning/pull/10367), [#10738](https://github.com/PyTorchLightning/pytorch-lightning/pull/10738))


## [1.5.3] - 2021-11-24

### Fixed

- Fixed `ShardedTensor` state dict hook registration to check if torch distributed is available ([#10621](https://github.com/PyTorchLightning/pytorch-lightning/pull/10621))
- Fixed an issue with `self.log` not respecting a tensor's `dtype` when applying computations ([#10076](https://github.com/PyTorchLightning/pytorch-lightning/pull/10076))
- Fixed LigtningLite `_wrap_init` popping unexisting keys from DataLoader signature parameters ([#10613](https://github.com/PyTorchLightning/pytorch-lightning/pull/10613))
- Fixed signals being registered within threads ([#10610](https://github.com/PyTorchLightning/pytorch-lightning/pull/10610))
- Fixed an issue that caused Lightning to extract the batch size even though it was set by the user in `LightningModule.log` ([#10408](https://github.com/PyTorchLightning/pytorch-lightning/pull/10408))
- Fixed `Trainer(move_metrics_to_cpu=True)` not moving the evaluation logged results to CPU ([#10631](https://github.com/PyTorchLightning/pytorch-lightning/pull/10631))
- Fixed the `{validation,test}_step` outputs getting moved to CPU with `Trainer(move_metrics_to_cpu=True)` ([#10631](https://github.com/PyTorchLightning/pytorch-lightning/pull/10631))
- Fixed an issue with collecting logged test results with multiple dataloaders ([#10522](https://github.com/PyTorchLightning/pytorch-lightning/pull/10522))


## [1.5.2] - 2021-11-16

### Fixed

- Fixed `CombinedLoader` and `max_size_cycle` didn't receive a `DistributedSampler` ([#10374](https://github.com/PyTorchLightning/pytorch-lightning/issues/10374))
- Fixed an issue where class or init-only variables of dataclasses were passed to the dataclass constructor in `utilities.apply_to_collection` ([#9702](https://github.com/PyTorchLightning/pytorch-lightning/issues/9702))
- Fixed `isinstance` not working with `init_meta_context`, materialized model not being moved to the device ([#10493](https://github.com/PyTorchLightning/metrics/pull/10493))
- Fixed an issue that prevented the Trainer to shutdown workers when execution is interrupted due to failure([#10463](https://github.com/PyTorchLightning/pytorch-lightning/issues/10463))
- Squeeze the early stopping monitor to remove empty tensor dimensions ([#10461](https://github.com/PyTorchLightning/pytorch-lightning/issues/10461))
- Fixed sampler replacement logic with `overfit_batches` to only replace the sample when `SequentialSampler` is not used ([#10486](https://github.com/PyTorchLightning/pytorch-lightning/issues/10486))
- Fixed scripting causing false positive deprecation warnings ([#10470](https://github.com/PyTorchLightning/pytorch-lightning/pull/10470), [#10555](https://github.com/PyTorchLightning/pytorch-lightning/pull/10555))
- Do not fail if batch size could not be inferred for logging when using DeepSpeed ([#10438](https://github.com/PyTorchLightning/pytorch-lightning/issues/10438))
- Fixed propagation of device and dtype information to submodules of LightningLite when they inherit from `DeviceDtypeModuleMixin` ([#10559](https://github.com/PyTorchLightning/pytorch-lightning/issues/10559))


## [1.5.1] - 2021-11-09

### Fixed

- Fixed `apply_to_collection(defaultdict)` ([#10316](https://github.com/PyTorchLightning/pytorch-lightning/issues/10316))
- Fixed failure when `DataLoader(batch_size=None)` is passed ([#10345](https://github.com/PyTorchLightning/pytorch-lightning/issues/10345))
- Fixed interception of `__init__` arguments for sub-classed DataLoader re-instantiation in Lite ([#10334](https://github.com/PyTorchLightning/pytorch-lightning/issues/10334))
- Fixed issue with pickling `CSVLogger` after a call to `CSVLogger.save` ([#10388](https://github.com/PyTorchLightning/pytorch-lightning/pull/10388))
- Fixed an import error being caused by `PostLocalSGD` when `torch.distributed` not available ([#10359](https://github.com/PyTorchLightning/pytorch-lightning/pull/10359))
- Fixed the logging with `on_step=True` in epoch-level hooks causing unintended side-effects. Logging with `on_step=True` in epoch-level hooks will now correctly raise an error ([#10409](https://github.com/PyTorchLightning/pytorch-lightning/pull/10409))
- Fixed deadlocks for distributed training with `RichProgressBar` ([#10428](https://github.com/PyTorchLightning/pytorch-lightning/pull/10428))
- Fixed an issue where the model wrapper in Lite converted non-floating point tensors to float ([#10429](https://github.com/PyTorchLightning/pytorch-lightning/pull/10429))
- Fixed an issue with inferring the dataset type in fault-tolerant training ([#10432](https://github.com/PyTorchLightning/pytorch-lightning/pull/10432))
- Fixed dataloader workers with `persistent_workers` being deleted on every iteration ([#10434](https://github.com/PyTorchLightning/pytorch-lightning/pull/10434))


## [1.5.0] - 2021-11-02

### Added

- Added support for monitoring the learning rate without schedulers in `LearningRateMonitor` ([#9786](https://github.com/PyTorchLightning/pytorch-lightning/issues/9786))
- Added registration of `ShardedTensor` state dict hooks in `LightningModule.__init__` if the PyTorch version supports `ShardedTensor` ([#8944](https://github.com/PyTorchLightning/pytorch-lightning/pull/8944))
- Added error handling including calling of `on_keyboard_interrupt()` and `on_exception()` for all entrypoints (fit, validate, test, predict) ([#8819](https://github.com/PyTorchLightning/pytorch-lightning/pull/8819))
- Added a flavor of `training_step` that takes `dataloader_iter` as an argument ([#8807](https://github.com/PyTorchLightning/pytorch-lightning/pull/8807))
- Added a `state_key` property to the `Callback` base class ([#6886](https://github.com/PyTorchLightning/pytorch-lightning/pull/6886))
- Added progress tracking to loops:
    * Integrated `TrainingEpochLoop.total_batch_idx` ([#8598](https://github.com/PyTorchLightning/pytorch-lightning/pull/8598))
    * Added `BatchProgress` and integrated `TrainingEpochLoop.is_last_batch` ([#9657](https://github.com/PyTorchLightning/pytorch-lightning/pull/9657))
    * Avoid optional `Tracker` attributes ([#9320](https://github.com/PyTorchLightning/pytorch-lightning/pull/9320))
    * Reset `current` progress counters when restarting an epoch loop that had already finished ([#9371](https://github.com/PyTorchLightning/pytorch-lightning/pull/9371))
    * Call `reset_on_restart` in the loop's `reset` hook instead of when loading a checkpoint ([#9561](https://github.com/PyTorchLightning/pytorch-lightning/pull/9561))
    * Use `completed` over `processed` in `reset_on_restart` ([#9656](https://github.com/PyTorchLightning/pytorch-lightning/pull/9656))
    * Renamed `reset_on_epoch` to `reset_on_run` ([#9658](https://github.com/PyTorchLightning/pytorch-lightning/pull/9658))
- Added `batch_size` and `rank_zero_only` arguments for `log_dict` to match `log` ([#8628](https://github.com/PyTorchLightning/pytorch-lightning/pull/8628))
- Added a check for unique GPU ids ([#8666](https://github.com/PyTorchLightning/pytorch-lightning/pull/8666))
- Added `ResultCollection` state_dict to the Loop `state_dict` and added support for distributed reload ([#8641](https://github.com/PyTorchLightning/pytorch-lightning/pull/8641))
- Added DeepSpeed collate checkpoint utility function ([#8701](https://github.com/PyTorchLightning/pytorch-lightning/pull/8701))
- Added a `handles_accumulate_grad_batches` property to the training type plugins ([#8856](https://github.com/PyTorchLightning/pytorch-lightning/pull/8856))
- Added a warning to `WandbLogger` when reusing a wandb run ([#8714](https://github.com/PyTorchLightning/pytorch-lightning/pull/8714))
- Added `log_graph` argument for `watch` method of `WandbLogger` ([#8662](https://github.com/PyTorchLightning/pytorch-lightning/pull/8662))
- `LightningCLI` additions:
  * Added `LightningCLI(run=False|True)` to choose whether to run a `Trainer` subcommand ([#8751](https://github.com/PyTorchLightning/pytorch-lightning/pull/8751))
  * Added support to call any trainer function from the `LightningCLI` via subcommands ([#7508](https://github.com/PyTorchLightning/pytorch-lightning/pull/7508))
  * Allow easy trainer re-instantiation ([#7508](https://github.com/PyTorchLightning/pytorch-lightning/pull/9241))
  * Automatically register all optimizers and learning rate schedulers ([#9565](https://github.com/PyTorchLightning/pytorch-lightning/pull/9565))
  * Allow registering custom optimizers and learning rate schedulers without subclassing the CLI ([#9565](https://github.com/PyTorchLightning/pytorch-lightning/pull/9565))
  * Support shorthand notation to instantiate optimizers and learning rate schedulers ([#9565](https://github.com/PyTorchLightning/pytorch-lightning/pull/9565))
  * Support passing lists of callbacks via command line ([#8815](https://github.com/PyTorchLightning/pytorch-lightning/pull/8815))
  * Support shorthand notation to instantiate models ([#9588](https://github.com/PyTorchLightning/pytorch-lightning/pull/9588))
  * Support shorthand notation to instantiate datamodules ([#10011](https://github.com/PyTorchLightning/pytorch-lightning/pull/10011))
  * Added `multifile` option to `LightningCLI` to enable/disable config saving to preserve multiple files structure ([#9073](https://github.com/PyTorchLightning/pytorch-lightning/pull/9073))
- Fault-tolerant training:
    * Added `FastForwardSampler` and `CaptureIterableDataset` injection to data loading utilities ([#8366](https://github.com/PyTorchLightning/pytorch-lightning/pull/8366))
    * Added `DataFetcher` to control fetching flow ([#8890](https://github.com/PyTorchLightning/pytorch-lightning/pull/8890))
    * Added `SharedCycleIteratorState` to prevent infinite loop ([#8889](https://github.com/PyTorchLightning/pytorch-lightning/pull/8889))
    * Added `CaptureMapDataset` for state management in map-style datasets ([#8891](https://github.com/PyTorchLightning/pytorch-lightning/pull/8891))
    * Added Fault Tolerant Training to `DataFetcher` ([#8891](https://github.com/PyTorchLightning/pytorch-lightning/pull/8891))
    * Replaced old prefetch iterator with new `DataFetcher` in training loop ([#8953](https://github.com/PyTorchLightning/pytorch-lightning/pull/8953))
    * Added partial support for global random state fault-tolerance in map-style datasets ([#8950](https://github.com/PyTorchLightning/pytorch-lightning/pull/8950))
    * Converted state to tuple explicitly when setting Python random state ([#9401](https://github.com/PyTorchLightning/pytorch-lightning/pull/9401))
    * Added support for restarting an optimizer loop (multiple optimizers) ([#9537](https://github.com/PyTorchLightning/pytorch-lightning/pull/9537))
    * Added support for restarting within Evaluation Loop ([#9563](https://github.com/PyTorchLightning/pytorch-lightning/pull/9563))
    * Added mechanism to detect that a signal has been sent so the Trainer can gracefully exit ([#9566](https://github.com/PyTorchLightning/pytorch-lightning/pull/9566))
    * Added support for skipping ahead to validation during the auto-restart of fitting ([#9681](https://github.com/PyTorchLightning/pytorch-lightning/pull/9681))
    * Added support for auto-restart if a fault-tolerant checkpoint is available ([#9722](https://github.com/PyTorchLightning/pytorch-lightning/pull/9722))
- Checkpoint saving and loading extensibility:
  * Added `CheckpointIO` plugin to expose checkpoint IO from training type plugin ([#8743](https://github.com/PyTorchLightning/pytorch-lightning/pull/8743))
  * Refactored `CheckpointConnector` to offload validation logic to the `CheckpointIO` plugin ([#9045](https://github.com/PyTorchLightning/pytorch-lightning/pull/9045))
  * Added `remove_checkpoint` to `CheckpointIO` plugin by moving the responsibility out of the `ModelCheckpoint` callback ([#9373](https://github.com/PyTorchLightning/pytorch-lightning/pull/9373))
  * Added `XLACheckpointIO` plugin ([#9972](https://github.com/PyTorchLightning/pytorch-lightning/pull/9972))
- Loop customization:
    * Added `Closure` and `AbstractClosure` classes ([#8642](https://github.com/PyTorchLightning/pytorch-lightning/pull/8642))
    * Refactored `TrainingBatchLoop` and extracted `OptimizerLoop`, splitting off automatic optimization into its own loop ([#9191](https://github.com/PyTorchLightning/pytorch-lightning/pull/9191))
    * Removed `TrainingBatchLoop.backward()`; manual optimization now calls directly into `Accelerator.backward()` and automatic optimization handles backward in new `OptimizerLoop` ([#9265](https://github.com/PyTorchLightning/pytorch-lightning/pull/9265))
    * Extracted `ManualOptimization` logic from `TrainingBatchLoop` into its own separate loop class ([#9266](https://github.com/PyTorchLightning/pytorch-lightning/pull/9266))
    * Added `OutputResult` and `ManualResult` classes ([#9437](https://github.com/PyTorchLightning/pytorch-lightning/pull/9437), [#9424](https://github.com/PyTorchLightning/pytorch-lightning/pull/9424))
    * Marked `OptimizerLoop.backward` as protected ([#9514](https://github.com/PyTorchLightning/pytorch-lightning/pull/9514))
    * Marked `FitLoop.should_accumulate` as protected ([#9515](https://github.com/PyTorchLightning/pytorch-lightning/pull/9515))
    * Marked several methods in `PredictionLoop` as protected: `on_predict_start`, `on_predict_epoch_end`, `on_predict_end`, `on_predict_model_eval` ([#9516](https://github.com/PyTorchLightning/pytorch-lightning/pull/9516))
    * Marked several methods in `EvaluationLoop` as protected: `get_max_batches`, `on_evaluation_model_eval`, `on_evaluation_model_train`, `on_evaluation_start`, `on_evaluation_epoch_start`, `on_evaluation_epoch_end`, `on_evaluation_end`, `reload_evaluation_dataloaders` ([#9516](https://github.com/PyTorchLightning/pytorch-lightning/pull/9516))
    * Marked several methods in `EvaluationEpochLoop` as protected: `on_evaluation_batch_start`, `evaluation_step`, `evaluation_step_end` ([#9516](https://github.com/PyTorchLightning/pytorch-lightning/pull/9516))
    * Added `yielding_training_step` example ([#9983](https://github.com/PyTorchLightning/pytorch-lightning/pull/9983))
- Added support for saving and loading state of multiple callbacks of the same type ([#7187](https://github.com/PyTorchLightning/pytorch-lightning/pull/7187))
- Added DeepSpeed Stage 1 support ([#8974](https://github.com/PyTorchLightning/pytorch-lightning/pull/8974))
- Added `Python dataclass` support for `LightningDataModule` ([#8272](https://github.com/PyTorchLightning/pytorch-lightning/issues/8272))
- Added sanitization of tensors when they get logged as hyperparameters in `TensorBoardLogger` ([#9031](https://github.com/PyTorchLightning/pytorch-lightning/pull/9031))
- Added `InterBatchParallelDataFetcher` ([#9020](https://github.com/PyTorchLightning/pytorch-lightning/pull/9020))
- Added `DataLoaderIterDataFetcher` ([#9020](https://github.com/PyTorchLightning/pytorch-lightning/pull/9020))
- Added `DataFetcher` within `Fit / Evaluation` Loop  ([#9047](https://github.com/PyTorchLightning/pytorch-lightning/pull/9047))
- Added a friendly error message when DDP attempts to spawn new distributed processes with rank > 0 ([#9005](https://github.com/PyTorchLightning/pytorch-lightning/pull/9005))
- Added Rich integration:
    * Added Rich progress bar ([#8929](https://github.com/PyTorchLightning/pytorch-lightning/pull/8929), [#9559](https://github.com/PyTorchLightning/pytorch-lightning/pull/9559))
    * Added Support for iterable datasets ([#9734](https://github.com/PyTorchLightning/pytorch-lightning/pull/9734))
    * Added `RichModelSummary` callback ([#9546](https://github.com/PyTorchLightning/pytorch-lightning/pull/9546))
    * Added `configure_columns` method to `RichProgressBar` ([#10288](https://github.com/PyTorchLightning/pytorch-lightning/pull/10288))
    * Added `leave` argument to `RichProgressBar` ([#10301](https://github.com/PyTorchLightning/pytorch-lightning/pull/10301))
- Added input validation logic for precision ([#9080](https://github.com/PyTorchLightning/pytorch-lightning/pull/9080))
- Added support for CPU AMP autocast ([#9084](https://github.com/PyTorchLightning/pytorch-lightning/pull/9084))
- Added `on_exception` callback hook ([#9183](https://github.com/PyTorchLightning/pytorch-lightning/pull/9183))
- Added a warning to DeepSpeed when inferring batch size ([#9221](https://github.com/PyTorchLightning/pytorch-lightning/pull/9221))
- Added `ModelSummary` callback ([#9344](https://github.com/PyTorchLightning/pytorch-lightning/pull/9344))
- Added `log_images`, `log_text` and `log_table` to `WandbLogger` ([#9545](https://github.com/PyTorchLightning/pytorch-lightning/pull/9545))
- Added `PL_RECONCILE_PROCESS` environment variable to enable process reconciliation regardless of cluster environment settings ([#9389](https://github.com/PyTorchLightning/pytorch-lightning/pull/9389))
- Added `get_device_stats` to the Accelerator interface and added its implementation for GPU and TPU ([#9586](https://github.com/PyTorchLightning/pytorch-lightning/pull/9586))
- Added a warning when an unknown key is encountered in the optimizer configuration, and when `OneCycleLR` is used with `"interval": "epoch"` ([#9666](https://github.com/PyTorchLightning/pytorch-lightning/pull/9666))
- Added `DeviceStatsMonitor` callback ([#9712](https://github.com/PyTorchLightning/pytorch-lightning/pull/9712))
- Added `enable_progress_bar` to the Trainer constructor ([#9664](https://github.com/PyTorchLightning/pytorch-lightning/pull/9664))
- Added `pl_legacy_patch` load utility for loading old checkpoints that have pickled legacy Lightning attributes ([#9166](https://github.com/PyTorchLightning/pytorch-lightning/pull/9166))
- Added support for `torch.use_deterministic_algorithms` ([#9121](https://github.com/PyTorchLightning/pytorch-lightning/pull/9121))
- Added automatic parameters tying for TPUs ([#9525](https://github.com/PyTorchLightning/pytorch-lightning/pull/9525))
- Added support for `torch.autograd.set_detect_anomaly` through `Trainer` constructor argument `detect_anomaly` ([#9848](https://github.com/PyTorchLightning/pytorch-lightning/pull/9848))
- Added `enable_model_summary` flag to Trainer ([#9699](https://github.com/PyTorchLightning/pytorch-lightning/pull/9699))
- Added `strategy` argument to Trainer ([#8597](https://github.com/PyTorchLightning/pytorch-lightning/pull/8597))
- Added `init_meta_context`, `materialize_module` utilities ([#9920](https://github.com/PyTorchLightning/pytorch-lightning/pull/9920))
- Added `TPUPrecisionPlugin` ([#10020](https://github.com/PyTorchLightning/pytorch-lightning/pull/#10020))
- Added `torch.bfloat16` support:
  * Added bfloat16 support for Lightning Trainer ([#9049](https://github.com/PyTorchLightning/pytorch-lightning/pull/9049))
  * Renamed `TPUHalfPrecisionPlugin` to `TPUBf16PrecisionPlugin` ([#10026](https://github.com/PyTorchLightning/pytorch-lightning/pull/10026))
  * Default to `precision=bf16` on CPU when `precision=16` is passed ([#10033](https://github.com/PyTorchLightning/pytorch-lightning/pull/10033))
  * Added support for `torch.autocast` ([#10053](https://github.com/PyTorchLightning/pytorch-lightning/pull/10053))
- Added `kfold` example for loop customization ([#9965](https://github.com/PyTorchLightning/pytorch-lightning/pull/9965))
- LightningLite:
    * Added `PrecisionPlugin.forward_context`, making it the default implementation for all `{train,val,test,predict}_step_context()` methods ([#9988](https://github.com/PyTorchLightning/pytorch-lightning/pull/9988))
    * Added `DDPSpawnPlugin.spawn()` for spawning new processes of a given function ([#10018](https://github.com/PyTorchLightning/pytorch-lightning/pull/10018), [#10022](https://github.com/PyTorchLightning/pytorch-lightning/pull/10022))
    * Added `TrainingTypePlugin.{_setup_model, _setup_optimizer}` methods ([#9994](https://github.com/PyTorchLightning/pytorch-lightning/pull/9994), [#10064](https://github.com/PyTorchLightning/pytorch-lightning/pull/10064))
    * Implemented `DataParallelPlugin._setup_model` ([#10010](https://github.com/PyTorchLightning/pytorch-lightning/pull/10010))
    * Implemented `DeepSpeedPlugin._setup_model_and_optimizers` ([#10009](https://github.com/PyTorchLightning/pytorch-lightning/pull/10009), [#10064](https://github.com/PyTorchLightning/pytorch-lightning/pull/10064))
    * Implemented `{DDPShardedPlugin,DDPShardedSpawnPlugin}._setup_model_and_optimizers` ([#10028](https://github.com/PyTorchLightning/pytorch-lightning/pull/10028), [#10064](https://github.com/PyTorchLightning/pytorch-lightning/pull/10064))
    * Added optional `model` argument to the `optimizer_step` methods in accelerators and plugins ([#10023](https://github.com/PyTorchLightning/pytorch-lightning/pull/10023))
    * Updated precision attributes in `DeepSpeedPlugin` ([#10164](https://github.com/PyTorchLightning/pytorch-lightning/pull/10164))
    * Added the ability to return a result from rank 0 in `DDPSpawnPlugin.spawn` ([#10162](https://github.com/PyTorchLightning/pytorch-lightning/pull/10162))
    * Added `pytorch_lightning.lite` package ([#10175](https://github.com/PyTorchLightning/pytorch-lightning/pull/10175))
    * Added `LightningLite` documentation ([#10043](https://github.com/PyTorchLightning/pytorch-lightning/pull/10043))
    * Added `LightningLite` examples ([#9987](https://github.com/PyTorchLightning/pytorch-lightning/pull/9987))
    * Make the `_LiteDataLoader` an iterator and add supports for custom dataloader ([#10279](https://github.com/PyTorchLightning/pytorch-lightning/pull/10279))
- Added `use_omegaconf` argument to `save_hparams_to_yaml` plugin ([#9170](https://github.com/PyTorchLightning/pytorch-lightning/pull/9170))
- Added `ckpt_path` argument for `Trainer.fit()` ([#10061](https://github.com/PyTorchLightning/pytorch-lightning/pull/10061))
- Added `auto_device_count` method to `Accelerators` ([#10222](https://github.com/PyTorchLightning/pytorch-lightning/pull/10222))
- Added support for `devices="auto"` ([#10264](https://github.com/PyTorchLightning/pytorch-lightning/pull/10264))
- Added a `filename` argument in `ModelCheckpoint.format_checkpoint_name` ([#9818](https://github.com/PyTorchLightning/pytorch-lightning/pull/9818))
- Added support for empty `gpus` list to run on CPU ([#10246](https://github.com/PyTorchLightning/pytorch-lightning/pull/10246))
- Added a warning if multiple batch sizes are found from ambiguous batch ([#10247](https://github.com/PyTorchLightning/pytorch-lightning/pull/10247))

### Changed

- Trainer now raises a `MisconfigurationException` when its methods are called with `ckpt_path="best"` but a checkpoint callback isn't configured ([#9841](https://github.com/PyTorchLightning/pytorch-lightning/pull/9841))
- Setting `Trainer(accelerator="ddp_cpu")` now does not spawn a subprocess if `num_processes` is kept `1` along with `num_nodes > 1` ([#9603](https://github.com/PyTorchLightning/pytorch-lightning/pull/9603))
- Module imports are now catching `ModuleNotFoundError` instead of `ImportError` ([#9867](https://github.com/PyTorchLightning/pytorch-lightning/pull/9867))
- `pytorch_lightning.loggers.neptune.NeptuneLogger` is now consistent with the new [neptune-client](https://github.com/neptune-ai/neptune-client) API; the old [neptune-client](https://github.com/neptune-ai/neptune-client) API is supported by `NeptuneClient` from the [neptune-contrib](https://github.com/neptune-ai/neptune-contrib) repo ([#6867](https://github.com/PyTorchLightning/pytorch-lightning/pull/6867))
- Parsing of `enums` type hyperparameters to be saved in the `haprams.yaml` file by TensorBoard and CSV loggers has been fixed and made in line with how OmegaConf parses it ([#9170](https://github.com/PyTorchLightning/pytorch-lightning/pull/9170))
- Parsing of the `gpus` Trainer argument has changed: `gpus="n"` (str) no longer selects the GPU index n and instead selects the first n devices ([#8770](https://github.com/PyTorchLightning/pytorch-lightning/pull/8770))
- `iteration_count` and other index attributes in the loops has been replaced with progress dataclasses ([#8477](https://github.com/PyTorchLightning/pytorch-lightning/pull/8477))
- The `trainer.lightning_module` reference is now properly set at the very beginning of a run ([#8536](https://github.com/PyTorchLightning/pytorch-lightning/pull/8536))
- The model weights now get loaded in all cases when the checkpoint path gets provided in validate/test/predict, regardless of whether the model instance is provided or not ([#8352](https://github.com/PyTorchLightning/pytorch-lightning/pull/8352))
- The `Trainer` functions `reset_{train,val,test,predict}_dataloader`, `reset_train_val_dataloaders`, and `request_dataloader` `model` argument is now optional ([#8536](https://github.com/PyTorchLightning/pytorch-lightning/pull/8536))
- Saved checkpoints will no longer use the type of a `Callback` as the key to avoid issues with unpickling ([#6886](https://github.com/PyTorchLightning/pytorch-lightning/pull/6886))
- Improved string conversion for `ResultCollection` ([#8622](https://github.com/PyTorchLightning/pytorch-lightning/pull/8622))
- `LightningCLI` changes:
    * `LightningCLI.init_parser` now returns the parser instance ([#8721](https://github.com/PyTorchLightning/pytorch-lightning/pull/8721))
    * `LightningCLI.add_core_arguments_to_parser`, `LightningCLI.parse_arguments` now take a `parser` argument ([#8721](https://github.com/PyTorchLightning/pytorch-lightning/pull/8721))
    * `LightningCLI.instantiate_trainer` now takes a config and a list of callbacks ([#8721](https://github.com/PyTorchLightning/pytorch-lightning/pull/8721))
    * Split `LightningCLI.add_core_arguments_to_parser` into `LightningCLI.add_default_arguments_to_parser` + `LightningCLI.add_core_arguments_to_parser` ([#8721](https://github.com/PyTorchLightning/pytorch-lightning/pull/8721))
- The accelerator and training type plugin `setup` hooks no longer have a `model` argument ([#8536](https://github.com/PyTorchLightning/pytorch-lightning/pull/8536))
- The accelerator and training type plugin `update_global_step` hook has been removed ([#8856](https://github.com/PyTorchLightning/pytorch-lightning/pull/8856))
- The coverage of `self.log`-ing in any `LightningModule` or `Callback` hook has been improved ([#8498](https://github.com/PyTorchLightning/pytorch-lightning/pull/8498))
- `self.log`-ing without a `Trainer` reference now raises a warning instead of an exception ([#9733](https://github.com/PyTorchLightning/pytorch-lightning/pull/9733))
- Removed restrictions in the Trainer that loggers can only log from rank 0; the existing logger behavior has not changed ([#8608](https://github.com/PyTorchLightning/pytorch-lightning/pull/8608))
- `Trainer.request_dataloader` now takes a `RunningStage` enum instance ([#8858](https://github.com/PyTorchLightning/pytorch-lightning/pull/8858))
- Changed `rank_zero_warn` to `NotImplementedError` in the `{train, val, test, predict}_dataloader` hooks that `Lightning(Data)Module` uses ([#9161](https://github.com/PyTorchLightning/pytorch-lightning/pull/9161))
- Moved `block_ddp_sync_behaviour` out of `TrainingBatchLoop` to loop utilities ([#9192](https://github.com/PyTorchLightning/pytorch-lightning/pull/9192))
- Executing the `optimizer_closure` is now required when overriding the `optimizer_step` hook ([#9360](https://github.com/PyTorchLightning/pytorch-lightning/pull/9360))
- Changed logging of `LightningModule` and `LightningDataModule` hyperparameters to raise an exception only if there are colliding keys with different values ([#9496](https://github.com/PyTorchLightning/pytorch-lightning/pull/9496))
- `seed_everything` now fails when an invalid seed value is passed instead of selecting a random seed ([#8787](https://github.com/PyTorchLightning/pytorch-lightning/pull/8787))
- The Trainer now calls `TrainingTypePlugin` collective APIs directly instead of going through the Accelerator reference ([#9677](https://github.com/PyTorchLightning/pytorch-lightning/pull/9677), [#9901](https://github.com/PyTorchLightning/pytorch-lightning/pull/9901))
- The tuner now usees a unique filename to save a temporary checkpoint ([#9682](https://github.com/PyTorchLightning/pytorch-lightning/pull/9682))
- Changed `HorovodPlugin.all_gather` to return a `torch.Tensor` instead of a list ([#9696](https://github.com/PyTorchLightning/pytorch-lightning/pull/9696))
- Changed Trainer connectors to be protected attributes:
    * Configuration Validator ([#9779](https://github.com/PyTorchLightning/pytorch-lightning/pull/9779))
- The `current_epoch` and `global_step` attributes now get restored irrespective of the Trainer task ([#9413](https://github.com/PyTorchLightning/pytorch-lightning/pull/9413))
- Trainer now raises an exception when requesting `amp_level` with native `amp_backend` ([#9755](https://github.com/PyTorchLightning/pytorch-lightning/pull/9755))
- Update the logic to check for accumulation steps with deepspeed ([#9826](https://github.com/PyTorchLightning/pytorch-lightning/pull/9826))
- `pytorch_lightning.utilities.grads.grad_norm` now raises an exception if parameter `norm_type <= 0` ([#9765](https://github.com/PyTorchLightning/pytorch-lightning/pull/9765))
- Updated error message for interactive incompatible plugins ([#9896](https://github.com/PyTorchLightning/pytorch-lightning/pull/9896))
- Moved the `optimizer_step` and `clip_gradients` hook from the `Accelerator` and `TrainingTypePlugin` into the `PrecisionPlugin` ([#10143](https://github.com/PyTorchLightning/pytorch-lightning/pull/10143), [#10029](https://github.com/PyTorchLightning/pytorch-lightning/pull/10029))
- `NativeMixedPrecisionPlugin` and its subclasses now take an optional `GradScaler` instance ([#10055](https://github.com/PyTorchLightning/pytorch-lightning/pull/10055))
- Trainer is now raising a `MisconfigurationException` instead of a warning if `Trainer.{validate/test}` is missing required methods ([#10016](https://github.com/PyTorchLightning/pytorch-lightning/pull/10016))
- Changed default value of the `max_steps` Trainer argument from `None` to -1 ([#9460](https://github.com/PyTorchLightning/pytorch-lightning/pull/9460))
- LightningModule now raises an error when calling `log(on_step=False, on_epoch=False)` ([#10227](https://github.com/PyTorchLightning/pytorch-lightning/pull/10227))
- Quantization aware training observers are now disabled by default during validating/testing/predicting stages ([#8540](https://github.com/PyTorchLightning/pytorch-lightning/pull/8540))
- Raised `MisconfigurationException` when total length of `dataloader` across ranks is zero, and give warning when total length is non-zero, but only local rank length is zero. ([#9827](https://github.com/PyTorchLightning/pytorch-lightning/pull/9827))
- Changed the model size calculation using `ByteCounter` ([#10123](https://github.com/PyTorchLightning/pytorch-lightning/pull/10123))
- Enabled `on_load_checkpoint` for `LightningDataModule` for all `trainer_fn` ([#10238](https://github.com/PyTorchLightning/pytorch-lightning/pull/10238))
- Allowed separate config files for parameters with class type when LightningCLI is in `subclass_mode=False` ([#10286](https://github.com/PyTorchLightning/pytorch-lightning/pull/10286))

### Deprecated

- Deprecated Trainer argument `terminate_on_nan` in favor of `detect_anomaly`([#9175](https://github.com/PyTorchLightning/pytorch-lightning/pull/9175))
- Deprecated `Trainer.terminate_on_nan` public attribute access ([#9849](https://github.com/PyTorchLightning/pytorch-lightning/pull/9849))
- Deprecated `LightningModule.summarize()` in favor of `pytorch_lightning.utilities.model_summary.summarize()` ([#8513](https://github.com/PyTorchLightning/pytorch-lightning/pull/8513))
- Deprecated `LightningModule.model_size` ([#8343](https://github.com/PyTorchLightning/pytorch-lightning/pull/8343))
- Deprecated `DataModule` properties: `train_transforms`, `val_transforms`, `test_transforms`, `size`, `dims` ([#8851](https://github.com/PyTorchLightning/pytorch-lightning/pull/8851))
- Deprecated `add_to_queue`, `get_from_queue` from `LightningModule` in favor of corresponding methods in the `DDPSpawnPlugin` ([#9118](https://github.com/PyTorchLightning/pytorch-lightning/pull/9118))
- Deprecated `LightningModule.get_progress_bar_dict` and `Trainer.progress_bar_dict` in favor of `pytorch_lightning.callbacks.progress.base.get_standard_metrics` and `ProgressBarBase.get_metrics` ([#8985](https://github.com/PyTorchLightning/pytorch-lightning/pull/8985))
- Deprecated `prepare_data_per_node` flag on Trainer and set it as a property of `DataHooks`, accessible in the `LightningModule` and `LightningDataModule` ([#8958](https://github.com/PyTorchLightning/pytorch-lightning/pull/8958))
- Deprecated the `TestTubeLogger` ([#9065](https://github.com/PyTorchLightning/pytorch-lightning/pull/9065))
- Deprecated `on_{train/val/test/predict}_dataloader()` from `LightningModule` and `LightningDataModule` ([#9098](https://github.com/PyTorchLightning/pytorch-lightning/pull/9098))
- Deprecated `on_keyboard_interrupt` callback hook in favor of new `on_exception` hook ([#9260](https://github.com/PyTorchLightning/pytorch-lightning/pull/9260))
- Deprecated passing `process_position` to the `Trainer` constructor in favor of adding the `ProgressBar` callback with `process_position` directly to the list of callbacks ([#9222](https://github.com/PyTorchLightning/pytorch-lightning/pull/9222))
- Deprecated passing `flush_logs_every_n_steps` as a Trainer argument, instead pass it to the logger init if supported ([#9366](https://github.com/PyTorchLightning/pytorch-lightning/pull/9366))
- Deprecated `LightningLoggerBase.close`, `LoggerCollection.close` in favor of `LightningLoggerBase.finalize`, `LoggerCollection.finalize` ([#9422](https://github.com/PyTorchLightning/pytorch-lightning/pull/9422))
- Deprecated passing `progress_bar_refresh_rate` to the `Trainer` constructor in favor of adding the `ProgressBar` callback with `refresh_rate` directly to the list of callbacks, or passing `enable_progress_bar=False` to disable the progress bar ([#9616](https://github.com/PyTorchLightning/pytorch-lightning/pull/9616))
- Deprecated `LightningDistributed` and moved the broadcast logic to `DDPPlugin` and `DDPSpawnPlugin` directly ([#9691](https://github.com/PyTorchLightning/pytorch-lightning/pull/9691))
- Deprecated passing `stochastic_weight_avg` to the `Trainer` constructor in favor of adding the `StochasticWeightAveraging` callback directly to the list of callbacks ([#8989](https://github.com/PyTorchLightning/pytorch-lightning/pull/8989))
- Deprecated Accelerator collective API `barrier`, `broadcast`, and `all_gather` in favor of calling the `TrainingTypePlugin` collective API directly ([#9677](https://github.com/PyTorchLightning/pytorch-lightning/pull/9677))
- Deprecated `checkpoint_callback` from the `Trainer` constructor in favor of `enable_checkpointing` ([#9754](https://github.com/PyTorchLightning/pytorch-lightning/pull/9754))
- Deprecated the `LightningModule.on_post_move_to_device` method ([#9525](https://github.com/PyTorchLightning/pytorch-lightning/pull/9525))
- Deprecated `pytorch_lightning.core.decorators.parameter_validation` in favor of `pytorch_lightning.utilities.parameter_tying.set_shared_parameters` ([#9525](https://github.com/PyTorchLightning/pytorch-lightning/pull/9525))
- Deprecated passing `weights_summary` to the `Trainer` constructor in favor of adding the `ModelSummary` callback with `max_depth` directly to the list of callbacks ([#9699](https://github.com/PyTorchLightning/pytorch-lightning/pull/9699))
- Deprecated `log_gpu_memory`, `gpu_metrics`, and util funcs in favor of `DeviceStatsMonitor` callback ([#9921](https://github.com/PyTorchLightning/pytorch-lightning/pull/9921))
- Deprecated `GPUStatsMonitor` and `XLAStatsMonitor` in favor of `DeviceStatsMonitor` callback ([#9924](https://github.com/PyTorchLightning/pytorch-lightning/pull/9924))
- Deprecated setting `Trainer(max_steps=None)`; To turn off the limit, set `Trainer(max_steps=-1)` (default) ([#9460](https://github.com/PyTorchLightning/pytorch-lightning/pull/9460))
- Deprecated access to the `AcceleratorConnector.is_slurm_managing_tasks` attribute and marked it as protected ([#10101](https://github.com/PyTorchLightning/pytorch-lightning/pull/10101))
- Deprecated access to the `AcceleratorConnector.configure_slurm_ddp` method and marked it as protected ([#10101](https://github.com/PyTorchLightning/pytorch-lightning/pull/10101))
- Deprecated passing `resume_from_checkpoint` to the `Trainer` constructor in favor of `trainer.fit(ckpt_path=)` ([#10061](https://github.com/PyTorchLightning/pytorch-lightning/pull/10061))
- Deprecated `ClusterEnvironment.creates_children()` in favor of `ClusterEnvironment.creates_processes_externally` (property) ([#10106](https://github.com/PyTorchLightning/pytorch-lightning/pull/10106))
- Deprecated `PrecisionPlugin.master_params()` in favor of `PrecisionPlugin.main_params()` ([#10105](https://github.com/PyTorchLightning/pytorch-lightning/pull/10105))
- Deprecated `lr_sch_names` from `LearningRateMonitor` ([#10066](https://github.com/PyTorchLightning/pytorch-lightning/pull/10066))
- Deprecated `ProgressBar` callback in favor of `TQDMProgressBar` ([#10134](https://github.com/PyTorchLightning/pytorch-lightning/pull/10134))

### Removed

- Removed deprecated `metrics` ([#8586](https://github.com/PyTorchLightning/pytorch-lightning/pull/8586/))
- Removed the deprecated `outputs` argument in both the `LightningModule.on_train_epoch_end` and `Callback.on_train_epoch_end` hooks ([#8587](https://github.com/PyTorchLightning/pytorch-lightning/pull/8587))
- Removed the deprecated `TrainerLoggingMixin` class ([#8609](https://github.com/PyTorchLightning/pytorch-lightning/pull/8609))
- Removed the deprecated `TrainerTrainingTricksMixin` class ([#8679](https://github.com/PyTorchLightning/pytorch-lightning/pull/8679))
- Removed the deprecated `optimizer_idx` from `training_step` as an accepted argument in manual optimization ([#8576](https://github.com/PyTorchLightning/pytorch-lightning/pull/8576))
- Removed support for the deprecated `on_save_checkpoint` signature. The hook now takes a `checkpoint` positional parameter ([#8697](https://github.com/PyTorchLightning/pytorch-lightning/pull/8697))
- Removed support for the deprecated `on_load_checkpoint` signature. The hook now takes a `pl_module` positional parameter ([#8697](https://github.com/PyTorchLightning/pytorch-lightning/pull/8697))
- Removed the deprecated `save_function` property in `ModelCheckpoint` ([#8680](https://github.com/PyTorchLightning/pytorch-lightning/pull/8680))
- Removed the deprecated `model` argument from `ModelCheckpoint.save_checkpoint` ([#8688](https://github.com/PyTorchLightning/pytorch-lightning/pull/8688))
- Removed the deprecated `sync_step` argument from `WandbLogger` ([#8763](https://github.com/PyTorchLightning/pytorch-lightning/pull/8763))
- Removed the deprecated `Trainer.truncated_bptt_steps` in favor of `LightningModule.truncated_bptt_steps` ([#8826](https://github.com/PyTorchLightning/pytorch-lightning/pull/8826))
- Removed `LightningModule.write_predictions` and `LightningModule.write_predictions_dict` ([#8850](https://github.com/PyTorchLightning/pytorch-lightning/pull/8850))
- Removed `on_reset_*_dataloader` hooks in TrainingType Plugins and Accelerators ([#8858](https://github.com/PyTorchLightning/pytorch-lightning/pull/8858))
- Removed deprecated `GradInformation` module in favor of `pytorch_lightning.utilities.grads` ([#8831](https://github.com/PyTorchLightning/pytorch-lightning/pull/8831/))
- Removed `TrainingTypePlugin.on_save` and `Accelerator.on_save` ([#9023](https://github.com/PyTorchLightning/pytorch-lightning/pull/9023))
- Removed `{Accelerator,TrainingTypePlugin,PrecisionPlugin}.post_optimizer_step` ([#9746](https://github.com/PyTorchLightning/pytorch-lightning/pull/9746))
- Removed deprecated `connect_precision_plugin` and `connect_training_type_plugin` from `Accelerator` ([#9019](https://github.com/PyTorchLightning/pytorch-lightning/pull/9019))
- Removed `on_train_epoch_end` from `Accelerator` ([#9035](https://github.com/PyTorchLightning/pytorch-lightning/pull/9035))
- Removed `InterBatchProcessor` in favor of `DataLoaderIterDataFetcher` ([#9052](https://github.com/PyTorchLightning/pytorch-lightning/pull/9052))
- Removed `Plugin` in `base_plugin.py` in favor of accessing `TrainingTypePlugin` and `PrecisionPlugin` directly instead ([#9066](https://github.com/PyTorchLightning/pytorch-lightning/pull/9066))
- Removed `teardown` from `ParallelPlugin` ([#8943](https://github.com/PyTorchLightning/pytorch-lightning/pull/8943))
- Removed deprecated `profiled_functions` argument from `PyTorchProfiler` ([#9178](https://github.com/PyTorchLightning/pytorch-lightning/pull/9178))
- Removed deprecated `pytorch_lighting.utilities.argparse_utils` module ([#9166](https://github.com/PyTorchLightning/pytorch-lightning/pull/9166))
- Removed deprecated property `Trainer.running_sanity_check` in favor of `Trainer.sanity_checking` ([#9209](https://github.com/PyTorchLightning/pytorch-lightning/pull/9209))
- Removed deprecated `BaseProfiler.output_filename` arg from it and its descendants in favor of `dirpath` and `filename` ([#9214](https://github.com/PyTorchLightning/pytorch-lightning/pull/9214))
- Removed deprecated property `ModelCheckpoint.period` in favor of `ModelCheckpoint.every_n_epochs` ([#9213](https://github.com/PyTorchLightning/pytorch-lightning/pull/9213))
- Removed deprecated `auto_move_data` decorator ([#9231](https://github.com/PyTorchLightning/pytorch-lightning/pull/9231))
- Removed deprecated property `LightningModule.datamodule` in favor of `Trainer.datamodule` ([#9233](https://github.com/PyTorchLightning/pytorch-lightning/pull/9233))
- Removed deprecated properties `DeepSpeedPlugin.cpu_offload*` in favor of `offload_optimizer`, `offload_parameters` and `pin_memory` ([#9244](https://github.com/PyTorchLightning/pytorch-lightning/pull/9244))
- Removed deprecated property `AcceleratorConnector.is_using_torchelastic` in favor of `TorchElasticEnvironment.is_using_torchelastic()` ([#9729](https://github.com/PyTorchLightning/pytorch-lightning/pull/9729))
- Removed `pytorch_lightning.utilities.debugging.InternalDebugger` ([#9680](https://github.com/PyTorchLightning/pytorch-lightning/pull/9680))
- Removed `call_configure_sharded_model_hook` property from `Accelerator` and `TrainingTypePlugin` ([#9612](https://github.com/PyTorchLightning/pytorch-lightning/pull/9612))
- Removed `TrainerProperties` mixin and moved property definitions directly into `Trainer` ([#9495](https://github.com/PyTorchLightning/pytorch-lightning/pull/9495))
- Removed a redundant warning with `ModelCheckpoint(monitor=None)` callback ([#9875](https://github.com/PyTorchLightning/pytorch-lightning/pull/9875))
- Remove `epoch` from `trainer.logged_metrics` ([#9904](https://github.com/PyTorchLightning/pytorch-lightning/pull/9904))
- Remove deprecated `distributed_backend` from `Trainer` ([#10017](https://github.com/PyTorchLightning/pytorch-lightning/pull/10017))
- Removed `process_idx` from the `{DDPSpawnPlugin,TPUSpawnPlugin}.new_process` methods ([#10022](https://github.com/PyTorchLightning/pytorch-lightning/pull/10022))
- Removed automatic patching of `{train,val,test,predict}_dataloader()` on the `LightningModule` ([#9764](https://github.com/PyTorchLightning/pytorch-lightning/pull/9764))
- Removed `pytorch_lightning.trainer.connectors.OptimizerConnector` ([#10120](https://github.com/PyTorchLightning/pytorch-lightning/pull/10120))

### Fixed

- Fixed ImageNet evaluation in example ([#10179](https://github.com/PyTorchLightning/pytorch-lightning/pull/10179))
- Fixed an issue with logger outputs not being finalized correctly after prediction runs ([#8685](https://github.com/PyTorchLightning/pytorch-lightning/pull/8685))
- Fixed `move_metrics_to_cpu` moving the loss to CPU while training on device ([#9308](https://github.com/PyTorchLightning/pytorch-lightning/pull/9308))
- Fixed incorrect main progress bar indicator when resuming training mid-epoch ([#9310](https://github.com/PyTorchLightning/pytorch-lightning/pull/9310))
- Fixed an issue with freeing memory of datafetchers during teardown ([#9387](https://github.com/PyTorchLightning/pytorch-lightning/pull/9387))
- Fixed a bug where the training step output needed to be `deepcopy`-ed ([#9349](https://github.com/PyTorchLightning/pytorch-lightning/pull/9349))
- Fixed an issue with freeing memory allocated by the data iterators in `Loop.on_run_end` ([#9386](https://github.com/PyTorchLightning/pytorch-lightning/pull/9386), [#9915](https://github.com/PyTorchLightning/pytorch-lightning/pull/9915))
- Fixed `BasePredictionWriter` not returning the batch indices in a non-distributed setting ([#9432](https://github.com/PyTorchLightning/pytorch-lightning/pull/9432))
- Fixed an error when running in XLA environments with no TPU attached ([#9572](https://github.com/PyTorchLightning/pytorch-lightning/pull/9572))
- Fixed check on torchmetrics logged whose `compute()` output is a multielement tensor ([#9582](https://github.com/PyTorchLightning/pytorch-lightning/pull/9582))
- Fixed gradient accumulation for `DDPShardedPlugin` ([#9122](https://github.com/PyTorchLightning/pytorch-lightning/pull/9122))
- Fixed missing DeepSpeed distributed call ([#9540](https://github.com/PyTorchLightning/pytorch-lightning/pull/9540))
- Fixed an issue with wrapped LightningModule during evaluation; The LightningModule no longer gets wrapped with data-parallel modules when not fitting in `DDPPlugin`, `DDPSpawnPlugin`, `DDPShardedPlugin`, `DDPSpawnShardedPlugin` ([#9096](https://github.com/PyTorchLightning/pytorch-lightning/pull/9096))
- Fixed `trainer.accumulate_grad_batches` to be an int on init. The default value for it is now `None` inside Trainer ([#9652](https://github.com/PyTorchLightning/pytorch-lightning/pull/9652))
- Fixed `broadcast` in `DDPPlugin` and `DDPSpawnPlugin` to respect the `src` input ([#9691](https://github.com/PyTorchLightning/pytorch-lightning/pull/9691))
- Fixed `self.log(on_epoch=True, reduce_fx=sum))` for the `on_batch_start` and `on_train_batch_start` hooks ([#9791](https://github.com/PyTorchLightning/pytorch-lightning/pull/9791))
- Fixed `self.log(on_epoch=True)` for the `on_batch_start` and `on_train_batch_start` hooks ([#9780](https://github.com/PyTorchLightning/pytorch-lightning/pull/9780))
- Fixed restoring training state during `Trainer.fit` only ([#9413](https://github.com/PyTorchLightning/pytorch-lightning/pull/9413))
- Fixed DeepSpeed and Lightning both calling the scheduler ([#9788](https://github.com/PyTorchLightning/pytorch-lightning/pull/9788))
- Fixed missing arguments when saving hyperparameters from the parent class but not from the child class ([#9800](https://github.com/PyTorchLightning/pytorch-lightning/pull/9800))
- Fixed DeepSpeed GPU device IDs ([#9847](https://github.com/PyTorchLightning/pytorch-lightning/pull/9847))
- Reset `val_dataloader` in `tuner/batch_size_scaling` ([#9857](https://github.com/PyTorchLightning/pytorch-lightning/pull/9857))
- Fixed use of `LightningCLI` in computer_vision_fine_tuning.py example ([#9934](https://github.com/PyTorchLightning/pytorch-lightning/pull/9934))
- Fixed issue with non-init dataclass fields in `apply_to_collection` ([#9963](https://github.com/PyTorchLightning/pytorch-lightning/issues/9963))
- Reset `val_dataloader` in `tuner/batch_size_scaling` for binsearch ([#9975](https://github.com/PyTorchLightning/pytorch-lightning/pull/9975))
- Fixed logic to check for spawn in dataloader `TrainerDataLoadingMixin._worker_check` ([#9902](https://github.com/PyTorchLightning/pytorch-lightning/pull/9902))
- Fixed `train_dataloader` getting loaded twice when resuming from a checkpoint during `Trainer.fit()` ([#9671](https://github.com/PyTorchLightning/pytorch-lightning/pull/9671))
- Fixed `LearningRateMonitor` logging with multiple param groups optimizer with no scheduler ([#10044](https://github.com/PyTorchLightning/pytorch-lightning/pull/10044))
- Fixed undesired side effects being caused by `Trainer` patching dataloader methods on the `LightningModule` ([#9764](https://github.com/PyTorchLightning/pytorch-lightning/pull/9764))
- Fixed gradients not being unscaled when clipping or logging the gradient norm ([#9287](https://github.com/PyTorchLightning/pytorch-lightning/pull/9287))
- Fixed `on_before_optimizer_step` getting called before the optimizer closure (including backward) has run ([#10167](https://github.com/PyTorchLightning/pytorch-lightning/pull/10167))
- Fixed monitor value in `ModelCheckpoint` getting moved to the wrong device in a special case where it becomes NaN ([#10118](https://github.com/PyTorchLightning/pytorch-lightning/pull/10118))
- Fixed creation of `dirpath` in `BaseProfiler` if it doesn't exist ([#10073](https://github.com/PyTorchLightning/pytorch-lightning/pull/10073))
- Fixed incorrect handling of sigterm ([#10189](https://github.com/PyTorchLightning/pytorch-lightning/pull/10189))
- Fixed bug where `log(on_step=True, on_epoch=True, sync_dist=True)` wouldn't reduce the value on step ([#10227](https://github.com/PyTorchLightning/pytorch-lightning/pull/10227))
- Fixed an issue with `pl.utilities.seed.reset_seed` converting the `PL_SEED_WORKERS` environment variable to `bool` ([#10099](https://github.com/PyTorchLightning/pytorch-lightning/pull/10099))
- Fixed iterating over a logger collection when `fast_dev_run > 0` ([#10232](https://github.com/PyTorchLightning/pytorch-lightning/pull/10232))
- Fixed `batch_size` in `ResultCollection` not being reset to 1 on epoch end ([#10242](https://github.com/PyTorchLightning/pytorch-lightning/pull/10242))
- Fixed `distrib_type` not being set when training plugin instances are being passed to the Trainer ([#10251](https://github.com/PyTorchLightning/pytorch-lightning/pull/10251))


## [1.4.9] - 2021-09-30

- Fixed `lr_find` to generate same results on multiple calls ([#9704](https://github.com/PyTorchLightning/pytorch-lightning/pull/9704))
- Fixed `reset` metrics on validation epoch end ([#9717](https://github.com/PyTorchLightning/pytorch-lightning/pull/9717))
- Fixed input validation for `gradient_clip_val`, `gradient_clip_algorithm`, `track_grad_norm` and `terminate_on_nan` Trainer arguments ([#9595](https://github.com/PyTorchLightning/pytorch-lightning/pull/9595))
- Reset metrics before each task starts ([#9410](https://github.com/PyTorchLightning/pytorch-lightning/pull/9410))


## [1.4.8] - 2021-09-22

- Fixed error reporting in DDP process reconciliation when processes are launched by an external agent ([#9389](https://github.com/PyTorchLightning/pytorch-lightning/pull/9389))
- Added PL_RECONCILE_PROCESS environment variable to enable process reconciliation regardless of cluster environment settings ([#9389](https://github.com/PyTorchLightning/pytorch-lightning/pull/9389))
- Fixed `add_argparse_args` raising `TypeError` when args are typed as `typing.Generic` in Python 3.6 ([#9554](https://github.com/PyTorchLightning/pytorch-lightning/pull/9554))
- Fixed back-compatibility for saving hyperparameters from a single container and inferring its argument name by reverting [#9125](https://github.com/PyTorchLightning/pytorch-lightning/pull/9125) ([#9642](https://github.com/PyTorchLightning/pytorch-lightning/pull/9642))


## [1.4.7] - 2021-09-14

- Fixed logging of nan parameters ([#9364](https://github.com/PyTorchLightning/pytorch-lightning/pull/9364))
- Fixed `replace_sampler` missing the batch size under specific conditions ([#9367](https://github.com/PyTorchLightning/pytorch-lightning/pull/9367))
- Pass init args to ShardedDataParallel ([#9483](https://github.com/PyTorchLightning/pytorch-lightning/pull/9483))
- Fixed collision of user argument when using ShardedDDP ([#9512](https://github.com/PyTorchLightning/pytorch-lightning/pull/9512))
- Fixed DeepSpeed crash for RNNs ([#9489](https://github.com/PyTorchLightning/pytorch-lightning/pull/9489))


## [1.4.6] - 2021-09-07

- Fixed an issues with export to ONNX format when a model has multiple inputs ([#8800](https://github.com/PyTorchLightning/pytorch-lightning/pull/8800))
- Removed deprecation warnings being called for `on_{task}_dataloader` ([#9279](https://github.com/PyTorchLightning/pytorch-lightning/pull/9279))
- Fixed save/load/resume from checkpoint for DeepSpeed Plugin (
    [#8397](https://github.com/PyTorchLightning/pytorch-lightning/pull/8397),
    [#8644](https://github.com/PyTorchLightning/pytorch-lightning/pull/8644),
    [#8627](https://github.com/PyTorchLightning/pytorch-lightning/pull/8627))
- Fixed `EarlyStopping` running on train epoch end when `check_val_every_n_epoch>1` is set ([#9156](https://github.com/PyTorchLightning/pytorch-lightning/pull/9156))
- Fixed an issue with logger outputs not being finalized correctly after prediction runs ([#8333](https://github.com/PyTorchLightning/pytorch-lightning/issues/8333))
- Fixed the Apex and DeepSpeed plugin closure running after the `on_before_optimizer_step` hook ([#9288](https://github.com/PyTorchLightning/pytorch-lightning/issues/9288))
- Fixed the Native AMP plugin closure not running with manual optimization ([#9288](https://github.com/PyTorchLightning/pytorch-lightning/issues/9288))
- Fixed bug where data-loading functions where not getting the correct running stage passed ([#8858](https://github.com/PyTorchLightning/pytorch-lightning/pull/8858))
- Fixed intra-epoch evaluation outputs staying in memory when the respective `*_epoch_end` hook wasn't overridden ([#9261](https://github.com/PyTorchLightning/pytorch-lightning/pull/9261))
- Fixed error handling in DDP process reconciliation when `_sync_dir` was not initialized ([#9267](https://github.com/PyTorchLightning/pytorch-lightning/pull/9267))
- Fixed PyTorch Profiler not enabled for manual optimization ([#9316](https://github.com/PyTorchLightning/pytorch-lightning/pull/9316))
- Fixed inspection of other args when a container is specified in `save_hyperparameters` ([#9125](https://github.com/PyTorchLightning/pytorch-lightning/pull/9125))
- Fixed signature of `Timer.on_train_epoch_end` and `StochasticWeightAveraging.on_train_epoch_end` to prevent unwanted deprecation warnings ([#9347](https://github.com/PyTorchLightning/pytorch-lightning/pull/9347))


## [1.4.5] - 2021-08-31

- Fixed reduction using `self.log(sync_dict=True, reduce_fx={mean,max})` ([#9142](https://github.com/PyTorchLightning/pytorch-lightning/pull/9142))
- Fixed not setting a default value for `max_epochs` if `max_time` was specified on the `Trainer` constructor ([#9072](https://github.com/PyTorchLightning/pytorch-lightning/pull/9072))
- Fixed the CometLogger, no longer modifies the metrics in place. Instead creates a copy of metrics before performing any operations ([#9150](https://github.com/PyTorchLightning/pytorch-lightning/pull/9150))
- Fixed `DDP` "CUDA error: initialization error" due to a `copy` instead of `deepcopy` on `ResultCollection` ([#9239](https://github.com/PyTorchLightning/pytorch-lightning/pull/9239))


## [1.4.4] - 2021-08-24

- Fixed a bug in the binary search mode of auto batch size scaling where exception was raised if the first trainer run resulted in OOM ([#8954](https://github.com/PyTorchLightning/pytorch-lightning/pull/8954))
- Fixed a bug causing logging with `log_gpu_memory='min_max'` not working ([#9013](https://github.com/PyTorchLightning/pytorch-lightning/pull/9013))


## [1.4.3] - 2021-08-17

- Fixed plateau scheduler stepping on incomplete epoch ([#8861](https://github.com/PyTorchLightning/pytorch-lightning/pull/8861))
- Fixed infinite loop with `CycleIterator` and multiple loaders ([#8889](https://github.com/PyTorchLightning/pytorch-lightning/pull/8889))
- Fixed `StochasticWeightAveraging` with a list of learning rates not applying them to each param group ([#8747](https://github.com/PyTorchLightning/pytorch-lightning/issues/8747))
- Restore original loaders if replaced by entrypoint ([#8885](https://github.com/PyTorchLightning/pytorch-lightning/pull/8885))
- Fixed lost reference to `_Metadata` object in `ResultMetricCollection` ([#8932](https://github.com/PyTorchLightning/pytorch-lightning/pull/8932))
- Ensure the existence of `DDPPlugin._sync_dir` in `reconciliate_processes` ([#8939](https://github.com/PyTorchLightning/pytorch-lightning/pull/8939))


## [1.4.2] - 2021-08-10

- Fixed recursive call for `apply_to_collection(include_none=False)` ([#8719](https://github.com/PyTorchLightning/pytorch-lightning/pull/8719))
- Fixed truncated backprop through time enablement when set as a property on the LightningModule and not the Trainer ([#8804](https://github.com/PyTorchLightning/pytorch-lightning/pull/8804/))
- Fixed comments and exception message for metrics_to_scalars ([#8782](https://github.com/PyTorchLightning/pytorch-lightning/pull/8782/))
- Fixed typo error in LightningLoggerBase.after_save_checkpoint docstring ([#8737](https://github.com/PyTorchLightning/pytorch-lightning/pull/8737/))


## [1.4.1] - 2021-08-03

- Fixed `trainer.fit_loop.split_idx` always returning `None` ([#8601](https://github.com/PyTorchLightning/pytorch-lightning/pull/8601))
- Fixed references for `ResultCollection.extra` ([#8622](https://github.com/PyTorchLightning/pytorch-lightning/pull/8622))
- Fixed reference issues during epoch end result collection ([#8621](https://github.com/PyTorchLightning/pytorch-lightning/pull/8621))
- Fixed horovod auto-detection when horovod is not installed and the launcher is `mpirun` ([#8610](https://github.com/PyTorchLightning/pytorch-lightning/pull/8610))
- Fixed an issue with `training_step` outputs not getting collected correctly for `training_epoch_end` ([#8613](https://github.com/PyTorchLightning/pytorch-lightning/pull/8613))
- Fixed distributed types support for CPUs ([#8667](https://github.com/PyTorchLightning/pytorch-lightning/pull/8667))
- Fixed a deadlock issue with DDP and torchelastic ([#8655](https://github.com/PyTorchLightning/pytorch-lightning/pull/8655))
- Fixed `accelerator=ddp` choice for CPU ([#8645](https://github.com/PyTorchLightning/pytorch-lightning/pull/8645))


## [1.4.0] - 2021-07-27

### Added

- Added `extract_batch_size` utility and corresponding tests to extract batch dimension from multiple batch types ([#8357](https://github.com/PyTorchLightning/pytorch-lightning/pull/8357/))
- Added support for named parameter groups in `LearningRateMonitor` ([#7987](https://github.com/PyTorchLightning/pytorch-lightning/pull/7987))
- Added `dataclass` support for `pytorch_lightning.utilities.apply_to_collection` ([#7935](https://github.com/PyTorchLightning/pytorch-lightning/pull/7935))
- Added support to `LightningModule.to_torchscript` for saving to custom filesystems with `fsspec` ([#7617](https://github.com/PyTorchLightning/pytorch-lightning/pull/7617))
- Added `KubeflowEnvironment` for use with the `PyTorchJob` operator in Kubeflow
- Added LightningCLI support for config files on object stores ([#7521](https://github.com/PyTorchLightning/pytorch-lightning/pull/7521))
- Added `ModelPruning(prune_on_train_epoch_end=True|False)` to choose when to apply pruning ([#7704](https://github.com/PyTorchLightning/pytorch-lightning/pull/7704))
- Added support for checkpointing based on a provided time interval during training ([#7515](https://github.com/PyTorchLightning/pytorch-lightning/pull/7515))
- Progress tracking
  * Added dataclasses for progress tracking ([#6603](https://github.com/PyTorchLightning/pytorch-lightning/pull/6603),
    [#7574](https://github.com/PyTorchLightning/pytorch-lightning/pull/7574),
    [#8140](https://github.com/PyTorchLightning/pytorch-lightning/pull/8140),
    [#8362](https://github.com/PyTorchLightning/pytorch-lightning/pull/8362))
  * Add `{,load_}state_dict` to the progress tracking dataclasses ([#8140](https://github.com/PyTorchLightning/pytorch-lightning/pull/8140))
  * Connect the progress tracking dataclasses to the loops ([#8244](https://github.com/PyTorchLightning/pytorch-lightning/pull/8244),
    [#8362](https://github.com/PyTorchLightning/pytorch-lightning/pull/8362))
  * Do not reset the progress tracking dataclasses total counters ([#8475](https://github.com/PyTorchLightning/pytorch-lightning/pull/8475))
- Added support for passing a `LightningDataModule` positionally as the second argument to `trainer.{validate,test,predict}` ([#7431](https://github.com/PyTorchLightning/pytorch-lightning/pull/7431))
- Added argument `trainer.predict(ckpt_path)` ([#7430](https://github.com/PyTorchLightning/pytorch-lightning/pull/7430))
- Added `clip_grad_by_value` support for TPUs ([#7025](https://github.com/PyTorchLightning/pytorch-lightning/pull/7025))
- Added support for passing any class to `is_overridden` ([#7918](https://github.com/PyTorchLightning/pytorch-lightning/pull/7918))
- Added `sub_dir` parameter to `TensorBoardLogger` ([#6195](https://github.com/PyTorchLightning/pytorch-lightning/pull/6195))
- Added correct `dataloader_idx` to batch transfer hooks ([#6241](https://github.com/PyTorchLightning/pytorch-lightning/pull/6241))
- Added `include_none=bool` argument to `apply_to_collection` ([#7769](https://github.com/PyTorchLightning/pytorch-lightning/pull/7769))
- Added `apply_to_collections` to apply a function to two zipped collections ([#7769](https://github.com/PyTorchLightning/pytorch-lightning/pull/7769))
- Added `ddp_fully_sharded` support ([#7487](https://github.com/PyTorchLightning/pytorch-lightning/pull/7487))
- Added `should_rank_save_checkpoint` property to Training Plugins ([#7684](https://github.com/PyTorchLightning/pytorch-lightning/pull/7684))
- Added `log_grad_norm` hook to `LightningModule` to customize the logging of gradient norms ([#7873](https://github.com/PyTorchLightning/pytorch-lightning/pull/7873))
- Added `save_config_filename` init argument to `LightningCLI` to ease resolving name conflicts ([#7741](https://github.com/PyTorchLightning/pytorch-lightning/pull/7741))
- Added `save_config_overwrite` init argument to `LightningCLI` to ease overwriting existing config files ([#8059](https://github.com/PyTorchLightning/pytorch-lightning/pull/8059))
- Added reset dataloader hooks to Training Plugins and Accelerators ([#7861](https://github.com/PyTorchLightning/pytorch-lightning/pull/7861))
- Added trainer stage hooks for Training Plugins and Accelerators ([#7864](https://github.com/PyTorchLightning/pytorch-lightning/pull/7864))
- Added the `on_before_optimizer_step` hook ([#8048](https://github.com/PyTorchLightning/pytorch-lightning/pull/8048))
- Added IPU Accelerator ([#7867](https://github.com/PyTorchLightning/pytorch-lightning/pull/7867))
- Fault-tolerant training
    * Added `{,load_}state_dict` to `ResultCollection` ([#7948](https://github.com/PyTorchLightning/pytorch-lightning/pull/7948))
    * Added `{,load_}state_dict` to `Loops` ([#8197](https://github.com/PyTorchLightning/pytorch-lightning/pull/8197))
    * Added `FastForwardSampler` and `CaptureIterableDataset` ([#8307](https://github.com/PyTorchLightning/pytorch-lightning/pull/8307))
    * Set `Loop.restarting=False` at the end of the first iteration ([#8362](https://github.com/PyTorchLightning/pytorch-lightning/pull/8362))
    * Save the loops state with the checkpoint (opt-in) ([#8362](https://github.com/PyTorchLightning/pytorch-lightning/pull/8362))
    * Save a checkpoint to restore the state on exception (opt-in) ([#8362](https://github.com/PyTorchLightning/pytorch-lightning/pull/8362))
    * Added `state_dict` and `load_state_dict` utilities for `CombinedLoader` + utilities for dataloader ([#8364](https://github.com/PyTorchLightning/pytorch-lightning/pull/8364))
- Added `rank_zero_only` to `LightningModule.log` function ([#7966](https://github.com/PyTorchLightning/pytorch-lightning/pull/7966))
- Added `metric_attribute` to `LightningModule.log` function ([#7966](https://github.com/PyTorchLightning/pytorch-lightning/pull/7966))
- Added a warning if `Trainer(log_every_n_steps)` is a value too high for the training dataloader ([#7734](https://github.com/PyTorchLightning/pytorch-lightning/pull/7734))
- Added LightningCLI support for argument links applied on instantiation ([#7895](https://github.com/PyTorchLightning/pytorch-lightning/pull/7895))
- Added LightningCLI support for configurable callbacks that should always be present ([#7964](https://github.com/PyTorchLightning/pytorch-lightning/pull/7964))
- Added DeepSpeed Infinity Support, and updated to DeepSpeed 0.4.0 ([#7234](https://github.com/PyTorchLightning/pytorch-lightning/pull/7234))
- Added support for `torch.nn.UninitializedParameter` in `ModelSummary` ([#7642](https://github.com/PyTorchLightning/pytorch-lightning/pull/7642))
- Added support `LightningModule.save_hyperparameters` when `LightningModule` is a dataclass ([#7992](https://github.com/PyTorchLightning/pytorch-lightning/pull/7992))
- Added support for overriding `optimizer_zero_grad` and `optimizer_step` when using accumulate_grad_batches ([#7980](https://github.com/PyTorchLightning/pytorch-lightning/pull/7980))
- Added `logger` boolean flag to `save_hyperparameters` ([#7960](https://github.com/PyTorchLightning/pytorch-lightning/pull/7960))
- Added support for calling scripts using the module syntax (`python -m package.script`) ([#8073](https://github.com/PyTorchLightning/pytorch-lightning/pull/8073))
- Added support for optimizers and learning rate schedulers to `LightningCLI` ([#8093](https://github.com/PyTorchLightning/pytorch-lightning/pull/8093))
- Added XLA Profiler ([#8014](https://github.com/PyTorchLightning/pytorch-lightning/pull/8014))
- Added `PrecisionPlugin.{pre,post}_backward` ([#8328](https://github.com/PyTorchLightning/pytorch-lightning/pull/8328))
- Added `on_load_checkpoint` and `on_save_checkpoint` hooks to the `PrecisionPlugin` base class ([#7831](https://github.com/PyTorchLightning/pytorch-lightning/pull/7831))
- Added `max_depth` parameter in `ModelSummary` ([#8062](https://github.com/PyTorchLightning/pytorch-lightning/pull/8062))
- Added `XLAStatsMonitor` callback ([#8235](https://github.com/PyTorchLightning/pytorch-lightning/pull/8235))
- Added `restore` function and `restarting` attribute to base `Loop` ([#8247](https://github.com/PyTorchLightning/pytorch-lightning/pull/8247))
- Added support for `save_hyperparameters` in `LightningDataModule` ([#3792](https://github.com/PyTorchLightning/pytorch-lightning/pull/3792))
- Added the `ModelCheckpoint(save_on_train_epoch_end)` to choose when to run the saving logic ([#8389](https://github.com/PyTorchLightning/pytorch-lightning/pull/8389))
- Added `LSFEnvironment` for distributed training with the LSF resource manager `jsrun` ([#5102](https://github.com/PyTorchLightning/pytorch-lightning/pull/5102))
- Added support for `accelerator='cpu'|'gpu'|'tpu'|'ipu'|'auto'` ([#7808](https://github.com/PyTorchLightning/pytorch-lightning/pull/7808))
- Added `tpu_spawn_debug` to plugin registry ([#7933](https://github.com/PyTorchLightning/pytorch-lightning/pull/7933))
- Enabled traditional/manual launching of DDP processes through `LOCAL_RANK` and `NODE_RANK` environment variable assignments ([#7480](https://github.com/PyTorchLightning/pytorch-lightning/pull/7480))
- Added `quantize_on_fit_end` argument to `QuantizationAwareTraining` ([#8464](https://github.com/PyTorchLightning/pytorch-lightning/pull/8464))
- Added experimental support for loop specialization ([#8226](https://github.com/PyTorchLightning/pytorch-lightning/pull/8226))
- Added support for `devices` flag to Trainer ([#8440](https://github.com/PyTorchLightning/pytorch-lightning/pull/8440))
- Added private `prevent_trainer_and_dataloaders_deepcopy` context manager on the `LightningModule` ([#8472](https://github.com/PyTorchLightning/pytorch-lightning/pull/8472))
- Added support for providing callables to the Lightning CLI instead of types ([#8400](https://github.com/PyTorchLightning/pytorch-lightning/pull/8400))

### Changed

- Decoupled device parsing logic from Accelerator connector to Trainer ([#8180](https://github.com/PyTorchLightning/pytorch-lightning/pull/8180))
- Changed the `Trainer`'s `checkpoint_callback` argument to allow only boolean values ([#7539](https://github.com/PyTorchLightning/pytorch-lightning/pull/7539))
- Log epoch metrics before the `on_evaluation_end` hook ([#7272](https://github.com/PyTorchLightning/pytorch-lightning/pull/7272))
- Explicitly disallow calling `self.log(on_epoch=False)` during epoch-only or single-call hooks ([#7874](https://github.com/PyTorchLightning/pytorch-lightning/pull/7874))
- Changed these `Trainer` methods to be protected: `call_setup_hook`, `call_configure_sharded_model`, `pre_dispatch`, `dispatch`, `post_dispatch`, `call_teardown_hook`, `run_train`, `run_sanity_check`, `run_evaluate`, `run_evaluation`, `run_predict`, `track_output_for_epoch_end`
- Changed `metrics_to_scalars` to work with any collection or value ([#7888](https://github.com/PyTorchLightning/pytorch-lightning/pull/7888))
- Changed `clip_grad_norm` to use `torch.nn.utils.clip_grad_norm_` ([#7025](https://github.com/PyTorchLightning/pytorch-lightning/pull/7025))
- Validation is now always run inside the training epoch scope ([#7357](https://github.com/PyTorchLightning/pytorch-lightning/pull/7357))
- `ModelCheckpoint` now runs at the end of the training epoch by default ([#8389](https://github.com/PyTorchLightning/pytorch-lightning/pull/8389))
- `EarlyStopping` now runs at the end of the training epoch by default ([#8286](https://github.com/PyTorchLightning/pytorch-lightning/pull/8286))
- Refactored Loops
    * Moved attributes `global_step`, `current_epoch`, `max/min_steps`, `max/min_epochs`, `batch_idx`, and `total_batch_idx` to TrainLoop ([#7437](https://github.com/PyTorchLightning/pytorch-lightning/pull/7437))
    * Refactored result handling in training loop ([#7506](https://github.com/PyTorchLightning/pytorch-lightning/pull/7506))
    * Moved attributes `hiddens` and `split_idx` to TrainLoop ([#7507](https://github.com/PyTorchLightning/pytorch-lightning/pull/7507))
    * Refactored the logic around manual and automatic optimization inside the optimizer loop ([#7526](https://github.com/PyTorchLightning/pytorch-lightning/pull/7526))
    * Simplified "should run validation" logic ([#7682](https://github.com/PyTorchLightning/pytorch-lightning/pull/7682))
    * Simplified logic for updating the learning rate for schedulers ([#7682](https://github.com/PyTorchLightning/pytorch-lightning/pull/7682))
    * Removed the `on_epoch` guard from the "should stop" validation check ([#7701](https://github.com/PyTorchLightning/pytorch-lightning/pull/7701))
    * Refactored internal loop interface; added new classes `FitLoop`, `TrainingEpochLoop`, `TrainingBatchLoop` ([#7871](https://github.com/PyTorchLightning/pytorch-lightning/pull/7871), [#8077](https://github.com/PyTorchLightning/pytorch-lightning/pull/8077))
    * Removed `pytorch_lightning/trainer/training_loop.py` ([#7985](https://github.com/PyTorchLightning/pytorch-lightning/pull/7985))
    * Refactored evaluation loop interface; added new classes `DataLoaderLoop`, `EvaluationLoop`, `EvaluationEpochLoop` ([#7990](https://github.com/PyTorchLightning/pytorch-lightning/pull/7990), [#8077](https://github.com/PyTorchLightning/pytorch-lightning/pull/8077))
    * Removed `pytorch_lightning/trainer/evaluation_loop.py` ([#8056](https://github.com/PyTorchLightning/pytorch-lightning/pull/8056))
    * Restricted public access to several internal functions ([#8024](https://github.com/PyTorchLightning/pytorch-lightning/pull/8024))
    * Refactored trainer `_run_*` functions and separate evaluation loops ([#8065](https://github.com/PyTorchLightning/pytorch-lightning/pull/8065))
    * Refactored prediction loop interface; added new classes `PredictionLoop`, `PredictionEpochLoop` ([#7700](https://github.com/PyTorchLightning/pytorch-lightning/pull/7700), [#8077](https://github.com/PyTorchLightning/pytorch-lightning/pull/8077))
    * Removed `pytorch_lightning/trainer/predict_loop.py` ([#8094](https://github.com/PyTorchLightning/pytorch-lightning/pull/8094))
    * Moved result teardown to the loops ([#8245](https://github.com/PyTorchLightning/pytorch-lightning/pull/8245))
    * Improve `Loop` API to better handle children `state_dict` and `progress` ([#8334](https://github.com/PyTorchLightning/pytorch-lightning/pull/8334))
- Refactored logging
    * Renamed and moved `core/step_result.py` to `trainer/connectors/logger_connector/result.py` ([#7736](https://github.com/PyTorchLightning/pytorch-lightning/pull/7736))
    * Dramatically simplify the `LoggerConnector` ([#7882](https://github.com/PyTorchLightning/pytorch-lightning/pull/7882))
    * `trainer.{logged,progress_bar,callback}_metrics` are now updated on-demand ([#7882](https://github.com/PyTorchLightning/pytorch-lightning/pull/7882))
    * Completely overhaul the `Result` object in favor of `ResultMetric` ([#7882](https://github.com/PyTorchLightning/pytorch-lightning/pull/7882))
    * Improve epoch-level reduction time and overall memory usage ([#7882](https://github.com/PyTorchLightning/pytorch-lightning/pull/7882))
    * Allow passing `self.log(batch_size=...)` ([#7891](https://github.com/PyTorchLightning/pytorch-lightning/pull/7891))
    * Each of the training loops now keeps its own results collection ([#7891](https://github.com/PyTorchLightning/pytorch-lightning/pull/7891))
    * Remove `EpochResultStore` and `HookResultStore` in favor of `ResultCollection` ([#7909](https://github.com/PyTorchLightning/pytorch-lightning/pull/7909))
    * Remove `MetricsHolder` ([#7909](https://github.com/PyTorchLightning/pytorch-lightning/pull/7909))
- Moved `ignore_scalar_return_in_dp` warning suppression to the DataParallelPlugin class ([#7421](https://github.com/PyTorchLightning/pytorch-lightning/pull/7421/))
- Changed the behaviour when logging evaluation step metrics to no longer append `/epoch_*` to the metric name ([#7351](https://github.com/PyTorchLightning/pytorch-lightning/pull/7351))
- Raised `ValueError` when a `None` value is `self.log`-ed ([#7771](https://github.com/PyTorchLightning/pytorch-lightning/pull/7771))
- Changed `resolve_training_type_plugins` to allow setting `num_nodes` and `sync_batchnorm` from `Trainer` setting ([#7026](https://github.com/PyTorchLightning/pytorch-lightning/pull/7026))
- Default `seed_everything(workers=True)` in the `LightningCLI` ([#7504](https://github.com/PyTorchLightning/pytorch-lightning/pull/7504))
- Changed `model.state_dict()` in `CheckpointConnector` to allow `training_type_plugin` to customize the model's `state_dict()` ([#7474](https://github.com/PyTorchLightning/pytorch-lightning/pull/7474))
- `MLflowLogger` now uses the env variable `MLFLOW_TRACKING_URI` as default tracking URI ([#7457](https://github.com/PyTorchLightning/pytorch-lightning/pull/7457))
- Changed `Trainer` arg and functionality from `reload_dataloaders_every_epoch` to `reload_dataloaders_every_n_epochs` ([#5043](https://github.com/PyTorchLightning/pytorch-lightning/pull/5043))
- Changed `WandbLogger(log_model={True/'all'})` to log models as artifacts ([#6231](https://github.com/PyTorchLightning/pytorch-lightning/pull/6231))
- MLFlowLogger now accepts `run_name` as an constructor argument ([#7622](https://github.com/PyTorchLightning/pytorch-lightning/issues/7622))
- Changed `teardown()` in `Accelerator` to allow `training_type_plugin` to customize `teardown` logic ([#7579](https://github.com/PyTorchLightning/pytorch-lightning/pull/7579))
- `Trainer.fit` now raises an error when using manual optimization with unsupported features such as `gradient_clip_val` or `accumulate_grad_batches` ([#7788](https://github.com/PyTorchLightning/pytorch-lightning/pull/7788))
- Accelerator hooks are called regardless if `LightningModule` overrides the same hooks ([#7826](https://github.com/PyTorchLightning/pytorch-lightning/pull/7826))
- Moved profilers to their own file ([#7822](https://github.com/PyTorchLightning/pytorch-lightning/pull/7822))
- The `on_after_backward` hook is now called on accumulating iterations. Use the `on_before_optimizer_step` hook to mimic the old behaviour ([#8328](https://github.com/PyTorchLightning/pytorch-lightning/pull/8328))
- The mixed precision loss is no longer unscaled before the `on_after_backward` hook. Use the `on_before_optimizer_step` hook to mimic the old behaviour  ([#8328](https://github.com/PyTorchLightning/pytorch-lightning/pull/8328))
- The `TrainingTypePlugin.{pre,post}_backward` hooks no longer take the `optimizer, opt_idx, should_accumulate` arguments ([#8328](https://github.com/PyTorchLightning/pytorch-lightning/pull/8328))
- The `PrecisionPlugin.backward` hooks no longer returns a value ([#8328](https://github.com/PyTorchLightning/pytorch-lightning/pull/8328))
- The `PrecisionPlugin.backward` hooks no longer takes a `should_accumulate` argument ([#8328](https://github.com/PyTorchLightning/pytorch-lightning/pull/8328))
- Added the `on_before_backward` hook ([#7865](https://github.com/PyTorchLightning/pytorch-lightning/pull/7865))
- `LightningCLI` now aborts with a clearer message if config already exists and disables save config during `fast_dev_run`([#7963](https://github.com/PyTorchLightning/pytorch-lightning/pull/7963))
- Saved the `LightningCLI` config on `setup` and only on the main process ([#8017](https://github.com/PyTorchLightning/pytorch-lightning/pull/8017))
- Dropped the `LightningCLI` `ArgumentParser` when pickling ([#8017](https://github.com/PyTorchLightning/pytorch-lightning/pull/8017))
- Skip `broadcast` if distributed not initialized for the spawn plugins ([#8017](https://github.com/PyTorchLightning/pytorch-lightning/pull/8017))
- `Trainer(resume_from_checkpoint=...)` now restores the model directly after `LightningModule.setup()`, which is before `LightningModule.configure_sharded_model()` ([#7652](https://github.com/PyTorchLightning/pytorch-lightning/pull/7652))
- Moved `torch.cuda.set_device()` to enable collective calls earlier in setup ([#8312](https://github.com/PyTorchLightning/pytorch-lightning/pull/8312))
- Used XLA utility API to move data to CPU (Single TPU core) ([#8078](https://github.com/PyTorchLightning/pytorch-lightning/pull/8078))
- Improved error messages in `replace_sampler` when the `DataLoader` attributes are not included in the signature or the signature is missing optional arguments ([#8519](https://github.com/PyTorchLightning/pytorch-lightning/pull/8519))
- Moved `DeviceDtypeModuleMixin` and `HyperparametersMixin` mixin to `core` ([#8396](https://github.com/PyTorchLightning/pytorch-lightning/pull/8396))
- Return the `default_root_dir` as the `log_dir` when the logger is a `LoggerCollection` ([#8187](https://github.com/PyTorchLightning/pytorch-lightning/pull/8187))

### Deprecated

- Deprecated `LightningModule.loaded_optimizer_states_dict` ([#8229](https://github.com/PyTorchLightning/pytorch-lightning/pull/8229))
- Standardized the dataloaders arguments of `trainer.{fit,valdiate,test,tune}` ([#7431](https://github.com/PyTorchLightning/pytorch-lightning/pull/7431))
- Deprecated `DataModule` properties: `has_prepared_data`, `has_setup_fit`, `has_setup_validate`, `has_setup_test`, `has_setup_predict`, `has_teardown_fit`, `has_teardown_validate`, `has_teardown_test`, `has_teardown_predict` ([#7657](https://github.com/PyTorchLightning/pytorch-lightning/pull/7657/))
- Deprecated `TrainerModelHooksMixin` in favor of `pytorch_lightning.utilities.signature_utils` ([#7422](https://github.com/PyTorchLightning/pytorch-lightning/pull/7422))
- Deprecated `num_nodes` and `sync_batchnorm` arguments in `DDPPlugin` and `DDPSpawnPlugin` ([#7026](https://github.com/PyTorchLightning/pytorch-lightning/pull/7026))
- Deprecated `self.log(sync_dist_op)` in favor of `self.log(reduce_fx)`. ([#7891](https://github.com/PyTorchLightning/pytorch-lightning/pull/7891))
- Deprecated `is_overridden(model=...)` in favor of `is_overridden(instance=...)` ([#7918](https://github.com/PyTorchLightning/pytorch-lightning/pull/7918))
- Deprecated automatically detaching returned extras with grads ([#7994](https://github.com/PyTorchLightning/pytorch-lightning/pull/7994))
- Deprecated default value of `monitor` argument in EarlyStopping callback to enforce `monitor` as a required argument ([#7907](https://github.com/PyTorchLightning/pytorch-lightning/pull/7907))
- Deprecated importing `rank_zero_{warn,deprecation}` directly from `pytorch_lightning.utilities.distributed` ([#8085](https://github.com/PyTorchLightning/pytorch-lightning/pull/8085))
- Deprecated the use of `CheckpointConnector.hpc_load()` in favor of `CheckpointConnector.restore()` ([#7652](https://github.com/PyTorchLightning/pytorch-lightning/pull/7652))
- Deprecated `ModelCheckpoint(every_n_val_epochs)` in favor of `ModelCheckpoint(every_n_epochs)` ([#8383](https://github.com/PyTorchLightning/pytorch-lightning/pull/8383))
- Deprecated `DDPPlugin.task_idx` in favor of `DDPPlugin.local_rank` ([#8203](https://github.com/PyTorchLightning/pytorch-lightning/pull/8203))
- Deprecated the `Trainer.train_loop` property in favor of `Trainer.fit_loop` ([#8025](https://github.com/PyTorchLightning/pytorch-lightning/pull/8025))
- Deprecated the `Trainer.disable_validation` property in favor of `not Trainer.enable_validation` ([#8291](https://github.com/PyTorchLightning/pytorch-lightning/pull/8291))
- Deprecated `mode` parameter in `ModelSummary` in favor of `max_depth` ([#8062](https://github.com/PyTorchLightning/pytorch-lightning/pull/8062))
- Deprecated `reload_dataloaders_every_epoch` argument of `Trainer` in favor of `reload_dataloaders_every_n_epochs` ([#5043](https://github.com/PyTorchLightning/pytorch-lightning/pull/5043))
- Deprecated `distributed_backend` argument for `Trainer` ([#8575](https://github.com/PyTorchLightning/pytorch-lightning/pull/8575))

### Removed

- Dropped official support/testing for PyTorch <1.6 ([#8288](https://github.com/PyTorchLightning/pytorch-lightning/pull/8288))
- Removed `ProfilerConnector` ([#7654](https://github.com/PyTorchLightning/pytorch-lightning/pull/7654))
- Pruned deprecated classif. metrics from `pytorch_lightning.metrics.functional.classification` ([#7499](https://github.com/PyTorchLightning/pytorch-lightning/pull/7499))
- Removed deprecated data parallel classes `LightningDataParallel` and `LightningDistributedDataParallel` from `pytorch_lightning.overrides.data_parallel` ([#7510](https://github.com/PyTorchLightning/pytorch-lightning/pull/7510))
- Removed deprecated trainer attributes - `get_model` and `accelerator_backend` ([#7502](https://github.com/PyTorchLightning/pytorch-lightning/pull/7502))
- Removed support for automatically monitoring the `val_loss` key with `ModelCheckpoint`. Pass your `monitor` of choice to the `ModelCheckpoint` instance instead ([#8293](https://github.com/PyTorchLightning/pytorch-lightning/pull/8293))
- Removed support for `self.log(tbptt_reduce_fx)` and `self.log(tbptt_pad_token)`. Please, open a discussion explaining your use-case if you relied on these. ([#7644](https://github.com/PyTorchLightning/pytorch-lightning/pull/7644))
- Removed deprecated utils modules `model_utils`, `warning_utils`, `xla_device_utils` and partially `argparse_utils` ([#7503](https://github.com/PyTorchLightning/pytorch-lightning/pull/7503))
- Removed `RPCPlugin` and `RPCSequentialPlugin`. If you were successfully using these plugins, please open a GitHub discussion about your use case ([#8101](https://github.com/PyTorchLightning/pytorch-lightning/pull/8101))
- Removed deprecated trainer attributes - `on_cpu`, `on_tpu`, `use_tpu`, `on_gpu`, `use_dp`, `use_ddp`, `use_ddp2`, `use_horovod`, `use_single_gpu` ([#7501](https://github.com/PyTorchLightning/pytorch-lightning/pull/7501))
- Removed deprecated `optimizer` argument in `LightningModule.manual_backward()`; Toggling optimizers in manual optimization should be done using `LightningModule.{un}toggle_optimizer()` ([#8287](https://github.com/PyTorchLightning/pytorch-lightning/pull/8287))
- Removed DeepSpeed FP16 Exception as FP32 is now supported ([#8462](https://github.com/PyTorchLightning/pytorch-lightning/pull/8462))
- Removed environment variable `PL_EXP_VERSION` from DDP subprocesses ([7403](https://github.com/PyTorchLightning/pytorch-lightning/pull/7403))

### Fixed

- Fixed the `GPUStatsMonitor` callbacks to use the correct GPU IDs if `CUDA_VISIBLE_DEVICES` set ([#8260](https://github.com/PyTorchLightning/pytorch-lightning/pull/8260))
- Fixed `lr_scheduler` checkpointed state by calling `update_lr_schedulers` before saving checkpoints ([#7877](https://github.com/PyTorchLightning/pytorch-lightning/pull/7877))
- Fixed ambiguous warning when both overfit and train dataloader shuffling are enabled ([#7685](https://github.com/PyTorchLightning/pytorch-lightning/pull/7685))
- Fixed dev debugger memory growing due to tracking events even when disabled ([#7875](https://github.com/PyTorchLightning/pytorch-lightning/pull/7875))
- Fixed `None` loss keys getting added in `training_epoch_end` when using manual optimization and not returning a loss ([#7772](https://github.com/PyTorchLightning/pytorch-lightning/pull/7772))
- Fixed a bug where `precision=64` with `accelerator='ddp_spawn'` would throw a pickle error ([#6924](https://github.com/PyTorchLightning/pytorch-lightning/pull/6924))
- Do not override the existing `epoch` value in `logged_metrics` when already logged by the user ([#7982](https://github.com/PyTorchLightning/pytorch-lightning/issues/7982))
- Support for manual optimization with DeepSpeed ([#7970](https://github.com/PyTorchLightning/pytorch-lightning/pull/7970))
- Fixed `dataloader_idx` argument value when predicting with only one `DataLoader` ([#7941](https://github.com/PyTorchLightning/pytorch-lightning/pull/7941))
- Fixed passing the `stage` argument of `Callback.{setup,teardown}` as a keyword ([#7973](https://github.com/PyTorchLightning/pytorch-lightning/pull/7973))
- Fixed metrics generated during `validation sanity checking` are cleaned on end ([#8171](https://github.com/PyTorchLightning/pytorch-lightning/pull/8171))
- Fixed `log_gpu_memory` metrics not being added to `logging` when nothing else is logged ([#8174](https://github.com/PyTorchLightning/pytorch-lightning/pull/8174))
- Fixed a bug where calling `log` with a `Metric` instance would raise an error if it was a nested attribute of the model ([#8181](https://github.com/PyTorchLightning/pytorch-lightning/pull/8181))
- Fixed a bug where using `precision=64` would cause buffers with complex dtype to be cast to real ([#8208](https://github.com/PyTorchLightning/pytorch-lightning/pull/8208))
- Fixed `is_overridden` returning true for wrapped functions with no changes ([#8296](https://github.com/PyTorchLightning/pytorch-lightning/pull/8296))
- Fixed a bug where `truncated_bptt_steps` would throw an AttributeError when the target RNN has multiple hidden states ([#8145](https://github.com/PyTorchLightning/pytorch-lightning/pull/8145))
- Fixed `self.optimizers()` not returning a single optimizer if it had been wrapped ([#8326](https://github.com/PyTorchLightning/pytorch-lightning/pull/8326))
- Fixed the `on_after_backward` hook not getting called when using manual optimization and no plugins ([#8328](https://github.com/PyTorchLightning/pytorch-lightning/pull/8328))
- Fixed the `LightningModule.backward` hook only getting called with the `apex` plugin when using manual optimization ([#8328](https://github.com/PyTorchLightning/pytorch-lightning/pull/8328))
- Fixed moving batch to device before sending it to the `on_*_batch_start`/`on_*_batch_end` callbacks and model hooks ([#7378](https://github.com/PyTorchLightning/pytorch-lightning/pull/7378))
- Fixed passing a custom `DDPPlugin` when choosing `accelerator="ddp_cpu"` for the accelerator ([#6208](https://github.com/PyTorchLightning/pytorch-lightning/pull/6208))
- Fixed missing call to `LightningModule.untoggle_optimizer` in training loop when running gradient accumulation with multiple optimizers ([#8284](https://github.com/PyTorchLightning/pytorch-lightning/pull/8284))
- Fixed hash of LightningEnum to work with value instead of name ([#8421](https://github.com/PyTorchLightning/pytorch-lightning/pull/8421)).
- Fixed a bug where an extra checkpoint was saved at the end of training if the `val_check_interval` did not align with the number of training batches ([#7724](https://github.com/PyTorchLightning/pytorch-lightning/pull/7724))
- Fixed hash of LightningEnum to work with value instead of name([#8421](https://github.com/PyTorchLightning/pytorch-lightning/pull/8421)).
- Fixed `move_data_to_device` to return the batch if the object `to` function didn't return `self` ([#8433](https://github.com/PyTorchLightning/pytorch-lightning/pull/8433))
- Fixed progress bar updates for Pod Training ([#8258](https://github.com/PyTorchLightning/pytorch-lightning/pull/8258))
- Fixed clearing dataloader references before attaching new dataloaders in consecutive `Trainer.{fit,validate,test,predict}´ runs ([#8442](https://github.com/PyTorchLightning/pytorch-lightning/pull/8442))
- Fixed memory leaks on GPU by moving `optimizer_states`, `ResultCollection.extra`, `ResultMetric` attributes, and `LoggerConnector` metrics to `cpu`. Also, delete the DDP wrapper on `teardown` ([#8490](https://github.com/PyTorchLightning/pytorch-lightning/pull/8490))
- Fixed `SWA` callback using LightningModule `prevent_trainer_and_dataloaders_deepcopy` to avoid OOM ([#8472](https://github.com/PyTorchLightning/pytorch-lightning/pull/8472))
- Fixed `ModelPruning` callback `on_save_checkpoint` to avoid making a `deepcopy` potentially leading to OOM ([#8472](https://github.com/PyTorchLightning/pytorch-lightning/pull/8472))
- Fixed the sampler replacement logic for `DataLoader`s which do not define all `DataLoader` attributes as `__init__` parameters ([#8519](https://github.com/PyTorchLightning/pytorch-lightning/pull/8519))
- Fixed DeepSpeed Windows support ([#8488](https://github.com/PyTorchLightning/pytorch-lightning/pull/8488))
- Fixed DeepSpeed not properly setting the trainer `lr_schedulers` attribute ([#8527](https://github.com/PyTorchLightning/pytorch-lightning/pull/8527))
- Fixed experiment version and log-dir divergence in DDP when using multiple `Trainer` instances in sequence ([7403](https://github.com/PyTorchLightning/pytorch-lightning/pull/7403))
- Enabled manual optimization for TPUs ([#8458](https://github.com/PyTorchLightning/pytorch-lightning/pull/8458))
- Fixed `accumulate_grad_batches` not been recomputed during model reload ([#5334](https://github.com/PyTorchLightning/pytorch-lightning/pull/5334))
- Fixed a `TypeError` when wrapping optimizers in the `HorovodPlugin` and running `Trainer.test` ([#7840](https://github.com/PyTorchLightning/pytorch-lightning/pull/7840))
- Fixed `BackboneFinetuning` restoration ([#8501](https://github.com/PyTorchLightning/pytorch-lightning/pull/8501))
- Fixed `lr_scheduler` with metric (e.g. `torch.optim.lr_scheduler.ReduceLROnPlateau`) when using `automatic_optimization = False` ([#7643](https://github.com/PyTorchLightning/pytorch-lightning/pull/7643))
- Fixed `DeepSpeed` breaking with no schedulers ([#8580](https://github.com/PyTorchLightning/pytorch-lightning/pull/8580))


## [1.3.8] - 2021-07-01

### Fixed

- Fixed a sync deadlock when checkpointing a `LightningModule` that uses a torchmetrics 0.4 `Metric` ([#8218](https://github.com/PyTorchLightning/pytorch-lightning/pull/8218))
- Fixed compatibility TorchMetrics v0.4 ([#8206](https://github.com/PyTorchLightning/pytorch-lightning/pull/8206))
- Added torchelastic check when sanitizing GPUs ([#8095](https://github.com/PyTorchLightning/pytorch-lightning/pull/8095))
- Fixed a DDP info message that was never shown ([#8111](https://github.com/PyTorchLightning/pytorch-lightning/pull/8111))
- Fixed metrics deprecation message at module import level ([#8163](https://github.com/PyTorchLightning/pytorch-lightning/pull/8163))
- Fixed a bug where an infinite recursion would be triggered when using the `BaseFinetuning` callback on a model that contains a `ModuleDict` ([#8170](https://github.com/PyTorchLightning/pytorch-lightning/pull/8170))
- Added a mechanism to detect `deadlock` for `DDP` when only 1 process trigger an `Exception`. The mechanism will `kill the processes` when it happens ([#8167](https://github.com/PyTorchLightning/pytorch-lightning/pull/8167))
- Fixed NCCL error when selecting non-consecutive device ids ([#8165](https://github.com/PyTorchLightning/pytorch-lightning/pull/8165))
- Fixed SWA to also work with `IterableDataset` ([#8172](https://github.com/PyTorchLightning/pytorch-lightning/pull/8172))


## [1.3.7] - 2021-06-22

### Fixed

- Fixed a bug where skipping an optimizer while using amp causes amp to trigger an assertion error ([#7975](https://github.com/PyTorchLightning/pytorch-lightning/pull/7975))
- Fixed deprecation messages not showing due to incorrect stacklevel ([#8002](https://github.com/PyTorchLightning/pytorch-lightning/pull/8002), [#8005](https://github.com/PyTorchLightning/pytorch-lightning/pull/8005))
- Fixed setting a `DistributedSampler` when using a distributed plugin in a custom accelerator ([#7814](https://github.com/PyTorchLightning/pytorch-lightning/pull/7814))
- Improved `PyTorchProfiler` chrome traces names ([#8009](https://github.com/PyTorchLightning/pytorch-lightning/pull/8009))
- Fixed moving the best score to device in `EarlyStopping` callback for TPU devices ([#7959](https://github.com/PyTorchLightning/pytorch-lightning/pull/7959))
- Fixes access to `callback_metrics` in ddp_spawn ([#7916](https://github.com/PyTorchLightning/pytorch-lightning/pull/7916))


## [1.3.6] - 2021-06-15

### Fixed

- Fixed logs overwriting issue for remote filesystems ([#7889](https://github.com/PyTorchLightning/pytorch-lightning/pull/7889))
- Fixed `DataModule.prepare_data` could only be called on the global rank 0 process ([#7945](https://github.com/PyTorchLightning/pytorch-lightning/pull/7945))
- Fixed setting `worker_init_fn` to seed dataloaders correctly when using DDP ([#7942](https://github.com/PyTorchLightning/pytorch-lightning/pull/7942))
- Fixed `BaseFinetuning` callback to properly handle parent modules w/ parameters ([#7931](https://github.com/PyTorchLightning/pytorch-lightning/pull/7931))


## [1.3.5] - 2021-06-08

### Added

- Added warning to Training Step output ([#7779](https://github.com/PyTorchLightning/pytorch-lightning/pull/7779))

### Fixed

- Fixed `LearningRateMonitor` and `BackboneFinetuning` ([#7835](https://github.com/PyTorchLightning/pytorch-lightning/pull/7835))
- Minor improvements to `apply_to_collection` and type signature of `log_dict` ([#7851](https://github.com/PyTorchLightning/pytorch-lightning/pull/7851))
- Fixed docker versions ([#7834](https://github.com/PyTorchLightning/pytorch-lightning/pull/7834))
- Fixed sharded training check for fp16 precision ([#7825](https://github.com/PyTorchLightning/pytorch-lightning/pull/7825))
- Fixed support for torch Module type hints in LightningCLI ([#7807](https://github.com/PyTorchLightning/pytorch-lightning/pull/7807))

### Changed

- Move `training_output` validation to after `train_step_end` ([#7868](https://github.com/PyTorchLightning/pytorch-lightning/pull/7868))


## [1.3.4] - 2021-06-01

### Fixed

- Fixed info message when max training time reached ([#7780](https://github.com/PyTorchLightning/pytorch-lightning/pull/7780))
- Fixed missing `__len__` method to `IndexBatchSamplerWrapper` ([#7681](https://github.com/PyTorchLightning/pytorch-lightning/pull/7681))


## [1.3.3] - 2021-05-27

### Changed

- Changed calling of `untoggle_optimizer(opt_idx)` out of the closure function ([#7563](https://github.com/PyTorchLightning/pytorch-lightning/pull/7563))

### Fixed

- Fixed `ProgressBar` pickling after calling `trainer.predict` ([#7608](https://github.com/PyTorchLightning/pytorch-lightning/pull/7608))
- Fixed broadcasting in multi-node, multi-gpu DDP using torch 1.7 ([#7592](https://github.com/PyTorchLightning/pytorch-lightning/pull/7592))
- Fixed dataloaders are not reset when tuning the model ([#7566](https://github.com/PyTorchLightning/pytorch-lightning/pull/7566))
- Fixed print errors in `ProgressBar` when `trainer.fit` is not called ([#7674](https://github.com/PyTorchLightning/pytorch-lightning/pull/7674))
- Fixed global step update when the epoch is skipped ([#7677](https://github.com/PyTorchLightning/pytorch-lightning/pull/7677))
- Fixed training loop total batch counter when accumulate grad batches was enabled ([#7692](https://github.com/PyTorchLightning/pytorch-lightning/pull/7692))


## [1.3.2] - 2021-05-18

### Changed

- `DataModule`s now avoid duplicate `{setup,teardown,prepare_data}` calls for the same stage ([#7238](https://github.com/PyTorchLightning/pytorch-lightning/pull/7238))

### Fixed

- Fixed parsing of multiple training dataloaders ([#7433](https://github.com/PyTorchLightning/pytorch-lightning/pull/7433))
- Fixed recursive passing of `wrong_type` keyword argument in `pytorch_lightning.utilities.apply_to_collection` ([#7433](https://github.com/PyTorchLightning/pytorch-lightning/pull/7433))
- Fixed setting correct `DistribType` for `ddp_cpu` (spawn) backend ([#7492](https://github.com/PyTorchLightning/pytorch-lightning/pull/7492))
- Fixed incorrect number of calls to LR scheduler when `check_val_every_n_epoch > 1` ([#7032](https://github.com/PyTorchLightning/pytorch-lightning/pull/7032))


## [1.3.1] - 2021-05-11

### Fixed

- Fixed DeepSpeed with IterableDatasets ([#7362](https://github.com/PyTorchLightning/pytorch-lightning/pull/7362))
- Fixed `Trainer.current_epoch` not getting restored after tuning ([#7434](https://github.com/PyTorchLightning/pytorch-lightning/pull/7434))
- Fixed local rank displayed in console log ([#7395](https://github.com/PyTorchLightning/pytorch-lightning/pull/7395))


## [1.3.0] - 2021-05-06

### Added

- Added support for the `EarlyStopping` callback to run at the end of the training epoch ([#6944](https://github.com/PyTorchLightning/pytorch-lightning/pull/6944))
- Added synchronization points before and after `setup` hooks are run ([#7202](https://github.com/PyTorchLightning/pytorch-lightning/pull/7202))
- Added a `teardown` hook to `ClusterEnvironment` ([#6942](https://github.com/PyTorchLightning/pytorch-lightning/pull/6942))
- Added utils for metrics to scalar conversions ([#7180](https://github.com/PyTorchLightning/pytorch-lightning/pull/7180))
- Added utils for NaN/Inf detection for gradients and parameters ([#6834](https://github.com/PyTorchLightning/pytorch-lightning/pull/6834))
- Added more explicit exception message when trying to execute `trainer.test()` or `trainer.validate()` with `fast_dev_run=True` ([#6667](https://github.com/PyTorchLightning/pytorch-lightning/pull/6667))
- Added `LightningCLI` class to provide simple reproducibility with minimum boilerplate training CLI (
    [#4492](https://github.com/PyTorchLightning/pytorch-lightning/pull/4492),
    [#6862](https://github.com/PyTorchLightning/pytorch-lightning/pull/6862),
    [#7156](https://github.com/PyTorchLightning/pytorch-lightning/pull/7156),
    [#7299](https://github.com/PyTorchLightning/pytorch-lightning/pull/7299))
- Added `gradient_clip_algorithm` argument to Trainer for gradient clipping by value ([#6123](https://github.com/PyTorchLightning/pytorch-lightning/pull/6123)).
- Added a way to print to terminal without breaking up the progress bar ([#5470](https://github.com/PyTorchLightning/pytorch-lightning/pull/5470))
- Added support to checkpoint after training steps in `ModelCheckpoint` callback ([#6146](https://github.com/PyTorchLightning/pytorch-lightning/pull/6146))
- Added `TrainerStatus.{INITIALIZING,RUNNING,FINISHED,INTERRUPTED}` ([#7173](https://github.com/PyTorchLightning/pytorch-lightning/pull/7173))
- Added `Trainer.validate()` method to perform one evaluation epoch over the validation set ([#4948](https://github.com/PyTorchLightning/pytorch-lightning/pull/4948))
- Added `LightningEnvironment` for Lightning-specific DDP ([#5915](https://github.com/PyTorchLightning/pytorch-lightning/pull/5915))
- Added `teardown()` hook to LightningDataModule ([#4673](https://github.com/PyTorchLightning/pytorch-lightning/pull/4673))
- Added `auto_insert_metric_name` parameter to `ModelCheckpoint` ([#6277](https://github.com/PyTorchLightning/pytorch-lightning/pull/6277))
- Added arg to `self.log` that enables users to give custom names when dealing with multiple dataloaders ([#6274](https://github.com/PyTorchLightning/pytorch-lightning/pull/6274))
- Added `teardown` method to `BaseProfiler` to enable subclasses defining post-profiling steps outside of `__del__` ([#6370](https://github.com/PyTorchLightning/pytorch-lightning/pull/6370))
- Added `setup` method to `BaseProfiler` to enable subclasses defining pre-profiling steps for every process ([#6633](https://github.com/PyTorchLightning/pytorch-lightning/pull/6633))
- Added no return warning to predict ([#6139](https://github.com/PyTorchLightning/pytorch-lightning/pull/6139))
- Added `Trainer.predict` config validation ([#6543](https://github.com/PyTorchLightning/pytorch-lightning/pull/6543))
- Added `AbstractProfiler` interface ([#6621](https://github.com/PyTorchLightning/pytorch-lightning/pull/6621))
- Added support for including module names for forward in the autograd trace of `PyTorchProfiler` ([#6349](https://github.com/PyTorchLightning/pytorch-lightning/pull/6349))
- Added support for the PyTorch 1.8.1 autograd profiler ([#6618](https://github.com/PyTorchLightning/pytorch-lightning/pull/6618))
- Added `outputs` parameter to callback's `on_validation_epoch_end` & `on_test_epoch_end` hooks ([#6120](https://github.com/PyTorchLightning/pytorch-lightning/pull/6120))
- Added `configure_sharded_model` hook ([#6679](https://github.com/PyTorchLightning/pytorch-lightning/pull/6679))
- Added support for `precision=64`, enabling training with double precision ([#6595](https://github.com/PyTorchLightning/pytorch-lightning/pull/6595))
- Added support for DDP communication hooks ([#6736](https://github.com/PyTorchLightning/pytorch-lightning/pull/6736))
- Added `artifact_location` argument to `MLFlowLogger` which will be passed to the `MlflowClient.create_experiment` call ([#6677](https://github.com/PyTorchLightning/pytorch-lightning/pull/6677))
- Added `model` parameter to precision plugins' `clip_gradients` signature (
    [#6764](https://github.com/PyTorchLightning/pytorch-lightning/pull/6764),
    [#7231](https://github.com/PyTorchLightning/pytorch-lightning/pull/7231))
- Added `is_last_batch` attribute to `Trainer` ([#6825](https://github.com/PyTorchLightning/pytorch-lightning/pull/6825))
- Added `LightningModule.lr_schedulers()` for manual optimization  ([#6567](https://github.com/PyTorchLightning/pytorch-lightning/pull/6567))
- Added `MpModelWrapper` in TPU Spawn ([#7045](https://github.com/PyTorchLightning/pytorch-lightning/pull/7045))
- Added `max_time` Trainer argument to limit training time ([#6823](https://github.com/PyTorchLightning/pytorch-lightning/pull/6823))
- Added `on_predict_{batch,epoch}_{start,end}` hooks ([#7141](https://github.com/PyTorchLightning/pytorch-lightning/pull/7141))
- Added new `EarlyStopping` parameters `stopping_threshold` and `divergence_threshold` ([#6868](https://github.com/PyTorchLightning/pytorch-lightning/pull/6868))
- Added `debug` flag to TPU Training Plugins (PT_XLA_DEBUG) ([#7219](https://github.com/PyTorchLightning/pytorch-lightning/pull/7219))
- Added new `UnrepeatedDistributedSampler` and `IndexBatchSamplerWrapper` for tracking distributed predictions ([#7215](https://github.com/PyTorchLightning/pytorch-lightning/pull/7215))
- Added `trainer.predict(return_predictions=None|False|True)` ([#7215](https://github.com/PyTorchLightning/pytorch-lightning/pull/7215))
- Added `BasePredictionWriter` callback to implement prediction saving ([#7127](https://github.com/PyTorchLightning/pytorch-lightning/pull/7127))
- Added `trainer.tune(scale_batch_size_kwargs, lr_find_kwargs)` arguments to configure the tuning algorithms ([#7258](https://github.com/PyTorchLightning/pytorch-lightning/pull/7258))
- Added `tpu_distributed` check for TPU Spawn barrier ([#7241](https://github.com/PyTorchLightning/pytorch-lightning/pull/7241))
- Added device updates to TPU Spawn for Pod training ([#7243](https://github.com/PyTorchLightning/pytorch-lightning/pull/7243))
- Added warning when missing `Callback` and using `resume_from_checkpoint` ([#7254](https://github.com/PyTorchLightning/pytorch-lightning/pull/7254))
- DeepSpeed single file saving ([#6900](https://github.com/PyTorchLightning/pytorch-lightning/pull/6900))
- Added Training type Plugins Registry (
    [#6982](https://github.com/PyTorchLightning/pytorch-lightning/pull/6982),
    [#7063](https://github.com/PyTorchLightning/pytorch-lightning/pull/7063),
    [#7214](https://github.com/PyTorchLightning/pytorch-lightning/pull/7214),
    [#7224](https://github.com/PyTorchLightning/pytorch-lightning/pull/7224)
)
- Add `ignore` param to `save_hyperparameters` ([#6056](https://github.com/PyTorchLightning/pytorch-lightning/pull/6056))

### Changed

- Changed `LightningModule.truncated_bptt_steps` to be property ([#7323](https://github.com/PyTorchLightning/pytorch-lightning/pull/7323))
- Changed `EarlyStopping` callback from by default running `EarlyStopping.on_validation_end` if only training is run. Set `check_on_train_epoch_end` to run the callback at the end of the train epoch instead of at the end of the validation epoch ([#7069](https://github.com/PyTorchLightning/pytorch-lightning/pull/7069))
- Renamed `pytorch_lightning.callbacks.swa` to `pytorch_lightning.callbacks.stochastic_weight_avg` ([#6259](https://github.com/PyTorchLightning/pytorch-lightning/pull/6259))
- Refactor `RunningStage` and `TrainerState` usage (
    [#4945](https://github.com/PyTorchLightning/pytorch-lightning/pull/4945),
    [#7173](https://github.com/PyTorchLightning/pytorch-lightning/pull/7173))
    * Added `RunningStage.SANITY_CHECKING`
    * Added `TrainerFn.{FITTING,VALIDATING,TESTING,PREDICTING,TUNING}`
    * Changed `trainer.evaluating` to return `True` if validating or testing
- Changed `setup()` and `teardown()` stage argument to take any of `{fit,validate,test,predict}` ([#6386](https://github.com/PyTorchLightning/pytorch-lightning/pull/6386))
- Changed profilers to save separate report files per state and rank ([#6621](https://github.com/PyTorchLightning/pytorch-lightning/pull/6621))
- The trainer no longer tries to save a checkpoint on exception or run callback's `on_train_end` functions ([#6864](https://github.com/PyTorchLightning/pytorch-lightning/pull/6864))
- Changed `PyTorchProfiler` to use `torch.autograd.profiler.record_function` to record functions ([#6349](https://github.com/PyTorchLightning/pytorch-lightning/pull/6349))
- Disabled `lr_scheduler.step()` in manual optimization  ([#6825](https://github.com/PyTorchLightning/pytorch-lightning/pull/6825))
- Changed warnings and recommendations for dataloaders in `ddp_spawn` ([#6762](https://github.com/PyTorchLightning/pytorch-lightning/pull/6762))
- `pl.seed_everything` will now also set the seed on the `DistributedSampler` ([#7024](https://github.com/PyTorchLightning/pytorch-lightning/pull/7024))
- Changed default setting for communication of multi-node training using `DDPShardedPlugin` ([#6937](https://github.com/PyTorchLightning/pytorch-lightning/pull/6937))
- `trainer.tune()` now returns the tuning result ([#7258](https://github.com/PyTorchLightning/pytorch-lightning/pull/7258))
- `LightningModule.from_datasets()` now accepts `IterableDataset` instances as training datasets. ([#7503](https://github.com/PyTorchLightning/pytorch-lightning/pull/7503))
- Changed `resume_from_checkpoint` warning to an error when the checkpoint file does not exist ([#7075](https://github.com/PyTorchLightning/pytorch-lightning/pull/7075))
- Automatically set `sync_batchnorm` for `training_type_plugin` ([#6536](https://github.com/PyTorchLightning/pytorch-lightning/pull/6536))
- Allowed training type plugin to delay optimizer creation ([#6331](https://github.com/PyTorchLightning/pytorch-lightning/pull/6331))
- Removed ModelSummary validation from train loop on_trainer_init ([#6610](https://github.com/PyTorchLightning/pytorch-lightning/pull/6610))
- Moved `save_function` to accelerator ([#6689](https://github.com/PyTorchLightning/pytorch-lightning/pull/6689))
- Updated DeepSpeed ZeRO ([#6546](https://github.com/PyTorchLightning/pytorch-lightning/pull/6546),
    [#6752](https://github.com/PyTorchLightning/pytorch-lightning/pull/6752),
    [#6142](https://github.com/PyTorchLightning/pytorch-lightning/pull/6142),
    [#6321](https://github.com/PyTorchLightning/pytorch-lightning/pull/6321))
- Improved verbose logging for `EarlyStopping` callback ([#6811](https://github.com/PyTorchLightning/pytorch-lightning/pull/6811))
- Run ddp_spawn dataloader checks on Windows ([#6930](https://github.com/PyTorchLightning/pytorch-lightning/pull/6930))
- Updated mlflow with using `resolve_tags` ([#6746](https://github.com/PyTorchLightning/pytorch-lightning/pull/6746))
- Moved `save_hyperparameters` to its own function ([#7119](https://github.com/PyTorchLightning/pytorch-lightning/pull/7119))
- Replaced `_DataModuleWrapper` with `__new__` ([#7289](https://github.com/PyTorchLightning/pytorch-lightning/pull/7289))
- Reset `current_fx` properties on lightning module in teardown ([#7247](https://github.com/PyTorchLightning/pytorch-lightning/pull/7247))
- Auto-set `DataLoader.worker_init_fn` with `seed_everything` ([#6960](https://github.com/PyTorchLightning/pytorch-lightning/pull/6960))
- Remove `model.trainer` call inside of dataloading mixin ([#7317](https://github.com/PyTorchLightning/pytorch-lightning/pull/7317))
- Split profilers module ([#6261](https://github.com/PyTorchLightning/pytorch-lightning/pull/6261))
- Ensure accelerator is valid if running interactively ([#5970](https://github.com/PyTorchLightning/pytorch-lightning/pull/5970))
- Disabled batch transfer in DP mode ([#6098](https://github.com/PyTorchLightning/pytorch-lightning/pull/6098))

### Deprecated

- Deprecated `outputs` in both `LightningModule.on_train_epoch_end` and `Callback.on_train_epoch_end` hooks ([#7339](https://github.com/PyTorchLightning/pytorch-lightning/pull/7339))
- Deprecated `Trainer.truncated_bptt_steps` in favor of `LightningModule.truncated_bptt_steps` ([#7323](https://github.com/PyTorchLightning/pytorch-lightning/pull/7323))
- Deprecated `outputs` in both `LightningModule.on_train_epoch_end` and `Callback.on_train_epoch_end` hooks ([#7339](https://github.com/PyTorchLightning/pytorch-lightning/pull/7339))
- Deprecated `LightningModule.grad_norm` in favor of `pytorch_lightning.utilities.grads.grad_norm` ([#7292](https://github.com/PyTorchLightning/pytorch-lightning/pull/7292))
- Deprecated the `save_function` property from the `ModelCheckpoint` callback ([#7201](https://github.com/PyTorchLightning/pytorch-lightning/pull/7201))
- Deprecated `LightningModule.write_predictions` and `LightningModule.write_predictions_dict` ([#7066](https://github.com/PyTorchLightning/pytorch-lightning/pull/7066))
- Deprecated `TrainerLoggingMixin` in favor of a separate utilities module for metric handling ([#7180](https://github.com/PyTorchLightning/pytorch-lightning/pull/7180))
- Deprecated `TrainerTrainingTricksMixin` in favor of a separate utilities module for NaN/Inf detection for gradients and parameters ([#6834](https://github.com/PyTorchLightning/pytorch-lightning/pull/6834))
- `period` has been deprecated in favor of `every_n_val_epochs` in the `ModelCheckpoint` callback ([#6146](https://github.com/PyTorchLightning/pytorch-lightning/pull/6146))
- Deprecated `trainer.running_sanity_check` in favor of `trainer.sanity_checking` ([#4945](https://github.com/PyTorchLightning/pytorch-lightning/pull/4945))
- Deprecated `Profiler(output_filename)` in favor of `dirpath` and `filename` ([#6621](https://github.com/PyTorchLightning/pytorch-lightning/pull/6621))
- Deprecated `PytorchProfiler(profiled_functions)` in favor of `record_functions` ([#6349](https://github.com/PyTorchLightning/pytorch-lightning/pull/6349))
- Deprecated `@auto_move_data` in favor of `trainer.predict` ([#6993](https://github.com/PyTorchLightning/pytorch-lightning/pull/6993))
- Deprecated `Callback.on_load_checkpoint(checkpoint)` in favor of `Callback.on_load_checkpoint(trainer, pl_module, checkpoint)` ([#7253](https://github.com/PyTorchLightning/pytorch-lightning/pull/7253))
- Deprecated metrics in favor of `torchmetrics` (
    [#6505](https://github.com/PyTorchLightning/pytorch-lightning/pull/6505),
    [#6530](https://github.com/PyTorchLightning/pytorch-lightning/pull/6530),
    [#6540](https://github.com/PyTorchLightning/pytorch-lightning/pull/6540),
    [#6547](https://github.com/PyTorchLightning/pytorch-lightning/pull/6547),
    [#6515](https://github.com/PyTorchLightning/pytorch-lightning/pull/6515),
    [#6572](https://github.com/PyTorchLightning/pytorch-lightning/pull/6572),
    [#6573](https://github.com/PyTorchLightning/pytorch-lightning/pull/6573),
    [#6584](https://github.com/PyTorchLightning/pytorch-lightning/pull/6584),
    [#6636](https://github.com/PyTorchLightning/pytorch-lightning/pull/6636),
    [#6637](https://github.com/PyTorchLightning/pytorch-lightning/pull/6637),
    [#6649](https://github.com/PyTorchLightning/pytorch-lightning/pull/6649),
    [#6659](https://github.com/PyTorchLightning/pytorch-lightning/pull/6659),
    [#7131](https://github.com/PyTorchLightning/pytorch-lightning/pull/7131),
)
- Deprecated the `LightningModule.datamodule` getter and setter methods; access them through `Trainer.datamodule` instead ([#7168](https://github.com/PyTorchLightning/pytorch-lightning/pull/7168))
- Deprecated the use of `Trainer(gpus="i")` (string) for selecting the i-th GPU; from v1.5 this will set the number of GPUs instead of the index ([#6388](https://github.com/PyTorchLightning/pytorch-lightning/pull/6388))

### Removed

- Removed the `exp_save_path` property from the `LightningModule` ([#7266](https://github.com/PyTorchLightning/pytorch-lightning/pull/7266))
- Removed training loop explicitly calling `EarlyStopping.on_validation_end` if no validation is run ([#7069](https://github.com/PyTorchLightning/pytorch-lightning/pull/7069))
- Removed `automatic_optimization` as a property from the training loop in favor of `LightningModule.automatic_optimization` ([#7130](https://github.com/PyTorchLightning/pytorch-lightning/pull/7130))
- Removed evaluation loop legacy returns for `*_epoch_end` hooks ([#6973](https://github.com/PyTorchLightning/pytorch-lightning/pull/6973))
- Removed support for passing a bool value to `profiler` argument of Trainer ([#6164](https://github.com/PyTorchLightning/pytorch-lightning/pull/6164))
- Removed no return warning from val/test step ([#6139](https://github.com/PyTorchLightning/pytorch-lightning/pull/6139))
- Removed passing a `ModelCheckpoint` instance to `Trainer(checkpoint_callback)` ([#6166](https://github.com/PyTorchLightning/pytorch-lightning/pull/6166))
- Removed deprecated Trainer argument `enable_pl_optimizer` and `automatic_optimization` ([#6163](https://github.com/PyTorchLightning/pytorch-lightning/pull/6163))
- Removed deprecated metrics ([#6161](https://github.com/PyTorchLightning/pytorch-lightning/pull/6161))
    * from `pytorch_lightning.metrics.functional.classification` removed `to_onehot`, `to_categorical`, `get_num_classes`, `roc`, `multiclass_roc`, `average_precision`, `precision_recall_curve`, `multiclass_precision_recall_curve`
    * from `pytorch_lightning.metrics.functional.reduction` removed `reduce`, `class_reduce`
- Removed deprecated `ModelCheckpoint` arguments `prefix`, `mode="auto"` ([#6162](https://github.com/PyTorchLightning/pytorch-lightning/pull/6162))
- Removed `mode='auto'` from `EarlyStopping` ([#6167](https://github.com/PyTorchLightning/pytorch-lightning/pull/6167))
- Removed `epoch` and `step` arguments from `ModelCheckpoint.format_checkpoint_name()`, these are now included in the `metrics` argument ([#7344](https://github.com/PyTorchLightning/pytorch-lightning/pull/7344))
- Removed legacy references for magic keys in the `Result` object ([#6016](https://github.com/PyTorchLightning/pytorch-lightning/pull/6016))
- Removed deprecated `LightningModule` `hparams` setter ([#6207](https://github.com/PyTorchLightning/pytorch-lightning/pull/6207))
- Removed legacy code to log or include metrics in the progress bar by returning them in a dict with the `"log"/"progress_bar"` magic keys. Use `self.log` instead ([#6734](https://github.com/PyTorchLightning/pytorch-lightning/pull/6734))
- Removed `trainer.fit()` return value of `1`. It has no return now ([#7237](https://github.com/PyTorchLightning/pytorch-lightning/pull/7237))
- Removed `logger_connector` legacy code ([#6733](https://github.com/PyTorchLightning/pytorch-lightning/pull/6733))
- Removed unused mixin attributes ([#6487](https://github.com/PyTorchLightning/pytorch-lightning/pull/6487))

### Fixed

- Fixed NaN errors in progress bars when training with iterable datasets with no length defined ([#7306](https://github.com/PyTorchLightning/pytorch-lightning/pull/7306))
- Fixed attaching train and validation dataloaders when `reload_dataloaders_every_epoch=True` and `num_sanity_val_steps=0` ([#7207](https://github.com/PyTorchLightning/pytorch-lightning/pull/7207))
- Added a barrier in the accelerator `teardown` to synchronize processes before execution finishes ([#6814](https://github.com/PyTorchLightning/pytorch-lightning/pull/6814))
- Fixed multi-node DDP sub-process launch by using `local_rank` instead of `global_rank` for main process assertion ([#7061](https://github.com/PyTorchLightning/pytorch-lightning/pull/7061))
- Fixed incorrect removal of `WORLD_SIZE` environment variable in DDP training when launching with torch distributed/torchelastic ([#6942](https://github.com/PyTorchLightning/pytorch-lightning/pull/6942))
- Made the `Plugin.reduce` method more consistent across all Plugins to reflect a mean-reduction by default ([#6011](https://github.com/PyTorchLightning/pytorch-lightning/pull/6011))
- Move lightning module to correct device type when using LightningDistributedWrapper ([#6070](https://github.com/PyTorchLightning/pytorch-lightning/pull/6070))
- Do not print top-k verbose log with `ModelCheckpoint(monitor=None)` ([#6109](https://github.com/PyTorchLightning/pytorch-lightning/pull/6109))
- Fixed `ModelCheckpoint(save_top_k=0, save_last=True)` not saving the `last` checkpoint ([#6136](https://github.com/PyTorchLightning/pytorch-lightning/pull/6136))
- Fixed `.teardown(stage='fit')` and `.on_fit_{start,end}()` getting called during `trainer.test` ([#6386](https://github.com/PyTorchLightning/pytorch-lightning/pull/6386))
- Fixed LightningModule `all_gather` on cpu tensors ([#6416](https://github.com/PyTorchLightning/pytorch-lightning/pull/6416))
- Fixed torch distributed not available in setup hook for DDP ([#6506](https://github.com/PyTorchLightning/pytorch-lightning/pull/6506))
- Fixed `trainer.tuner.{lr_find,scale_batch_size}` not setting the `Trainer` state properly ([#7258](https://github.com/PyTorchLightning/pytorch-lightning/pull/7258))
- Fixed bug where the learning rate schedulers did not follow the optimizer frequencies ([#4868](https://github.com/PyTorchLightning/pytorch-lightning/pull/4868))
- Fixed pickle error checker to now check for `pickle.PickleError` to catch all pickle errors ([#6917](https://github.com/PyTorchLightning/pytorch-lightning/pull/6917))
- Fixed a bug where the outputs object passed to `LightningModule.training_epoch_end` was different from the object passed to the `on_train_end_epoch` hook ([#6969](https://github.com/PyTorchLightning/pytorch-lightning/pull/6969))
- Fixed a bug where the outputs passed to `train_batch_end` would be lists even when using a single optimizer and no truncated backprop through time steps ([#6969](https://github.com/PyTorchLightning/pytorch-lightning/pull/6969))
- Fixed bug for trainer error handling which would cause hang for distributed training ([#6864](https://github.com/PyTorchLightning/pytorch-lightning/pull/6864))
- Fixed `self.device` not returning the correct device in replicas of data-parallel ([#6414](https://github.com/PyTorchLightning/pytorch-lightning/pull/6414))
- Fixed `lr_find` trying beyond `num_training` steps and suggesting a too high learning rate ([#7076](https://github.com/PyTorchLightning/pytorch-lightning/pull/7076))
- Fixed logger creating incorrect version folder in DDP with repeated `Trainer.fit` calls ([#7077](https://github.com/PyTorchLightning/pytorch-lightning/pull/7077))
- Fixed metric objects passed directly to `self.log` not being reset correctly ([#7055](https://github.com/PyTorchLightning/pytorch-lightning/pull/7055))
- Fixed `CombinedLoader` in distributed settings for validation / testing ([#7102](https://github.com/PyTorchLightning/pytorch-lightning/pull/7102))
- Fixed the save_dir in `WandbLogger` when the run was initiated externally ([#7106](https://github.com/PyTorchLightning/pytorch-lightning/pull/7106))
- Fixed `num_sanity_val_steps` affecting reproducibility of training data shuffling ([#7014](https://github.com/PyTorchLightning/pytorch-lightning/pull/7014))
- Fixed resetting device after `fitting/evaluating/predicting` ([#7188](https://github.com/PyTorchLightning/pytorch-lightning/pull/7188))
- Fixed bug where `trainer.tuner.scale_batch_size(max_trials=0)` would not return the correct batch size result ([#7262](https://github.com/PyTorchLightning/pytorch-lightning/pull/7262))
- Fixed metrics not being properly logged with `precision=16` and `manual_optimization` ([#7228](https://github.com/PyTorchLightning/pytorch-lightning/pull/7228))
- Fixed `BaseFinetuning` properly reloading `optimizer_states` when using `resume_from_checkpoint` ([#6891](https://github.com/PyTorchLightning/pytorch-lightning/pull/6891))
- Fixed `parameters_to_ignore` not properly set to DDPWrapper ([#7239](https://github.com/PyTorchLightning/pytorch-lightning/pull/7239))
- Fixed parsing of `fast_dev_run=True` with the built-in `ArgumentParser` ([#7240](https://github.com/PyTorchLightning/pytorch-lightning/pull/7240))
- Fixed handling an `IterableDataset` that fails to produce a batch at the beginning of an epoch ([#7294](https://github.com/PyTorchLightning/pytorch-lightning/pull/7294))
- Fixed `LightningModule.save_hyperparameters()` when attempting to save an empty container ([#7268](https://github.com/PyTorchLightning/pytorch-lightning/pull/7268))
- Fixed `apex` not properly instantiated when running with `ddp` ([#7274](https://github.com/PyTorchLightning/pytorch-lightning/pull/7274))
- Fixed optimizer `state` not moved to `GPU` ([#7277](https://github.com/PyTorchLightning/pytorch-lightning/pull/7277))
- Fixed custom init args for `WandbLogger` ([#6989](https://github.com/PyTorchLightning/pytorch-lightning/pull/6989))
- Fixed a bug where an error would be raised if the train dataloader sometimes produced None for a batch ([#7342](https://github.com/PyTorchLightning/pytorch-lightning/pull/7342))
- Fixed examples (
    [#6600](https://github.com/PyTorchLightning/pytorch-lightning/pull/6600),
    [#6638](https://github.com/PyTorchLightning/pytorch-lightning/pull/6638),
    [#7096](https://github.com/PyTorchLightning/pytorch-lightning/pull/7096),
    [#7246](https://github.com/PyTorchLightning/pytorch-lightning/pull/7246),
    [#6357](https://github.com/PyTorchLightning/pytorch-lightning/pull/6357),
    [#6476](https://github.com/PyTorchLightning/pytorch-lightning/pull/6476),
    [#6294](https://github.com/PyTorchLightning/pytorch-lightning/pull/6294),
    [#6373](https://github.com/PyTorchLightning/pytorch-lightning/pull/6373),
    [#6088](https://github.com/PyTorchLightning/pytorch-lightning/pull/6088),
    [#7398](https://github.com/PyTorchLightning/pytorch-lightning/pull/7398)
)
- Resolved schedule step bug for PyTorch Profiler ([#6674](https://github.com/PyTorchLightning/pytorch-lightning/pull/6674),
    [#6681](https://github.com/PyTorchLightning/pytorch-lightning/pull/6681))
- Updated logic for checking TPUs availability ([#6767](https://github.com/PyTorchLightning/pytorch-lightning/pull/6767))
- Resolve TPU miss rendezvous ([#6781](https://github.com/PyTorchLightning/pytorch-lightning/pull/6781))
- Fixed auto-scaling mode when calling tune method on trainer ([#7321](https://github.com/PyTorchLightning/pytorch-lightning/pull/7321))
- Fixed finetuning complex models correctly unfreezes ([#6880](https://github.com/PyTorchLightning/pytorch-lightning/pull/6880))
- Ensure we set the eval/train flag correctly on accelerator model ([#6877](https://github.com/PyTorchLightning/pytorch-lightning/pull/6877))
- Set better defaults for `rank_zero_only.rank` when training is launched with SLURM and torchelastic ([#6802](https://github.com/PyTorchLightning/pytorch-lightning/pull/6802))
- Fixed matching the number of outputs of backward with forward for AllGatherGrad ([#6625](https://github.com/PyTorchLightning/pytorch-lightning/pull/6625))
- Fixed the `gradient_clip_algorithm` has no effect ([#6928](https://github.com/PyTorchLightning/pytorch-lightning/pull/6928))
- Fixed CUDA OOM detection and handling ([#6934](https://github.com/PyTorchLightning/pytorch-lightning/pull/6934))
- Fixed `unfreeze_and_add_param_group` expects `modules` rather than `module` ([#6822](https://github.com/PyTorchLightning/pytorch-lightning/pull/6822))
- Fixed DPP + SyncBN when move on device ([#6838](https://github.com/PyTorchLightning/pytorch-lightning/pull/6838))
- Fixed missing arguments in `lr_find` call ([#6784](https://github.com/PyTorchLightning/pytorch-lightning/pull/6784))
- Fixed `set_default_tensor_type` to `torch.DoubleTensor` with precision=64 ([#7108](https://github.com/PyTorchLightning/pytorch-lightning/pull/7108))
- Fixed `NeptuneLogger.log_text(step=None)` ([#7194](https://github.com/PyTorchLightning/pytorch-lightning/pull/7194))
- Fixed importing torchtext batch ([#6365](https://github.com/PyTorchLightning/pytorch-lightning/pull/6365),
    [#6323](https://github.com/PyTorchLightning/pytorch-lightning/pull/6323),
    [#6211](https://github.com/PyTorchLightning/pytorch-lightning/pull/6211))


## [1.2.9] - 2021-04-20

### Fixed

- Fixed the order to call for world ranks & the `root_device` property in `TPUSpawnPlugin` ([#7074](https://github.com/PyTorchLightning/pytorch-lightning/pull/7074))
- Fixed multi-gpu join for Horovod ([#6954](https://github.com/PyTorchLightning/pytorch-lightning/pull/6954))
- Fixed parsing for pre-release package versions ([#6999](https://github.com/PyTorchLightning/pytorch-lightning/pull/6999))


## [1.2.8] - 2021-04-14

### Added

- Added TPUSpawn + IterableDataset error message ([#6875](https://github.com/PyTorchLightning/pytorch-lightning/pull/6875))

### Fixed

- Fixed process rank not being available right away after `Trainer` instantiation ([#6941](https://github.com/PyTorchLightning/pytorch-lightning/pull/6941))
- Fixed `sync_dist` for tpus ([#6950](https://github.com/PyTorchLightning/pytorch-lightning/pull/6950))
- Fixed `AttributeError` for `require_backward_grad_sync` when running manual optimization with sharded plugin ([#6915](https://github.com/PyTorchLightning/pytorch-lightning/pull/6915))
- Fixed `--gpus` default for parser returned by `Trainer.add_argparse_args` ([#6898](https://github.com/PyTorchLightning/pytorch-lightning/pull/6898))
- Fixed TPU Spawn all gather ([#6896](https://github.com/PyTorchLightning/pytorch-lightning/pull/6896))
- Fixed `EarlyStopping` logic when `min_epochs` or `min_steps` requirement is not met ([#6705](https://github.com/PyTorchLightning/pytorch-lightning/pull/6705))
- Fixed csv extension check ([#6436](https://github.com/PyTorchLightning/pytorch-lightning/pull/6436))
- Fixed checkpoint issue when using Horovod distributed backend ([#6958](https://github.com/PyTorchLightning/pytorch-lightning/pull/6958))
- Fixed tensorboard exception raising ([#6901](https://github.com/PyTorchLightning/pytorch-lightning/pull/6901))
- Fixed setting the eval/train flag correctly on accelerator model ([#6983](https://github.com/PyTorchLightning/pytorch-lightning/pull/6983))
- Fixed DDP_SPAWN compatibility with bug_report_model.py ([#6892](https://github.com/PyTorchLightning/pytorch-lightning/pull/6892))
- Fixed bug where `BaseFinetuning.flatten_modules()` was duplicating leaf node parameters ([#6879](https://github.com/PyTorchLightning/pytorch-lightning/pull/6879))
- Set better defaults for `rank_zero_only.rank` when training is launched with SLURM and torchelastic:
    * Support SLURM and torchelastic global rank environment variables ([#5715](https://github.com/PyTorchLightning/pytorch-lightning/pull/5715))
    * Remove hardcoding of local rank in accelerator connector ([#6878](https://github.com/PyTorchLightning/pytorch-lightning/pull/6878))


## [1.2.7] - 2021-04-06

### Fixed

- Fixed resolve a bug with omegaconf and xm.save ([#6741](https://github.com/PyTorchLightning/pytorch-lightning/pull/6741))
- Fixed an issue with IterableDataset when __len__ is not defined ([#6828](https://github.com/PyTorchLightning/pytorch-lightning/pull/6828))
- Sanitize None params during pruning ([#6836](https://github.com/PyTorchLightning/pytorch-lightning/pull/6836))
- Enforce an epoch scheduler interval when using SWA ([#6588](https://github.com/PyTorchLightning/pytorch-lightning/pull/6588))
- Fixed TPU Colab hang issue, post training ([#6816](https://github.com/PyTorchLightning/pytorch-lightning/pull/6816))
- Fixed a bug where `TensorBoardLogger` would give a warning and not log correctly to a symbolic link `save_dir` ([#6730](https://github.com/PyTorchLightning/pytorch-lightning/pull/6730))
- Fixed bug where `predict` could not be used when `progress_bar_refresh_rate=0` ([#6884](https://github.com/PyTorchLightning/pytorch-lightning/pull/6884))


## [1.2.6] - 2021-03-30

### Changed

- Changed the behavior of `on_epoch_start` to run at the beginning of validation & test epoch ([#6498](https://github.com/PyTorchLightning/pytorch-lightning/pull/6498))

### Removed

- Removed legacy code to include `step` dictionary returns in `callback_metrics`. Use `self.log_dict` instead. ([#6682](https://github.com/PyTorchLightning/pytorch-lightning/pull/6682))

### Fixed

- Fixed `DummyLogger.log_hyperparams` raising a `TypeError` when running with `fast_dev_run=True` ([#6398](https://github.com/PyTorchLightning/pytorch-lightning/pull/6398))
- Fixed error on TPUs when there was no `ModelCheckpoint` ([#6654](https://github.com/PyTorchLightning/pytorch-lightning/pull/6654))
- Fixed `trainer.test` freeze on TPUs ([#6654](https://github.com/PyTorchLightning/pytorch-lightning/pull/6654))
- Fixed a bug where gradients were disabled after calling `Trainer.predict` ([#6657](https://github.com/PyTorchLightning/pytorch-lightning/pull/6657))
- Fixed bug where no TPUs were detected in a TPU pod env ([#6719](https://github.com/PyTorchLightning/pytorch-lightning/pull/6719))


## [1.2.5] - 2021-03-23

### Changed

- Update Gradient Clipping for the TPU Accelerator ([#6576](https://github.com/PyTorchLightning/pytorch-lightning/pull/6576))
- Refactored setup for typing friendly ([#6590](https://github.com/PyTorchLightning/pytorch-lightning/pull/6590))

### Fixed

- Fixed a bug where `all_gather` would not work correctly with `tpu_cores=8` ([#6587](https://github.com/PyTorchLightning/pytorch-lightning/pull/6587))
- Fixed comparing required versions ([#6434](https://github.com/PyTorchLightning/pytorch-lightning/pull/6434))
- Fixed duplicate logs appearing in console when using the python logging module ([#6275](https://github.com/PyTorchLightning/pytorch-lightning/pull/6275))
- Added Autocast in validation, test and predict modes for Native AMP ([#6565](https://github.com/PyTorchLightning/pytorch-lightning/pull/6565))


## [1.2.4] - 2021-03-16

### Changed

- Changed the default of `find_unused_parameters` back to `True` in DDP and DDP Spawn ([#6438](https://github.com/PyTorchLightning/pytorch-lightning/pull/6438))

### Fixed

- Expose DeepSpeed loss parameters to allow users to fix loss instability ([#6115](https://github.com/PyTorchLightning/pytorch-lightning/pull/6115))
- Fixed DP reduction with collection ([#6324](https://github.com/PyTorchLightning/pytorch-lightning/pull/6324))
- Fixed an issue where the tuner would not tune the learning rate if also tuning the batch size ([#4688](https://github.com/PyTorchLightning/pytorch-lightning/pull/4688))
- Fixed broadcast to use PyTorch `broadcast_object_list` and add `reduce_decision` ([#6410](https://github.com/PyTorchLightning/pytorch-lightning/pull/6410))
- Fixed logger creating directory structure too early in DDP ([#6380](https://github.com/PyTorchLightning/pytorch-lightning/pull/6380))
- Fixed DeepSpeed additional memory use on rank 0 when default device not set early enough ([#6460](https://github.com/PyTorchLightning/pytorch-lightning/pull/6460))
- Fixed an issue with `Tuner.scale_batch_size` not finding the batch size attribute in the datamodule ([#5968](https://github.com/PyTorchLightning/pytorch-lightning/pull/5968))
- Fixed an exception in the layer summary when the model contains torch.jit scripted submodules ([#6511](https://github.com/PyTorchLightning/pytorch-lightning/pull/6511))
- Fixed when Train loop config was run during `Trainer.predict` ([#6541](https://github.com/PyTorchLightning/pytorch-lightning/pull/6541))


## [1.2.3] - 2021-03-09

### Fixed

- Fixed `ModelPruning(make_pruning_permanent=True)` pruning buffers getting removed when saved during training ([#6073](https://github.com/PyTorchLightning/pytorch-lightning/pull/6073))
- Fixed when `_stable_1d_sort` to work when `n >= N` ([#6177](https://github.com/PyTorchLightning/pytorch-lightning/pull/6177))
- Fixed `AttributeError` when `logger=None` on TPU ([#6221](https://github.com/PyTorchLightning/pytorch-lightning/pull/6221))
- Fixed PyTorch Profiler with `emit_nvtx` ([#6260](https://github.com/PyTorchLightning/pytorch-lightning/pull/6260))
- Fixed `trainer.test` from `best_path` hangs after calling `trainer.fit`  ([#6272](https://github.com/PyTorchLightning/pytorch-lightning/pull/6272))
- Fixed `SingleTPU` calling `all_gather` ([#6296](https://github.com/PyTorchLightning/pytorch-lightning/pull/6296))
- Ensure we check DeepSpeed/Sharded in multi-node DDP ([#6297](https://github.com/PyTorchLightning/pytorch-lightning/pull/6297)
- Check `LightningOptimizer` doesn't delete optimizer hooks ([#6305](https://github.com/PyTorchLightning/pytorch-lightning/pull/6305)
- Resolve memory leak for evaluation ([#6326](https://github.com/PyTorchLightning/pytorch-lightning/pull/6326)
- Ensure that clip gradients is only called if the value is greater than 0 ([#6330](https://github.com/PyTorchLightning/pytorch-lightning/pull/6330)
- Fixed `Trainer` not resetting `lightning_optimizers` when calling `Trainer.fit()` multiple times ([#6372](https://github.com/PyTorchLightning/pytorch-lightning/pull/6372))


## [1.2.2] - 2021-03-02

### Added

- Added `checkpoint` parameter to callback's `on_save_checkpoint` hook ([#6072](https://github.com/PyTorchLightning/pytorch-lightning/pull/6072))

### Changed

- Changed the order of `backward`, `step`, `zero_grad` to `zero_grad`, `backward`, `step` ([#6147](https://github.com/PyTorchLightning/pytorch-lightning/pull/6147))
- Changed default for DeepSpeed CPU Offload to False, due to prohibitively slow speeds at smaller scale ([#6262](https://github.com/PyTorchLightning/pytorch-lightning/pull/6262))

### Fixed

- Fixed epoch level schedulers not being called when `val_check_interval < 1.0` ([#6075](https://github.com/PyTorchLightning/pytorch-lightning/pull/6075))
- Fixed multiple early stopping callbacks ([#6197](https://github.com/PyTorchLightning/pytorch-lightning/pull/6197))
- Fixed incorrect usage of `detach()`, `cpu()`, `to()` ([#6216](https://github.com/PyTorchLightning/pytorch-lightning/pull/6216))
- Fixed LBFGS optimizer support which didn't converge in automatic optimization ([#6147](https://github.com/PyTorchLightning/pytorch-lightning/pull/6147))
- Prevent `WandbLogger` from dropping values ([#5931](https://github.com/PyTorchLightning/pytorch-lightning/pull/5931))
- Fixed error thrown when using valid distributed mode in multi node ([#6297](https://github.com/PyTorchLightning/pytorch-lightning/pull/6297)


## [1.2.1] - 2021-02-23

### Fixed

- Fixed incorrect yield logic for the amp autocast context manager ([#6080](https://github.com/PyTorchLightning/pytorch-lightning/pull/6080))
- Fixed priority of plugin/accelerator when setting distributed mode ([#6089](https://github.com/PyTorchLightning/pytorch-lightning/pull/6089))
- Fixed error message for AMP + CPU incompatibility ([#6107](https://github.com/PyTorchLightning/pytorch-lightning/pull/6107))
- Disabled batch transfer in DP mode ([#6093](https://github.com/PyTorchLightning/pytorch-lightning/pull/6093))


## [1.2.0] - 2021-02-18

### Added

- Added `DataType`, `AverageMethod` and `MDMCAverageMethod` enum in metrics ([#5657](https://github.com/PyTorchLightning/pytorch-lightning/pull/5689))
- Added support for summarized model total params size in megabytes ([#5590](https://github.com/PyTorchLightning/pytorch-lightning/pull/5590))
- Added support for multiple train loaders ([#1959](https://github.com/PyTorchLightning/pytorch-lightning/pull/1959))
- Added `Accuracy` metric now generalizes to Top-k accuracy for (multi-dimensional) multi-class inputs using the `top_k` parameter ([#4838](https://github.com/PyTorchLightning/pytorch-lightning/pull/4838))
- Added `Accuracy` metric now enables the computation of subset accuracy for multi-label or multi-dimensional multi-class inputs with the `subset_accuracy` parameter ([#4838](https://github.com/PyTorchLightning/pytorch-lightning/pull/4838))
- Added `HammingDistance` metric to compute the hamming distance (loss) ([#4838](https://github.com/PyTorchLightning/pytorch-lightning/pull/4838))
- Added `max_fpr` parameter to `auroc` metric for computing partial auroc metric ([#3790](https://github.com/PyTorchLightning/pytorch-lightning/pull/3790))
- Added `StatScores` metric to compute the number of true positives, false positives, true negatives and false negatives ([#4839](https://github.com/PyTorchLightning/pytorch-lightning/pull/4839))
- Added `R2Score` metric ([#5241](https://github.com/PyTorchLightning/pytorch-lightning/pull/5241))
- Added `LambdaCallback` ([#5347](https://github.com/PyTorchLightning/pytorch-lightning/pull/5347))
- Added `BackboneLambdaFinetuningCallback` ([#5377](https://github.com/PyTorchLightning/pytorch-lightning/pull/5377))
- Accelerator `all_gather` supports collection ([#5221](https://github.com/PyTorchLightning/pytorch-lightning/pull/5221))
- Added `image_gradients` functional metric to compute the image gradients of a given input image. ([#5056](https://github.com/PyTorchLightning/pytorch-lightning/pull/5056))
- Added `MetricCollection` ([#4318](https://github.com/PyTorchLightning/pytorch-lightning/pull/4318))
- Added `.clone()` method to metrics ([#4318](https://github.com/PyTorchLightning/pytorch-lightning/pull/4318))
- Added `IoU` class interface ([#4704](https://github.com/PyTorchLightning/pytorch-lightning/pull/4704))
- Support to tie weights after moving model to TPU via `on_post_move_to_device` hook
- Added missing val/test hooks in `LightningModule` ([#5467](https://github.com/PyTorchLightning/pytorch-lightning/pull/5467))
- The `Recall` and `Precision` metrics (and their functional counterparts `recall` and `precision`) can now be generalized to Recall@K and Precision@K with the use of `top_k` parameter ([#4842](https://github.com/PyTorchLightning/pytorch-lightning/pull/4842))
- Added `ModelPruning` Callback ([#5618](https://github.com/PyTorchLightning/pytorch-lightning/pull/5618),
    [#5825](https://github.com/PyTorchLightning/pytorch-lightning/pull/5825),
    [#6045](https://github.com/PyTorchLightning/pytorch-lightning/pull/6045))
- Added `PyTorchProfiler` ([#5560](https://github.com/PyTorchLightning/pytorch-lightning/pull/5560))
- Added compositional metrics ([#5464](https://github.com/PyTorchLightning/pytorch-lightning/pull/5464))
- Added Trainer method `predict(...)` for high performence predictions ([#5579](https://github.com/PyTorchLightning/pytorch-lightning/pull/5579))
- Added `on_before_batch_transfer` and `on_after_batch_transfer` data hooks ([#3671](https://github.com/PyTorchLightning/pytorch-lightning/pull/3671))
- Added AUC/AUROC class interface ([#5479](https://github.com/PyTorchLightning/pytorch-lightning/pull/5479))
- Added `PredictLoop` object ([#5752](https://github.com/PyTorchLightning/pytorch-lightning/pull/5752))
- Added `QuantizationAwareTraining` callback ([#5706](https://github.com/PyTorchLightning/pytorch-lightning/pull/5706),
    [#6040](https://github.com/PyTorchLightning/pytorch-lightning/pull/6040))
- Added `LightningModule.configure_callbacks` to enable the definition of model-specific callbacks ([#5621](https://github.com/PyTorchLightning/pytorch-lightning/pull/5621))
- Added `dim` to `PSNR` metric for mean-squared-error reduction ([#5957](https://github.com/PyTorchLightning/pytorch-lightning/pull/5957))
- Added promxial policy optimization template to pl_examples ([#5394](https://github.com/PyTorchLightning/pytorch-lightning/pull/5394))
- Added `log_graph` to `CometLogger` ([#5295](https://github.com/PyTorchLightning/pytorch-lightning/pull/5295))
- Added possibility for nested loaders ([#5404](https://github.com/PyTorchLightning/pytorch-lightning/pull/5404))
- Added `sync_step` to Wandb logger ([#5351](https://github.com/PyTorchLightning/pytorch-lightning/pull/5351))
- Added `StochasticWeightAveraging` callback ([#5640](https://github.com/PyTorchLightning/pytorch-lightning/pull/5640))
- Added `LightningDataModule.from_datasets(...)` ([#5133](https://github.com/PyTorchLightning/pytorch-lightning/pull/5133))
- Added `PL_TORCH_DISTRIBUTED_BACKEND` env variable to select backend ([#5981](https://github.com/PyTorchLightning/pytorch-lightning/pull/5981))
- Added `Trainer` flag to activate Stochastic Weight Averaging (SWA) `Trainer(stochastic_weight_avg=True)` ([#6038](https://github.com/PyTorchLightning/pytorch-lightning/pull/6038))
- Added DeepSpeed integration ([#5954](https://github.com/PyTorchLightning/pytorch-lightning/pull/5954),
    [#6042](https://github.com/PyTorchLightning/pytorch-lightning/pull/6042))

### Changed

- Changed `stat_scores` metric now calculates stat scores over all classes and gains new parameters, in line with the new `StatScores` metric ([#4839](https://github.com/PyTorchLightning/pytorch-lightning/pull/4839))
- Changed `computer_vision_fine_tunning` example to use `BackboneLambdaFinetuningCallback` ([#5377](https://github.com/PyTorchLightning/pytorch-lightning/pull/5377))
- Changed `automatic casting` for LoggerConnector `metrics` ([#5218](https://github.com/PyTorchLightning/pytorch-lightning/pull/5218))
- Changed `iou` [func] to allow float input ([#4704](https://github.com/PyTorchLightning/pytorch-lightning/pull/4704))
- Metric `compute()` method will no longer automatically call `reset()` ([#5409](https://github.com/PyTorchLightning/pytorch-lightning/pull/5409))
- Set PyTorch 1.4 as min requirements, also for testing and examples `torchvision>=0.5` and `torchtext>=0.5` ([#5418](https://github.com/PyTorchLightning/pytorch-lightning/pull/5418))
- Changed `callbacks` argument in `Trainer` to allow `Callback` input ([#5446](https://github.com/PyTorchLightning/pytorch-lightning/pull/5446))
- Changed the default of `find_unused_parameters` to `False` in DDP ([#5185](https://github.com/PyTorchLightning/pytorch-lightning/pull/5185))
- Changed `ModelCheckpoint` version suffixes to start at 1 ([#5008](https://github.com/PyTorchLightning/pytorch-lightning/pull/5008))
- Progress bar metrics tensors are now converted to float ([#5692](https://github.com/PyTorchLightning/pytorch-lightning/pull/5692))
- Changed the default value for the `progress_bar_refresh_rate` Trainer argument in Google COLAB notebooks to 20 ([#5516](https://github.com/PyTorchLightning/pytorch-lightning/pull/5516))
- Extended support for purely iteration-based training ([#5726](https://github.com/PyTorchLightning/pytorch-lightning/pull/5726))
- Made `LightningModule.global_rank`, `LightningModule.local_rank` and `LightningModule.logger` read-only properties ([#5730](https://github.com/PyTorchLightning/pytorch-lightning/pull/5730))
- Forced `ModelCheckpoint` callbacks to run after all others to guarantee all states are saved to the checkpoint ([#5731](https://github.com/PyTorchLightning/pytorch-lightning/pull/5731))
- Refactored Accelerators and Plugins:
    * Added base classes for plugins ([#5715](https://github.com/PyTorchLightning/pytorch-lightning/pull/5715))
    * Added parallel plugins for DP, DDP, DDPSpawn, DDP2 and Horovod ([#5714](https://github.com/PyTorchLightning/pytorch-lightning/pull/5714))
    * Precision Plugins ([#5718](https://github.com/PyTorchLightning/pytorch-lightning/pull/5718))
    * Added new Accelerators for CPU, GPU and TPU ([#5719](https://github.com/PyTorchLightning/pytorch-lightning/pull/5719))
    * Added RPC and Sharded plugins ([#5732](https://github.com/PyTorchLightning/pytorch-lightning/pull/5732))
    * Added missing `LightningModule`-wrapper logic to new plugins and accelerator ([#5734](https://github.com/PyTorchLightning/pytorch-lightning/pull/5734))
    * Moved device-specific teardown logic from training loop to accelerator ([#5973](https://github.com/PyTorchLightning/pytorch-lightning/pull/5973))
    * Moved accelerator_connector.py to the connectors subfolder ([#6033](https://github.com/PyTorchLightning/pytorch-lightning/pull/6033))
    * Trainer only references accelerator ([#6039](https://github.com/PyTorchLightning/pytorch-lightning/pull/6039))
    * Made parallel devices optional across all plugins ([#6051](https://github.com/PyTorchLightning/pytorch-lightning/pull/6051))
    * Cleaning ([#5948](https://github.com/PyTorchLightning/pytorch-lightning/pull/5948),
        [#5949](https://github.com/PyTorchLightning/pytorch-lightning/pull/5949),
        [#5950](https://github.com/PyTorchLightning/pytorch-lightning/pull/5950))
- Enabled `self.log` in callbacks ([#5094](https://github.com/PyTorchLightning/pytorch-lightning/pull/5094))
- Renamed xxx_AVAILABLE as protected ([#5082](https://github.com/PyTorchLightning/pytorch-lightning/pull/5082))
- Unified module names in Utils ([#5199](https://github.com/PyTorchLightning/pytorch-lightning/pull/5199))
- Separated utils: imports & enums ([#5256](https://github.com/PyTorchLightning/pytorch-lightning/pull/5256)
    [#5874](https://github.com/PyTorchLightning/pytorch-lightning/pull/5874))
- Refactor: clean trainer device & distributed getters ([#5300](https://github.com/PyTorchLightning/pytorch-lightning/pull/5300))
- Simplified training phase as LightningEnum ([#5419](https://github.com/PyTorchLightning/pytorch-lightning/pull/5419))
- Updated metrics to use LightningEnum ([#5689](https://github.com/PyTorchLightning/pytorch-lightning/pull/5689))
- Changed the seq of `on_train_batch_end`, `on_batch_end` & `on_train_epoch_end`, `on_epoch_end hooks` ([#5688](https://github.com/PyTorchLightning/pytorch-lightning/pull/5688))
- Refactored `setup_training` and remove `test_mode` ([#5388](https://github.com/PyTorchLightning/pytorch-lightning/pull/5388))
- Disabled training with zero `num_training_batches` when insufficient `limit_train_batches` ([#5703](https://github.com/PyTorchLightning/pytorch-lightning/pull/5703))
- Refactored `EpochResultStore` ([#5522](https://github.com/PyTorchLightning/pytorch-lightning/pull/5522))
- Update `lr_finder` to check for attribute if not running `fast_dev_run` ([#5990](https://github.com/PyTorchLightning/pytorch-lightning/pull/5990))
- LightningOptimizer manual optimizer is more flexible and expose `toggle_model` ([#5771](https://github.com/PyTorchLightning/pytorch-lightning/pull/5771))
- `MlflowLogger` limit parameter value length to 250 char ([#5893](https://github.com/PyTorchLightning/pytorch-lightning/pull/5893))
- Re-introduced fix for Hydra directory sync with multiple process ([#5993](https://github.com/PyTorchLightning/pytorch-lightning/pull/5993))

### Deprecated

- Function `stat_scores_multiple_classes` is deprecated in favor of `stat_scores` ([#4839](https://github.com/PyTorchLightning/pytorch-lightning/pull/4839))
- Moved accelerators and plugins to its `legacy` pkg ([#5645](https://github.com/PyTorchLightning/pytorch-lightning/pull/5645))
- Deprecated `LightningDistributedDataParallel` in favor of new wrapper module `LightningDistributedModule` ([#5185](https://github.com/PyTorchLightning/pytorch-lightning/pull/5185))
- Deprecated `LightningDataParallel` in favor of new wrapper module `LightningParallelModule` ([#5670](https://github.com/PyTorchLightning/pytorch-lightning/pull/5670))
- Renamed utils modules ([#5199](https://github.com/PyTorchLightning/pytorch-lightning/pull/5199))
    * `argparse_utils` >> `argparse`
    * `model_utils` >> `model_helpers`
    * `warning_utils` >> `warnings`
    * `xla_device_utils` >> `xla_device`
- Deprecated using `'val_loss'` to set the `ModelCheckpoint` monitor ([#6012](https://github.com/PyTorchLightning/pytorch-lightning/pull/6012))
- Deprecated `.get_model()` with explicit `.lightning_module` property ([#6035](https://github.com/PyTorchLightning/pytorch-lightning/pull/6035))
- Deprecated Trainer attribute `accelerator_backend` in favor of `accelerator` ([#6034](https://github.com/PyTorchLightning/pytorch-lightning/pull/6034))

### Removed

- Removed deprecated checkpoint argument `filepath` ([#5321](https://github.com/PyTorchLightning/pytorch-lightning/pull/5321))
- Removed deprecated `Fbeta`, `f1_score` and `fbeta_score` metrics ([#5322](https://github.com/PyTorchLightning/pytorch-lightning/pull/5322))
- Removed deprecated `TrainResult` ([#5323](https://github.com/PyTorchLightning/pytorch-lightning/pull/5323))
- Removed deprecated `EvalResult` ([#5633](https://github.com/PyTorchLightning/pytorch-lightning/pull/5633))
- Removed `LoggerStages` ([#5673](https://github.com/PyTorchLightning/pytorch-lightning/pull/5673))

### Fixed

- Fixed distributed setting and `ddp_cpu` only with `num_processes>1` ([#5297](https://github.com/PyTorchLightning/pytorch-lightning/pull/5297))
- Fixed `num_workers` for Windows example ([#5375](https://github.com/PyTorchLightning/pytorch-lightning/pull/5375))
- Fixed loading yaml ([#5619](https://github.com/PyTorchLightning/pytorch-lightning/pull/5619))
- Fixed support custom DataLoader with DDP if they can be re-instantiated ([#5745](https://github.com/PyTorchLightning/pytorch-lightning/pull/5745))
- Fixed repeated `.fit()` calls ignore max_steps iteration bound ([#5936](https://github.com/PyTorchLightning/pytorch-lightning/pull/5936))
- Fixed throwing `MisconfigurationError` on unknown mode ([#5255](https://github.com/PyTorchLightning/pytorch-lightning/pull/5255))
- Resolve bug with Finetuning ([#5744](https://github.com/PyTorchLightning/pytorch-lightning/pull/5744))
- Fixed `ModelCheckpoint` race condition in file existence check ([#5155](https://github.com/PyTorchLightning/pytorch-lightning/pull/5155))
- Fixed some compatibility with PyTorch 1.8 ([#5864](https://github.com/PyTorchLightning/pytorch-lightning/pull/5864))
- Fixed forward cache ([#5895](https://github.com/PyTorchLightning/pytorch-lightning/pull/5895))
- Fixed recursive detach of tensors to CPU ([#6007](https://github.com/PyTorchLightning/pytorch-lightning/pull/6007))
- Fixed passing wrong strings for scheduler interval doesn't throw an error ([#5923](https://github.com/PyTorchLightning/pytorch-lightning/pull/5923))
- Fixed wrong `requires_grad` state after `return None` with multiple optimizers ([#5738](https://github.com/PyTorchLightning/pytorch-lightning/pull/5638))
- Fixed add `on_epoch_end` hook at the end of `validation`, `test` epoch ([#5986](https://github.com/PyTorchLightning/pytorch-lightning/pull/5986))
- Fixed missing `process_dataloader` call for `TPUSpawn` when in distributed mode ([#6015](https://github.com/PyTorchLightning/pytorch-lightning/pull/6015))
- Fixed progress bar flickering by appending 0 to floats/strings ([#6009](https://github.com/PyTorchLightning/pytorch-lightning/pull/6009))
- Fixed synchronization issues with TPU training ([#6027](https://github.com/PyTorchLightning/pytorch-lightning/pull/6027))
- Fixed `hparams.yaml` saved twice when using `TensorBoardLogger` ([#5953](https://github.com/PyTorchLightning/pytorch-lightning/pull/5953))
- Fixed basic examples ([#5912](https://github.com/PyTorchLightning/pytorch-lightning/pull/5912),
    [#5985](https://github.com/PyTorchLightning/pytorch-lightning/pull/5985))
- Fixed `fairscale` compatible with PT 1.8 ([#5996](https://github.com/PyTorchLightning/pytorch-lightning/pull/5996))
- Ensured `process_dataloader` is called when `tpu_cores > 1` to use Parallel DataLoader ([#6015](https://github.com/PyTorchLightning/pytorch-lightning/pull/6015))
- Attempted SLURM auto resume call when non-shell call fails ([#6002](https://github.com/PyTorchLightning/pytorch-lightning/pull/6002))
- Fixed wrapping optimizers upon assignment ([#6006](https://github.com/PyTorchLightning/pytorch-lightning/pull/6006))
- Fixed allowing hashing of metrics with lists in their state ([#5939](https://github.com/PyTorchLightning/pytorch-lightning/pull/5939))


## [1.1.8] - 2021-02-08

### Fixed

- Separate epoch validation from step validation ([#5208](https://github.com/PyTorchLightning/pytorch-lightning/pull/5208))
- Fixed `toggle_optimizers` not handling all optimizer parameters ([#5775](https://github.com/PyTorchLightning/pytorch-lightning/pull/5775))


## [1.1.7] - 2021-02-03

### Fixed

- Fixed `TensorBoardLogger` not closing `SummaryWriter` on `finalize` ([#5696](https://github.com/PyTorchLightning/pytorch-lightning/pull/5696))
- Fixed filtering of pytorch  "unsqueeze" warning when using DP ([#5622](https://github.com/PyTorchLightning/pytorch-lightning/pull/5622))
- Fixed `num_classes` argument in F1 metric ([#5663](https://github.com/PyTorchLightning/pytorch-lightning/pull/5663))
- Fixed `log_dir` property ([#5537](https://github.com/PyTorchLightning/pytorch-lightning/pull/5537))
- Fixed a race condition in `ModelCheckpoint` when checking if a checkpoint file exists ([#5144](https://github.com/PyTorchLightning/pytorch-lightning/pull/5144))
- Remove unnecessary intermediate layers in Dockerfiles ([#5697](https://github.com/PyTorchLightning/pytorch-lightning/pull/5697))
- Fixed auto learning rate ordering ([#5638](https://github.com/PyTorchLightning/pytorch-lightning/pull/5638))


## [1.1.6] - 2021-01-26

### Changed

- Increased TPU check timeout from 20s to 100s ([#5598](https://github.com/PyTorchLightning/pytorch-lightning/pull/5598))
- Ignored `step` param in Neptune logger's log_metric method ([#5510](https://github.com/PyTorchLightning/pytorch-lightning/pull/5510))
- Pass batch outputs to `on_train_batch_end` instead of `epoch_end` outputs ([#4369](https://github.com/PyTorchLightning/pytorch-lightning/pull/4369))

### Fixed

- Fixed `toggle_optimizer` to reset `requires_grad` state  ([#5574](https://github.com/PyTorchLightning/pytorch-lightning/pull/5574))
- Fixed FileNotFoundError for best checkpoint when using DDP with Hydra ([#5629](https://github.com/PyTorchLightning/pytorch-lightning/pull/5629))
- Fixed an error when logging a progress bar metric with a reserved name ([#5620](https://github.com/PyTorchLightning/pytorch-lightning/pull/5620))
- Fixed `Metric`'s `state_dict` not included when child modules ([#5614](https://github.com/PyTorchLightning/pytorch-lightning/pull/5614))
- Fixed Neptune logger creating multiple experiments when GPUs > 1 ([#3256](https://github.com/PyTorchLightning/pytorch-lightning/pull/3256))
- Fixed duplicate logs appearing in console when using the python logging module ([#5509](https://github.com/PyTorchLightning/pytorch-lightning/pull/5509))
- Fixed tensor printing in `trainer.test()` ([#5138](https://github.com/PyTorchLightning/pytorch-lightning/pull/5138))
- Fixed not using dataloader when `hparams` present ([#4559](https://github.com/PyTorchLightning/pytorch-lightning/pull/4559))


## [1.1.5] - 2021-01-19

### Fixed

- Fixed a visual bug in the progress bar display initialization ([#4579](https://github.com/PyTorchLightning/pytorch-lightning/pull/4579))
- Fixed logging `on_train_batch_end` in a callback with multiple optimizers ([#5521](https://github.com/PyTorchLightning/pytorch-lightning/pull/5521))
- Fixed `reinit_scheduler_properties` with correct optimizer ([#5519](https://github.com/PyTorchLightning/pytorch-lightning/pull/5519))
- Fixed `val_check_interval` with `fast_dev_run` ([#5540](https://github.com/PyTorchLightning/pytorch-lightning/pull/5540))


## [1.1.4] - 2021-01-12

### Added

- Add automatic optimization property setter to lightning module ([#5169](https://github.com/PyTorchLightning/pytorch-lightning/pull/5169))

### Changed

- Changed deprecated `enable_pl_optimizer=True` ([#5244](https://github.com/PyTorchLightning/pytorch-lightning/pull/5244))

### Fixed

- Fixed `transfer_batch_to_device` for DDP with `len(devices_ids) == 1` ([#5195](https://github.com/PyTorchLightning/pytorch-lightning/pull/5195))
- Logging only on `not should_accumulate()` during training ([#5417](https://github.com/PyTorchLightning/pytorch-lightning/pull/5417))
- Resolve interpolation bug with Hydra ([#5406](https://github.com/PyTorchLightning/pytorch-lightning/pull/5406))
- Check environ before selecting a seed to prevent warning message ([#4743](https://github.com/PyTorchLightning/pytorch-lightning/pull/4743))
- Fixed signature mismatch in `model_to_device` of `DDPCPUHPCAccelerator` ([#5505](https://github.com/PyTorchLightning/pytorch-lightning/pull/5505))

## [1.1.3] - 2021-01-05

### Added

- Added a check for optimizer attached to `lr_scheduler` ([#5338](https://github.com/PyTorchLightning/pytorch-lightning/pull/5338))
- Added support for passing non-existing filepaths to `resume_from_checkpoint` ([#4402](https://github.com/PyTorchLightning/pytorch-lightning/pull/4402))

### Changed

- Skip restore from `resume_from_checkpoint` while `testing` ([#5161](https://github.com/PyTorchLightning/pytorch-lightning/pull/5161))
- Allowed `log_momentum` for adaptive optimizers in `LearningRateMonitor` ([#5333](https://github.com/PyTorchLightning/pytorch-lightning/pull/5333))
- Disabled checkpointing, earlystopping and logging with `fast_dev_run` ([#5277](https://github.com/PyTorchLightning/pytorch-lightning/pull/5277))
- Distributed group defaults to `WORLD` if `None` ([#5125](https://github.com/PyTorchLightning/pytorch-lightning/pull/5125))

### Fixed

- Fixed `trainer.test` returning non-test metrics ([#5214](https://github.com/PyTorchLightning/pytorch-lightning/pull/5214))
- Fixed metric state reset ([#5273](https://github.com/PyTorchLightning/pytorch-lightning/pull/5273))
- Fixed `--num-nodes` on `DDPSequentialPlugin` ([#5327](https://github.com/PyTorchLightning/pytorch-lightning/pull/5327))
- Fixed invalid value for `weights_summary` ([#5296](https://github.com/PyTorchLightning/pytorch-lightning/pull/5296))
- Fixed `Trainer.test` not using the latest `best_model_path` ([#5161](https://github.com/PyTorchLightning/pytorch-lightning/pull/5161))
- Fixed existence check for hparams not using underlying filesystem ([#5250](https://github.com/PyTorchLightning/pytorch-lightning/pull/5250))
- Fixed `LightningOptimizer` AMP bug ([#5191](https://github.com/PyTorchLightning/pytorch-lightning/pull/5191))
- Fixed casted key to string in `_flatten_dict` ([#5354](https://github.com/PyTorchLightning/pytorch-lightning/pull/5354))


## [1.1.2] - 2020-12-23

### Added

- Support number for logging with `sync_dist=True` ([#5080](https://github.com/PyTorchLightning/pytorch-lightning/pull/5080))
- Added offset logging step when resuming for Wandb logger ([#5050](https://github.com/PyTorchLightning/pytorch-lightning/pull/5050))

### Removed

- `enable_pl_optimizer=False` by default to temporarily fix AMP issues ([#5163](https://github.com/PyTorchLightning/pytorch-lightning/pull/5163))

### Fixed

- Metric reduction with Logging ([#5150](https://github.com/PyTorchLightning/pytorch-lightning/pull/5150))
- Remove nan loss in manual optimization ([#5121](https://github.com/PyTorchLightning/pytorch-lightning/pull/5121))
- Un-balanced logging properly supported ([#5119](https://github.com/PyTorchLightning/pytorch-lightning/pull/5119))
- Fix hanging in DDP HPC accelerators ([#5157](https://github.com/PyTorchLightning/pytorch-lightning/pull/5157))
- Fix reset `TensorRunningAccum` ([#5106](https://github.com/PyTorchLightning/pytorch-lightning/pull/5106))
- Updated `DALIClassificationLoader` to not use deprecated arguments ([#4925](https://github.com/PyTorchLightning/pytorch-lightning/pull/4925))
- Corrected call to `torch.no_grad` ([#5124](https://github.com/PyTorchLightning/pytorch-lightning/pull/5124))


## [1.1.1] - 2020-12-15

### Added

- Add a notebook example to reach a quick baseline of ~94% accuracy on CIFAR10 using Resnet in Lightning ([#4818](https://github.com/PyTorchLightning/pytorch-lightning/pull/4818))

### Changed

- Simplify accelerator steps ([#5015](https://github.com/PyTorchLightning/pytorch-lightning/pull/5015))
- Refactor load in checkpoint connector ([#4593](https://github.com/PyTorchLightning/pytorch-lightning/pull/4593))
- Fixed the saved filename in `ModelCheckpoint` when it already exists ([#4861](https://github.com/PyTorchLightning/pytorch-lightning/pull/4861))

### Removed

- Drop duplicate metrics ([#5014](https://github.com/PyTorchLightning/pytorch-lightning/pull/5014))
- Remove beta arg from F1 class and functional ([#5076](https://github.com/PyTorchLightning/pytorch-lightning/pull/5076))

### Fixed

- Fixed trainer by default `None` in `DDPAccelerator` ([#4915](https://github.com/PyTorchLightning/pytorch-lightning/pull/4915))
- Fixed `LightningOptimizer` to expose optimizer attributes ([#5095](https://github.com/PyTorchLightning/pytorch-lightning/pull/5095))
- Do not warn when the `name` key is used in the `lr_scheduler` dict ([#5057](https://github.com/PyTorchLightning/pytorch-lightning/pull/5057))
- Check if optimizer supports closure ([#4981](https://github.com/PyTorchLightning/pytorch-lightning/pull/4981))
- Add deprecated metric utility functions back to functional (
    [#5067](https://github.com/PyTorchLightning/pytorch-lightning/pull/5067),
    [#5068](https://github.com/PyTorchLightning/pytorch-lightning/pull/5068))
- Allow any input in `to_onnx` and `to_torchscript` ([#4378](https://github.com/PyTorchLightning/pytorch-lightning/pull/4378))
- Fixed `DDPHPCAccelerator` hangs in DDP construction by calling `init_device` ([#5157](https://github.com/PyTorchLightning/pytorch-lightning/pull/5157))


## [1.1.0] - 2020-12-09

### Added

- Added "monitor" key to saved `ModelCheckpoints` ([#4383](https://github.com/PyTorchLightning/pytorch-lightning/pull/4383))
- Added `ConfusionMatrix` class interface ([#4348](https://github.com/PyTorchLightning/pytorch-lightning/pull/4348))
- Added multiclass AUROC metric ([#4236](https://github.com/PyTorchLightning/pytorch-lightning/pull/4236))
- Added global step indexing to the checkpoint name for a better sub-epoch checkpointing experience ([#3807](https://github.com/PyTorchLightning/pytorch-lightning/pull/3807))
- Added optimizer hooks in callbacks ([#4379](https://github.com/PyTorchLightning/pytorch-lightning/pull/4379))
- Added option to log momentum ([#4384](https://github.com/PyTorchLightning/pytorch-lightning/pull/4384))
- Added `current_score` to `ModelCheckpoint.on_save_checkpoint` ([#4721](https://github.com/PyTorchLightning/pytorch-lightning/pull/4721))
- Added logging using `self.log` in train and evaluation for epoch end hooks (
    [#4552](https://github.com/PyTorchLightning/pytorch-lightning/pull/4552),
    [#4495](https://github.com/PyTorchLightning/pytorch-lightning/pull/4495),
    [#4439](https://github.com/PyTorchLightning/pytorch-lightning/pull/4439),
    [#4684](https://github.com/PyTorchLightning/pytorch-lightning/pull/4684),
    [#4913](https://github.com/PyTorchLightning/pytorch-lightning/pull/4913))
- Added ability for DDP plugin to modify optimizer state saving ([#4675](https://github.com/PyTorchLightning/pytorch-lightning/pull/4675))
- Added `prefix` argument in loggers ([#4557](https://github.com/PyTorchLightning/pytorch-lightning/pull/4557))
- Added printing of total num of params, trainable and non-trainable params in ModelSummary ([#4521](https://github.com/PyTorchLightning/pytorch-lightning/pull/4521))
- Added `PrecisionRecallCurve, ROC, AveragePrecision` class metric ([#4549](https://github.com/PyTorchLightning/pytorch-lightning/pull/4549))
- Added custom `Apex` and `NativeAMP` as `Precision plugins` ([#4355](https://github.com/PyTorchLightning/pytorch-lightning/pull/4355))
- Added `DALI MNIST` example ([#3721](https://github.com/PyTorchLightning/pytorch-lightning/pull/3721))
- Added `sharded plugin` for DDP for multi-gpu training memory optimizations (
    [#4639](https://github.com/PyTorchLightning/pytorch-lightning/pull/4639),
    [#4686](https://github.com/PyTorchLightning/pytorch-lightning/pull/4686),
    [#4737](https://github.com/PyTorchLightning/pytorch-lightning/pull/4737),
    [#4773](https://github.com/PyTorchLightning/pytorch-lightning/pull/4773))
- Added `experiment_id` to the NeptuneLogger ([#3462](https://github.com/PyTorchLightning/pytorch-lightning/pull/3462))
- Added `Pytorch Geometric` integration example with Lightning ([#4568](https://github.com/PyTorchLightning/pytorch-lightning/pull/4568))
- Added `all_gather` method to `LightningModule` which allows gradient based tensor synchronizations for use-cases such as negative sampling. ([#5012](https://github.com/PyTorchLightning/pytorch-lightning/pull/5012))
- Enabled `self.log` in most functions ([#4969](https://github.com/PyTorchLightning/pytorch-lightning/pull/4969))
- Added changeable extension variable for `ModelCheckpoint` ([#4977](https://github.com/PyTorchLightning/pytorch-lightning/pull/4977))


### Changed

- Tuner algorithms will be skipped if `fast_dev_run=True` ([#3903](https://github.com/PyTorchLightning/pytorch-lightning/pull/3903))
- `WandbLogger` does not force wandb `reinit` arg to True anymore and creates a run only when needed ([#4648](https://github.com/PyTorchLightning/pytorch-lightning/pull/4648))
- Changed `automatic_optimization` to be a model attribute ([#4602](https://github.com/PyTorchLightning/pytorch-lightning/pull/4602))
- Changed `Simple Profiler` report to order by percentage time spent + num calls ([#4880](https://github.com/PyTorchLightning/pytorch-lightning/pull/4880))
- Simplify optimization Logic ([#4984](https://github.com/PyTorchLightning/pytorch-lightning/pull/4984))
- Classification metrics overhaul ([#4837](https://github.com/PyTorchLightning/pytorch-lightning/pull/4837))
- Updated `fast_dev_run` to accept integer representing num_batches ([#4629](https://github.com/PyTorchLightning/pytorch-lightning/pull/4629))
- Refactored optimizer ([#4658](https://github.com/PyTorchLightning/pytorch-lightning/pull/4658))


### Deprecated

- Deprecated `prefix` argument in `ModelCheckpoint` ([#4765](https://github.com/PyTorchLightning/pytorch-lightning/pull/4765))
- Deprecated the old way of assigning hyper-parameters through `self.hparams = ...` ([#4813](https://github.com/PyTorchLightning/pytorch-lightning/pull/4813))
- Deprecated `mode='auto'` from `ModelCheckpoint` and `EarlyStopping` ([#4695](https://github.com/PyTorchLightning/pytorch-lightning/pull/4695))

### Removed

- Removed `reorder` parameter of the `auc` metric ([#5004](https://github.com/PyTorchLightning/pytorch-lightning/pull/5004))
- Removed `multiclass_roc` and `multiclass_precision_recall_curve`, use `roc` and `precision_recall_curve` instead ([#4549](https://github.com/PyTorchLightning/pytorch-lightning/pull/4549))

### Fixed

- Added feature to move tensors to CPU before saving ([#4309](https://github.com/PyTorchLightning/pytorch-lightning/pull/4309))
- Fixed `LoggerConnector` to have logged metrics on root device in DP ([#4138](https://github.com/PyTorchLightning/pytorch-lightning/pull/4138))
- Auto convert tensors to contiguous format when `gather_all` ([#4907](https://github.com/PyTorchLightning/pytorch-lightning/pull/4907))
- Fixed `PYTHONPATH` for ddp test model ([#4528](https://github.com/PyTorchLightning/pytorch-lightning/pull/4528))
- Fixed allowing logger to support indexing ([#4595](https://github.com/PyTorchLightning/pytorch-lightning/pull/4595))
- Fixed DDP and manual_optimization ([#4976](https://github.com/PyTorchLightning/pytorch-lightning/pull/4976))


## [1.0.8] - 2020-11-24

### Added

- Added casting to python types for numpy scalars when logging `hparams` ([#4647](https://github.com/PyTorchLightning/pytorch-lightning/pull/4647))
- Added warning when progress bar refresh rate is less than 20 on Google Colab to prevent crashing ([#4654](https://github.com/PyTorchLightning/pytorch-lightning/pull/4654))
- Added `F1` class metric ([#4656](https://github.com/PyTorchLightning/pytorch-lightning/pull/4656))

### Changed

- Consistently use `step=trainer.global_step` in `LearningRateMonitor` independently of `logging_interval` ([#4376](https://github.com/PyTorchLightning/pytorch-lightning/pull/4376))
- Metric states are no longer as default added to `state_dict` ([#4685](https://github.com/PyTorchLightning/pytorch-lightning/pull/4685))
- Renamed class metric `Fbeta` >> `FBeta` ([#4656](https://github.com/PyTorchLightning/pytorch-lightning/pull/4656))
- Model summary: add 1 decimal place ([#4745](https://github.com/PyTorchLightning/pytorch-lightning/pull/4745))
- Do not override `PYTHONWARNINGS` ([#4700](https://github.com/PyTorchLightning/pytorch-lightning/pull/4700))
- Changed `init_ddp_connection` moved from `DDP` to `DDPPlugin` ([#4407](https://github.com/PyTorchLightning/pytorch-lightning/pull/4407))


### Fixed

- Fixed checkpoint `hparams` dict casting when `omegaconf` is available ([#4770](https://github.com/PyTorchLightning/pytorch-lightning/pull/4770))
- Fixed incomplete progress bars when total batches not divisible by refresh rate ([#4577](https://github.com/PyTorchLightning/pytorch-lightning/pull/4577))
- Updated SSIM metric ([#4566](https://github.com/PyTorchLightning/pytorch-lightning/pull/4566))
- Fixed batch_arg_name - add `batch_arg_name` to all calls to `_adjust_batch_size`bug ([#4812](https://github.com/PyTorchLightning/pytorch-lightning/pull/4812))
- Fixed `torchtext` data to GPU ([#4785](https://github.com/PyTorchLightning/pytorch-lightning/pull/4785))
- Fixed a crash bug in MLFlow logger ([#4716](https://github.com/PyTorchLightning/pytorch-lightning/pull/4716))

## [1.0.7] - 2020-11-17

### Added

- Added lambda closure to `manual_optimizer_step` ([#4618](https://github.com/PyTorchLightning/pytorch-lightning/pull/4618))

### Changed

- Change Metrics `persistent` default mode to `False` ([#4685](https://github.com/PyTorchLightning/pytorch-lightning/pull/4685))
- LoggerConnector log_metrics will use `total_batch_idx` instead of `global_step` when logging on `training step` ([#4738](https://github.com/PyTorchLightning/pytorch-lightning/pull/4738))


### Fixed

- Prevent crash if `sync_dist=True` on CPU ([#4626](https://github.com/PyTorchLightning/pytorch-lightning/pull/4626))
- Fixed average pbar Metrics ([#4534](https://github.com/PyTorchLightning/pytorch-lightning/pull/4534))
- Fixed `setup` callback hook to correctly pass the LightningModule through ([#4608](https://github.com/PyTorchLightning/pytorch-lightning/pull/4608))
- Allowing decorate model init with saving `hparams` inside ([#4662](https://github.com/PyTorchLightning/pytorch-lightning/pull/4662))
- Fixed `split_idx` set by `LoggerConnector` in `on_trainer_init` to `Trainer`  ([#4697](https://github.com/PyTorchLightning/pytorch-lightning/pull/4697))


## [1.0.6] - 2020-11-11

### Added

- Added metrics aggregation in Horovod and fixed early stopping ([#3775](https://github.com/PyTorchLightning/pytorch-lightning/pull/3775))
- Added `manual_optimizer_step` which work with `AMP Native` and `accumulated_grad_batches` ([#4485](https://github.com/PyTorchLightning/pytorch-lightning/pull/4485))
- Added `persistent(mode)` method to metrics, to enable and disable metric states being added to `state_dict` ([#4482](https://github.com/PyTorchLightning/pytorch-lightning/pull/4482))
- Added congratulations at the end of our notebooks ([#4555](https://github.com/PyTorchLightning/pytorch-lightning/pull/4555))
- Added parameters `move_metrics_to_cpu` in Trainer to disable gpu leak ([#4592](https://github.com/PyTorchLightning/pytorch-lightning/pull/4592))


### Changed

- Changed `fsspec` to tuner ([#4458](https://github.com/PyTorchLightning/pytorch-lightning/pull/4458))
- Unify SLURM/TorchElastic under backend plugin ([#4578](https://github.com/PyTorchLightning/pytorch-lightning/pull/4578),
        [#4580](https://github.com/PyTorchLightning/pytorch-lightning/pull/4580),
        [#4581](https://github.com/PyTorchLightning/pytorch-lightning/pull/4581),
        [#4582](https://github.com/PyTorchLightning/pytorch-lightning/pull/4582),
        [#4583](https://github.com/PyTorchLightning/pytorch-lightning/pull/4583))

### Fixed

- Fixed feature-lack in `hpc_load` ([#4526](https://github.com/PyTorchLightning/pytorch-lightning/pull/4526))
- Fixed metrics states being overridden in DDP mode ([#4482](https://github.com/PyTorchLightning/pytorch-lightning/pull/4482))
- Fixed `lightning_getattr`, `lightning_hasattr` not finding the correct attributes in datamodule ([#4347](https://github.com/PyTorchLightning/pytorch-lightning/pull/4347))
- Fixed automatic optimization AMP by `manual_optimization_step` ([#4485](https://github.com/PyTorchLightning/pytorch-lightning/pull/4485))
- Replace `MisconfigurationException` with warning in `ModelCheckpoint` Callback ([#4560](https://github.com/PyTorchLightning/pytorch-lightning/pull/4560))
- Fixed logged keys in mlflow logger ([#4412](https://github.com/PyTorchLightning/pytorch-lightning/pull/4412))
- Fixed `is_picklable` by catching `AttributeError` ([#4508](https://github.com/PyTorchLightning/pytorch-lightning/pull/4508))
- Fixed multi test dataloaders dict `AttributeError` error ([#4480](https://github.com/PyTorchLightning/pytorch-lightning/pull/4480))
- Fixed show progress bar only for `progress_rank 0` on `DDP_SLURM` ([#4437](https://github.com/PyTorchLightning/pytorch-lightning/pull/4437))

## [1.0.5] - 2020-11-03

### Added

- Added PyTorch 1.7 Stable support ([#3821](https://github.com/PyTorchLightning/pytorch-lightning/pull/3821))
- Added timeout for `tpu_device_exists` to ensure process does not hang indefinitely ([#4340](https://github.com/PyTorchLightning/pytorch-lightning/pull/4340))

### Changed

- W&B log in sync with `Trainer` step ([#4405](https://github.com/PyTorchLightning/pytorch-lightning/pull/4405))
- Hook `on_after_backward` is called only when `optimizer_step` is being called ([#4439](https://github.com/PyTorchLightning/pytorch-lightning/pull/4439))
- Moved `track_and_norm_grad` into `training loop` and called only when `optimizer_step` is being called ([#4439](https://github.com/PyTorchLightning/pytorch-lightning/pull/4439))
- Changed type checker with explicit cast of `ref_model` object ([#4457](https://github.com/PyTorchLightning/pytorch-lightning/pull/4457))
- Changed `distributed_backend` -> `accelerator` ([#4429](https://github.com/PyTorchLightning/pytorch-lightning/pull/4429))

### Deprecated

- Deprecated passing `ModelCheckpoint` instance to `checkpoint_callback` Trainer argument ([#4336](https://github.com/PyTorchLightning/pytorch-lightning/pull/4336))

### Fixed

- Disable saving checkpoints if not trained ([#4372](https://github.com/PyTorchLightning/pytorch-lightning/pull/4372))
- Fixed error using `auto_select_gpus=True` with `gpus=-1` ([#4209](https://github.com/PyTorchLightning/pytorch-lightning/pull/4209))
- Disabled training when `limit_train_batches=0` ([#4371](https://github.com/PyTorchLightning/pytorch-lightning/pull/4371))
- Fixed that metrics do not store computational graph for all seen data ([#4313](https://github.com/PyTorchLightning/pytorch-lightning/pull/4313))
- Fixed AMP unscale for `on_after_backward` ([#4439](https://github.com/PyTorchLightning/pytorch-lightning/pull/4439))
- Fixed TorchScript export when module includes Metrics ([#4428](https://github.com/PyTorchLightning/pytorch-lightning/pull/4428))
- Fixed TorchScript trace method's data to device and docstring ([#4360](https://github.com/PyTorchLightning/pytorch-lightning/pull/4360))
- Fixed CSV logger warning ([#4419](https://github.com/PyTorchLightning/pytorch-lightning/pull/4419))
- Fixed skip DDP parameter sync ([#4301](https://github.com/PyTorchLightning/pytorch-lightning/pull/4301))
- Fixed `WandbLogger` _sanitize_callable function ([#4422](https://github.com/PyTorchLightning/pytorch-lightning/pull/4422))
- Fixed `AMP Native` `_unscale` gradient ([#4441](https://github.com/PyTorchLightning/pytorch-lightning/pull/4441))


## [1.0.4] - 2020-10-27

### Added

- Added `dirpath` and `filename` parameter in `ModelCheckpoint` ([#4213](https://github.com/PyTorchLightning/pytorch-lightning/pull/4213))
- Added plugins docs and DDPPlugin to customize ddp across all accelerators ([#4258](https://github.com/PyTorchLightning/pytorch-lightning/pull/4285))
- Added `strict` option to the scheduler dictionary ([#3586](https://github.com/PyTorchLightning/pytorch-lightning/pull/3586))
- Added `fsspec` support for profilers ([#4162](https://github.com/PyTorchLightning/pytorch-lightning/pull/4162))
- Added autogenerated helptext to `Trainer.add_argparse_args` ([#4344](https://github.com/PyTorchLightning/pytorch-lightning/pull/4344))
- Added support for string values in `Trainer`'s `profiler` parameter ([#3656](https://github.com/PyTorchLightning/pytorch-lightning/pull/3656))
- Added `optimizer_closure` to `optimizer.step` when supported ([#4190](https://github.com/PyTorchLightning/pytorch-lightning/pull/4190))
- Added unification of regression metrics ([#4166](https://github.com/PyTorchLightning/pytorch-lightning/pull/4166))
- Added checkpoint load from Bytes ([#4314](https://github.com/PyTorchLightning/pytorch-lightning/pull/4314))

### Changed

- Improved error messages for invalid `configure_optimizers` returns ([#3587](https://github.com/PyTorchLightning/pytorch-lightning/pull/3587))
- Allow changing the logged step value in `validation_step` ([#4130](https://github.com/PyTorchLightning/pytorch-lightning/pull/4130))
- Allow setting `replace_sampler_ddp=True` with a distributed sampler already added ([#4273](https://github.com/PyTorchLightning/pytorch-lightning/pull/4273))
- Fixed santized parameters for `WandbLogger.log_hyperparams` ([#4320](https://github.com/PyTorchLightning/pytorch-lightning/pull/4320))

### Deprecated

- Deprecated `filepath` in `ModelCheckpoint` ([#4213](https://github.com/PyTorchLightning/pytorch-lightning/pull/4213))
- Deprecated `reorder` parameter of the `auc` metric ([#4237](https://github.com/PyTorchLightning/pytorch-lightning/pull/4237))
- Deprecated bool values in `Trainer`'s `profiler` parameter ([#3656](https://github.com/PyTorchLightning/pytorch-lightning/pull/3656))

### Fixed

- Fixed setting device ids in DDP ([#4297](https://github.com/PyTorchLightning/pytorch-lightning/pull/4297))
- Fixed synchronization of best model path in `ddp_accelerator` ([#4323](https://github.com/PyTorchLightning/pytorch-lightning/pull/4323))
- Fixed `WandbLogger` not uploading checkpoint artifacts at the end of training ([#4341](https://github.com/PyTorchLightning/pytorch-lightning/pull/4341))
- Fixed `FBeta` computation ([#4183](https://github.com/PyTorchLightning/pytorch-lightning/pull/4183))
- Fixed `accumulation across batches` has completed `before breaking training loop` ([#4278](https://github.com/PyTorchLightning/pytorch-lightning/pull/4278))
- Fixed `ModelCheckpoint` don't increase current_epoch and global_step when not training ([#4291](https://github.com/PyTorchLightning/pytorch-lightning/pull/4291))
- Fixed `COMET_EXPERIMENT_KEY` environment variable usage in comet logger ([#4230](https://github.com/PyTorchLightning/pytorch-lightning/pull/4230))

## [1.0.3] - 2020-10-20

### Added

- Added persistent flag to `Metric.add_state` ([#4195](https://github.com/PyTorchLightning/pytorch-lightning/pull/4195))

### Changed

- Used `checkpoint_connector.hpc_save` in SLURM ([#4217](https://github.com/PyTorchLightning/pytorch-lightning/pull/4217))
- Moved base req. to root ([#4219](https://github.com/PyTorchLightning/pytorch-lightning/pull/4219))

### Fixed

- Fixed `hparams` assign in init ([#4189](https://github.com/PyTorchLightning/pytorch-lightning/pull/4189))
- Fixed overwrite check for model hooks ([#4010](https://github.com/PyTorchLightning/pytorch-lightning/pull/4010))


## [1.0.2] - 2020-10-15

### Added

- Added trace functionality to the function `to_torchscript` ([#4142](https://github.com/PyTorchLightning/pytorch-lightning/pull/4142))

### Changed

- Called `on_load_checkpoint` before loading `state_dict` ([#4057](https://github.com/PyTorchLightning/pytorch-lightning/pull/4057))

### Removed

- Removed duplicate metric vs step log for train loop ([#4173](https://github.com/PyTorchLightning/pytorch-lightning/pull/4173))

### Fixed

- Fixed the `self.log` problem in `validation_step()` ([#4169](https://github.com/PyTorchLightning/pytorch-lightning/pull/4169))
- Fixed `hparams` saving - save the state when `save_hyperparameters()` is called [in `__init__`] ([#4163](https://github.com/PyTorchLightning/pytorch-lightning/pull/4163))
- Fixed runtime failure while exporting `hparams` to yaml ([#4158](https://github.com/PyTorchLightning/pytorch-lightning/pull/4158))


## [1.0.1] - 2020-10-14

### Added

- Added getstate/setstate method for torch.save serialization ([#4127](https://github.com/PyTorchLightning/pytorch-lightning/pull/4127))


## [1.0.0] - 2020-10-13

### Added

- Added Explained Variance Metric + metric fix ([#4013](https://github.com/PyTorchLightning/pytorch-lightning/pull/4013))
- Added Metric <-> Lightning Module integration tests ([#4008](https://github.com/PyTorchLightning/pytorch-lightning/pull/4008))
- Added parsing OS env vars in `Trainer` ([#4022](https://github.com/PyTorchLightning/pytorch-lightning/pull/4022))
- Added classification metrics ([#4043](https://github.com/PyTorchLightning/pytorch-lightning/pull/4043))
- Updated explained variance metric ([#4024](https://github.com/PyTorchLightning/pytorch-lightning/pull/4024))
- Enabled plugins ([#4041](https://github.com/PyTorchLightning/pytorch-lightning/pull/4041))
- Enabled custom clusters ([#4048](https://github.com/PyTorchLightning/pytorch-lightning/pull/4048))
- Enabled passing in custom accelerators ([#4050](https://github.com/PyTorchLightning/pytorch-lightning/pull/4050))
- Added `LightningModule.toggle_optimizer` ([#4058](https://github.com/PyTorchLightning/pytorch-lightning/pull/4058))
- Added `LightningModule.manual_backward` ([#4063](https://github.com/PyTorchLightning/pytorch-lightning/pull/4063))
- Added `output` argument to `*_batch_end` hooks ([#3965](https://github.com/PyTorchLightning/pytorch-lightning/pull/3965),
    [#3966](https://github.com/PyTorchLightning/pytorch-lightning/pull/3966))
- Added `output` argument to `*_epoch_end` hooks ([#3967](https://github.com/PyTorchLightning/pytorch-lightning/pull/3967))

### Changed

- Integrated metrics API with self.log ([#3961](https://github.com/PyTorchLightning/pytorch-lightning/pull/3961))
- Decoupled Apex ([#4052](https://github.com/PyTorchLightning/pytorch-lightning/pull/4052),
        [#4054](https://github.com/PyTorchLightning/pytorch-lightning/pull/4054),
        [#4055](https://github.com/PyTorchLightning/pytorch-lightning/pull/4055),
        [#4056](https://github.com/PyTorchLightning/pytorch-lightning/pull/4056),
        [#4058](https://github.com/PyTorchLightning/pytorch-lightning/pull/4058),
        [#4060](https://github.com/PyTorchLightning/pytorch-lightning/pull/4060),
        [#4061](https://github.com/PyTorchLightning/pytorch-lightning/pull/4061),
        [#4062](https://github.com/PyTorchLightning/pytorch-lightning/pull/4062),
        [#4063](https://github.com/PyTorchLightning/pytorch-lightning/pull/4063),
        [#4064](https://github.com/PyTorchLightning/pytorch-lightning/pull/4064),
        [#4065](https://github.com/PyTorchLightning/pytorch-lightning/pull/4065))
- Renamed all backends to `Accelerator` ([#4066](https://github.com/PyTorchLightning/pytorch-lightning/pull/4066))
- Enabled manual returns ([#4089](https://github.com/PyTorchLightning/pytorch-lightning/pull/4089))

### Removed

- Removed support for EvalResult and TrainResult ([#3968](https://github.com/PyTorchLightning/pytorch-lightning/pull/3968))
- Removed deprecated trainer flags: `overfit_pct`, `log_save_interval`, `row_log_interval` ([#3969](https://github.com/PyTorchLightning/pytorch-lightning/pull/3969))
- Removed deprecated early_stop_callback ([#3982](https://github.com/PyTorchLightning/pytorch-lightning/pull/3982))
- Removed deprecated model hooks ([#3980](https://github.com/PyTorchLightning/pytorch-lightning/pull/3980))
- Removed deprecated callbacks ([#3979](https://github.com/PyTorchLightning/pytorch-lightning/pull/3979))
- Removed `trainer` argument in `LightningModule.backward` [#4056](https://github.com/PyTorchLightning/pytorch-lightning/pull/4056))

### Fixed

- Fixed `current_epoch` property update to reflect true epoch number inside `LightningDataModule`, when `reload_dataloaders_every_epoch=True`. ([#3974](https://github.com/PyTorchLightning/pytorch-lightning/pull/3974))
- Fixed to print scaler value in progress bar ([#4053](https://github.com/PyTorchLightning/pytorch-lightning/pull/4053))
- Fixed mismatch between docstring and code regarding when `on_load_checkpoint` hook is called ([#3996](https://github.com/PyTorchLightning/pytorch-lightning/pull/3996))


## [0.10.0] - 2020-10-07

### Added

- Added new Metrics API. ([#3868](https://github.com/PyTorchLightning/pytorch-lightning/pull/3868), [#3921](https://github.com/PyTorchLightning/pytorch-lightning/pull/3921))
- Enable PyTorch 1.7 compatibility ([#3541](https://github.com/PyTorchLightning/pytorch-lightning/pull/3541))
- Added `LightningModule.to_torchscript` to support exporting as `ScriptModule` ([#3258](https://github.com/PyTorchLightning/pytorch-lightning/pull/3258))
- Added warning when dropping unpicklable `hparams` ([#2874](https://github.com/PyTorchLightning/pytorch-lightning/pull/2874))
- Added EMB similarity ([#3349](https://github.com/PyTorchLightning/pytorch-lightning/pull/3349))
- Added `ModelCheckpoint.to_yaml` method ([#3048](https://github.com/PyTorchLightning/pytorch-lightning/pull/3048))
- Allow `ModelCheckpoint` monitor to be `None`, meaning it will always save ([#3630](https://github.com/PyTorchLightning/pytorch-lightning/pull/3630))
- Disabled optimizers setup during testing ([#3059](https://github.com/PyTorchLightning/pytorch-lightning/pull/3059))
- Added support for datamodules to save and load checkpoints when training ([#3563](https://github.com/PyTorchLightning/pytorch-lightning/pull/3563))
- Added support for datamodule in learning rate finder ([#3425](https://github.com/PyTorchLightning/pytorch-lightning/pull/3425))
- Added gradient clip test for native AMP ([#3754](https://github.com/PyTorchLightning/pytorch-lightning/pull/3754))
- Added dist lib to enable syncing anything across devices ([#3762](https://github.com/PyTorchLightning/pytorch-lightning/pull/3762))
- Added `broadcast` to `TPUBackend` ([#3814](https://github.com/PyTorchLightning/pytorch-lightning/pull/3814))
- Added `XLADeviceUtils` class to check XLA device type ([#3274](https://github.com/PyTorchLightning/pytorch-lightning/pull/3274))

### Changed

- Refactored accelerator backends:
   * moved TPU `xxx_step` to backend ([#3118](https://github.com/PyTorchLightning/pytorch-lightning/pull/3118))
   * refactored DDP backend `forward` ([#3119](https://github.com/PyTorchLightning/pytorch-lightning/pull/3119))
   * refactored GPU backend `__step` ([#3120](https://github.com/PyTorchLightning/pytorch-lightning/pull/3120))
   * refactored Horovod backend ([#3121](https://github.com/PyTorchLightning/pytorch-lightning/pull/3121),
        [#3122](https://github.com/PyTorchLightning/pytorch-lightning/pull/3122))
   * remove obscure forward call in eval + CPU backend `___step` ([#3123](https://github.com/PyTorchLightning/pytorch-lightning/pull/3123))
   * reduced all simplified forward ([#3126](https://github.com/PyTorchLightning/pytorch-lightning/pull/3126))
   * added hook base method ([#3127](https://github.com/PyTorchLightning/pytorch-lightning/pull/3127))
   * refactor eval loop to use hooks - use `test_mode` for if so we can split later ([#3129](https://github.com/PyTorchLightning/pytorch-lightning/pull/3129))
   * moved `___step_end` hooks ([#3130](https://github.com/PyTorchLightning/pytorch-lightning/pull/3130))
   * training forward refactor ([#3134](https://github.com/PyTorchLightning/pytorch-lightning/pull/3134))
   * training AMP scaling refactor ([#3135](https://github.com/PyTorchLightning/pytorch-lightning/pull/3135))
   * eval step scaling factor ([#3136](https://github.com/PyTorchLightning/pytorch-lightning/pull/3136))
   * add eval loop object to streamline eval loop ([#3138](https://github.com/PyTorchLightning/pytorch-lightning/pull/3138))
   * refactored dataloader process hook ([#3139](https://github.com/PyTorchLightning/pytorch-lightning/pull/3139))
   * refactored inner eval loop ([#3141](https://github.com/PyTorchLightning/pytorch-lightning/pull/3141))
   * final inner eval loop hooks ([#3154](https://github.com/PyTorchLightning/pytorch-lightning/pull/3154))
   * clean up hooks in `run_evaluation` ([#3156](https://github.com/PyTorchLightning/pytorch-lightning/pull/3156))
   * clean up data reset ([#3161](https://github.com/PyTorchLightning/pytorch-lightning/pull/3161))
   * expand eval loop out ([#3165](https://github.com/PyTorchLightning/pytorch-lightning/pull/3165))
   * moved hooks around in eval loop ([#3195](https://github.com/PyTorchLightning/pytorch-lightning/pull/3195))
   * remove `_evaluate` fx ([#3197](https://github.com/PyTorchLightning/pytorch-lightning/pull/3197))
   * `Trainer.fit` hook clean up ([#3198](https://github.com/PyTorchLightning/pytorch-lightning/pull/3198))
   * DDPs train hooks ([#3203](https://github.com/PyTorchLightning/pytorch-lightning/pull/3203))
   * refactor DDP backend ([#3204](https://github.com/PyTorchLightning/pytorch-lightning/pull/3204),
        [#3207](https://github.com/PyTorchLightning/pytorch-lightning/pull/3207),
        [#3208](https://github.com/PyTorchLightning/pytorch-lightning/pull/3208),
        [#3209](https://github.com/PyTorchLightning/pytorch-lightning/pull/3209),
        [#3210](https://github.com/PyTorchLightning/pytorch-lightning/pull/3210))
   * reduced accelerator selection ([#3211](https://github.com/PyTorchLightning/pytorch-lightning/pull/3211))
   * group prepare data hook ([#3212](https://github.com/PyTorchLightning/pytorch-lightning/pull/3212))
   * added data connector ([#3285](https://github.com/PyTorchLightning/pytorch-lightning/pull/3285))
   * modular is_overridden ([#3290](https://github.com/PyTorchLightning/pytorch-lightning/pull/3290))
   * adding `Trainer.tune()` ([#3293](https://github.com/PyTorchLightning/pytorch-lightning/pull/3293))
   * move `run_pretrain_routine` -> `setup_training` ([#3294](https://github.com/PyTorchLightning/pytorch-lightning/pull/3294))
   * move train outside of setup training ([#3297](https://github.com/PyTorchLightning/pytorch-lightning/pull/3297))
   * move `prepare_data` to data connector ([#3307](https://github.com/PyTorchLightning/pytorch-lightning/pull/3307))
   * moved accelerator router ([#3309](https://github.com/PyTorchLightning/pytorch-lightning/pull/3309))
   * train loop refactor - moving train loop to own object ([#3310](https://github.com/PyTorchLightning/pytorch-lightning/pull/3310),
        [#3312](https://github.com/PyTorchLightning/pytorch-lightning/pull/3312),
        [#3313](https://github.com/PyTorchLightning/pytorch-lightning/pull/3313),
        [#3314](https://github.com/PyTorchLightning/pytorch-lightning/pull/3314))
   * duplicate data interface definition up into DataHooks class ([#3344](https://github.com/PyTorchLightning/pytorch-lightning/pull/3344))
   * inner train loop ([#3359](https://github.com/PyTorchLightning/pytorch-lightning/pull/3359),
        [#3361](https://github.com/PyTorchLightning/pytorch-lightning/pull/3361),
        [#3362](https://github.com/PyTorchLightning/pytorch-lightning/pull/3362),
        [#3363](https://github.com/PyTorchLightning/pytorch-lightning/pull/3363),
        [#3365](https://github.com/PyTorchLightning/pytorch-lightning/pull/3365),
        [#3366](https://github.com/PyTorchLightning/pytorch-lightning/pull/3366),
        [#3367](https://github.com/PyTorchLightning/pytorch-lightning/pull/3367),
        [#3368](https://github.com/PyTorchLightning/pytorch-lightning/pull/3368),
        [#3369](https://github.com/PyTorchLightning/pytorch-lightning/pull/3369),
        [#3370](https://github.com/PyTorchLightning/pytorch-lightning/pull/3370),
        [#3371](https://github.com/PyTorchLightning/pytorch-lightning/pull/3371),
        [#3372](https://github.com/PyTorchLightning/pytorch-lightning/pull/3372),
        [#3373](https://github.com/PyTorchLightning/pytorch-lightning/pull/3373),
        [#3374](https://github.com/PyTorchLightning/pytorch-lightning/pull/3374),
        [#3375](https://github.com/PyTorchLightning/pytorch-lightning/pull/3375),
        [#3376](https://github.com/PyTorchLightning/pytorch-lightning/pull/3376),
        [#3385](https://github.com/PyTorchLightning/pytorch-lightning/pull/3385),
        [#3388](https://github.com/PyTorchLightning/pytorch-lightning/pull/3388),
        [#3397](https://github.com/PyTorchLightning/pytorch-lightning/pull/3397))
   * all logging related calls in a connector ([#3395](https://github.com/PyTorchLightning/pytorch-lightning/pull/3395))
   * device parser ([#3400](https://github.com/PyTorchLightning/pytorch-lightning/pull/3400),
        [#3405](https://github.com/PyTorchLightning/pytorch-lightning/pull/3405))
   * added model connector ([#3407](https://github.com/PyTorchLightning/pytorch-lightning/pull/3407))
   * moved eval loop logging to loggers ([#3408](https://github.com/PyTorchLightning/pytorch-lightning/pull/3408))
   * moved eval loop (#3412[#3408](https://github.com/PyTorchLightning/pytorch-lightning/pull/3408))
   * trainer/separate argparse ([#3421](https://github.com/PyTorchLightning/pytorch-lightning/pull/3421),
        [#3428](https://github.com/PyTorchLightning/pytorch-lightning/pull/3428),
        [#3432](https://github.com/PyTorchLightning/pytorch-lightning/pull/3432))
   * move `lr_finder` ([#3434](https://github.com/PyTorchLightning/pytorch-lightning/pull/3434))
   * organize args (#[#3435](https://github.com/PyTorchLightning/pytorch-lightning/pull/3435),
        [#3442](https://github.com/PyTorchLightning/pytorch-lightning/pull/3442),
        [#3447](https://github.com/PyTorchLightning/pytorch-lightning/pull/3447),
        [#3448](https://github.com/PyTorchLightning/pytorch-lightning/pull/3448),
        [#3449](https://github.com/PyTorchLightning/pytorch-lightning/pull/3449),
        [#3456](https://github.com/PyTorchLightning/pytorch-lightning/pull/3456))
   * move specific accelerator code ([#3457](https://github.com/PyTorchLightning/pytorch-lightning/pull/3457))
   * group connectors ([#3472](https://github.com/PyTorchLightning/pytorch-lightning/pull/3472))
   * accelerator connector methods x/n ([#3469](https://github.com/PyTorchLightning/pytorch-lightning/pull/3469),
        [#3470](https://github.com/PyTorchLightning/pytorch-lightning/pull/3470),
        [#3474](https://github.com/PyTorchLightning/pytorch-lightning/pull/3474))
   * merge backends x/n ([#3476](https://github.com/PyTorchLightning/pytorch-lightning/pull/3476),
        [#3477](https://github.com/PyTorchLightning/pytorch-lightning/pull/3477),
        [#3478](https://github.com/PyTorchLightning/pytorch-lightning/pull/3478),
        [#3480](https://github.com/PyTorchLightning/pytorch-lightning/pull/3480),
        [#3482](https://github.com/PyTorchLightning/pytorch-lightning/pull/3482))
   * apex plugin ([#3502](https://github.com/PyTorchLightning/pytorch-lightning/pull/3502))
   * precision plugins ([#3504](https://github.com/PyTorchLightning/pytorch-lightning/pull/3504))
   * Result - make monitor default to `checkpoint_on` to simplify ([#3571](https://github.com/PyTorchLightning/pytorch-lightning/pull/3571))
   * reference to the Trainer on the `LightningDataModule` ([#3684](https://github.com/PyTorchLightning/pytorch-lightning/pull/3684))
   * add `.log` to lightning module ([#3686](https://github.com/PyTorchLightning/pytorch-lightning/pull/3686),
        [#3699](https://github.com/PyTorchLightning/pytorch-lightning/pull/3699),
        [#3701](https://github.com/PyTorchLightning/pytorch-lightning/pull/3701),
        [#3704](https://github.com/PyTorchLightning/pytorch-lightning/pull/3704),
        [#3715](https://github.com/PyTorchLightning/pytorch-lightning/pull/3715))
   * enable tracking original metric when step and epoch are both true ([#3685](https://github.com/PyTorchLightning/pytorch-lightning/pull/3685))
   * deprecated results obj, added support for simpler comms ([#3681](https://github.com/PyTorchLightning/pytorch-lightning/pull/3681))
   * move backends back to individual files ([#3712](https://github.com/PyTorchLightning/pytorch-lightning/pull/3712))
   * fixes logging for eval steps ([#3763](https://github.com/PyTorchLightning/pytorch-lightning/pull/3763))
   * decoupled DDP, DDP spawn ([#3733](https://github.com/PyTorchLightning/pytorch-lightning/pull/3733),
        [#3766](https://github.com/PyTorchLightning/pytorch-lightning/pull/3766),
        [#3767](https://github.com/PyTorchLightning/pytorch-lightning/pull/3767),
        [#3774](https://github.com/PyTorchLightning/pytorch-lightning/pull/3774),
        [#3802](https://github.com/PyTorchLightning/pytorch-lightning/pull/3802),
        [#3806](https://github.com/PyTorchLightning/pytorch-lightning/pull/3806),
        [#3817](https://github.com/PyTorchLightning/pytorch-lightning/pull/3817),
        [#3819](https://github.com/PyTorchLightning/pytorch-lightning/pull/3819),
        [#3927](https://github.com/PyTorchLightning/pytorch-lightning/pull/3927))
   * remove weight loading hack for ddp_cpu ([#3808](https://github.com/PyTorchLightning/pytorch-lightning/pull/3808))
   * separate `torchelastic` from DDP ([#3810](https://github.com/PyTorchLightning/pytorch-lightning/pull/3810))
   * separate SLURM from DDP ([#3809](https://github.com/PyTorchLightning/pytorch-lightning/pull/3809))
   * decoupled DDP2 ([#3816](https://github.com/PyTorchLightning/pytorch-lightning/pull/3816))
   * bug fix with logging val epoch end + monitor ([#3812](https://github.com/PyTorchLightning/pytorch-lightning/pull/3812))
   * callback system and init DDP ([#3836](https://github.com/PyTorchLightning/pytorch-lightning/pull/3836))
   * adding compute environments ([#3837](https://github.com/PyTorchLightning/pytorch-lightning/pull/3837), [#3842](https://github.com/PyTorchLightning/pytorch-lightning/pull/3842))
   * epoch can now log independently ([#3843](https://github.com/PyTorchLightning/pytorch-lightning/pull/3843))
   * test selecting the correct backend. temp backends while slurm and TorchElastic are decoupled ([#3848](https://github.com/PyTorchLightning/pytorch-lightning/pull/3848))
   * fixed `init_slurm_connection` causing hostname errors ([#3856](https://github.com/PyTorchLightning/pytorch-lightning/pull/3856))
   * moves init apex from LM to apex connector ([#3923](https://github.com/PyTorchLightning/pytorch-lightning/pull/3923))
   * moves sync bn to each backend ([#3925](https://github.com/PyTorchLightning/pytorch-lightning/pull/3925))
   * moves configure ddp to each backend ([#3924](https://github.com/PyTorchLightning/pytorch-lightning/pull/3924))
- Deprecation warning ([#3844](https://github.com/PyTorchLightning/pytorch-lightning/pull/3844))
- Changed `LearningRateLogger` to `LearningRateMonitor` ([#3251](https://github.com/PyTorchLightning/pytorch-lightning/pull/3251))
- Used `fsspec` instead of `gfile` for all IO ([#3320](https://github.com/PyTorchLightning/pytorch-lightning/pull/3320))
    * Swaped `torch.load` for `fsspec` load in DDP spawn backend ([#3787](https://github.com/PyTorchLightning/pytorch-lightning/pull/3787))
    * Swaped `torch.load` for `fsspec` load in cloud_io loading ([#3692](https://github.com/PyTorchLightning/pytorch-lightning/pull/3692))
    * Added support for `to_disk()` to use remote filepaths with `fsspec` ([#3930](https://github.com/PyTorchLightning/pytorch-lightning/pull/3930))
    * Updated model_checkpoint's to_yaml to use `fsspec` open ([#3801](https://github.com/PyTorchLightning/pytorch-lightning/pull/3801))
    * Fixed `fsspec` is inconsistent when doing `fs.ls` ([#3805](https://github.com/PyTorchLightning/pytorch-lightning/pull/3805))
- Refactor `GPUStatsMonitor` to improve training speed ([#3257](https://github.com/PyTorchLightning/pytorch-lightning/pull/3257))
- Changed IoU score behavior for classes absent in target and pred ([#3098](https://github.com/PyTorchLightning/pytorch-lightning/pull/3098))
- Changed IoU `remove_bg` bool to `ignore_index` optional int ([#3098](https://github.com/PyTorchLightning/pytorch-lightning/pull/3098))
- Changed defaults of `save_top_k` and `save_last` to `None` in ModelCheckpoint ([#3680](https://github.com/PyTorchLightning/pytorch-lightning/pull/3680))
- `row_log_interval` and `log_save_interval` are now based on training loop's `global_step` instead of epoch-internal batch index ([#3667](https://github.com/PyTorchLightning/pytorch-lightning/pull/3667))
- Silenced some warnings. verified ddp refactors ([#3483](https://github.com/PyTorchLightning/pytorch-lightning/pull/3483))
- Cleaning up stale logger tests ([#3490](https://github.com/PyTorchLightning/pytorch-lightning/pull/3490))
- Allow `ModelCheckpoint` monitor to be `None` ([#3633](https://github.com/PyTorchLightning/pytorch-lightning/pull/3633))
- Enable `None` model checkpoint default ([#3669](https://github.com/PyTorchLightning/pytorch-lightning/pull/3669))
- Skipped `best_model_path` if `checkpoint_callback` is `None` ([#2962](https://github.com/PyTorchLightning/pytorch-lightning/pull/2962))
- Used `raise .. from ..` to explicitly chain exceptions ([#3750](https://github.com/PyTorchLightning/pytorch-lightning/pull/3750))
-  Mocking loggers ([#3596](https://github.com/PyTorchLightning/pytorch-lightning/pull/3596),
    [#3617](https://github.com/PyTorchLightning/pytorch-lightning/pull/3617),
    [#3851](https://github.com/PyTorchLightning/pytorch-lightning/pull/3851),
    [#3859](https://github.com/PyTorchLightning/pytorch-lightning/pull/3859),
    [#3884](https://github.com/PyTorchLightning/pytorch-lightning/pull/3884),
    [#3853](https://github.com/PyTorchLightning/pytorch-lightning/pull/3853),
    [#3910](https://github.com/PyTorchLightning/pytorch-lightning/pull/3910),
    [#3889](https://github.com/PyTorchLightning/pytorch-lightning/pull/3889),
    [#3926](https://github.com/PyTorchLightning/pytorch-lightning/pull/3926))
- Write predictions in LightningModule instead of EvalResult [#3882](https://github.com/PyTorchLightning/pytorch-lightning/pull/3882)

### Deprecated

- Deprecated `TrainResult` and `EvalResult`, use `self.log` and `self.write` from the `LightningModule` to log metrics and write predictions. `training_step` can now only return a scalar (for the loss) or a dictionary with anything you want. ([#3681](https://github.com/PyTorchLightning/pytorch-lightning/pull/3681))
- Deprecate `early_stop_callback` Trainer argument ([#3845](https://github.com/PyTorchLightning/pytorch-lightning/pull/3845))
- Rename Trainer arguments `row_log_interval` >> `log_every_n_steps` and `log_save_interval` >> `flush_logs_every_n_steps` ([#3748](https://github.com/PyTorchLightning/pytorch-lightning/pull/3748))

### Removed

- Removed experimental Metric API ([#3943](https://github.com/PyTorchLightning/pytorch-lightning/pull/3943),
        [#3949](https://github.com/PyTorchLightning/pytorch-lightning/pull/3949),
        [#3946](https://github.com/PyTorchLightning/pytorch-lightning/pull/3946)), listed changes before final removal:
    * Added `EmbeddingSimilarity` metric ([#3349](https://github.com/PyTorchLightning/pytorch-lightning/pull/3349), [#3358](https://github.com/PyTorchLightning/pytorch-lightning/pull/3358))
    * Added hooks to metric module interface ([#2528](https://github.com/PyTorchLightning/pytorch-lightning/pull/2528))
    * Added error when AUROC metric is used for multiclass problems ([#3350](https://github.com/PyTorchLightning/pytorch-lightning/pull/3350))
    * Fixed `ModelCheckpoint` with `save_top_k=-1` option not tracking the best models when a monitor metric is available ([#3735](https://github.com/PyTorchLightning/pytorch-lightning/pull/3735))
    * Fixed counter-intuitive error being thrown in `Accuracy` metric for zero target tensor ([#3764](https://github.com/PyTorchLightning/pytorch-lightning/pull/3764))
    * Fixed aggregation of metrics ([#3517](https://github.com/PyTorchLightning/pytorch-lightning/pull/3517))
    * Fixed Metric aggregation ([#3321](https://github.com/PyTorchLightning/pytorch-lightning/pull/3321))
    * Fixed RMSLE metric ([#3188](https://github.com/PyTorchLightning/pytorch-lightning/pull/3188))
    * Renamed `reduction` to `class_reduction` in classification metrics ([#3322](https://github.com/PyTorchLightning/pytorch-lightning/pull/3322))
    * Changed `class_reduction` similar to sklearn for classification metrics ([#3322](https://github.com/PyTorchLightning/pytorch-lightning/pull/3322))
    * Renaming of precision recall metric ([#3308](https://github.com/PyTorchLightning/pytorch-lightning/pull/3308))

### Fixed

- Fixed `on_train_batch_start` hook to end epoch early ([#3700](https://github.com/PyTorchLightning/pytorch-lightning/pull/3700))
- Fixed `num_sanity_val_steps` is clipped to `limit_val_batches` ([#2917](https://github.com/PyTorchLightning/pytorch-lightning/pull/2917))
- Fixed ONNX model save on GPU ([#3145](https://github.com/PyTorchLightning/pytorch-lightning/pull/3145))
- Fixed `GpuUsageLogger` to work on different platforms ([#3008](https://github.com/PyTorchLightning/pytorch-lightning/pull/3008))
- Fixed auto-scale batch size not dumping `auto_lr_find` parameter ([#3151](https://github.com/PyTorchLightning/pytorch-lightning/pull/3151))
- Fixed `batch_outputs` with optimizer frequencies ([#3229](https://github.com/PyTorchLightning/pytorch-lightning/pull/3229))
- Fixed setting batch size in `LightningModule.datamodule` when using `auto_scale_batch_size` ([#3266](https://github.com/PyTorchLightning/pytorch-lightning/pull/3266))
- Fixed Horovod distributed backend compatibility with native AMP ([#3404](https://github.com/PyTorchLightning/pytorch-lightning/pull/3404))
- Fixed batch size auto scaling exceeding the size of the dataset ([#3271](https://github.com/PyTorchLightning/pytorch-lightning/pull/3271))
- Fixed getting `experiment_id` from MLFlow only once instead of each training loop ([#3394](https://github.com/PyTorchLightning/pytorch-lightning/pull/3394))
- Fixed `overfit_batches` which now correctly disables shuffling for the training loader. ([#3501](https://github.com/PyTorchLightning/pytorch-lightning/pull/3501))
- Fixed gradient norm tracking for `row_log_interval > 1` ([#3489](https://github.com/PyTorchLightning/pytorch-lightning/pull/3489))
- Fixed `ModelCheckpoint` name formatting ([#3164](https://github.com/PyTorchLightning/pytorch-lightning/pull/3163))
- Fixed example implementation of AutoEncoder ([#3190](https://github.com/PyTorchLightning/pytorch-lightning/pull/3190))
- Fixed invalid paths when remote logging with TensorBoard ([#3236](https://github.com/PyTorchLightning/pytorch-lightning/pull/3236))
- Fixed change `t()` to `transpose()` as XLA devices do not support `.t()` on 1-dim tensor ([#3252](https://github.com/PyTorchLightning/pytorch-lightning/pull/3252))
- Fixed (weights only) checkpoints loading without PL ([#3287](https://github.com/PyTorchLightning/pytorch-lightning/pull/3287))
- Fixed `gather_all_tensors` cross GPUs in DDP ([#3319](https://github.com/PyTorchLightning/pytorch-lightning/pull/3319))
- Fixed CometML save dir ([#3419](https://github.com/PyTorchLightning/pytorch-lightning/pull/3419))
- Fixed forward key metrics ([#3467](https://github.com/PyTorchLightning/pytorch-lightning/pull/3467))
- Fixed normalize mode at confusion matrix (replace NaNs with zeros) ([#3465](https://github.com/PyTorchLightning/pytorch-lightning/pull/3465))
- Fixed global step increment in training loop when `training_epoch_end` hook is used ([#3673](https://github.com/PyTorchLightning/pytorch-lightning/pull/3673))
- Fixed dataloader shuffling not getting turned off with `overfit_batches > 0` and `distributed_backend = "ddp"` ([#3534](https://github.com/PyTorchLightning/pytorch-lightning/pull/3534))
- Fixed determinism in `DDPSpawnBackend` when using `seed_everything` in main process ([#3335](https://github.com/PyTorchLightning/pytorch-lightning/pull/3335))
- Fixed `ModelCheckpoint` `period` to actually save every `period` epochs ([#3630](https://github.com/PyTorchLightning/pytorch-lightning/pull/3630))
- Fixed `val_progress_bar` total with `num_sanity_val_steps` ([#3751](https://github.com/PyTorchLightning/pytorch-lightning/pull/3751))
- Fixed Tuner dump: add `current_epoch` to dumped_params ([#3261](https://github.com/PyTorchLightning/pytorch-lightning/pull/3261))
- Fixed `current_epoch` and `global_step` properties mismatch between `Trainer` and `LightningModule` ([#3785](https://github.com/PyTorchLightning/pytorch-lightning/pull/3785))
- Fixed learning rate scheduler for optimizers with internal state ([#3897](https://github.com/PyTorchLightning/pytorch-lightning/pull/3897))
- Fixed `tbptt_reduce_fx` when non-floating tensors are logged ([#3796](https://github.com/PyTorchLightning/pytorch-lightning/pull/3796))
- Fixed model checkpoint frequency ([#3852](https://github.com/PyTorchLightning/pytorch-lightning/pull/3852))
- Fixed logging non-tensor scalar with result breaks subsequent epoch aggregation ([#3855](https://github.com/PyTorchLightning/pytorch-lightning/pull/3855))
- Fixed `TrainerEvaluationLoopMixin` activates `model.train()` at the end ([#3858](https://github.com/PyTorchLightning/pytorch-lightning/pull/3858))
- Fixed `overfit_batches` when using with multiple val/test_dataloaders ([#3857](https://github.com/PyTorchLightning/pytorch-lightning/pull/3857))
- Fixed enables `training_step` to return `None` ([#3862](https://github.com/PyTorchLightning/pytorch-lightning/pull/3862))
- Fixed init nan for checkpointing ([#3863](https://github.com/PyTorchLightning/pytorch-lightning/pull/3863))
- Fixed for `load_from_checkpoint` ([#2776](https://github.com/PyTorchLightning/pytorch-lightning/pull/2776))
- Fixes incorrect `batch_sizes` when Dataloader returns a dict with multiple tensors ([#3668](https://github.com/PyTorchLightning/pytorch-lightning/pull/3668))
- Fixed unexpected signature for `validation_step` ([#3947](https://github.com/PyTorchLightning/pytorch-lightning/pull/3947))

## [0.9.0] - 2020-08-20

### Added

- Added SyncBN for DDP ([#2801](https://github.com/PyTorchLightning/pytorch-lightning/pull/2801),
     [#2838](https://github.com/PyTorchLightning/pytorch-lightning/pull/2838))
- Added basic `CSVLogger` ([#2721](https://github.com/PyTorchLightning/pytorch-lightning/pull/2721))
- Added SSIM metrics ([#2671](https://github.com/PyTorchLightning/pytorch-lightning/pull/2671))
- Added BLEU metrics ([#2535](https://github.com/PyTorchLightning/pytorch-lightning/pull/2535))
- Added support to export a model to ONNX format ([#2596](https://github.com/PyTorchLightning/pytorch-lightning/pull/2596))
- Added support for `Trainer(num_sanity_val_steps=-1)` to check all validation data before training ([#2246](https://github.com/PyTorchLightning/pytorch-lightning/pull/2246))
- Added struct. output:
  * tests for val loop flow ([#2605](https://github.com/PyTorchLightning/pytorch-lightning/pull/2605))
  * `EvalResult` support for train and val. loop ([#2615](https://github.com/PyTorchLightning/pytorch-lightning/pull/2615),
       [#2651](https://github.com/PyTorchLightning/pytorch-lightning/pull/2651))
  * weighted average in results obj ([#2930](https://github.com/PyTorchLightning/pytorch-lightning/pull/2930))
  * fix result obj DP auto reduce ([#3013](https://github.com/PyTorchLightning/pytorch-lightning/pull/3013))
- Added class `LightningDataModule` ([#2668](https://github.com/PyTorchLightning/pytorch-lightning/pull/2668))
- Added support for PyTorch 1.6 ([#2745](https://github.com/PyTorchLightning/pytorch-lightning/pull/2745))
- Added call DataModule hooks implicitly in trainer ([#2755](https://github.com/PyTorchLightning/pytorch-lightning/pull/2755))
- Added support for Mean in DDP Sync ([#2568](https://github.com/PyTorchLightning/pytorch-lightning/pull/2568))
- Added remaining `sklearn` metrics: `AveragePrecision`, `BalancedAccuracy`, `CohenKappaScore`, `DCG`, `Hamming`, `Hinge`, `Jaccard`, `MeanAbsoluteError`, `MeanSquaredError`, `MeanSquaredLogError`, `MedianAbsoluteError`, `R2Score`, `MeanPoissonDeviance`, `MeanGammaDeviance`, `MeanTweedieDeviance`, `ExplainedVariance` ([#2562](https://github.com/PyTorchLightning/pytorch-lightning/pull/2562))
- Added support for `limit_{mode}_batches (int)` to work with infinite dataloader (IterableDataset) ([#2840](https://github.com/PyTorchLightning/pytorch-lightning/pull/2840))
- Added support returning python scalars in DP ([#1935](https://github.com/PyTorchLightning/pytorch-lightning/pull/1935))
- Added support to Tensorboard logger for OmegaConf `hparams` ([#2846](https://github.com/PyTorchLightning/pytorch-lightning/pull/2846))
- Added tracking of basic states in `Trainer` ([#2541](https://github.com/PyTorchLightning/pytorch-lightning/pull/2541))
- Tracks all outputs including TBPTT and multiple optimizers ([#2890](https://github.com/PyTorchLightning/pytorch-lightning/pull/2890))
- Added GPU Usage Logger ([#2932](https://github.com/PyTorchLightning/pytorch-lightning/pull/2932))
- Added `strict=False` for `load_from_checkpoint` ([#2819](https://github.com/PyTorchLightning/pytorch-lightning/pull/2819))
- Added saving test predictions on multiple GPUs ([#2926](https://github.com/PyTorchLightning/pytorch-lightning/pull/2926))
- Auto log the computational graph for loggers that support this ([#3003](https://github.com/PyTorchLightning/pytorch-lightning/pull/3003))
- Added warning when changing monitor and using results obj ([#3014](https://github.com/PyTorchLightning/pytorch-lightning/pull/3014))
- Added a hook `transfer_batch_to_device` to the `LightningDataModule` ([#3038](https://github.com/PyTorchLightning/pytorch-lightning/pull/3038))

### Changed

- Truncated long version numbers in progress bar ([#2594](https://github.com/PyTorchLightning/pytorch-lightning/pull/2594))
- Enabling val/test loop disabling ([#2692](https://github.com/PyTorchLightning/pytorch-lightning/pull/2692))
- Refactored into `accelerator` module:
    * GPU training ([#2704](https://github.com/PyTorchLightning/pytorch-lightning/pull/2704))
    * TPU training ([#2708](https://github.com/PyTorchLightning/pytorch-lightning/pull/2708))
    * DDP(2) backend ([#2796](https://github.com/PyTorchLightning/pytorch-lightning/pull/2796))
    * Retrieve last logged val from result by key ([#3049](https://github.com/PyTorchLightning/pytorch-lightning/pull/3049))
- Using `.comet.config` file for `CometLogger` ([#1913](https://github.com/PyTorchLightning/pytorch-lightning/pull/1913))
- Updated hooks arguments - breaking for `setup` and `teardown` ([#2850](https://github.com/PyTorchLightning/pytorch-lightning/pull/2850))
- Using `gfile` to support remote directories ([#2164](https://github.com/PyTorchLightning/pytorch-lightning/pull/2164))
- Moved optimizer creation after device placement for DDP backends ([#2904](https://github.com/PyTorchLightning/pytorch-lighting/pull/2904))
- Support `**DictConfig` for `hparam` serialization ([#2519](https://github.com/PyTorchLightning/pytorch-lightning/pull/2519))
- Removed callback metrics from test results obj ([#2994](https://github.com/PyTorchLightning/pytorch-lightning/pull/2994))
- Re-enabled naming metrics in ckpt name ([#3060](https://github.com/PyTorchLightning/pytorch-lightning/pull/3060))
- Changed progress bar epoch counting to start from 0 ([#3061](https://github.com/PyTorchLightning/pytorch-lightning/pull/3061))

### Deprecated

- Deprecated Trainer attribute `ckpt_path`, which will now be set by `weights_save_path` ([#2681](https://github.com/PyTorchLightning/pytorch-lightning/pull/2681))

### Removed

- Removed deprecated: ([#2760](https://github.com/PyTorchLightning/pytorch-lightning/pull/2760))
    * core decorator `data_loader`
    * Module hook `on_sanity_check_start` and loading `load_from_metrics`
    * package `pytorch_lightning.logging`
    * Trainer arguments: `show_progress_bar`, `num_tpu_cores`, `use_amp`, `print_nan_grads`
    * LR Finder argument `num_accumulation_steps`

### Fixed

- Fixed `accumulate_grad_batches` for last batch ([#2853](https://github.com/PyTorchLightning/pytorch-lightning/pull/2853))
- Fixed setup call while testing ([#2624](https://github.com/PyTorchLightning/pytorch-lightning/pull/2624))
- Fixed local rank zero casting ([#2640](https://github.com/PyTorchLightning/pytorch-lightning/pull/2640))
- Fixed single scalar return from training ([#2587](https://github.com/PyTorchLightning/pytorch-lightning/pull/2587))
- Fixed Horovod backend to scale LR schedlers with the optimizer ([#2626](https://github.com/PyTorchLightning/pytorch-lightning/pull/2626))
- Fixed `dtype` and `device` properties not getting updated in submodules ([#2657](https://github.com/PyTorchLightning/pytorch-lightning/pull/2657))
- Fixed `fast_dev_run` to run for all dataloaders ([#2581](https://github.com/PyTorchLightning/pytorch-lightning/pull/2581))
- Fixed `save_dir` in loggers getting ignored by default value of `weights_save_path` when user did not specify `weights_save_path` ([#2681](https://github.com/PyTorchLightning/pytorch-lightning/pull/2681))
- Fixed `weights_save_path` getting ignored when `logger=False` is passed to Trainer ([#2681](https://github.com/PyTorchLightning/pytorch-lightning/pull/2681))
- Fixed TPU multi-core and Float16 ([#2632](https://github.com/PyTorchLightning/pytorch-lightning/pull/2632))
- Fixed test metrics not being logged with `LoggerCollection` ([#2723](https://github.com/PyTorchLightning/pytorch-lightning/pull/2723))
- Fixed data transfer to device when using `torchtext.data.Field` and `include_lengths is True` ([#2689](https://github.com/PyTorchLightning/pytorch-lightning/pull/2689))
- Fixed shuffle argument for distributed sampler ([#2789](https://github.com/PyTorchLightning/pytorch-lightning/pull/2789))
- Fixed logging interval ([#2694](https://github.com/PyTorchLightning/pytorch-lightning/pull/2694))
- Fixed loss value in the progress bar is wrong when `accumulate_grad_batches > 1` ([#2738](https://github.com/PyTorchLightning/pytorch-lightning/pull/2738))
- Fixed correct CWD for ddp sub-processes when using Hydra ([#2719](https://github.com/PyTorchLightning/pytorch-lightning/pull/2719))
- Fixed selecting GPUs using `CUDA_VISIBLE_DEVICES` ([#2739](https://github.com/PyTorchLightning/pytorch-lightning/pull/2739))
- Fixed false `num_classes` warning in metrics ([#2781](https://github.com/PyTorchLightning/pytorch-lightning/pull/2781))
- Fixed shell injection vulnerability in subprocess call ([#2786](https://github.com/PyTorchLightning/pytorch-lightning/pull/2786))
- Fixed LR finder and `hparams` compatibility ([#2821](https://github.com/PyTorchLightning/pytorch-lightning/pull/2821))
- Fixed `ModelCheckpoint` not saving the latest information when `save_last=True` ([#2881](https://github.com/PyTorchLightning/pytorch-lightning/pull/2881))
- Fixed ImageNet example: learning rate scheduler, number of workers and batch size when using DDP ([#2889](https://github.com/PyTorchLightning/pytorch-lightning/pull/2889))
- Fixed apex gradient clipping ([#2829](https://github.com/PyTorchLightning/pytorch-lightning/pull/2829))
- Fixed save apex scaler states ([#2828](https://github.com/PyTorchLightning/pytorch-lightning/pull/2828))
- Fixed a model loading issue with inheritance and variable positional arguments ([#2911](https://github.com/PyTorchLightning/pytorch-lightning/pull/2911))
- Fixed passing `non_blocking=True` when transferring a batch object that does not support it ([#2910](https://github.com/PyTorchLightning/pytorch-lightning/pull/2910))
- Fixed checkpointing to remote file paths ([#2925](https://github.com/PyTorchLightning/pytorch-lightning/pull/2925))
- Fixed adding val step argument to metrics ([#2986](https://github.com/PyTorchLightning/pytorch-lightning/pull/2986))
- Fixed an issue that caused `Trainer.test()` to stall in ddp mode ([#2997](https://github.com/PyTorchLightning/pytorch-lightning/pull/2997))
- Fixed gathering of results with tensors of varying shape ([#3020](https://github.com/PyTorchLightning/pytorch-lightning/pull/3020))
- Fixed batch size auto-scaling feature to set the new value on the correct model attribute ([#3043](https://github.com/PyTorchLightning/pytorch-lightning/pull/3043))
- Fixed automatic batch scaling not working with half precision ([#3045](https://github.com/PyTorchLightning/pytorch-lightning/pull/3045))
- Fixed setting device to root gpu ([#3042](https://github.com/PyTorchLightning/pytorch-lightning/pull/3042))

## [0.8.5] - 2020-07-09

### Added

- Added a PSNR metric: peak signal-to-noise ratio ([#2483](https://github.com/PyTorchLightning/pytorch-lightning/pull/2483))
- Added functional regression metrics ([#2492](https://github.com/PyTorchLightning/pytorch-lightning/pull/2492))

### Removed

- Removed auto val reduce ([#2462](https://github.com/PyTorchLightning/pytorch-lightning/pull/2462))

### Fixed

- Flattening Wandb Hyperparameters ([#2459](https://github.com/PyTorchLightning/pytorch-lightning/pull/2459))
- Fixed using the same DDP python interpreter and actually running ([#2482](https://github.com/PyTorchLightning/pytorch-lightning/pull/2482))
- Fixed model summary input type conversion for models that have input dtype different from model parameters ([#2510](https://github.com/PyTorchLightning/pytorch-lightning/pull/2510))
- Made `TensorBoardLogger` and `CometLogger` pickleable ([#2518](https://github.com/PyTorchLightning/pytorch-lightning/pull/2518))
- Fixed a problem with `MLflowLogger` creating multiple run folders ([#2502](https://github.com/PyTorchLightning/pytorch-lightning/pull/2502))
- Fixed global_step increment ([#2455](https://github.com/PyTorchLightning/pytorch-lightning/pull/2455))
- Fixed TPU hanging example ([#2488](https://github.com/PyTorchLightning/pytorch-lightning/pull/2488))
- Fixed `argparse` default value bug ([#2526](https://github.com/PyTorchLightning/pytorch-lightning/pull/2526))
- Fixed Dice and IoU to avoid NaN by adding small eps ([#2545](https://github.com/PyTorchLightning/pytorch-lightning/pull/2545))
- Fixed accumulate gradients schedule at epoch 0 (continued) ([#2513](https://github.com/PyTorchLightning/pytorch-lightning/pull/2513))
- Fixed Trainer `.fit()` returning last not best weights in "ddp_spawn" ([#2565](https://github.com/PyTorchLightning/pytorch-lightning/pull/2565))
- Fixed passing (do not pass) TPU weights back on test ([#2566](https://github.com/PyTorchLightning/pytorch-lightning/pull/2566))
- Fixed DDP tests and `.test()` ([#2512](https://github.com/PyTorchLightning/pytorch-lightning/pull/2512),
     [#2570](https://github.com/PyTorchLightning/pytorch-lightning/pull/2570))

## [0.8.4] - 2020-07-01

### Added

- Added reduce ddp results on eval ([#2434](https://github.com/PyTorchLightning/pytorch-lightning/pull/2434))
- Added a warning when an `IterableDataset` has `__len__` defined ([#2437](https://github.com/PyTorchLightning/pytorch-lightning/pull/2437))

### Changed

- Enabled no returns from eval ([#2446](https://github.com/PyTorchLightning/pytorch-lightning/pull/2446))

### Fixed

- Fixes train outputs ([#2428](https://github.com/PyTorchLightning/pytorch-lightning/pull/2428))
- Fixes Conda dependencies ([#2412](https://github.com/PyTorchLightning/pytorch-lightning/pull/2412))
- Fixed Apex scaling with decoupled backward ([#2433](https://github.com/PyTorchLightning/pytorch-lightning/pull/2433))
- Fixed crashing or wrong displaying progressbar because of missing ipywidgets ([#2417](https://github.com/PyTorchLightning/pytorch-lightning/pull/2417))
- Fixed TPU saving dir ([fc26078e](https://github.com/PyTorchLightning/pytorch-lightning/commit/fc26078e395f8a001f4c6dd7b3fe7ca202f914a3), [04e68f02](https://github.com/PyTorchLightning/pytorch-lightning/commit/04e68f022fc03dd5f1555ee86dea997d42a448ad))
- Fixed logging on rank 0 only ([#2425](https://github.com/PyTorchLightning/pytorch-lightning/pull/2425))


## [0.8.3] - 2020-06-29

### Fixed

- Fixed AMP wrong call ([593837e](https://github.com/PyTorchLightning/pytorch-lightning/commit/593837e1da24ff6c942b24ed803fc1496a304609))
- Fixed batch typo ([92d1e75](https://github.com/PyTorchLightning/pytorch-lightning/commit/92d1e75b2638a493d9d21ed5fe00a22093888285))

## [0.8.2] - 2020-06-28

### Added

- Added TorchText support for moving data to GPU ([#2379](https://github.com/PyTorchLightning/pytorch-lightning/pull/2379))

### Changed

- Changed epoch indexing from 0 instead of 1 ([#2289](https://github.com/PyTorchLightning/pytorch-lightning/pull/2289))
- Refactor Model `backward` ([#2276](https://github.com/PyTorchLightning/pytorch-lightning/pull/2276))
- Refactored `training_batch` + tests to verify correctness ([#2327](https://github.com/PyTorchLightning/pytorch-lightning/pull/2327),
     [#2328](https://github.com/PyTorchLightning/pytorch-lightning/pull/2328))
- Refactored training loop ([#2336](https://github.com/PyTorchLightning/pytorch-lightning/pull/2336))
- Made optimization steps for hooks ([#2363](https://github.com/PyTorchLightning/pytorch-lightning/pull/2363))
- Changed default apex level to 'O2' ([#2362](https://github.com/PyTorchLightning/pytorch-lightning/pull/2362))

### Removed

- Moved `TrainsLogger` to Bolts ([#2384](https://github.com/PyTorchLightning/pytorch-lightning/pull/2384))

### Fixed

- Fixed parsing TPU arguments and TPU tests ([#2094](https://github.com/PyTorchLightning/pytorch-lightning/pull/2094))
- Fixed number batches in case of multiple dataloaders and `limit_{*}_batches` ([#1920](https://github.com/PyTorchLightning/pytorch-lightning/pull/1920),
     [#2226](https://github.com/PyTorchLightning/pytorch-lightning/pull/2226))
- Fixed an issue with forward hooks not being removed after model summary ([#2298](https://github.com/PyTorchLightning/pytorch-lightning/pull/2298))
- Fix for `load_from_checkpoint()` not working with absolute path on Windows ([#2294](https://github.com/PyTorchLightning/pytorch-lightning/pull/2294))
- Fixed an issue how _has_len handles `NotImplementedError` e.g. raised by `torchtext.data.Iterator` ([#2293](https://github.com/PyTorchLightning/pytorch-lightning/pull/2293)), ([#2307](https://github.com/PyTorchLightning/pytorch-lightning/pull/2307))
- Fixed `average_precision` metric ([#2319](https://github.com/PyTorchLightning/pytorch-lightning/pull/2319))
- Fixed ROC metric for CUDA tensors ([#2304](https://github.com/PyTorchLightning/pytorch-lightning/pull/2304))
- Fixed lost compatibility with custom datatypes implementing `.to` ([#2335](https://github.com/PyTorchLightning/pytorch-lightning/pull/2335))
- Fixed loading model with kwargs ([#2387](https://github.com/PyTorchLightning/pytorch-lightning/pull/2387))
- Fixed sum(0) for `trainer.num_val_batches` ([#2268](https://github.com/PyTorchLightning/pytorch-lightning/pull/2268))
- Fixed checking if the parameters are a `DictConfig` Object ([#2216](https://github.com/PyTorchLightning/pytorch-lightning/pull/2216))
- Fixed SLURM weights saving ([#2341](https://github.com/PyTorchLightning/pytorch-lightning/pull/2341))
- Fixed swaps LR scheduler order ([#2356](https://github.com/PyTorchLightning/pytorch-lightning/pull/2356))
- Fixed adding tensorboard `hparams` logging test ([#2342](https://github.com/PyTorchLightning/pytorch-lightning/pull/2342))
- Fixed use model ref for tear down ([#2360](https://github.com/PyTorchLightning/pytorch-lightning/pull/2360))
- Fixed logger crash on DDP ([#2388](https://github.com/PyTorchLightning/pytorch-lightning/pull/2388))
- Fixed several issues with early stopping and checkpoint callbacks ([#1504](https://github.com/PyTorchLightning/pytorch-lightning/pull/1504),
     [#2391](https://github.com/PyTorchLightning/pytorch-lightning/pull/2391))
- Fixed loading past checkpoints from v0.7.x ([#2405](https://github.com/PyTorchLightning/pytorch-lightning/pull/2405))
- Fixed loading model without arguments ([#2403](https://github.com/PyTorchLightning/pytorch-lightning/pull/2403))
- Fixed Windows compatibility issue ([#2358](https://github.com/PyTorchLightning/pytorch-lightning/pull/2358))

## [0.8.1] - 2020-06-19

### Fixed

- Fixed the `load_from_checkpoint` path detected as URL bug ([#2244](https://github.com/PyTorchLightning/pytorch-lightning/pull/2244))
- Fixed hooks - added barrier ([#2245](https://github.com/PyTorchLightning/pytorch-lightning/pull/2245),
     [#2257](https://github.com/PyTorchLightning/pytorch-lightning/pull/2257),
     [#2260](https://github.com/PyTorchLightning/pytorch-lightning/pull/220))
- Fixed `hparams` - remove frame inspection on `self.hparams` ([#2253](https://github.com/PyTorchLightning/pytorch-lightning/pull/2253))
- Fixed setup and on fit calls ([#2252](https://github.com/PyTorchLightning/pytorch-lightning/pull/2252))
- Fixed GPU template ([#2255](https://github.com/PyTorchLightning/pytorch-lightning/pull/2255))

## [0.8.0] - 2020-06-18

### Added

- Added `overfit_batches`, `limit_{val|test}_batches` flags (overfit now uses training set for all three) ([#2213](https://github.com/PyTorchLightning/pytorch-lightning/pull/2213))
- Added metrics
  * Base classes ([#1326](https://github.com/PyTorchLightning/pytorch-lightning/pull/1326),
       [#1877](https://github.com/PyTorchLightning/pytorch-lightning/pull/1877))
  * Sklearn metrics classes ([#1327](https://github.com/PyTorchLightning/pytorch-lightning/pull/1327))
  * Native torch metrics ([#1488](https://github.com/PyTorchLightning/pytorch-lightning/pull/1488),
       [#2062](https://github.com/PyTorchLightning/pytorch-lightning/pull/2062))
  * docs for all Metrics ([#2184](https://github.com/PyTorchLightning/pytorch-lightning/pull/2184),
       [#2209](https://github.com/PyTorchLightning/pytorch-lightning/pull/2209))
  * Regression metrics ([#2221](https://github.com/PyTorchLightning/pytorch-lightning/pull/2221))
- Allow dataloaders without sampler field present ([#1907](https://github.com/PyTorchLightning/pytorch-lightning/pull/1907))
- Added option `save_last` to save the model at the end of every epoch in `ModelCheckpoint` ([#1908](https://github.com/PyTorchLightning/pytorch-lightning/pull/1908))
- Early stopping checks `on_validation_end` ([#1458](https://github.com/PyTorchLightning/pytorch-lightning/pull/1458))
- Speed up single-core TPU training by loading data using `ParallelLoader` ([#2033](https://github.com/PyTorchLightning/pytorch-lightning/pull/2033))
- Added a model hook `transfer_batch_to_device` that enables moving custom data structures to the target device ([#1756](https://github.com/PyTorchLightning/pytorch-lightning/pull/1756))
- Added [black](https://black.readthedocs.io/en/stable/) formatter for the code with code-checker on pull ([#1610](https://github.com/PyTorchLightning/pytorch-lightning/pull/1610))
- Added back the slow spawn ddp implementation as `ddp_spawn` ([#2115](https://github.com/PyTorchLightning/pytorch-lightning/pull/2115))
- Added loading checkpoints from URLs ([#1667](https://github.com/PyTorchLightning/pytorch-lightning/pull/1667))
- Added a callback method `on_keyboard_interrupt` for handling KeyboardInterrupt events during training ([#2134](https://github.com/PyTorchLightning/pytorch-lightning/pull/2134))
- Added a decorator `auto_move_data` that moves data to the correct device when using the LightningModule for inference ([#1905](https://github.com/PyTorchLightning/pytorch-lightning/pull/1905))
- Added `ckpt_path` option to `LightningModule.test(...)` to load particular checkpoint ([#2190](https://github.com/PyTorchLightning/pytorch-lightning/pull/2190))
- Added `setup` and `teardown` hooks for model ([#2229](https://github.com/PyTorchLightning/pytorch-lightning/pull/2229))

### Changed

- Allow user to select individual TPU core to train on ([#1729](https://github.com/PyTorchLightning/pytorch-lightning/pull/1729))
- Removed non-finite values from loss in `LRFinder` ([#1862](https://github.com/PyTorchLightning/pytorch-lightning/pull/1862))
- Allow passing model hyperparameters as complete kwarg list ([#1896](https://github.com/PyTorchLightning/pytorch-lightning/pull/1896))
- Renamed `ModelCheckpoint`'s attributes `best` to `best_model_score` and `kth_best_model` to `kth_best_model_path` ([#1799](https://github.com/PyTorchLightning/pytorch-lightning/pull/1799))
- Re-Enable Logger's `ImportError`s ([#1938](https://github.com/PyTorchLightning/pytorch-lightning/pull/1938))
- Changed the default value of the Trainer argument `weights_summary` from `full` to `top` ([#2029](https://github.com/PyTorchLightning/pytorch-lightning/pull/2029))
- Raise an error when lightning replaces an existing sampler ([#2020](https://github.com/PyTorchLightning/pytorch-lightning/pull/2020))
- Enabled `prepare_data` from correct processes - clarify local vs global rank ([#2166](https://github.com/PyTorchLightning/pytorch-lightning/pull/2166))
- Remove explicit flush from tensorboard logger ([#2126](https://github.com/PyTorchLightning/pytorch-lightning/pull/2126))
- Changed epoch indexing from 1 instead of 0 ([#2206](https://github.com/PyTorchLightning/pytorch-lightning/pull/2206))

### Deprecated

- Deprecated flags: ([#2213](https://github.com/PyTorchLightning/pytorch-lightning/pull/2213))
  * `overfit_pct` in favour of `overfit_batches`
  * `val_percent_check` in favour of `limit_val_batches`
  * `test_percent_check` in favour of `limit_test_batches`
- Deprecated `ModelCheckpoint`'s attributes `best` and `kth_best_model` ([#1799](https://github.com/PyTorchLightning/pytorch-lightning/pull/1799))
- Dropped official support/testing for older PyTorch versions <1.3 ([#1917](https://github.com/PyTorchLightning/pytorch-lightning/pull/1917))
- Deprecated Trainer `proc_rank` in favour of `global_rank` ([#2166](https://github.com/PyTorchLightning/pytorch-lightning/pull/2166),
     [#2269](https://github.com/PyTorchLightning/pytorch-lightning/pull/2269))

### Removed

- Removed unintended Trainer argument `progress_bar_callback`, the callback should be passed in by `Trainer(callbacks=[...])` instead ([#1855](https://github.com/PyTorchLightning/pytorch-lightning/pull/1855))
- Removed obsolete `self._device` in Trainer ([#1849](https://github.com/PyTorchLightning/pytorch-lightning/pull/1849))
- Removed deprecated API ([#2073](https://github.com/PyTorchLightning/pytorch-lightning/pull/2073))
   * Packages: `pytorch_lightning.pt_overrides`, `pytorch_lightning.root_module`
   * Modules: `pytorch_lightning.logging.comet_logger`, `pytorch_lightning.logging.mlflow_logger`, `pytorch_lightning.logging.test_tube_logger`, `pytorch_lightning.overrides.override_data_parallel`, `pytorch_lightning.core.model_saving`, `pytorch_lightning.core.root_module`
   * Trainer arguments: `add_row_log_interval`, `default_save_path`, `gradient_clip`, `nb_gpu_nodes`, `max_nb_epochs`, `min_nb_epochs`, `nb_sanity_val_steps`
   * Trainer attributes: `nb_gpu_nodes`, `num_gpu_nodes`, `gradient_clip`, `max_nb_epochs`, `min_nb_epochs`, `nb_sanity_val_steps`, `default_save_path`, `tng_tqdm_dic`

### Fixed

- Run graceful training teardown on interpreter exit ([#1631](https://github.com/PyTorchLightning/pytorch-lightning/pull/1631))
- Fixed user warning when apex was used together with learning rate schedulers ([#1873](https://github.com/PyTorchLightning/pytorch-lightning/pull/1873))
- Fixed multiple calls of `EarlyStopping` callback ([#1863](https://github.com/PyTorchLightning/pytorch-lightning/pull/1863))
- Fixed an issue with `Trainer.from_argparse_args` when passing in unknown Trainer args ([#1932](https://github.com/PyTorchLightning/pytorch-lightning/pull/1932))
- Fixed bug related to logger not being reset correctly for model after tuner algorithms ([#1933](https://github.com/PyTorchLightning/pytorch-lightning/pull/1933))
- Fixed root node resolution for SLURM cluster with dash in host name ([#1954](https://github.com/PyTorchLightning/pytorch-lightning/pull/1954))
- Fixed `LearningRateLogger` in multi-scheduler setting ([#1944](https://github.com/PyTorchLightning/pytorch-lightning/pull/1944))
- Fixed test configuration check and testing ([#1804](https://github.com/PyTorchLightning/pytorch-lightning/pull/1804))
- Fixed an issue with Trainer constructor silently ignoring unknown/misspelled arguments ([#1820](https://github.com/PyTorchLightning/pytorch-lightning/pull/1820))
- Fixed `save_weights_only` in ModelCheckpoint ([#1780](https://github.com/PyTorchLightning/pytorch-lightning/pull/1780))
- Allow use of same `WandbLogger` instance for multiple training loops ([#2055](https://github.com/PyTorchLightning/pytorch-lightning/pull/2055))
- Fixed an issue with `_auto_collect_arguments` collecting local variables that are not constructor arguments and not working for signatures that have the instance not named `self` ([#2048](https://github.com/PyTorchLightning/pytorch-lightning/pull/2048))
- Fixed mistake in parameters' grad norm tracking ([#2012](https://github.com/PyTorchLightning/pytorch-lightning/pull/2012))
- Fixed CPU and hanging GPU crash ([#2118](https://github.com/PyTorchLightning/pytorch-lightning/pull/2118))
- Fixed an issue with the model summary and `example_input_array` depending on a specific ordering of the submodules in a LightningModule ([#1773](https://github.com/PyTorchLightning/pytorch-lightning/pull/1773))
- Fixed Tpu logging ([#2230](https://github.com/PyTorchLightning/pytorch-lightning/pull/2230))
- Fixed Pid port + duplicate `rank_zero` logging ([#2140](https://github.com/PyTorchLightning/pytorch-lightning/pull/2140),
     [#2231](https://github.com/PyTorchLightning/pytorch-lightning/pull/2231))

## [0.7.6] - 2020-05-16

### Added

- Added callback for logging learning rates ([#1498](https://github.com/PyTorchLightning/pytorch-lightning/pull/1498))
- Added transfer learning example (for a binary classification task in computer vision) ([#1564](https://github.com/PyTorchLightning/pytorch-lightning/pull/1564))
- Added type hints in `Trainer.fit()` and `Trainer.test()` to reflect that also a list of dataloaders can be passed in ([#1723](https://github.com/PyTorchLightning/pytorch-lightning/pull/1723)).
- Added auto scaling of batch size ([#1638](https://github.com/PyTorchLightning/pytorch-lightning/pull/1638))
- The progress bar metrics now also get updated in `training_epoch_end` ([#1724](https://github.com/PyTorchLightning/pytorch-lightning/pull/1724))
- Enable `NeptuneLogger` to work with `distributed_backend=ddp` ([#1753](https://github.com/PyTorchLightning/pytorch-lightning/pull/1753))
- Added option to provide seed to random generators to ensure reproducibility ([#1572](https://github.com/PyTorchLightning/pytorch-lightning/pull/1572))
- Added override for hparams in `load_from_ckpt` ([#1797](https://github.com/PyTorchLightning/pytorch-lightning/pull/1797))
- Added support multi-node distributed execution under `torchelastic` ([#1811](https://github.com/PyTorchLightning/pytorch-lightning/pull/1811),
     [#1818](https://github.com/PyTorchLightning/pytorch-lightning/pull/1818))
- Added using `store_true` for bool args ([#1822](https://github.com/PyTorchLightning/pytorch-lightning/pull/1822),
     [#1842](https://github.com/PyTorchLightning/pytorch-lightning/pull/1842))
- Added dummy logger for internally disabling logging for some features ([#1836](https://github.com/PyTorchLightning/pytorch-lightning/pull/1836))

### Changed

- Enable `non-blocking` for device transfers to GPU ([#1843](https://github.com/PyTorchLightning/pytorch-lightning/pull/1843))
- Replace mata_tags.csv with hparams.yaml ([#1271](https://github.com/PyTorchLightning/pytorch-lightning/pull/1271))
- Reduction when `batch_size < num_gpus` ([#1609](https://github.com/PyTorchLightning/pytorch-lightning/pull/1609))
- Updated LightningTemplateModel to look more like Colab example ([#1577](https://github.com/PyTorchLightning/pytorch-lightning/pull/1577))
- Don't convert `namedtuple` to `tuple` when transferring the batch to target device ([#1589](https://github.com/PyTorchLightning/pytorch-lightning/pull/1589))
- Allow passing hparams as keyword argument to LightningModule when loading from checkpoint ([#1639](https://github.com/PyTorchLightning/pytorch-lightning/pull/1639))
- Args should come after the last positional argument ([#1807](https://github.com/PyTorchLightning/pytorch-lightning/pull/1807))
- Made ddp the default if no backend specified with multiple GPUs ([#1789](https://github.com/PyTorchLightning/pytorch-lightning/pull/1789))

### Deprecated

- Deprecated `tags_csv` in favor of `hparams_file` ([#1271](https://github.com/PyTorchLightning/pytorch-lightning/pull/1271))

### Fixed

- Fixed broken link in PR template ([#1675](https://github.com/PyTorchLightning/pytorch-lightning/pull/1675))
- Fixed ModelCheckpoint not None checking filepath ([#1654](https://github.com/PyTorchLightning/pytorch-lightning/pull/1654))
- Trainer now calls `on_load_checkpoint()` when resuming from a checkpoint ([#1666](https://github.com/PyTorchLightning/pytorch-lightning/pull/1666))
- Fixed sampler logic for ddp with iterable dataset ([#1734](https://github.com/PyTorchLightning/pytorch-lightning/pull/1734))
- Fixed `_reset_eval_dataloader()` for IterableDataset ([#1560](https://github.com/PyTorchLightning/pytorch-lightning/pull/1560))
- Fixed Horovod distributed backend to set the `root_gpu` property ([#1669](https://github.com/PyTorchLightning/pytorch-lightning/pull/1669))
- Fixed wandb logger `global_step` affects other loggers ([#1492](https://github.com/PyTorchLightning/pytorch-lightning/pull/1492))
- Fixed disabling progress bar on non-zero ranks using Horovod backend ([#1709](https://github.com/PyTorchLightning/pytorch-lightning/pull/1709))
- Fixed bugs that prevent lr finder to be used together with early stopping and validation dataloaders ([#1676](https://github.com/PyTorchLightning/pytorch-lightning/pull/1676))
- Fixed a bug in Trainer that prepended the checkpoint path with `version_` when it shouldn't ([#1748](https://github.com/PyTorchLightning/pytorch-lightning/pull/1748))
- Fixed lr key name in case of param groups in LearningRateLogger ([#1719](https://github.com/PyTorchLightning/pytorch-lightning/pull/1719))
- Fixed accumulation parameter and suggestion method for learning rate finder ([#1801](https://github.com/PyTorchLightning/pytorch-lightning/pull/1801))
- Fixed num processes wasn't being set properly and auto sampler was ddp failing ([#1819](https://github.com/PyTorchLightning/pytorch-lightning/pull/1819))
- Fixed bugs in semantic segmentation example ([#1824](https://github.com/PyTorchLightning/pytorch-lightning/pull/1824))
- Fixed saving native AMP scaler state ([#1777](https://github.com/PyTorchLightning/pytorch-lightning/pull/1777))
- Fixed native amp + ddp ([#1788](https://github.com/PyTorchLightning/pytorch-lightning/pull/1788))
- Fixed `hparam` logging with metrics ([#1647](https://github.com/PyTorchLightning/pytorch-lightning/pull/1647))

## [0.7.5] - 2020-04-27

### Changed

- Allow logging of metrics together with `hparams` ([#1630](https://github.com/PyTorchLightning/pytorch-lightning/pull/1630))

### Removed

- Removed Warning from trainer loop ([#1634](https://github.com/PyTorchLightning/pytorch-lightning/pull/1634))

### Fixed

- Fixed ModelCheckpoint not being fixable ([#1632](https://github.com/PyTorchLightning/pytorch-lightning/pull/1632))
- Fixed CPU DDP breaking change and DDP change ([#1635](https://github.com/PyTorchLightning/pytorch-lightning/pull/1635))
- Tested pickling ([#1636](https://github.com/PyTorchLightning/pytorch-lightning/pull/1636))


## [0.7.4] - 2020-04-26

### Added

- Added flag `replace_sampler_ddp` to manually disable sampler replacement in DDP  ([#1513](https://github.com/PyTorchLightning/pytorch-lightning/pull/1513))
- Added `auto_select_gpus` flag to trainer that enables automatic selection of available GPUs on exclusive mode systems.
- Added learning rate finder ([#1347](https://github.com/PyTorchLightning/pytorch-lightning/pull/1347))
- Added support for DDP mode in clusters without SLURM ([#1387](https://github.com/PyTorchLightning/pytorch-lightning/pull/1387))
- Added `test_dataloaders` parameter to `Trainer.test()` ([#1434](https://github.com/PyTorchLightning/pytorch-lightning/pull/1434))
- Added `terminate_on_nan` flag to trainer that performs a NaN check with each training iteration when set to `True` ([#1475](https://github.com/PyTorchLightning/pytorch-lightning/pull/1475))
- Added speed parity tests (max 1 sec difference per epoch)([#1482](https://github.com/PyTorchLightning/pytorch-lightning/pull/1482))
- Added `ddp_cpu` backend for testing ddp without GPUs ([#1158](https://github.com/PyTorchLightning/pytorch-lightning/pull/1158))
- Added [Horovod](http://horovod.ai) support as a distributed backend `Trainer(distributed_backend='horovod')` ([#1529](https://github.com/PyTorchLightning/pytorch-lightning/pull/1529))
- Added support for 8 core distributed training on Kaggle TPU's ([#1568](https://github.com/PyTorchLightning/pytorch-lightning/pull/1568))
- Added support for native AMP ([#1561](https://github.com/PyTorchLightning/pytorch-lightning/pull/1561),
    [#1580](https://github.com/PyTorchLightning/pytorch-lightning/pull/1580))

### Changed

- Changed the default behaviour to no longer include a NaN check with each training iteration ([#1475](https://github.com/PyTorchLightning/pytorch-lightning/pull/1475))
- Decoupled the progress bar from trainer` it is a callback now and can be customized or even be replaced entirely ([#1450](https://github.com/PyTorchLightning/pytorch-lightning/pull/1450)).
- Changed lr schedule step interval behavior to update every backwards pass instead of every forwards pass ([#1477](https://github.com/PyTorchLightning/pytorch-lightning/pull/1477))
- Defines shared proc. rank, remove rank from instances (e.g. loggers) ([#1408](https://github.com/PyTorchLightning/pytorch-lightning/pull/1408))
- Updated semantic segmentation example with custom U-Net and logging ([#1371](https://github.com/PyTorchLightning/pytorch-lightning/pull/1371))
- Disabled val and test shuffling ([#1600](https://github.com/PyTorchLightning/pytorch-lightning/pull/1600))

### Deprecated

- Deprecated `training_tqdm_dict` in favor of `progress_bar_dict` ([#1450](https://github.com/PyTorchLightning/pytorch-lightning/pull/1450)).

### Removed

- Removed `test_dataloaders` parameter from `Trainer.fit()` ([#1434](https://github.com/PyTorchLightning/pytorch-lightning/pull/1434))

### Fixed

- Added the possibility to pass nested metrics dictionaries to loggers ([#1582](https://github.com/PyTorchLightning/pytorch-lightning/pull/1582))
- Fixed memory leak from opt return ([#1528](https://github.com/PyTorchLightning/pytorch-lightning/pull/1528))
- Fixed saving checkpoint before deleting old ones ([#1453](https://github.com/PyTorchLightning/pytorch-lightning/pull/1453))
- Fixed loggers - flushing last logged metrics even before continue, e.g. `trainer.test()` results ([#1459](https://github.com/PyTorchLightning/pytorch-lightning/pull/1459))
- Fixed optimizer configuration when `configure_optimizers` returns dict without `lr_scheduler` ([#1443](https://github.com/PyTorchLightning/pytorch-lightning/pull/1443))
- Fixed `LightningModule` - mixing hparams and arguments in `LightningModule.__init__()` crashes load_from_checkpoint() ([#1505](https://github.com/PyTorchLightning/pytorch-lightning/pull/1505))
- Added a missing call to the `on_before_zero_grad` model hook ([#1493](https://github.com/PyTorchLightning/pytorch-lightning/pull/1493)).
- Allow use of sweeps with `WandbLogger` ([#1512](https://github.com/PyTorchLightning/pytorch-lightning/pull/1512))
- Fixed a bug that caused the `callbacks` Trainer argument to reference a global variable ([#1534](https://github.com/PyTorchLightning/pytorch-lightning/pull/1534)).
- Fixed a bug that set all boolean CLI arguments from `Trainer.add_argparse_args` always to True ([#1571](https://github.com/PyTorchLightning/pytorch-lightning/pull/1571))
- Fixed do not copy the batch when training on a single GPU ([#1576](https://github.com/PyTorchLightning/pytorch-lightning/pull/1576),
    [#1579](https://github.com/PyTorchLightning/pytorch-lightning/pull/1579))
- Fixed soft checkpoint removing on DDP ([#1408](https://github.com/PyTorchLightning/pytorch-lightning/pull/1408))
- Fixed automatic parser bug ([#1585](https://github.com/PyTorchLightning/pytorch-lightning/pull/1585))
- Fixed bool conversion from string ([#1606](https://github.com/PyTorchLightning/pytorch-lightning/pull/1606))

## [0.7.3] - 2020-04-09

### Added

- Added `rank_zero_warn` for warning only in rank 0 ([#1428](https://github.com/PyTorchLightning/pytorch-lightning/pull/1428))

### Fixed

- Fixed default `DistributedSampler` for DDP training ([#1425](https://github.com/PyTorchLightning/pytorch-lightning/pull/1425))
- Fixed workers warning not on windows ([#1430](https://github.com/PyTorchLightning/pytorch-lightning/pull/1430))
- Fixed returning tuple from `run_training_batch` ([#1431](https://github.com/PyTorchLightning/pytorch-lightning/pull/1431))
- Fixed gradient clipping ([#1438](https://github.com/PyTorchLightning/pytorch-lightning/pull/1438))
- Fixed pretty print ([#1441](https://github.com/PyTorchLightning/pytorch-lightning/pull/1441))


## [0.7.2] - 2020-04-07

### Added

- Added same step loggers' metrics aggregation ([#1278](https://github.com/PyTorchLightning/pytorch-lightning/pull/1278))
- Added parity test between a vanilla MNIST model and lightning model ([#1284](https://github.com/PyTorchLightning/pytorch-lightning/pull/1284))
- Added parity test between a vanilla RNN model and lightning model ([#1351](https://github.com/PyTorchLightning/pytorch-lightning/pull/1351))
- Added Reinforcement Learning - Deep Q-network (DQN) lightning example ([#1232](https://github.com/PyTorchLightning/pytorch-lightning/pull/1232))
- Added support for hierarchical `dict` ([#1152](https://github.com/PyTorchLightning/pytorch-lightning/pull/1152))
- Added `TrainsLogger` class ([#1122](https://github.com/PyTorchLightning/pytorch-lightning/pull/1122))
- Added type hints to `pytorch_lightning.core` ([#946](https://github.com/PyTorchLightning/pytorch-lightning/pull/946))
- Added support for `IterableDataset` in validation and testing ([#1104](https://github.com/PyTorchLightning/pytorch-lightning/pull/1104))
- Added support for non-primitive types in `hparams` for `TensorboardLogger` ([#1130](https://github.com/PyTorchLightning/pytorch-lightning/pull/1130))
- Added a check that stops the training when loss or weights contain `NaN` or `inf` values. ([#1097](https://github.com/PyTorchLightning/pytorch-lightning/pull/1097))
- Added support for `IterableDataset` when `val_check_interval=1.0` (default), this will trigger validation at the end of each epoch. ([#1283](https://github.com/PyTorchLightning/pytorch-lightning/pull/1283))
- Added `summary` method to Profilers. ([#1259](https://github.com/PyTorchLightning/pytorch-lightning/pull/1259))
- Added informative errors if user defined dataloader has zero length ([#1280](https://github.com/PyTorchLightning/pytorch-lightning/pull/1280))
- Added testing for python 3.8 ([#915](https://github.com/PyTorchLightning/pytorch-lightning/pull/915))
- Added model configuration checking ([#1199](https://github.com/PyTorchLightning/pytorch-lightning/pull/1199))
- Added support for optimizer frequencies through `LightningModule.configure_optimizers()` ([#1269](https://github.com/PyTorchLightning/pytorch-lightning/pull/1269))
- Added option to run without an optimizer by returning `None` from `configure_optimizers`. ([#1279](https://github.com/PyTorchLightning/pytorch-lightning/pull/1279))
- Added a warning when the number of data loader workers is small. ([#1378](https://github.com/PyTorchLightning/pytorch-lightning/pull/1378))

### Changed

- Changed (renamed and refatored) `TensorRunningMean` -> `TensorRunningAccum`: running accumulations were generalized. ([#1278](https://github.com/PyTorchLightning/pytorch-lightning/pull/1278))
- Changed `progress_bar_refresh_rate` trainer flag to disable progress bar when set to 0. ([#1108](https://github.com/PyTorchLightning/pytorch-lightning/pull/1108))
- Enhanced `load_from_checkpoint` to also forward params to the model ([#1307](https://github.com/PyTorchLightning/pytorch-lightning/pull/1307))
- Updated references to `self.forward()` to instead use the `__call__` interface. ([#1211](https://github.com/PyTorchLightning/pytorch-lightning/pull/1211))
- Changed default behaviour of `configure_optimizers` to use no optimizer rather than Adam. ([#1279](https://github.com/PyTorchLightning/pytorch-lightning/pull/1279))
- Allow to upload models on W&B ([#1339](https://github.com/PyTorchLightning/pytorch-lightning/pull/1339))
- On DP and DDP2 unsqueeze is automated now ([#1319](https://github.com/PyTorchLightning/pytorch-lightning/pull/1319))
- Did not always create a DataLoader during reinstantiation, but the same type as before (if subclass of DataLoader) ([#1346](https://github.com/PyTorchLightning/pytorch-lightning/pull/1346))
- Did not interfere with a default sampler ([#1318](https://github.com/PyTorchLightning/pytorch-lightning/pull/1318))
- Remove default Adam optimizer ([#1317](https://github.com/PyTorchLightning/pytorch-lightning/pull/1317))
- Give warnings for unimplemented required lightning methods ([#1317](https://github.com/PyTorchLightning/pytorch-lightning/pull/1317))
- Made `evaluate` method private >> `Trainer._evaluate(...)`. ([#1260](https://github.com/PyTorchLightning/pytorch-lightning/pull/1260))
- Simplify the PL examples structure (shallower and more readable) ([#1247](https://github.com/PyTorchLightning/pytorch-lightning/pull/1247))
- Changed min max gpu memory to be on their own plots ([#1358](https://github.com/PyTorchLightning/pytorch-lightning/pull/1358))
- Remove `.item` which causes sync issues ([#1254](https://github.com/PyTorchLightning/pytorch-lightning/pull/1254))
- Changed smoothing in TQDM to decrease variability of time remaining between training / eval ([#1194](https://github.com/PyTorchLightning/pytorch-lightning/pull/1194))
- Change default logger to dedicated one ([#1064](https://github.com/PyTorchLightning/pytorch-lightning/pull/1064))

### Deprecated

- Deprecated Trainer argument `print_nan_grads` ([#1097](https://github.com/PyTorchLightning/pytorch-lightning/pull/1097))
- Deprecated Trainer argument `show_progress_bar` ([#1108](https://github.com/PyTorchLightning/pytorch-lightning/pull/1108))

### Removed

- Removed test for no test dataloader in .fit ([#1495](https://github.com/PyTorchLightning/pytorch-lightning/pull/1495))
- Removed duplicated module `pytorch_lightning.utilities.arg_parse` for loading CLI arguments ([#1167](https://github.com/PyTorchLightning/pytorch-lightning/pull/1167))
- Removed wandb logger's `finalize` method ([#1193](https://github.com/PyTorchLightning/pytorch-lightning/pull/1193))
- Dropped `torchvision` dependency in tests and added own MNIST dataset class instead ([#986](https://github.com/PyTorchLightning/pytorch-lightning/pull/986))

### Fixed

- Fixed `model_checkpoint` when saving all models ([#1359](https://github.com/PyTorchLightning/pytorch-lightning/pull/1359))
- `Trainer.add_argparse_args` classmethod fixed. Now it adds a type for the arguments ([#1147](https://github.com/PyTorchLightning/pytorch-lightning/pull/1147))
- Fixed bug related to type checking of `ReduceLROnPlateau` lr schedulers([#1126](https://github.com/PyTorchLightning/pytorch-lightning/pull/1126))
- Fixed a bug to ensure lightning checkpoints to be backward compatible ([#1132](https://github.com/PyTorchLightning/pytorch-lightning/pull/1132))
- Fixed a bug that created an extra dataloader with active `reload_dataloaders_every_epoch` ([#1196](https://github.com/PyTorchLightning/pytorch-lightning/pull/1196))
- Fixed all warnings and errors in the docs build process ([#1191](https://github.com/PyTorchLightning/pytorch-lightning/pull/1191))
- Fixed an issue where `val_percent_check=0` would not disable validation ([#1251](https://github.com/PyTorchLightning/pytorch-lightning/pull/1251))
- Fixed average of incomplete `TensorRunningMean` ([#1309](https://github.com/PyTorchLightning/pytorch-lightning/pull/1309))
- Fixed `WandbLogger.watch` with `wandb.init()` ([#1311](https://github.com/PyTorchLightning/pytorch-lightning/pull/1311))
- Fixed an issue with early stopping that would prevent it from monitoring training metrics when validation is disabled / not implemented ([#1235](https://github.com/PyTorchLightning/pytorch-lightning/pull/1235)).
- Fixed a bug that would cause `trainer.test()` to run on the validation set when overloading `validation_epoch_end` and `test_end` ([#1353](https://github.com/PyTorchLightning/pytorch-lightning/pull/1353))
- Fixed `WandbLogger.watch` - use of the watch method without importing `wandb` ([#1311](https://github.com/PyTorchLightning/pytorch-lightning/pull/1311))
- Fixed `WandbLogger` to be used with 'ddp' - allow reinits in sub-processes ([#1149](https://github.com/PyTorchLightning/pytorch-lightning/pull/1149),
     [#1360](https://github.com/PyTorchLightning/pytorch-lightning/pull/1360))
- Made `training_epoch_end` behave like `validation_epoch_end` ([#1357](https://github.com/PyTorchLightning/pytorch-lightning/pull/1357))
- Fixed `fast_dev_run` running validation twice ([#1365](https://github.com/PyTorchLightning/pytorch-lightning/pull/1365))
- Fixed pickle error from quick patch `__code__` ([#1352](https://github.com/PyTorchLightning/pytorch-lightning/pull/1352))
- Fixed memory leak on GPU0 ([#1094](https://github.com/PyTorchLightning/pytorch-lightning/pull/1094),
     [#1349](https://github.com/PyTorchLightning/pytorch-lightning/pull/1349))
- Fixed checkpointing interval ([#1272](https://github.com/PyTorchLightning/pytorch-lightning/pull/1272))
- Fixed validation and training loops run the partial dataset ([#1192](https://github.com/PyTorchLightning/pytorch-lightning/pull/1192))
- Fixed running `on_validation_end` only on main process in DDP ([#1125](https://github.com/PyTorchLightning/pytorch-lightning/pull/1125))
- Fixed `load_spawn_weights` only in proc rank 0 ([#1385](https://github.com/PyTorchLightning/pytorch-lightning/pull/1385))
- Fixes using deprecated `use_amp` attribute ([#1145](https://github.com/PyTorchLightning/pytorch-lightning/pull/1145))
- Fixed Tensorboard logger error: lightning_logs directory not exists in multi-node DDP on nodes with rank != 0 ([#1377](https://github.com/PyTorchLightning/pytorch-lightning/pull/1377))
- Fixed `Unimplemented backend XLA` error on TPU ([#1387](https://github.com/PyTorchLightning/pytorch-lightning/pull/1387))

## [0.7.1] - 2020-03-07

### Fixed

- Fixes `print` issues and `data_loader` ([#1080](https://github.com/PyTorchLightning/pytorch-lightning/pull/1080))

## [0.7.0] - 2020-03-06

### Added

- Added automatic sampler setup. Depending on DDP or TPU, lightning configures the sampler correctly (user needs to do nothing) ([#926](https://github.com/PyTorchLightning/pytorch-lightning/pull/926))
- Added `reload_dataloaders_every_epoch=False` flag for trainer. Some users require reloading data every epoch ([#926](https://github.com/PyTorchLightning/pytorch-lightning/pull/926))
- Added `progress_bar_refresh_rate=50` flag for trainer. Throttle refresh rate on notebooks ([#926](https://github.com/PyTorchLightning/pytorch-lightning/pull/926))
- Updated governance docs
- Added a check to ensure that the metric used for early stopping exists before training commences ([#542](https://github.com/PyTorchLightning/pytorch-lightning/pull/542))
- Added `optimizer_idx` argument to `backward` hook ([#733](https://github.com/PyTorchLightning/pytorch-lightning/pull/733))
- Added `entity` argument to `WandbLogger` to be passed to `wandb.init` ([#783](https://github.com/PyTorchLightning/pytorch-lightning/pull/783))
- Added a tool for profiling training runs ([#782](https://github.com/PyTorchLightning/pytorch-lightning/pull/782))
- Improved flexibility for naming of TensorBoard logs, can now set `version` to a `str` to just save to that directory, and use `name=''` to prevent experiment-name directory ([#804](https://github.com/PyTorchLightning/pytorch-lightning/pull/804))
- Added option to specify `step` key when logging metrics ([#808](https://github.com/PyTorchLightning/pytorch-lightning/pull/808))
- Added `train_dataloader`, `val_dataloader` and `test_dataloader` arguments to `Trainer.fit()`, for alternative data parsing ([#759](https://github.com/PyTorchLightning/pytorch-lightning/pull/759))
- Added Tensor Processing Unit (TPU) support ([#868](https://github.com/PyTorchLightning/pytorch-lightning/pull/868))
- Added semantic segmentation example ([#751](https://github.com/PyTorchLightning/pytorch-lightning/pull/751),[#876](https://github.com/PyTorchLightning/pytorch-lightning/pull/876),
     [#881](https://github.com/PyTorchLightning/pytorch-lightning/pull/881))
- Split callbacks in multiple files ([#849](https://github.com/PyTorchLightning/pytorch-lightning/pull/849))
- Support for user defined callbacks ([#889](https://github.com/PyTorchLightning/pytorch-lightning/pull/889) and [#950](https://github.com/PyTorchLightning/pytorch-lightning/pull/950))
- Added support for multiple loggers to be passed to `Trainer` as an iterable (e.g. list, tuple, etc.) ([#903](https://github.com/PyTorchLightning/pytorch-lightning/pull/903))
- Added support for step-based learning rate scheduling ([#941](https://github.com/PyTorchLightning/pytorch-lightning/pull/941))
- Added support for logging `hparams` as dict ([#1029](https://github.com/PyTorchLightning/pytorch-lightning/pull/1029))
- Checkpoint and early stopping now work without val. step ([#1041](https://github.com/PyTorchLightning/pytorch-lightning/pull/1041))
- Support graceful training cleanup after Keyboard Interrupt ([#856](https://github.com/PyTorchLightning/pytorch-lightning/pull/856),
     [#1019](https://github.com/PyTorchLightning/pytorch-lightning/pull/1019))
- Added type hints for function arguments ([#912](https://github.com/PyTorchLightning/pytorch-lightning/pull/912), )
- Added default `argparser` for `Trainer` ([#952](https://github.com/PyTorchLightning/pytorch-lightning/pull/1023),
     [#1023](https://github.com/PyTorchLightning/pytorch-lightning/pull/1023))
- Added TPU gradient clipping ([#963](https://github.com/PyTorchLightning/pytorch-lightning/pull/963))
- Added max/min number of steps in `Trainer` ([#728](https://github.com/PyTorchLightning/pytorch-lightning/pull/728))

### Changed

- Improved `NeptuneLogger` by adding `close_after_fit` argument to allow logging after training([#908](https://github.com/PyTorchLightning/pytorch-lightning/pull/1084))
- Changed default TQDM to use `tqdm.auto` for prettier outputs in IPython notebooks ([#752](https://github.com/PyTorchLightning/pytorch-lightning/pull/752))
- Changed `pytorch_lightning.logging` to `pytorch_lightning.loggers` ([#767](https://github.com/PyTorchLightning/pytorch-lightning/pull/767))
- Moved the default `tqdm_dict` definition from Trainer to `LightningModule`, so it can be overridden by the user ([#749](https://github.com/PyTorchLightning/pytorch-lightning/pull/749))
- Moved functionality of `LightningModule.load_from_metrics` into `LightningModule.load_from_checkpoint` ([#995](https://github.com/PyTorchLightning/pytorch-lightning/pull/995))
- Changed Checkpoint path parameter from `filepath` to `dirpath` ([#1016](https://github.com/PyTorchLightning/pytorch-lightning/pull/1016))
- Freezed models `hparams` as `Namespace` property ([#1029](https://github.com/PyTorchLightning/pytorch-lightning/pull/1029))
- Dropped `logging` config in package init ([#1015](https://github.com/PyTorchLightning/pytorch-lightning/pull/1015))
- Renames model steps ([#1051](https://github.com/PyTorchLightning/pytorch-lightning/pull/1051))
  - `training_end` >> `training_epoch_end`
  - `validation_end` >> `validation_epoch_end`
  - `test_end` >> `test_epoch_end`
- Refactor dataloading, supports infinite dataloader ([#955](https://github.com/PyTorchLightning/pytorch-lightning/pull/955))
- Create single file in `TensorBoardLogger` ([#777](https://github.com/PyTorchLightning/pytorch-lightning/pull/777))

### Deprecated

- Deprecated `pytorch_lightning.logging` ([#767](https://github.com/PyTorchLightning/pytorch-lightning/pull/767))
- Deprecated `LightningModule.load_from_metrics` in favour of `LightningModule.load_from_checkpoint` ([#995](https://github.com/PyTorchLightning/pytorch-lightning/pull/995),
     [#1079](https://github.com/PyTorchLightning/pytorch-lightning/pull/1079))
- Deprecated `@data_loader` decorator ([#926](https://github.com/PyTorchLightning/pytorch-lightning/pull/926))
- Deprecated model steps `training_end`, `validation_end` and `test_end` ([#1051](https://github.com/PyTorchLightning/pytorch-lightning/pull/1051),
     [#1056](https://github.com/PyTorchLightning/pytorch-lightning/pull/1056))

### Removed

- Removed dependency on `pandas` ([#736](https://github.com/PyTorchLightning/pytorch-lightning/pull/736))
- Removed dependency on `torchvision` ([#797](https://github.com/PyTorchLightning/pytorch-lightning/pull/797))
- Removed dependency on `scikit-learn` ([#801](https://github.com/PyTorchLightning/pytorch-lightning/pull/801))

### Fixed

- Fixed a bug where early stopping `on_end_epoch` would be called inconsistently when `check_val_every_n_epoch == 0` ([#743](https://github.com/PyTorchLightning/pytorch-lightning/pull/743))
- Fixed a bug where the model checkpointer didn't write to the same directory as the logger ([#771](https://github.com/PyTorchLightning/pytorch-lightning/pull/771))
- Fixed a bug where the `TensorBoardLogger` class would create an additional empty log file during fitting ([#777](https://github.com/PyTorchLightning/pytorch-lightning/pull/777))
- Fixed a bug where `global_step` was advanced incorrectly when using `accumulate_grad_batches > 1` ([#832](https://github.com/PyTorchLightning/pytorch-lightning/pull/832))
- Fixed a bug when calling `self.logger.experiment` with multiple loggers ([#1009](https://github.com/PyTorchLightning/pytorch-lightning/pull/1009))
- Fixed a bug when calling `logger.append_tags` on a `NeptuneLogger` with a single tag ([#1009](https://github.com/PyTorchLightning/pytorch-lightning/pull/1009))
- Fixed sending back data from `.spawn` by saving and loading the trained model in/out of the process ([#1017](https://github.com/PyTorchLightning/pytorch-lightning/pull/1017)
- Fixed port collision on DDP ([#1010](https://github.com/PyTorchLightning/pytorch-lightning/pull/1010))
- Fixed/tested pass overrides ([#918](https://github.com/PyTorchLightning/pytorch-lightning/pull/918))
- Fixed comet logger to log after train ([#892](https://github.com/PyTorchLightning/pytorch-lightning/pull/892))
- Remove deprecated args to learning rate step function ([#890](https://github.com/PyTorchLightning/pytorch-lightning/pull/890))

## [0.6.0] - 2020-01-21

### Added

- Added support for resuming from a specific checkpoint via `resume_from_checkpoint` argument ([#516](https://github.com/PyTorchLightning/pytorch-lightning/pull/516))
- Added support for `ReduceLROnPlateau` scheduler ([#320](https://github.com/PyTorchLightning/pytorch-lightning/pull/320))
- Added support for Apex mode `O2` in conjunction with Data Parallel ([#493](https://github.com/PyTorchLightning/pytorch-lightning/pull/493))
- Added option (`save_top_k`) to save the top k models in the `ModelCheckpoint` class ([#128](https://github.com/PyTorchLightning/pytorch-lightning/pull/128))
- Added `on_train_start` and `on_train_end` hooks to `ModelHooks` ([#598](https://github.com/PyTorchLightning/pytorch-lightning/pull/598))
- Added `TensorBoardLogger` ([#607](https://github.com/PyTorchLightning/pytorch-lightning/pull/607))
- Added support for weight summary of model with multiple inputs ([#543](https://github.com/PyTorchLightning/pytorch-lightning/pull/543))
- Added `map_location` argument to `load_from_metrics` and `load_from_checkpoint` ([#625](https://github.com/PyTorchLightning/pytorch-lightning/pull/625))
- Added option to disable validation by setting `val_percent_check=0` ([#649](https://github.com/PyTorchLightning/pytorch-lightning/pull/649))
- Added `NeptuneLogger` class ([#648](https://github.com/PyTorchLightning/pytorch-lightning/pull/648))
- Added `WandbLogger` class ([#627](https://github.com/PyTorchLightning/pytorch-lightning/pull/627))

### Changed

- Changed the default progress bar to print to stdout instead of stderr ([#531](https://github.com/PyTorchLightning/pytorch-lightning/pull/531))
- Renamed `step_idx` to `step`, `epoch_idx` to `epoch`, `max_num_epochs` to `max_epochs` and `min_num_epochs` to `min_epochs` ([#589](https://github.com/PyTorchLightning/pytorch-lightning/pull/589))
- Renamed `total_batch_nb` to `total_batches`, `nb_val_batches` to `num_val_batches`, `nb_training_batches` to `num_training_batches`, `max_nb_epochs` to `max_epochs`, `min_nb_epochs` to `min_epochs`, `nb_test_batches` to `num_test_batches`, and `nb_val_batches` to `num_val_batches` ([#567](https://github.com/PyTorchLightning/pytorch-lightning/pull/567))
- Changed gradient logging to use parameter names instead of indexes ([#660](https://github.com/PyTorchLightning/pytorch-lightning/pull/660))
- Changed the default logger to `TensorBoardLogger` ([#609](https://github.com/PyTorchLightning/pytorch-lightning/pull/609))
- Changed the directory for tensorboard logging to be the same as model checkpointing ([#706](https://github.com/PyTorchLightning/pytorch-lightning/pull/706))

### Deprecated

- Deprecated `max_nb_epochs` and `min_nb_epochs` ([#567](https://github.com/PyTorchLightning/pytorch-lightning/pull/567))
- Deprecated the `on_sanity_check_start` hook in `ModelHooks` ([#598](https://github.com/PyTorchLightning/pytorch-lightning/pull/598))

### Removed

- Removed the `save_best_only` argument from `ModelCheckpoint`, use `save_top_k=1` instead ([#128](https://github.com/PyTorchLightning/pytorch-lightning/pull/128))

### Fixed

- Fixed a bug which ocurred when using Adagrad with cuda ([#554](https://github.com/PyTorchLightning/pytorch-lightning/pull/554))
- Fixed a bug where training would be on the GPU despite setting `gpus=0` or `gpus=[]` ([#561](https://github.com/PyTorchLightning/pytorch-lightning/pull/561))
- Fixed an error with `print_nan_gradients` when some parameters do not require gradient ([#579](https://github.com/PyTorchLightning/pytorch-lightning/pull/579))
- Fixed a bug where the progress bar would show an incorrect number of total steps during the validation sanity check when using multiple validation data loaders ([#597](https://github.com/PyTorchLightning/pytorch-lightning/pull/597))
- Fixed support for PyTorch 1.1.0 ([#552](https://github.com/PyTorchLightning/pytorch-lightning/pull/552))
- Fixed an issue with early stopping when using a `val_check_interval < 1.0` in `Trainer` ([#492](https://github.com/PyTorchLightning/pytorch-lightning/pull/492))
- Fixed bugs relating to the `CometLogger` object that would cause it to not work properly ([#481](https://github.com/PyTorchLightning/pytorch-lightning/pull/481))
- Fixed a bug that would occur when returning `-1` from `on_batch_start` following an early exit or when the batch was `None` ([#509](https://github.com/PyTorchLightning/pytorch-lightning/pull/509))
- Fixed a potential race condition with several processes trying to create checkpoint directories ([#530](https://github.com/PyTorchLightning/pytorch-lightning/pull/530))
- Fixed a bug where batch 'segments' would remain on the GPU when using `truncated_bptt > 1` ([#532](https://github.com/PyTorchLightning/pytorch-lightning/pull/532))
- Fixed a bug when using `IterableDataset` ([#547](https://github.com/PyTorchLightning/pytorch-lightning/pull/547))
- Fixed a bug where `.item` was called on non-tensor objects ([#602](https://github.com/PyTorchLightning/pytorch-lightning/pull/602))
- Fixed a bug where `Trainer.train` would crash on an uninitialized variable if the trainer was run after resuming from a checkpoint that was already at `max_epochs` ([#608](https://github.com/PyTorchLightning/pytorch-lightning/pull/608))
- Fixed a bug where early stopping would begin two epochs early ([#617](https://github.com/PyTorchLightning/pytorch-lightning/pull/617))
- Fixed a bug where `num_training_batches` and `num_test_batches` would sometimes be rounded down to zero ([#649](https://github.com/PyTorchLightning/pytorch-lightning/pull/649))
- Fixed a bug where an additional batch would be processed when manually setting `num_training_batches` ([#653](https://github.com/PyTorchLightning/pytorch-lightning/pull/653))
- Fixed a bug when batches did not have a `.copy` method ([#701](https://github.com/PyTorchLightning/pytorch-lightning/pull/701))
- Fixed a bug when using `log_gpu_memory=True` in Python 3.6 ([#715](https://github.com/PyTorchLightning/pytorch-lightning/pull/715))
- Fixed a bug where checkpoint writing could exit before completion, giving incomplete checkpoints ([#689](https://github.com/PyTorchLightning/pytorch-lightning/pull/689))
- Fixed a bug where `on_train_end` was not called when ealy stopping ([#723](https://github.com/PyTorchLightning/pytorch-lightning/pull/723))

## [0.5.3] - 2019-11-06

### Added

- Added option to disable default logger, checkpointer, and early stopping by passing `logger=False`, `checkpoint_callback=False` and `early_stop_callback=False` respectively
- Added `CometLogger` for use with Comet.ml
- Added `val_check_interval` argument to `Trainer` allowing validition to be performed at every given number of batches
- Added functionality to save and load hyperparameters using the standard checkpoint mechanism
- Added call to `torch.cuda.empty_cache` before training starts
- Added option for user to override the call t `backward`
- Added support for truncated backprop through time via the `truncated_bptt_steps` argument in `Trainer`
- Added option to operate on all outputs from `training_step` in DDP2
- Added a hook for modifying DDP init
- Added a hook for modifying Apex

### Changed

- Changed experiment version to be padded with zeros (e.g. `/dir/version_9` becomes `/dir/version_0009`)
- Changed callback metrics to include any metrics given in logs or progress bar
- Changed the default for `save_best_only` in `ModelCheckpoint` to `True`
- Added `tng_data_loader` for backwards compatibility
- Renamed `MLFlowLogger.client` to `MLFlowLogger.experiment` for consistency
- Moved `global_step` increment to happen after the batch has been processed
- Changed weights restore to first attempt HPC weights before restoring normally, preventing both weights being restored and running out of memory
- Changed progress bar functionality to add multiple progress bars for train/val/test
- Changed calls to `print` to use `logging` instead

### Deprecated

- Deprecated `tng_dataloader`

### Fixed

- Fixed an issue where the number of batches was off by one during training
- Fixed a bug that occured when setting a ckeckpoint callback and `early_stop_callback=False`
- Fixed an error when importing CometLogger
- Fixed a bug where the `gpus` argument had some unexpected behaviour
- Fixed a bug where the computed total number of batches was sometimes incorrect
- Fixed a bug where the progress bar would sometimes not show the total number of batches in test mode
- Fixed a bug when using the `log_gpu_memory='min_max'` option in `Trainer`
- Fixed a bug where checkpointing would sometimes erase the current directory

## [0.5.2] - 2019-10-10

### Added

- Added `weights_summary` argument to `Trainer` to be set to `full` (full summary), `top` (just top level modules) or other
- Added `tags` argument to `MLFlowLogger`

### Changed

- Changed default for `amp_level` to `O1`

### Removed

- Removed the `print_weights_summary` argument from `Trainer`

### Fixed

- Fixed a bug where logs were not written properly
- Fixed a bug where `logger.finalize` wasn't called after training is complete
- Fixed callback metric errors in DDP
- Fixed a bug where `TestTubeLogger` didn't log to the correct directory

## [0.5.1] - 2019-10-05

### Added

- Added the `LightningLoggerBase` class for experiment loggers
- Added `MLFlowLogger` for logging with `mlflow`
- Added `TestTubeLogger` for logging with `test_tube`
- Added a different implementation of DDP (`distributed_backed='ddp2'`) where every node has one model using all GPUs
- Added support for optimisers which require a closure (e.g. LBFGS)
- Added automatic `MASTER_PORT` defualt for DDP when not set manually
- Added new GPU memory logging options `'min_max'` (log only the min/max utilization) and `'all'` (log all the GPU memory)

### Changed

- Changed schedulers to always be called with the current epoch
- Changed `test_tube` to an optional dependency
- Changed data loaders to internally use a getter instead of a python property
- Disabled auto GPU loading when restoring weights to prevent out of memory errors
- Changed logging, early stopping and checkpointing to occur by default

### Fixed

- Fixed a bug with samplers that do not specify `set_epoch`
- Fixed a bug when using the `MLFlowLogger` with unsupported data types, this will now raise a warning
- Fixed a bug where gradient norms were alwasy zero using `track_grad_norm`
- Fixed a bug which causes a crash when logging memory

## [0.5.0] - 2019-09-26

### Changed

- Changed `data_batch` argument to `batch` throughout
- Changed `batch_i` argument to `batch_idx` throughout
- Changed `tng_dataloader` method to `train_dataloader`
- Changed `on_tng_metrics` method to `on_training_metrics`
- Changed `gradient_clip` argument to `gradient_clip_val`
- Changed `add_log_row_interval` to `row_log_interval`

### Fixed

- Fixed a bug with tensorboard logging in multi-gpu setup

## [0.4.9] - 2019-09-16

### Added

- Added the flag `log_gpu_memory` to `Trainer` to deactivate logging of GPU memory utilization
- Added SLURM resubmit functionality (port from test-tube)
- Added optional weight_save_path to trainer to remove the need for a checkpoint_callback when using cluster training
- Added option to use single gpu per node with `DistributedDataParallel`

### Changed

- Changed functionality of `validation_end` and `test_end` with multiple dataloaders to be given all of the dataloaders at once rather than in seperate calls
- Changed print_nan_grads to only print the parameter value and gradients when they contain NaN
- Changed gpu API to take integers as well (e.g. `gpus=2` instead of `gpus=[0, 1]`)
- All models now loaded on to CPU to avoid device and out of memory issues in PyTorch

### Fixed

- Fixed a bug where data types that implement `.to` but not `.cuda` would not be properly moved onto the GPU
- Fixed a bug where data would not be re-shuffled every epoch when using a `DistributedSampler`

## [0.4.8] - 2019-08-31

### Added

- Added `test_step` and `test_end` methods, used when `Trainer.test` is called
- Added `GradientAccumulationScheduler` callback which can be used to schedule changes to the number of accumulation batches
- Added option to skip the validation sanity check by setting `nb_sanity_val_steps = 0`

### Fixed

- Fixed a bug when setting `nb_sanity_val_steps = 0`

## [0.4.7] - 2019-08-24

### Changed

- Changed the default `val_check_interval` to `1.0`
- Changed defaults for `nb_val_batches`, `nb_tng_batches` and `nb_test_batches` to 0

### Fixed

- Fixed a bug where the full validation set as used despite setting `val_percent_check`
- Fixed a bug where an `Exception` was thrown when using a data set containing a single batch
- Fixed a bug where an `Exception` was thrown if no `val_dataloader` was given
- Fixed a bug where tuples were not properly transfered to the GPU
- Fixed a bug where data of a non standard type was not properly handled by the trainer
- Fixed a bug when loading data as a tuple
- Fixed a bug where `AttributeError` could be suppressed by the `Trainer`

## [0.4.6] - 2019-08-15

### Added

- Added support for data to be given as a `dict` or `list` with a single gpu
- Added support for `configure_optimizers` to return a single optimizer, two list (optimizers and schedulers), or a single list

### Fixed

- Fixed a bug where returning just an optimizer list (i.e. without schedulers) from `configure_optimizers` would throw an `Exception`

## [0.4.5] - 2019-08-13

### Added

- Added `optimizer_step` method that can be overridden to change the standard optimizer behaviour

## [0.4.4] - 2019-08-12

### Added

- Added supoort for multiple validation dataloaders
- Added support for latest test-tube logger (optimised for `torch==1.2.0`)

### Changed

- `validation_step` and `val_dataloader` are now optional
- `lr_scheduler` is now activated after epoch

### Fixed

- Fixed a bug where a warning would show when using `lr_scheduler` in `torch>1.1.0`
- Fixed a bug where an `Exception` would be thrown if using `torch.DistributedDataParallel` without using a `DistributedSampler`, this now throws a `Warning` instead

## [0.4.3] - 2019-08-10

### Fixed

- Fixed a bug where accumulate gradients would scale the loss incorrectly

## [0.4.2] - 2019-08-08

### Changed

- Changed install requirement to `torch==1.2.0`

## [0.4.1] - 2019-08-08

### Changed

- Changed install requirement to `torch==1.1.0`

## [0.4.0] - 2019-08-08

### Added

- Added 16-bit support for a single GPU
- Added support for training continuation (preserves epoch, global step etc.)

### Changed

- Changed `training_step` and `validation_step`, outputs will no longer be automatically reduced

### Removed

- Removed need for `Experiment` object in `Trainer`

### Fixed

- Fixed issues with reducing outputs from generative models (such as images and text)

## [0.3.6] - 2019-07-25

### Added

- Added a decorator to do lazy data loading internally

### Fixed

- Fixed a bug where `Experiment` object was not process safe, potentially causing logs to be overwritten

## [0.3.5] - 2019-07-25

## [0.3.4] - 2019-07-22

## [0.3.3] - 2019-07-22

## [0.3.2] - 2019-07-21

## [0.3.1] - 2019-07-21

## [0.2.x] - 2019-07-09

## [0.1.x] - 2019-06-DD<|MERGE_RESOLUTION|>--- conflicted
+++ resolved
@@ -16,18 +16,7 @@
 
 
 - Fault Tolerant Manual
-<<<<<<< HEAD
-    * Add `Stateful` protocol to detect if classes are stateful ([#10646](https://github.com/PyTorchLightning/pytorch-lightning/issues/10646))
-    * Add `_FaultTolerantMode` enum used to track different supported fault tolerant modes ([#10645](https://github.com/PyTorchLightning/pytorch-lightning/issues/10645))
-    * Add a `_rotate_worker_indices` utility to reload the state according the latest worker ([#10647](https://github.com/PyTorchLightning/pytorch-lightning/issues/10647))
-    * Add stateful workers ([#10674](https://github.com/PyTorchLightning/pytorch-lightning/issues/10674))
-    * Add an utility to collect the states across processes ([#10639](https://github.com/PyTorchLightning/pytorch-lightning/issues/10639))
-    * Add logic to reload the states across data loading components ([#10699](https://github.com/PyTorchLightning/pytorch-lightning/issues/10699))
-    * Cleanup some fault tolerant utilities ([#10703](https://github.com/PyTorchLightning/pytorch-lightning/issues/10703))
-    * Enable Fault Tolerant Manual Training ([#10707](https://github.com/PyTorchLightning/pytorch-lightning/issues/10707))
-    * Broadcast the `_terminate_gracefully` to all processes and add support for DDP ([#10638](https://github.com/PyTorchLightning/pytorch-lightning/issues/10638))
-=======
-    * Add `_SupportsStateDict` protocol to detect if classes are stateful ([#10646](https://github.com/PyTorchLightning/pytorch-lightning/pull/10646))
+    * Add `Stateful` protocol to detect if classes are stateful ([#10646](https://github.com/PyTorchLightning/pytorch-lightning/pull/10646))
     * Add `_FaultTolerantMode` enum used to track different supported fault tolerant modes ([#10645](https://github.com/PyTorchLightning/pytorch-lightning/pull/10645))
     * Add a `_rotate_worker_indices` utility to reload the state according the latest worker ([#10647](https://github.com/PyTorchLightning/pytorch-lightning/pull/10647))
     * Add stateful workers ([#10674](https://github.com/PyTorchLightning/pytorch-lightning/pull/10674))
@@ -36,7 +25,6 @@
     * Cleanup some fault tolerant utilities ([#10703](https://github.com/PyTorchLightning/pytorch-lightning/pull/10703))
     * Enable Fault Tolerant Manual Training ([#10707](https://github.com/PyTorchLightning/pytorch-lightning/pull/10707))
     * Broadcast the `_terminate_gracefully` to all processes and add support for DDP ([#10638](https://github.com/PyTorchLightning/pytorch-lightning/pull/10638))
->>>>>>> fe34bf2a
 
 
 - Added support for re-instantiation of custom (subclasses of) `DataLoaders` returned in the `*_dataloader()` methods, i.e., automatic replacement of samplers now works with custom types of `DataLoader` ([#10680](https://github.com/PyTorchLightning/pytorch-lightning/pull/10639))

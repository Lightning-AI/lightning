--- conflicted
+++ resolved
@@ -122,16 +122,7 @@
 
 ### Fixed
 
-<<<<<<< HEAD
 - Fixed `ImportError` when `torch.distributed` is not available. ([#12794](https://github.com/PyTorchLightning/pytorch-lightning/pull/12794))
-
-
-- Run main progress bar updates independent of val progress bar updates in `TQDMProgressBar` ([#12563](https://github.com/PyTorchLightning/pytorch-lightning/pull/12563))
-=======
--
->>>>>>> 7816e122
-
-
 -
 
 

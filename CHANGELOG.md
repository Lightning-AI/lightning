--- conflicted
+++ resolved
@@ -9,11 +9,9 @@
 
 ### Added
 
-<<<<<<< HEAD
+
 - Added `gradient_clip_algorithm` argument to Trainer for gradient clipping by value ([#6123](https://github.com/PyTorchLightning/pytorch-lightning/pull/6123)).
 
-=======
->>>>>>> b1e3dcc6
 
 - Added a way to print to terminal without breaking up the progress bar ([#5470](https://github.com/PyTorchLightning/pytorch-lightning/pull/5470))
 

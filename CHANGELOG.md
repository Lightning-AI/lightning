# Changelog

All notable changes to this project will be documented in this file.

The format is based on [Keep a Changelog](http://keepachangelog.com/en/1.0.0/).


<<<<<<< HEAD

- Fixed moving batch to device before sending it to the `on_*_batch_start`/`on_*_batch_end` callbacks and model hooks ([#7378](https://github.com/PyTorchLightning/pytorch-lightning/pull/7378))


## [1.3.0] - 2021-MM-DD
=======
## [1.4.0] - 2021-MM-DD
>>>>>>> 9ba76ce6

### Added


### Changed


### Deprecated


### Removed


### Fixed


- Fixed DeepSpeed with IterableDatasets ([#7362](https://github.com/PyTorchLightning/pytorch-lightning/pull/7362))


## [1.3.0] - 2021-05-06

### Added

- Added support for the `EarlyStopping` callback to run at the end of the training epoch ([#6944](https://github.com/PyTorchLightning/pytorch-lightning/pull/6944))
- Added synchronization points before and after `setup` hooks are run ([#7202](https://github.com/PyTorchLightning/pytorch-lightning/pull/7202))
- Added a `teardown` hook to `ClusterEnvironment` ([#6942](https://github.com/PyTorchLightning/pytorch-lightning/pull/6942))
- Added utils for metrics to scalar conversions ([#7180](https://github.com/PyTorchLightning/pytorch-lightning/pull/7180))
- Added utils for NaN/Inf detection for gradients and parameters ([#6834](https://github.com/PyTorchLightning/pytorch-lightning/pull/6834))
- Added more explicit exception message when trying to execute `trainer.test()` or `trainer.validate()` with `fast_dev_run=True` ([#6667](https://github.com/PyTorchLightning/pytorch-lightning/pull/6667))
- Added `LightningCLI` class to provide simple reproducibility with minimum boilerplate training CLI (
    [#4492](https://github.com/PyTorchLightning/pytorch-lightning/pull/4492),
    [#6862](https://github.com/PyTorchLightning/pytorch-lightning/pull/6862),
    [#7156](https://github.com/PyTorchLightning/pytorch-lightning/pull/7156),
    [#7299](https://github.com/PyTorchLightning/pytorch-lightning/pull/7299))
- Added `gradient_clip_algorithm` argument to Trainer for gradient clipping by value ([#6123](https://github.com/PyTorchLightning/pytorch-lightning/pull/6123)).
- Added a way to print to terminal without breaking up the progress bar ([#5470](https://github.com/PyTorchLightning/pytorch-lightning/pull/5470))
- Added support to checkpoint after training steps in `ModelCheckpoint` callback ([#6146](https://github.com/PyTorchLightning/pytorch-lightning/pull/6146))
- Added `TrainerStatus.{INITIALIZING,RUNNING,FINISHED,INTERRUPTED}` ([#7173](https://github.com/PyTorchLightning/pytorch-lightning/pull/7173))
- Added `Trainer.validate()` method to perform one evaluation epoch over the validation set ([#4948](https://github.com/PyTorchLightning/pytorch-lightning/pull/4948))
- Added `LightningEnvironment` for Lightning-specific DDP ([#5915](https://github.com/PyTorchLightning/pytorch-lightning/pull/5915))
- Added `teardown()` hook to LightningDataModule ([#4673](https://github.com/PyTorchLightning/pytorch-lightning/pull/4673))
- Added `auto_insert_metric_name` parameter to `ModelCheckpoint` ([#6277](https://github.com/PyTorchLightning/pytorch-lightning/pull/6277))
- Added arg to `self.log` that enables users to give custom names when dealing with multiple dataloaders ([#6274](https://github.com/PyTorchLightning/pytorch-lightning/pull/6274))
- Added `teardown` method to `BaseProfiler` to enable subclasses defining post-profiling steps outside of `__del__` ([#6370](https://github.com/PyTorchLightning/pytorch-lightning/pull/6370))
- Added `setup` method to `BaseProfiler` to enable subclasses defining pre-profiling steps for every process ([#6633](https://github.com/PyTorchLightning/pytorch-lightning/pull/6633))
- Added no return warning to predict ([#6139](https://github.com/PyTorchLightning/pytorch-lightning/pull/6139))
- Added `Trainer.predict` config validation ([#6543](https://github.com/PyTorchLightning/pytorch-lightning/pull/6543))
- Added `AbstractProfiler` interface ([#6621](https://github.com/PyTorchLightning/pytorch-lightning/pull/6621))
- Added support for including module names for forward in the autograd trace of `PyTorchProfiler` ([#6349](https://github.com/PyTorchLightning/pytorch-lightning/pull/6349))
- Added support for the PyTorch 1.8.1 autograd profiler ([#6618](https://github.com/PyTorchLightning/pytorch-lightning/pull/6618))
- Added `outputs` parameter to callback's `on_validation_epoch_end` & `on_test_epoch_end` hooks ([#6120](https://github.com/PyTorchLightning/pytorch-lightning/pull/6120))
- Added `configure_sharded_model` hook ([#6679](https://github.com/PyTorchLightning/pytorch-lightning/pull/6679))
- Added support for `precision=64`, enabling training with double precision ([#6595](https://github.com/PyTorchLightning/pytorch-lightning/pull/6595))
- Added support for DDP communication hooks ([#6736](https://github.com/PyTorchLightning/pytorch-lightning/pull/6736))
- Added `artifact_location` argument to `MLFlowLogger` which will be passed to the `MlflowClient.create_experiment` call ([#6677](https://github.com/PyTorchLightning/pytorch-lightning/pull/6677))
- Added `model` parameter to precision plugins' `clip_gradients` signature (
    [#6764](https://github.com/PyTorchLightning/pytorch-lightning/pull/6764),
    [#7231](https://github.com/PyTorchLightning/pytorch-lightning/pull/7231))
- Added `is_last_batch` attribute to `Trainer` ([#6825](https://github.com/PyTorchLightning/pytorch-lightning/pull/6825))
- Added `LightningModule.lr_schedulers()` for manual optimization  ([#6567](https://github.com/PyTorchLightning/pytorch-lightning/pull/6567))
- Added `MpModelWrapper` in TPU Spawn ([#7045](https://github.com/PyTorchLightning/pytorch-lightning/pull/7045))
- Added `max_time` Trainer argument to limit training time ([#6823](https://github.com/PyTorchLightning/pytorch-lightning/pull/6823))
- Added `on_predict_{batch,epoch}_{start,end}` hooks ([#7141](https://github.com/PyTorchLightning/pytorch-lightning/pull/7141))
- Added new `EarlyStopping` parameters `stopping_threshold` and `divergence_threshold` ([#6868](https://github.com/PyTorchLightning/pytorch-lightning/pull/6868))
- Added `debug` flag to TPU Training Plugins (PT_XLA_DEBUG) ([#7219](https://github.com/PyTorchLightning/pytorch-lightning/pull/7219))
- Added new `UnrepeatedDistributedSampler` and `IndexBatchSamplerWrapper` for tracking distributed predictions ([#7215](https://github.com/PyTorchLightning/pytorch-lightning/pull/7215))
- Added `trainer.predict(return_predictions=None|False|True)` ([#7215](https://github.com/PyTorchLightning/pytorch-lightning/pull/7215))
- Added `BasePredictionWriter` callback to implement prediction saving ([#7127](https://github.com/PyTorchLightning/pytorch-lightning/pull/7127))
- Added `trainer.tune(scale_batch_size_kwargs, lr_find_kwargs)` arguments to configure the tuning algorithms ([#7258](https://github.com/PyTorchLightning/pytorch-lightning/pull/7258))
- Added `tpu_distributed` check for TPU Spawn barrier ([#7241](https://github.com/PyTorchLightning/pytorch-lightning/pull/7241))
- Added device updates to TPU Spawn for Pod training ([#7243](https://github.com/PyTorchLightning/pytorch-lightning/pull/7243))
- Added warning when missing `Callback` and using `resume_from_checkpoint` ([#7254](https://github.com/PyTorchLightning/pytorch-lightning/pull/7254))
- DeepSpeed single file saving ([#6900](https://github.com/PyTorchLightning/pytorch-lightning/pull/6900))
- Added Training type Plugins Registry (
    [#6982](https://github.com/PyTorchLightning/pytorch-lightning/pull/6982),
    [#7063](https://github.com/PyTorchLightning/pytorch-lightning/pull/7063),
    [#7214](https://github.com/PyTorchLightning/pytorch-lightning/pull/7214),
    [#7224](https://github.com/PyTorchLightning/pytorch-lightning/pull/7224)
)
- Add `ignore` param to `save_hyperparameters` ([#6056](https://github.com/PyTorchLightning/pytorch-lightning/pull/6056))

### Changed

- Changed `LightningModule.truncated_bptt_steps` to be property ([#7323](https://github.com/PyTorchLightning/pytorch-lightning/pull/7323))
- Changed `EarlyStopping` callback from by default running `EarlyStopping.on_validation_end` if only training is run. Set `check_on_train_epoch_end` to run the callback at the end of the train epoch instead of at the end of the validation epoch ([#7069](https://github.com/PyTorchLightning/pytorch-lightning/pull/7069))
- Renamed `pytorch_lightning.callbacks.swa` to `pytorch_lightning.callbacks.stochastic_weight_avg` ([#6259](https://github.com/PyTorchLightning/pytorch-lightning/pull/6259))
- Refactor `RunningStage` and `TrainerState` usage (
    [#4945](https://github.com/PyTorchLightning/pytorch-lightning/pull/4945),
    [#7173](https://github.com/PyTorchLightning/pytorch-lightning/pull/7173))
    * Added `RunningStage.SANITY_CHECKING`
    * Added `TrainerFn.{FITTING,VALIDATING,TESTING,PREDICTING,TUNING}`
    * Changed `trainer.evaluating` to return `True` if validating or testing
- Changed `setup()` and `teardown()` stage argument to take any of `{fit,validate,test,predict}` ([#6386](https://github.com/PyTorchLightning/pytorch-lightning/pull/6386))
- Changed profilers to save separate report files per state and rank ([#6621](https://github.com/PyTorchLightning/pytorch-lightning/pull/6621))
- The trainer no longer tries to save a checkpoint on exception or run callback's `on_train_end` functions ([#6864](https://github.com/PyTorchLightning/pytorch-lightning/pull/6864))
- Changed `PyTorchProfiler` to use `torch.autograd.profiler.record_function` to record functions ([#6349](https://github.com/PyTorchLightning/pytorch-lightning/pull/6349))
- Disabled `lr_scheduler.step()` in manual optimization  ([#6825](https://github.com/PyTorchLightning/pytorch-lightning/pull/6825))
- Changed warnings and recommendations for dataloaders in `ddp_spawn` ([#6762](https://github.com/PyTorchLightning/pytorch-lightning/pull/6762))
- `pl.seed_everything` will now also set the seed on the `DistributedSampler` ([#7024](https://github.com/PyTorchLightning/pytorch-lightning/pull/7024))
- Changed default setting for communication of multi-node training using `DDPShardedPlugin` ([#6937](https://github.com/PyTorchLightning/pytorch-lightning/pull/6937))
- `trainer.tune()` now returns the tuning result ([#7258](https://github.com/PyTorchLightning/pytorch-lightning/pull/7258))
- `LightningModule.from_datasets()` now accepts `IterableDataset` instances as training datasets. ([#7503](https://github.com/PyTorchLightning/pytorch-lightning/pull/7503))
- Changed `resume_from_checkpoint` warning to an error when the checkpoint file does not exist ([#7075](https://github.com/PyTorchLightning/pytorch-lightning/pull/7075))
- Automatically set `sync_batchnorm` for `training_type_plugin` ([#6536](https://github.com/PyTorchLightning/pytorch-lightning/pull/6536))
- Allowed training type plugin to delay optimizer creation ([#6331](https://github.com/PyTorchLightning/pytorch-lightning/pull/6331))
- Removed ModelSummary validation from train loop on_trainer_init ([#6610](https://github.com/PyTorchLightning/pytorch-lightning/pull/6610))
- Moved `save_function` to accelerator ([#6689](https://github.com/PyTorchLightning/pytorch-lightning/pull/6689))
- Updated DeepSpeed ZeRO ([#6546](https://github.com/PyTorchLightning/pytorch-lightning/pull/6546),
    [#6752](https://github.com/PyTorchLightning/pytorch-lightning/pull/6752),
    [#6142](https://github.com/PyTorchLightning/pytorch-lightning/pull/6142),
    [#6321](https://github.com/PyTorchLightning/pytorch-lightning/pull/6321))
- Improved verbose logging for `EarlyStopping` callback ([#6811](https://github.com/PyTorchLightning/pytorch-lightning/pull/6811))
- Run ddp_spawn dataloader checks on Windows ([#6930](https://github.com/PyTorchLightning/pytorch-lightning/pull/6930))
- Updated mlflow with using `resolve_tags` ([#6746](https://github.com/PyTorchLightning/pytorch-lightning/pull/6746))
- Moved `save_hyperparameters` to its own function ([#7119](https://github.com/PyTorchLightning/pytorch-lightning/pull/7119))
- Replaced `_DataModuleWrapper` with `__new__` ([#7289](https://github.com/PyTorchLightning/pytorch-lightning/pull/7289))
- Reset `current_fx` properties on lightning module in teardown ([#7247](https://github.com/PyTorchLightning/pytorch-lightning/pull/7247))
- Auto-set `DataLoader.worker_init_fn` with `seed_everything` ([#6960](https://github.com/PyTorchLightning/pytorch-lightning/pull/6960))
- Remove `model.trainer` call inside of dataloading mixin ([#7317](https://github.com/PyTorchLightning/pytorch-lightning/pull/7317))
- Split profilers module ([#6261](https://github.com/PyTorchLightning/pytorch-lightning/pull/6261))
- Ensure accelerator is valid if running interactively ([#5970](https://github.com/PyTorchLightning/pytorch-lightning/pull/5970))
- Disabled batch transfer in DP mode ([#6098](https://github.com/PyTorchLightning/pytorch-lightning/pull/6098))

### Deprecated

- Deprecated `outputs` in both `LightningModule.on_train_epoch_end` and `Callback.on_train_epoch_end` hooks ([#7339](https://github.com/PyTorchLightning/pytorch-lightning/pull/7339))
- Deprecated `Trainer.truncated_bptt_steps` in favor of `LightningModule.truncated_bptt_steps` ([#7323](https://github.com/PyTorchLightning/pytorch-lightning/pull/7323))
- Deprecated `outputs` in both `LightningModule.on_train_epoch_end` and `Callback.on_train_epoch_end` hooks ([#7339](https://github.com/PyTorchLightning/pytorch-lightning/pull/7339))
- Deprecated `LightningModule.grad_norm` in favor of `pytorch_lightning.utilities.grads.grad_norm` ([#7292](https://github.com/PyTorchLightning/pytorch-lightning/pull/7292))
- Deprecated the `save_function` property from the `ModelCheckpoint` callback ([#7201](https://github.com/PyTorchLightning/pytorch-lightning/pull/7201))
- Deprecated `LightningModule.write_predictions` and `LightningModule.write_predictions_dict` ([#7066](https://github.com/PyTorchLightning/pytorch-lightning/pull/7066))
- Deprecated `TrainerLoggingMixin` in favor of a separate utilities module for metric handling ([#7180](https://github.com/PyTorchLightning/pytorch-lightning/pull/7180))
- Deprecated `TrainerTrainingTricksMixin` in favor of a separate utilities module for NaN/Inf detection for gradients and parameters ([#6834](https://github.com/PyTorchLightning/pytorch-lightning/pull/6834))
- `period` has been deprecated in favor of `every_n_val_epochs` in the `ModelCheckpoint` callback ([#6146](https://github.com/PyTorchLightning/pytorch-lightning/pull/6146))
- Deprecated `trainer.running_sanity_check` in favor of `trainer.sanity_checking` ([#4945](https://github.com/PyTorchLightning/pytorch-lightning/pull/4945))
- Deprecated `Profiler(output_filename)` in favor of `dirpath` and `filename` ([#6621](https://github.com/PyTorchLightning/pytorch-lightning/pull/6621))
- Deprecated `PytorchProfiler(profiled_functions)` in favor of `record_functions` ([#6349](https://github.com/PyTorchLightning/pytorch-lightning/pull/6349))
- Deprecated `@auto_move_data` in favor of `trainer.predict` ([#6993](https://github.com/PyTorchLightning/pytorch-lightning/pull/6993))
- Deprecated `Callback.on_load_checkpoint(checkpoint)` in favor of `Callback.on_load_checkpoint(trainer, pl_module, checkpoint)` ([#7253](https://github.com/PyTorchLightning/pytorch-lightning/pull/7253))
- Deprecated metrics in favor of `torchmetrics` (
    [#6505](https://github.com/PyTorchLightning/pytorch-lightning/pull/6505),
    [#6530](https://github.com/PyTorchLightning/pytorch-lightning/pull/6530),
    [#6540](https://github.com/PyTorchLightning/pytorch-lightning/pull/6540),
    [#6547](https://github.com/PyTorchLightning/pytorch-lightning/pull/6547),
    [#6515](https://github.com/PyTorchLightning/pytorch-lightning/pull/6515),
    [#6572](https://github.com/PyTorchLightning/pytorch-lightning/pull/6572),
    [#6573](https://github.com/PyTorchLightning/pytorch-lightning/pull/6573),
    [#6584](https://github.com/PyTorchLightning/pytorch-lightning/pull/6584),
    [#6636](https://github.com/PyTorchLightning/pytorch-lightning/pull/6636),
    [#6637](https://github.com/PyTorchLightning/pytorch-lightning/pull/6637),
    [#6649](https://github.com/PyTorchLightning/pytorch-lightning/pull/6649),
    [#6659](https://github.com/PyTorchLightning/pytorch-lightning/pull/6659),
    [#7131](https://github.com/PyTorchLightning/pytorch-lightning/pull/7131),
)
- Deprecated the `LightningModule.datamodule` getter and setter methods; access them through `Trainer.datamodule` instead ([#7168](https://github.com/PyTorchLightning/pytorch-lightning/pull/7168))
- Deprecated the use of `Trainer(gpus="i")` (string) for selecting the i-th GPU; from v1.5 this will set the number of GPUs instead of the index ([#6388](https://github.com/PyTorchLightning/pytorch-lightning/pull/6388))

### Removed

- Removed the `exp_save_path` property from the `LightningModule` ([#7266](https://github.com/PyTorchLightning/pytorch-lightning/pull/7266))
- Removed training loop explicitly calling `EarlyStopping.on_validation_end` if no validation is run ([#7069](https://github.com/PyTorchLightning/pytorch-lightning/pull/7069))
- Removed `automatic_optimization` as a property from the training loop in favor of `LightningModule.automatic_optimization` ([#7130](https://github.com/PyTorchLightning/pytorch-lightning/pull/7130))
- Removed evaluation loop legacy returns for `*_epoch_end` hooks ([#6973](https://github.com/PyTorchLightning/pytorch-lightning/pull/6973))
- Removed support for passing a bool value to `profiler` argument of Trainer ([#6164](https://github.com/PyTorchLightning/pytorch-lightning/pull/6164))
- Removed no return warning from val/test step ([#6139](https://github.com/PyTorchLightning/pytorch-lightning/pull/6139))
- Removed passing a `ModelCheckpoint` instance to `Trainer(checkpoint_callback)` ([#6166](https://github.com/PyTorchLightning/pytorch-lightning/pull/6166))
- Removed deprecated Trainer argument `enable_pl_optimizer` and `automatic_optimization` ([#6163](https://github.com/PyTorchLightning/pytorch-lightning/pull/6163))
- Removed deprecated metrics ([#6161](https://github.com/PyTorchLightning/pytorch-lightning/pull/6161))
    * from `pytorch_lightning.metrics.functional.classification` removed `to_onehot`, `to_categorical`, `get_num_classes`, `roc`, `multiclass_roc`, `average_precision`, `precision_recall_curve`, `multiclass_precision_recall_curve`
    * from `pytorch_lightning.metrics.functional.reduction` removed `reduce`, `class_reduce`
- Removed deprecated `ModelCheckpoint` arguments `prefix`, `mode="auto"` ([#6162](https://github.com/PyTorchLightning/pytorch-lightning/pull/6162))
- Removed `mode='auto'` from `EarlyStopping` ([#6167](https://github.com/PyTorchLightning/pytorch-lightning/pull/6167))
- Removed `epoch` and `step` arguments from `ModelCheckpoint.format_checkpoint_name()`, these are now included in the `metrics` argument ([#7344](https://github.com/PyTorchLightning/pytorch-lightning/pull/7344))
- Removed legacy references for magic keys in the `Result` object ([#6016](https://github.com/PyTorchLightning/pytorch-lightning/pull/6016))
- Removed deprecated `LightningModule` `hparams` setter ([#6207](https://github.com/PyTorchLightning/pytorch-lightning/pull/6207))
- Removed legacy code to log or include metrics in the progress bar by returning them in a dict with the `"log"/"progress_bar"` magic keys. Use `self.log` instead ([#6734](https://github.com/PyTorchLightning/pytorch-lightning/pull/6734))
- Removed `trainer.fit()` return value of `1`. It has no return now ([#7237](https://github.com/PyTorchLightning/pytorch-lightning/pull/7237))
- Removed `logger_connector` legacy code ([#6733](https://github.com/PyTorchLightning/pytorch-lightning/pull/6733))
- Removed unused mixin attributes ([#6487](https://github.com/PyTorchLightning/pytorch-lightning/pull/6487))

### Fixed

- Fixed NaN errors in progress bars when training with iterable datasets with no length defined ([#7306](https://github.com/PyTorchLightning/pytorch-lightning/pull/7306))
- Fixed attaching train and validation dataloaders when `reload_dataloaders_every_epoch=True` and `num_sanity_val_steps=0` ([#7207](https://github.com/PyTorchLightning/pytorch-lightning/pull/7207))
- Added a barrier in the accelerator `teardown` to synchronize processes before execution finishes ([#6814](https://github.com/PyTorchLightning/pytorch-lightning/pull/6814))
- Fixed multi-node DDP sub-process launch by using `local_rank` instead of `global_rank` for main process assertion ([#7061](https://github.com/PyTorchLightning/pytorch-lightning/pull/7061))
- Fixed incorrect removal of `WORLD_SIZE` environment variable in DDP training when launching with torch distributed/torchelastic ([#6942](https://github.com/PyTorchLightning/pytorch-lightning/pull/6942))
- Made the `Plugin.reduce` method more consistent across all Plugins to reflect a mean-reduction by default ([#6011](https://github.com/PyTorchLightning/pytorch-lightning/pull/6011))
- Move lightning module to correct device type when using LightningDistributedWrapper ([#6070](https://github.com/PyTorchLightning/pytorch-lightning/pull/6070))
- Do not print top-k verbose log with `ModelCheckpoint(monitor=None)` ([#6109](https://github.com/PyTorchLightning/pytorch-lightning/pull/6109))
- Fixed `ModelCheckpoint(save_top_k=0, save_last=True)` not saving the `last` checkpoint ([#6136](https://github.com/PyTorchLightning/pytorch-lightning/pull/6136))
- Fixed `.teardown(stage='fit')` and `.on_fit_{start,end}()` getting called during `trainer.test` ([#6386](https://github.com/PyTorchLightning/pytorch-lightning/pull/6386))
- Fixed LightningModule `all_gather` on cpu tensors ([#6416](https://github.com/PyTorchLightning/pytorch-lightning/pull/6416))
- Fixed torch distributed not available in setup hook for DDP ([#6506](https://github.com/PyTorchLightning/pytorch-lightning/pull/6506))
- Fixed `trainer.tuner.{lr_find,scale_batch_size}` not setting the `Trainer` state properly ([#7258](https://github.com/PyTorchLightning/pytorch-lightning/pull/7258))
- Fixed bug where the learning rate schedulers did not follow the optimizer frequencies ([#4868](https://github.com/PyTorchLightning/pytorch-lightning/pull/4868))
- Fixed pickle error checker to now check for `pickle.PickleError` to catch all pickle errors ([#6917](https://github.com/PyTorchLightning/pytorch-lightning/pull/6917))
- Fixed a bug where the outputs object passed to `LightningModule.training_epoch_end` was different from the object passed to the `on_train_end_epoch` hook ([#6969](https://github.com/PyTorchLightning/pytorch-lightning/pull/6969))
- Fixed a bug where the outputs passed to `train_batch_end` would be lists even when using a single optimizer and no truncated backprop through time steps ([#6969](https://github.com/PyTorchLightning/pytorch-lightning/pull/6969))
- Fixed bug for trainer error handling which would cause hang for distributed training ([#6864](https://github.com/PyTorchLightning/pytorch-lightning/pull/6864))
- Fixed `self.device` not returning the correct device in replicas of data-parallel ([#6414](https://github.com/PyTorchLightning/pytorch-lightning/pull/6414))
- Fixed `lr_find` trying beyond `num_training` steps and suggesting a too high learning rate ([#7076](https://github.com/PyTorchLightning/pytorch-lightning/pull/7076))
- Fixed logger creating incorrect version folder in DDP with repeated `Trainer.fit` calls ([#7077](https://github.com/PyTorchLightning/pytorch-lightning/pull/7077))
- Fixed metric objects passed directly to `self.log` not being reset correctly ([#7055](https://github.com/PyTorchLightning/pytorch-lightning/pull/7055))
- Fixed `CombinedLoader` in distributed settings for validation / testing ([#7102](https://github.com/PyTorchLightning/pytorch-lightning/pull/7102))
- Fixed the save_dir in `WandbLogger` when the run was initiated externally ([#7106](https://github.com/PyTorchLightning/pytorch-lightning/pull/7106))
- Fixed `num_sanity_val_steps` affecting reproducibility of training data shuffling ([#7014](https://github.com/PyTorchLightning/pytorch-lightning/pull/7014))
- Fixed resetting device after `fitting/evaluating/predicting` ([#7188](https://github.com/PyTorchLightning/pytorch-lightning/pull/7188))
- Fixed bug where `trainer.tuner.scale_batch_size(max_trials=0)` would not return the correct batch size result ([#7262](https://github.com/PyTorchLightning/pytorch-lightning/pull/7262))
- Fixed metrics not being properly logged with `precision=16` and `manual_optimization` ([#7228](https://github.com/PyTorchLightning/pytorch-lightning/pull/7228))
- Fixed `BaseFinetuning` properly reloading `optimizer_states` when using `resume_from_checkpoint` ([#6891](https://github.com/PyTorchLightning/pytorch-lightning/pull/6891))
- Fixed `parameters_to_ignore` not properly set to DDPWrapper ([#7239](https://github.com/PyTorchLightning/pytorch-lightning/pull/7239))
- Fixed parsing of `fast_dev_run=True` with the built-in `ArgumentParser` ([#7240](https://github.com/PyTorchLightning/pytorch-lightning/pull/7240))
- Fixed handling an `IterableDataset` that fails to produce a batch at the beginning of an epoch ([#7294](https://github.com/PyTorchLightning/pytorch-lightning/pull/7294))
- Fixed `LightningModule.save_hyperparameters()` when attempting to save an empty container ([#7268](https://github.com/PyTorchLightning/pytorch-lightning/pull/7268))
- Fixed `apex` not properly instantiated when running with `ddp` ([#7274](https://github.com/PyTorchLightning/pytorch-lightning/pull/7274))
- Fixed optimizer `state` not moved to `GPU` ([#7277](https://github.com/PyTorchLightning/pytorch-lightning/pull/7277))
- Fixed custom init args for `WandbLogger` ([#6989](https://github.com/PyTorchLightning/pytorch-lightning/pull/6989))
- Fixed a bug where an error would be raised if the train dataloader sometimes produced None for a batch ([#7342](https://github.com/PyTorchLightning/pytorch-lightning/pull/7342))
- Fixed examples (
    [#6600](https://github.com/PyTorchLightning/pytorch-lightning/pull/6600),
    [#6638](https://github.com/PyTorchLightning/pytorch-lightning/pull/6638),
    [#7096](https://github.com/PyTorchLightning/pytorch-lightning/pull/7096),
    [#7246](https://github.com/PyTorchLightning/pytorch-lightning/pull/7246),
    [#6357](https://github.com/PyTorchLightning/pytorch-lightning/pull/6357),
    [#6476](https://github.com/PyTorchLightning/pytorch-lightning/pull/6476),
    [#6294](https://github.com/PyTorchLightning/pytorch-lightning/pull/6294),
    [#6373](https://github.com/PyTorchLightning/pytorch-lightning/pull/6373),
    [#6088](https://github.com/PyTorchLightning/pytorch-lightning/pull/6088),
    [#7398](https://github.com/PyTorchLightning/pytorch-lightning/pull/7398)
)
- Resolved schedule step bug for PyTorch Profiler ([#6674](https://github.com/PyTorchLightning/pytorch-lightning/pull/6674),
    [#6681](https://github.com/PyTorchLightning/pytorch-lightning/pull/6681))
- Updated logic for checking TPUs availability ([#6767](https://github.com/PyTorchLightning/pytorch-lightning/pull/6767))
- Resolve TPU miss rendezvous ([#6781](https://github.com/PyTorchLightning/pytorch-lightning/pull/6781))
- Fixed auto-scaling mode when calling tune method on trainer ([#7321](https://github.com/PyTorchLightning/pytorch-lightning/pull/7321))
- Fixed finetuning complex models correctly unfreezes ([#6880](https://github.com/PyTorchLightning/pytorch-lightning/pull/6880))
- Ensure we set the eval/train flag correctly on accelerator model ([#6877](https://github.com/PyTorchLightning/pytorch-lightning/pull/6877))
- Set better defaults for `rank_zero_only.rank` when training is launched with SLURM and torchelastic ([#6802](https://github.com/PyTorchLightning/pytorch-lightning/pull/6802))
- Fixed matching the number of outputs of backward with forward for AllGatherGrad ([#6625](https://github.com/PyTorchLightning/pytorch-lightning/pull/6625))
- Fixed the `gradient_clip_algorithm` has no effect ([#6928](https://github.com/PyTorchLightning/pytorch-lightning/pull/6928))
- Fixed CUDA OOM detection and handling ([#6934](https://github.com/PyTorchLightning/pytorch-lightning/pull/6934))
- Fixed `unfreeze_and_add_param_group` expects `modules` rather than `module` ([#6822](https://github.com/PyTorchLightning/pytorch-lightning/pull/6822))
- Fixed DPP + SyncBN when move on device ([#6838](https://github.com/PyTorchLightning/pytorch-lightning/pull/6838))
- Fixed missing arguments in `lr_find` call ([#6784](https://github.com/PyTorchLightning/pytorch-lightning/pull/6784))
- Fixed `set_default_tensor_type` to `torch.DoubleTensor` with precision=64 ([#7108](https://github.com/PyTorchLightning/pytorch-lightning/pull/7108))
- Fixed `NeptuneLogger.log_text(step=None)` ([#7194](https://github.com/PyTorchLightning/pytorch-lightning/pull/7194))
- Fixed importing torchtext batch ([#6365](https://github.com/PyTorchLightning/pytorch-lightning/pull/6365),
    [#6323](https://github.com/PyTorchLightning/pytorch-lightning/pull/6323),
    [#6211](https://github.com/PyTorchLightning/pytorch-lightning/pull/6211))

## [1.2.9] - 2021-04-20

### Fixed

- Fixed the order to call for world ranks & the `root_device` property in `TPUSpawnPlugin` ([#7074](https://github.com/PyTorchLightning/pytorch-lightning/pull/7074))
- Fixed multi-gpu join for Horovod ([#6954](https://github.com/PyTorchLightning/pytorch-lightning/pull/6954))
- Fixed parsing for pre-release package versions ([#6999](https://github.com/PyTorchLightning/pytorch-lightning/pull/6999))


## [1.2.8] - 2021-04-14

### Added

- Added TPUSpawn + IterableDataset error message ([#6875](https://github.com/PyTorchLightning/pytorch-lightning/pull/6875))

### Fixed

- Fixed process rank not being available right away after `Trainer` instantiation ([#6941](https://github.com/PyTorchLightning/pytorch-lightning/pull/6941))
- Fixed `sync_dist` for tpus ([#6950](https://github.com/PyTorchLightning/pytorch-lightning/pull/6950))
- Fixed `AttributeError` for `require_backward_grad_sync` when running manual optimization with sharded plugin ([#6915](https://github.com/PyTorchLightning/pytorch-lightning/pull/6915))
- Fixed `--gpus` default for parser returned by `Trainer.add_argparse_args` ([#6898](https://github.com/PyTorchLightning/pytorch-lightning/pull/6898))
- Fixed TPU Spawn all gather ([#6896](https://github.com/PyTorchLightning/pytorch-lightning/pull/6896))
- Fixed `EarlyStopping` logic when `min_epochs` or `min_steps` requirement is not met ([#6705](https://github.com/PyTorchLightning/pytorch-lightning/pull/6705))
- Fixed csv extension check ([#6436](https://github.com/PyTorchLightning/pytorch-lightning/pull/6436))
- Fixed checkpoint issue when using Horovod distributed backend ([#6958](https://github.com/PyTorchLightning/pytorch-lightning/pull/6958))
- Fixed tensorboard exception raising ([#6901](https://github.com/PyTorchLightning/pytorch-lightning/pull/6901))
- Fixed setting the eval/train flag correctly on accelerator model ([#6983](https://github.com/PyTorchLightning/pytorch-lightning/pull/6983))
- Fixed DDP_SPAWN compatibility with bug_report_model.py ([#6892](https://github.com/PyTorchLightning/pytorch-lightning/pull/6892))
- Fixed bug where `BaseFinetuning.flatten_modules()` was duplicating leaf node parameters ([#6879](https://github.com/PyTorchLightning/pytorch-lightning/pull/6879))
- Set better defaults for `rank_zero_only.rank` when training is launched with SLURM and torchelastic:
    * Support SLURM and torchelastic global rank environment variables ([#5715](https://github.com/PyTorchLightning/pytorch-lightning/pull/5715))
    * Remove hardcoding of local rank in accelerator connector ([#6878](https://github.com/PyTorchLightning/pytorch-lightning/pull/6878))


## [1.2.7] - 2021-04-06

### Fixed

- Fixed resolve a bug with omegaconf and xm.save ([#6741](https://github.com/PyTorchLightning/pytorch-lightning/pull/6741))
- Fixed an issue with IterableDataset when __len__ is not defined ([#6828](https://github.com/PyTorchLightning/pytorch-lightning/pull/6828))
- Sanitize None params during pruning ([#6836](https://github.com/PyTorchLightning/pytorch-lightning/pull/6836))
- Enforce an epoch scheduler interval when using SWA ([#6588](https://github.com/PyTorchLightning/pytorch-lightning/pull/6588))
- Fixed TPU Colab hang issue, post training ([#6816](https://github.com/PyTorchLightning/pytorch-lightning/pull/6816))
- Fixed a bug where `TensorBoardLogger` would give a warning and not log correctly to a symbolic link `save_dir` ([#6730](https://github.com/PyTorchLightning/pytorch-lightning/pull/6730))


- Fixed bug where `predict` could not be used when `progress_bar_refresh_rate=0` ([#6884](https://github.com/PyTorchLightning/pytorch-lightning/pull/6884))


## [1.2.6] - 2021-03-30

### Changed

- Changed the behavior of `on_epoch_start` to run at the beginning of validation & test epoch ([#6498](https://github.com/PyTorchLightning/pytorch-lightning/pull/6498))

### Removed

- Removed legacy code to include `step` dictionary returns in `callback_metrics`. Use `self.log_dict` instead. ([#6682](https://github.com/PyTorchLightning/pytorch-lightning/pull/6682))

### Fixed

- Fixed `DummyLogger.log_hyperparams` raising a `TypeError` when running with `fast_dev_run=True` ([#6398](https://github.com/PyTorchLightning/pytorch-lightning/pull/6398))
- Fixed error on TPUs when there was no `ModelCheckpoint` ([#6654](https://github.com/PyTorchLightning/pytorch-lightning/pull/6654))
- Fixed `trainer.test` freeze on TPUs ([#6654](https://github.com/PyTorchLightning/pytorch-lightning/pull/6654))
- Fixed a bug where gradients were disabled after calling `Trainer.predict` ([#6657](https://github.com/PyTorchLightning/pytorch-lightning/pull/6657))
- Fixed bug where no TPUs were detected in a TPU pod env ([#6719](https://github.com/PyTorchLightning/pytorch-lightning/pull/6719))


## [1.2.5] - 2021-03-23

### Changed

- Update Gradient Clipping for the TPU Accelerator ([#6576](https://github.com/PyTorchLightning/pytorch-lightning/pull/6576))
- Refactored setup for typing friendly ([#6590](https://github.com/PyTorchLightning/pytorch-lightning/pull/6590))

### Fixed

- Fixed a bug where `all_gather` would not work correctly with `tpu_cores=8` ([#6587](https://github.com/PyTorchLightning/pytorch-lightning/pull/6587))
- Fixed comparing required versions ([#6434](https://github.com/PyTorchLightning/pytorch-lightning/pull/6434))
- Fixed duplicate logs appearing in console when using the python logging module ([#6275](https://github.com/PyTorchLightning/pytorch-lightning/pull/6275))
- Added Autocast in validation, test and predict modes for Native AMP ([#6565](https://github.com/PyTorchLightning/pytorch-lightning/pull/6565))


## [1.2.4] - 2021-03-16

### Changed

- Changed the default of `find_unused_parameters` back to `True` in DDP and DDP Spawn ([#6438](https://github.com/PyTorchLightning/pytorch-lightning/pull/6438))

### Fixed

- Expose DeepSpeed loss parameters to allow users to fix loss instability ([#6115](https://github.com/PyTorchLightning/pytorch-lightning/pull/6115))
- Fixed DP reduction with collection ([#6324](https://github.com/PyTorchLightning/pytorch-lightning/pull/6324))
- Fixed an issue where the tuner would not tune the learning rate if also tuning the batch size ([#4688](https://github.com/PyTorchLightning/pytorch-lightning/pull/4688))
- Fixed broadcast to use PyTorch `broadcast_object_list` and add `reduce_decision` ([#6410](https://github.com/PyTorchLightning/pytorch-lightning/pull/6410))
- Fixed logger creating directory structure too early in DDP ([#6380](https://github.com/PyTorchLightning/pytorch-lightning/pull/6380))
- Fixed DeepSpeed additional memory use on rank 0 when default device not set early enough ([#6460](https://github.com/PyTorchLightning/pytorch-lightning/pull/6460))
- Fixed an issue with `Tuner.scale_batch_size` not finding the batch size attribute in the datamodule ([#5968](https://github.com/PyTorchLightning/pytorch-lightning/pull/5968))
- Fixed an exception in the layer summary when the model contains torch.jit scripted submodules ([#6511](https://github.com/PyTorchLightning/pytorch-lightning/pull/6511))
- Fixed when Train loop config was run during `Trainer.predict` ([#6541](https://github.com/PyTorchLightning/pytorch-lightning/pull/6541))


## [1.2.3] - 2021-03-09

### Fixed

- Fixed `ModelPruning(make_pruning_permanent=True)` pruning buffers getting removed when saved during training ([#6073](https://github.com/PyTorchLightning/pytorch-lightning/pull/6073))
- Fixed when `_stable_1d_sort` to work when `n >= N` ([#6177](https://github.com/PyTorchLightning/pytorch-lightning/pull/6177))
- Fixed `AttributeError` when `logger=None` on TPU ([#6221](https://github.com/PyTorchLightning/pytorch-lightning/pull/6221))
- Fixed PyTorch Profiler with `emit_nvtx` ([#6260](https://github.com/PyTorchLightning/pytorch-lightning/pull/6260))
- Fixed `trainer.test` from `best_path` hangs after calling `trainer.fit`  ([#6272](https://github.com/PyTorchLightning/pytorch-lightning/pull/6272))
- Fixed `SingleTPU` calling `all_gather` ([#6296](https://github.com/PyTorchLightning/pytorch-lightning/pull/6296))
- Ensure we check DeepSpeed/Sharded in multi-node DDP ([#6297](https://github.com/PyTorchLightning/pytorch-lightning/pull/6297)
- Check `LightningOptimizer` doesn't delete optimizer hooks ([#6305](https://github.com/PyTorchLightning/pytorch-lightning/pull/6305)
- Resolve memory leak for evaluation ([#6326](https://github.com/PyTorchLightning/pytorch-lightning/pull/6326)
- Ensure that clip gradients is only called if the value is greater than 0 ([#6330](https://github.com/PyTorchLightning/pytorch-lightning/pull/6330)
- Fixed `Trainer` not resetting `lightning_optimizers` when calling `Trainer.fit()` multiple times ([#6372](https://github.com/PyTorchLightning/pytorch-lightning/pull/6372))


## [1.2.2] - 2021-03-02

### Added

- Added `checkpoint` parameter to callback's `on_save_checkpoint` hook ([#6072](https://github.com/PyTorchLightning/pytorch-lightning/pull/6072))

### Changed

- Changed the order of `backward`, `step`, `zero_grad` to `zero_grad`, `backward`, `step` ([#6147](https://github.com/PyTorchLightning/pytorch-lightning/pull/6147))
- Changed default for DeepSpeed CPU Offload to False, due to prohibitively slow speeds at smaller scale ([#6262](https://github.com/PyTorchLightning/pytorch-lightning/pull/6262))

### Fixed

- Fixed epoch level schedulers not being called when `val_check_interval < 1.0` ([#6075](https://github.com/PyTorchLightning/pytorch-lightning/pull/6075))
- Fixed multiple early stopping callbacks ([#6197](https://github.com/PyTorchLightning/pytorch-lightning/pull/6197))
- Fixed incorrect usage of `detach()`, `cpu()`, `to()` ([#6216](https://github.com/PyTorchLightning/pytorch-lightning/pull/6216))
- Fixed LBFGS optimizer support which didn't converge in automatic optimization ([#6147](https://github.com/PyTorchLightning/pytorch-lightning/pull/6147))
- Prevent `WandbLogger` from dropping values ([#5931](https://github.com/PyTorchLightning/pytorch-lightning/pull/5931))
- Fixed error thrown when using valid distributed mode in multi node ([#6297](https://github.com/PyTorchLightning/pytorch-lightning/pull/6297)


## [1.2.1] - 2021-02-23

### Fixed

- Fixed incorrect yield logic for the amp autocast context manager ([#6080](https://github.com/PyTorchLightning/pytorch-lightning/pull/6080))
- Fixed priority of plugin/accelerator when setting distributed mode ([#6089](https://github.com/PyTorchLightning/pytorch-lightning/pull/6089))
- Fixed error message for AMP + CPU incompatibility ([#6107](https://github.com/PyTorchLightning/pytorch-lightning/pull/6107))
- Disabled batch transfer in DP mode ([#6093](https://github.com/PyTorchLightning/pytorch-lightning/pull/6093))


## [1.2.0] - 2021-02-18

### Added

- Added `DataType`, `AverageMethod` and `MDMCAverageMethod` enum in metrics ([#5657](https://github.com/PyTorchLightning/pytorch-lightning/pull/5689))
- Added support for summarized model total params size in megabytes ([#5590](https://github.com/PyTorchLightning/pytorch-lightning/pull/5590))
- Added support for multiple train loaders ([#1959](https://github.com/PyTorchLightning/pytorch-lightning/pull/1959))
- Added `Accuracy` metric now generalizes to Top-k accuracy for (multi-dimensional) multi-class inputs using the `top_k` parameter ([#4838](https://github.com/PyTorchLightning/pytorch-lightning/pull/4838))
- Added `Accuracy` metric now enables the computation of subset accuracy for multi-label or multi-dimensional multi-class inputs with the `subset_accuracy` parameter ([#4838](https://github.com/PyTorchLightning/pytorch-lightning/pull/4838))
- Added `HammingDistance` metric to compute the hamming distance (loss) ([#4838](https://github.com/PyTorchLightning/pytorch-lightning/pull/4838))
- Added `max_fpr` parameter to `auroc` metric for computing partial auroc metric ([#3790](https://github.com/PyTorchLightning/pytorch-lightning/pull/3790))
- Added `StatScores` metric to compute the number of true positives, false positives, true negatives and false negatives ([#4839](https://github.com/PyTorchLightning/pytorch-lightning/pull/4839))
- Added `R2Score` metric ([#5241](https://github.com/PyTorchLightning/pytorch-lightning/pull/5241))
- Added `LambdaCallback` ([#5347](https://github.com/PyTorchLightning/pytorch-lightning/pull/5347))
- Added `BackboneLambdaFinetuningCallback` ([#5377](https://github.com/PyTorchLightning/pytorch-lightning/pull/5377))
- Accelerator `all_gather` supports collection ([#5221](https://github.com/PyTorchLightning/pytorch-lightning/pull/5221))
- Added `image_gradients` functional metric to compute the image gradients of a given input image. ([#5056](https://github.com/PyTorchLightning/pytorch-lightning/pull/5056))
- Added `MetricCollection` ([#4318](https://github.com/PyTorchLightning/pytorch-lightning/pull/4318))
- Added `.clone()` method to metrics ([#4318](https://github.com/PyTorchLightning/pytorch-lightning/pull/4318))
- Added `IoU` class interface ([#4704](https://github.com/PyTorchLightning/pytorch-lightning/pull/4704))
- Support to tie weights after moving model to TPU via `on_post_move_to_device` hook
- Added missing val/test hooks in `LightningModule` ([#5467](https://github.com/PyTorchLightning/pytorch-lightning/pull/5467))
- The `Recall` and `Precision` metrics (and their functional counterparts `recall` and `precision`) can now be generalized to Recall@K and Precision@K with the use of `top_k` parameter ([#4842](https://github.com/PyTorchLightning/pytorch-lightning/pull/4842))
- Added `ModelPruning` Callback ([#5618](https://github.com/PyTorchLightning/pytorch-lightning/pull/5618),
    [#5825](https://github.com/PyTorchLightning/pytorch-lightning/pull/5825),
    [#6045](https://github.com/PyTorchLightning/pytorch-lightning/pull/6045))
- Added `PyTorchProfiler` ([#5560](https://github.com/PyTorchLightning/pytorch-lightning/pull/5560))
- Added compositional metrics ([#5464](https://github.com/PyTorchLightning/pytorch-lightning/pull/5464))
- Added Trainer method `predict(...)` for high performence predictions ([#5579](https://github.com/PyTorchLightning/pytorch-lightning/pull/5579))
- Added `on_before_batch_transfer` and `on_after_batch_transfer` data hooks ([#3671](https://github.com/PyTorchLightning/pytorch-lightning/pull/3671))
- Added AUC/AUROC class interface ([#5479](https://github.com/PyTorchLightning/pytorch-lightning/pull/5479))
- Added `PredictLoop` object ([#5752](https://github.com/PyTorchLightning/pytorch-lightning/pull/5752))
- Added `QuantizationAwareTraining` callback ([#5706](https://github.com/PyTorchLightning/pytorch-lightning/pull/5706),
    [#6040](https://github.com/PyTorchLightning/pytorch-lightning/pull/6040))
- Added `LightningModule.configure_callbacks` to enable the definition of model-specific callbacks ([#5621](https://github.com/PyTorchLightning/pytorch-lightning/pull/5621))
- Added `dim` to `PSNR` metric for mean-squared-error reduction ([#5957](https://github.com/PyTorchLightning/pytorch-lightning/pull/5957))
- Added promxial policy optimization template to pl_examples ([#5394](https://github.com/PyTorchLightning/pytorch-lightning/pull/5394))
- Added `log_graph` to `CometLogger` ([#5295](https://github.com/PyTorchLightning/pytorch-lightning/pull/5295))
- Added possibility for nested loaders ([#5404](https://github.com/PyTorchLightning/pytorch-lightning/pull/5404))
- Added `sync_step` to Wandb logger ([#5351](https://github.com/PyTorchLightning/pytorch-lightning/pull/5351))
- Added `StochasticWeightAveraging` callback ([#5640](https://github.com/PyTorchLightning/pytorch-lightning/pull/5640))
- Added `LightningDataModule.from_datasets(...)` ([#5133](https://github.com/PyTorchLightning/pytorch-lightning/pull/5133))
- Added `PL_TORCH_DISTRIBUTED_BACKEND` env variable to select backend ([#5981](https://github.com/PyTorchLightning/pytorch-lightning/pull/5981))
- Added `Trainer` flag to activate Stochastic Weight Averaging (SWA) `Trainer(stochastic_weight_avg=True)` ([#6038](https://github.com/PyTorchLightning/pytorch-lightning/pull/6038))
- Added DeepSpeed integration ([#5954](https://github.com/PyTorchLightning/pytorch-lightning/pull/5954),
    [#6042](https://github.com/PyTorchLightning/pytorch-lightning/pull/6042))

### Changed

- Changed `stat_scores` metric now calculates stat scores over all classes and gains new parameters, in line with the new `StatScores` metric ([#4839](https://github.com/PyTorchLightning/pytorch-lightning/pull/4839))
- Changed `computer_vision_fine_tunning` example to use `BackboneLambdaFinetuningCallback` ([#5377](https://github.com/PyTorchLightning/pytorch-lightning/pull/5377))
- Changed `automatic casting` for LoggerConnector `metrics` ([#5218](https://github.com/PyTorchLightning/pytorch-lightning/pull/5218))
- Changed `iou` [func] to allow float input ([#4704](https://github.com/PyTorchLightning/pytorch-lightning/pull/4704))
- Metric `compute()` method will no longer automatically call `reset()` ([#5409](https://github.com/PyTorchLightning/pytorch-lightning/pull/5409))
- Set PyTorch 1.4 as min requirements, also for testing and examples `torchvision>=0.5` and `torchtext>=0.5` ([#5418](https://github.com/PyTorchLightning/pytorch-lightning/pull/5418))
- Changed `callbacks` argument in `Trainer` to allow `Callback` input ([#5446](https://github.com/PyTorchLightning/pytorch-lightning/pull/5446))
- Changed the default of `find_unused_parameters` to `False` in DDP ([#5185](https://github.com/PyTorchLightning/pytorch-lightning/pull/5185))
- Changed `ModelCheckpoint` version suffixes to start at 1 ([#5008](https://github.com/PyTorchLightning/pytorch-lightning/pull/5008))
- Progress bar metrics tensors are now converted to float ([#5692](https://github.com/PyTorchLightning/pytorch-lightning/pull/5692))
- Changed the default value for the `progress_bar_refresh_rate` Trainer argument in Google COLAB notebooks to 20 ([#5516](https://github.com/PyTorchLightning/pytorch-lightning/pull/5516))
- Extended support for purely iteration-based training ([#5726](https://github.com/PyTorchLightning/pytorch-lightning/pull/5726))
- Made `LightningModule.global_rank`, `LightningModule.local_rank` and `LightningModule.logger` read-only properties ([#5730](https://github.com/PyTorchLightning/pytorch-lightning/pull/5730))
- Forced `ModelCheckpoint` callbacks to run after all others to guarantee all states are saved to the checkpoint ([#5731](https://github.com/PyTorchLightning/pytorch-lightning/pull/5731))
- Refactored Accelerators and Plugins:
    * Added base classes for plugins ([#5715](https://github.com/PyTorchLightning/pytorch-lightning/pull/5715))
    * Added parallel plugins for DP, DDP, DDPSpawn, DDP2 and Horovod ([#5714](https://github.com/PyTorchLightning/pytorch-lightning/pull/5714))
    * Precision Plugins ([#5718](https://github.com/PyTorchLightning/pytorch-lightning/pull/5718))
    * Added new Accelerators for CPU, GPU and TPU ([#5719](https://github.com/PyTorchLightning/pytorch-lightning/pull/5719))
    * Added RPC and Sharded plugins ([#5732](https://github.com/PyTorchLightning/pytorch-lightning/pull/5732))
    * Added missing `LightningModule`-wrapper logic to new plugins and accelerator ([#5734](https://github.com/PyTorchLightning/pytorch-lightning/pull/5734))
    * Moved device-specific teardown logic from training loop to accelerator ([#5973](https://github.com/PyTorchLightning/pytorch-lightning/pull/5973))
    * Moved accelerator_connector.py to the connectors subfolder ([#6033](https://github.com/PyTorchLightning/pytorch-lightning/pull/6033))
    * Trainer only references accelerator ([#6039](https://github.com/PyTorchLightning/pytorch-lightning/pull/6039))
    * Made parallel devices optional across all plugins ([#6051](https://github.com/PyTorchLightning/pytorch-lightning/pull/6051))
    * Cleaning ([#5948](https://github.com/PyTorchLightning/pytorch-lightning/pull/5948),
        [#5949](https://github.com/PyTorchLightning/pytorch-lightning/pull/5949),
        [#5950](https://github.com/PyTorchLightning/pytorch-lightning/pull/5950))
- Enabled `self.log` in callbacks ([#5094](https://github.com/PyTorchLightning/pytorch-lightning/pull/5094))
- Renamed xxx_AVAILABLE as protected ([#5082](https://github.com/PyTorchLightning/pytorch-lightning/pull/5082))
- Unified module names in Utils ([#5199](https://github.com/PyTorchLightning/pytorch-lightning/pull/5199))
- Separated utils: imports & enums ([#5256](https://github.com/PyTorchLightning/pytorch-lightning/pull/5256)
    [#5874](https://github.com/PyTorchLightning/pytorch-lightning/pull/5874))
- Refactor: clean trainer device & distributed getters ([#5300](https://github.com/PyTorchLightning/pytorch-lightning/pull/5300))
- Simplified training phase as LightningEnum ([#5419](https://github.com/PyTorchLightning/pytorch-lightning/pull/5419))
- Updated metrics to use LightningEnum ([#5689](https://github.com/PyTorchLightning/pytorch-lightning/pull/5689))
- Changed the seq of `on_train_batch_end`, `on_batch_end` & `on_train_epoch_end`, `on_epoch_end hooks` ([#5688](https://github.com/PyTorchLightning/pytorch-lightning/pull/5688))
- Refactored `setup_training` and remove `test_mode` ([#5388](https://github.com/PyTorchLightning/pytorch-lightning/pull/5388))
- Disabled training with zero `num_training_batches` when insufficient `limit_train_batches` ([#5703](https://github.com/PyTorchLightning/pytorch-lightning/pull/5703))
- Refactored `EpochResultStore` ([#5522](https://github.com/PyTorchLightning/pytorch-lightning/pull/5522))
- Update `lr_finder` to check for attribute if not running `fast_dev_run` ([#5990](https://github.com/PyTorchLightning/pytorch-lightning/pull/5990))
- LightningOptimizer manual optimizer is more flexible and expose `toggle_model` ([#5771](https://github.com/PyTorchLightning/pytorch-lightning/pull/5771))
- `MlflowLogger` limit parameter value length to 250 char ([#5893](https://github.com/PyTorchLightning/pytorch-lightning/pull/5893))
- Re-introduced fix for Hydra directory sync with multiple process ([#5993](https://github.com/PyTorchLightning/pytorch-lightning/pull/5993))

### Deprecated

- Function `stat_scores_multiple_classes` is deprecated in favor of `stat_scores` ([#4839](https://github.com/PyTorchLightning/pytorch-lightning/pull/4839))
- Moved accelerators and plugins to its `legacy` pkg ([#5645](https://github.com/PyTorchLightning/pytorch-lightning/pull/5645))
- Deprecated `LightningDistributedDataParallel` in favor of new wrapper module `LightningDistributedModule` ([#5185](https://github.com/PyTorchLightning/pytorch-lightning/pull/5185))
- Deprecated `LightningDataParallel` in favor of new wrapper module `LightningParallelModule` ([#5670](https://github.com/PyTorchLightning/pytorch-lightning/pull/5670))
- Renamed utils modules ([#5199](https://github.com/PyTorchLightning/pytorch-lightning/pull/5199))
    * `argparse_utils` >> `argparse`
    * `model_utils` >> `model_helpers`
    * `warning_utils` >> `warnings`
    * `xla_device_utils` >> `xla_device`
- Deprecated using `'val_loss'` to set the `ModelCheckpoint` monitor ([#6012](https://github.com/PyTorchLightning/pytorch-lightning/pull/6012))
- Deprecated `.get_model()` with explicit `.lightning_module` property ([#6035](https://github.com/PyTorchLightning/pytorch-lightning/pull/6035))
- Deprecated Trainer attribute `accelerator_backend` in favor of `accelerator` ([#6034](https://github.com/PyTorchLightning/pytorch-lightning/pull/6034))

### Removed

- Removed deprecated checkpoint argument `filepath` ([#5321](https://github.com/PyTorchLightning/pytorch-lightning/pull/5321))
- Removed deprecated `Fbeta`, `f1_score` and `fbeta_score` metrics ([#5322](https://github.com/PyTorchLightning/pytorch-lightning/pull/5322))
- Removed deprecated `TrainResult` ([#5323](https://github.com/PyTorchLightning/pytorch-lightning/pull/5323))
- Removed deprecated `EvalResult` ([#5633](https://github.com/PyTorchLightning/pytorch-lightning/pull/5633))
- Removed `LoggerStages` ([#5673](https://github.com/PyTorchLightning/pytorch-lightning/pull/5673))

### Fixed

- Fixed distributed setting and `ddp_cpu` only with `num_processes>1` ([#5297](https://github.com/PyTorchLightning/pytorch-lightning/pull/5297))
- Fixed `num_workers` for Windows example ([#5375](https://github.com/PyTorchLightning/pytorch-lightning/pull/5375))
- Fixed loading yaml ([#5619](https://github.com/PyTorchLightning/pytorch-lightning/pull/5619))
- Fixed support custom DataLoader with DDP if they can be re-instantiated ([#5745](https://github.com/PyTorchLightning/pytorch-lightning/pull/5745))
- Fixed repeated `.fit()` calls ignore max_steps iteration bound ([#5936](https://github.com/PyTorchLightning/pytorch-lightning/pull/5936))
- Fixed throwing `MisconfigurationError` on unknown mode ([#5255](https://github.com/PyTorchLightning/pytorch-lightning/pull/5255))
- Resolve bug with Finetuning ([#5744](https://github.com/PyTorchLightning/pytorch-lightning/pull/5744))
- Fixed `ModelCheckpoint` race condition in file existence check ([#5155](https://github.com/PyTorchLightning/pytorch-lightning/pull/5155))
- Fixed some compatibility with PyTorch 1.8 ([#5864](https://github.com/PyTorchLightning/pytorch-lightning/pull/5864))
- Fixed forward cache ([#5895](https://github.com/PyTorchLightning/pytorch-lightning/pull/5895))
- Fixed recursive detach of tensors to CPU ([#6007](https://github.com/PyTorchLightning/pytorch-lightning/pull/6007))
- Fixed passing wrong strings for scheduler interval doesn't throw an error ([#5923](https://github.com/PyTorchLightning/pytorch-lightning/pull/5923))
- Fixed wrong `requires_grad` state after `return None` with multiple optimizers ([#5738](https://github.com/PyTorchLightning/pytorch-lightning/pull/5638))
- Fixed add `on_epoch_end` hook at the end of `validation`, `test` epoch ([#5986](https://github.com/PyTorchLightning/pytorch-lightning/pull/5986))
- Fixed missing `process_dataloader` call for `TPUSpawn` when in distributed mode ([#6015](https://github.com/PyTorchLightning/pytorch-lightning/pull/6015))
- Fixed progress bar flickering by appending 0 to floats/strings ([#6009](https://github.com/PyTorchLightning/pytorch-lightning/pull/6009))
- Fixed synchronization issues with TPU training ([#6027](https://github.com/PyTorchLightning/pytorch-lightning/pull/6027))
- Fixed `hparams.yaml` saved twice when using `TensorBoardLogger` ([#5953](https://github.com/PyTorchLightning/pytorch-lightning/pull/5953))
- Fixed basic examples ([#5912](https://github.com/PyTorchLightning/pytorch-lightning/pull/5912),
    [#5985](https://github.com/PyTorchLightning/pytorch-lightning/pull/5985))
- Fixed `fairscale` compatible with PT 1.8 ([#5996](https://github.com/PyTorchLightning/pytorch-lightning/pull/5996))
- Ensured `process_dataloader` is called when `tpu_cores > 1` to use Parallel DataLoader ([#6015](https://github.com/PyTorchLightning/pytorch-lightning/pull/6015))
- Attempted SLURM auto resume call when non-shell call fails ([#6002](https://github.com/PyTorchLightning/pytorch-lightning/pull/6002))
- Fixed wrapping optimizers upon assignment ([#6006](https://github.com/PyTorchLightning/pytorch-lightning/pull/6006))
- Fixed allowing hashing of metrics with lists in their state ([#5939](https://github.com/PyTorchLightning/pytorch-lightning/pull/5939))


## [1.1.8] - 2021-02-08

### Fixed

- Separate epoch validation from step validation ([#5208](https://github.com/PyTorchLightning/pytorch-lightning/pull/5208))
- Fixed `toggle_optimizers` not handling all optimizer parameters ([#5775](https://github.com/PyTorchLightning/pytorch-lightning/pull/5775))


## [1.1.7] - 2021-02-03

### Fixed

- Fixed `TensorBoardLogger` not closing `SummaryWriter` on `finalize` ([#5696](https://github.com/PyTorchLightning/pytorch-lightning/pull/5696))
- Fixed filtering of pytorch  "unsqueeze" warning when using DP ([#5622](https://github.com/PyTorchLightning/pytorch-lightning/pull/5622))
- Fixed `num_classes` argument in F1 metric ([#5663](https://github.com/PyTorchLightning/pytorch-lightning/pull/5663))
- Fixed `log_dir` property ([#5537](https://github.com/PyTorchLightning/pytorch-lightning/pull/5537))
- Fixed a race condition in `ModelCheckpoint` when checking if a checkpoint file exists ([#5144](https://github.com/PyTorchLightning/pytorch-lightning/pull/5144))
- Remove unnecessary intermediate layers in Dockerfiles ([#5697](https://github.com/PyTorchLightning/pytorch-lightning/pull/5697))
- Fixed auto learning rate ordering ([#5638](https://github.com/PyTorchLightning/pytorch-lightning/pull/5638))


## [1.1.6] - 2021-01-26

### Changed

- Increased TPU check timeout from 20s to 100s ([#5598](https://github.com/PyTorchLightning/pytorch-lightning/pull/5598))
- Ignored `step` param in Neptune logger's log_metric method ([#5510](https://github.com/PyTorchLightning/pytorch-lightning/pull/5510))
- Pass batch outputs to `on_train_batch_end` instead of `epoch_end` outputs ([#4369](https://github.com/PyTorchLightning/pytorch-lightning/pull/4369))

### Fixed

- Fixed `toggle_optimizer` to reset `requires_grad` state  ([#5574](https://github.com/PyTorchLightning/pytorch-lightning/pull/5574))
- Fixed FileNotFoundError for best checkpoint when using DDP with Hydra ([#5629](https://github.com/PyTorchLightning/pytorch-lightning/pull/5629))
- Fixed an error when logging a progress bar metric with a reserved name ([#5620](https://github.com/PyTorchLightning/pytorch-lightning/pull/5620))
- Fixed `Metric`'s `state_dict` not included when child modules ([#5614](https://github.com/PyTorchLightning/pytorch-lightning/pull/5614))
- Fixed Neptune logger creating multiple experiments when GPUs > 1 ([#3256](https://github.com/PyTorchLightning/pytorch-lightning/pull/3256))
- Fixed duplicate logs appearing in console when using the python logging module ([#5509](https://github.com/PyTorchLightning/pytorch-lightning/pull/5509))
- Fixed tensor printing in `trainer.test()` ([#5138](https://github.com/PyTorchLightning/pytorch-lightning/pull/5138))
- Fixed not using dataloader when `hparams` present ([#4559](https://github.com/PyTorchLightning/pytorch-lightning/pull/4559))


## [1.1.5] - 2021-01-19

### Fixed

- Fixed a visual bug in the progress bar display initialization ([#4579](https://github.com/PyTorchLightning/pytorch-lightning/pull/4579))
- Fixed logging `on_train_batch_end` in a callback with multiple optimizers ([#5521](https://github.com/PyTorchLightning/pytorch-lightning/pull/5521))
- Fixed `reinit_scheduler_properties` with correct optimizer ([#5519](https://github.com/PyTorchLightning/pytorch-lightning/pull/5519))
- Fixed `val_check_interval` with `fast_dev_run` ([#5540](https://github.com/PyTorchLightning/pytorch-lightning/pull/5540))


## [1.1.4] - 2021-01-12

### Added

- Add automatic optimization property setter to lightning module ([#5169](https://github.com/PyTorchLightning/pytorch-lightning/pull/5169))

### Changed

- Changed deprecated `enable_pl_optimizer=True` ([#5244](https://github.com/PyTorchLightning/pytorch-lightning/pull/5244))

### Fixed

- Fixed `transfer_batch_to_device` for DDP with `len(devices_ids) == 1` ([#5195](https://github.com/PyTorchLightning/pytorch-lightning/pull/5195))
- Logging only on `not should_accumulate()` during training ([#5417](https://github.com/PyTorchLightning/pytorch-lightning/pull/5417))
- Resolve interpolation bug with Hydra ([#5406](https://github.com/PyTorchLightning/pytorch-lightning/pull/5406))
- Check environ before selecting a seed to prevent warning message ([#4743](https://github.com/PyTorchLightning/pytorch-lightning/pull/4743))
- Fixed signature mismatch in `model_to_device` of `DDPCPUHPCAccelerator` ([#5505](https://github.com/PyTorchLightning/pytorch-lightning/pull/5505))

## [1.1.3] - 2021-01-05

### Added

- Added a check for optimizer attached to `lr_scheduler` ([#5338](https://github.com/PyTorchLightning/pytorch-lightning/pull/5338))
- Added support for passing non-existing filepaths to `resume_from_checkpoint` ([#4402](https://github.com/PyTorchLightning/pytorch-lightning/pull/4402))

### Changed

- Skip restore from `resume_from_checkpoint` while `testing` ([#5161](https://github.com/PyTorchLightning/pytorch-lightning/pull/5161))
- Allowed `log_momentum` for adaptive optimizers in `LearningRateMonitor` ([#5333](https://github.com/PyTorchLightning/pytorch-lightning/pull/5333))
- Disabled checkpointing, earlystopping and logging with `fast_dev_run` ([#5277](https://github.com/PyTorchLightning/pytorch-lightning/pull/5277))
- Distributed group defaults to `WORLD` if `None` ([#5125](https://github.com/PyTorchLightning/pytorch-lightning/pull/5125))

### Fixed

- Fixed `trainer.test` returning non-test metrics ([#5214](https://github.com/PyTorchLightning/pytorch-lightning/pull/5214))
- Fixed metric state reset ([#5273](https://github.com/PyTorchLightning/pytorch-lightning/pull/5273))
- Fixed `--num-nodes` on `DDPSequentialPlugin` ([#5327](https://github.com/PyTorchLightning/pytorch-lightning/pull/5327))
- Fixed invalid value for `weights_summary` ([#5296](https://github.com/PyTorchLightning/pytorch-lightning/pull/5296))
- Fixed `Trainer.test` not using the latest `best_model_path` ([#5161](https://github.com/PyTorchLightning/pytorch-lightning/pull/5161))
- Fixed existence check for hparams not using underlying filesystem ([#5250](https://github.com/PyTorchLightning/pytorch-lightning/pull/5250))
- Fixed `LightningOptimizer` AMP bug ([#5191](https://github.com/PyTorchLightning/pytorch-lightning/pull/5191))
- Fixed casted key to string in `_flatten_dict` ([#5354](https://github.com/PyTorchLightning/pytorch-lightning/pull/5354))


## [1.1.2] - 2020-12-23

### Added

- Support number for logging with `sync_dist=True` ([#5080](https://github.com/PyTorchLightning/pytorch-lightning/pull/5080))
- Added offset logging step when resuming for Wandb logger ([#5050](https://github.com/PyTorchLightning/pytorch-lightning/pull/5050))

### Removed

- `enable_pl_optimizer=False` by default to temporarily fix AMP issues ([#5163](https://github.com/PyTorchLightning/pytorch-lightning/pull/5163))

### Fixed

- Metric reduction with Logging ([#5150](https://github.com/PyTorchLightning/pytorch-lightning/pull/5150))
- Remove nan loss in manual optimization ([#5121](https://github.com/PyTorchLightning/pytorch-lightning/pull/5121))
- Un-balanced logging properly supported ([#5119](https://github.com/PyTorchLightning/pytorch-lightning/pull/5119))
- Fix hanging in DDP HPC accelerators ([#5157](https://github.com/PyTorchLightning/pytorch-lightning/pull/5157))
- Fix reset `TensorRunningAccum` ([#5106](https://github.com/PyTorchLightning/pytorch-lightning/pull/5106))
- Updated `DALIClassificationLoader` to not use deprecated arguments ([#4925](https://github.com/PyTorchLightning/pytorch-lightning/pull/4925))
- Corrected call to `torch.no_grad` ([#5124](https://github.com/PyTorchLightning/pytorch-lightning/pull/5124))


## [1.1.1] - 2020-12-15

### Added

- Add a notebook example to reach a quick baseline of ~94% accuracy on CIFAR10 using Resnet in Lightning ([#4818](https://github.com/PyTorchLightning/pytorch-lightning/pull/4818))

### Changed

- Simplify accelerator steps ([#5015](https://github.com/PyTorchLightning/pytorch-lightning/pull/5015))
- Refactor load in checkpoint connector ([#4593](https://github.com/PyTorchLightning/pytorch-lightning/pull/4593))
- Fixed the saved filename in `ModelCheckpoint` when it already exists ([#4861](https://github.com/PyTorchLightning/pytorch-lightning/pull/4861))

### Removed

- Drop duplicate metrics ([#5014](https://github.com/PyTorchLightning/pytorch-lightning/pull/5014))
- Remove beta arg from F1 class and functional ([#5076](https://github.com/PyTorchLightning/pytorch-lightning/pull/5076))

### Fixed

- Fixed trainer by default `None` in `DDPAccelerator` ([#4915](https://github.com/PyTorchLightning/pytorch-lightning/pull/4915))
- Fixed `LightningOptimizer` to expose optimizer attributes ([#5095](https://github.com/PyTorchLightning/pytorch-lightning/pull/5095))
- Do not warn when the `name` key is used in the `lr_scheduler` dict ([#5057](https://github.com/PyTorchLightning/pytorch-lightning/pull/5057))
- Check if optimizer supports closure ([#4981](https://github.com/PyTorchLightning/pytorch-lightning/pull/4981))
- Add deprecated metric utility functions back to functional (
    [#5067](https://github.com/PyTorchLightning/pytorch-lightning/pull/5067),
    [#5068](https://github.com/PyTorchLightning/pytorch-lightning/pull/5068))
- Allow any input in `to_onnx` and `to_torchscript` ([#4378](https://github.com/PyTorchLightning/pytorch-lightning/pull/4378))
- Fixed `DDPHPCAccelerator` hangs in DDP construction by calling `init_device` ([#5157](https://github.com/PyTorchLightning/pytorch-lightning/pull/5157))


## [1.1.0] - 2020-12-09

### Added

- Added "monitor" key to saved `ModelCheckpoints` ([#4383](https://github.com/PyTorchLightning/pytorch-lightning/pull/4383))
- Added `ConfusionMatrix` class interface ([#4348](https://github.com/PyTorchLightning/pytorch-lightning/pull/4348))
- Added multiclass AUROC metric ([#4236](https://github.com/PyTorchLightning/pytorch-lightning/pull/4236))
- Added global step indexing to the checkpoint name for a better sub-epoch checkpointing experience ([#3807](https://github.com/PyTorchLightning/pytorch-lightning/pull/3807))
- Added optimizer hooks in callbacks ([#4379](https://github.com/PyTorchLightning/pytorch-lightning/pull/4379))
- Added option to log momentum ([#4384](https://github.com/PyTorchLightning/pytorch-lightning/pull/4384))
- Added `current_score` to `ModelCheckpoint.on_save_checkpoint` ([#4721](https://github.com/PyTorchLightning/pytorch-lightning/pull/4721))
- Added logging using `self.log` in train and evaluation for epoch end hooks (
    [#4552](https://github.com/PyTorchLightning/pytorch-lightning/pull/4552),
    [#4495](https://github.com/PyTorchLightning/pytorch-lightning/pull/4495),
    [#4439](https://github.com/PyTorchLightning/pytorch-lightning/pull/4439),
    [#4684](https://github.com/PyTorchLightning/pytorch-lightning/pull/4684),
    [#4913](https://github.com/PyTorchLightning/pytorch-lightning/pull/4913))
- Added ability for DDP plugin to modify optimizer state saving ([#4675](https://github.com/PyTorchLightning/pytorch-lightning/pull/4675))
- Added `prefix` argument in loggers ([#4557](https://github.com/PyTorchLightning/pytorch-lightning/pull/4557))
- Added printing of total num of params, trainable and non-trainable params in ModelSummary ([#4521](https://github.com/PyTorchLightning/pytorch-lightning/pull/4521))
- Added `PrecisionRecallCurve, ROC, AveragePrecision` class metric ([#4549](https://github.com/PyTorchLightning/pytorch-lightning/pull/4549))
- Added custom `Apex` and `NativeAMP` as `Precision plugins` ([#4355](https://github.com/PyTorchLightning/pytorch-lightning/pull/4355))
- Added `DALI MNIST` example ([#3721](https://github.com/PyTorchLightning/pytorch-lightning/pull/3721))
- Added `sharded plugin` for DDP for multi-gpu training memory optimizations (
    [#4639](https://github.com/PyTorchLightning/pytorch-lightning/pull/4639),
    [#4686](https://github.com/PyTorchLightning/pytorch-lightning/pull/4686),
    [#4737](https://github.com/PyTorchLightning/pytorch-lightning/pull/4737),
    [#4773](https://github.com/PyTorchLightning/pytorch-lightning/pull/4773))
- Added `experiment_id` to the NeptuneLogger ([#3462](https://github.com/PyTorchLightning/pytorch-lightning/pull/3462))
- Added `Pytorch Geometric` integration example with Lightning ([#4568](https://github.com/PyTorchLightning/pytorch-lightning/pull/4568))
- Added `all_gather` method to `LightningModule` which allows gradient based tensor synchronizations for use-cases such as negative sampling. ([#5012](https://github.com/PyTorchLightning/pytorch-lightning/pull/5012))
- Enabled `self.log` in most functions ([#4969](https://github.com/PyTorchLightning/pytorch-lightning/pull/4969))
- Added changeable extension variable for `ModelCheckpoint` ([#4977](https://github.com/PyTorchLightning/pytorch-lightning/pull/4977))


### Changed

- Tuner algorithms will be skipped if `fast_dev_run=True` ([#3903](https://github.com/PyTorchLightning/pytorch-lightning/pull/3903))
- `WandbLogger` does not force wandb `reinit` arg to True anymore and creates a run only when needed ([#4648](https://github.com/PyTorchLightning/pytorch-lightning/pull/4648))
- Changed `automatic_optimization` to be a model attribute ([#4602](https://github.com/PyTorchLightning/pytorch-lightning/pull/4602))
- Changed `Simple Profiler` report to order by percentage time spent + num calls ([#4880](https://github.com/PyTorchLightning/pytorch-lightning/pull/4880))
- Simplify optimization Logic ([#4984](https://github.com/PyTorchLightning/pytorch-lightning/pull/4984))
- Classification metrics overhaul ([#4837](https://github.com/PyTorchLightning/pytorch-lightning/pull/4837))
- Updated `fast_dev_run` to accept integer representing num_batches ([#4629](https://github.com/PyTorchLightning/pytorch-lightning/pull/4629))
- Refactored optimizer ([#4658](https://github.com/PyTorchLightning/pytorch-lightning/pull/4658))


### Deprecated

- Deprecated `prefix` argument in `ModelCheckpoint` ([#4765](https://github.com/PyTorchLightning/pytorch-lightning/pull/4765))
- Deprecated the old way of assigning hyper-parameters through `self.hparams = ...` ([#4813](https://github.com/PyTorchLightning/pytorch-lightning/pull/4813))
- Deprecated `mode='auto'` from `ModelCheckpoint` and `EarlyStopping` ([#4695](https://github.com/PyTorchLightning/pytorch-lightning/pull/4695))

### Removed

- Removed `reorder` parameter of the `auc` metric ([#5004](https://github.com/PyTorchLightning/pytorch-lightning/pull/5004))
- Removed `multiclass_roc` and `multiclass_precision_recall_curve`, use `roc` and `precision_recall_curve` instead ([#4549](https://github.com/PyTorchLightning/pytorch-lightning/pull/4549))

### Fixed

- Added feature to move tensors to CPU before saving ([#4309](https://github.com/PyTorchLightning/pytorch-lightning/pull/4309))
- Fixed `LoggerConnector` to have logged metrics on root device in DP ([#4138](https://github.com/PyTorchLightning/pytorch-lightning/pull/4138))
- Auto convert tensors to contiguous format when `gather_all` ([#4907](https://github.com/PyTorchLightning/pytorch-lightning/pull/4907))
- Fixed `PYTHONPATH` for ddp test model ([#4528](https://github.com/PyTorchLightning/pytorch-lightning/pull/4528))
- Fixed allowing logger to support indexing ([#4595](https://github.com/PyTorchLightning/pytorch-lightning/pull/4595))
- Fixed DDP and manual_optimization ([#4976](https://github.com/PyTorchLightning/pytorch-lightning/pull/4976))


## [1.0.8] - 2020-11-24

### Added

- Added casting to python types for numpy scalars when logging `hparams` ([#4647](https://github.com/PyTorchLightning/pytorch-lightning/pull/4647))
- Added warning when progress bar refresh rate is less than 20 on Google Colab to prevent crashing ([#4654](https://github.com/PyTorchLightning/pytorch-lightning/pull/4654))
- Added `F1` class metric ([#4656](https://github.com/PyTorchLightning/pytorch-lightning/pull/4656))

### Changed

- Consistently use `step=trainer.global_step` in `LearningRateMonitor` independently of `logging_interval` ([#4376](https://github.com/PyTorchLightning/pytorch-lightning/pull/4376))
- Metric states are no longer as default added to `state_dict` ([#4685](https://github.com/PyTorchLightning/pytorch-lightning/pull/4685))
- Renamed class metric `Fbeta` >> `FBeta` ([#4656](https://github.com/PyTorchLightning/pytorch-lightning/pull/4656))
- Model summary: add 1 decimal place ([#4745](https://github.com/PyTorchLightning/pytorch-lightning/pull/4745))
- Do not override `PYTHONWARNINGS` ([#4700](https://github.com/PyTorchLightning/pytorch-lightning/pull/4700))
- Changed `init_ddp_connection` moved from `DDP` to `DDPPlugin` ([#4407](https://github.com/PyTorchLightning/pytorch-lightning/pull/4407))


### Fixed

- Fixed checkpoint `hparams` dict casting when `omegaconf` is available ([#4770](https://github.com/PyTorchLightning/pytorch-lightning/pull/4770))
- Fixed incomplete progress bars when total batches not divisible by refresh rate ([#4577](https://github.com/PyTorchLightning/pytorch-lightning/pull/4577))
- Updated SSIM metric ([#4566](https://github.com/PyTorchLightning/pytorch-lightning/pull/4566))
- Fixed batch_arg_name - add `batch_arg_name` to all calls to `_adjust_batch_size`bug ([#4812](https://github.com/PyTorchLightning/pytorch-lightning/pull/4812))
- Fixed `torchtext` data to GPU ([#4785](https://github.com/PyTorchLightning/pytorch-lightning/pull/4785))
- Fixed a crash bug in MLFlow logger ([#4716](https://github.com/PyTorchLightning/pytorch-lightning/pull/4716))

## [1.0.7] - 2020-11-17

### Added

- Added lambda closure to `manual_optimizer_step` ([#4618](https://github.com/PyTorchLightning/pytorch-lightning/pull/4618))

### Changed

- Change Metrics `persistent` default mode to `False` ([#4685](https://github.com/PyTorchLightning/pytorch-lightning/pull/4685))
- LoggerConnector log_metrics will use `total_batch_idx` instead of `global_step` when logging on `training step` ([#4738](https://github.com/PyTorchLightning/pytorch-lightning/pull/4738))


### Fixed

- Prevent crash if `sync_dist=True` on CPU ([#4626](https://github.com/PyTorchLightning/pytorch-lightning/pull/4626))
- Fixed average pbar Metrics ([#4534](https://github.com/PyTorchLightning/pytorch-lightning/pull/4534))
- Fixed `setup` callback hook to correctly pass the LightningModule through ([#4608](https://github.com/PyTorchLightning/pytorch-lightning/pull/4608))
- Allowing decorate model init with saving `hparams` inside ([#4662](https://github.com/PyTorchLightning/pytorch-lightning/pull/4662))
- Fixed `split_idx` set by `LoggerConnector` in `on_trainer_init` to `Trainer`  ([#4697](https://github.com/PyTorchLightning/pytorch-lightning/pull/4697))


## [1.0.6] - 2020-11-11

### Added

- Added metrics aggregation in Horovod and fixed early stopping ([#3775](https://github.com/PyTorchLightning/pytorch-lightning/pull/3775))
- Added `manual_optimizer_step` which work with `AMP Native` and `accumulated_grad_batches` ([#4485](https://github.com/PyTorchLightning/pytorch-lightning/pull/4485))
- Added `persistent(mode)` method to metrics, to enable and disable metric states being added to `state_dict` ([#4482](https://github.com/PyTorchLightning/pytorch-lightning/pull/4482))
- Added congratulations at the end of our notebooks ([#4555](https://github.com/PyTorchLightning/pytorch-lightning/pull/4555))
- Added parameters `move_metrics_to_cpu` in Trainer to disable gpu leak ([#4592](https://github.com/PyTorchLightning/pytorch-lightning/pull/4592))


### Changed

- Changed `fsspec` to tuner ([#4458](https://github.com/PyTorchLightning/pytorch-lightning/pull/4458))
- Unify SLURM/TorchElastic under backend plugin ([#4578](https://github.com/PyTorchLightning/pytorch-lightning/pull/4578),
        [#4580](https://github.com/PyTorchLightning/pytorch-lightning/pull/4580),
        [#4581](https://github.com/PyTorchLightning/pytorch-lightning/pull/4581),
        [#4582](https://github.com/PyTorchLightning/pytorch-lightning/pull/4582),
        [#4583](https://github.com/PyTorchLightning/pytorch-lightning/pull/4583))

### Fixed

- Fixed feature-lack in `hpc_load` ([#4526](https://github.com/PyTorchLightning/pytorch-lightning/pull/4526))
- Fixed metrics states being overridden in DDP mode ([#4482](https://github.com/PyTorchLightning/pytorch-lightning/pull/4482))
- Fixed `lightning_getattr`, `lightning_hasattr` not finding the correct attributes in datamodule ([#4347](https://github.com/PyTorchLightning/pytorch-lightning/pull/4347))
- Fixed automatic optimization AMP by `manual_optimization_step` ([#4485](https://github.com/PyTorchLightning/pytorch-lightning/pull/4485))
- Replace `MisconfigurationException` with warning in `ModelCheckpoint` Callback ([#4560](https://github.com/PyTorchLightning/pytorch-lightning/pull/4560))
- Fixed logged keys in mlflow logger ([#4412](https://github.com/PyTorchLightning/pytorch-lightning/pull/4412))
- Fixed `is_picklable` by catching `AttributeError` ([#4508](https://github.com/PyTorchLightning/pytorch-lightning/pull/4508))
- Fixed multi test dataloaders dict `AttributeError` error ([#4480](https://github.com/PyTorchLightning/pytorch-lightning/pull/4480))
- Fixed show progress bar only for `progress_rank 0` on `DDP_SLURM` ([#4437](https://github.com/PyTorchLightning/pytorch-lightning/pull/4437))

## [1.0.5] - 2020-11-03

### Added

- Added PyTorch 1.7 Stable support ([#3821](https://github.com/PyTorchLightning/pytorch-lightning/pull/3821))
- Added timeout for `tpu_device_exists` to ensure process does not hang indefinitely ([#4340](https://github.com/PyTorchLightning/pytorch-lightning/pull/4340))

### Changed

- W&B log in sync with `Trainer` step ([#4405](https://github.com/PyTorchLightning/pytorch-lightning/pull/4405))
- Hook `on_after_backward` is called only when `optimizer_step` is being called ([#4439](https://github.com/PyTorchLightning/pytorch-lightning/pull/4439))
- Moved `track_and_norm_grad` into `training loop` and called only when `optimizer_step` is being called ([#4439](https://github.com/PyTorchLightning/pytorch-lightning/pull/4439))
- Changed type checker with explicit cast of `ref_model` object ([#4457](https://github.com/PyTorchLightning/pytorch-lightning/pull/4457))
- Changed `distributed_backend` -> `accelerator` ([#4429](https://github.com/PyTorchLightning/pytorch-lightning/pull/4429))

### Deprecated

- Deprecated passing `ModelCheckpoint` instance to `checkpoint_callback` Trainer argument ([#4336](https://github.com/PyTorchLightning/pytorch-lightning/pull/4336))

### Fixed

- Disable saving checkpoints if not trained ([#4372](https://github.com/PyTorchLightning/pytorch-lightning/pull/4372))
- Fixed error using `auto_select_gpus=True` with `gpus=-1` ([#4209](https://github.com/PyTorchLightning/pytorch-lightning/pull/4209))
- Disabled training when `limit_train_batches=0` ([#4371](https://github.com/PyTorchLightning/pytorch-lightning/pull/4371))
- Fixed that metrics do not store computational graph for all seen data ([#4313](https://github.com/PyTorchLightning/pytorch-lightning/pull/4313))
- Fixed AMP unscale for `on_after_backward` ([#4439](https://github.com/PyTorchLightning/pytorch-lightning/pull/4439))
- Fixed TorchScript export when module includes Metrics ([#4428](https://github.com/PyTorchLightning/pytorch-lightning/pull/4428))
- Fixed TorchScript trace method's data to device and docstring ([#4360](https://github.com/PyTorchLightning/pytorch-lightning/pull/4360))
- Fixed CSV logger warning ([#4419](https://github.com/PyTorchLightning/pytorch-lightning/pull/4419))
- Fixed skip DDP parameter sync ([#4301](https://github.com/PyTorchLightning/pytorch-lightning/pull/4301))
- Fixed `WandbLogger` _sanitize_callable function ([#4422](https://github.com/PyTorchLightning/pytorch-lightning/pull/4422))
- Fixed `AMP Native` `_unscale` gradient ([#4441](https://github.com/PyTorchLightning/pytorch-lightning/pull/4441))


## [1.0.4] - 2020-10-27

### Added

- Added `dirpath` and `filename` parameter in `ModelCheckpoint` ([#4213](https://github.com/PyTorchLightning/pytorch-lightning/pull/4213))
- Added plugins docs and DDPPlugin to customize ddp across all accelerators ([#4258](https://github.com/PyTorchLightning/pytorch-lightning/pull/4285))
- Added `strict` option to the scheduler dictionary ([#3586](https://github.com/PyTorchLightning/pytorch-lightning/pull/3586))
- Added `fsspec` support for profilers ([#4162](https://github.com/PyTorchLightning/pytorch-lightning/pull/4162))
- Added autogenerated helptext to `Trainer.add_argparse_args` ([#4344](https://github.com/PyTorchLightning/pytorch-lightning/pull/4344))
- Added support for string values in `Trainer`'s `profiler` parameter ([#3656](https://github.com/PyTorchLightning/pytorch-lightning/pull/3656))
- Added `optimizer_closure` to `optimizer.step` when supported ([#4190](https://github.com/PyTorchLightning/pytorch-lightning/pull/4190))
- Added unification of regression metrics ([#4166](https://github.com/PyTorchLightning/pytorch-lightning/pull/4166))
- Added checkpoint load from Bytes ([#4314](https://github.com/PyTorchLightning/pytorch-lightning/pull/4314))

### Changed

- Improved error messages for invalid `configure_optimizers` returns ([#3587](https://github.com/PyTorchLightning/pytorch-lightning/pull/3587))
- Allow changing the logged step value in `validation_step` ([#4130](https://github.com/PyTorchLightning/pytorch-lightning/pull/4130))
- Allow setting `replace_sampler_ddp=True` with a distributed sampler already added ([#4273](https://github.com/PyTorchLightning/pytorch-lightning/pull/4273))
- Fixed santized parameters for `WandbLogger.log_hyperparams` ([#4320](https://github.com/PyTorchLightning/pytorch-lightning/pull/4320))

### Deprecated

- Deprecated `filepath` in `ModelCheckpoint` ([#4213](https://github.com/PyTorchLightning/pytorch-lightning/pull/4213))
- Deprecated `reorder` parameter of the `auc` metric ([#4237](https://github.com/PyTorchLightning/pytorch-lightning/pull/4237))
- Deprecated bool values in `Trainer`'s `profiler` parameter ([#3656](https://github.com/PyTorchLightning/pytorch-lightning/pull/3656))

### Fixed

- Fixed setting device ids in DDP ([#4297](https://github.com/PyTorchLightning/pytorch-lightning/pull/4297))
- Fixed synchronization of best model path in `ddp_accelerator` ([#4323](https://github.com/PyTorchLightning/pytorch-lightning/pull/4323))
- Fixed `WandbLogger` not uploading checkpoint artifacts at the end of training ([#4341](https://github.com/PyTorchLightning/pytorch-lightning/pull/4341))
- Fixed `FBeta` computation ([#4183](https://github.com/PyTorchLightning/pytorch-lightning/pull/4183))
- Fixed `accumulation across batches` has completed `before breaking training loop` ([#4278](https://github.com/PyTorchLightning/pytorch-lightning/pull/4278))
- Fixed `ModelCheckpoint` don't increase current_epoch and global_step when not training ([#4291](https://github.com/PyTorchLightning/pytorch-lightning/pull/4291))
- Fixed `COMET_EXPERIMENT_KEY` environment variable usage in comet logger ([#4230](https://github.com/PyTorchLightning/pytorch-lightning/pull/4230))

## [1.0.3] - 2020-10-20

### Added

- Added persistent flag to `Metric.add_state` ([#4195](https://github.com/PyTorchLightning/pytorch-lightning/pull/4195))

### Changed

- Used `checkpoint_connector.hpc_save` in SLURM ([#4217](https://github.com/PyTorchLightning/pytorch-lightning/pull/4217))
- Moved base req. to root ([#4219](https://github.com/PyTorchLightning/pytorch-lightning/pull/4219))

### Fixed

- Fixed `hparams` assign in init ([#4189](https://github.com/PyTorchLightning/pytorch-lightning/pull/4189))
- Fixed overwrite check for model hooks ([#4010](https://github.com/PyTorchLightning/pytorch-lightning/pull/4010))


## [1.0.2] - 2020-10-15

### Added

- Added trace functionality to the function `to_torchscript` ([#4142](https://github.com/PyTorchLightning/pytorch-lightning/pull/4142))

### Changed

- Called `on_load_checkpoint` before loading `state_dict` ([#4057](https://github.com/PyTorchLightning/pytorch-lightning/pull/4057))

### Removed

- Removed duplicate metric vs step log for train loop ([#4173](https://github.com/PyTorchLightning/pytorch-lightning/pull/4173))

### Fixed

- Fixed the `self.log` problem in `validation_step()` ([#4169](https://github.com/PyTorchLightning/pytorch-lightning/pull/4169))
- Fixed `hparams` saving - save the state when `save_hyperparameters()` is called [in `__init__`] ([#4163](https://github.com/PyTorchLightning/pytorch-lightning/pull/4163))
- Fixed runtime failure while exporting `hparams` to yaml ([#4158](https://github.com/PyTorchLightning/pytorch-lightning/pull/4158))


## [1.0.1] - 2020-10-14

### Added

- Added getstate/setstate method for torch.save serialization ([#4127](https://github.com/PyTorchLightning/pytorch-lightning/pull/4127))


## [1.0.0] - 2020-10-13

### Added

- Added Explained Variance Metric + metric fix ([#4013](https://github.com/PyTorchLightning/pytorch-lightning/pull/4013))
- Added Metric <-> Lightning Module integration tests ([#4008](https://github.com/PyTorchLightning/pytorch-lightning/pull/4008))
- Added parsing OS env vars in `Trainer` ([#4022](https://github.com/PyTorchLightning/pytorch-lightning/pull/4022))
- Added classification metrics ([#4043](https://github.com/PyTorchLightning/pytorch-lightning/pull/4043))
- Updated explained variance metric ([#4024](https://github.com/PyTorchLightning/pytorch-lightning/pull/4024))
- Enabled plugins ([#4041](https://github.com/PyTorchLightning/pytorch-lightning/pull/4041))
- Enabled custom clusters ([#4048](https://github.com/PyTorchLightning/pytorch-lightning/pull/4048))
- Enabled passing in custom accelerators ([#4050](https://github.com/PyTorchLightning/pytorch-lightning/pull/4050))
- Added `LightningModule.toggle_optimizer` ([#4058](https://github.com/PyTorchLightning/pytorch-lightning/pull/4058))
- Added `LightningModule.manual_backward` ([#4063](https://github.com/PyTorchLightning/pytorch-lightning/pull/4063))
- Added `output` argument to `*_batch_end` hooks ([#3965](https://github.com/PyTorchLightning/pytorch-lightning/pull/3965),
    [#3966](https://github.com/PyTorchLightning/pytorch-lightning/pull/3966))
- Added `output` argument to `*_epoch_end` hooks ([#3967](https://github.com/PyTorchLightning/pytorch-lightning/pull/3967))

### Changed

- Integrated metrics API with self.log ([#3961](https://github.com/PyTorchLightning/pytorch-lightning/pull/3961))
- Decoupled Apex ([#4052](https://github.com/PyTorchLightning/pytorch-lightning/pull/4052),
        [#4054](https://github.com/PyTorchLightning/pytorch-lightning/pull/4054),
        [#4055](https://github.com/PyTorchLightning/pytorch-lightning/pull/4055),
        [#4056](https://github.com/PyTorchLightning/pytorch-lightning/pull/4056),
        [#4058](https://github.com/PyTorchLightning/pytorch-lightning/pull/4058),
        [#4060](https://github.com/PyTorchLightning/pytorch-lightning/pull/4060),
        [#4061](https://github.com/PyTorchLightning/pytorch-lightning/pull/4061),
        [#4062](https://github.com/PyTorchLightning/pytorch-lightning/pull/4062),
        [#4063](https://github.com/PyTorchLightning/pytorch-lightning/pull/4063),
        [#4064](https://github.com/PyTorchLightning/pytorch-lightning/pull/4064),
        [#4065](https://github.com/PyTorchLightning/pytorch-lightning/pull/4065))
- Renamed all backends to `Accelerator` ([#4066](https://github.com/PyTorchLightning/pytorch-lightning/pull/4066))
- Enabled manual returns ([#4089](https://github.com/PyTorchLightning/pytorch-lightning/pull/4089))

### Removed

- Removed support for EvalResult and TrainResult ([#3968](https://github.com/PyTorchLightning/pytorch-lightning/pull/3968))
- Removed deprecated trainer flags: `overfit_pct`, `log_save_interval`, `row_log_interval` ([#3969](https://github.com/PyTorchLightning/pytorch-lightning/pull/3969))
- Removed deprecated early_stop_callback ([#3982](https://github.com/PyTorchLightning/pytorch-lightning/pull/3982))
- Removed deprecated model hooks ([#3980](https://github.com/PyTorchLightning/pytorch-lightning/pull/3980))
- Removed deprecated callbacks ([#3979](https://github.com/PyTorchLightning/pytorch-lightning/pull/3979))
- Removed `trainer` argument in `LightningModule.backward` [#4056](https://github.com/PyTorchLightning/pytorch-lightning/pull/4056))

### Fixed

- Fixed `current_epoch` property update to reflect true epoch number inside `LightningDataModule`, when `reload_dataloaders_every_epoch=True`. ([#3974](https://github.com/PyTorchLightning/pytorch-lightning/pull/3974))
- Fixed to print scaler value in progress bar ([#4053](https://github.com/PyTorchLightning/pytorch-lightning/pull/4053))
- Fixed mismatch between docstring and code regarding when `on_load_checkpoint` hook is called ([#3996](https://github.com/PyTorchLightning/pytorch-lightning/pull/3996))


## [0.10.0] - 2020-10-07

### Added

- Added new Metrics API. ([#3868](https://github.com/PyTorchLightning/pytorch-lightning/pull/3868), [#3921](https://github.com/PyTorchLightning/pytorch-lightning/pull/3921))
- Enable PyTorch 1.7 compatibility ([#3541](https://github.com/PyTorchLightning/pytorch-lightning/pull/3541))
- Added `LightningModule.to_torchscript` to support exporting as `ScriptModule` ([#3258](https://github.com/PyTorchLightning/pytorch-lightning/pull/3258))
- Added warning when dropping unpicklable `hparams` ([#2874](https://github.com/PyTorchLightning/pytorch-lightning/pull/2874))
- Added EMB similarity ([#3349](https://github.com/PyTorchLightning/pytorch-lightning/pull/3349))
- Added `ModelCheckpoint.to_yaml` method ([#3048](https://github.com/PyTorchLightning/pytorch-lightning/pull/3048))
- Allow `ModelCheckpoint` monitor to be `None`, meaning it will always save ([#3630](https://github.com/PyTorchLightning/pytorch-lightning/pull/3630))
- Disabled optimizers setup during testing ([#3059](https://github.com/PyTorchLightning/pytorch-lightning/pull/3059))
- Added support for datamodules to save and load checkpoints when training ([#3563](https://github.com/PyTorchLightning/pytorch-lightning/pull/3563))
- Added support for datamodule in learning rate finder ([#3425](https://github.com/PyTorchLightning/pytorch-lightning/pull/3425))
- Added gradient clip test for native AMP ([#3754](https://github.com/PyTorchLightning/pytorch-lightning/pull/3754))
- Added dist lib to enable syncing anything across devices ([#3762](https://github.com/PyTorchLightning/pytorch-lightning/pull/3762))
- Added `broadcast` to `TPUBackend` ([#3814](https://github.com/PyTorchLightning/pytorch-lightning/pull/3814))
- Added `XLADeviceUtils` class to check XLA device type ([#3274](https://github.com/PyTorchLightning/pytorch-lightning/pull/3274))

### Changed

- Refactored accelerator backends:
   * moved TPU `xxx_step` to backend ([#3118](https://github.com/PyTorchLightning/pytorch-lightning/pull/3118))
   * refactored DDP backend `forward` ([#3119](https://github.com/PyTorchLightning/pytorch-lightning/pull/3119))
   * refactored GPU backend `__step` ([#3120](https://github.com/PyTorchLightning/pytorch-lightning/pull/3120))
   * refactored Horovod backend ([#3121](https://github.com/PyTorchLightning/pytorch-lightning/pull/3121),
        [#3122](https://github.com/PyTorchLightning/pytorch-lightning/pull/3122))
   * remove obscure forward call in eval + CPU backend `___step` ([#3123](https://github.com/PyTorchLightning/pytorch-lightning/pull/3123))
   * reduced all simplified forward ([#3126](https://github.com/PyTorchLightning/pytorch-lightning/pull/3126))
   * added hook base method ([#3127](https://github.com/PyTorchLightning/pytorch-lightning/pull/3127))
   * refactor eval loop to use hooks - use `test_mode` for if so we can split later ([#3129](https://github.com/PyTorchLightning/pytorch-lightning/pull/3129))
   * moved `___step_end` hooks ([#3130](https://github.com/PyTorchLightning/pytorch-lightning/pull/3130))
   * training forward refactor ([#3134](https://github.com/PyTorchLightning/pytorch-lightning/pull/3134))
   * training AMP scaling refactor ([#3135](https://github.com/PyTorchLightning/pytorch-lightning/pull/3135))
   * eval step scaling factor ([#3136](https://github.com/PyTorchLightning/pytorch-lightning/pull/3136))
   * add eval loop object to streamline eval loop ([#3138](https://github.com/PyTorchLightning/pytorch-lightning/pull/3138))
   * refactored dataloader process hook ([#3139](https://github.com/PyTorchLightning/pytorch-lightning/pull/3139))
   * refactored inner eval loop ([#3141](https://github.com/PyTorchLightning/pytorch-lightning/pull/3141))
   * final inner eval loop hooks ([#3154](https://github.com/PyTorchLightning/pytorch-lightning/pull/3154))
   * clean up hooks in `run_evaluation` ([#3156](https://github.com/PyTorchLightning/pytorch-lightning/pull/3156))
   * clean up data reset ([#3161](https://github.com/PyTorchLightning/pytorch-lightning/pull/3161))
   * expand eval loop out ([#3165](https://github.com/PyTorchLightning/pytorch-lightning/pull/3165))
   * moved hooks around in eval loop ([#3195](https://github.com/PyTorchLightning/pytorch-lightning/pull/3195))
   * remove `_evaluate` fx ([#3197](https://github.com/PyTorchLightning/pytorch-lightning/pull/3197))
   * `Trainer.fit` hook clean up ([#3198](https://github.com/PyTorchLightning/pytorch-lightning/pull/3198))
   * DDPs train hooks ([#3203](https://github.com/PyTorchLightning/pytorch-lightning/pull/3203))
   * refactor DDP backend ([#3204](https://github.com/PyTorchLightning/pytorch-lightning/pull/3204),
        [#3207](https://github.com/PyTorchLightning/pytorch-lightning/pull/3207),
        [#3208](https://github.com/PyTorchLightning/pytorch-lightning/pull/3208),
        [#3209](https://github.com/PyTorchLightning/pytorch-lightning/pull/3209),
        [#3210](https://github.com/PyTorchLightning/pytorch-lightning/pull/3210))
   * reduced accelerator selection ([#3211](https://github.com/PyTorchLightning/pytorch-lightning/pull/3211))
   * group prepare data hook ([#3212](https://github.com/PyTorchLightning/pytorch-lightning/pull/3212))
   * added data connector ([#3285](https://github.com/PyTorchLightning/pytorch-lightning/pull/3285))
   * modular is_overridden ([#3290](https://github.com/PyTorchLightning/pytorch-lightning/pull/3290))
   * adding `Trainer.tune()` ([#3293](https://github.com/PyTorchLightning/pytorch-lightning/pull/3293))
   * move `run_pretrain_routine` -> `setup_training` ([#3294](https://github.com/PyTorchLightning/pytorch-lightning/pull/3294))
   * move train outside of setup training ([#3297](https://github.com/PyTorchLightning/pytorch-lightning/pull/3297))
   * move `prepare_data` to data connector ([#3307](https://github.com/PyTorchLightning/pytorch-lightning/pull/3307))
   * moved accelerator router ([#3309](https://github.com/PyTorchLightning/pytorch-lightning/pull/3309))
   * train loop refactor - moving train loop to own object ([#3310](https://github.com/PyTorchLightning/pytorch-lightning/pull/3310),
        [#3312](https://github.com/PyTorchLightning/pytorch-lightning/pull/3312),
        [#3313](https://github.com/PyTorchLightning/pytorch-lightning/pull/3313),
        [#3314](https://github.com/PyTorchLightning/pytorch-lightning/pull/3314))
   * duplicate data interface definition up into DataHooks class ([#3344](https://github.com/PyTorchLightning/pytorch-lightning/pull/3344))
   * inner train loop ([#3359](https://github.com/PyTorchLightning/pytorch-lightning/pull/3359),
        [#3361](https://github.com/PyTorchLightning/pytorch-lightning/pull/3361),
        [#3362](https://github.com/PyTorchLightning/pytorch-lightning/pull/3362),
        [#3363](https://github.com/PyTorchLightning/pytorch-lightning/pull/3363),
        [#3365](https://github.com/PyTorchLightning/pytorch-lightning/pull/3365),
        [#3366](https://github.com/PyTorchLightning/pytorch-lightning/pull/3366),
        [#3367](https://github.com/PyTorchLightning/pytorch-lightning/pull/3367),
        [#3368](https://github.com/PyTorchLightning/pytorch-lightning/pull/3368),
        [#3369](https://github.com/PyTorchLightning/pytorch-lightning/pull/3369),
        [#3370](https://github.com/PyTorchLightning/pytorch-lightning/pull/3370),
        [#3371](https://github.com/PyTorchLightning/pytorch-lightning/pull/3371),
        [#3372](https://github.com/PyTorchLightning/pytorch-lightning/pull/3372),
        [#3373](https://github.com/PyTorchLightning/pytorch-lightning/pull/3373),
        [#3374](https://github.com/PyTorchLightning/pytorch-lightning/pull/3374),
        [#3375](https://github.com/PyTorchLightning/pytorch-lightning/pull/3375),
        [#3376](https://github.com/PyTorchLightning/pytorch-lightning/pull/3376),
        [#3385](https://github.com/PyTorchLightning/pytorch-lightning/pull/3385),
        [#3388](https://github.com/PyTorchLightning/pytorch-lightning/pull/3388),
        [#3397](https://github.com/PyTorchLightning/pytorch-lightning/pull/3397))
   * all logging related calls in a connector ([#3395](https://github.com/PyTorchLightning/pytorch-lightning/pull/3395))
   * device parser ([#3400](https://github.com/PyTorchLightning/pytorch-lightning/pull/3400),
        [#3405](https://github.com/PyTorchLightning/pytorch-lightning/pull/3405))
   * added model connector ([#3407](https://github.com/PyTorchLightning/pytorch-lightning/pull/3407))
   * moved eval loop logging to loggers ([#3408](https://github.com/PyTorchLightning/pytorch-lightning/pull/3408))
   * moved eval loop (#3412[#3408](https://github.com/PyTorchLightning/pytorch-lightning/pull/3408))
   * trainer/separate argparse ([#3421](https://github.com/PyTorchLightning/pytorch-lightning/pull/3421),
        [#3428](https://github.com/PyTorchLightning/pytorch-lightning/pull/3428),
        [#3432](https://github.com/PyTorchLightning/pytorch-lightning/pull/3432))
   * move `lr_finder` ([#3434](https://github.com/PyTorchLightning/pytorch-lightning/pull/3434))
   * organize args (#[#3435](https://github.com/PyTorchLightning/pytorch-lightning/pull/3435),
        [#3442](https://github.com/PyTorchLightning/pytorch-lightning/pull/3442),
        [#3447](https://github.com/PyTorchLightning/pytorch-lightning/pull/3447),
        [#3448](https://github.com/PyTorchLightning/pytorch-lightning/pull/3448),
        [#3449](https://github.com/PyTorchLightning/pytorch-lightning/pull/3449),
        [#3456](https://github.com/PyTorchLightning/pytorch-lightning/pull/3456))
   * move specific accelerator code ([#3457](https://github.com/PyTorchLightning/pytorch-lightning/pull/3457))
   * group connectors ([#3472](https://github.com/PyTorchLightning/pytorch-lightning/pull/3472))
   * accelerator connector methods x/n ([#3469](https://github.com/PyTorchLightning/pytorch-lightning/pull/3469),
        [#3470](https://github.com/PyTorchLightning/pytorch-lightning/pull/3470),
        [#3474](https://github.com/PyTorchLightning/pytorch-lightning/pull/3474))
   * merge backends x/n ([#3476](https://github.com/PyTorchLightning/pytorch-lightning/pull/3476),
        [#3477](https://github.com/PyTorchLightning/pytorch-lightning/pull/3477),
        [#3478](https://github.com/PyTorchLightning/pytorch-lightning/pull/3478),
        [#3480](https://github.com/PyTorchLightning/pytorch-lightning/pull/3480),
        [#3482](https://github.com/PyTorchLightning/pytorch-lightning/pull/3482))
   * apex plugin ([#3502](https://github.com/PyTorchLightning/pytorch-lightning/pull/3502))
   * precision plugins ([#3504](https://github.com/PyTorchLightning/pytorch-lightning/pull/3504))
   * Result - make monitor default to `checkpoint_on` to simplify ([#3571](https://github.com/PyTorchLightning/pytorch-lightning/pull/3571))
   * reference to the Trainer on the `LightningDataModule` ([#3684](https://github.com/PyTorchLightning/pytorch-lightning/pull/3684))
   * add `.log` to lightning module ([#3686](https://github.com/PyTorchLightning/pytorch-lightning/pull/3686),
        [#3699](https://github.com/PyTorchLightning/pytorch-lightning/pull/3699),
        [#3701](https://github.com/PyTorchLightning/pytorch-lightning/pull/3701),
        [#3704](https://github.com/PyTorchLightning/pytorch-lightning/pull/3704),
        [#3715](https://github.com/PyTorchLightning/pytorch-lightning/pull/3715))
   * enable tracking original metric when step and epoch are both true ([#3685](https://github.com/PyTorchLightning/pytorch-lightning/pull/3685))
   * deprecated results obj, added support for simpler comms ([#3681](https://github.com/PyTorchLightning/pytorch-lightning/pull/3681))
   * move backends back to individual files ([#3712](https://github.com/PyTorchLightning/pytorch-lightning/pull/3712))
   * fixes logging for eval steps ([#3763](https://github.com/PyTorchLightning/pytorch-lightning/pull/3763))
   * decoupled DDP, DDP spawn ([#3733](https://github.com/PyTorchLightning/pytorch-lightning/pull/3733),
        [#3766](https://github.com/PyTorchLightning/pytorch-lightning/pull/3766),
        [#3767](https://github.com/PyTorchLightning/pytorch-lightning/pull/3767),
        [#3774](https://github.com/PyTorchLightning/pytorch-lightning/pull/3774),
        [#3802](https://github.com/PyTorchLightning/pytorch-lightning/pull/3802),
        [#3806](https://github.com/PyTorchLightning/pytorch-lightning/pull/3806),
        [#3817](https://github.com/PyTorchLightning/pytorch-lightning/pull/3817),
        [#3819](https://github.com/PyTorchLightning/pytorch-lightning/pull/3819),
        [#3927](https://github.com/PyTorchLightning/pytorch-lightning/pull/3927))
   * remove weight loading hack for ddp_cpu ([#3808](https://github.com/PyTorchLightning/pytorch-lightning/pull/3808))
   * separate `torchelastic` from DDP ([#3810](https://github.com/PyTorchLightning/pytorch-lightning/pull/3810))
   * separate SLURM from DDP ([#3809](https://github.com/PyTorchLightning/pytorch-lightning/pull/3809))
   * decoupled DDP2 ([#3816](https://github.com/PyTorchLightning/pytorch-lightning/pull/3816))
   * bug fix with logging val epoch end + monitor ([#3812](https://github.com/PyTorchLightning/pytorch-lightning/pull/3812))
   * callback system and init DDP ([#3836](https://github.com/PyTorchLightning/pytorch-lightning/pull/3836))
   * adding compute environments ([#3837](https://github.com/PyTorchLightning/pytorch-lightning/pull/3837), [#3842](https://github.com/PyTorchLightning/pytorch-lightning/pull/3842))
   * epoch can now log independently ([#3843](https://github.com/PyTorchLightning/pytorch-lightning/pull/3843))
   * test selecting the correct backend. temp backends while slurm and TorchElastic are decoupled ([#3848](https://github.com/PyTorchLightning/pytorch-lightning/pull/3848))
   * fixed `init_slurm_connection` causing hostname errors ([#3856](https://github.com/PyTorchLightning/pytorch-lightning/pull/3856))
   * moves init apex from LM to apex connector ([#3923](https://github.com/PyTorchLightning/pytorch-lightning/pull/3923))
   * moves sync bn to each backend ([#3925](https://github.com/PyTorchLightning/pytorch-lightning/pull/3925))
   * moves configure ddp to each backend ([#3924](https://github.com/PyTorchLightning/pytorch-lightning/pull/3924))
- Deprecation warning ([#3844](https://github.com/PyTorchLightning/pytorch-lightning/pull/3844))
- Changed `LearningRateLogger` to `LearningRateMonitor` ([#3251](https://github.com/PyTorchLightning/pytorch-lightning/pull/3251))
- Used `fsspec` instead of `gfile` for all IO ([#3320](https://github.com/PyTorchLightning/pytorch-lightning/pull/3320))
    * Swaped `torch.load` for `fsspec` load in DDP spawn backend ([#3787](https://github.com/PyTorchLightning/pytorch-lightning/pull/3787))
    * Swaped `torch.load` for `fsspec` load in cloud_io loading ([#3692](https://github.com/PyTorchLightning/pytorch-lightning/pull/3692))
    * Added support for `to_disk()` to use remote filepaths with `fsspec` ([#3930](https://github.com/PyTorchLightning/pytorch-lightning/pull/3930))
    * Updated model_checkpoint's to_yaml to use `fsspec` open ([#3801](https://github.com/PyTorchLightning/pytorch-lightning/pull/3801))
    * Fixed `fsspec` is inconsistent when doing `fs.ls` ([#3805](https://github.com/PyTorchLightning/pytorch-lightning/pull/3805))
- Refactor `GPUStatsMonitor` to improve training speed ([#3257](https://github.com/PyTorchLightning/pytorch-lightning/pull/3257))
- Changed IoU score behavior for classes absent in target and pred ([#3098](https://github.com/PyTorchLightning/pytorch-lightning/pull/3098))
- Changed IoU `remove_bg` bool to `ignore_index` optional int ([#3098](https://github.com/PyTorchLightning/pytorch-lightning/pull/3098))
- Changed defaults of `save_top_k` and `save_last` to `None` in ModelCheckpoint ([#3680](https://github.com/PyTorchLightning/pytorch-lightning/pull/3680))
- `row_log_interval` and `log_save_interval` are now based on training loop's `global_step` instead of epoch-internal batch index ([#3667](https://github.com/PyTorchLightning/pytorch-lightning/pull/3667))
- Silenced some warnings. verified ddp refactors ([#3483](https://github.com/PyTorchLightning/pytorch-lightning/pull/3483))
- Cleaning up stale logger tests ([#3490](https://github.com/PyTorchLightning/pytorch-lightning/pull/3490))
- Allow `ModelCheckpoint` monitor to be `None` ([#3633](https://github.com/PyTorchLightning/pytorch-lightning/pull/3633))
- Enable `None` model checkpoint default ([#3669](https://github.com/PyTorchLightning/pytorch-lightning/pull/3669))
- Skipped `best_model_path` if `checkpoint_callback` is `None` ([#2962](https://github.com/PyTorchLightning/pytorch-lightning/pull/2962))
- Used `raise .. from ..` to explicitly chain exceptions ([#3750](https://github.com/PyTorchLightning/pytorch-lightning/pull/3750))
-  Mocking loggers ([#3596](https://github.com/PyTorchLightning/pytorch-lightning/pull/3596),
    [#3617](https://github.com/PyTorchLightning/pytorch-lightning/pull/3617),
    [#3851](https://github.com/PyTorchLightning/pytorch-lightning/pull/3851),
    [#3859](https://github.com/PyTorchLightning/pytorch-lightning/pull/3859),
    [#3884](https://github.com/PyTorchLightning/pytorch-lightning/pull/3884),
    [#3853](https://github.com/PyTorchLightning/pytorch-lightning/pull/3853),
    [#3910](https://github.com/PyTorchLightning/pytorch-lightning/pull/3910),
    [#3889](https://github.com/PyTorchLightning/pytorch-lightning/pull/3889),
    [#3926](https://github.com/PyTorchLightning/pytorch-lightning/pull/3926))
- Write predictions in LightningModule instead of EvalResult [#3882](https://github.com/PyTorchLightning/pytorch-lightning/pull/3882)

### Deprecated

- Deprecated `TrainResult` and `EvalResult`, use `self.log` and `self.write` from the `LightningModule` to log metrics and write predictions. `training_step` can now only return a scalar (for the loss) or a dictionary with anything you want. ([#3681](https://github.com/PyTorchLightning/pytorch-lightning/pull/3681))
- Deprecate `early_stop_callback` Trainer argument ([#3845](https://github.com/PyTorchLightning/pytorch-lightning/pull/3845))
- Rename Trainer arguments `row_log_interval` >> `log_every_n_steps` and `log_save_interval` >> `flush_logs_every_n_steps` ([#3748](https://github.com/PyTorchLightning/pytorch-lightning/pull/3748))

### Removed

- Removed experimental Metric API ([#3943](https://github.com/PyTorchLightning/pytorch-lightning/pull/3943),
        [#3949](https://github.com/PyTorchLightning/pytorch-lightning/pull/3949),
        [#3946](https://github.com/PyTorchLightning/pytorch-lightning/pull/3946)), listed changes before final removal:
    * Added `EmbeddingSimilarity` metric ([#3349](https://github.com/PyTorchLightning/pytorch-lightning/pull/3349), [#3358](https://github.com/PyTorchLightning/pytorch-lightning/pull/3358))
    * Added hooks to metric module interface ([#2528](https://github.com/PyTorchLightning/pytorch-lightning/pull/2528))
    * Added error when AUROC metric is used for multiclass problems ([#3350](https://github.com/PyTorchLightning/pytorch-lightning/pull/3350))
    * Fixed `ModelCheckpoint` with `save_top_k=-1` option not tracking the best models when a monitor metric is available ([#3735](https://github.com/PyTorchLightning/pytorch-lightning/pull/3735))
    * Fixed counter-intuitive error being thrown in `Accuracy` metric for zero target tensor ([#3764](https://github.com/PyTorchLightning/pytorch-lightning/pull/3764))
    * Fixed aggregation of metrics ([#3517](https://github.com/PyTorchLightning/pytorch-lightning/pull/3517))
    * Fixed Metric aggregation ([#3321](https://github.com/PyTorchLightning/pytorch-lightning/pull/3321))
    * Fixed RMSLE metric ([#3188](https://github.com/PyTorchLightning/pytorch-lightning/pull/3188))
    * Renamed `reduction` to `class_reduction` in classification metrics ([#3322](https://github.com/PyTorchLightning/pytorch-lightning/pull/3322))
    * Changed `class_reduction` similar to sklearn for classification metrics ([#3322](https://github.com/PyTorchLightning/pytorch-lightning/pull/3322))
    * Renaming of precision recall metric ([#3308](https://github.com/PyTorchLightning/pytorch-lightning/pull/3308))

### Fixed

- Fixed `on_train_batch_start` hook to end epoch early ([#3700](https://github.com/PyTorchLightning/pytorch-lightning/pull/3700))
- Fixed `num_sanity_val_steps` is clipped to `limit_val_batches` ([#2917](https://github.com/PyTorchLightning/pytorch-lightning/pull/2917))
- Fixed ONNX model save on GPU ([#3145](https://github.com/PyTorchLightning/pytorch-lightning/pull/3145))
- Fixed `GpuUsageLogger` to work on different platforms ([#3008](https://github.com/PyTorchLightning/pytorch-lightning/pull/3008))
- Fixed auto-scale batch size not dumping `auto_lr_find` parameter ([#3151](https://github.com/PyTorchLightning/pytorch-lightning/pull/3151))
- Fixed `batch_outputs` with optimizer frequencies ([#3229](https://github.com/PyTorchLightning/pytorch-lightning/pull/3229))
- Fixed setting batch size in `LightningModule.datamodule` when using `auto_scale_batch_size` ([#3266](https://github.com/PyTorchLightning/pytorch-lightning/pull/3266))
- Fixed Horovod distributed backend compatibility with native AMP ([#3404](https://github.com/PyTorchLightning/pytorch-lightning/pull/3404))
- Fixed batch size auto scaling exceeding the size of the dataset ([#3271](https://github.com/PyTorchLightning/pytorch-lightning/pull/3271))
- Fixed getting `experiment_id` from MLFlow only once instead of each training loop ([#3394](https://github.com/PyTorchLightning/pytorch-lightning/pull/3394))
- Fixed `overfit_batches` which now correctly disables shuffling for the training loader. ([#3501](https://github.com/PyTorchLightning/pytorch-lightning/pull/3501))
- Fixed gradient norm tracking for `row_log_interval > 1` ([#3489](https://github.com/PyTorchLightning/pytorch-lightning/pull/3489))
- Fixed `ModelCheckpoint` name formatting ([3164](https://github.com/PyTorchLightning/pytorch-lightning/pull/3163))
- Fixed example implementation of AutoEncoder ([#3190](https://github.com/PyTorchLightning/pytorch-lightning/pull/3190))
- Fixed invalid paths when remote logging with TensorBoard ([#3236](https://github.com/PyTorchLightning/pytorch-lightning/pull/3236))
- Fixed change `t()` to `transpose()` as XLA devices do not support `.t()` on 1-dim tensor ([#3252](https://github.com/PyTorchLightning/pytorch-lightning/pull/3252))
- Fixed (weights only) checkpoints loading without PL ([#3287](https://github.com/PyTorchLightning/pytorch-lightning/pull/3287))
- Fixed `gather_all_tensors` cross GPUs in DDP ([#3319](https://github.com/PyTorchLightning/pytorch-lightning/pull/3319))
- Fixed CometML save dir ([#3419](https://github.com/PyTorchLightning/pytorch-lightning/pull/3419))
- Fixed forward key metrics ([#3467](https://github.com/PyTorchLightning/pytorch-lightning/pull/3467))
- Fixed normalize mode at confusion matrix (replace NaNs with zeros) ([#3465](https://github.com/PyTorchLightning/pytorch-lightning/pull/3465))
- Fixed global step increment in training loop when `training_epoch_end` hook is used ([#3673](https://github.com/PyTorchLightning/pytorch-lightning/pull/3673))
- Fixed dataloader shuffling not getting turned off with `overfit_batches > 0` and `distributed_backend = "ddp"` ([#3534](https://github.com/PyTorchLightning/pytorch-lightning/pull/3534))
- Fixed determinism in `DDPSpawnBackend` when using `seed_everything` in main process ([#3335](https://github.com/PyTorchLightning/pytorch-lightning/pull/3335))
- Fixed `ModelCheckpoint` `period` to actually save every `period` epochs ([#3630](https://github.com/PyTorchLightning/pytorch-lightning/pull/3630))
- Fixed `val_progress_bar` total with `num_sanity_val_steps` ([#3751](https://github.com/PyTorchLightning/pytorch-lightning/pull/3751))
- Fixed Tuner dump: add `current_epoch` to dumped_params ([#3261](https://github.com/PyTorchLightning/pytorch-lightning/pull/3261))
- Fixed `current_epoch` and `global_step` properties mismatch between `Trainer` and `LightningModule` ([#3785](https://github.com/PyTorchLightning/pytorch-lightning/pull/3785))
- Fixed learning rate scheduler for optimizers with internal state ([#3897](https://github.com/PyTorchLightning/pytorch-lightning/pull/3897))
- Fixed `tbptt_reduce_fx` when non-floating tensors are logged ([#3796](https://github.com/PyTorchLightning/pytorch-lightning/pull/3796))
- Fixed model checkpoint frequency ([#3852](https://github.com/PyTorchLightning/pytorch-lightning/pull/3852))
- Fixed logging non-tensor scalar with result breaks subsequent epoch aggregation ([#3855](https://github.com/PyTorchLightning/pytorch-lightning/pull/3855))
- Fixed `TrainerEvaluationLoopMixin` activates `model.train()` at the end ([#3858](https://github.com/PyTorchLightning/pytorch-lightning/pull/3858))
- Fixed `overfit_batches` when using with multiple val/test_dataloaders ([#3857](https://github.com/PyTorchLightning/pytorch-lightning/pull/3857))
- Fixed enables `training_step` to return `None` ([#3862](https://github.com/PyTorchLightning/pytorch-lightning/pull/3862))
- Fixed init nan for checkpointing ([#3863](https://github.com/PyTorchLightning/pytorch-lightning/pull/3863))
- Fixed for `load_from_checkpoint` ([#2776](https://github.com/PyTorchLightning/pytorch-lightning/pull/2776))
- Fixes incorrect `batch_sizes` when Dataloader returns a dict with multiple tensors ([#3668](https://github.com/PyTorchLightning/pytorch-lightning/pull/3668))
- Fixed unexpected signature for `validation_step` ([#3947](https://github.com/PyTorchLightning/pytorch-lightning/pull/3947))

## [0.9.0] - 2020-08-20

### Added

- Added SyncBN for DDP ([#2801](https://github.com/PyTorchLightning/pytorch-lightning/pull/2801),
     [#2838](https://github.com/PyTorchLightning/pytorch-lightning/pull/2838))
- Added basic `CSVLogger` ([#2721](https://github.com/PyTorchLightning/pytorch-lightning/pull/2721))
- Added SSIM metrics ([#2671](https://github.com/PyTorchLightning/pytorch-lightning/pull/2671))
- Added BLEU metrics ([#2535](https://github.com/PyTorchLightning/pytorch-lightning/pull/2535))
- Added support to export a model to ONNX format ([#2596](https://github.com/PyTorchLightning/pytorch-lightning/pull/2596))
- Added support for `Trainer(num_sanity_val_steps=-1)` to check all validation data before training ([#2246](https://github.com/PyTorchLightning/pytorch-lightning/pull/2246))
- Added struct. output:
  * tests for val loop flow ([#2605](https://github.com/PyTorchLightning/pytorch-lightning/pull/2605))
  * `EvalResult` support for train and val. loop ([#2615](https://github.com/PyTorchLightning/pytorch-lightning/pull/2615),
       [#2651](https://github.com/PyTorchLightning/pytorch-lightning/pull/2651))
  * weighted average in results obj ([#2930](https://github.com/PyTorchLightning/pytorch-lightning/pull/2930))
  * fix result obj DP auto reduce ([#3013](https://github.com/PyTorchLightning/pytorch-lightning/pull/3013))
- Added class `LightningDataModule` ([#2668](https://github.com/PyTorchLightning/pytorch-lightning/pull/2668))
- Added support for PyTorch 1.6 ([#2745](https://github.com/PyTorchLightning/pytorch-lightning/pull/2745))
- Added call DataModule hooks implicitly in trainer ([#2755](https://github.com/PyTorchLightning/pytorch-lightning/pull/2755))
- Added support for Mean in DDP Sync ([#2568](https://github.com/PyTorchLightning/pytorch-lightning/pull/2568))
- Added remaining `sklearn` metrics: `AveragePrecision`, `BalancedAccuracy`, `CohenKappaScore`, `DCG`, `Hamming`, `Hinge`, `Jaccard`, `MeanAbsoluteError`, `MeanSquaredError`, `MeanSquaredLogError`, `MedianAbsoluteError`, `R2Score`, `MeanPoissonDeviance`, `MeanGammaDeviance`, `MeanTweedieDeviance`, `ExplainedVariance` ([#2562](https://github.com/PyTorchLightning/pytorch-lightning/pull/2562))
- Added support for `limit_{mode}_batches (int)` to work with infinite dataloader (IterableDataset) ([#2840](https://github.com/PyTorchLightning/pytorch-lightning/pull/2840))
- Added support returning python scalars in DP ([#1935](https://github.com/PyTorchLightning/pytorch-lightning/pull/1935))
- Added support to Tensorboard logger for OmegaConf `hparams` ([#2846](https://github.com/PyTorchLightning/pytorch-lightning/pull/2846))
- Added tracking of basic states in `Trainer` ([#2541](https://github.com/PyTorchLightning/pytorch-lightning/pull/2541))
- Tracks all outputs including TBPTT and multiple optimizers ([#2890](https://github.com/PyTorchLightning/pytorch-lightning/pull/2890))
- Added GPU Usage Logger ([#2932](https://github.com/PyTorchLightning/pytorch-lightning/pull/2932))
- Added `strict=False` for `load_from_checkpoint` ([#2819](https://github.com/PyTorchLightning/pytorch-lightning/pull/2819))
- Added saving test predictions on multiple GPUs ([#2926](https://github.com/PyTorchLightning/pytorch-lightning/pull/2926))
- Auto log the computational graph for loggers that support this ([#3003](https://github.com/PyTorchLightning/pytorch-lightning/pull/3003))
- Added warning when changing monitor and using results obj ([#3014](https://github.com/PyTorchLightning/pytorch-lightning/pull/3014))
- Added a hook `transfer_batch_to_device` to the `LightningDataModule` ([#3038](https://github.com/PyTorchLightning/pytorch-lightning/pull/3038))

### Changed

- Truncated long version numbers in progress bar ([#2594](https://github.com/PyTorchLightning/pytorch-lightning/pull/2594))
- Enabling val/test loop disabling ([#2692](https://github.com/PyTorchLightning/pytorch-lightning/pull/2692))
- Refactored into `accelerator` module:
    * GPU training ([#2704](https://github.com/PyTorchLightning/pytorch-lightning/pull/2704))
    * TPU training ([#2708](https://github.com/PyTorchLightning/pytorch-lightning/pull/2708))
    * DDP(2) backend ([#2796](https://github.com/PyTorchLightning/pytorch-lightning/pull/2796))
    * Retrieve last logged val from result by key ([#3049](https://github.com/PyTorchLightning/pytorch-lightning/pull/3049))
- Using `.comet.config` file for `CometLogger` ([#1913](https://github.com/PyTorchLightning/pytorch-lightning/pull/1913))
- Updated hooks arguments - breaking for `setup` and `teardown` ([#2850](https://github.com/PyTorchLightning/pytorch-lightning/pull/2850))
- Using `gfile` to support remote directories ([#2164](https://github.com/PyTorchLightning/pytorch-lightning/pull/2164))
- Moved optimizer creation after device placement for DDP backends ([#2904](https://github.com/PyTorchLightning/pytorch-lighting/pull/2904))
- Support `**DictConfig` for `hparam` serialization ([#2519](https://github.com/PyTorchLightning/pytorch-lightning/pull/2519))
- Removed callback metrics from test results obj ([#2994](https://github.com/PyTorchLightning/pytorch-lightning/pull/2994))
- Re-enabled naming metrics in ckpt name ([#3060](https://github.com/PyTorchLightning/pytorch-lightning/pull/3060))
- Changed progress bar epoch counting to start from 0 ([#3061](https://github.com/PyTorchLightning/pytorch-lightning/pull/3061))

### Deprecated

- Deprecated Trainer attribute `ckpt_path`, which will now be set by `weights_save_path` ([#2681](https://github.com/PyTorchLightning/pytorch-lightning/pull/2681))

### Removed

- Removed deprecated: ([#2760](https://github.com/PyTorchLightning/pytorch-lightning/pull/2760))
    * core decorator `data_loader`
    * Module hook `on_sanity_check_start` and loading `load_from_metrics`
    * package `pytorch_lightning.logging`
    * Trainer arguments: `show_progress_bar`, `num_tpu_cores`, `use_amp`, `print_nan_grads`
    * LR Finder argument `num_accumulation_steps`

### Fixed

- Fixed `accumulate_grad_batches` for last batch ([#2853](https://github.com/PyTorchLightning/pytorch-lightning/pull/2853))
- Fixed setup call while testing ([#2624](https://github.com/PyTorchLightning/pytorch-lightning/pull/2624))
- Fixed local rank zero casting ([#2640](https://github.com/PyTorchLightning/pytorch-lightning/pull/2640))
- Fixed single scalar return from training ([#2587](https://github.com/PyTorchLightning/pytorch-lightning/pull/2587))
- Fixed Horovod backend to scale LR schedlers with the optimizer ([#2626](https://github.com/PyTorchLightning/pytorch-lightning/pull/2626))
- Fixed `dtype` and `device` properties not getting updated in submodules ([#2657](https://github.com/PyTorchLightning/pytorch-lightning/pull/2657))
- Fixed `fast_dev_run` to run for all dataloaders ([#2581](https://github.com/PyTorchLightning/pytorch-lightning/pull/2581))
- Fixed `save_dir` in loggers getting ignored by default value of `weights_save_path` when user did not specify `weights_save_path` ([#2681](https://github.com/PyTorchLightning/pytorch-lightning/pull/2681))
- Fixed `weights_save_path` getting ignored when `logger=False` is passed to Trainer ([#2681](https://github.com/PyTorchLightning/pytorch-lightning/pull/2681))
- Fixed TPU multi-core and Float16 ([#2632](https://github.com/PyTorchLightning/pytorch-lightning/pull/2632))
- Fixed test metrics not being logged with `LoggerCollection` ([#2723](https://github.com/PyTorchLightning/pytorch-lightning/pull/2723))
- Fixed data transfer to device when using `torchtext.data.Field` and `include_lengths is True` ([#2689](https://github.com/PyTorchLightning/pytorch-lightning/pull/2689))
- Fixed shuffle argument for distributed sampler ([#2789](https://github.com/PyTorchLightning/pytorch-lightning/pull/2789))
- Fixed logging interval ([#2694](https://github.com/PyTorchLightning/pytorch-lightning/pull/2694))
- Fixed loss value in the progress bar is wrong when `accumulate_grad_batches > 1` ([#2738](https://github.com/PyTorchLightning/pytorch-lightning/pull/2738))
- Fixed correct CWD for ddp sub-processes when using Hydra ([#2719](https://github.com/PyTorchLightning/pytorch-lightning/pull/2719))
- Fixed selecting GPUs using `CUDA_VISIBLE_DEVICES` ([#2739](https://github.com/PyTorchLightning/pytorch-lightning/pull/2739))
- Fixed false `num_classes` warning in metrics ([#2781](https://github.com/PyTorchLightning/pytorch-lightning/pull/2781))
- Fixed shell injection vulnerability in subprocess call ([#2786](https://github.com/PyTorchLightning/pytorch-lightning/pull/2786))
- Fixed LR finder and `hparams` compatibility ([#2821](https://github.com/PyTorchLightning/pytorch-lightning/pull/2821))
- Fixed `ModelCheckpoint` not saving the latest information when `save_last=True` ([#2881](https://github.com/PyTorchLightning/pytorch-lightning/pull/2881))
- Fixed ImageNet example: learning rate scheduler, number of workers and batch size when using DDP ([#2889](https://github.com/PyTorchLightning/pytorch-lightning/pull/2889))
- Fixed apex gradient clipping ([#2829](https://github.com/PyTorchLightning/pytorch-lightning/pull/2829))
- Fixed save apex scaler states ([#2828](https://github.com/PyTorchLightning/pytorch-lightning/pull/2828))
- Fixed a model loading issue with inheritance and variable positional arguments ([#2911](https://github.com/PyTorchLightning/pytorch-lightning/pull/2911))
- Fixed passing `non_blocking=True` when transferring a batch object that does not support it ([#2910](https://github.com/PyTorchLightning/pytorch-lightning/pull/2910))
- Fixed checkpointing to remote file paths ([#2925](https://github.com/PyTorchLightning/pytorch-lightning/pull/2925))
- Fixed adding val step argument to metrics ([#2986](https://github.com/PyTorchLightning/pytorch-lightning/pull/2986))
- Fixed an issue that caused `Trainer.test()` to stall in ddp mode ([#2997](https://github.com/PyTorchLightning/pytorch-lightning/pull/2997))
- Fixed gathering of results with tensors of varying shape ([#3020](https://github.com/PyTorchLightning/pytorch-lightning/pull/3020))
- Fixed batch size auto-scaling feature to set the new value on the correct model attribute ([#3043](https://github.com/PyTorchLightning/pytorch-lightning/pull/3043))
- Fixed automatic batch scaling not working with half precision ([#3045](https://github.com/PyTorchLightning/pytorch-lightning/pull/3045))
- Fixed setting device to root gpu ([#3042](https://github.com/PyTorchLightning/pytorch-lightning/pull/3042))

## [0.8.5] - 2020-07-09

### Added

- Added a PSNR metric: peak signal-to-noise ratio ([#2483](https://github.com/PyTorchLightning/pytorch-lightning/pull/2483))
- Added functional regression metrics ([#2492](https://github.com/PyTorchLightning/pytorch-lightning/pull/2492))

### Removed

- Removed auto val reduce ([#2462](https://github.com/PyTorchLightning/pytorch-lightning/pull/2462))

### Fixed

- Flattening Wandb Hyperparameters ([#2459](https://github.com/PyTorchLightning/pytorch-lightning/pull/2459))
- Fixed using the same DDP python interpreter and actually running ([#2482](https://github.com/PyTorchLightning/pytorch-lightning/pull/2482))
- Fixed model summary input type conversion for models that have input dtype different from model parameters ([#2510](https://github.com/PyTorchLightning/pytorch-lightning/pull/2510))
- Made `TensorBoardLogger` and `CometLogger` pickleable ([#2518](https://github.com/PyTorchLightning/pytorch-lightning/pull/2518))
- Fixed a problem with `MLflowLogger` creating multiple run folders ([#2502](https://github.com/PyTorchLightning/pytorch-lightning/pull/2502))
- Fixed global_step increment ([#2455](https://github.com/PyTorchLightning/pytorch-lightning/pull/2455))
- Fixed TPU hanging example ([#2488](https://github.com/PyTorchLightning/pytorch-lightning/pull/2488))
- Fixed `argparse` default value bug ([#2526](https://github.com/PyTorchLightning/pytorch-lightning/pull/2526))
- Fixed Dice and IoU to avoid NaN by adding small eps ([#2545](https://github.com/PyTorchLightning/pytorch-lightning/pull/2545))
- Fixed accumulate gradients schedule at epoch 0 (continued) ([#2513](https://github.com/PyTorchLightning/pytorch-lightning/pull/2513))
- Fixed Trainer `.fit()` returning last not best weights in "ddp_spawn" ([#2565](https://github.com/PyTorchLightning/pytorch-lightning/pull/2565))
- Fixed passing (do not pass) TPU weights back on test ([#2566](https://github.com/PyTorchLightning/pytorch-lightning/pull/2566))
- Fixed DDP tests and `.test()` ([#2512](https://github.com/PyTorchLightning/pytorch-lightning/pull/2512),
     [#2570](https://github.com/PyTorchLightning/pytorch-lightning/pull/2570))

## [0.8.4] - 2020-07-01

### Added

- Added reduce ddp results on eval ([#2434](https://github.com/PyTorchLightning/pytorch-lightning/pull/2434))
- Added a warning when an `IterableDataset` has `__len__` defined ([#2437](https://github.com/PyTorchLightning/pytorch-lightning/pull/2437))

### Changed

- Enabled no returns from eval ([#2446](https://github.com/PyTorchLightning/pytorch-lightning/pull/2446))

### Fixed

- Fixes train outputs ([#2428](https://github.com/PyTorchLightning/pytorch-lightning/pull/2428))
- Fixes Conda dependencies ([#2412](https://github.com/PyTorchLightning/pytorch-lightning/pull/2412))
- Fixed Apex scaling with decoupled backward ([#2433](https://github.com/PyTorchLightning/pytorch-lightning/pull/2433))
- Fixed crashing or wrong displaying progressbar because of missing ipywidgets ([#2417](https://github.com/PyTorchLightning/pytorch-lightning/pull/2417))
- Fixed TPU saving dir ([fc26078e](https://github.com/PyTorchLightning/pytorch-lightning/commit/fc26078e395f8a001f4c6dd7b3fe7ca202f914a3), [04e68f02](https://github.com/PyTorchLightning/pytorch-lightning/commit/04e68f022fc03dd5f1555ee86dea997d42a448ad))
- Fixed logging on rank 0 only ([#2425](https://github.com/PyTorchLightning/pytorch-lightning/pull/2425))


## [0.8.3] - 2020-06-29

### Fixed

- Fixed AMP wrong call ([593837e](https://github.com/PyTorchLightning/pytorch-lightning/commit/593837e1da24ff6c942b24ed803fc1496a304609))
- Fixed batch typo ([92d1e75](https://github.com/PyTorchLightning/pytorch-lightning/commit/92d1e75b2638a493d9d21ed5fe00a22093888285))

## [0.8.2] - 2020-06-28

### Added

- Added TorchText support for moving data to GPU ([#2379](https://github.com/PyTorchLightning/pytorch-lightning/pull/2379))

### Changed

- Changed epoch indexing from 0 instead of 1 ([#2289](https://github.com/PyTorchLightning/pytorch-lightning/pull/2289))
- Refactor Model `backward` ([#2276](https://github.com/PyTorchLightning/pytorch-lightning/pull/2276))
- Refactored `training_batch` + tests to verify correctness ([#2327](https://github.com/PyTorchLightning/pytorch-lightning/pull/2327),
     [#2328](https://github.com/PyTorchLightning/pytorch-lightning/pull/2328))
- Refactored training loop ([#2336](https://github.com/PyTorchLightning/pytorch-lightning/pull/2336))
- Made optimization steps for hooks ([#2363](https://github.com/PyTorchLightning/pytorch-lightning/pull/2363))
- Changed default apex level to 'O2' ([#2362](https://github.com/PyTorchLightning/pytorch-lightning/pull/2362))

### Removed

- Moved `TrainsLogger` to Bolts ([#2384](https://github.com/PyTorchLightning/pytorch-lightning/pull/2384))

### Fixed

- Fixed parsing TPU arguments and TPU tests ([#2094](https://github.com/PyTorchLightning/pytorch-lightning/pull/2094))
- Fixed number batches in case of multiple dataloaders and `limit_{*}_batches` ([#1920](https://github.com/PyTorchLightning/pytorch-lightning/pull/1920),
     [#2226](https://github.com/PyTorchLightning/pytorch-lightning/pull/2226))
- Fixed an issue with forward hooks not being removed after model summary ([#2298](https://github.com/PyTorchLightning/pytorch-lightning/pull/2298))
- Fix for `load_from_checkpoint()` not working with absolute path on Windows ([#2294](https://github.com/PyTorchLightning/pytorch-lightning/pull/2294))
- Fixed an issue how _has_len handles `NotImplementedError` e.g. raised by `torchtext.data.Iterator` ([#2293](https://github.com/PyTorchLightning/pytorch-lightning/pull/2293)), ([#2307](https://github.com/PyTorchLightning/pytorch-lightning/pull/2307))
- Fixed `average_precision` metric ([#2319](https://github.com/PyTorchLightning/pytorch-lightning/pull/2319))
- Fixed ROC metric for CUDA tensors ([#2304](https://github.com/PyTorchLightning/pytorch-lightning/pull/2304))
- Fixed lost compatibility with custom datatypes implementing `.to` ([#2335](https://github.com/PyTorchLightning/pytorch-lightning/pull/2335))
- Fixed loading model with kwargs ([#2387](https://github.com/PyTorchLightning/pytorch-lightning/pull/2387))
- Fixed sum(0) for `trainer.num_val_batches` ([#2268](https://github.com/PyTorchLightning/pytorch-lightning/pull/2268))
- Fixed checking if the parameters are a `DictConfig` Object ([#2216](https://github.com/PyTorchLightning/pytorch-lightning/pull/2216))
- Fixed SLURM weights saving ([#2341](https://github.com/PyTorchLightning/pytorch-lightning/pull/2341))
- Fixed swaps LR scheduler order ([#2356](https://github.com/PyTorchLightning/pytorch-lightning/pull/2356))
- Fixed adding tensorboard `hparams` logging test ([#2342](https://github.com/PyTorchLightning/pytorch-lightning/pull/2342))
- Fixed use model ref for tear down ([#2360](https://github.com/PyTorchLightning/pytorch-lightning/pull/2360))
- Fixed logger crash on DDP ([#2388](https://github.com/PyTorchLightning/pytorch-lightning/pull/2388))
- Fixed several issues with early stopping and checkpoint callbacks ([#1504](https://github.com/PyTorchLightning/pytorch-lightning/pull/1504),
     [#2391](https://github.com/PyTorchLightning/pytorch-lightning/pull/2391))
- Fixed loading past checkpoints from v0.7.x ([#2405](https://github.com/PyTorchLightning/pytorch-lightning/pull/2405))
- Fixed loading model without arguments ([#2403](https://github.com/PyTorchLightning/pytorch-lightning/pull/2403))
- Fixed Windows compatibility issue ([#2358](https://github.com/PyTorchLightning/pytorch-lightning/pull/2358))

## [0.8.1] - 2020-06-19

### Fixed

- Fixed the `load_from_checkpoint` path detected as URL bug ([#2244](https://github.com/PyTorchLightning/pytorch-lightning/pull/2244))
- Fixed hooks - added barrier ([#2245](https://github.com/PyTorchLightning/pytorch-lightning/pull/2245),
     [#2257](https://github.com/PyTorchLightning/pytorch-lightning/pull/2257),
     [#2260](https://github.com/PyTorchLightning/pytorch-lightning/pull/220))
- Fixed `hparams` - remove frame inspection on `self.hparams` ([#2253](https://github.com/PyTorchLightning/pytorch-lightning/pull/2253))
- Fixed setup and on fit calls ([#2252](https://github.com/PyTorchLightning/pytorch-lightning/pull/2252))
- Fixed GPU template ([#2255](https://github.com/PyTorchLightning/pytorch-lightning/pull/2255))

## [0.8.0] - 2020-06-18

### Added

- Added `overfit_batches`, `limit_{val|test}_batches` flags (overfit now uses training set for all three) ([#2213](https://github.com/PyTorchLightning/pytorch-lightning/pull/2213))
- Added metrics
  * Base classes ([#1326](https://github.com/PyTorchLightning/pytorch-lightning/pull/1326),
       [#1877](https://github.com/PyTorchLightning/pytorch-lightning/pull/1877))
  * Sklearn metrics classes ([#1327](https://github.com/PyTorchLightning/pytorch-lightning/pull/1327))
  * Native torch metrics ([#1488](https://github.com/PyTorchLightning/pytorch-lightning/pull/1488),
       [#2062](https://github.com/PyTorchLightning/pytorch-lightning/pull/2062))
  * docs for all Metrics ([#2184](https://github.com/PyTorchLightning/pytorch-lightning/pull/2184),
       [#2209](https://github.com/PyTorchLightning/pytorch-lightning/pull/2209))
  * Regression metrics ([#2221](https://github.com/PyTorchLightning/pytorch-lightning/pull/2221))
- Allow dataloaders without sampler field present ([#1907](https://github.com/PyTorchLightning/pytorch-lightning/pull/1907))
- Added option `save_last` to save the model at the end of every epoch in `ModelCheckpoint` ([#1908](https://github.com/PyTorchLightning/pytorch-lightning/pull/1908))
- Early stopping checks `on_validation_end` ([#1458](https://github.com/PyTorchLightning/pytorch-lightning/pull/1458))
- Speed up single-core TPU training by loading data using `ParallelLoader` ([#2033](https://github.com/PyTorchLightning/pytorch-lightning/pull/2033))
- Added a model hook `transfer_batch_to_device` that enables moving custom data structures to the target device ([1756](https://github.com/PyTorchLightning/pytorch-lightning/pull/1756))
- Added [black](https://black.readthedocs.io/en/stable/) formatter for the code with code-checker on pull ([1610](https://github.com/PyTorchLightning/pytorch-lightning/pull/1610))
- Added back the slow spawn ddp implementation as `ddp_spawn` ([#2115](https://github.com/PyTorchLightning/pytorch-lightning/pull/2115))
- Added loading checkpoints from URLs ([#1667](https://github.com/PyTorchLightning/pytorch-lightning/pull/1667))
- Added a callback method `on_keyboard_interrupt` for handling KeyboardInterrupt events during training ([#2134](https://github.com/PyTorchLightning/pytorch-lightning/pull/2134))
- Added a decorator `auto_move_data` that moves data to the correct device when using the LightningModule for inference ([#1905](https://github.com/PyTorchLightning/pytorch-lightning/pull/1905))
- Added `ckpt_path` option to `LightningModule.test(...)` to load particular checkpoint ([#2190](https://github.com/PyTorchLightning/pytorch-lightning/pull/2190))
- Added `setup` and `teardown` hooks for model ([#2229](https://github.com/PyTorchLightning/pytorch-lightning/pull/2229))

### Changed

- Allow user to select individual TPU core to train on ([#1729](https://github.com/PyTorchLightning/pytorch-lightning/pull/1729))
- Removed non-finite values from loss in `LRFinder` ([#1862](https://github.com/PyTorchLightning/pytorch-lightning/pull/1862))
- Allow passing model hyperparameters as complete kwarg list ([#1896](https://github.com/PyTorchLightning/pytorch-lightning/pull/1896))
- Renamed `ModelCheckpoint`'s attributes `best` to `best_model_score` and `kth_best_model` to `kth_best_model_path` ([#1799](https://github.com/PyTorchLightning/pytorch-lightning/pull/1799))
- Re-Enable Logger's `ImportError`s ([#1938](https://github.com/PyTorchLightning/pytorch-lightning/pull/1938))
- Changed the default value of the Trainer argument `weights_summary` from `full` to `top` ([#2029](https://github.com/PyTorchLightning/pytorch-lightning/pull/2029))
- Raise an error when lightning replaces an existing sampler ([#2020](https://github.com/PyTorchLightning/pytorch-lightning/pull/2020))
- Enabled `prepare_data` from correct processes - clarify local vs global rank ([#2166](https://github.com/PyTorchLightning/pytorch-lightning/pull/2166))
- Remove explicit flush from tensorboard logger ([#2126](https://github.com/PyTorchLightning/pytorch-lightning/pull/2126))
- Changed epoch indexing from 1 instead of 0 ([#2206](https://github.com/PyTorchLightning/pytorch-lightning/pull/2206))

### Deprecated

- Deprecated flags: ([#2213](https://github.com/PyTorchLightning/pytorch-lightning/pull/2213))
  * `overfit_pct` in favour of `overfit_batches`
  * `val_percent_check` in favour of `limit_val_batches`
  * `test_percent_check` in favour of `limit_test_batches`
- Deprecated `ModelCheckpoint`'s attributes `best` and `kth_best_model` ([#1799](https://github.com/PyTorchLightning/pytorch-lightning/pull/1799))
- Dropped official support/testing for older PyTorch versions <1.3 ([#1917](https://github.com/PyTorchLightning/pytorch-lightning/pull/1917))
- Deprecated Trainer `proc_rank` in favour of `global_rank` ([#2166](https://github.com/PyTorchLightning/pytorch-lightning/pull/2166),
     [#2269](https://github.com/PyTorchLightning/pytorch-lightning/pull/2269))

### Removed

- Removed unintended Trainer argument `progress_bar_callback`, the callback should be passed in by `Trainer(callbacks=[...])` instead ([#1855](https://github.com/PyTorchLightning/pytorch-lightning/pull/1855))
- Removed obsolete `self._device` in Trainer ([#1849](https://github.com/PyTorchLightning/pytorch-lightning/pull/1849))
- Removed deprecated API ([#2073](https://github.com/PyTorchLightning/pytorch-lightning/pull/2073))
   * Packages: `pytorch_lightning.pt_overrides`, `pytorch_lightning.root_module`
   * Modules: `pytorch_lightning.logging.comet_logger`, `pytorch_lightning.logging.mlflow_logger`, `pytorch_lightning.logging.test_tube_logger`, `pytorch_lightning.overrides.override_data_parallel`, `pytorch_lightning.core.model_saving`, `pytorch_lightning.core.root_module`
   * Trainer arguments: `add_row_log_interval`, `default_save_path`, `gradient_clip`, `nb_gpu_nodes`, `max_nb_epochs`, `min_nb_epochs`, `nb_sanity_val_steps`
   * Trainer attributes: `nb_gpu_nodes`, `num_gpu_nodes`, `gradient_clip`, `max_nb_epochs`, `min_nb_epochs`, `nb_sanity_val_steps`, `default_save_path`, `tng_tqdm_dic`

### Fixed

- Run graceful training teardown on interpreter exit ([#1631](https://github.com/PyTorchLightning/pytorch-lightning/pull/1631))
- Fixed user warning when apex was used together with learning rate schedulers ([#1873](https://github.com/PyTorchLightning/pytorch-lightning/pull/1873))
- Fixed multiple calls of `EarlyStopping` callback ([#1863](https://github.com/PyTorchLightning/pytorch-lightning/pull/1863))
- Fixed an issue with `Trainer.from_argparse_args` when passing in unknown Trainer args ([#1932](https://github.com/PyTorchLightning/pytorch-lightning/pull/1932))
- Fixed bug related to logger not being reset correctly for model after tuner algorithms ([#1933](https://github.com/PyTorchLightning/pytorch-lightning/pull/1933))
- Fixed root node resolution for SLURM cluster with dash in host name ([#1954](https://github.com/PyTorchLightning/pytorch-lightning/pull/1954))
- Fixed `LearningRateLogger` in multi-scheduler setting ([#1944](https://github.com/PyTorchLightning/pytorch-lightning/pull/1944))
- Fixed test configuration check and testing ([#1804](https://github.com/PyTorchLightning/pytorch-lightning/pull/1804))
- Fixed an issue with Trainer constructor silently ignoring unknown/misspelled arguments ([#1820](https://github.com/PyTorchLightning/pytorch-lightning/pull/1820))
- Fixed `save_weights_only` in ModelCheckpoint ([#1780](https://github.com/PyTorchLightning/pytorch-lightning/pull/1780))
- Allow use of same `WandbLogger` instance for multiple training loops ([#2055](https://github.com/PyTorchLightning/pytorch-lightning/pull/2055))
- Fixed an issue with `_auto_collect_arguments` collecting local variables that are not constructor arguments and not working for signatures that have the instance not named `self` ([#2048](https://github.com/PyTorchLightning/pytorch-lightning/pull/2048))
- Fixed mistake in parameters' grad norm tracking ([#2012](https://github.com/PyTorchLightning/pytorch-lightning/pull/2012))
- Fixed CPU and hanging GPU crash ([#2118](https://github.com/PyTorchLightning/pytorch-lightning/pull/2118))
- Fixed an issue with the model summary and `example_input_array` depending on a specific ordering of the submodules in a LightningModule ([#1773](https://github.com/PyTorchLightning/pytorch-lightning/pull/1773))
- Fixed Tpu logging ([#2230](https://github.com/PyTorchLightning/pytorch-lightning/pull/2230))
- Fixed Pid port + duplicate `rank_zero` logging ([#2140](https://github.com/PyTorchLightning/pytorch-lightning/pull/2140),
     [#2231](https://github.com/PyTorchLightning/pytorch-lightning/pull/2231))

## [0.7.6] - 2020-05-16

### Added

- Added callback for logging learning rates ([#1498](https://github.com/PyTorchLightning/pytorch-lightning/pull/1498))
- Added transfer learning example (for a binary classification task in computer vision) ([#1564](https://github.com/PyTorchLightning/pytorch-lightning/pull/1564))
- Added type hints in `Trainer.fit()` and `Trainer.test()` to reflect that also a list of dataloaders can be passed in ([#1723](https://github.com/PyTorchLightning/pytorch-lightning/pull/1723)).
- Added auto scaling of batch size ([#1638](https://github.com/PyTorchLightning/pytorch-lightning/pull/1638))
- The progress bar metrics now also get updated in `training_epoch_end` ([#1724](https://github.com/PyTorchLightning/pytorch-lightning/pull/1724))
- Enable `NeptuneLogger` to work with `distributed_backend=ddp` ([#1753](https://github.com/PyTorchLightning/pytorch-lightning/pull/1753))
- Added option to provide seed to random generators to ensure reproducibility ([#1572](https://github.com/PyTorchLightning/pytorch-lightning/pull/1572))
- Added override for hparams in `load_from_ckpt` ([#1797](https://github.com/PyTorchLightning/pytorch-lightning/pull/1797))
- Added support multi-node distributed execution under `torchelastic` ([#1811](https://github.com/PyTorchLightning/pytorch-lightning/pull/1811),
     [#1818](https://github.com/PyTorchLightning/pytorch-lightning/pull/1818))
- Added using `store_true` for bool args ([#1822](https://github.com/PyTorchLightning/pytorch-lightning/pull/1822),
     [#1842](https://github.com/PyTorchLightning/pytorch-lightning/pull/1842))
- Added dummy logger for internally disabling logging for some features ([#1836](https://github.com/PyTorchLightning/pytorch-lightning/pull/1836))

### Changed

- Enable `non-blocking` for device transfers to GPU ([#1843](https://github.com/PyTorchLightning/pytorch-lightning/pull/1843))
- Replace mata_tags.csv with hparams.yaml ([#1271](https://github.com/PyTorchLightning/pytorch-lightning/pull/1271))
- Reduction when `batch_size < num_gpus` ([#1609](https://github.com/PyTorchLightning/pytorch-lightning/pull/1609))
- Updated LightningTemplateModel to look more like Colab example ([#1577](https://github.com/PyTorchLightning/pytorch-lightning/pull/1577))
- Don't convert `namedtuple` to `tuple` when transferring the batch to target device ([#1589](https://github.com/PyTorchLightning/pytorch-lightning/pull/1589))
- Allow passing hparams as keyword argument to LightningModule when loading from checkpoint ([#1639](https://github.com/PyTorchLightning/pytorch-lightning/pull/1639))
- Args should come after the last positional argument ([#1807](https://github.com/PyTorchLightning/pytorch-lightning/pull/1807))
- Made ddp the default if no backend specified with multiple GPUs ([#1789](https://github.com/PyTorchLightning/pytorch-lightning/pull/1789))

### Deprecated

- Deprecated `tags_csv` in favor of `hparams_file` ([#1271](https://github.com/PyTorchLightning/pytorch-lightning/pull/1271))

### Fixed

- Fixed broken link in PR template ([#1675](https://github.com/PyTorchLightning/pytorch-lightning/pull/1675))
- Fixed ModelCheckpoint not None checking filepath ([#1654](https://github.com/PyTorchLightning/pytorch-lightning/pull/1654))
- Trainer now calls `on_load_checkpoint()` when resuming from a checkpoint ([#1666](https://github.com/PyTorchLightning/pytorch-lightning/pull/1666))
- Fixed sampler logic for ddp with iterable dataset ([#1734](https://github.com/PyTorchLightning/pytorch-lightning/pull/1734))
- Fixed `_reset_eval_dataloader()` for IterableDataset ([#1560](https://github.com/PyTorchLightning/pytorch-lightning/pull/1560))
- Fixed Horovod distributed backend to set the `root_gpu` property ([#1669](https://github.com/PyTorchLightning/pytorch-lightning/pull/1669))
- Fixed wandb logger `global_step` affects other loggers ([#1492](https://github.com/PyTorchLightning/pytorch-lightning/pull/1492))
- Fixed disabling progress bar on non-zero ranks using Horovod backend ([#1709](https://github.com/PyTorchLightning/pytorch-lightning/pull/1709))
- Fixed bugs that prevent lr finder to be used together with early stopping and validation dataloaders ([#1676](https://github.com/PyTorchLightning/pytorch-lightning/pull/1676))
- Fixed a bug in Trainer that prepended the checkpoint path with `version_` when it shouldn't ([#1748](https://github.com/PyTorchLightning/pytorch-lightning/pull/1748))
- Fixed lr key name in case of param groups in LearningRateLogger ([#1719](https://github.com/PyTorchLightning/pytorch-lightning/pull/1719))
- Fixed accumulation parameter and suggestion method for learning rate finder ([#1801](https://github.com/PyTorchLightning/pytorch-lightning/pull/1801))
- Fixed num processes wasn't being set properly and auto sampler was ddp failing ([#1819](https://github.com/PyTorchLightning/pytorch-lightning/pull/1819))
- Fixed bugs in semantic segmentation example ([#1824](https://github.com/PyTorchLightning/pytorch-lightning/pull/1824))
- Fixed saving native AMP scaler state ([#1777](https://github.com/PyTorchLightning/pytorch-lightning/pull/1777))
- Fixed native amp + ddp ([#1788](https://github.com/PyTorchLightning/pytorch-lightning/pull/1788))
- Fixed `hparam` logging with metrics ([#1647](https://github.com/PyTorchLightning/pytorch-lightning/pull/1647))

## [0.7.5] - 2020-04-27

### Changed

- Allow logging of metrics together with `hparams` ([#1630](https://github.com/PyTorchLightning/pytorch-lightning/pull/1630))

### Removed

- Removed Warning from trainer loop ([#1634](https://github.com/PyTorchLightning/pytorch-lightning/pull/1634))

### Fixed

- Fixed ModelCheckpoint not being fixable ([#1632](https://github.com/PyTorchLightning/pytorch-lightning/pull/1632))
- Fixed CPU DDP breaking change and DDP change ([#1635](https://github.com/PyTorchLightning/pytorch-lightning/pull/1635))
- Tested pickling ([#1636](https://github.com/PyTorchLightning/pytorch-lightning/pull/1636))


## [0.7.4] - 2020-04-26

### Added

- Added flag `replace_sampler_ddp` to manually disable sampler replacement in DDP  ([#1513](https://github.com/PyTorchLightning/pytorch-lightning/pull/1513))
- Added `auto_select_gpus` flag to trainer that enables automatic selection of available GPUs on exclusive mode systems.
- Added learning rate finder ([#1347](https://github.com/PyTorchLightning/pytorch-lightning/pull/1347))
- Added support for DDP mode in clusters without SLURM ([#1387](https://github.com/PyTorchLightning/pytorch-lightning/pull/1387))
- Added `test_dataloaders` parameter to `Trainer.test()` ([#1434](https://github.com/PyTorchLightning/pytorch-lightning/pull/1434))
- Added `terminate_on_nan` flag to trainer that performs a NaN check with each training iteration when set to `True` ([#1475](https://github.com/PyTorchLightning/pytorch-lightning/pull/1475))
- Added speed parity tests (max 1 sec difference per epoch)([#1482](https://github.com/PyTorchLightning/pytorch-lightning/pull/1482))
- Added `ddp_cpu` backend for testing ddp without GPUs ([#1158](https://github.com/PyTorchLightning/pytorch-lightning/pull/1158))
- Added [Horovod](http://horovod.ai) support as a distributed backend `Trainer(distributed_backend='horovod')` ([#1529](https://github.com/PyTorchLightning/pytorch-lightning/pull/1529))
- Added support for 8 core distributed training on Kaggle TPU's ([#1568](https://github.com/PyTorchLightning/pytorch-lightning/pull/1568))
- Added support for native AMP ([#1561](https://github.com/PyTorchLightning/pytorch-lightning/pull/1561),
    [#1580](https://github.com/PyTorchLightning/pytorch-lightning/pull/1580))

### Changed

- Changed the default behaviour to no longer include a NaN check with each training iteration ([#1475](https://github.com/PyTorchLightning/pytorch-lightning/pull/1475))
- Decoupled the progress bar from trainer` it is a callback now and can be customized or even be replaced entirely ([#1450](https://github.com/PyTorchLightning/pytorch-lightning/pull/1450)).
- Changed lr schedule step interval behavior to update every backwards pass instead of every forwards pass ([#1477](https://github.com/PyTorchLightning/pytorch-lightning/pull/1477))
- Defines shared proc. rank, remove rank from instances (e.g. loggers) ([#1408](https://github.com/PyTorchLightning/pytorch-lightning/pull/1408))
- Updated semantic segmentation example with custom U-Net and logging ([#1371](https://github.com/PyTorchLightning/pytorch-lightning/pull/1371))
- Disabled val and test shuffling ([#1600](https://github.com/PyTorchLightning/pytorch-lightning/pull/1600))

### Deprecated

- Deprecated `training_tqdm_dict` in favor of `progress_bar_dict` ([#1450](https://github.com/PyTorchLightning/pytorch-lightning/pull/1450)).

### Removed

- Removed `test_dataloaders` parameter from `Trainer.fit()` ([#1434](https://github.com/PyTorchLightning/pytorch-lightning/pull/1434))

### Fixed

- Added the possibility to pass nested metrics dictionaries to loggers ([#1582](https://github.com/PyTorchLightning/pytorch-lightning/pull/1582))
- Fixed memory leak from opt return ([#1528](https://github.com/PyTorchLightning/pytorch-lightning/pull/1528))
- Fixed saving checkpoint before deleting old ones ([#1453](https://github.com/PyTorchLightning/pytorch-lightning/pull/1453))
- Fixed loggers - flushing last logged metrics even before continue, e.g. `trainer.test()` results ([#1459](https://github.com/PyTorchLightning/pytorch-lightning/pull/1459))
- Fixed optimizer configuration when `configure_optimizers` returns dict without `lr_scheduler` ([#1443](https://github.com/PyTorchLightning/pytorch-lightning/pull/1443))
- Fixed `LightningModule` - mixing hparams and arguments in `LightningModule.__init__()` crashes load_from_checkpoint() ([#1505](https://github.com/PyTorchLightning/pytorch-lightning/pull/1505))
- Added a missing call to the `on_before_zero_grad` model hook ([#1493](https://github.com/PyTorchLightning/pytorch-lightning/pull/1493)).
- Allow use of sweeps with `WandbLogger` ([#1512](https://github.com/PyTorchLightning/pytorch-lightning/pull/1512))
- Fixed a bug that caused the `callbacks` Trainer argument to reference a global variable ([#1534](https://github.com/PyTorchLightning/pytorch-lightning/pull/1534)).
- Fixed a bug that set all boolean CLI arguments from `Trainer.add_argparse_args` always to True ([#1571](https://github.com/PyTorchLightning/pytorch-lightning/pull/1571))
- Fixed do not copy the batch when training on a single GPU ([#1576](https://github.com/PyTorchLightning/pytorch-lightning/pull/1576),
    [#1579](https://github.com/PyTorchLightning/pytorch-lightning/pull/1579))
- Fixed soft checkpoint removing on DDP ([#1408](https://github.com/PyTorchLightning/pytorch-lightning/pull/1408))
- Fixed automatic parser bug ([#1585](https://github.com/PyTorchLightning/pytorch-lightning/pull/1585))
- Fixed bool conversion from string ([#1606](https://github.com/PyTorchLightning/pytorch-lightning/pull/1606))

## [0.7.3] - 2020-04-09

### Added

- Added `rank_zero_warn` for warning only in rank 0 ([#1428](https://github.com/PyTorchLightning/pytorch-lightning/pull/1428))

### Fixed

- Fixed default `DistributedSampler` for DDP training ([#1425](https://github.com/PyTorchLightning/pytorch-lightning/pull/1425))
- Fixed workers warning not on windows ([#1430](https://github.com/PyTorchLightning/pytorch-lightning/pull/1430))
- Fixed returning tuple from `run_training_batch` ([#1431](https://github.com/PyTorchLightning/pytorch-lightning/pull/1431))
- Fixed gradient clipping ([#1438](https://github.com/PyTorchLightning/pytorch-lightning/pull/1438))
- Fixed pretty print ([#1441](https://github.com/PyTorchLightning/pytorch-lightning/pull/1441))


## [0.7.2] - 2020-04-07

### Added

- Added same step loggers' metrics aggregation ([#1278](https://github.com/PyTorchLightning/pytorch-lightning/pull/1278))
- Added parity test between a vanilla MNIST model and lightning model ([#1284](https://github.com/PyTorchLightning/pytorch-lightning/pull/1284))
- Added parity test between a vanilla RNN model and lightning model ([#1351](https://github.com/PyTorchLightning/pytorch-lightning/pull/1351))
- Added Reinforcement Learning - Deep Q-network (DQN) lightning example ([#1232](https://github.com/PyTorchLightning/pytorch-lightning/pull/1232))
- Added support for hierarchical `dict` ([#1152](https://github.com/PyTorchLightning/pytorch-lightning/pull/1152))
- Added `TrainsLogger` class ([#1122](https://github.com/PyTorchLightning/pytorch-lightning/pull/1122))
- Added type hints to `pytorch_lightning.core` ([#946](https://github.com/PyTorchLightning/pytorch-lightning/pull/946))
- Added support for `IterableDataset` in validation and testing ([#1104](https://github.com/PyTorchLightning/pytorch-lightning/pull/1104))
- Added support for non-primitive types in `hparams` for `TensorboardLogger` ([#1130](https://github.com/PyTorchLightning/pytorch-lightning/pull/1130))
- Added a check that stops the training when loss or weights contain `NaN` or `inf` values. ([#1097](https://github.com/PyTorchLightning/pytorch-lightning/pull/1097))
- Added support for `IterableDataset` when `val_check_interval=1.0` (default), this will trigger validation at the end of each epoch. ([#1283](https://github.com/PyTorchLightning/pytorch-lightning/pull/1283))
- Added `summary` method to Profilers. ([#1259](https://github.com/PyTorchLightning/pytorch-lightning/pull/1259))
- Added informative errors if user defined dataloader has zero length ([#1280](https://github.com/PyTorchLightning/pytorch-lightning/pull/1280))
- Added testing for python 3.8 ([#915](https://github.com/PyTorchLightning/pytorch-lightning/pull/915))
- Added model configuration checking ([#1199](https://github.com/PyTorchLightning/pytorch-lightning/pull/1199))
- Added support for optimizer frequencies through `LightningModule.configure_optimizers()` ([#1269](https://github.com/PyTorchLightning/pytorch-lightning/pull/1269))
- Added option to run without an optimizer by returning `None` from `configure_optimizers`. ([#1279](https://github.com/PyTorchLightning/pytorch-lightning/pull/1279))
- Added a warning when the number of data loader workers is small. ([#1378](https://github.com/PyTorchLightning/pytorch-lightning/pull/1378))

### Changed

- Changed (renamed and refatored) `TensorRunningMean` -> `TensorRunningAccum`: running accumulations were generalized. ([#1278](https://github.com/PyTorchLightning/pytorch-lightning/pull/1278))
- Changed `progress_bar_refresh_rate` trainer flag to disable progress bar when set to 0. ([#1108](https://github.com/PyTorchLightning/pytorch-lightning/pull/1108))
- Enhanced `load_from_checkpoint` to also forward params to the model ([#1307](https://github.com/PyTorchLightning/pytorch-lightning/pull/1307))
- Updated references to `self.forward()` to instead use the `__call__` interface. ([#1211](https://github.com/PyTorchLightning/pytorch-lightning/pull/1211))
- Changed default behaviour of `configure_optimizers` to use no optimizer rather than Adam. ([#1279](https://github.com/PyTorchLightning/pytorch-lightning/pull/1279))
- Allow to upload models on W&B ([#1339](https://github.com/PyTorchLightning/pytorch-lightning/pull/1339))
- On DP and DDP2 unsqueeze is automated now ([#1319](https://github.com/PyTorchLightning/pytorch-lightning/pull/1319))
- Did not always create a DataLoader during reinstantiation, but the same type as before (if subclass of DataLoader) ([#1346](https://github.com/PyTorchLightning/pytorch-lightning/pull/1346))
- Did not interfere with a default sampler ([#1318](https://github.com/PyTorchLightning/pytorch-lightning/pull/1318))
- Remove default Adam optimizer ([#1317](https://github.com/PyTorchLightning/pytorch-lightning/pull/1317))
- Give warnings for unimplemented required lightning methods ([#1317](https://github.com/PyTorchLightning/pytorch-lightning/pull/1317))
- Made `evaluate` method private >> `Trainer._evaluate(...)`. ([#1260](https://github.com/PyTorchLightning/pytorch-lightning/pull/1260))
- Simplify the PL examples structure (shallower and more readable) ([#1247](https://github.com/PyTorchLightning/pytorch-lightning/pull/1247))
- Changed min max gpu memory to be on their own plots ([#1358](https://github.com/PyTorchLightning/pytorch-lightning/pull/1358))
- Remove `.item` which causes sync issues ([#1254](https://github.com/PyTorchLightning/pytorch-lightning/pull/1254))
- Changed smoothing in TQDM to decrease variability of time remaining between training / eval ([#1194](https://github.com/PyTorchLightning/pytorch-lightning/pull/1194))
- Change default logger to dedicated one ([#1064](https://github.com/PyTorchLightning/pytorch-lightning/pull/1064))

### Deprecated

- Deprecated Trainer argument `print_nan_grads` ([#1097](https://github.com/PyTorchLightning/pytorch-lightning/pull/1097))
- Deprecated Trainer argument `show_progress_bar` ([#1108](https://github.com/PyTorchLightning/pytorch-lightning/pull/1108))

### Removed

- Removed test for no test dataloader in .fit ([#1495](https://github.com/PyTorchLightning/pytorch-lightning/pull/1495))
- Removed duplicated module `pytorch_lightning.utilities.arg_parse` for loading CLI arguments ([#1167](https://github.com/PyTorchLightning/pytorch-lightning/pull/1167))
- Removed wandb logger's `finalize` method ([#1193](https://github.com/PyTorchLightning/pytorch-lightning/pull/1193))
- Dropped `torchvision` dependency in tests and added own MNIST dataset class instead ([#986](https://github.com/PyTorchLightning/pytorch-lightning/pull/986))

### Fixed

- Fixed `model_checkpoint` when saving all models ([#1359](https://github.com/PyTorchLightning/pytorch-lightning/pull/1359))
- `Trainer.add_argparse_args` classmethod fixed. Now it adds a type for the arguments ([#1147](https://github.com/PyTorchLightning/pytorch-lightning/pull/1147))
- Fixed bug related to type checking of `ReduceLROnPlateau` lr schedulers([#1126](https://github.com/PyTorchLightning/pytorch-lightning/pull/1126))
- Fixed a bug to ensure lightning checkpoints to be backward compatible ([#1132](https://github.com/PyTorchLightning/pytorch-lightning/pull/1132))
- Fixed a bug that created an extra dataloader with active `reload_dataloaders_every_epoch` ([#1196](https://github.com/PyTorchLightning/pytorch-lightning/pull/1196))
- Fixed all warnings and errors in the docs build process ([#1191](https://github.com/PyTorchLightning/pytorch-lightning/pull/1191))
- Fixed an issue where `val_percent_check=0` would not disable validation ([#1251](https://github.com/PyTorchLightning/pytorch-lightning/pull/1251))
- Fixed average of incomplete `TensorRunningMean` ([#1309](https://github.com/PyTorchLightning/pytorch-lightning/pull/1309))
- Fixed `WandbLogger.watch` with `wandb.init()` ([#1311](https://github.com/PyTorchLightning/pytorch-lightning/pull/1311))
- Fixed an issue with early stopping that would prevent it from monitoring training metrics when validation is disabled / not implemented ([#1235](https://github.com/PyTorchLightning/pytorch-lightning/pull/1235)).
- Fixed a bug that would cause `trainer.test()` to run on the validation set when overloading `validation_epoch_end` and `test_end` ([#1353](https://github.com/PyTorchLightning/pytorch-lightning/pull/1353))
- Fixed `WandbLogger.watch` - use of the watch method without importing `wandb` ([#1311](https://github.com/PyTorchLightning/pytorch-lightning/pull/1311))
- Fixed `WandbLogger` to be used with 'ddp' - allow reinits in sub-processes ([#1149](https://github.com/PyTorchLightning/pytorch-lightning/pull/1149),
     [#1360](https://github.com/PyTorchLightning/pytorch-lightning/pull/1360))
- Made `training_epoch_end` behave like `validation_epoch_end` ([#1357](https://github.com/PyTorchLightning/pytorch-lightning/pull/1357))
- Fixed `fast_dev_run` running validation twice ([#1365](https://github.com/PyTorchLightning/pytorch-lightning/pull/1365))
- Fixed pickle error from quick patch `__code__` ([#1352](https://github.com/PyTorchLightning/pytorch-lightning/pull/1352))
- Fixed memory leak on GPU0 ([#1094](https://github.com/PyTorchLightning/pytorch-lightning/pull/1094),
     [#1349](https://github.com/PyTorchLightning/pytorch-lightning/pull/1349))
- Fixed checkpointing interval ([#1272](https://github.com/PyTorchLightning/pytorch-lightning/pull/1272))
- Fixed validation and training loops run the partial dataset ([#1192](https://github.com/PyTorchLightning/pytorch-lightning/pull/1192))
- Fixed running `on_validation_end` only on main process in DDP ([#1125](https://github.com/PyTorchLightning/pytorch-lightning/pull/1125))
- Fixed `load_spawn_weights` only in proc rank 0 ([#1385](https://github.com/PyTorchLightning/pytorch-lightning/pull/1385))
- Fixes using deprecated `use_amp` attribute ([#1145](https://github.com/PyTorchLightning/pytorch-lightning/pull/1145))
- Fixed Tensorboard logger error: lightning_logs directory not exists in multi-node DDP on nodes with rank != 0 ([#1377](https://github.com/PyTorchLightning/pytorch-lightning/pull/1377))
- Fixed `Unimplemented backend XLA` error on TPU ([#1387](https://github.com/PyTorchLightning/pytorch-lightning/pull/1387))

## [0.7.1] - 2020-03-07

### Fixed

- Fixes `print` issues and `data_loader` ([#1080](https://github.com/PyTorchLightning/pytorch-lightning/pull/1080))

## [0.7.0] - 2020-03-06

### Added

- Added automatic sampler setup. Depending on DDP or TPU, lightning configures the sampler correctly (user needs to do nothing) ([#926](https://github.com/PyTorchLightning/pytorch-lightning/pull/926))
- Added `reload_dataloaders_every_epoch=False` flag for trainer. Some users require reloading data every epoch ([#926](https://github.com/PyTorchLightning/pytorch-lightning/pull/926))
- Added `progress_bar_refresh_rate=50` flag for trainer. Throttle refresh rate on notebooks ([#926](https://github.com/PyTorchLightning/pytorch-lightning/pull/926))
- Updated governance docs
- Added a check to ensure that the metric used for early stopping exists before training commences ([#542](https://github.com/PyTorchLightning/pytorch-lightning/pull/542))
- Added `optimizer_idx` argument to `backward` hook ([#733](https://github.com/PyTorchLightning/pytorch-lightning/pull/733))
- Added `entity` argument to `WandbLogger` to be passed to `wandb.init` ([#783](https://github.com/PyTorchLightning/pytorch-lightning/pull/783))
- Added a tool for profiling training runs ([#782](https://github.com/PyTorchLightning/pytorch-lightning/pull/782))
- Improved flexibility for naming of TensorBoard logs, can now set `version` to a `str` to just save to that directory, and use `name=''` to prevent experiment-name directory ([#804](https://github.com/PyTorchLightning/pytorch-lightning/pull/804))
- Added option to specify `step` key when logging metrics ([#808](https://github.com/PyTorchLightning/pytorch-lightning/pull/808))
- Added `train_dataloader`, `val_dataloader` and `test_dataloader` arguments to `Trainer.fit()`, for alternative data parsing ([#759](https://github.com/PyTorchLightning/pytorch-lightning/pull/759))
- Added Tensor Processing Unit (TPU) support ([#868](https://github.com/PyTorchLightning/pytorch-lightning/pull/868))
- Added semantic segmentation example ([#751](https://github.com/PyTorchLightning/pytorch-lightning/pull/751),[#876](https://github.com/PyTorchLightning/pytorch-lightning/pull/876),
     [#881](https://github.com/PyTorchLightning/pytorch-lightning/pull/881))
- Split callbacks in multiple files ([#849](https://github.com/PyTorchLightning/pytorch-lightning/pull/849))
- Support for user defined callbacks ([#889](https://github.com/PyTorchLightning/pytorch-lightning/pull/889) and [#950](https://github.com/PyTorchLightning/pytorch-lightning/pull/950))
- Added support for multiple loggers to be passed to `Trainer` as an iterable (e.g. list, tuple, etc.) ([#903](https://github.com/PyTorchLightning/pytorch-lightning/pull/903))
- Added support for step-based learning rate scheduling ([#941](https://github.com/PyTorchLightning/pytorch-lightning/pull/941))
- Added support for logging `hparams` as dict ([#1029](https://github.com/PyTorchLightning/pytorch-lightning/pull/1029))
- Checkpoint and early stopping now work without val. step ([#1041](https://github.com/PyTorchLightning/pytorch-lightning/pull/1041))
- Support graceful training cleanup after Keyboard Interrupt ([#856](https://github.com/PyTorchLightning/pytorch-lightning/pull/856),
     [#1019](https://github.com/PyTorchLightning/pytorch-lightning/pull/1019))
- Added type hints for function arguments ([#912](https://github.com/PyTorchLightning/pytorch-lightning/pull/912), )
- Added default `argparser` for `Trainer` ([#952](https://github.com/PyTorchLightning/pytorch-lightning/pull/1023),
     [#1023](https://github.com/PyTorchLightning/pytorch-lightning/pull/1023))
- Added TPU gradient clipping ([#963](https://github.com/PyTorchLightning/pytorch-lightning/pull/963))
- Added max/min number of steps in `Trainer` ([#728](https://github.com/PyTorchLightning/pytorch-lightning/pull/728))

### Changed

- Improved `NeptuneLogger` by adding `close_after_fit` argument to allow logging after training([#908](https://github.com/PyTorchLightning/pytorch-lightning/pull/1084))
- Changed default TQDM to use `tqdm.auto` for prettier outputs in IPython notebooks ([#752](https://github.com/PyTorchLightning/pytorch-lightning/pull/752))
- Changed `pytorch_lightning.logging` to `pytorch_lightning.loggers` ([#767](https://github.com/PyTorchLightning/pytorch-lightning/pull/767))
- Moved the default `tqdm_dict` definition from Trainer to `LightningModule`, so it can be overridden by the user ([#749](https://github.com/PyTorchLightning/pytorch-lightning/pull/749))
- Moved functionality of `LightningModule.load_from_metrics` into `LightningModule.load_from_checkpoint` ([#995](https://github.com/PyTorchLightning/pytorch-lightning/pull/995))
- Changed Checkpoint path parameter from `filepath` to `dirpath` ([#1016](https://github.com/PyTorchLightning/pytorch-lightning/pull/1016))
- Freezed models `hparams` as `Namespace` property ([#1029](https://github.com/PyTorchLightning/pytorch-lightning/pull/1029))
- Dropped `logging` config in package init ([#1015](https://github.com/PyTorchLightning/pytorch-lightning/pull/1015))
- Renames model steps ([#1051](https://github.com/PyTorchLightning/pytorch-lightning/pull/1051))
  - `training_end` >> `training_epoch_end`
  - `validation_end` >> `validation_epoch_end`
  - `test_end` >> `test_epoch_end`
- Refactor dataloading, supports infinite dataloader ([#955](https://github.com/PyTorchLightning/pytorch-lightning/pull/955))
- Create single file in `TensorBoardLogger` ([#777](https://github.com/PyTorchLightning/pytorch-lightning/pull/777))

### Deprecated

- Deprecated `pytorch_lightning.logging` ([#767](https://github.com/PyTorchLightning/pytorch-lightning/pull/767))
- Deprecated `LightningModule.load_from_metrics` in favour of `LightningModule.load_from_checkpoint` ([#995](https://github.com/PyTorchLightning/pytorch-lightning/pull/995),
     [#1079](https://github.com/PyTorchLightning/pytorch-lightning/pull/1079))
- Deprecated `@data_loader` decorator ([#926](https://github.com/PyTorchLightning/pytorch-lightning/pull/926))
- Deprecated model steps `training_end`, `validation_end` and `test_end` ([#1051](https://github.com/PyTorchLightning/pytorch-lightning/pull/1051),
     [#1056](https://github.com/PyTorchLightning/pytorch-lightning/pull/1056))

### Removed

- Removed dependency on `pandas` ([#736](https://github.com/PyTorchLightning/pytorch-lightning/pull/736))
- Removed dependency on `torchvision` ([#797](https://github.com/PyTorchLightning/pytorch-lightning/pull/797))
- Removed dependency on `scikit-learn` ([#801](https://github.com/PyTorchLightning/pytorch-lightning/pull/801))

### Fixed

- Fixed a bug where early stopping `on_end_epoch` would be called inconsistently when `check_val_every_n_epoch == 0` ([#743](https://github.com/PyTorchLightning/pytorch-lightning/pull/743))
- Fixed a bug where the model checkpointer didn't write to the same directory as the logger ([#771](https://github.com/PyTorchLightning/pytorch-lightning/pull/771))
- Fixed a bug where the `TensorBoardLogger` class would create an additional empty log file during fitting ([#777](https://github.com/PyTorchLightning/pytorch-lightning/pull/777))
- Fixed a bug where `global_step` was advanced incorrectly when using `accumulate_grad_batches > 1` ([#832](https://github.com/PyTorchLightning/pytorch-lightning/pull/832))
- Fixed a bug when calling `self.logger.experiment` with multiple loggers ([#1009](https://github.com/PyTorchLightning/pytorch-lightning/pull/1009))
- Fixed a bug when calling `logger.append_tags` on a `NeptuneLogger` with a single tag ([#1009](https://github.com/PyTorchLightning/pytorch-lightning/pull/1009))
- Fixed sending back data from `.spawn` by saving and loading the trained model in/out of the process ([#1017](https://github.com/PyTorchLightning/pytorch-lightning/pull/1017)
- Fixed port collision on DDP ([#1010](https://github.com/PyTorchLightning/pytorch-lightning/pull/1010))
- Fixed/tested pass overrides ([#918](https://github.com/PyTorchLightning/pytorch-lightning/pull/918))
- Fixed comet logger to log after train ([#892](https://github.com/PyTorchLightning/pytorch-lightning/pull/892))
- Remove deprecated args to learning rate step function ([#890](https://github.com/PyTorchLightning/pytorch-lightning/pull/890))

## [0.6.0] - 2020-01-21

### Added

- Added support for resuming from a specific checkpoint via `resume_from_checkpoint` argument ([#516](https://github.com/PyTorchLightning/pytorch-lightning/pull/516))
- Added support for `ReduceLROnPlateau` scheduler ([#320](https://github.com/PyTorchLightning/pytorch-lightning/pull/320))
- Added support for Apex mode `O2` in conjunction with Data Parallel ([#493](https://github.com/PyTorchLightning/pytorch-lightning/pull/493))
- Added option (`save_top_k`) to save the top k models in the `ModelCheckpoint` class ([#128](https://github.com/PyTorchLightning/pytorch-lightning/pull/128))
- Added `on_train_start` and `on_train_end` hooks to `ModelHooks` ([#598](https://github.com/PyTorchLightning/pytorch-lightning/pull/598))
- Added `TensorBoardLogger` ([#607](https://github.com/PyTorchLightning/pytorch-lightning/pull/607))
- Added support for weight summary of model with multiple inputs ([#543](https://github.com/PyTorchLightning/pytorch-lightning/pull/543))
- Added `map_location` argument to `load_from_metrics` and `load_from_checkpoint` ([#625](https://github.com/PyTorchLightning/pytorch-lightning/pull/625))
- Added option to disable validation by setting `val_percent_check=0` ([#649](https://github.com/PyTorchLightning/pytorch-lightning/pull/649))
- Added `NeptuneLogger` class ([#648](https://github.com/PyTorchLightning/pytorch-lightning/pull/648))
- Added `WandbLogger` class ([#627](https://github.com/PyTorchLightning/pytorch-lightning/pull/627))

### Changed

- Changed the default progress bar to print to stdout instead of stderr ([#531](https://github.com/PyTorchLightning/pytorch-lightning/pull/531))
- Renamed `step_idx` to `step`, `epoch_idx` to `epoch`, `max_num_epochs` to `max_epochs` and `min_num_epochs` to `min_epochs` ([#589](https://github.com/PyTorchLightning/pytorch-lightning/pull/589))
- Renamed `total_batch_nb` to `total_batches`, `nb_val_batches` to `num_val_batches`, `nb_training_batches` to `num_training_batches`, `max_nb_epochs` to `max_epochs`, `min_nb_epochs` to `min_epochs`, `nb_test_batches` to `num_test_batches`, and `nb_val_batches` to `num_val_batches` ([#567](https://github.com/PyTorchLightning/pytorch-lightning/pull/567))
- Changed gradient logging to use parameter names instead of indexes ([#660](https://github.com/PyTorchLightning/pytorch-lightning/pull/660))
- Changed the default logger to `TensorBoardLogger` ([#609](https://github.com/PyTorchLightning/pytorch-lightning/pull/609))
- Changed the directory for tensorboard logging to be the same as model checkpointing ([#706](https://github.com/PyTorchLightning/pytorch-lightning/pull/706))

### Deprecated

- Deprecated `max_nb_epochs` and `min_nb_epochs` ([#567](https://github.com/PyTorchLightning/pytorch-lightning/pull/567))
- Deprecated the `on_sanity_check_start` hook in `ModelHooks` ([#598](https://github.com/PyTorchLightning/pytorch-lightning/pull/598))

### Removed

- Removed the `save_best_only` argument from `ModelCheckpoint`, use `save_top_k=1` instead ([#128](https://github.com/PyTorchLightning/pytorch-lightning/pull/128))

### Fixed

- Fixed a bug which ocurred when using Adagrad with cuda ([#554](https://github.com/PyTorchLightning/pytorch-lightning/pull/554))
- Fixed a bug where training would be on the GPU despite setting `gpus=0` or `gpus=[]` ([#561](https://github.com/PyTorchLightning/pytorch-lightning/pull/561))
- Fixed an error with `print_nan_gradients` when some parameters do not require gradient ([#579](https://github.com/PyTorchLightning/pytorch-lightning/pull/579))
- Fixed a bug where the progress bar would show an incorrect number of total steps during the validation sanity check when using multiple validation data loaders ([#597](https://github.com/PyTorchLightning/pytorch-lightning/pull/597))
- Fixed support for PyTorch 1.1.0 ([#552](https://github.com/PyTorchLightning/pytorch-lightning/pull/552))
- Fixed an issue with early stopping when using a `val_check_interval < 1.0` in `Trainer` ([#492](https://github.com/PyTorchLightning/pytorch-lightning/pull/492))
- Fixed bugs relating to the `CometLogger` object that would cause it to not work properly ([#481](https://github.com/PyTorchLightning/pytorch-lightning/pull/481))
- Fixed a bug that would occur when returning `-1` from `on_batch_start` following an early exit or when the batch was `None` ([#509](https://github.com/PyTorchLightning/pytorch-lightning/pull/509))
- Fixed a potential race condition with several processes trying to create checkpoint directories ([#530](https://github.com/PyTorchLightning/pytorch-lightning/pull/530))
- Fixed a bug where batch 'segments' would remain on the GPU when using `truncated_bptt > 1` ([#532](https://github.com/PyTorchLightning/pytorch-lightning/pull/532))
- Fixed a bug when using `IterableDataset` ([#547](https://github.com/PyTorchLightning/pytorch-lightning/pull/547))
- Fixed a bug where `.item` was called on non-tensor objects ([#602](https://github.com/PyTorchLightning/pytorch-lightning/pull/602))
- Fixed a bug where `Trainer.train` would crash on an uninitialized variable if the trainer was run after resuming from a checkpoint that was already at `max_epochs` ([#608](https://github.com/PyTorchLightning/pytorch-lightning/pull/608))
- Fixed a bug where early stopping would begin two epochs early ([#617](https://github.com/PyTorchLightning/pytorch-lightning/pull/617))
- Fixed a bug where `num_training_batches` and `num_test_batches` would sometimes be rounded down to zero ([#649](https://github.com/PyTorchLightning/pytorch-lightning/pull/649))
- Fixed a bug where an additional batch would be processed when manually setting `num_training_batches` ([#653](https://github.com/PyTorchLightning/pytorch-lightning/pull/653))
- Fixed a bug when batches did not have a `.copy` method ([#701](https://github.com/PyTorchLightning/pytorch-lightning/pull/701))
- Fixed a bug when using `log_gpu_memory=True` in Python 3.6 ([#715](https://github.com/PyTorchLightning/pytorch-lightning/pull/715))
- Fixed a bug where checkpoint writing could exit before completion, giving incomplete checkpoints ([#689](https://github.com/PyTorchLightning/pytorch-lightning/pull/689))
- Fixed a bug where `on_train_end` was not called when ealy stopping ([#723](https://github.com/PyTorchLightning/pytorch-lightning/pull/723))

## [0.5.3] - 2019-11-06

### Added

- Added option to disable default logger, checkpointer, and early stopping by passing `logger=False`, `checkpoint_callback=False` and `early_stop_callback=False` respectively
- Added `CometLogger` for use with Comet.ml
- Added `val_check_interval` argument to `Trainer` allowing validition to be performed at every given number of batches
- Added functionality to save and load hyperparameters using the standard checkpoint mechanism
- Added call to `torch.cuda.empty_cache` before training starts
- Added option for user to override the call t `backward`
- Added support for truncated backprop through time via the `truncated_bptt_steps` argument in `Trainer`
- Added option to operate on all outputs from `training_step` in DDP2
- Added a hook for modifying DDP init
- Added a hook for modifying Apex

### Changed

- Changed experiment version to be padded with zeros (e.g. `/dir/version_9` becomes `/dir/version_0009`)
- Changed callback metrics to include any metrics given in logs or progress bar
- Changed the default for `save_best_only` in `ModelCheckpoint` to `True`
- Added `tng_data_loader` for backwards compatibility
- Renamed `MLFlowLogger.client` to `MLFlowLogger.experiment` for consistency
- Moved `global_step` increment to happen after the batch has been processed
- Changed weights restore to first attempt HPC weights before restoring normally, preventing both weights being restored and running out of memory
- Changed progress bar functionality to add multiple progress bars for train/val/test
- Changed calls to `print` to use `logging` instead

### Deprecated

- Deprecated `tng_dataloader`

### Fixed

- Fixed an issue where the number of batches was off by one during training
- Fixed a bug that occured when setting a ckeckpoint callback and `early_stop_callback=False`
- Fixed an error when importing CometLogger
- Fixed a bug where the `gpus` argument had some unexpected behaviour
- Fixed a bug where the computed total number of batches was sometimes incorrect
- Fixed a bug where the progress bar would sometimes not show the total number of batches in test mode
- Fixed a bug when using the `log_gpu_memory='min_max'` option in `Trainer`
- Fixed a bug where checkpointing would sometimes erase the current directory

## [0.5.2] - 2019-10-10

### Added

- Added `weights_summary` argument to `Trainer` to be set to `full` (full summary), `top` (just top level modules) or other
- Added `tags` argument to `MLFlowLogger`

### Changed

- Changed default for `amp_level` to `O1`

### Removed

- Removed the `print_weights_summary` argument from `Trainer`

### Fixed

- Fixed a bug where logs were not written properly
- Fixed a bug where `logger.finalize` wasn't called after training is complete
- Fixed callback metric errors in DDP
- Fixed a bug where `TestTubeLogger` didn't log to the correct directory

## [0.5.1] - 2019-10-05

### Added

- Added the `LightningLoggerBase` class for experiment loggers
- Added `MLFlowLogger` for logging with `mlflow`
- Added `TestTubeLogger` for logging with `test_tube`
- Added a different implementation of DDP (`distributed_backed='ddp2'`) where every node has one model using all GPUs
- Added support for optimisers which require a closure (e.g. LBFGS)
- Added automatic `MASTER_PORT` defualt for DDP when not set manually
- Added new GPU memory logging options `'min_max'` (log only the min/max utilization) and `'all'` (log all the GPU memory)

### Changed

- Changed schedulers to always be called with the current epoch
- Changed `test_tube` to an optional dependency
- Changed data loaders to internally use a getter instead of a python property
- Disabled auto GPU loading when restoring weights to prevent out of memory errors
- Changed logging, early stopping and checkpointing to occur by default

### Fixed

- Fixed a bug with samplers that do not specify `set_epoch`
- Fixed a bug when using the `MLFlowLogger` with unsupported data types, this will now raise a warning
- Fixed a bug where gradient norms were alwasy zero using `track_grad_norm`
- Fixed a bug which causes a crash when logging memory

## [0.5.0] - 2019-09-26

### Changed

- Changed `data_batch` argument to `batch` throughout
- Changed `batch_i` argument to `batch_idx` throughout
- Changed `tng_dataloader` method to `train_dataloader`
- Changed `on_tng_metrics` method to `on_training_metrics`
- Changed `gradient_clip` argument to `gradient_clip_val`
- Changed `add_log_row_interval` to `row_log_interval`

### Fixed

- Fixed a bug with tensorboard logging in multi-gpu setup

## [0.4.9] - 2019-09-16

### Added

- Added the flag `log_gpu_memory` to `Trainer` to deactivate logging of GPU memory utilization
- Added SLURM resubmit functionality (port from test-tube)
- Added optional weight_save_path to trainer to remove the need for a checkpoint_callback when using cluster training
- Added option to use single gpu per node with `DistributedDataParallel`

### Changed

- Changed functionality of `validation_end` and `test_end` with multiple dataloaders to be given all of the dataloaders at once rather than in seperate calls
- Changed print_nan_grads to only print the parameter value and gradients when they contain NaN
- Changed gpu API to take integers as well (e.g. `gpus=2` instead of `gpus=[0, 1]`)
- All models now loaded on to CPU to avoid device and out of memory issues in PyTorch

### Fixed

- Fixed a bug where data types that implement `.to` but not `.cuda` would not be properly moved onto the GPU
- Fixed a bug where data would not be re-shuffled every epoch when using a `DistributedSampler`

## [0.4.8] - 2019-08-31

### Added

- Added `test_step` and `test_end` methods, used when `Trainer.test` is called
- Added `GradientAccumulationScheduler` callback which can be used to schedule changes to the number of accumulation batches
- Added option to skip the validation sanity check by setting `nb_sanity_val_steps = 0`

### Fixed

- Fixed a bug when setting `nb_sanity_val_steps = 0`

## [0.4.7] - 2019-08-24

### Changed

- Changed the default `val_check_interval` to `1.0`
- Changed defaults for `nb_val_batches`, `nb_tng_batches` and `nb_test_batches` to 0

### Fixed

- Fixed a bug where the full validation set as used despite setting `val_percent_check`
- Fixed a bug where an `Exception` was thrown when using a data set containing a single batch
- Fixed a bug where an `Exception` was thrown if no `val_dataloader` was given
- Fixed a bug where tuples were not properly transfered to the GPU
- Fixed a bug where data of a non standard type was not properly handled by the trainer
- Fixed a bug when loading data as a tuple
- Fixed a bug where `AttributeError` could be suppressed by the `Trainer`

## [0.4.6] - 2019-08-15

### Added

- Added support for data to be given as a `dict` or `list` with a single gpu
- Added support for `configure_optimizers` to return a single optimizer, two list (optimizers and schedulers), or a single list

### Fixed

- Fixed a bug where returning just an optimizer list (i.e. without schedulers) from `configure_optimizers` would throw an `Exception`

## [0.4.5] - 2019-08-13

### Added

- Added `optimizer_step` method that can be overridden to change the standard optimizer behaviour

## [0.4.4] - 2019-08-12

### Added

- Added supoort for multiple validation dataloaders
- Added support for latest test-tube logger (optimised for `torch==1.2.0`)

### Changed

- `validation_step` and `val_dataloader` are now optional
- `lr_scheduler` is now activated after epoch

### Fixed

- Fixed a bug where a warning would show when using `lr_scheduler` in `torch>1.1.0`
- Fixed a bug where an `Exception` would be thrown if using `torch.DistributedDataParallel` without using a `DistributedSampler`, this now throws a `Warning` instead

## [0.4.3] - 2019-08-10

### Fixed

- Fixed a bug where accumulate gradients would scale the loss incorrectly

## [0.4.2] - 2019-08-08

### Changed

- Changed install requirement to `torch==1.2.0`

## [0.4.1] - 2019-08-08

### Changed

- Changed install requirement to `torch==1.1.0`

## [0.4.0] - 2019-08-08

### Added

- Added 16-bit support for a single GPU
- Added support for training continuation (preserves epoch, global step etc.)

### Changed

- Changed `training_step` and `validation_step`, outputs will no longer be automatically reduced

### Removed

- Removed need for `Experiment` object in `Trainer`

### Fixed

- Fixed issues with reducing outputs from generative models (such as images and text)

## [0.3.6] - 2019-07-25

### Added

- Added a decorator to do lazy data loading internally

### Fixed

- Fixed a bug where `Experiment` object was not process safe, potentially causing logs to be overwritten

## [0.3.5] - 2019-07-25

## [0.3.4] - 2019-07-22

## [0.3.3] - 2019-07-22

## [0.3.2] - 2019-07-21

## [0.3.1] - 2019-07-21

## [0.2.x] - 2019-07-09

## [0.1.x] - 2019-06-DD<|MERGE_RESOLUTION|>--- conflicted
+++ resolved
@@ -5,32 +5,27 @@
 The format is based on [Keep a Changelog](http://keepachangelog.com/en/1.0.0/).
 
 
-<<<<<<< HEAD
+## [1.4.0] - 2021-MM-DD
+
+### Added
+
+
+### Changed
+
+
+### Deprecated
+
+
+### Removed
+
+
+### Fixed
+
+
+- Fixed DeepSpeed with IterableDatasets ([#7362](https://github.com/PyTorchLightning/pytorch-lightning/pull/7362))
+
 
 - Fixed moving batch to device before sending it to the `on_*_batch_start`/`on_*_batch_end` callbacks and model hooks ([#7378](https://github.com/PyTorchLightning/pytorch-lightning/pull/7378))
-
-
-## [1.3.0] - 2021-MM-DD
-=======
-## [1.4.0] - 2021-MM-DD
->>>>>>> 9ba76ce6
-
-### Added
-
-
-### Changed
-
-
-### Deprecated
-
-
-### Removed
-
-
-### Fixed
-
-
-- Fixed DeepSpeed with IterableDatasets ([#7362](https://github.com/PyTorchLightning/pytorch-lightning/pull/7362))
 
 
 ## [1.3.0] - 2021-05-06

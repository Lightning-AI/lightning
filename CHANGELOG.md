# Changelog

All notable changes to this project will be documented in this file.

The format is based on [Keep a Changelog](http://keepachangelog.com/en/1.0.0/).

## [unreleased] - YYYY-MM-DD

### Added

- Added flag `replace_sampler_ddp` to manually disaple sampler replacement in ddp  ([#1513](https://github.com/PyTorchLightning/pytorch-lightning/pull/1513))
- Added `auto_select_gpus` flag to trainer that enables automatic selection of available GPUs on exclusive mode systems.

- Added learining rate finder ([#1347](https://github.com/PyTorchLightning/pytorch-lightning/pull/1347))

- Added support for ddp mode in clusters without SLURM ([#1345](https://github.com/PyTorchLightning/pytorch-lightning/issues/1345))

- Added learning rate finder ([#1347](https://github.com/PyTorchLightning/pytorch-lightning/pull/1347))

- Added `terminate_on_nan` flag to trainer that performs a NaN check with each training iteration when set to `True`. ([#1475](https://github.com/PyTorchLightning/pytorch-lightning/pull/1475))


### Changed

- Changed the default behaviour to no longer include a NaN check with each training iteration. ([#1475](https://github.com/PyTorchLightning/pytorch-lightning/pull/1475))

- Changed lr schedule step interval behavior to update every backwards pass instead of every forwards pass ([#1476](https://github.com/PyTorchLightning/pytorch-lightning/issues/1476))

- Updated semantic segmentation example with custom u-net and logging ([#1371](https://github.com/PyTorchLightning/pytorch-lightning/pull/1371))


### Deprecated

-


### Removed

-

-

### Fixed


- Fixed saving checkpoint before deleting old ones ([#1453](https://github.com/PyTorchLightning/pytorch-lightning/pull/1453))

- Fixed loggers - flushing last logged metrics even before continue, e.g. `trainer.test()` results ([#1459](https://github.com/PyTorchLightning/pytorch-lightning/pull/1459))

- Fixed LightningModule - Mixing hparams and arguments in `LightningModule.__init__()` crashes load_from_checkpoint() ([#1505](https://github.com/PyTorchLightning/pytorch-lightning/pull/1505))

- Added a missing call to the `on_before_zero_grad` model hook ([#1493](https://github.com/PyTorchLightning/pytorch-lightning/pull/1493)). 

<<<<<<< HEAD
=======
- Fixed a bug that caused the `callbacks` Trainer argument to reference a global variable ([#1534](https://github.com/PyTorchLightning/pytorch-lightning/pull/1534)).

>>>>>>> 4fca994d

## [0.7.3] - 2020-04-09

### Added

- Added `rank_zero_warn` for warning only in rank 0 ([#1428](https://github.com/PyTorchLightning/pytorch-lightning/pull/1428))
- Added `test_dataloaders` parameter to `Trainer.test()` ([#1393](https://github.com/PyTorchLightning/pytorch-lightning/issues/1393))

### Changed

- Removed `test_dataloaders` parameter from `Trainer.fit()` ([#1393](https://github.com/PyTorchLightning/pytorch-lightning/issues/1393))

### Fixed

- Fixed optimizer configuration when `configure_optimizers` returns dict without `lr_scheduler` ([#1443](https://github.com/PyTorchLightning/pytorch-lightning/pull/1443))
- Fixed default `DistributedSampler` for DDP training ([#1425](https://github.com/PyTorchLightning/pytorch-lightning/pull/1425))
- Fixed workers warning not on windows ([#1430](https://github.com/PyTorchLightning/pytorch-lightning/pull/1430))
- Fixed returning tuple from `run_training_batch` ([#1431](https://github.com/PyTorchLightning/pytorch-lightning/pull/1431))
- Fixed gradient clipping ([#1438](https://github.com/PyTorchLightning/pytorch-lightning/pull/1438))
- Fixed pretty print ([#1441](https://github.com/PyTorchLightning/pytorch-lightning/pull/1441))

## [0.7.2] - 2020-04-07

### Added

- Added speed parity tests (max 1 sec difference per epoch)([#1482](https://github.com/PyTorchLightning/pytorch-lightning/pull/1482))
- Added same step loggers' metrics aggregation ([#1278](https://github.com/PyTorchLightning/pytorch-lightning/pull/1278))
- Added parity test between a vanilla MNIST model and lightning model ([#1284](https://github.com/PyTorchLightning/pytorch-lightning/pull/1284))
- Added parity test between a vanilla RNN model and lightning model ([#1351](https://github.com/PyTorchLightning/pytorch-lightning/pull/1351))
- Added Reinforcement Learning - Deep Q-network (DQN) lightning example ([#1232](https://github.com/PyTorchLightning/pytorch-lightning/pull/1232))
- Added support for hierarchical `dict` ([#1152](https://github.com/PyTorchLightning/pytorch-lightning/pull/1152))
- Added `TrainsLogger` class ([#1122](https://github.com/PyTorchLightning/pytorch-lightning/pull/1122))
- Added type hints to `pytorch_lightning.core` ([#946](https://github.com/PyTorchLightning/pytorch-lightning/pull/946))
- Added support for `IterableDataset` in validation and testing ([#1104](https://github.com/PyTorchLightning/pytorch-lightning/pull/1104))
- Added support for non-primitive types in `hparams` for `TensorboardLogger` ([#1130](https://github.com/PyTorchLightning/pytorch-lightning/pull/1130))
- Added a check that stops the training when loss or weights contain `NaN` or `inf` values. ([#1097](https://github.com/PyTorchLightning/pytorch-lightning/pull/1097))
- Added support for `IterableDataset` when `val_check_interval=1.0` (default), this will trigger validation at the end of each epoch. ([#1283](https://github.com/PyTorchLightning/pytorch-lightning/pull/1283))
- Added `summary` method to Profilers. ([#1259](https://github.com/PyTorchLightning/pytorch-lightning/pull/1259))
- Added informative errors if user defined dataloader has zero length ([#1280](https://github.com/PyTorchLightning/pytorch-lightning/pull/1280))
- Added testing for python 3.8 ([#915](https://github.com/PyTorchLightning/pytorch-lightning/pull/915))
- Added a `training_epoch_end` method which is the mirror of `validation_epoch_end`. ([#1357](https://github.com/PyTorchLightning/pytorch-lightning/pull/1357))
- Added model configuration checking ([#1199](https://github.com/PyTorchLightning/pytorch-lightning/pull/1199))
- Added support for optimizer frequencies through `LightningModule.configure_optimizers()` ([#1269](https://github.com/PyTorchLightning/pytorch-lightning/pull/1269))
- Added option to run without an optimizer by returning `None` from `configure_optimizers`. ([#1279](https://github.com/PyTorchLightning/pytorch-lightning/pull/1279))
- Added a warning when the number of data loader workers is small. ([#1378](https://github.com/PyTorchLightning/pytorch-lightning/pull/1378))

### Changed

- Changed (renamed and refatored) `TensorRunningMean` -> `TensorRunningAccum`: running accumulations were generalized. ([#1278](https://github.com/PyTorchLightning/pytorch-lightning/pull/1278))
- Changed `progress_bar_refresh_rate` trainer flag to disable progress bar when set to 0. ([#1108](https://github.com/PyTorchLightning/pytorch-lightning/pull/1108))
- Enhanced `load_from_checkpoint` to also forward params to the model ([#1307](https://github.com/PyTorchLightning/pytorch-lightning/pull/1307))
- Updated references to `self.forward()` to instead use the `__call__` interface. ([#1211](https://github.com/PyTorchLightning/pytorch-lightning/pull/1211))
- Changed default behaviour of `configure_optimizers` to use no optimizer rather than Adam. ([#1279](https://github.com/PyTorchLightning/pytorch-lightning/pull/1279))
- Allow to upload models on W&B ([#1339](https://github.com/PyTorchLightning/pytorch-lightning/pull/1339))
- On DP and DDP2 unsqueeze is automated now ([#1319](https://github.com/PyTorchLightning/pytorch-lightning/pull/1319))
- Did not always create a DataLoader during reinstantiation, but the same type as before (if subclass of DataLoader) ([#1346](https://github.com/PyTorchLightning/pytorch-lightning/pull/1346))
- Did not interfere with a default sampler ([#1318](https://github.com/PyTorchLightning/pytorch-lightning/pull/1318))
- Remove default Adam optimizer ([#1317](https://github.com/PyTorchLightning/pytorch-lightning/pull/1317))
- Give warnings for unimplemented required lightning methods ([#1317](https://github.com/PyTorchLightning/pytorch-lightning/pull/1317))
- Made `evaluate` method private >> `Trainer._evaluate(...)`. ([#1260](https://github.com/PyTorchLightning/pytorch-lightning/pull/1260))
- Simplify the PL examples structure (shallower and more readable) ([#1247](https://github.com/PyTorchLightning/pytorch-lightning/pull/1247))
- Changed min max gpu memory to be on their own plots ([#1358](https://github.com/PyTorchLightning/pytorch-lightning/pull/1358))
- Remove `.item` which causes sync issues ([#1254](https://github.com/PyTorchLightning/pytorch-lightning/pull/1254))
- Changed smoothing in TQDM to decrease variability of time remaining between training / eval ([#1194](https://github.com/PyTorchLightning/pytorch-lightning/pull/1194))
- Change default logger to dedicated one ([#1064](https://github.com/PyTorchLightning/pytorch-lightning/pull/1064))

### Deprecated

- Deprecated Trainer argument `print_nan_grads` ([#1097](https://github.com/PyTorchLightning/pytorch-lightning/pull/1097))
- Deprecated Trainer argument `show_progress_bar` ([#1108](https://github.com/PyTorchLightning/pytorch-lightning/pull/1108))

### Removed

- Removed test for no test dataloader in .fit ([#1495](https://github.com/PyTorchLightning/pytorch-lightning/pull/1495))
- Removed duplicated module `pytorch_lightning.utilities.arg_parse` for loading CLI arguments ([#1167](https://github.com/PyTorchLightning/pytorch-lightning/issues/1167))
- Removed wandb logger's `finalize` method ([#1193](https://github.com/PyTorchLightning/pytorch-lightning/pull/1193))
- Dropped `torchvision` dependency in tests and added own MNIST dataset class instead ([#986](https://github.com/PyTorchLightning/pytorch-lightning/issues/986))

### Fixed

- Fixed `model_checkpoint` when saving all models ([#1359](https://github.com/PyTorchLightning/pytorch-lightning/pull/1359))
- `Trainer.add_argparse_args` classmethod fixed. Now it adds a type for the arguments ([#1147](https://github.com/PyTorchLightning/pytorch-lightning/pull/1147))
- Fixed bug related to type checking of `ReduceLROnPlateau` lr schedulers([#1114](https://github.com/PyTorchLightning/pytorch-lightning/issues/1114))
- Fixed a bug to ensure lightning checkpoints to be backward compatible ([#1132](https://github.com/PyTorchLightning/pytorch-lightning/pull/1132))
- Fixed a bug that created an extra dataloader with active `reload_dataloaders_every_epoch` ([#1181](https://github.com/PyTorchLightning/pytorch-lightning/issues/1181))
- Fixed all warnings and errors in the docs build process ([#1191](https://github.com/PyTorchLightning/pytorch-lightning/pull/1191))
- Fixed an issue where `val_percent_check=0` would not disable validation ([#1251](https://github.com/PyTorchLightning/pytorch-lightning/pull/1251))
- Fixed average of incomplete `TensorRunningMean` ([#1309](https://github.com/PyTorchLightning/pytorch-lightning/pull/1309))
- Fixed `WandbLogger.watch` with `wandb.init()` ([#1311](https://github.com/PyTorchLightning/pytorch-lightning/pull/1311))
- Fixed an issue with early stopping that would prevent it from monitoring training metrics when validation is disabled / not implemented ([#1235](https://github.com/PyTorchLightning/pytorch-lightning/pull/1235)).
- Fixed a bug that would cause `trainer.test()` to run on the validation set when overloading `validation_epoch_end` and `test_end` ([#1353](https://github.com/PyTorchLightning/pytorch-lightning/pull/1353))
- Fixed `WandbLogger.watch` - use of the watch method without importing `wandb` ([#1311](https://github.com/PyTorchLightning/pytorch-lightning/pull/1311))
- Fixed `WandbLogger` to be used with 'ddp' - allow reinits in sub-processes ([#1149](https://github.com/PyTorchLightning/pytorch-lightning/pull/1149), [#1360](https://github.com/PyTorchLightning/pytorch-lightning/pull/1360))
- Made `training_epoch_end` behave like `validation_epoch_end` ([#1357](https://github.com/PyTorchLightning/pytorch-lightning/pull/1357))
- Fixed `fast_dev_run` running validation twice ([#1365](https://github.com/PyTorchLightning/pytorch-lightning/pull/1365))
- Fixed pickle error from quick patch `__code__` ([#1352](https://github.com/PyTorchLightning/pytorch-lightning/pull/1352))
- Fixed memory leak on GPU0 ([#1094](https://github.com/PyTorchLightning/pytorch-lightning/pull/1094), [#1349](https://github.com/PyTorchLightning/pytorch-lightning/pull/1349))
- Fixed checkpointing interval ([#1272](https://github.com/PyTorchLightning/pytorch-lightning/pull/1272))
- Fixed validation and training loops run the partial dataset ([#1192](https://github.com/PyTorchLightning/pytorch-lightning/pull/1192))
- Fixed running `on_validation_end` only on main process in DDP ([#1125](https://github.com/PyTorchLightning/pytorch-lightning/pull/1125))
- Fixed `load_spawn_weights` only in proc rank 0 ([#1385](https://github.com/PyTorchLightning/pytorch-lightning/pull/1385))
- Fixes `use_amp` issue ([#1145](https://github.com/PyTorchLightning/pytorch-lightning/pull/1145))
- Fixes using deprecated `use_amp` attribute ([#1145](https://github.com/PyTorchLightning/pytorch-lightning/pull/1145))
- Fixed Tensorboard logger error: lightning_logs directory not exists in multi-node DDP on nodes with rank != 0 ([#1375](https://github.com/PyTorchLightning/pytorch-lightning/issues/1375))
- Fixed `Unimplemented backend XLA` error on TPU ([#1387](https://github.com/PyTorchLightning/pytorch-lightning/pull/1387))

## [0.7.1] - 2020-03-07

### Fixed

- Fixes `print` issues and `data_loader` ([#1080](https://github.com/PyTorchLightning/pytorch-lightning/pull/1080))

## [0.7.0] - 2020-03-06

### Added

- Added automatic sampler setup. Depending on DDP or TPU, lightning configures the sampler correctly (user needs to do nothing) ([#926](https://github.com/PyTorchLightning/pytorch-lightning/pull/926))
- Added `reload_dataloaders_every_epoch=False` flag for trainer. Some users require reloading data every epoch ([#926](https://github.com/PyTorchLightning/pytorch-lightning/pull/926))
- Added `progress_bar_refresh_rate=50` flag for trainer. Throttle refresh rate on notebooks ([#926](https://github.com/PyTorchLightning/pytorch-lightning/pull/926))
- Updated governance docs
- Added a check to ensure that the metric used for early stopping exists before training commences ([#542](https://github.com/PyTorchLightning/pytorch-lightning/pull/542))
- Added `optimizer_idx` argument to `backward` hook ([#733](https://github.com/PyTorchLightning/pytorch-lightning/pull/733))
- Added `entity` argument to `WandbLogger` to be passed to `wandb.init` ([#783](https://github.com/PyTorchLightning/pytorch-lightning/pull/783))
- Added a tool for profiling training runs ([#782](https://github.com/PyTorchLightning/pytorch-lightning/pull/782))
- Improved flexibility for naming of TensorBoard logs, can now set `version` to a `str` to just save to that directory, and use `name=''` to prevent experiment-name directory ([#804](https://github.com/PyTorchLightning/pytorch-lightning/pull/804))
- Added option to specify `step` key when logging metrics ([#808](https://github.com/PyTorchLightning/pytorch-lightning/pull/808))
- Added `train_dataloader`, `val_dataloader` and `test_dataloader` arguments to `Trainer.fit()`, for alternative data parsing ([#759](https://github.com/PyTorchLightning/pytorch-lightning/pull/759))
- Added Tensor Processing Unit (TPU) support ([#868](https://github.com/PyTorchLightning/pytorch-lightning/pull/868))
- Added semantic segmentation example ([#751](https://github.com/PyTorchLightning/pytorch-lightning/pull/751),[#876](https://github.com/PyTorchLightning/pytorch-lightning/pull/876), [#881](https://github.com/PyTorchLightning/pytorch-lightning/pull/881))
- Split callbacks in multiple files ([#849](https://github.com/PyTorchLightning/pytorch-lightning/pull/849))
- Support for user defined callbacks ([#889](https://github.com/PyTorchLightning/pytorch-lightning/pull/889) and [#950](https://github.com/PyTorchLightning/pytorch-lightning/pull/950))
- Added support for multiple loggers to be passed to `Trainer` as an iterable (e.g. list, tuple, etc.) ([#903](https://github.com/PyTorchLightning/pytorch-lightning/pull/903))
- Added support for step-based learning rate scheduling ([#941](https://github.com/PyTorchLightning/pytorch-lightning/pull/941))
- Added support for logging `hparams` as dict ([#1029](https://github.com/PyTorchLightning/pytorch-lightning/pull/1029))
- Checkpoint and early stopping now work without val. step ([#1041](https://github.com/PyTorchLightning/pytorch-lightning/pull/1041))
- Support graceful training cleanup after Keyboard Interrupt ([#856](https://github.com/PyTorchLightning/pytorch-lightning/pull/856), [#1019](https://github.com/PyTorchLightning/pytorch-lightning/pull/1019))
- Added type hints for function arguments ([#912](https://github.com/PyTorchLightning/pytorch-lightning/pull/912), )
- Added default `argparser` for `Trainer` ([#952](https://github.com/PyTorchLightning/pytorch-lightning/pull/1023), [#1023](https://github.com/PyTorchLightning/pytorch-lightning/pull/1023))
- Added TPU gradient clipping ([#963](https://github.com/PyTorchLightning/pytorch-lightning/pull/963))
- Added max/min number of steps in `Trainer` ([#728](https://github.com/PyTorchLightning/pytorch-lightning/pull/728))

### Changed

- Improved `NeptuneLogger` by adding `close_after_fit` argument to allow logging after training([#908](https://github.com/PyTorchLightning/pytorch-lightning/pull/1084))
- Changed default TQDM to use `tqdm.auto` for prettier outputs in IPython notebooks ([#752](https://github.com/PyTorchLightning/pytorch-lightning/pull/752))
- Changed `pytorch_lightning.logging` to `pytorch_lightning.loggers` ([#767](https://github.com/PyTorchLightning/pytorch-lightning/pull/767))
- Moved the default `tqdm_dict` definition from Trainer to `LightningModule`, so it can be overridden by the user ([#749](https://github.com/PyTorchLightning/pytorch-lightning/pull/749))
- Moved functionality of `LightningModule.load_from_metrics` into `LightningModule.load_from_checkpoint` ([#995](https://github.com/PyTorchLightning/pytorch-lightning/pull/995))
- Changed Checkpoint path parameter from `filepath` to `dirpath` ([#1016](https://github.com/PyTorchLightning/pytorch-lightning/pull/1016))
- Freezed models `hparams` as `Namespace` property ([#1029](https://github.com/PyTorchLightning/pytorch-lightning/pull/1029))
- Dropped `logging` config in package init ([#1015](https://github.com/PyTorchLightning/pytorch-lightning/pull/1015))
- Renames model steps ([#1051](https://github.com/PyTorchLightning/pytorch-lightning/pull/1051))
  - `training_end` >> `training_epoch_end`
  - `validation_end` >> `validation_epoch_end`
  - `test_end` >> `test_epoch_end`
- Refactor dataloading, supports infinite dataloader ([#955](https://github.com/PyTorchLightning/pytorch-lightning/pull/955))
- Create single file in `TensorBoardLogger` ([#777](https://github.com/PyTorchLightning/pytorch-lightning/pull/777))

### Deprecated

- Deprecated `pytorch_lightning.logging` ([#767](https://github.com/PyTorchLightning/pytorch-lightning/pull/767))
- Deprecated `LightningModule.load_from_metrics` in favour of `LightningModule.load_from_checkpoint` ([#995](https://github.com/PyTorchLightning/pytorch-lightning/pull/995), [#1079](https://github.com/PyTorchLightning/pytorch-lightning/pull/1079))
- Deprecated `@data_loader` decorator ([#926](https://github.com/PyTorchLightning/pytorch-lightning/pull/926))
- Deprecated model steps `training_end`, `validation_end` and `test_end` ([#1051](https://github.com/PyTorchLightning/pytorch-lightning/pull/1051), [#1056](https://github.com/PyTorchLightning/pytorch-lightning/pull/1056))

### Removed

- Removed dependency on `pandas` ([#736](https://github.com/PyTorchLightning/pytorch-lightning/pull/736))
- Removed dependency on `torchvision` ([#797](https://github.com/PyTorchLightning/pytorch-lightning/pull/797))
- Removed dependency on `scikit-learn` ([#801](https://github.com/PyTorchLightning/pytorch-lightning/pull/801))

### Fixed

- Fixed a bug where early stopping `on_end_epoch` would be called inconsistently when `check_val_every_n_epoch == 0` ([#743](https://github.com/PyTorchLightning/pytorch-lightning/pull/743))
- Fixed a bug where the model checkpointer didn't write to the same directory as the logger ([#771](https://github.com/PyTorchLightning/pytorch-lightning/pull/771))
- Fixed a bug where the `TensorBoardLogger` class would create an additional empty log file during fitting ([#777](https://github.com/PyTorchLightning/pytorch-lightning/pull/777))
- Fixed a bug where `global_step` was advanced incorrectly when using `accumulate_grad_batches > 1` ([#832](https://github.com/PyTorchLightning/pytorch-lightning/pull/832))
- Fixed a bug when calling `self.logger.experiment` with multiple loggers ([#1009](https://github.com/PyTorchLightning/pytorch-lightning/pull/1009))
- Fixed a bug when calling `logger.append_tags` on a `NeptuneLogger` with a single tag ([#1009](https://github.com/PyTorchLightning/pytorch-lightning/pull/1009))
- Fixed sending back data from `.spawn` by saving and loading the trained model in/out of the process ([#1017](https://github.com/PyTorchLightning/pytorch-lightning/pull/1017)
- Fixed port collision on DDP ([#1010](https://github.com/PyTorchLightning/pytorch-lightning/pull/1010))
- Fixed/tested pass overrides ([#918](https://github.com/PyTorchLightning/pytorch-lightning/pull/918))
- Fixed comet logger to log after train ([#892](https://github.com/PyTorchLightning/pytorch-lightning/pull/892))
- Remove deprecated args to learning rate step function ([#890](https://github.com/PyTorchLightning/pytorch-lightning/pull/890))

## [0.6.0] - 2020-01-21

### Added

- Added support for resuming from a specific checkpoint via `resume_from_checkpoint` argument ([#516](https://github.com/PyTorchLightning/pytorch-lightning/pull/516))
- Added support for `ReduceLROnPlateau` scheduler ([#320](https://github.com/PyTorchLightning/pytorch-lightning/pull/320))
- Added support for Apex mode `O2` in conjunction with Data Parallel ([#493](https://github.com/PyTorchLightning/pytorch-lightning/pull/493))
- Added option (`save_top_k`) to save the top k models in the `ModelCheckpoint` class ([#128](https://github.com/PyTorchLightning/pytorch-lightning/pull/128))
- Added `on_train_start` and `on_train_end` hooks to `ModelHooks` ([#598](https://github.com/PyTorchLightning/pytorch-lightning/pull/598))
- Added `TensorBoardLogger` ([#607](https://github.com/PyTorchLightning/pytorch-lightning/pull/607))
- Added support for weight summary of model with multiple inputs ([#543](https://github.com/PyTorchLightning/pytorch-lightning/pull/543))
- Added `map_location` argument to `load_from_metrics` and `load_from_checkpoint` ([#625](https://github.com/PyTorchLightning/pytorch-lightning/pull/625))
- Added option to disable validation by setting `val_percent_check=0` ([#649](https://github.com/PyTorchLightning/pytorch-lightning/pull/649))
- Added `NeptuneLogger` class ([#648](https://github.com/PyTorchLightning/pytorch-lightning/pull/648))
- Added `WandbLogger` class ([#627](https://github.com/PyTorchLightning/pytorch-lightning/pull/627))

### Changed

- Changed the default progress bar to print to stdout instead of stderr ([#531](https://github.com/PyTorchLightning/pytorch-lightning/pull/531))
- Renamed `step_idx` to `step`, `epoch_idx` to `epoch`, `max_num_epochs` to `max_epochs` and `min_num_epochs` to `min_epochs` ([#589](https://github.com/PyTorchLightning/pytorch-lightning/pull/589))
- Renamed `total_batch_nb` to `total_batches`, `nb_val_batches` to `num_val_batches`, `nb_training_batches` to `num_training_batches`, `max_nb_epochs` to `max_epochs`, `min_nb_epochs` to `min_epochs`, `nb_test_batches` to `num_test_batches`, and `nb_val_batches` to `num_val_batches` ([#567](https://github.com/PyTorchLightning/pytorch-lightning/pull/567))
- Changed gradient logging to use parameter names instead of indexes ([#660](https://github.com/PyTorchLightning/pytorch-lightning/pull/660))
- Changed the default logger to `TensorBoardLogger` ([#609](https://github.com/PyTorchLightning/pytorch-lightning/pull/609))
- Changed the directory for tensorboard logging to be the same as model checkpointing ([#706](https://github.com/PyTorchLightning/pytorch-lightning/pull/706))

### Deprecated

- Deprecated `max_nb_epochs` and `min_nb_epochs` ([#567](https://github.com/PyTorchLightning/pytorch-lightning/pull/567))
- Deprecated the `on_sanity_check_start` hook in `ModelHooks` ([#598](https://github.com/PyTorchLightning/pytorch-lightning/pull/598))

### Removed

- Removed the `save_best_only` argument from `ModelCheckpoint`, use `save_top_k=1` instead ([#128](https://github.com/PyTorchLightning/pytorch-lightning/pull/128))

### Fixed

- Fixed a bug which ocurred when using Adagrad with cuda ([#554](https://github.com/PyTorchLightning/pytorch-lightning/pull/554))
- Fixed a bug where training would be on the GPU despite setting `gpus=0` or `gpus=[]` ([#561](https://github.com/PyTorchLightning/pytorch-lightning/pull/561))
- Fixed an error with `print_nan_gradients` when some parameters do not require gradient ([#579](https://github.com/PyTorchLightning/pytorch-lightning/pull/579))
- Fixed a bug where the progress bar would show an incorrect number of total steps during the validation sanity check when using multiple validation data loaders ([#597](https://github.com/PyTorchLightning/pytorch-lightning/pull/597))
- Fixed support for PyTorch 1.1.0 ([#552](https://github.com/PyTorchLightning/pytorch-lightning/pull/552))
- Fixed an issue with early stopping when using a `val_check_interval < 1.0` in `Trainer` ([#492](https://github.com/PyTorchLightning/pytorch-lightning/pull/492))
- Fixed bugs relating to the `CometLogger` object that would cause it to not work properly ([#481](https://github.com/PyTorchLightning/pytorch-lightning/pull/481))
- Fixed a bug that would occur when returning `-1` from `on_batch_start` following an early exit or when the batch was `None` ([#509](https://github.com/PyTorchLightning/pytorch-lightning/pull/509))
- Fixed a potential race condition with several processes trying to create checkpoint directories ([#530](https://github.com/PyTorchLightning/pytorch-lightning/pull/530))
- Fixed a bug where batch 'segments' would remain on the GPU when using `truncated_bptt > 1` ([#532](https://github.com/PyTorchLightning/pytorch-lightning/pull/532))
- Fixed a bug when using `IterableDataset` ([#547](https://github.com/PyTorchLightning/pytorch-lightning/pull/547))
- Fixed a bug where `.item` was called on non-tensor objects ([#602](https://github.com/PyTorchLightning/pytorch-lightning/pull/602))
- Fixed a bug where `Trainer.train` would crash on an uninitialized variable if the trainer was run after resuming from a checkpoint that was already at `max_epochs` ([#608](https://github.com/PyTorchLightning/pytorch-lightning/pull/608))
- Fixed a bug where early stopping would begin two epochs early ([#617](https://github.com/PyTorchLightning/pytorch-lightning/pull/617))
- Fixed a bug where `num_training_batches` and `num_test_batches` would sometimes be rounded down to zero ([#649](https://github.com/PyTorchLightning/pytorch-lightning/pull/649))
- Fixed a bug where an additional batch would be processed when manually setting `num_training_batches` ([#653](https://github.com/PyTorchLightning/pytorch-lightning/pull/653))
- Fixed a bug when batches did not have a `.copy` method ([#701](https://github.com/PyTorchLightning/pytorch-lightning/pull/701))
- Fixed a bug when using `log_gpu_memory=True` in Python 3.6 ([#715](https://github.com/PyTorchLightning/pytorch-lightning/pull/715))
- Fixed a bug where checkpoint writing could exit before completion, giving incomplete checkpoints ([#689](https://github.com/PyTorchLightning/pytorch-lightning/pull/689))
- Fixed a bug where `on_train_end` was not called when ealy stopping ([#723](https://github.com/PyTorchLightning/pytorch-lightning/pull/723))

## [0.5.3] - 2019-11-06

### Added

- Added option to disable default logger, checkpointer, and early stopping by passing `logger=False`, `checkpoint_callback=False` and `early_stop_callback=False` respectively
- Added `CometLogger` for use with Comet.ml
- Added `val_check_interval` argument to `Trainer` allowing validition to be performed at every given number of batches
- Added functionality to save and load hyperparameters using the standard checkpoint mechanism
- Added call to `torch.cuda.empty_cache` before training starts
- Added option for user to override the call t `backward`
- Added support for truncated backprop through time via the `truncated_bptt_steps` argument in `Trainer`
- Added option to operate on all outputs from `training_step` in DDP2
- Added a hook for modifying DDP init
- Added a hook for modifying Apex

### Changed

- Changed experiment version to be padded with zeros (e.g. `/dir/version_9` becomes `/dir/version_0009`)
- Changed callback metrics to include any metrics given in logs or progress bar
- Changed the default for `save_best_only` in `ModelCheckpoint` to `True`
- Added `tng_data_loader` for backwards compatibility
- Renamed `MLFlowLogger.client` to `MLFlowLogger.experiment` for consistency
- Moved `global_step` increment to happen after the batch has been processed
- Changed weights restore to first attempt HPC weights before restoring normally, preventing both weights being restored and running out of memory
- Changed progress bar functionality to add multiple progress bars for train/val/test
- Changed calls to `print` to use `logging` instead

### Deprecated

- Deprecated `tng_dataloader`

### Fixed

- Fixed an issue where the number of batches was off by one during training
- Fixed a bug that occured when setting a ckeckpoint callback and `early_stop_callback=False`
- Fixed an error when importing CometLogger
- Fixed a bug where the `gpus` argument had some unexpected behaviour
- Fixed a bug where the computed total number of batches was sometimes incorrect
- Fixed a bug where the progress bar would sometimes not show the total number of batches in test mode
- Fixed a bug when using the `log_gpu_memory='min_max'` option in `Trainer`
- Fixed a bug where checkpointing would sometimes erase the current directory

## [0.5.2] - 2019-10-10

### Added

- Added `weights_summary` argument to `Trainer` to be set to `full` (full summary), `top` (just top level modules) or other
- Added `tags` argument to `MLFlowLogger`

### Changed

- Changed default for `amp_level` to `O1`

### Removed

- Removed the `print_weights_summary` argument from `Trainer`

### Fixed

- Fixed a bug where logs were not written properly
- Fixed a bug where `logger.finalize` wasn't called after training is complete
- Fixed callback metric errors in DDP
- Fixed a bug where `TestTubeLogger` didn't log to the correct directory

## [0.5.1] - 2019-10-05

### Added

- Added the `LightningLoggerBase` class for experiment loggers
- Added `MLFlowLogger` for logging with `mlflow`
- Added `TestTubeLogger` for logging with `test_tube`
- Added a different implementation of DDP (`distributed_backed='ddp2'`) where every node has one model using all GPUs
- Added support for optimisers which require a closure (e.g. LBFGS)
- Added automatic `MASTER_PORT` defualt for DDP when not set manually
- Added new GPU memory logging options `'min_max'` (log only the min/max utilization) and `'all'` (log all the GPU memory)

### Changed

- Changed schedulers to always be called with the current epoch
- Changed `test_tube` to an optional dependency
- Changed data loaders to internally use a getter instead of a python property
- Disabled auto GPU loading when restoring weights to prevent out of memory errors
- Changed logging, early stopping and checkpointing to occur by default

### Fixed

- Fixed a bug with samplers that do not specify `set_epoch`
- Fixed a bug when using the `MLFlowLogger` with unsupported data types, this will now raise a warning
- Fixed a bug where gradient norms were alwasy zero using `track_grad_norm`
- Fixed a bug which causes a crash when logging memory

## [0.5.0] - 2019-09-26

### Changed

- Changed `data_batch` argument to `batch` throughout
- Changed `batch_i` argument to `batch_idx` throughout
- Changed `tng_dataloader` method to `train_dataloader`
- Changed `on_tng_metrics` method to `on_training_metrics`
- Changed `gradient_clip` argument to `gradient_clip_val`
- Changed `add_log_row_interval` to `row_log_interval`

### Fixed

- Fixed a bug with tensorboard logging in multi-gpu setup

## [0.4.9] - 2019-09-16

### Added

- Added the flag `log_gpu_memory` to `Trainer` to deactivate logging of GPU memory utilization
- Added SLURM resubmit functionality (port from test-tube)
- Added optional weight_save_path to trainer to remove the need for a checkpoint_callback when using cluster training
- Added option to use single gpu per node with `DistributedDataParallel`

### Changed

- Changed functionality of `validation_end` and `test_end` with multiple dataloaders to be given all of the dataloaders at once rather than in seperate calls
- Changed print_nan_grads to only print the parameter value and gradients when they contain NaN
- Changed gpu API to take integers as well (e.g. `gpus=2` instead of `gpus=[0, 1]`)
- All models now loaded on to CPU to avoid device and out of memory issues in PyTorch

### Fixed

- Fixed a bug where data types that implement `.to` but not `.cuda` would not be properly moved onto the GPU
- Fixed a bug where data would not be re-shuffled every epoch when using a `DistributedSampler`

## [0.4.8] - 2019-08-31

### Added

- Added `test_step` and `test_end` methods, used when `Trainer.test` is called
- Added `GradientAccumulationScheduler` callback which can be used to schedule changes to the number of accumulation batches
- Added option to skip the validation sanity check by setting `nb_sanity_val_steps = 0`

### Fixed

- Fixed a bug when setting `nb_sanity_val_steps = 0`

## [0.4.7] - 2019-08-24

### Changed

- Changed the default `val_check_interval` to `1.0`
- Changed defaults for `nb_val_batches`, `nb_tng_batches` and `nb_test_batches` to 0

### Fixed

- Fixed a bug where the full validation set as used despite setting `val_percent_check`
- Fixed a bug where an `Exception` was thrown when using a data set containing a single batch
- Fixed a bug where an `Exception` was thrown if no `val_dataloader` was given
- Fixed a bug where tuples were not properly transfered to the GPU
- Fixed a bug where data of a non standard type was not properly handled by the trainer
- Fixed a bug when loading data as a tuple
- Fixed a bug where `AttributeError` could be suppressed by the `Trainer`

## [0.4.6] - 2019-08-15

### Added

- Added support for data to be given as a `dict` or `list` with a single gpu
- Added support for `configure_optimizers` to return a single optimizer, two list (optimizers and schedulers), or a single list

### Fixed

- Fixed a bug where returning just an optimizer list (i.e. without schedulers) from `configure_optimizers` would throw an `Exception`

## [0.4.5] - 2019-08-13

### Added

- Added `optimizer_step` method that can be overridden to change the standard optimizer behaviour

## [0.4.4] - 2019-08-12

### Added

- Added supoort for multiple validation dataloaders
- Added support for latest test-tube logger (optimised for `torch==1.2.0`)

### Changed

- `validation_step` and `val_dataloader` are now optional
- `lr_scheduler` is now activated after epoch

### Fixed

- Fixed a bug where a warning would show when using `lr_scheduler` in `torch>1.1.0`
- Fixed a bug where an `Exception` would be thrown if using `torch.DistributedDataParallel` without using a `DistributedSampler`, this now throws a `Warning` instead

## [0.4.3] - 2019-08-10

### Fixed

- Fixed a bug where accumulate gradients would scale the loss incorrectly

## [0.4.2] - 2019-08-08

### Changed

- Changed install requirement to `torch==1.2.0`

## [0.4.1] - 2019-08-08

### Changed

- Changed install requirement to `torch==1.1.0`

## [0.4.0] - 2019-08-08

### Added

- Added 16-bit support for a single GPU
- Added support for training continuation (preserves epoch, global step etc.)

### Changed

- Changed `training_step` and `validation_step`, outputs will no longer be automatically reduced

### Removed

- Removed need for `Experiment` object in `Trainer`

### Fixed

- Fixed issues with reducing outputs from generative models (such as images and text)

## [0.3.6] - 2019-07-25

### Added

- Added a decorator to do lazy data loading internally

### Fixed

- Fixed a bug where `Experiment` object was not process safe, potentially causing logs to be overwritten

## [0.3.5] - 2019-MM-DD

## [0.3.4] - 2019-MM-DD

## [0.3.3] - 2019-MM-DD

## [0.3.2] - 2019-MM-DD

## [0.3.1] - 2019-MM-DD

## [0.2.x] - YYYY-MM-DD

## [0.1.x] - YYYY-MM-DD<|MERGE_RESOLUTION|>--- conflicted
+++ resolved
@@ -51,11 +51,7 @@
 
 - Added a missing call to the `on_before_zero_grad` model hook ([#1493](https://github.com/PyTorchLightning/pytorch-lightning/pull/1493)). 
 
-<<<<<<< HEAD
-=======
 - Fixed a bug that caused the `callbacks` Trainer argument to reference a global variable ([#1534](https://github.com/PyTorchLightning/pytorch-lightning/pull/1534)).
-
->>>>>>> 4fca994d
 
 ## [0.7.3] - 2020-04-09
 

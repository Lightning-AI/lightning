--- conflicted
+++ resolved
@@ -32,8 +32,6 @@
         name: pypi-packages-${{ github.sha }}
         path: dist
 
-<<<<<<< HEAD
-=======
   upload-package:
     runs-on: ubuntu-20.04
     needs: build-package
@@ -45,7 +43,6 @@
         path: dist
     - run: ls -lh dist/
 
->>>>>>> e7298b5d
     - name: Upload to release
       if: startsWith(github.event.ref, 'refs/tags') || github.event_name == 'release'
       uses: AButler/upload-release-assets@v2.0
@@ -63,19 +60,6 @@
         name: pypi-packages-${{ github.sha }}
         path: dist
     - run: ls -lh dist/
-
-  publish-package:
-    runs-on: ubuntu-20.04
-    needs: build-package
-    steps:
-    - uses: actions/checkout@v2
-    - uses: actions/download-artifact@v2
-      with:
-        name: pypi-packages-${{ github.sha }}
-        path: dist
-    - name: Show packages
-      run: |
-        ls -lh dist/
 
     - name: Delay releasing
       if: startsWith(github.event.ref, 'refs/tags') || github.event_name == 'release'

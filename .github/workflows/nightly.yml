--- conflicted
+++ resolved
@@ -13,8 +13,10 @@
     runs-on: ubuntu-20.04
 
     steps:
-<<<<<<< HEAD
+      # does nightly releases from feature branch
       - uses: actions/checkout@v2
+        with:
+          ref: release/1.2-dev
       - uses: actions/setup-python@v2
         with:
           python-version: 3.7
@@ -30,7 +32,6 @@
           ls -lh dist/
 
       - name: Delay releasing
-        if: startsWith(github.event.ref, 'refs/tags') || github.event_name == 'release'
         uses: juliangruber/sleep-action@v1
         with:
           time: 5m
@@ -43,39 +44,6 @@
           password: ${{ secrets.test_pypi_password }}
           repository_url: https://test.pypi.org/legacy/
           verbose: true
-=======
-    # does nightly releases from feature branch
-    - uses: actions/checkout@v2
-      with:
-        ref: release/1.2-dev
-    - uses: actions/setup-python@v2
-      with:
-        python-version: 3.7
-
-    - name: Install dependencies
-      run: >-
-        python -m pip install --user --upgrade setuptools wheel
-
-    - name: Build packages
-      run: |
-        python .github/prepare-nightly_version.py
-        python setup.py sdist bdist_wheel
-        ls -lh dist/
-
-    - name: Delay releasing
-      uses: juliangruber/sleep-action@v1
-      with:
-        time: 5m
-
-      # We do this, since failures on test.pypi aren't that bad
-    - name: Publish to Test PyPI
-      uses: pypa/gh-action-pypi-publish@v1.4.1
-      with:
-        user: __token__
-        password: ${{ secrets.test_pypi_password }}
-        repository_url: https://test.pypi.org/legacy/
-        verbose: true
->>>>>>> d20fd8e5
 
   docker-XLA:
     if: contains(github.event.schedule, "0 0 * * 0")

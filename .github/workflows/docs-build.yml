name: Build Docs
# https://github.com/marketplace/actions/sphinx-build

on:
  push:
    branches: ["master", "release/*"]
    tags: ["*"]
  # use this event type to share secrets with forks.
  # it's important that the PR head SHA is checked out to run the changes
  pull_request_target:
    branches: ["master", "release/*"]
    types: [opened, reopened, ready_for_review, synchronize]  # added `ready_for_review` since draft is skipped
    paths:
      - ".actions/*"
      - ".github/workflows/docs-build.yml"
      - "requirements/**"
      - "docs/**"
      - "src/**"
      - "setup.py"
      - "pyproject.toml"  # includes metadata used in the package creation
      - "!*.md"
      - "!**/*.md"

concurrency:
  group: ${{ github.workflow }}-${{ github.ref }}-${{ github.head_ref }}
  cancel-in-progress: ${{ ! (github.ref == 'refs/heads/master' || startsWith(github.ref, 'refs/heads/release/')) }}

defaults:
  run:
    shell: bash

env:
  FREEZE_REQUIREMENTS: "1"
  TORCH_URL: "https://download.pytorch.org/whl/cpu/torch_stable.html"
  PYPI_CACHE_DIR: "_pip-wheels"
  PYPI_LOCAL_DIR: "pypi_pkgs/"

jobs:
  docs-make:
    if: github.event.pull_request.draft == false
    runs-on: ubuntu-20.04
    strategy:
      fail-fast: false
      matrix:
        pkg-name: ["app", "fabric", "pytorch"]
        check: ["html", "doctest", "linkcheck"]
    steps:
      - uses: actions/checkout@v3
        with:
          submodules: true
          ref: ${{ github.event.pull_request.head.sha }}
      - uses: actions/setup-python@v4
        with:
          python-version: "3.9"

      - name: Install AWS CLI
        if: ${{ matrix.pkg-name != 'pytorch' }}
        continue-on-error: true
        run: |
          curl "https://awscli.amazonaws.com/awscli-exe-linux-x86_64.zip" -o "awscli.zip"
          unzip -qq awscli.zip
          bash ./aws/install
          aws --version
      - run: aws s3 sync s3://sphinx-packages/ ${PYPI_LOCAL_DIR}
        if: ${{ matrix.pkg-name != 'pytorch' }}
        env:
          AWS_ACCESS_KEY_ID: ${{ secrets.AWS_ACCESS_KEY }}
          AWS_SECRET_ACCESS_KEY: ${{ secrets.AWS_SECRET_KEY }}
          AWS_DEFAULT_REGION: ${{ secrets.AWS_REGION }}

      - name: pip wheels cache
        uses: actions/cache/restore@v3
        with:
          path: ${{ env.PYPI_CACHE_DIR }}
          key: pypi_wheels

      - name: Install pandoc & texlive
        if: ${{ matrix.pkg-name == 'pytorch' }}
        run: |
          sudo apt-get update
          sudo apt-get install -y pandoc texlive-latex-extra dvipng texlive-pictures
      - name: Install package & dependencies
        run: |
<<<<<<< HEAD
          mkdir -p $PYPI_CACHE_DIR  # in case cache was not hit
          ls -lh $PYPI_CACHE_DIR
          mkdir -p pypi_pkgs  # in case template is not pulled
          pip install .[all] -U -r requirements/${{ matrix.pkg-name }}/docs.txt \
            -f pypi_pkgs/ -f $PYPI_CACHE_DIR -f ${TORCH_URL}
=======
          mkdir -p ${PYPI_CACHE_DIR}  # in case cache was not hit
          ls -lh ${PYPI_CACHE_DIR}
          mkdir -p ${PYPI_LOCAL_DIR}  # in case template is not pulled
          pip install .[app,extra,cloud,ui] -U -r requirements/${{ matrix.pkg-name }}/docs.txt \
            -f ${PYPI_LOCAL_DIR} -f ${PYPI_CACHE_DIR} -f ${TORCH_URL}
>>>>>>> 5f5d99ea
          pip list

      - name: Test Examples in Docs
        if: ${{ matrix.check == 'doctest' }}
        working-directory: ./docs/source-${{ matrix.pkg-name }}
        env:
          SPHINX_MOCK_REQUIREMENTS: 0
          FAST_DOCS_DEV: 1
        run: |
          make doctest
          make coverage

      - name: Check External Links
        if: ${{ matrix.check == 'linkcheck' }}
        working-directory: ./docs/source-${{ matrix.pkg-name }}
<<<<<<< HEAD
        env:
          FAST_DOCS_DEV: 1
        run: make linkcheck SPHINXOPTS="--keep-going"
=======
        run: make  linkcheck SPHINXOPTS="--keep-going"


  make-html:
    runs-on: ubuntu-20.04
    strategy:
      fail-fast: false
      matrix:
        pkg-name: ["app", "fabric", "pytorch"]
    env:
      FAST_DOCS_DEV: 0
    steps:
      - uses: actions/checkout@v3
        with:
          submodules: true
          ref: ${{ github.event.pull_request.head.sha }}
      - uses: actions/setup-python@v4
        with:
          python-version: "3.9"

      - name: Install AWS CLI
        if: ${{ matrix.pkg-name != 'pytorch' }}
        continue-on-error: true
        run: |
          curl "https://awscli.amazonaws.com/awscli-exe-linux-x86_64.zip" -o "awscli.zip"
          unzip -qq awscli.zip
          bash ./aws/install
          aws --version
      - run: aws s3 sync s3://sphinx-packages/ ${PYPI_LOCAL_DIR}
        if: ${{ matrix.pkg-name != 'pytorch' }}
        env:
          AWS_ACCESS_KEY_ID: ${{ secrets.AWS_ACCESS_KEY }}
          AWS_SECRET_ACCESS_KEY: ${{ secrets.AWS_SECRET_KEY }}
          AWS_DEFAULT_REGION: ${{ secrets.AWS_REGION }}

      - name: pip wheels cache
        uses: actions/cache/restore@v3
        with:
          path: ${{ env.PYPI_CACHE_DIR }}
          key: pypi_wheels

      - name: Install pandoc & texlive
        if: ${{ matrix.pkg-name == 'pytorch' }}
        run: |
          sudo apt-get update
          sudo apt-get install -y pandoc texlive-latex-extra dvipng texlive-pictures
      - name: Install package & dependencies
        run: |
          mkdir -p ${PYPI_CACHE_DIR}  # in case cache was not hit
          ls -lh ${PYPI_CACHE_DIR}
          mkdir -p ${PYPI_LOCAL_DIR}  # in case template is not pulled
          pip --version
          pip install .[app] -U -r requirements/${{ matrix.pkg-name }}/docs.txt \
            -f ${PYPI_LOCAL_DIR} -f ${PYPI_CACHE_DIR} -f ${TORCH_URL}
          pip list
        shell: bash
>>>>>>> 5f5d99ea

      - name: Make Documentation
        if: ${{ matrix.check == 'html' }}
        working-directory: ./docs/source-${{ matrix.pkg-name }}
        env:
          FAST_DOCS_DEV: 0
        run: make html --debug --jobs $(nproc) SPHINXOPTS="-W --keep-going"

      - name: Keep artifact
        id: keep-artifact
        run: python -c "print('DAYS=' + str(7 if '${{ github.event_name }}'.startswith('pull_request') else 0))" >> $GITHUB_OUTPUT

      - name: Upload built docs
        if: ${{ matrix.check == 'html' }}
        uses: actions/upload-artifact@v3
        with:
          name: docs-${{ matrix.pkg-name }}-${{ github.sha }}
          path: docs/build/html/
          retention-days: ${{ steps.keep-artifact.outputs.DAYS }}

      - name: Dump handy wheels
        if: github.event_name == 'push' && github.ref == 'refs/heads/master'
        continue-on-error: true
        uses: ./.github/actions/pip-wheels
        with:
          wheel-dir: ${{ env.PYPI_CACHE_DIR }}
          torch-url: ${{ env.TORCH_URL }}
          cache-key: "pypi_wheels"

  deploy-docs:
    needs: docs-make
    if: github.repository_owner == 'Lightning-AI' && github.event_name == 'push'
    runs-on: ubuntu-20.04
    strategy:
      fail-fast: false
      matrix:
        pkg-name: ["app", "fabric", "pytorch"]
    env:
      GCP_TARGET: "gs://lightning-docs-${{ matrix.pkg-name }}"
    steps:
      - uses: actions/download-artifact@v3
        with:
          name: docs-${{ matrix.pkg-name }}-${{ github.sha }}
          path: docs/build/html/

      - name: Authenticate to Google Cloud
        uses: google-github-actions/auth@v1
        with:
          credentials_json: ${{ secrets.GCS_SA_KEY }}

      - name: Setup gcloud
        uses: google-github-actions/setup-gcloud@v1
        with:
          project_id: ${{ secrets.GCS_PROJECT }}

      # Uploading docs to GCS, so they can be served on lightning.ai
      - name: Upload docs/${{ matrix.pkg-name }}/stable to GCS 🪣
        if: startsWith(github.ref, 'refs/heads/release/')
        run: gsutil -m rsync -d -R docs/build/html/ ${GCP_TARGET}/stable

      # Uploading docs to GCS, so they can be served on lightning.ai
      - name: Upload docs/${{ matrix.pkg-name }}/latest to GCS 🪣
        if: github.ref == 'refs/heads/master'
        run: gsutil -m rsync -d -R docs/build/html/ ${GCP_TARGET}/latest

      # Uploading docs to GCS, so they can be served on lightning.ai
      - name: Upload docs/${{ matrix.pkg-name }}/release to GCS 🪣
        if: startsWith(github.ref, 'refs/tags/')
        run: gsutil -m rsync -d -R docs/build/html/ ${GCP_TARGET}/${{  github.ref_name }}

      # Uploading docs as archive to GCS, so they can be as backup
      - name: Upload docs as archive to GCS 🪣
        if: startsWith(github.ref, 'refs/tags/')
        working-directory: docs/build
        run: |
          zip ${{  github.ref_name }}.zip -r html/
          gsutil cp ${{  github.ref_name }}.zip ${GCP_TARGET}<|MERGE_RESOLUTION|>--- conflicted
+++ resolved
@@ -81,19 +81,11 @@
           sudo apt-get install -y pandoc texlive-latex-extra dvipng texlive-pictures
       - name: Install package & dependencies
         run: |
-<<<<<<< HEAD
-          mkdir -p $PYPI_CACHE_DIR  # in case cache was not hit
-          ls -lh $PYPI_CACHE_DIR
-          mkdir -p pypi_pkgs  # in case template is not pulled
-          pip install .[all] -U -r requirements/${{ matrix.pkg-name }}/docs.txt \
-            -f pypi_pkgs/ -f $PYPI_CACHE_DIR -f ${TORCH_URL}
-=======
           mkdir -p ${PYPI_CACHE_DIR}  # in case cache was not hit
           ls -lh ${PYPI_CACHE_DIR}
           mkdir -p ${PYPI_LOCAL_DIR}  # in case template is not pulled
-          pip install .[app,extra,cloud,ui] -U -r requirements/${{ matrix.pkg-name }}/docs.txt \
+          pip install .[all] -U -r requirements/${{ matrix.pkg-name }}/docs.txt \
             -f ${PYPI_LOCAL_DIR} -f ${PYPI_CACHE_DIR} -f ${TORCH_URL}
->>>>>>> 5f5d99ea
           pip list
 
       - name: Test Examples in Docs
@@ -109,68 +101,9 @@
       - name: Check External Links
         if: ${{ matrix.check == 'linkcheck' }}
         working-directory: ./docs/source-${{ matrix.pkg-name }}
-<<<<<<< HEAD
         env:
           FAST_DOCS_DEV: 1
         run: make linkcheck SPHINXOPTS="--keep-going"
-=======
-        run: make  linkcheck SPHINXOPTS="--keep-going"
-
-
-  make-html:
-    runs-on: ubuntu-20.04
-    strategy:
-      fail-fast: false
-      matrix:
-        pkg-name: ["app", "fabric", "pytorch"]
-    env:
-      FAST_DOCS_DEV: 0
-    steps:
-      - uses: actions/checkout@v3
-        with:
-          submodules: true
-          ref: ${{ github.event.pull_request.head.sha }}
-      - uses: actions/setup-python@v4
-        with:
-          python-version: "3.9"
-
-      - name: Install AWS CLI
-        if: ${{ matrix.pkg-name != 'pytorch' }}
-        continue-on-error: true
-        run: |
-          curl "https://awscli.amazonaws.com/awscli-exe-linux-x86_64.zip" -o "awscli.zip"
-          unzip -qq awscli.zip
-          bash ./aws/install
-          aws --version
-      - run: aws s3 sync s3://sphinx-packages/ ${PYPI_LOCAL_DIR}
-        if: ${{ matrix.pkg-name != 'pytorch' }}
-        env:
-          AWS_ACCESS_KEY_ID: ${{ secrets.AWS_ACCESS_KEY }}
-          AWS_SECRET_ACCESS_KEY: ${{ secrets.AWS_SECRET_KEY }}
-          AWS_DEFAULT_REGION: ${{ secrets.AWS_REGION }}
-
-      - name: pip wheels cache
-        uses: actions/cache/restore@v3
-        with:
-          path: ${{ env.PYPI_CACHE_DIR }}
-          key: pypi_wheels
-
-      - name: Install pandoc & texlive
-        if: ${{ matrix.pkg-name == 'pytorch' }}
-        run: |
-          sudo apt-get update
-          sudo apt-get install -y pandoc texlive-latex-extra dvipng texlive-pictures
-      - name: Install package & dependencies
-        run: |
-          mkdir -p ${PYPI_CACHE_DIR}  # in case cache was not hit
-          ls -lh ${PYPI_CACHE_DIR}
-          mkdir -p ${PYPI_LOCAL_DIR}  # in case template is not pulled
-          pip --version
-          pip install .[app] -U -r requirements/${{ matrix.pkg-name }}/docs.txt \
-            -f ${PYPI_LOCAL_DIR} -f ${PYPI_CACHE_DIR} -f ${TORCH_URL}
-          pip list
-        shell: bash
->>>>>>> 5f5d99ea
 
       - name: Make Documentation
         if: ${{ matrix.check == 'html' }}

name: Check Docs
# https://github.com/marketplace/actions/sphinx-build

on:
  push:
    branches: ["master", "release/*"]
  # use this event type to share secrets with forks.
  # it's important that the PR head SHA is checked out to run the changes
  pull_request:  # fixme: pull_request_target
    branches: ["master", "release/*"]
    paths:
      - ".actions/**"
      - ".github/workflows/docs-checks.yml"
      - "requirements/**"
      - "docs/**"
      - "src/**"
      - "setup.py"
      - "pyproject.toml"  # includes metadata used in the package creation
      - "!*.md"
      - "!**/*.md"

concurrency:
  group: ${{ github.workflow }}-${{ github.ref }}-${{ github.head_ref }}
  cancel-in-progress: ${{ ! (github.ref == 'refs/heads/master' || startsWith(github.ref, 'refs/heads/release/')) }}

defaults:
  run:
    shell: bash

env:
  FREEZE_REQUIREMENTS: "1"
  TORCH_URL: "https://download.pytorch.org/whl/cpu/torch_stable.html"

jobs:
  make-doctest:
    runs-on: ubuntu-latest
    container:
      image: pytorchlightning/pytorch_lightning:docs
    strategy:
      fail-fast: false
      matrix:
        pkg-name: ["app", "pytorch"]
    steps:
      - uses: actions/checkout@v3
        with:
          submodules: true
          ref: ${{ github.event.pull_request.head.sha }}

      - uses: aws-actions/configure-aws-credentials@v1
        if: ${{ matrix.pkg-name == 'app' }}
        with:
          aws-access-key-id: ${{ secrets.AWS_ACCESS_KEY_ID }}
          aws-secret-access-key: ${{ secrets.AWS_SECRET_KEY_ID }}
          aws-region: us-east-1

      - run: aws s3 sync s3://sphinx-packages/ pypi/
        if: ${{ matrix.pkg-name == 'app' }}

      # Note: This uses an internal pip API and may not always work
      # https://github.com/actions/cache/blob/master/examples.md#multiple-oss-in-a-workflow
      - name: Cache pip
        uses: actions/cache@v3
        with:
          path: ~/.cache/pip
          key: docs-test-${{ matrix.pkg-name }}-${{ hashFiles('requirements/${{ matrix.pkg-name }}/*.txt') }}
          restore-keys: docs-test-${{ matrix.pkg-name }}-

<<<<<<< HEAD
      - name: Install LAI package
        # This is needed as App docs is heavily using/referring to lightning package
        if: ${{ matrix.pkg-name == 'app' }}
        run: pip install -e . -U -v -f pypi -f ${TORCH_URL}

=======
>>>>>>> 7bc39ae2
      - name: Adjust docs refs
        if: ${{ matrix.pkg-name == 'app' }}
        run: |
          pip install -q -r .actions/requirements.txt
          python .actions/assistant.py copy_replace_imports --source_dir="./docs" \
            --source_import="pytorch_lightning,lightning_fabric" \
            --target_import="lightning.pytorch,lightning.fabric"

      - name: Install this package
        run: |
          pip install -e .[extra,cloud,ui] -U -r requirements/${{ matrix.pkg-name }}/docs.txt -f pypi -f ${TORCH_URL}
          pip list

      - name: Test Documentation
        env:
          SPHINX_MOCK_REQUIREMENTS: 0
        working-directory: ./docs/source-${{ matrix.pkg-name }}
        run: |
          make doctest
          make coverage

  make-html:
    runs-on: ubuntu-latest
    container:
      image: pytorchlightning/pytorch_lightning:docs
    strategy:
      fail-fast: false
      matrix:
        pkg-name: ["app", "pytorch"]
    steps:
      - uses: actions/checkout@v3
        with:
          submodules: true
          ref: ${{ github.event.pull_request.head.sha }}

      - uses: aws-actions/configure-aws-credentials@v1
        if: ${{ matrix.pkg-name != 'pytorch' }}
        with:
          aws-access-key-id: ${{ secrets.AWS_ACCESS_KEY_ID }}
          aws-secret-access-key: ${{ secrets.AWS_SECRET_KEY_ID }}
          aws-region: us-east-1

      - run: aws s3 sync s3://sphinx-packages/ pypi/
        if: ${{ matrix.pkg-name != 'pytorch' }}

      # Note: This uses an internal pip API and may not always work
      # https://github.com/actions/cache/blob/master/examples.md#multiple-oss-in-a-workflow
      - name: Cache pip
        uses: actions/cache@v3
        with:
          path: ~/.cache/pip
          key: docs-make-${{ hashFiles('requirements/${{ matrix.pkg-name }}/*.txt') }}
          restore-keys: docs-make-

      - name: Install package & dependencies
        run: |
          pip --version
          pip install -e . -U -r requirements/${{ matrix.pkg-name }}/docs.txt -f pypi -f ${TORCH_URL}
          pip list
        shell: bash

      - name: Make Documentation
<<<<<<< HEAD
        working-directory: ./docs/source-${{ matrix.pkg-name }}
        run: make html --debug --jobs $(nproc) SPHINXOPTS="-W --keep-going"

      - name: Check External Links in Sphinx Documentation (Optional)
        working-directory: ./docs/source-${{ matrix.pkg-name }}
=======
        working-directory: ./docs/${{ env.DOCS_DIR }}
        run: make html --debug --jobs $(nproc) SPHINXOPTS="-W --keep-going"

      - name: Check External Links in Sphinx Documentation (Optional)
        working-directory: ./docs/${{ env.DOCS_DIR }}
>>>>>>> 7bc39ae2
        run: make linkcheck
        continue-on-error: true

      - name: Upload built docs
        uses: actions/upload-artifact@v3
        with:
          name: docs-${{ matrix.pkg-name }}-${{ github.sha }}
          path: docs/build/html/<|MERGE_RESOLUTION|>--- conflicted
+++ resolved
@@ -65,22 +65,6 @@
           key: docs-test-${{ matrix.pkg-name }}-${{ hashFiles('requirements/${{ matrix.pkg-name }}/*.txt') }}
           restore-keys: docs-test-${{ matrix.pkg-name }}-
 
-<<<<<<< HEAD
-      - name: Install LAI package
-        # This is needed as App docs is heavily using/referring to lightning package
-        if: ${{ matrix.pkg-name == 'app' }}
-        run: pip install -e . -U -v -f pypi -f ${TORCH_URL}
-
-=======
->>>>>>> 7bc39ae2
-      - name: Adjust docs refs
-        if: ${{ matrix.pkg-name == 'app' }}
-        run: |
-          pip install -q -r .actions/requirements.txt
-          python .actions/assistant.py copy_replace_imports --source_dir="./docs" \
-            --source_import="pytorch_lightning,lightning_fabric" \
-            --target_import="lightning.pytorch,lightning.fabric"
-
       - name: Install this package
         run: |
           pip install -e .[extra,cloud,ui] -U -r requirements/${{ matrix.pkg-name }}/docs.txt -f pypi -f ${TORCH_URL}
@@ -135,19 +119,11 @@
         shell: bash
 
       - name: Make Documentation
-<<<<<<< HEAD
         working-directory: ./docs/source-${{ matrix.pkg-name }}
         run: make html --debug --jobs $(nproc) SPHINXOPTS="-W --keep-going"
 
       - name: Check External Links in Sphinx Documentation (Optional)
         working-directory: ./docs/source-${{ matrix.pkg-name }}
-=======
-        working-directory: ./docs/${{ env.DOCS_DIR }}
-        run: make html --debug --jobs $(nproc) SPHINXOPTS="-W --keep-going"
-
-      - name: Check External Links in Sphinx Documentation (Optional)
-        working-directory: ./docs/${{ env.DOCS_DIR }}
->>>>>>> 7bc39ae2
         run: make linkcheck
         continue-on-error: true
 

name: Test PyTorch full

# see: https://help.github.com/en/actions/reference/events-that-trigger-workflows
on:
  push:
    branches: [master, "release/*"]
  pull_request:
    branches: [master, "release/*"]
    types: [opened, reopened, ready_for_review, synchronize]  # add `ready_for_review` since draft is skipped

concurrency:
  group: ${{ github.workflow }}-${{ github.ref }}-${{ github.head_ref }}
  cancel-in-progress: ${{ ! (github.ref == 'refs/heads/master' || startsWith(github.ref, 'refs/heads/release/')) }}

jobs:

  pl-cpu:
    runs-on: ${{ matrix.os }}
    if: github.event.pull_request.draft == false
    strategy:
      fail-fast: false
      matrix:
        include:
          - {os: "ubuntu-20.04", python-version: "3.7", pytorch-version: "1.9", requires: "oldest"}
          - {os: "ubuntu-20.04", python-version: "3.7", pytorch-version: "1.12"}
          - {os: "ubuntu-20.04", python-version: "3.8", pytorch-version: "1.10"}
          - {os: "ubuntu-20.04", python-version: "3.9", pytorch-version: "1.11"}
          - {os: "ubuntu-20.04", python-version: "3.10", pytorch-version: "1.12"}
          - {os: "macos-11", python-version: "3.7", pytorch-version: "1.9", requires: "oldest"}
          - {os: "macos-11", python-version: "3.7", pytorch-version: "1.12"}
          - {os: "macos-11", python-version: "3.8", pytorch-version: "1.10"}
          - {os: "macos-11", python-version: "3.9", pytorch-version: "1.11"}
          - {os: "macos-11", python-version: "3.10", pytorch-version: "1.12"}
          - {os: "windows-2022", python-version: "3.7", pytorch-version: "1.9", requires: "oldest"}
          - {os: "windows-2022", python-version: "3.7", pytorch-version: "1.12"}
          - {os: "windows-2022", python-version: "3.8", pytorch-version: "1.10"}
          - {os: "windows-2022", python-version: "3.9", pytorch-version: "1.11"}
          - {os: "windows-2022", python-version: "3.10", pytorch-version: "1.12"}
          # TODO: re-enable RC testing
          # - {os: ubuntu-20.04, python-version: "3.10", release: "pre"}

    timeout-minutes: 50

    steps:
    - uses: actions/checkout@v3

<<<<<<< HEAD
=======
    - name: Get changed files
      id: changed-files
      uses: tj-actions/changed-files@v29.0.4

>>>>>>> e872b274
    - name: Set up Python ${{ matrix.python-version }}
      uses: actions/setup-python@v4
      with:
        python-version: ${{ matrix.python-version }}

    - name: Reset caching
      run: python -c "import time; days = time.time() / 60 / 60 / 24; print(f'TIME_PERIOD=d{int(days / 2) * 2}')" >> $GITHUB_ENV

    - name: basic setup
      run: |
        pip --version
        pip install -q -r .actions/requirements.txt

    - name: Setup macOS
      if: runner.os == 'macOS'
      run: |
        brew install openmpi libuv  # Horovod on macOS requires OpenMPI, Gloo not currently supported

    - name: Setup Windows
      if: runner.os == 'windows'
      run: |
        python .actions/assistant.py requirements_prune_pkgs horovod

    - name: Set min. dependencies
      if: matrix.requires == 'oldest'
      run: |
        python .actions/assistant.py replace_oldest_ver

    - name: Get pip cache dir
      id: pip-cache
      run: echo "::set-output name=dir::$(pip cache dir)"

    - name: pip cache
      uses: actions/cache@v3
      with:
        path: ${{ steps.pip-cache.outputs.dir }}
        key: ${{ runner.os }}-pip-td${{ env.TIME_PERIOD }}-py${{ matrix.python-version }}-${{ matrix.release }}-${{ matrix.requires }}-${{ hashFiles('requirements/pytorch/*.txt') }}
        restore-keys: |
          ${{ runner.os }}-pip-td${{ env.TIME_PERIOD }}-py${{ matrix.python-version }}-${{ matrix.release }}-${{ matrix.requires }}-

    - name: Pull legacy checkpoints
      run: bash .actions/pull_legacy_checkpoints.sh

    - name: Install dependencies
      env:
        PACKAGE_NAME: pytorch
        FREEZE_REQUIREMENTS: 1
      run: |
        # adjust PyTorch versions in requirements files
        python ./requirements/pytorch/adjust-versions.py requirements/pytorch/base.txt ${{ matrix.pytorch-version }}
        python ./requirements/pytorch/adjust-versions.py requirements/pytorch/examples.txt ${{ matrix.pytorch-version }}
        # install PL and optional dependencies for testing
        pre_option=$(python -c "print('--pre' if '${{matrix.release}}' == 'pre' else '')" 2>&1)
        url=https://download.pytorch.org/whl/$(python -c "print('test/cpu/torch_test.html' if '${{matrix.release}}' == 'pre' else 'cpu/torch_stable.html')" 2>&1)
        pip install -e . -r requirements/pytorch/test.txt -r ./requirements/pytorch/extra.txt $pre_option -f ${url}
        pip list
      shell: bash

    - name: DocTests
      working-directory: ./src
      run: pytest pytorch_lightning --cov=pytorch_lightning

<<<<<<< HEAD
=======
    - name: Install extra dependencies
      run: |
        # adjust versions according installed Torch version
        python ./requirements/pytorch/adjust-versions.py requirements/pytorch/extra.txt
        pip install -r ./requirements/pytorch/extra.txt --find-links https://download.pytorch.org/whl/cpu/torch_stable.html --upgrade
        pip list
      shell: bash

>>>>>>> e872b274
    - name: Reinstall Horovod if necessary
      if: runner.os != 'windows'
      env:
        HOROVOD_BUILD_ARCH_FLAGS: "-mfma"
        HOROVOD_WITHOUT_MXNET: 1
        HOROVOD_WITHOUT_TENSORFLOW: 1
      run: |
        HOROVOD_BUILT=$(python -c "import horovod.torch; horovod.torch.nccl_built(); print('SUCCESS')" || true)
        if [[ $HOROVOD_BUILT != "SUCCESS" ]]; then
          pip uninstall -y horovod
          grep "horovod" requirements/pytorch/strategies.txt > requirements/pytorch/horovod.txt
          pip install --no-cache-dir -r requirements/pytorch/horovod.txt
        fi
        horovodrun --check-build
        python -c "import horovod.torch"
        pip list
      shell: bash

    - name: Cache datasets
      uses: actions/cache@v3
      with:
        path: Datasets
        key: pl-dataset

    - name: Sanity check
<<<<<<< HEAD
      run: |
        python -c "import torch; assert torch.__version__.startswith('${{ matrix.pytorch-version }}')"
        python requirements/pytorch/check-avail-extras.py

    - name: Testing Warnings
      # the stacklevel can only be set on >=3.7
      if: matrix.python-version != '3.7'
=======
      run: python requirements/pytorch/check-avail-extras.py

    - name: Testing Warnings
      # the stacklevel can only be set on >=3.7
      if: ${{ matrix.python-version != '3.7' }}
>>>>>>> e872b274
      working-directory: tests/tests_pytorch
      # needs to run outside of `pytest`
      run: python utilities/test_warnings.py

    - name: Testing PyTorch
      working-directory: tests/tests_pytorch
      # NOTE: do not include coverage report here, see: https://github.com/nedbat/coveragepy/issues/1003
      run: coverage run --source pytorch_lightning -m pytest -v --durations=50 --junitxml=results-${{ runner.os }}-py${{ matrix.python-version }}-${{ matrix.requires }}-${{ matrix.release }}.xml

    - name: Upload pytest results
      if: failure()
      uses: actions/upload-artifact@v3
      with:
        name: unittest-results-${{ runner.os }}-py${{ matrix.python-version }}-${{ matrix.requires }}-${{ matrix.release }}
        path: tests/tests_pytorch/results-${{ runner.os }}-py${{ matrix.python-version }}-${{ matrix.requires }}-${{ matrix.release }}.xml

<<<<<<< HEAD
=======
    - name: Prepare Examples
      run: |
        # adjust versions according installed Torch version
        python ./requirements/pytorch/adjust-versions.py requirements/pytorch/examples.txt
        pip install -r requirements/pytorch/examples.txt --find-links https://download.pytorch.org/whl/cpu/torch_stable.html --upgrade

>>>>>>> e872b274
    - name: Run Examples
      working-directory: ./examples
      run: python -m pytest test_pl_examples.py -v --durations=10

    - name: Statistics
      if: success()
      working-directory: tests/tests_pytorch
      run: |
        coverage report
        coverage xml

    - name: Upload coverage to Codecov
      uses: codecov/codecov-action@v3
      if: always()
      # see: https://github.com/actions/toolkit/issues/399
      continue-on-error: true
      with:
        token: ${{ secrets.CODECOV_TOKEN }}
        file: tests/tests_pytorch/coverage.xml
        flags: cpu,pytest,python${{ matrix.python-version }}
        name: CPU-coverage
        fail_ci_if_error: false<|MERGE_RESOLUTION|>--- conflicted
+++ resolved
@@ -44,13 +44,6 @@
     steps:
     - uses: actions/checkout@v3
 
-<<<<<<< HEAD
-=======
-    - name: Get changed files
-      id: changed-files
-      uses: tj-actions/changed-files@v29.0.4
-
->>>>>>> e872b274
     - name: Set up Python ${{ matrix.python-version }}
       uses: actions/setup-python@v4
       with:
@@ -113,17 +106,6 @@
       working-directory: ./src
       run: pytest pytorch_lightning --cov=pytorch_lightning
 
-<<<<<<< HEAD
-=======
-    - name: Install extra dependencies
-      run: |
-        # adjust versions according installed Torch version
-        python ./requirements/pytorch/adjust-versions.py requirements/pytorch/extra.txt
-        pip install -r ./requirements/pytorch/extra.txt --find-links https://download.pytorch.org/whl/cpu/torch_stable.html --upgrade
-        pip list
-      shell: bash
-
->>>>>>> e872b274
     - name: Reinstall Horovod if necessary
       if: runner.os != 'windows'
       env:
@@ -149,21 +131,13 @@
         key: pl-dataset
 
     - name: Sanity check
-<<<<<<< HEAD
       run: |
         python -c "import torch; assert torch.__version__.startswith('${{ matrix.pytorch-version }}')"
         python requirements/pytorch/check-avail-extras.py
 
     - name: Testing Warnings
       # the stacklevel can only be set on >=3.7
-      if: matrix.python-version != '3.7'
-=======
-      run: python requirements/pytorch/check-avail-extras.py
-
-    - name: Testing Warnings
-      # the stacklevel can only be set on >=3.7
       if: ${{ matrix.python-version != '3.7' }}
->>>>>>> e872b274
       working-directory: tests/tests_pytorch
       # needs to run outside of `pytest`
       run: python utilities/test_warnings.py
@@ -180,15 +154,6 @@
         name: unittest-results-${{ runner.os }}-py${{ matrix.python-version }}-${{ matrix.requires }}-${{ matrix.release }}
         path: tests/tests_pytorch/results-${{ runner.os }}-py${{ matrix.python-version }}-${{ matrix.requires }}-${{ matrix.release }}.xml
 
-<<<<<<< HEAD
-=======
-    - name: Prepare Examples
-      run: |
-        # adjust versions according installed Torch version
-        python ./requirements/pytorch/adjust-versions.py requirements/pytorch/examples.txt
-        pip install -r requirements/pytorch/examples.txt --find-links https://download.pytorch.org/whl/cpu/torch_stable.html --upgrade
-
->>>>>>> e872b274
     - name: Run Examples
       working-directory: ./examples
       run: python -m pytest test_pl_examples.py -v --durations=10

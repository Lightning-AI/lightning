--- conflicted
+++ resolved
@@ -3,18 +3,7 @@
 on:
   push:
     branches: [master, "release/*"]
-<<<<<<< HEAD
-  # TODO: use _target after merge to share secrets
-  pull_request:
-=======
-    paths:
-      - ".github/workflows/tpu-tests.yml"
-      - "requirements/pytorch/**"
-      - "src/pytorch_lightning/**"
-      - "tests/tests_pytorch/**"
-      - "setup.cfg"  # includes pytest config
   pull_request_target:
->>>>>>> 48993cb5
     branches: [master, "release/*"]
     types: [opened, reopened, ready_for_review, synchronize]  # add `ready_for_review` since draft is skipped
     paths:

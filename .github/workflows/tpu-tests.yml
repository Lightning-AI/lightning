name: Test PyTorch - TPU

on:
  push:
    branches: [master, "release/*"]
  pull_request:  # FIXME: add back target after CI is green
    branches: [master, "release/*"]
    types: [ opened, reopened, edited, ready_for_review, synchronize ]

concurrency:
  group: ${{ github.workflow }}-${{ github.ref }}-${{ github.head_ref }}
  cancel-in-progress: ${{ ! (github.ref == 'refs/heads/master' || startsWith(github.ref, 'refs/heads/release/')) }}

defaults:
  run:
    shell: bash

jobs:
  test-on-tpus:
    runs-on: ubuntu-22.04
    # run only when the PR title contains 'TPU' or is a merge to master
    if: |
      (github.event_name == 'push' && github.ref == 'refs/heads/master') ||
      (startsWith(github.event_name, 'pull_request') && contains(github.event.pull_request.title, 'TPU'))
    strategy:
      fail-fast: false
      matrix:
        pkg-name: ["fabric", "pytorch"]
        runtime: ["xrt", "pjrt"]
    timeout-minutes: 30
    env:
      XLA_VER: '2.0'
      PR_NUMBER: ${{ github.event.pull_request.number && github.event.pull_request.number || 'master' }}
      SHA: ${{ github.event.pull_request.head.sha && github.event.pull_request.head.sha || github.sha }}
      CLOUDSDK_CORE_DISABLE_PROMPTS: 1  # default to --quiet
      # recommended zone for v4-8: https://cloud.google.com/tpu/docs/regions-zones
      CLOUDSDK_COMPUTE_ZONE: us-central2-b  # --zone
      SCOPE: ${{ matrix.pkg-name }}
      RUNTIME: ${{ matrix.runtime }}
    steps:
    - uses: actions/checkout@v3
      with:
        ref: ${{ github.event.pull_request.head.sha }}

    - uses: actions/setup-python@v4
      with:
        python-version: '3.10'

    - uses: google-github-actions/auth@v1
      with:
        credentials_json: ${{ secrets.GKE_SA_KEY_BASE64 }}

    - uses: 'google-github-actions/setup-gcloud@v1'

    - name: Time-based job cleanup
      if: always()
      run: |
        gcloud compute tpus tpu-vm list --format='value(name,createTime)' > data.txt
        cat data.txt

        if [ ! -s "data.txt" ]; then
          echo "No existing jobs"
          exit 0
        fi

        jobs_deleted=false
        while read -r job_name created_at; do
          # Skip jobs with "keepalive" in the name
          if [[ "$job_name" == *"keepalive"* ]]; then
            echo "Skipping $job_name, has keepalive in name"
            continue
          fi

          # Convert the creation time to Unix timestamp
          created_timestamp=$(date -d "${created_at}" +%s)

          # Calculate the difference between the current time and the creation time
          current_timestamp=$(date +%s)
          age=$((current_timestamp - created_timestamp))

          # Check if the age has surpassed a timeout
          if ((age > 35 * 60)); then
            # delete the job
            gcloud compute tpus tpu-vm delete "$job_name" --async
            jobs_deleted=true
          else
            echo "Skipping $job_name, alive for $age seconds"
          fi
        done < data.txt

        if [ "$jobs_deleted" = true ]; then
          sleep 5
          # diagnostics
          gcloud compute tpus tpu-vm list
        fi

    - name: Update script
      run: |
        import os
        fname = f'tests/tests_{os.getenv("SCOPE")}/run_tpu_tests.sh'
        with open(fname) as fo:
            data = fo.read()
        data = data.replace('{PYTORCH_VERSION}', os.environ["XLA_VER"])
        data = data.replace('{PR_NUMBER}', os.environ["PR_NUMBER"] or "master")
        data = data.replace('{SHA}', os.environ["SHA"])
        data = data.replace('{RUNTIME}', os.environ["RUNTIME"])
        print(data)
        with open(fname, "w") as fw:
            fw.write(data)
      shell: python

    - name: Create node
      id: tpu-create
      # TPU capacity is very limited so this workflow's success is optional. continue normally if creation fails
      continue-on-error: true
      env:
        JOB_NAME: ${{ env.PR_NUMBER }}-${{ matrix.pkg-name }}-${{ matrix.runtime }}-${{ env.SHA }}
      run: |
        gcloud compute tpus tpu-vm create "$JOB_NAME" --accelerator-type=v4-8 --version="tpu-vm-v4-pt-$XLA_VER" --preemptible
<<<<<<< HEAD
=======

    - name: Cancel job
      if: steps.tpu-create.outcome != 'success'
      env:
        GH_TOKEN: ${{ github.token }}
      run: |
        gh run cancel ${{ github.run_id }}
        sleep 300
>>>>>>> 01b82e4f

    - name: Run tests
      if: steps.tpu-create.outcome == 'success'
      env:
        JOB_NAME: ${{ env.PR_NUMBER }}-${{ matrix.pkg-name }}-${{ matrix.runtime }}-${{ env.SHA }}
      run: |
        set -uex

        # copy the testing script
        gcloud compute tpus tpu-vm scp "tests/tests_$SCOPE/run_tpu_tests.sh" "$JOB_NAME":~

        # run script
        gcloud compute tpus tpu-vm ssh "$JOB_NAME" --command="cd ~; bash run_tpu_tests.sh"
        exit_code=$?

        # pull out the coverage file
        gcloud compute tpus tpu-vm scp "$JOB_NAME":~/coverage.xml .

        exit $exit_code

    - name: Cleanup job
      if: always()
      env:
        JOB_NAME: ${{ env.PR_NUMBER }}-${{ matrix.pkg-name }}-${{ matrix.runtime }}-${{ env.SHA }}
      run: |
        if ! gcloud compute tpus tpu-vm list | grep -q "$JOB_NAME"; then
          echo "$JOB_NAME wasn't created"
          exit 0
        fi

        # diagnostics
        gcloud compute tpus tpu-vm describe "$JOB_NAME"

        # delete the job
        gcloud compute tpus tpu-vm delete "$JOB_NAME" --async
        sleep 5

        # diagnostics
        gcloud compute tpus tpu-vm list

    - name: Upload coverage to Codecov
      uses: codecov/codecov-action@v3
      continue-on-error: true
      with:
        token: ${{ secrets.CODECOV_TOKEN }}
        file: coverage.xml
        flags: tpu,pytest
        name: TPU-coverage
        fail_ci_if_error: false<|MERGE_RESOLUTION|>--- conflicted
+++ resolved
@@ -3,7 +3,7 @@
 on:
   push:
     branches: [master, "release/*"]
-  pull_request:  # FIXME: add back target after CI is green
+  pull_request_target:
     branches: [master, "release/*"]
     types: [ opened, reopened, edited, ready_for_review, synchronize ]
 
@@ -117,17 +117,6 @@
         JOB_NAME: ${{ env.PR_NUMBER }}-${{ matrix.pkg-name }}-${{ matrix.runtime }}-${{ env.SHA }}
       run: |
         gcloud compute tpus tpu-vm create "$JOB_NAME" --accelerator-type=v4-8 --version="tpu-vm-v4-pt-$XLA_VER" --preemptible
-<<<<<<< HEAD
-=======
-
-    - name: Cancel job
-      if: steps.tpu-create.outcome != 'success'
-      env:
-        GH_TOKEN: ${{ github.token }}
-      run: |
-        gh run cancel ${{ github.run_id }}
-        sleep 300
->>>>>>> 01b82e4f
 
     - name: Run tests
       if: steps.tpu-create.outcome == 'success'

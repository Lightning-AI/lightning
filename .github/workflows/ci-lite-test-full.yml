name: Test Lite full

# see: https://help.github.com/en/actions/reference/events-that-trigger-workflows
on:
  push:
    branches: [master, "release/*"]
  pull_request:
    branches: [master, "release/*"]
    types: [opened, reopened, ready_for_review, synchronize]  # add `ready_for_review` since draft is skipped
    paths:
      - "requirements/lite/**"
      - "src/lightning_lite/**"
      - "tests/tests_lite/**"
      - "setup.cfg"  # includes pytest config
      - ".github/workflows/ci-lite-test-full.yml"

concurrency:
  group: ${{ github.workflow }}-${{ github.ref }}-${{ github.head_ref }}
  cancel-in-progress: ${{ ! (github.ref == 'refs/heads/master' || startsWith(github.ref, 'refs/heads/release/')) }}

env:
  PACKAGE_NAME: lite
  FREEZE_REQUIREMENTS: 1

jobs:

  lite-cpu:
    runs-on: ${{ matrix.os }}
    if: github.event.pull_request.draft == false
    strategy:
      fail-fast: false
      matrix:
        os: [ubuntu-20.04, windows-2022, macOS-11]
        python-version: ["3.7", "3.10"]  # minimum, maximum
        requires: ["oldest", "latest"]
        release: ["stable"]
        exclude:
          # There's no distribution of the oldest PyTorch 1.9 for Python 3.10.
          # TODO: Remove the exclusion when dropping PyTorch 1.9 support.
          - {python-version: "3.10", requires: "oldest"}
        include:
          - {os: ubuntu-22.04, python-version: "3.10", release: "pre"}

    timeout-minutes: 40

    steps:
    - uses: actions/checkout@v3

    - name: Set up Python ${{ matrix.python-version }}
      uses: actions/setup-python@v4
      with:
        python-version: ${{ matrix.python-version }}

    - name: basic setup
      run: |
        pip --version
        pip install -q -r .actions/requirements.txt

    - name: Setup Windows
      if: runner.os == 'windows'
      run: |
        python .actions/assistant.py requirements_prune_pkgs horovod

    - name: Set min. dependencies
      if: matrix.requires == 'oldest'
      run: |
        python .actions/assistant.py replace_oldest_ver

    # Note: This uses an internal pip API and may not always work
    # https://github.com/actions/cache/blob/master/examples.md#multiple-oss-in-a-workflow
    - name: Get pip cache dir
      id: pip-cache
      run: echo "::set-output name=dir::$(pip cache dir)"

    - name: pip cache
      uses: actions/cache@v3
      with:
        path: ${{ steps.pip-cache.outputs.dir }}
        key: ${{ runner.os }}-pip-py${{ matrix.python-version }}-${{ matrix.release }}-${{ matrix.requires }}-${{ hashFiles('requirements/lite/*.txt') }}
        restore-keys: |
          ${{ runner.os }}-pip-py${{ matrix.python-version }}-${{ matrix.release }}-${{ matrix.requires }}-

<<<<<<< HEAD
    - name: Install package & dependencies
      env:
        PACKAGE_NAME: pytorch  # TODO(lite) does this need to say lite?
        FREEZE_REQUIREMENTS: 1
=======
    - name: Install dependencies
>>>>>>> 741462f3
      run: |
        url=$(python -c "print('test/cpu/torch_test.html' if '${{matrix.release}}' == 'pre' else 'cpu/torch_stable.html')" 2>&1)
        pip install -e .[test] --upgrade --find-links "https://download.pytorch.org/whl/${url}"
        pip list
      shell: bash

    - name: DocTests Lite
      working-directory: src
      run: python -m pytest lightning_lite

    - name: Testing Warnings
      # the stacklevel can only be set on >=3.7
      if: matrix.python-version != '3.7'
      working-directory: tests/tests_lite
      # needs to run outside of `pytest`
      run: python utilities/test_warnings.py

    - name: Testing Lite
      working-directory: tests/tests_lite
      # NOTE: do not include coverage report here, see: https://github.com/nedbat/coveragepy/issues/1003
      run: coverage run --source lightning_lite -m pytest -v --durations=50 --junitxml=results-${{ runner.os }}-py${{ matrix.python-version }}-${{ matrix.requires }}-${{ matrix.release }}.xml

    - name: Upload pytest results
      if: failure()
      uses: actions/upload-artifact@v3
      with:
        name: unittest-results-${{ runner.os }}-py${{ matrix.python-version }}-${{ matrix.requires }}-${{ matrix.release }}
        path: tests/tests_lite/results-${{ runner.os }}-py${{ matrix.python-version }}-${{ matrix.requires }}-${{ matrix.release }}.xml

    - name: Statistics
      if: success()
      working-directory: tests/tests_lite
      run: |
        coverage report
        coverage xml

    - name: Upload coverage to Codecov
      uses: codecov/codecov-action@v3
      # see: https://github.com/actions/toolkit/issues/399
      continue-on-error: true
      with:
        token: ${{ secrets.CODECOV_TOKEN }}
        file: tests/tests_lite/coverage.xml
        flags: cpu,pytest,python${{ matrix.python-version }}
        name: CPU-coverage
        fail_ci_if_error: false<|MERGE_RESOLUTION|>--- conflicted
+++ resolved
@@ -80,14 +80,7 @@
         restore-keys: |
           ${{ runner.os }}-pip-py${{ matrix.python-version }}-${{ matrix.release }}-${{ matrix.requires }}-
 
-<<<<<<< HEAD
     - name: Install package & dependencies
-      env:
-        PACKAGE_NAME: pytorch  # TODO(lite) does this need to say lite?
-        FREEZE_REQUIREMENTS: 1
-=======
-    - name: Install dependencies
->>>>>>> 741462f3
       run: |
         url=$(python -c "print('test/cpu/torch_test.html' if '${{matrix.release}}' == 'pre' else 'cpu/torch_stable.html')" 2>&1)
         pip install -e .[test] --upgrade --find-links "https://download.pytorch.org/whl/${url}"

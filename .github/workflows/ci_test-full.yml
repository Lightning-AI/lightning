name: CI complete testing

# see: https://help.github.com/en/actions/reference/events-that-trigger-workflows
on:  # Trigger the workflow on push or pull request, but only for the master branch
  push:
    branches: [master, "release/*"]
  pull_request:
    branches: [master, "release/*"]

jobs:
  pytest:

    runs-on: ${{ matrix.os }}
    strategy:
      fail-fast: false
      matrix:
        os: [ubuntu-18.04, windows-2019, macOS-10.15]
        python-version: [3.6, 3.7, 3.8]
        requires: ['minimal', 'latest']
        exclude:
          # # todo: segmentation fault for minimal and hanging for latest
          - python-version: 3.8
            os: ubuntu-18.04

    # Timeout: https://stackoverflow.com/a/59076067/4521646
    timeout-minutes: 35  # TODO: the macOS is taking too long, probably caching did not work...
    steps:
    - uses: actions/checkout@v2
    - name: Set up Python ${{ matrix.python-version }}
      uses: actions/setup-python@v2
      with:
        python-version: ${{ matrix.python-version }}

    - name: Update Pip
      run: |
        # todo: unfreeze PIP after resolving minimal dependencies
        pip install --quiet "pip==20.1" --upgrade --user  # needed for get pip cacher folder

    # Github Actions: Run step on specific OS: https://stackoverflow.com/a/57948488/4521646
    - name: Setup macOS
      if: runner.os == 'macOS'
      run: |
        brew install libomp  # https://github.com/pytorch/pytorch/issues/20030
        brew install openmpi libuv  # Horovod on macOS requires OpenMPI, Gloo not currently supported

    - name: Setup Windows
      if: runner.os == 'windows'
      run: |
        # remove Horovod from requirements
        fname = 'requirements/extra.txt'
        lines = [line for line in open(fname).readlines() if not line.startswith('horovod')]
        open(fname, 'w').writelines(lines)
      shell: python
<<<<<<< HEAD

    # versions <= 1.3 may have issues on mac with some BLAS ops due to missing mkl (https://github.com/pytorch/pytorch/issues/18996)
    - name: Adjust minimal for Python 3.8 and MacOS
      if: matrix.requires == 'minimal' && (runner.os == 'macOS' || matrix.python-version == 3.8)
      run : |
        fname = 'requirements.txt'
        req = open(fname).read().replace('torch>=1.3', 'torch>=1.4')
        open(fname, 'w').write(req)

        fname = 'requirements/examples.txt'
        req = open(fname).read().replace('torchvision>=0.4.1', 'torchvision>=0.5.0')
        open(fname, 'w').write(req)

        fname = 'requirements/extra.txt'
        req = open(fname).read().replace('torchtext>=0.3.1', 'torchtext>=0.5.0')
        open(fname, 'w').write(req)
      shell: python
=======
>>>>>>> e7298b5d

    - name: Set min. dependencies
      if: matrix.requires == 'minimal'
      run: |
        files = (
            'requirements.txt',
            'requirements/extra.txt',
            'requirements/loggers.txt',
            'requirements/test.txt',
            'requirements/examples.txt',
        )
        for fname in files:
            req = open(fname).read().replace('>=', '==')
            open(fname, 'w').write(req)

        # remove Fairscale from requirements
        fname = 'requirements/extra.txt'
        lines = [line for line in open(fname).readlines() if 'fairscale' not in line]
        open(fname, 'w').writelines(lines)
      shell: python

    # Note: This uses an internal pip API and may not always work
    # https://github.com/actions/cache/blob/master/examples.md#multiple-oss-in-a-workflow
    - name: Get pip cache dir
      id: pip-cache
      run: |
        echo "::set-output name=dir::$(pip cache dir)"

    - name: pip cache
      uses: actions/cache@v2
      with:
        path: ${{ steps.pip-cache.outputs.dir }}
        key: ${{ runner.os }}-pip-py${{ matrix.python-version }}-${{ matrix.requires }}-${{ hashFiles('requirements.txt') }}-${{ hashFiles('requirements/extra.txt') }}
        restore-keys: |
          ${{ runner.os }}-pip-py${{ matrix.python-version }}-${{ matrix.requires }}-

    - name: Pull checkpoints from S3
      # todo: consider adding some caching, but ATM all models have less then 100KB
      run: |
        cd legacy
        # wget is simpler but does not work on Windows
        python -c "from urllib.request import urlretrieve ; urlretrieve('https://pl-public-data.s3.amazonaws.com/legacy/checkpoints.zip', 'checkpoints.zip')"
        ls -l .
        unzip -o checkpoints.zip
        ls -l checkpoints/

    - name: Install dependencies
      env:
        # MAKEFLAGS: "-j2"
        HOROVOD_BUILD_ARCH_FLAGS: "-mfma"
        HOROVOD_WITHOUT_MXNET: 1
        HOROVOD_WITHOUT_TENSORFLOW: 1
      run: |
        # python -m pip install --upgrade --user pip
        pip install --requirement requirements.txt --find-links https://download.pytorch.org/whl/cpu/torch_stable.html --quiet --upgrade
        pip install --requirement ./requirements/devel.txt --find-links https://download.pytorch.org/whl/cpu/torch_stable.html --quiet --upgrade
        python --version
        pip --version
        pip list
      shell: bash

    - name: Reinstall Horovod if necessary
      if: runner.os != 'windows'
      env:
        HOROVOD_BUILD_ARCH_FLAGS: "-mfma"
      run: |
        HOROVOD_BUILT=$(python -c "import horovod.torch; horovod.torch.nccl_built(); print('SUCCESS')" || true)
        if [[ $HOROVOD_BUILT != "SUCCESS" ]]; then
          pip uninstall -y horovod
          echo $(grep "horovod" requirements/extra.txt) > requirements/horovod.txt
          pip install --no-cache-dir -r requirements/horovod.txt
        fi
        horovodrun --check-build
      shell: bash

    - name: Cache datasets
      uses: actions/cache@v2
      with:
        path: Datasets
        key: pl-dataset

    - name: Tests
      run: |
        # NOTE: do not include coverage report here, see: https://github.com/nedbat/coveragepy/issues/1003
        coverage run --source pytorch_lightning -m pytest pytorch_lightning tests pl_examples -v --durations=50 --junitxml=junit/test-results-${{ runner.os }}-${{ matrix.python-version }}-${{ matrix.requires }}.xml

    - name: Upload pytest test results
      uses: actions/upload-artifact@v2
      with:
        name: pytest-results-${{ runner.os }}-${{ matrix.python-version }}-${{ matrix.requires }}
        path: junit/test-results-${{ runner.os }}-${{ matrix.python-version }}-${{ matrix.requires }}.xml
      if: failure()

    - name: Statistics
      if: success()
      run: |
        coverage report
        coverage xml

    - name: Upload coverage to Codecov
      uses: codecov/codecov-action@v1
      if: always()
      # see: https://github.com/actions/toolkit/issues/399
      continue-on-error: true
      with:
        token: ${{ secrets.CODECOV_TOKEN }}
        file: coverage.xml
        flags: cpu,pytest
        name: CPU-coverage
        fail_ci_if_error: false<|MERGE_RESOLUTION|>--- conflicted
+++ resolved
@@ -51,26 +51,6 @@
         lines = [line for line in open(fname).readlines() if not line.startswith('horovod')]
         open(fname, 'w').writelines(lines)
       shell: python
-<<<<<<< HEAD
-
-    # versions <= 1.3 may have issues on mac with some BLAS ops due to missing mkl (https://github.com/pytorch/pytorch/issues/18996)
-    - name: Adjust minimal for Python 3.8 and MacOS
-      if: matrix.requires == 'minimal' && (runner.os == 'macOS' || matrix.python-version == 3.8)
-      run : |
-        fname = 'requirements.txt'
-        req = open(fname).read().replace('torch>=1.3', 'torch>=1.4')
-        open(fname, 'w').write(req)
-
-        fname = 'requirements/examples.txt'
-        req = open(fname).read().replace('torchvision>=0.4.1', 'torchvision>=0.5.0')
-        open(fname, 'w').write(req)
-
-        fname = 'requirements/extra.txt'
-        req = open(fname).read().replace('torchtext>=0.3.1', 'torchtext>=0.5.0')
-        open(fname, 'w').write(req)
-      shell: python
-=======
->>>>>>> e7298b5d
 
     - name: Set min. dependencies
       if: matrix.requires == 'minimal'

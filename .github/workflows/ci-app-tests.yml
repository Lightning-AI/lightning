name: Test App

# see: https://help.github.com/en/actions/reference/events-that-trigger-workflows
on:
  push:
    branches: [master, "release/*"]
  pull_request:
    branches: [master, "release/*"]
    types: [opened, reopened, ready_for_review, synchronize]  # added `ready_for_review` since draft is skipped
    paths:
      - ".actions/**"
      - ".github/workflows/ci-app-tests.yml"
      - "src/lightning_app/**"
      - "tests/tests_app/**"
      - "requirements/app/**"
      - "setup.py"
      - "!requirements/*/docs.txt"
      - "!*.md"
      - "!**/*.md"

concurrency:
  group: ${{ github.workflow }}-${{ github.ref }}-${{ github.head_ref }}
  cancel-in-progress: ${{ github.ref != 'refs/heads/master' }}

env:
  FREEZE_REQUIREMENTS: 1

defaults:
  run:
    shell: bash

jobs:
  app-pytest:
    if: github.event.pull_request.draft == false
    runs-on: ${{ matrix.os }}
    strategy:
      fail-fast: false
      matrix:
        os: [ubuntu-20.04, macOS-11, windows-2022]
        pkg-name: ["app"]
        python-version: ["3.8"]
        requires: ["oldest", "latest"]
        include:
          # "lightning" installs the monolithic package
          - {os: "macOS-11", pkg-name: "lightning", python-version: "3.9", requires: "latest"}
          - {os: "ubuntu-20.04", pkg-name: "lightning", python-version: "3.9", requires: "latest"}
          - {os: "windows-2022", pkg-name: "lightning", python-version: "3.8", requires: "latest"}

    # Timeout: https://stackoverflow.com/a/59076067/4521646
    timeout-minutes: 30

    steps:
      - uses: actions/checkout@v3
      - name: Set up Python ${{ matrix.python-version }}
        uses: actions/setup-python@v4
        with:
          python-version: ${{ matrix.python-version }}

      - name: basic setup
        run: pip install -q -r .actions/requirements.txt

      - name: Set min. dependencies
        if: ${{ matrix.requires == 'oldest' }}
        run: python .actions/assistant.py replace_oldest_ver

      - name: Get pip cache dir
        id: pip-cache
        run: echo "dir=$(pip cache dir)" >> $GITHUB_OUTPUT

      - name: Cache pip
        uses: actions/cache@v3
        with:
          path: ${{ steps.pip-cache.outputs.dir }}
          key: ${{ runner.os }}-pip-py${{ matrix.python-version }}-${{ matrix.pkg-name }}-${{ matrix.requires }}-${{ hashFiles('requirements/app/base.txt') }}
          restore-keys: ${{ runner.os }}-pip-py${{ matrix.python-version }}-${{ matrix.pkg-name }}-${{ matrix.requires }}-

      - name: Switch PyTorch URL
        run: python -c "print('TORCH_URL=https://download.pytorch.org/whl/' + str('test/cpu/torch_test.html' if '${{matrix.release}}' == 'pre' else 'cpu/torch_stable.html'))" >> $GITHUB_ENV

<<<<<<< HEAD
      - name: Install dependencies
        run: |
          pip install -r requirements/app/devel.txt --quiet --find-links ${TORCH_URL}
          pip list

      - name: Install package
        env:
          PACKAGE_NAME: ${{ matrix.pkg-name }}
        run: |
          pip install -e .[dev] pytest --upgrade --find-links ${TORCH_URL}
=======
      - name: Install package & depenencies
        env:
          PACKAGE_NAME: ${{ matrix.pkg-name }}
        run: |
          pip install -e . -r requirements/app/devel.txt -U -q --find-links ${TORCH_URL}
>>>>>>> 1549a727
          pip list

      - name: Setup Node.js
        uses: actions/setup-node@v3
        with:
          node-version: '16'

      - name: Install Yarn
        run: npm install -g yarn

      - name: Adjust tests
        if: ${{ matrix.pkg-name == 'lightning' }}
        run: python .actions/assistant.py copy_replace_imports --source_dir="./tests" --source_import="lightning_app,lightning_lite,pytorch_lightning" --target_import="lightning.app,lightning.lite,lightning.pytorch"

      - name: Adjust examples
        if: ${{ matrix.pkg-name != 'lightning' }}
        run: |
          python .actions/assistant.py copy_replace_imports --source_dir="./examples" --source_import="lightning.app,lightning" --target_import="lightning_app,lightning_app"

      - name: Switch coverage scope
        run: python -c "print('COVERAGE_SCOPE=' + str('lightning' if '${{matrix.pkg-name}}' == 'lightning' else 'lightning_app'))" >> $GITHUB_ENV

      - name: Tests
        working-directory: ./tests
        env:
          AWS_ACCESS_KEY_ID: ${{ secrets.AWS_ACCESS_KEY_ID }}
          AWS_SECRET_ACCESS_KEY: ${{ secrets.AWS_SECRET_ACCESS_KEY }}
          AWS_DEFAULT_REGION: us-east-1
          PYTEST_ARTIFACT: results-${{ runner.os }}-${{ matrix.python-version }}-${{ matrix.requires }}.xml
        run: |
          coverage run --source ${COVERAGE_SCOPE} -m pytest -m "not cloud" tests_app --timeout=300 -vvvv --junitxml=$PYTEST_ARTIFACT --durations=50

      - name: Upload pytest test results
        uses: actions/upload-artifact@v3
        with:
          name: unittest-results-${{ runner.os }}-${{ matrix.python-version }}-${{ matrix.requires }}
          path: tests/results-${{ runner.os }}-${{ matrix.python-version }}-${{ matrix.requires }}.xml
        if: failure()

      - name: Statistics
        if: success()
        working-directory: ./tests
        run: |
          coverage xml -i
          coverage report -i

      - name: Upload coverage to Codecov
        uses: codecov/codecov-action@v3
        with:
          token: ${{ secrets.CODECOV_TOKEN }}
          file: tests/coverage.xml
          flags: ${COVERAGE_SCOPE},cpu,pytest
          env_vars: OS,PYTHON
          name: codecov-umbrella
          fail_ci_if_error: false

# TODO: figure out why we clone and install quick-start
#      - name: Clone Quick Start Example Repo
#        uses: actions/checkout@v3
#        # TODO: this needs to be git submodule
#        if: matrix.os == 'windows-2022'  # because the install doesn't work on windows
#        with:
#          repository: Lightning-AI/lightning-quick-start
#          ref: 'main'
#          path: lightning-quick-start
#
#      - name: Lightning Install quick-start
#        if: matrix.os != 'windows-2022'  # because the install doesn't work on windows
#        run: |
#          python -m lightning install app lightning/quick-start -y<|MERGE_RESOLUTION|>--- conflicted
+++ resolved
@@ -77,24 +77,11 @@
       - name: Switch PyTorch URL
         run: python -c "print('TORCH_URL=https://download.pytorch.org/whl/' + str('test/cpu/torch_test.html' if '${{matrix.release}}' == 'pre' else 'cpu/torch_stable.html'))" >> $GITHUB_ENV
 
-<<<<<<< HEAD
-      - name: Install dependencies
-        run: |
-          pip install -r requirements/app/devel.txt --quiet --find-links ${TORCH_URL}
-          pip list
-
-      - name: Install package
-        env:
-          PACKAGE_NAME: ${{ matrix.pkg-name }}
-        run: |
-          pip install -e .[dev] pytest --upgrade --find-links ${TORCH_URL}
-=======
       - name: Install package & depenencies
         env:
           PACKAGE_NAME: ${{ matrix.pkg-name }}
         run: |
           pip install -e . -r requirements/app/devel.txt -U -q --find-links ${TORCH_URL}
->>>>>>> 1549a727
           pip list
 
       - name: Setup Node.js

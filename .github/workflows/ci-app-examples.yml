--- conflicted
+++ resolved
@@ -8,19 +8,11 @@
     branches: [master, "release/*"]
     paths:
       - ".github/workflows/ci-app-examples.yml"
-<<<<<<< HEAD
-      - "requirements/app/**"
-      - "src/lightning_app/**"
-      - "tests/tests_app_examples/**"
-      # the examples are used in the app CI
-      - "examples/app_*"
-=======
       - "src/lightning_app/**"
       - "tests/tests_app_examples/**"
       - "examples/app_*"
       - "requirements/app/**"
       - "setup.py"
->>>>>>> cce55b6c
 
 concurrency:
   group: ${{ github.workflow }}-${{ github.ref }}-${{ github.head_ref }}

#!/usr/bin/env python
# Copyright The PyTorch Lightning team.
#
# Licensed under the Apache License, Version 2.0 (the "License");
# you may not use this file except in compliance with the License.
# You may obtain a copy of the License at
#
#     http://www.apache.org/licenses/LICENSE-2.0
#
# Unless required by applicable law or agreed to in writing, software
# distributed under the License is distributed on an "AS IS" BASIS,
# WITHOUT WARRANTIES OR CONDITIONS OF ANY KIND, either express or implied.
# See the License for the specific language governing permissions and
# limitations under the License.

import os

# Always prefer setuptools over distutils
import sys

from setuptools import find_packages, setup

try:
<<<<<<< HEAD
    from pytorch_lightning import __info__ as info
    from pytorch_lightning import setup_tools
=======
    from pytorch_lightning import __about__ as info
    from pytorch_lightning import setup_tools

>>>>>>> f645df5e
except ImportError:
    # alternative https://stackoverflow.com/a/67692/4521646
    sys.path.append("pytorch_lightning")
    import __about__ as info
    import setup_tools

# https://packaging.python.org/guides/single-sourcing-package-version/
# http://blog.ionelmc.ro/2014/05/25/python-packaging/
_PATH_ROOT = os.path.dirname(__file__)
_PATH_REQUIRE = os.path.join(_PATH_ROOT, 'requirements')

# https://setuptools.readthedocs.io/en/latest/setuptools.html#declaring-extras
# Define package extras. These are only installed if you specify them.
# From remote, use like `pip install pytorch-lightning[dev, docs]`
# From local copy of repo, use like `pip install ".[dev, docs]"`
extras = {
    # 'docs': load_requirements(file_name='docs.txt'),
    'examples': setup_tools._load_requirements(path_dir=_PATH_REQUIRE, file_name='examples.txt'),
    'loggers': setup_tools._load_requirements(path_dir=_PATH_REQUIRE, file_name='loggers.txt'),
    'extra': setup_tools._load_requirements(path_dir=_PATH_REQUIRE, file_name='extra.txt'),
    'test': setup_tools._load_requirements(path_dir=_PATH_REQUIRE, file_name='test.txt')
}
extras['dev'] = extras['extra'] + extras['loggers'] + extras['test']
extras['all'] = extras['dev'] + extras['examples']  # + extras['docs']

# These packages shall be installed only on GPU machines
PACKAGES_GPU_ONLY = ['horovod']
# create a version for CPU machines
for ex in ('cpu', 'cpu-extra'):
    kw = ex.split('-')[1] if '-' in ex else 'all'
    # filter cpu only packages
    extras[ex] = [pkg for pkg in extras[kw] if not any(pgpu.lower() in pkg.lower() for pgpu in PACKAGES_GPU_ONLY)]

long_description = setup_tools._load_readme_description(
    _PATH_ROOT,
    homepage=info.__homepage__,
    version=info.__version__,
)

# https://packaging.python.org/discussions/install-requires-vs-requirements /
# keep the meta-data here for simplicity in reading this file... it's not obvious
# what happens and to non-engineers they won't know to look in init ...
# the goal of the project is simplicity for researchers, don't want to add too much
# engineer specific practices
setup(
    name="pytorch-lightning",
    version=info.__version__,
    description=info.__docs__,
    author=info.__author__,
    author_email=info.__author_email__,
    url=info.__homepage__,
    download_url='https://github.com/PyTorchLightning/pytorch-lightning',
    license=info.__license__,
    packages=find_packages(exclude=['tests', 'tests/*', 'benchmarks', 'legacy', 'legacy/*']),
    long_description=long_description,
    long_description_content_type='text/markdown',
    include_package_data=True,
    zip_safe=False,
    keywords=['deep learning', 'pytorch', 'AI'],
    python_requires='>=3.6',
    setup_requires=[],
    install_requires=setup_tools._load_requirements(_PATH_ROOT),
    extras_require=extras,
    project_urls={
        "Bug Tracker": "https://github.com/PyTorchLightning/pytorch-lightning/issues",
        "Documentation": "https://pytorch-lightning.rtfd.io/en/latest/",
        "Source Code": "https://github.com/PyTorchLightning/pytorch-lightning",
    },
    classifiers=[
        'Environment :: Console',
        'Natural Language :: English',
        # How mature is this project? Common values are
        #   3 - Alpha, 4 - Beta, 5 - Production/Stable
        'Development Status :: 4 - Beta',
        # Indicate who your project is intended for
        'Intended Audience :: Developers',
        'Topic :: Scientific/Engineering :: Artificial Intelligence',
        'Topic :: Scientific/Engineering :: Image Recognition',
        'Topic :: Scientific/Engineering :: Information Analysis',
        # Pick your license as you wish
        'License :: OSI Approved :: Apache Software License',
        'Operating System :: OS Independent',
        # Specify the Python versions you support here. In particular, ensure
        # that you indicate whether you support Python 2, Python 3 or both.
        'Programming Language :: Python :: 3',
        'Programming Language :: Python :: 3.6',
        'Programming Language :: Python :: 3.7',
        'Programming Language :: Python :: 3.8',
        'Programming Language :: Python :: 3.9',
    ],
)<|MERGE_RESOLUTION|>--- conflicted
+++ resolved
@@ -21,14 +21,8 @@
 from setuptools import find_packages, setup
 
 try:
-<<<<<<< HEAD
-    from pytorch_lightning import __info__ as info
-    from pytorch_lightning import setup_tools
-=======
     from pytorch_lightning import __about__ as info
     from pytorch_lightning import setup_tools
-
->>>>>>> f645df5e
 except ImportError:
     # alternative https://stackoverflow.com/a/67692/4521646
     sys.path.append("pytorch_lightning")

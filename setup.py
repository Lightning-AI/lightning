#!/usr/bin/env python
# Copyright The PyTorch Lightning team.
#
# Licensed under the Apache License, Version 2.0 (the "License");
# you may not use this file except in compliance with the License.
# You may obtain a copy of the License at
#
#     http://www.apache.org/licenses/LICENSE-2.0
#
# Unless required by applicable law or agreed to in writing, software
# distributed under the License is distributed on an "AS IS" BASIS,
# WITHOUT WARRANTIES OR CONDITIONS OF ANY KIND, either express or implied.
# See the License for the specific language governing permissions and
# limitations under the License.

import os

# Always prefer setuptools over distutils
import sys

from setuptools import find_packages, setup

try:
<<<<<<< HEAD
    from pytorch_lightning import __info__ as info
    from pytorch_lightning import setup_tools
=======
    from pytorch_lightning import __about__ as info, setup_tools
>>>>>>> 5bd3cd5f
except ImportError:
    # alternative https://stackoverflow.com/a/67692/4521646
    sys.path.append("pytorch_lightning")
    import __about__ as info
    import setup_tools

# https://packaging.python.org/guides/single-sourcing-package-version/
# http://blog.ionelmc.ro/2014/05/25/python-packaging/
_PATH_ROOT = os.path.dirname(__file__)
_PATH_REQUIRE = os.path.join(_PATH_ROOT, 'requirements')

# https://setuptools.readthedocs.io/en/latest/setuptools.html#declaring-extras
# Define package extras. These are only installed if you specify them.
# From remote, use like `pip install pytorch-lightning[dev, docs]`
# From local copy of repo, use like `pip install ".[dev, docs]"`
extras = {
    # 'docs': load_requirements(file_name='docs.txt'),
    'examples': setup_tools._load_requirements(path_dir=_PATH_REQUIRE, file_name='examples.txt'),
    'loggers': setup_tools._load_requirements(path_dir=_PATH_REQUIRE, file_name='loggers.txt'),
    'extra': setup_tools._load_requirements(path_dir=_PATH_REQUIRE, file_name='extra.txt'),
    'test': setup_tools._load_requirements(path_dir=_PATH_REQUIRE, file_name='test.txt')
}
extras['dev'] = extras['extra'] + extras['loggers'] + extras['test']
extras['all'] = extras['dev'] + extras['examples']  # + extras['docs']

# These packages shall be installed only on GPU machines
PACKAGES_GPU_ONLY = ['horovod']
# create a version for CPU machines
for ex in ('cpu', 'cpu-extra'):
    kw = ex.split('-')[1] if '-' in ex else 'all'
    # filter cpu only packages
    extras[ex] = [pkg for pkg in extras[kw] if not any(pgpu.lower() in pkg.lower() for pgpu in PACKAGES_GPU_ONLY)]

long_description = setup_tools._load_readme_description(
    _PATH_ROOT,
    homepage=info.__homepage__,
    version=info.__version__,
)

# https://packaging.python.org/discussions/install-requires-vs-requirements /
# keep the meta-data here for simplicity in reading this file... it's not obvious
# what happens and to non-engineers they won't know to look in init ...
# the goal of the project is simplicity for researchers, don't want to add too much
# engineer specific practices
setup(
    name="pytorch-lightning",
    version=info.__version__,
    description=info.__docs__,
    author=info.__author__,
    author_email=info.__author_email__,
    url=info.__homepage__,
    download_url='https://github.com/PyTorchLightning/pytorch-lightning',
    license=info.__license__,
    packages=find_packages(exclude=['tests', 'tests/*', 'benchmarks', 'legacy', 'legacy/*']),
    long_description=long_description,
    long_description_content_type='text/markdown',
    include_package_data=True,
    zip_safe=False,
    keywords=['deep learning', 'pytorch', 'AI'],
    python_requires='>=3.6',
    setup_requires=[],
    install_requires=setup_tools._load_requirements(_PATH_ROOT),
    extras_require=extras,
    project_urls={
        "Bug Tracker": "https://github.com/PyTorchLightning/pytorch-lightning/issues",
        "Documentation": "https://pytorch-lightning.rtfd.io/en/latest/",
        "Source Code": "https://github.com/PyTorchLightning/pytorch-lightning",
    },
    classifiers=[
        'Environment :: Console',
        'Natural Language :: English',
        # How mature is this project? Common values are
        #   3 - Alpha, 4 - Beta, 5 - Production/Stable
        'Development Status :: 4 - Beta',
        # Indicate who your project is intended for
        'Intended Audience :: Developers',
        'Topic :: Scientific/Engineering :: Artificial Intelligence',
        'Topic :: Scientific/Engineering :: Image Recognition',
        'Topic :: Scientific/Engineering :: Information Analysis',
        # Pick your license as you wish
        'License :: OSI Approved :: Apache Software License',
        'Operating System :: OS Independent',
        # Specify the Python versions you support here. In particular, ensure
        # that you indicate whether you support Python 2, Python 3 or both.
        'Programming Language :: Python :: 3',
        'Programming Language :: Python :: 3.6',
        'Programming Language :: Python :: 3.7',
        'Programming Language :: Python :: 3.8',
        'Programming Language :: Python :: 3.9',
    ],
)<|MERGE_RESOLUTION|>--- conflicted
+++ resolved
@@ -21,12 +21,9 @@
 from setuptools import find_packages, setup
 
 try:
-<<<<<<< HEAD
-    from pytorch_lightning import __info__ as info
+    from pytorch_lightning import __about__ as info
     from pytorch_lightning import setup_tools
-=======
-    from pytorch_lightning import __about__ as info, setup_tools
->>>>>>> 5bd3cd5f
+
 except ImportError:
     # alternative https://stackoverflow.com/a/67692/4521646
     sys.path.append("pytorch_lightning")

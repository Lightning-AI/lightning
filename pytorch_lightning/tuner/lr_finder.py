--- conflicted
+++ resolved
@@ -13,19 +13,12 @@
 # limitations under the License.
 import importlib
 import os
-<<<<<<< HEAD
-from typing import List, Optional, Sequence, Union
-
-import numpy as np
-import torch
-=======
 from typing import List, Optional, Sequence, Union, Callable
 from functools import wraps
 
 import numpy as np
 import torch
 from torch.optim import Optimizer
->>>>>>> 2cf17a37
 from torch.optim.lr_scheduler import _LRScheduler
 from torch.utils.data import DataLoader
 

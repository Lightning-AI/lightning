--- conflicted
+++ resolved
@@ -115,23 +115,6 @@
     trainer.logger = DummyLogger() if trainer.logger is not None else None
     trainer.callbacks = []  # not needed before full run
     trainer.limit_train_batches = 1.0
-<<<<<<< HEAD
-    trainer.optimizers, trainer.strategy.lr_scheduler_configs = [], []  # required for saving
-    trainer.model = model  # required for saving
-
-
-def __scale_batch_restore_params(trainer: "pl.Trainer") -> None:
-    trainer.auto_lr_find = trainer.__dumped_params["auto_lr_find"]
-    trainer.fit_loop.current_epoch = trainer.__dumped_params["current_epoch"]
-    trainer.fit_loop.global_step = trainer.__dumped_params["global_step"]
-    trainer.fit_loop.max_steps = trainer.__dumped_params["max_steps"]
-    trainer.logger = trainer.__dumped_params["logger"]
-    trainer.callbacks = trainer.__dumped_params["callbacks"]
-    trainer.auto_scale_batch_size = trainer.__dumped_params["auto_scale_batch_size"]
-    trainer.limit_train_batches = trainer.__dumped_params["limit_train_batches"]
-    trainer.model = trainer.__dumped_params["model"]
-    del trainer.__dumped_params
-=======
 
 
 def __scale_batch_restore_params(trainer: "pl.Trainer", params: Dict[str, Any]) -> None:
@@ -141,7 +124,6 @@
     trainer.logger = params["logger"]
     trainer.callbacks = params["callbacks"]
     trainer.limit_train_batches = params["limit_train_batches"]
->>>>>>> fe34bf2a
 
 
 def _run_power_scaling(

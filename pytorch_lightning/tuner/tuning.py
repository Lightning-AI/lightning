--- conflicted
+++ resolved
@@ -53,17 +53,11 @@
 
         self.trainer.state = TrainerState.FINISHED
 
-<<<<<<< HEAD
         return result
 
-    def _launch(self, *args: Any, **kwargs: Any) -> None:
-        """`_launch` wrapper to set the proper state during tuning, as this can be called multiple times"""
-        self.trainer.state = TrainerState.TUNING  # last `_launch` call might have set it to `FINISHED`
-=======
     def _run(self, *args: Any, **kwargs: Any) -> None:
         """`_run` wrapper to set the proper state during tuning, as this can be called multiple times"""
         self.trainer.state = TrainerState.TUNING  # last `_run` call might have set it to `FINISHED`
->>>>>>> 969e8576
         self.trainer.training = True
         self.trainer._run(*args, **kwargs)
         self.trainer.tuning = True

# Copyright The PyTorch Lightning team.
#
# Licensed under the Apache License, Version 2.0 (the "License");
# you may not use this file except in compliance with the License.
# You may obtain a copy of the License at
#
#     http://www.apache.org/licenses/LICENSE-2.0
#
# Unless required by applicable law or agreed to in writing, software
# distributed under the License is distributed on an "AS IS" BASIS,
# WITHOUT WARRANTIES OR CONDITIONS OF ANY KIND, either express or implied.
# See the License for the specific language governing permissions and
# limitations under the License.
from typing import Any, Dict, List, Optional, Union

from torch.utils.data import DataLoader

import pytorch_lightning as pl
<<<<<<< HEAD
from pytorch_lightning.core.datamodule import LightningDataModule
from pytorch_lightning.core.lightning import LightningModule
from pytorch_lightning.trainer.states import TrainerState
from pytorch_lightning.tuner.auto_gpu_select import pick_multiple_gpus
from pytorch_lightning.tuner.batch_size_scaling import scale_batch_size
from pytorch_lightning.tuner.lr_finder import lr_find, _LRFinder
=======
from pytorch_lightning.trainer.states import TrainerStatus
from pytorch_lightning.tuner.batch_size_scaling import scale_batch_size
from pytorch_lightning.tuner.lr_finder import _LRFinder, lr_find
>>>>>>> 6104a631


class Tuner:
    """Tuner class to tune your model"""

<<<<<<< HEAD
    def __init__(self, trainer: 'pl.Trainer'):
=======
    def __init__(self, trainer: 'pl.Trainer') -> None:
>>>>>>> 6104a631
        self.trainer = trainer

    def on_trainer_init(self, auto_lr_find: Union[str, bool], auto_scale_batch_size: Union[str, bool]) -> None:
        self.trainer.auto_lr_find = auto_lr_find
        self.trainer.auto_scale_batch_size = auto_scale_batch_size

<<<<<<< HEAD
    def setup_trainer(
            self,
            model: LightningModule,
            train_dataloader: Optional[DataLoader] = None,
            val_dataloaders: Optional[Union[DataLoader, List[DataLoader]]] = None,
            datamodule: Optional[LightningDataModule] = None,
    ) -> None:
        self.trainer.model_connector.copy_trainer_model_properties(model)
        # setup data, etc...
        self.trainer.train_loop.setup_fit(model, train_dataloader, val_dataloaders, datamodule)
        # hook
        self.trainer.data_connector.prepare_data(model)

    def tune(self, model: LightningModule, train_dataloader: Optional[DataLoader],
             val_dataloaders: Optional[DataLoader], datamodule: Optional[LightningDataModule]) -> None:
=======
    def _tune(
        self,
        model: 'pl.LightningModule',
        scale_batch_size_kwargs: Optional[Dict[str, Any]] = None,
        lr_find_kwargs: Optional[Dict[str, Any]] = None,
    ) -> Dict[str, Optional[Union[int, _LRFinder]]]:
        scale_batch_size_kwargs = scale_batch_size_kwargs or {}
        lr_find_kwargs = lr_find_kwargs or {}
        # return a dict instead of a tuple so BC is not broken if a new tuning procedure is added
        result = {}

>>>>>>> 6104a631
        # Run auto batch size scaling
        if self.trainer.auto_scale_batch_size:
            if isinstance(self.trainer.auto_scale_batch_size, str):
                scale_batch_size_kwargs.setdefault("mode", self.trainer.auto_scale_batch_size)
            result['scale_batch_size'] = scale_batch_size(self.trainer, model, **scale_batch_size_kwargs)

        # Run learning rate finder:
        if self.trainer.auto_lr_find:
            lr_find_kwargs.setdefault('update_attr', True)
            result['lr_find'] = lr_find(self.trainer, model, **lr_find_kwargs)

        self.trainer.state.status = TrainerStatus.FINISHED

        return result

    def _run(self, *args: Any, **kwargs: Any) -> None:
        """`_run` wrapper to set the proper state during tuning, as this can be called multiple times"""
        self.trainer.state.status = TrainerStatus.RUNNING  # last `_run` call might have set it to `FINISHED`
        self.trainer.training = True
        self.trainer._run(*args, **kwargs)
        self.trainer.tuning = True

    def scale_batch_size(
<<<<<<< HEAD
            self,
            model: LightningModule,
            mode: str = 'power',
            steps_per_trial: int = 3,
            init_val: int = 2,
            max_trials: int = 25,
            batch_arg_name: str = 'batch_size',
            **fit_kwargs
    ) -> int:
        r"""
        Will iteratively try to find the largest batch size for a given model
=======
        self,
        model: 'pl.LightningModule',
        train_dataloader: Optional[DataLoader] = None,
        val_dataloaders: Optional[Union[DataLoader, List[DataLoader]]] = None,
        datamodule: Optional['pl.LightningDataModule'] = None,
        mode: str = 'power',
        steps_per_trial: int = 3,
        init_val: int = 2,
        max_trials: int = 25,
        batch_arg_name: str = 'batch_size',
    ) -> Optional[int]:
        """
        Iteratively try to find the largest batch size for a given model
>>>>>>> 6104a631
        that does not give an out of memory (OOM) error.

        Args:
            model: Model to tune.

            train_dataloader: A Pytorch DataLoader with training samples. If the model has
                a predefined train_dataloader method this will be skipped.

            val_dataloaders: Either a single Pytorch Dataloader or a list of them, specifying validation samples.
                If the model has a predefined val_dataloaders method this will be skipped

            datamodule: An instance of :class:`~pytorch_lightning.core.datamodule.LightningDataModule`.

            mode: Search strategy to update the batch size:

                - ``'power'`` (default): Keep multiplying the batch size by 2, until we get an OOM error.
                - ``'binsearch'``: Initially keep multiplying by 2 and after encountering an OOM error
                    do a binary search between the last successful batch size and the batch size that failed.

            steps_per_trial: number of steps to run with a given batch size.
                Ideally 1 should be enough to test if a OOM error occurs,
                however in practise a few are needed

            init_val: initial batch size to start the search with

            max_trials: max number of increase in batch size done before
               algorithm is terminated

            batch_arg_name: name of the attribute that stores the batch size.
                It is expected that the user has provided a model or datamodule that has a hyperparameter
                with that name. We will look for this attribute name in the following places

                - ``model``
                - ``model.hparams``
                - ``model.datamodule``
                - ``trainer.datamodule`` (the datamodule passed to the tune method)
        """
        self.trainer.auto_scale_batch_size = True
        result = self.trainer.tune(
            model,
            train_dataloader=train_dataloader,
            val_dataloaders=val_dataloaders,
            datamodule=datamodule,
            scale_batch_size_kwargs={
                'mode': mode,
                'steps_per_trial': steps_per_trial,
                'init_val': init_val,
                'max_trials': max_trials,
                'batch_arg_name': batch_arg_name,
            }
        )
        self.trainer.auto_scale_batch_size = False
        return result['scale_batch_size']

    def lr_find(
<<<<<<< HEAD
            self,
            model: LightningModule,
            train_dataloader: Optional[DataLoader] = None,
            val_dataloaders: Optional[Union[DataLoader, List[DataLoader]]] = None,
            min_lr: float = 1e-8,
            max_lr: float = 1,
            num_training: int = 100,
            mode: str = 'exponential',
            early_stop_threshold: float = 4.0,
            datamodule: Optional[LightningDataModule] = None,
            update_attr: bool = False,
    ) -> '_LRFinder':
        self.setup_trainer(model, train_dataloader, val_dataloaders, datamodule)
        return lr_find(
            self.trainer,
=======
        self,
        model: 'pl.LightningModule',
        train_dataloader: Optional[DataLoader] = None,
        val_dataloaders: Optional[Union[DataLoader, List[DataLoader]]] = None,
        datamodule: Optional['pl.LightningDataModule'] = None,
        min_lr: float = 1e-8,
        max_lr: float = 1,
        num_training: int = 100,
        mode: str = 'exponential',
        early_stop_threshold: float = 4.0,
        update_attr: bool = False,
    ) -> Optional[_LRFinder]:
        """
        Enables the user to do a range test of good initial learning rates,
        to reduce the amount of guesswork in picking a good starting learning rate.

        Args:
            model: Model to tune.

            train_dataloader: A Pytorch DataLoader with training samples. If the model has
                a predefined train_dataloader method this will be skipped.

            val_dataloaders: Either a single Pytorch Dataloader or a list of them, specifying validation samples.
                If the model has a predefined val_dataloaders method this will be skipped

            datamodule: An instance of :class:`~pytorch_lightning.core.datamodule.LightningDataModule`.

            min_lr: minimum learning rate to investigate

            max_lr: maximum learning rate to investigate

            num_training: number of learning rates to test

            mode: Search strategy to update learning rate after each batch:

                - ``'exponential'`` (default): Will increase the learning rate exponentially.
                - ``'linear'``: Will increase the learning rate linearly.

            early_stop_threshold: threshold for stopping the search. If the
                loss at any point is larger than early_stop_threshold*best_loss
                then the search is stopped. To disable, set to None.

            update_attr: Whether to update the learning rate attribute or not.

        Raises:
            MisconfigurationException:
                If learning rate/lr in ``model`` or ``model.hparams`` isn't overridden when ``auto_lr_find=True``,
                or if you are using more than one optimizer.
        """
        self.trainer.auto_lr_find = True
        result = self.trainer.tune(
>>>>>>> 6104a631
            model,
            train_dataloader=train_dataloader,
            val_dataloaders=val_dataloaders,
            datamodule=datamodule,
            lr_find_kwargs={
                'min_lr': min_lr,
                'max_lr': max_lr,
                'num_training': num_training,
                'mode': mode,
                'early_stop_threshold': early_stop_threshold,
                'update_attr': update_attr
            }
        )
<<<<<<< HEAD

    def pick_multiple_gpus(self, num_gpus: int) -> List[int]:
        return pick_multiple_gpus(num_gpus)
=======
        self.trainer.auto_lr_find = False
        return result['lr_find']
>>>>>>> 6104a631
<|MERGE_RESOLUTION|>--- conflicted
+++ resolved
@@ -16,51 +16,21 @@
 from torch.utils.data import DataLoader
 
 import pytorch_lightning as pl
-<<<<<<< HEAD
-from pytorch_lightning.core.datamodule import LightningDataModule
-from pytorch_lightning.core.lightning import LightningModule
-from pytorch_lightning.trainer.states import TrainerState
-from pytorch_lightning.tuner.auto_gpu_select import pick_multiple_gpus
-from pytorch_lightning.tuner.batch_size_scaling import scale_batch_size
-from pytorch_lightning.tuner.lr_finder import lr_find, _LRFinder
-=======
 from pytorch_lightning.trainer.states import TrainerStatus
 from pytorch_lightning.tuner.batch_size_scaling import scale_batch_size
 from pytorch_lightning.tuner.lr_finder import _LRFinder, lr_find
->>>>>>> 6104a631
 
 
 class Tuner:
     """Tuner class to tune your model"""
 
-<<<<<<< HEAD
-    def __init__(self, trainer: 'pl.Trainer'):
-=======
     def __init__(self, trainer: 'pl.Trainer') -> None:
->>>>>>> 6104a631
         self.trainer = trainer
 
     def on_trainer_init(self, auto_lr_find: Union[str, bool], auto_scale_batch_size: Union[str, bool]) -> None:
         self.trainer.auto_lr_find = auto_lr_find
         self.trainer.auto_scale_batch_size = auto_scale_batch_size
 
-<<<<<<< HEAD
-    def setup_trainer(
-            self,
-            model: LightningModule,
-            train_dataloader: Optional[DataLoader] = None,
-            val_dataloaders: Optional[Union[DataLoader, List[DataLoader]]] = None,
-            datamodule: Optional[LightningDataModule] = None,
-    ) -> None:
-        self.trainer.model_connector.copy_trainer_model_properties(model)
-        # setup data, etc...
-        self.trainer.train_loop.setup_fit(model, train_dataloader, val_dataloaders, datamodule)
-        # hook
-        self.trainer.data_connector.prepare_data(model)
-
-    def tune(self, model: LightningModule, train_dataloader: Optional[DataLoader],
-             val_dataloaders: Optional[DataLoader], datamodule: Optional[LightningDataModule]) -> None:
-=======
     def _tune(
         self,
         model: 'pl.LightningModule',
@@ -72,7 +42,6 @@
         # return a dict instead of a tuple so BC is not broken if a new tuning procedure is added
         result = {}
 
->>>>>>> 6104a631
         # Run auto batch size scaling
         if self.trainer.auto_scale_batch_size:
             if isinstance(self.trainer.auto_scale_batch_size, str):
@@ -96,19 +65,6 @@
         self.trainer.tuning = True
 
     def scale_batch_size(
-<<<<<<< HEAD
-            self,
-            model: LightningModule,
-            mode: str = 'power',
-            steps_per_trial: int = 3,
-            init_val: int = 2,
-            max_trials: int = 25,
-            batch_arg_name: str = 'batch_size',
-            **fit_kwargs
-    ) -> int:
-        r"""
-        Will iteratively try to find the largest batch size for a given model
-=======
         self,
         model: 'pl.LightningModule',
         train_dataloader: Optional[DataLoader] = None,
@@ -122,7 +78,6 @@
     ) -> Optional[int]:
         """
         Iteratively try to find the largest batch size for a given model
->>>>>>> 6104a631
         that does not give an out of memory (OOM) error.
 
         Args:
@@ -178,23 +133,6 @@
         return result['scale_batch_size']
 
     def lr_find(
-<<<<<<< HEAD
-            self,
-            model: LightningModule,
-            train_dataloader: Optional[DataLoader] = None,
-            val_dataloaders: Optional[Union[DataLoader, List[DataLoader]]] = None,
-            min_lr: float = 1e-8,
-            max_lr: float = 1,
-            num_training: int = 100,
-            mode: str = 'exponential',
-            early_stop_threshold: float = 4.0,
-            datamodule: Optional[LightningDataModule] = None,
-            update_attr: bool = False,
-    ) -> '_LRFinder':
-        self.setup_trainer(model, train_dataloader, val_dataloaders, datamodule)
-        return lr_find(
-            self.trainer,
-=======
         self,
         model: 'pl.LightningModule',
         train_dataloader: Optional[DataLoader] = None,
@@ -246,7 +184,6 @@
         """
         self.trainer.auto_lr_find = True
         result = self.trainer.tune(
->>>>>>> 6104a631
             model,
             train_dataloader=train_dataloader,
             val_dataloaders=val_dataloaders,
@@ -260,11 +197,5 @@
                 'update_attr': update_attr
             }
         )
-<<<<<<< HEAD
-
-    def pick_multiple_gpus(self, num_gpus: int) -> List[int]:
-        return pick_multiple_gpus(num_gpus)
-=======
         self.trainer.auto_lr_find = False
-        return result['lr_find']
->>>>>>> 6104a631
+        return result['lr_find']
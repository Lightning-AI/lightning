# Copyright The PyTorch Lightning team.
#
# Licensed under the Apache License, Version 2.0 (the "License");
# you may not use this file except in compliance with the License.
# You may obtain a copy of the License at
#
#     http://www.apache.org/licenses/LICENSE-2.0
#
# Unless required by applicable law or agreed to in writing, software
# distributed under the License is distributed on an "AS IS" BASIS,
# WITHOUT WARRANTIES OR CONDITIONS OF ANY KIND, either express or implied.
# See the License for the specific language governing permissions and
# limitations under the License.
import functools
import inspect
from abc import ABC, abstractmethod
from collections.abc import Sequence
from copy import deepcopy
from typing import Any, Callable, Dict, List, Optional, Tuple, Union

import torch
from torch import nn

from pytorch_lightning.metrics.utils import _flatten, dim_zero_cat, dim_zero_mean, dim_zero_sum
from pytorch_lightning.utilities.apply_func import apply_to_collection
from pytorch_lightning.utilities.distributed import gather_all_tensors


class Metric(nn.Module, ABC):
    """
    Base class for all metrics present in the Metrics API.

    Implements ``add_state()``, ``forward()``, ``reset()`` and a few other things to
    handle distributed synchronization and per-step metric computation.

    Override ``update()`` and ``compute()`` functions to implement your own metric. Use
    ``add_state()`` to register metric state variables which keep track of state on each
    call of ``update()`` and are synchronized across processes when ``compute()`` is called.

    Note:
        Metric state variables can either be ``torch.Tensors`` or an empty list which can we used
        to store `torch.Tensors``.

    Note:
        Different metrics only override ``update()`` and not ``forward()``. A call to ``update()``
        is valid, but it won't return the metric value at the current step. A call to ``forward()``
        automatically calls ``update()`` and also returns the metric value at the current step.

    Args:
        compute_on_step:
            Forward only calls ``update()`` and returns None if this is set to False. default: True
        dist_sync_on_step:
            Synchronize metric state across processes at each ``forward()``
            before returning the value at the step.
        process_group:
            Specify the process group on which synchronization is called. default: None (which selects the entire world)
        dist_sync_fn:
            Callback that performs the allgather operation on the metric state. When `None`, DDP
            will be used to perform the allgather. default: None
    """

    def __init__(
        self,
        compute_on_step: bool = True,
        dist_sync_on_step: bool = False,
        process_group: Optional[Any] = None,
        dist_sync_fn: Callable = None,
    ):
        super().__init__()

        self.dist_sync_on_step = dist_sync_on_step
        self.compute_on_step = compute_on_step
        self.process_group = process_group
        self.dist_sync_fn = dist_sync_fn
        self._to_sync = True

        self._update_signature = inspect.signature(self.update)
        self.update = self._wrap_update(self.update)
        self.compute = self._wrap_compute(self.compute)
        self._computed = None
        self._forward_cache = None

        # initialize state
        self._defaults = {}
        self._persistent = {}
        self._reductions = {}

    def add_state(
        self, name: str, default, dist_reduce_fx: Optional[Union[str, Callable]] = None, persistent: bool = False
    ):
        """
        Adds metric state variable. Only used by subclasses.

        Args:
            name: The name of the state variable. The variable will then be accessible at ``self.name``.
            default: Default value of the state; can either be a ``torch.Tensor`` or an empty list. The state will be
                reset to this value when ``self.reset()`` is called.
            dist_reduce_fx (Optional): Function to reduce state accross mutliple processes in distributed mode.
                If value is ``"sum"``, ``"mean"``, or ``"cat"``, we will use ``torch.sum``, ``torch.mean``,
                and ``torch.cat`` respectively, each with argument ``dim=0``. Note that the ``"cat"`` reduction
                only makes sense if the state is a list, and not a tensor. The user can also pass a custom
                function in this parameter.
            persistent (Optional): whether the state will be saved as part of the modules ``state_dict``.
                Default is ``False``.

        Note:
            Setting ``dist_reduce_fx`` to None will return the metric state synchronized across different processes.
            However, there won't be any reduction function applied to the synchronized metric state.

            The metric states would be synced as follows

            - If the metric state is ``torch.Tensor``, the synced value will be a stacked ``torch.Tensor`` across
              the process dimension if the metric state was a ``torch.Tensor``. The original ``torch.Tensor`` metric
              state retains dimension and hence the synchronized output will be of shape ``(num_process, ...)``.

            - If the metric state is a ``list``, the synced value will be a ``list`` containing the
              combined elements from all processes.

        Note:
            When passing a custom function to ``dist_reduce_fx``, expect the synchronized metric state to follow
            the format discussed in the above note.

        """
        if (
            not isinstance(default, torch.Tensor)
            and not isinstance(default, list)  # noqa: W503
            or (isinstance(default, list) and len(default) != 0)  # noqa: W503
        ):
            raise ValueError("state variable must be a tensor or any empty list (where you can append tensors)")

        if dist_reduce_fx == "sum":
            dist_reduce_fx = dim_zero_sum
        elif dist_reduce_fx == "mean":
            dist_reduce_fx = dim_zero_mean
        elif dist_reduce_fx == "cat":
            dist_reduce_fx = dim_zero_cat
        elif dist_reduce_fx is not None and not isinstance(dist_reduce_fx, Callable):
            raise ValueError("`dist_reduce_fx` must be callable or one of ['mean', 'sum', 'cat', None]")

        setattr(self, name, default)

        self._defaults[name] = deepcopy(default)
        self._persistent[name] = persistent
        self._reductions[name] = dist_reduce_fx

    @torch.jit.unused
    def forward(self, *args, **kwargs):
        """
        Automatically calls ``update()``. Returns the metric value over inputs if ``compute_on_step`` is True.
        """
        # add current step
        with torch.no_grad():
            self.update(*args, **kwargs)
        self._forward_cache = None

        if self.compute_on_step:
            self._to_sync = self.dist_sync_on_step

            # save context before switch
            cache = {attr: getattr(self, attr) for attr in self._defaults.keys()}

            # call reset, update, compute, on single batch
            self.reset()
            self.update(*args, **kwargs)
            self._forward_cache = self.compute()

            # restore context
            for attr, val in cache.items():
                setattr(self, attr, val)
            self._to_sync = True
            self._computed = None

            return self._forward_cache

    def _sync_dist(self, dist_sync_fn=gather_all_tensors):
        input_dict = {attr: getattr(self, attr) for attr in self._reductions.keys()}
        output_dict = apply_to_collection(
            input_dict,
            torch.Tensor,
            dist_sync_fn,
            group=self.process_group,
        )

        for attr, reduction_fn in self._reductions.items():
            # pre-processing ops (stack or flatten for inputs)
            if isinstance(output_dict[attr][0], torch.Tensor):
                output_dict[attr] = torch.stack(output_dict[attr])
            elif isinstance(output_dict[attr][0], list):
                output_dict[attr] = _flatten(output_dict[attr])

            assert isinstance(reduction_fn, (Callable)) or reduction_fn is None
            reduced = reduction_fn(output_dict[attr]) if reduction_fn is not None else output_dict[attr]
            setattr(self, attr, reduced)

    def _wrap_update(self, update):
        @functools.wraps(update)
        def wrapped_func(*args, **kwargs):
            self._computed = None
            return update(*args, **kwargs)

        return wrapped_func

    def _wrap_compute(self, compute):
        @functools.wraps(compute)
        def wrapped_func(*args, **kwargs):
            # return cached value
            if self._computed is not None:
                return self._computed

            dist_sync_fn = self.dist_sync_fn
<<<<<<< HEAD
            if dist_sync_fn is None and torch.distributed.is_available() and torch.distributed.is_initialized():
=======
            if (
                dist_sync_fn is None
                and torch.distributed.is_available()
                and torch.distributed.is_initialized()
            ):
>>>>>>> 3ee1b55b
                # User provided a bool, so we assume DDP if available
                dist_sync_fn = gather_all_tensors

            synced = False
            if self._to_sync and dist_sync_fn is not None:
                # cache prior to syncing
                cache = {attr: getattr(self, attr) for attr in self._defaults.keys()}

                # sync
                self._sync_dist(dist_sync_fn)
                synced = True

            self._computed = compute(*args, **kwargs)
            if synced:
                # if we synced, restore to cache so that we can continue to accumulate un-synced state
                for attr, val in cache.items():
                    setattr(self, attr, val)

            return self._computed

        return wrapped_func

    @abstractmethod
    def update(self) -> None:  # pylint: disable=E0202
        """
        Override this method to update the state variables of your metric class.
        """
        pass

    @abstractmethod
    def compute(self):  # pylint: disable=E0202
        """
        Override this method to compute the final metric value from state variables
        synchronized across the distributed backend.
        """
        pass

    def reset(self):
        """
        This method automatically resets the metric state variables to their default value.
        """
        for attr, default in self._defaults.items():
            current_val = getattr(self, attr)
            if isinstance(default, torch.Tensor):
                setattr(self, attr, deepcopy(default).to(current_val.device))
            else:
                setattr(self, attr, deepcopy(default))

    def clone(self):
        """ Make a copy of the metric """
        return deepcopy(self)

    def __getstate__(self):
        # ignore update and compute functions for pickling
        return {k: v for k, v in self.__dict__.items() if k not in ["update", "compute"]}

    def __setstate__(self, state):
        # manually restore update and compute functions for pickling
        self.__dict__.update(state)
        self.update = self._wrap_update(self.update)
        self.compute = self._wrap_compute(self.compute)

    def _apply(self, fn):
        """Overwrite _apply function such that we can also move metric states
        to the correct device when `.to`, `.cuda`, etc methods are called
        """
        self = super()._apply(fn)
        # Also apply fn to metric states
        for key in self._defaults.keys():
            current_val = getattr(self, key)
            if isinstance(current_val, torch.Tensor):
                setattr(self, key, fn(current_val))
            elif isinstance(current_val, Sequence):
                setattr(self, key, [fn(cur_v) for cur_v in current_val])
            else:
                raise TypeError(
                    "Expected metric state to be either a torch.Tensor"
                    f"or a list of torch.Tensor, but encountered {current_val}"
                )
        return self

    def persistent(self, mode: bool = False):
        """Method for post-init to change if metric states should be saved to
        its state_dict
        """
        for key in self._persistent.keys():
            self._persistent[key] = mode

    def state_dict(self, *args, **kwargs):
        # Register metric states to be part of the state_dict
        state_dict = super().state_dict()
        for key in self._defaults.keys():
            if self._persistent[key]:
                current_val = getattr(self, key)
                state_dict.update({key: current_val})
        return state_dict


class MetricCollection(nn.ModuleDict):
    """
    MetricCollection class can be used to chain metrics that have the same
    call pattern into one single class.

    Args:
        metrics: One of the following

            * list or tuple: if metrics are passed in as a list, will use the
              metrics class name as key for output dict. Therefore, two metrics
              of the same class cannot be chained this way.

            * dict: if metrics are passed in as a dict, will use each key in the
              dict as key for output dict. Use this format if you want to chain
              together multiple of the same metric with different parameters.

    Example (input as list):

        >>> from pytorch_lightning.metrics import MetricCollection, Accuracy, Precision, Recall
        >>> target = torch.tensor([0, 2, 0, 2, 0, 1, 0, 2])
        >>> preds = torch.tensor([2, 1, 2, 0, 1, 2, 2, 2])
        >>> metrics = MetricCollection([Accuracy(),
        ...                             Precision(num_classes=3, average='macro'),
        ...                             Recall(num_classes=3, average='macro')])
        >>> metrics(preds, target)
        {'Accuracy': tensor(0.1250), 'Precision': tensor(0.0667), 'Recall': tensor(0.1111)}

    Example (input as dict):

        >>> metrics = MetricCollection({'micro_recall': Recall(num_classes=3, average='micro'),
        ...                             'macro_recall': Recall(num_classes=3, average='macro')})
        >>> metrics(preds, target)
        {'micro_recall': tensor(0.1250), 'macro_recall': tensor(0.1111)}

    """
    def __init__(self, metrics: Union[List[Metric], Tuple[Metric], Dict[str, Metric]]):
        super().__init__()
        if isinstance(metrics, dict):
            # Check all values are metrics
            for name, metric in metrics.items():
                if not isinstance(metric, Metric):
                    raise ValueError(f'Value {metric} belonging to key {name}'
                                     ' is not an instance of `pl.metrics.Metric`')
                self[name] = metric
        elif isinstance(metrics, (tuple, list)):
            for metric in metrics:
                if not isinstance(metric, Metric):
                    raise ValueError(f'Input {metric} to `MetricCollection` is not a instance'
                                     ' of `pl.metrics.Metric`')
                name = metric.__class__.__name__
                if name in self:
                    raise ValueError(f'Encountered two metrics both named {name}')
                self[name] = metric
        else:
            raise ValueError('Unknown input to MetricCollection.')

    def _filter_kwargs(self, metric: Metric, **kwargs):
        """ filter kwargs such that they match the update signature of the metric """
        return {k: v for k, v in kwargs.items() if k in metric._update_signature.parameters.keys()}

    def forward(self, *args, **kwargs) -> Dict[str, Any]:  # pylint: disable=E0202
        """
        Iteratively call forward for each metric. Positional arguments (args) will
        be passed to every metric in the collection, while keyword arguments (kwargs)
        will be filtered based on the signature of the individual metric.
        """
        return {k: m(*args, **self._filter_kwargs(m, **kwargs)) for k, m in self.items()}

    def update(self, *args, **kwargs):  # pylint: disable=E0202
        """
        Iteratively call update for each metric. Positional arguments (args) will
        be passed to every metric in the collection, while keyword arguments (kwargs)
        will be filtered based on the signature of the individual metric.
        """
        for _, m in self.items():
            m_kwargs = self._filter_kwargs(m, **kwargs)
            m.update(*args, **m_kwargs)

    def compute(self) -> Dict[str, Any]:
        return {k: m.compute() for k, m in self.items()}

    def reset(self):
        """ Iteratively call reset for each metric """
        for _, m in self.items():
            m.reset()

    def clone(self):
        """ Make a copy of the metric collection """
        return deepcopy(self)

    def persistent(self, mode: bool = True):
        """ Method for post-init to change if metric states should be saved to
            its state_dict
        """
        for _, m in self.items():
            m.persistent(mode)<|MERGE_RESOLUTION|>--- conflicted
+++ resolved
@@ -208,15 +208,7 @@
                 return self._computed
 
             dist_sync_fn = self.dist_sync_fn
-<<<<<<< HEAD
             if dist_sync_fn is None and torch.distributed.is_available() and torch.distributed.is_initialized():
-=======
-            if (
-                dist_sync_fn is None
-                and torch.distributed.is_available()
-                and torch.distributed.is_initialized()
-            ):
->>>>>>> 3ee1b55b
                 # User provided a bool, so we assume DDP if available
                 dist_sync_fn = gather_all_tensors
 

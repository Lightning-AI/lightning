--- conflicted
+++ resolved
@@ -32,7 +32,6 @@
     Abstract base class for metric implementation.
 
     Should be used to implement metrics that
-<<<<<<< HEAD
 
         1. Return multiple Outputs
         2. Handle their own DDP sync
@@ -47,20 +46,6 @@
 
     Call order
 
-=======
-    1. Return multiple outputs
-    2. Handle their own DDP sync
-
-    Metric hooks that can be implemented are:
-        input_convert: pre-forward hook that takes care of input conversion
-        output_convert: post-forward hook that takes care of output conversion
-        ddp_sync: implementation of ddp sync, default is gather all
-        aggregate: implement how values should be aggregated
-        compute: post-ddp sync for additional metric computations
-
-    Call order:
-    
->>>>>>> f14ec8f2
         input_convert -> forward -> output_convert -> ddp_sync -> aggregate -> compute
 
     """

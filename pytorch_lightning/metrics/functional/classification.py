--- conflicted
+++ resolved
@@ -15,11 +15,8 @@
 from typing import Callable, Optional, Sequence, Tuple
 
 import torch
-<<<<<<< HEAD
 from torch.nn import functional as F
 from distutils.version import LooseVersion
-=======
->>>>>>> a49291d9
 
 from pytorch_lightning.metrics.functional.average_precision import average_precision as __ap
 from pytorch_lightning.metrics.functional.f_beta import fbeta as __fb, f1 as __f1
@@ -616,7 +613,6 @@
                          ' target tensor contains value different from 0 and 1.'
                          ' Use `multiclass_auroc` for multi class classification.')
 
-<<<<<<< HEAD
     def _auroc(pred, target, sample_weight, pos_label, max_fpr):
         if max_fpr is None or max_fpr == 1:
             fpr, tpr, _ = __roc(pred, target, sample_weight, pos_label)
@@ -646,13 +642,6 @@
         return 0.5 * (1 + (partial_auc - min_area) / (max_area - min_area))
 
     return _auroc(pred=pred, target=target, sample_weight=sample_weight, pos_label=pos_label, max_fpr=max_fpr)
-=======
-    @auc_decorator()
-    def _auroc(pred, target, sample_weight, pos_label):
-        return _roc(pred, target, sample_weight, pos_label)
-
-    return _auroc(pred=pred, target=target, sample_weight=sample_weight, pos_label=pos_label)
->>>>>>> a49291d9
 
 
 def multiclass_auroc(

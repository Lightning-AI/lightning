--- conflicted
+++ resolved
@@ -11,12 +11,8 @@
 # WITHOUT WARRANTIES OR CONDITIONS OF ANY KIND, either express or implied.
 # See the License for the specific language governing permissions and
 # limitations under the License.
-<<<<<<< HEAD
-from pytorch_lightning.metrics.functional.classification import (
-=======
 from pytorch_lightning.metrics.functional.average_precision import average_precision  # noqa: F401
 from pytorch_lightning.metrics.functional.classification import (  # noqa: F401
->>>>>>> 7f71ee92
     auc,
     auroc,
     dice_score,
@@ -25,34 +21,15 @@
     get_num_classes,
     iou,
     multiclass_auroc,
-<<<<<<< HEAD
-    precision_recall_curve,
-    roc,
-=======
     precision,
     precision_recall,
     recall,
     stat_scores_multiple_classes,
->>>>>>> 7f71ee92
     to_categorical,
     to_onehot,
 )
 from pytorch_lightning.metrics.functional.confusion_matrix import confusion_matrix  # noqa: F401
 # TODO: unify metrics between class and functional, add below
-<<<<<<< HEAD
-from pytorch_lightning.metrics.functional.explained_variance import explained_variance
-from pytorch_lightning.metrics.functional.mean_absolute_error import mean_absolute_error
-from pytorch_lightning.metrics.functional.mean_squared_error import mean_squared_error
-from pytorch_lightning.metrics.functional.mean_squared_log_error import mean_squared_log_error
-from pytorch_lightning.metrics.functional.psnr import psnr
-from pytorch_lightning.metrics.functional.ssim import ssim
-
-from pytorch_lightning.metrics.functional.accuracy import accuracy, hamming_loss
-from pytorch_lightning.metrics.functional.confusion_matrix import confusion_matrix
-from pytorch_lightning.metrics.functional.f_beta import fbeta, f1
-from pytorch_lightning.metrics.functional.stat_scores import stat_scores
-from pytorch_lightning.metrics.functional.precision_recall import precision, recall
-=======
 from pytorch_lightning.metrics.functional.accuracy import accuracy  # noqa: F401
 from pytorch_lightning.metrics.functional.explained_variance import explained_variance  # noqa: F401
 from pytorch_lightning.metrics.functional.f_beta import fbeta, f1  # noqa: F401
@@ -66,5 +43,4 @@
 from pytorch_lightning.metrics.functional.roc import roc  # noqa: F401
 from pytorch_lightning.metrics.functional.self_supervised import embedding_similarity  # noqa: F401
 from pytorch_lightning.metrics.functional.ssim import ssim  # noqa: F401
-from pytorch_lightning.metrics.functional.stat_scores import stat_scores  # noqa: F401
->>>>>>> 7f71ee92
+from pytorch_lightning.metrics.functional.stat_scores import stat_scores  # noqa: F401
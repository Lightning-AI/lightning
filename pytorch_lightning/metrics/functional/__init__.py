--- conflicted
+++ resolved
@@ -15,11 +15,6 @@
 from pytorch_lightning.metrics.functional.auc import auc  # noqa: F401
 from pytorch_lightning.metrics.functional.auroc import auroc  # noqa: F401
 from pytorch_lightning.metrics.functional.average_precision import average_precision  # noqa: F401
-<<<<<<< HEAD
-from pytorch_lightning.metrics.functional.classification import (auc, auroc, dice_score, get_num_classes,  # noqa: F401
-                                                                 multiclass_auroc, stat_scores_multiple_classes,
-                                                                 to_categorical, to_onehot)
-=======
 from pytorch_lightning.metrics.functional.classification import (  # noqa: F401
     dice_score,
     get_num_classes,
@@ -28,7 +23,6 @@
     to_categorical,
     to_onehot,
 )
->>>>>>> a0f78312
 from pytorch_lightning.metrics.functional.confusion_matrix import confusion_matrix  # noqa: F401
 from pytorch_lightning.metrics.functional.explained_variance import explained_variance  # noqa: F401
 from pytorch_lightning.metrics.functional.f_beta import f1, fbeta  # noqa: F401

--- conflicted
+++ resolved
@@ -34,12 +34,8 @@
     multi-dimensional multi-class case. Accepts all inputs listed in :ref:`extensions/metrics:input types`.
 
     Args:
-<<<<<<< HEAD
-        num_classes: Number of classes in the dataset.
-=======
         num_classes:
             Number of classes. Necessary for ``'macro'``, ``'weighted'`` and ``None`` average methods.
->>>>>>> 863a70c2
         threshold:
             Threshold probability value for transforming probability predictions to binary
             (0,1) predictions, in the case of binary or multi-label inputs.
@@ -188,12 +184,8 @@
     multi-dimensional multi-class case. Accepts all inputs listed in :ref:`extensions/metrics:input types`.
 
     Args:
-<<<<<<< HEAD
-        num_classes: Number of classes in the dataset.
-=======
         num_classes:
             Number of classes. Necessary for ``'macro'``, ``'weighted'`` and ``None`` average methods.
->>>>>>> 863a70c2
         threshold:
             Threshold probability value for transforming probability predictions to binary
             (0,1) predictions, in the case of binary or multi-label inputs.
@@ -320,15 +312,9 @@
         Return:
             The shape of the returned tensor depends on the ``average`` parameter
 
-<<<<<<< HEAD
-    def compute(self):
-        """
-        Computes recall over state.
-=======
             - If ``average in ['micro', 'macro', 'weighted', 'samples']``, a one-element tensor will be returned
             - If ``average in ['none', None]``, the shape will be ``(C,)``, where ``C`` stands  for the number
               of classes
->>>>>>> 863a70c2
         """
         tp, fp, tn, fn = self._get_final_stats()
         return _recall_compute(tp, fp, tn, fn, self.average, self.mdmc_reduce)
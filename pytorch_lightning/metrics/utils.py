--- conflicted
+++ resolved
@@ -13,12 +13,9 @@
 # limitations under the License.
 from typing import Tuple
 
-<<<<<<< HEAD
-=======
 import torch
 
 
->>>>>>> c586e5db
 METRIC_EPS = 1e-6
 
 
@@ -76,17 +73,8 @@
         topk: number of highest entries to turn into 1s
         dim: dimension on which to compare entries
 
-<<<<<<< HEAD
     Output:
         A binary tensor of the same shape as the input tensor of type torch.int32
-=======
-def _input_format_classification(
-        preds: torch.Tensor,
-        target: torch.Tensor,
-        threshold: float = 0.5
-) -> Tuple[torch.Tensor, torch.Tensor]:
-    """ Convert preds and target tensors into label tensors
->>>>>>> c586e5db
 
     Example:
         >>> x = torch.tensor([[1.1, 2.0, 3.0], [2.0, 1.0, 0.5]])
@@ -94,7 +82,6 @@
         tensor([[0, 1, 1],
                 [1, 1, 0]], dtype=torch.int32)
     """
-<<<<<<< HEAD
     zeros = torch.zeros_like(tensor, device=tensor.device)
     topk_tensor = zeros.scatter(1, tensor.topk(k=topk, dim=dim).indices, 1.0)
 
@@ -105,66 +92,4 @@
 def _check_same_shape(pred: torch.Tensor, target: torch.Tensor):
     """ Check that predictions and target have the same shape, else raise error """
     if pred.shape != target.shape:
-        raise RuntimeError("Predictions and targets are expected to have the same shape")
-=======
-    if not (len(preds.shape) == len(target.shape) or len(preds.shape) == len(target.shape) + 1):
-        raise ValueError(
-            "preds and target must have same number of dimensions, or one additional dimension for preds"
-        )
-
-    if len(preds.shape) == len(target.shape) + 1:
-        # multi class probabilites
-        preds = torch.argmax(preds, dim=1)
-
-    if len(preds.shape) == len(target.shape) and preds.dtype == torch.float:
-        # binary or multilabel probablities
-        preds = (preds >= threshold).long()
-    return preds, target
-
-
-def _input_format_classification_one_hot(
-        num_classes: int,
-        preds: torch.Tensor,
-        target: torch.Tensor,
-        threshold: float = 0.5,
-        multilabel: bool = False
-) -> Tuple[torch.Tensor, torch.Tensor]:
-    """ Convert preds and target tensors into one hot spare label tensors
-
-    Args:
-        num_classes: number of classes
-        preds: either tensor with labels, tensor with probabilities/logits or
-            multilabel tensor
-        target: tensor with ground true labels
-        threshold: float used for thresholding multilabel input
-        multilabel: boolean flag indicating if input is multilabel
-
-    Returns:
-        preds: one hot tensor of shape [num_classes, -1] with predicted labels
-        target: one hot tensors of shape [num_classes, -1] with true labels
-    """
-    if not (len(preds.shape) == len(target.shape) or len(preds.shape) == len(target.shape) + 1):
-        raise ValueError(
-            "preds and target must have same number of dimensions, or one additional dimension for preds"
-        )
-
-    if len(preds.shape) == len(target.shape) + 1:
-        # multi class probabilites
-        preds = torch.argmax(preds, dim=1)
-
-    if len(preds.shape) == len(target.shape) and preds.dtype == torch.long and num_classes > 1 and not multilabel:
-        # multi-class
-        preds = to_onehot(preds, num_classes=num_classes)
-        target = to_onehot(target, num_classes=num_classes)
-
-    elif len(preds.shape) == len(target.shape) and preds.dtype == torch.float:
-        # binary or multilabel probablities
-        preds = (preds >= threshold).long()
-
-    # transpose class as first dim and reshape
-    if len(preds.shape) > 1:
-        preds = preds.transpose(1, 0)
-        target = target.transpose(1, 0)
-
-    return preds.reshape(num_classes, -1), target.reshape(num_classes, -1)
->>>>>>> c586e5db
+        raise RuntimeError("Predictions and targets are expected to have the same shape")
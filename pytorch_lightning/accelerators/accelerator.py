# Copyright The PyTorch Lightning team.
#
# Licensed under the Apache License, Version 2.0 (the "License");
# you may not use this file except in compliance with the License.
# You may obtain a copy of the License at
#
#     http://www.apache.org/licenses/LICENSE-2.0
#
# Unless required by applicable law or agreed to in writing, software
# distributed under the License is distributed on an "AS IS" BASIS,
# WITHOUT WARRANTIES OR CONDITIONS OF ANY KIND, either express or implied.
# See the License for the specific language governing permissions and
# limitations under the License.
import contextlib
from typing import Any, Callable, Dict, Generator, Iterable, List, Optional, Union

import torch
from torch import Tensor
from torch.nn import Module
from torch.optim import Optimizer
from torch.utils.data import DataLoader

import pytorch_lightning as pl
from pytorch_lightning.plugins import DataParallelPlugin
from pytorch_lightning.plugins.precision import ApexMixedPrecisionPlugin, NativeMixedPrecisionPlugin, PrecisionPlugin
from pytorch_lightning.plugins.training_type import TrainingTypePlugin
from pytorch_lightning.trainer.states import TrainerFn
from pytorch_lightning.utilities import _NATIVE_AMP_AVAILABLE, rank_zero_warn
from pytorch_lightning.utilities.apply_func import apply_to_collection, move_data_to_device
from pytorch_lightning.utilities.enums import AMPType, GradClipAlgorithmType, LightningEnum
from pytorch_lightning.utilities.types import STEP_OUTPUT

if _NATIVE_AMP_AVAILABLE:
    from torch.cuda.amp import GradScaler


class Accelerator:
    """
    The Accelerator Base Class.
    An Accelerator is meant to deal with one type of Hardware.

    Currently there are accelerators for:

    - CPU
    - GPU
    - TPU

    Each Accelerator gets two plugins upon initialization:
    One to handle differences from the training routine and one to handle different precisions.

    """

    def __init__(self, precision_plugin: PrecisionPlugin, training_type_plugin: TrainingTypePlugin) -> None:
        """
        Args:
            precision_plugin: the plugin to handle precision-specific parts
            training_type_plugin: the plugin to handle different training routines
        """
        self.precision_plugin = precision_plugin
        self.training_type_plugin = training_type_plugin

        self.optimizers: List = []
        self.lr_schedulers: List = []
        self.optimizer_frequencies: List = []

    def connect(self, model: "pl.LightningModule") -> None:
        """Transfers ownership of the model to this plugin"""
        self.training_type_plugin.connect(model)

    def setup_environment(self) -> None:
        """
        Setup any processes or distributed connections.
        This is called before the LightningModule/DataModule setup hook
        which allows the user to access the accelerator environment before setup is complete.
        """
        self.training_type_plugin.setup_environment()

<<<<<<< HEAD
    def setup(self, trainer: 'pl.Trainer') -> None:
=======
    def setup(self, trainer: "pl.Trainer", model: "pl.LightningModule") -> None:
>>>>>>> a64cc373
        """
        Setup plugins for the trainer fit and creates optimizers.

        Args:
            trainer: the trainer instance
        """
        self.setup_training_type_plugin()
        if not self.training_type_plugin.setup_optimizers_in_pre_dispatch:
            self.setup_optimizers(trainer)
        self.setup_precision_plugin()

    def start_training(self, trainer: "pl.Trainer") -> None:
        self.training_type_plugin.start_training(trainer)

    def start_evaluating(self, trainer: "pl.Trainer") -> None:
        self.training_type_plugin.start_evaluating(trainer)

    def start_predicting(self, trainer: "pl.Trainer") -> None:
        self.training_type_plugin.start_predicting(trainer)

    def pre_dispatch(self, trainer: "pl.Trainer") -> None:
        """Hook to do something before the training/evaluation/prediction starts."""
        self._move_optimizer_state()

        self.training_type_plugin.pre_dispatch()
        if self.training_type_plugin.setup_optimizers_in_pre_dispatch:
            self.setup_optimizers(trainer)

        self.precision_plugin.pre_dispatch()

    def _move_optimizer_state(self, device: Optional[torch.device] = None) -> None:
        """Moves the state of the optimizers to the GPU if needed."""
        device = device or self.root_device
        for opt in self.optimizers:
            for p, v in opt.state.items():
                opt.state[p] = apply_to_collection(v, torch.Tensor, move_data_to_device, device)

    def dispatch(self, trainer: "pl.Trainer") -> None:
        """Hook to do something before the training/evaluation/prediction starts."""
        self.training_type_plugin.dispatch(trainer)
        self.precision_plugin.dispatch(trainer)

    def post_dispatch(self, trainer: "pl.Trainer") -> None:
        """Hook to do something after the training/evaluation/prediction starts."""
        self.training_type_plugin.post_dispatch()
        self.precision_plugin.post_dispatch()

    @property
    def model(self) -> Module:
        """
        Returns the model. This can also be a wrapped LightningModule.
        For retrieving the pure LightningModule use :attr:`Accelerator.lightning_module`
        """
        return self.training_type_plugin.model

    @model.setter
    def model(self, new_model: Module) -> None:
        self.training_type_plugin.model = new_model

    @property
    def lightning_module(self) -> "pl.LightningModule":
        """
        Returns the pure LightningModule.
        To get the potentially wrapped model use :attr:`Accelerator.model`
        """
        return self.training_type_plugin.lightning_module

    @property
    def root_device(self) -> torch.device:
        """Returns the root device"""
        return self.training_type_plugin.root_device

    def teardown(self) -> None:
        """
        This method is called to teardown the training process.
        It is the right place to release memory and free other resources.
        """
        self.training_type_plugin.teardown()

    def batch_to_device(
        self, batch: Any, device: Optional[torch.device] = None, dataloader_idx: Optional[int] = None
    ) -> Any:
        """Moves the batch to the correct device.
        The returned batch is of the same type as the input batch, just having all tensors on the correct device.

        Args:
            batch: The batch of samples to move to the correct device
            device: The target device
            dataloader_idx: The index of the dataloader to which the batch belongs.
        """
        model = self.lightning_module
        device = device or self.root_device

        if model is not None and not isinstance(self.training_type_plugin, DataParallelPlugin):
            # no need to transfer batch to device in DP mode
            return model._apply_batch_transfer_handler(batch, device, dataloader_idx)

        return move_data_to_device(batch, device)

    def training_step(self, step_kwargs: Dict[str, Union[Any, int]]) -> STEP_OUTPUT:
        """The actual training step.

        Args:
            step_kwargs: the arguments for the models training step. Can consist of the following:

                - batch (:class:`~torch.Tensor` | (:class:`~torch.Tensor`, ...) | [:class:`~torch.Tensor`, ...]):
                  The output of your :class:`~torch.utils.data.DataLoader`. A tensor, tuple or list.
                - batch_idx (int): Integer displaying index of this batch
                - optimizer_idx (int): When using multiple optimizers, this argument will also be present.
                - hiddens(:class:`~torch.Tensor`): Passed in if
                  :paramref:`~pytorch_lightning.core.lightning.LightningModule.truncated_bptt_steps` > 0.
        """
        with self.precision_plugin.train_step_context(), self.training_type_plugin.train_step_context():
            return self.training_type_plugin.training_step(*step_kwargs.values())

    def post_training_step(self) -> None:
        self.training_type_plugin.post_training_step()

    def validation_step(self, step_kwargs: Dict[str, Union[Any, int]]) -> Optional[STEP_OUTPUT]:
        """The actual validation step.

        Args:
            step_kwargs: the arguments for the models validation step. Can consist of the following:

                - batch (:class:`~torch.Tensor` | (:class:`~torch.Tensor`, ...) | [:class:`~torch.Tensor`, ...]):
                  The output of your :class:`~torch.utils.data.DataLoader`. A tensor, tuple or list.
                - batch_idx (int): The index of this batch
                - dataloader_idx (int): The index of the dataloader that produced this batch
                  (only if multiple val dataloaders used)
        """
        with self.precision_plugin.val_step_context(), self.training_type_plugin.val_step_context():
            return self.training_type_plugin.validation_step(*step_kwargs.values())

    def test_step(self, step_kwargs: Dict[str, Union[Any, int]]) -> Optional[STEP_OUTPUT]:
        """The actual test step.

        Args:
            step_kwargs: the arguments for the models test step. Can consist of the following:

                - batch (:class:`~torch.Tensor` | (:class:`~torch.Tensor`, ...) | [:class:`~torch.Tensor`, ...]):
                  The output of your :class:`~torch.utils.data.DataLoader`. A tensor, tuple or list.
                - batch_idx (int): The index of this batch.
                - dataloader_idx (int): The index of the dataloader that produced this batch
                  (only if multiple test dataloaders used).
        """
        with self.precision_plugin.test_step_context(), self.training_type_plugin.test_step_context():
            return self.training_type_plugin.test_step(*step_kwargs.values())

    def predict_step(self, step_kwargs: Dict[str, Union[Any, int]]) -> STEP_OUTPUT:
        """The actual predict step.

        Args:
            step_kwargs: the arguments for the models predict step. Can consist of the following:

                - batch (:class:`~torch.Tensor` | (:class:`~torch.Tensor`, ...) | [:class:`~torch.Tensor`, ...]):
                  The output of your :class:`~torch.utils.data.DataLoader`. A tensor, tuple or list.
                - batch_idx (int): The index of this batch.
                - dataloader_idx (int): The index of the dataloader that produced this batch
                  (only if multiple predict dataloaders used).
        """
        with self.precision_plugin.predict_step_context(), self.training_type_plugin.predict_step_context():
            return self.training_type_plugin.predict_step(*step_kwargs.values())

    def training_step_end(self, output: STEP_OUTPUT) -> STEP_OUTPUT:
        """A hook to do something at the end of the training step

        Args:
            output: the output of the training step
        """
        return self.training_type_plugin.training_step_end(output)

    def test_step_end(self, output: Optional[STEP_OUTPUT]) -> Optional[STEP_OUTPUT]:
        """A hook to do something at the end of the test step

        Args:
            output: the output of the test step
        """
        return self.training_type_plugin.test_step_end(output)

    def validation_step_end(self, output: Optional[STEP_OUTPUT]) -> Optional[STEP_OUTPUT]:
        """A hook to do something at the end of the validation step

        Args:
            output: the output of the validation step
        """
        return self.training_type_plugin.validation_step_end(output)

    def backward(self, closure_loss: Tensor, *args: Any, **kwargs: Any) -> Tensor:
        """Forwards backward-calls to the precision plugin.

        Args:
            closure_loss: a tensor holding the loss value to backpropagate
        """
        self.training_type_plugin.pre_backward(closure_loss)
        closure_loss = self.precision_plugin.pre_backward(self.lightning_module, closure_loss)

        self.precision_plugin.backward(self.lightning_module, closure_loss, *args, **kwargs)

        closure_loss = self.precision_plugin.post_backward(self.lightning_module, closure_loss)
        self.training_type_plugin.post_backward(closure_loss)

        return closure_loss

    def optimizer_step(self, optimizer: Optimizer, opt_idx: int, lambda_closure: Callable, **kwargs: Any) -> None:
        """performs the actual optimizer step.

        Args:
            optimizer: the optimizer performing the step
            opt_idx: index of the current optimizer
            lambda_closure: closure calculating the loss value

        """
        make_optimizer_step = self.precision_plugin.pre_optimizer_step(
            self.lightning_module, optimizer, opt_idx, lambda_closure, **kwargs
        )
        if make_optimizer_step:
            self.run_optimizer_step(optimizer, opt_idx, lambda_closure, **kwargs)
        self.precision_plugin.post_optimizer_step(optimizer, opt_idx)
        self.training_type_plugin.post_optimizer_step(optimizer, opt_idx, **kwargs)

    def run_optimizer_step(
        self, optimizer: Optimizer, optimizer_idx: int, lambda_closure: Callable, **kwargs: Any
    ) -> None:
        self.training_type_plugin.optimizer_step(optimizer, lambda_closure=lambda_closure, **kwargs)

    def optimizer_zero_grad(self, current_epoch: int, batch_idx: int, optimizer: Optimizer, opt_idx: int) -> None:
        """Zeros all model parameter's gradients"""
        model_ref = self.lightning_module
        model_ref.optimizer_zero_grad(current_epoch, batch_idx, optimizer, opt_idx)

    def clip_gradients(
        self,
        optimizer: Optimizer,
        clip_val: Union[int, float],
        gradient_clip_algorithm: GradClipAlgorithmType = GradClipAlgorithmType.NORM,
    ) -> None:
        """clips all the optimizer parameters to the given value"""
        self.precision_plugin.clip_gradients(
            optimizer, clip_val, gradient_clip_algorithm=gradient_clip_algorithm, model=self.model
        )

    def setup_optimizers(self, trainer: "pl.Trainer") -> None:
        """
        Creates optimizers and schedulers

        Args:
            trainer: the Trainer, these optimizers should be connected to
        """
        if trainer.state.fn not in (TrainerFn.FITTING, TrainerFn.TUNING):
            return
        optimizers, lr_schedulers, optimizer_frequencies = self.training_type_plugin.init_optimizers(
            trainer=trainer, model=self.lightning_module
        )
        self.optimizers = optimizers
        self.lr_schedulers = lr_schedulers
        self.optimizer_frequencies = optimizer_frequencies

<<<<<<< HEAD
    def setup_training_type_plugin(self) -> None:
=======
    def setup_training_type_plugin(self, model: "pl.LightningModule") -> None:
>>>>>>> a64cc373
        """Attaches the training type plugin to the accelerator."""
        self.training_type_plugin.setup()

    def setup_precision_plugin(self) -> None:
        """Attaches the precision plugin to the accelerator"""
        model, optimizers, schedulers = self.precision_plugin.connect(self.model, self.optimizers, self.lr_schedulers)
        self.model = model
        self.optimizers = optimizers
        self.lr_schedulers = schedulers

    @property
    def amp_backend(self) -> Optional[LightningEnum]:
        if isinstance(self.precision_plugin, ApexMixedPrecisionPlugin):
            return AMPType.APEX
        if isinstance(self.precision_plugin, NativeMixedPrecisionPlugin):
            return AMPType.NATIVE
        return None

    @property
    def precision(self) -> Union[str, int]:
        return self.precision_plugin.precision

    @property
    def scaler(self) -> Optional["GradScaler"]:
        return getattr(self.precision_plugin, "scaler", None)

    def optimizer_state(self, optimizer: Optimizer) -> Dict[str, Tensor]:
        """
        Returns state of an optimizer. Allows for syncing/collating optimizer state from processes in custom
        plugins.
        """
        return getattr(self.training_type_plugin, "optimizer_state", lambda x: x.state_dict())(optimizer)

    def lightning_module_state_dict(self) -> Dict[str, Union[Any, Tensor]]:
        """
        Returns state of model. Allows for syncing/collating model state from processes in custom plugins.
        """
        return self.training_type_plugin.lightning_module_state_dict()

    def on_save(self, checkpoint: Dict[str, Union[Any, Tensor]]) -> Dict[str, Union[Any, Tensor]]:
        return self.training_type_plugin.on_save(checkpoint)

    def barrier(self, name: Optional[str] = None) -> None:
        self.training_type_plugin.barrier(name=name)

    def broadcast(self, obj: object, src: int = 0) -> object:
        """Broadcasts an object to all processes, such that the src object is broadcast to all other ranks if needed.

        Args:
            obj: Object to broadcast to all process, usually a tensor or collection of tensors.
            src: The source rank of which the object will be broadcast from
        """
        return self.training_type_plugin.broadcast(obj, src)

    def all_gather(self, tensor: Tensor, group: Optional[Any] = None, sync_grads: bool = False) -> Tensor:
        """
        Function to gather a tensor from several distributed processes.

        Args:
            tensor: tensor of shape (batch, ...)
            group: the process group to gather results from. Defaults to all processes (world)
            sync_grads: flag that allows users to synchronize gradients for all_gather op

        Return:
            A tensor of shape (world_size, batch, ...)
        """
        return self.training_type_plugin.all_gather(tensor, group=group, sync_grads=sync_grads)

    def process_dataloader(self, dataloader: Union[Iterable, DataLoader]) -> Union[Iterable, DataLoader]:
        """Wraps the dataloader if necessary

        Args:
            dataloader: iterable. Ideally of type: :class:`torch.utils.data.DataLoader`
        """
        return self.training_type_plugin.process_dataloader(dataloader)

    def on_reset_train_dataloader(self, dataloader: Union[Iterable, DataLoader]) -> Union[Iterable, DataLoader]:
        """Called before resetting the train dataloader."""
        return self.training_type_plugin.on_reset_train_dataloader(dataloader)

    def on_reset_val_dataloader(self, dataloader: Union[Iterable, DataLoader]) -> Union[Iterable, DataLoader]:
        """Called before resetting the val dataloader."""
        return self.training_type_plugin.on_reset_val_dataloader(dataloader)

    def on_reset_test_dataloader(self, dataloader: Union[Iterable, DataLoader]) -> Union[Iterable, DataLoader]:
        """Called before resetting the test dataloader."""
        return self.training_type_plugin.on_reset_test_dataloader(dataloader)

    def on_reset_predict_dataloader(self, dataloader: Union[Iterable, DataLoader]) -> Union[Iterable, DataLoader]:
        """Called before resetting the predict dataloader."""
        return self.training_type_plugin.on_reset_predict_dataloader(dataloader)

    @property
    def results(self) -> Any:
        """
        The results of the last run will be cached within the training type plugin.
        In distributed training, we make sure to transfer the results to the appropriate master process.
        """
        return self.training_type_plugin.results

    @contextlib.contextmanager
    def model_sharded_context(self) -> Generator[None, None, None]:
        """
        Provide hook to create modules in a distributed aware context. This is useful for when we'd like to
        shard the model instantly - useful for extremely large models. Can save memory and
        initialization time.

        Returns:
            Model parallel context.
        """
        with self.training_type_plugin.model_sharded_context():
            yield

    # todo: remove in v1.5
<<<<<<< HEAD
    def connect_training_type_plugin(self, plugin: TrainingTypePlugin, model: 'pl.LightningModule') -> None:  # noqa
=======
    def connect_training_type_plugin(self, plugin: TrainingTypePlugin, model: "pl.LightningModule") -> None:
>>>>>>> a64cc373
        """
        Attaches the training type plugin to the accelerator.
        Also transfers ownership of the model to this plugin

        .. deprecated::v1.3
            Will be removed in v1.5.0.
        """
        rank_zero_warn(
            "Accelerator method `connect_training_type_plugin` was deprecated in v1.3. It will be removed in v1.5."
        )
        self.setup_training_type_plugin()

    # todo: remove in v1.5
    def connect_precision_plugin(self, plugin: PrecisionPlugin) -> None:
        """Attaches the precision plugin to the accelerator

        .. deprecated::v1.3
            Will be removed in v1.5.0.
        """
        rank_zero_warn(
            "Accelerator method `connect_precision_plugin` was deprecated in v1.3. It will be removed in v1.5."
        )
        self.setup_precision_plugin()

    def save_checkpoint(self, checkpoint: Dict[str, Any], filepath: str) -> None:
        """Save model/training states as a checkpoint file through state-dump and file-write.

        Args:
            checkpoint: dict containing model and trainer state
            filepath: write-target file's path
        """
        self.training_type_plugin.save_checkpoint(checkpoint, filepath)

    @property
    def call_configure_sharded_model_hook(self) -> bool:
        """
        Allow model parallel hook to be called in suitable environments determined by the training type plugin.
        This is useful for when we want to shard the model once within fit.

        Returns:
            True if we want to call the model parallel setup hook.
        """
        return self.training_type_plugin.call_configure_sharded_model_hook

    @call_configure_sharded_model_hook.setter
    def call_configure_sharded_model_hook(self, mode: bool) -> None:
        self.training_type_plugin.call_configure_sharded_model_hook = mode

    @property
    def setup_optimizers_in_pre_dispatch(self) -> bool:
        """
        Override to delay setting optimizers and schedulers till after dispatch.
        This is useful when the `TrainingTypePlugin` requires operating on the wrapped accelerator model.
        However this may break certain precision plugins such as APEX which require optimizers to be set.

        Returns:
            If True, delay setup optimizers until `pre_dispatch`, else call within `setup`.
        """
        return self.training_type_plugin.setup_optimizers_in_pre_dispatch

    def update_global_step(self, total_batch_idx: int, current_global_step: int) -> int:
        return self.training_type_plugin.update_global_step(total_batch_idx, current_global_step)

    def on_train_epoch_end(self) -> None:
        """Hook to do something on the end of an training epoch."""
        pass

    def on_train_start(self) -> None:
        """Called when train begins."""
        return self.training_type_plugin.on_train_start()

    def on_validation_start(self) -> None:
        """Called when validation begins."""
        return self.training_type_plugin.on_validation_start()

    def on_test_start(self) -> None:
        """Called when test begins."""
        return self.training_type_plugin.on_test_start()

    def on_predict_start(self) -> None:
        """Called when predict begins."""
        return self.training_type_plugin.on_predict_start()

    def on_validation_end(self) -> None:
        """Called when validation ends."""
        return self.training_type_plugin.on_validation_end()

    def on_test_end(self) -> None:
        """Called when test end."""
        return self.training_type_plugin.on_test_end()

    def on_predict_end(self) -> None:
        """Called when predict ends."""
        return self.training_type_plugin.on_predict_end()

    def on_train_end(self) -> None:
        """Called when train ends."""
        return self.training_type_plugin.on_train_end()

    def on_train_batch_start(self, batch: Any, batch_idx: int, dataloader_idx: int) -> None:
        """
        Called in the training loop before anything happens for that batch.
        """
        return self.training_type_plugin.on_train_batch_start(batch, batch_idx, dataloader_idx)<|MERGE_RESOLUTION|>--- conflicted
+++ resolved
@@ -75,11 +75,7 @@
         """
         self.training_type_plugin.setup_environment()
 
-<<<<<<< HEAD
     def setup(self, trainer: 'pl.Trainer') -> None:
-=======
-    def setup(self, trainer: "pl.Trainer", model: "pl.LightningModule") -> None:
->>>>>>> a64cc373
         """
         Setup plugins for the trainer fit and creates optimizers.
 
@@ -337,11 +333,7 @@
         self.lr_schedulers = lr_schedulers
         self.optimizer_frequencies = optimizer_frequencies
 
-<<<<<<< HEAD
     def setup_training_type_plugin(self) -> None:
-=======
-    def setup_training_type_plugin(self, model: "pl.LightningModule") -> None:
->>>>>>> a64cc373
         """Attaches the training type plugin to the accelerator."""
         self.training_type_plugin.setup()
 
@@ -456,11 +448,7 @@
             yield
 
     # todo: remove in v1.5
-<<<<<<< HEAD
     def connect_training_type_plugin(self, plugin: TrainingTypePlugin, model: 'pl.LightningModule') -> None:  # noqa
-=======
-    def connect_training_type_plugin(self, plugin: TrainingTypePlugin, model: "pl.LightningModule") -> None:
->>>>>>> a64cc373
         """
         Attaches the training type plugin to the accelerator.
         Also transfers ownership of the model to this plugin

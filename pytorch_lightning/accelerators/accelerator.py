# Copyright The PyTorch Lightning team.
#
# Licensed under the Apache License, Version 2.0 (the "License");
# you may not use this file except in compliance with the License.
# You may obtain a copy of the License at
#
#     http://www.apache.org/licenses/LICENSE-2.0
#
# Unless required by applicable law or agreed to in writing, software
# distributed under the License is distributed on an "AS IS" BASIS,
# WITHOUT WARRANTIES OR CONDITIONS OF ANY KIND, either express or implied.
# See the License for the specific language governing permissions and
# limitations under the License.
from typing import Any, Callable, Dict, Iterable, List, Optional, Sequence, TYPE_CHECKING, Union

import torch
from torch.optim import Optimizer
from torch.utils.data import DataLoader

from pytorch_lightning.core import LightningModule
from pytorch_lightning.plugins.precision import ApexMixedPrecisionPlugin, NativeMixedPrecisionPlugin, PrecisionPlugin
from pytorch_lightning.plugins.training_type import TrainingTypePlugin
from pytorch_lightning.utilities.apply_func import move_data_to_device
from pytorch_lightning.utilities.distributed import all_gather_ddp_if_available
from pytorch_lightning.utilities.enums import AMPType, LightningEnum

if TYPE_CHECKING:
    from torch.cuda.amp import GradScaler

    from pytorch_lightning.trainer.trainer import Trainer


_STEP_OUTPUT_TYPE = Union[torch.Tensor, Dict[str, torch.Tensor], None]


class Accelerator(object):
    """
    The Accelerator Base Class.
    An Accelerator is meant to deal with one type of Hardware.

    Currently there are accelerators for:
    - CPU
    - GPU
    - TPU

<<<<<<< HEAD
    def train(self):
        self.trainer.setup_trainer(self.trainer.model)
        return self.train_or_test()

    def teardown(self):
        # Ensure if necessary all processes are finished
        self.barrier()
=======
    Each Accelerator gets two plugins upon initialization:
    One to handle differences from the training routine and one to handle different precisions.
>>>>>>> e7298b5d

    """

    def __init__(
        self,
        precision_plugin: PrecisionPlugin,
        training_type_plugin: TrainingTypePlugin,
    ) -> None:
        """

<<<<<<< HEAD
    def train_or_test(self):
        if self.trainer.testing:
            results = self.trainer.run_test()
        else:
            self.trainer.train_loop.setup_training()
            results = self.trainer.train()
        return results
=======
        Args:
            precision_plugin: the plugin to handle precision-specific parts
            training_type_plugin: the plugin to handle different training routines
        """
        self.precision_plugin = precision_plugin
        self.training_type_plugin = training_type_plugin
>>>>>>> e7298b5d

        self.optimizers: Sequence = []
        self.lr_schedulers: Sequence = []
        self.optimizer_frequencies: Sequence = []

    def setup(self, trainer: 'Trainer', model: LightningModule) -> None:
        """
        Connects the plugins to the training process, creates optimizers

        Args:
            trainer: the trainer instance to connect to
            model: the model to train
        """
        self.connect_training_type_plugin(self.training_type_plugin, model)
        self.setup_optimizers(trainer)
        self.connect_precision_plugin(self.precision_plugin)

    def start_training(self, trainer: 'Trainer') -> None:
        self.training_type_plugin.start_training(trainer)

    def start_testing(self, trainer: 'Trainer') -> None:
        self.training_type_plugin.start_testing(trainer)

    def start_predicting(self, trainer: 'Trainer') -> None:
        self.training_type_plugin.start_predicting(trainer)

    def pre_dispatch(self) -> None:
        """Hook to do something before the training/evaluation/prediction starts."""
        self.training_type_plugin.pre_dispatch()
        self.precision_plugin.pre_dispatch()

    def post_dispatch(self) -> None:
        """Hook to do something before the training/evaluation/prediction starts."""
        self.training_type_plugin.post_dispatch()
        self.precision_plugin.post_dispatch()

    @property
    def model(self) -> torch.nn.Module:
        """Returns the model. This can also be a wrapped LightningModule.
        For retrieving the pure LightningModule use :attr:`Accelerator.lightning_module`

        """
        return self.training_type_plugin.model

    @model.setter
    def model(self, new_model: torch.nn.Module) -> None:
        self.training_type_plugin.model = new_model

    @property
    def lightning_module(self) -> LightningModule:
        """Returns the pure LightningModule.
        To get the potentially wrapped model use :attr:`Accelerator.model`

        """
        return self.training_type_plugin.lightning_module

    @property
    def root_device(self) -> torch.device:
        return self.training_type_plugin.root_device

    def teardown(self) -> None:
        """This method is called to teardown the training process.
        It is the right place to release memory and free other ressources.
        """
        pass

    def batch_to_device(self, batch: Any, device: Optional[torch.device] = None) -> Any:
        """Moves the batch to the correct device.
        The returned batch is of the same type as the input batch, just having all tensors on the correct device.

        Args:
            batch: The batch of samples to move to the correct device
            device: The target device
        """
        model = self.lightning_module

        if model is not None:
            return model._apply_batch_transfer_handler(batch, device)

        return move_data_to_device(batch, device)

    def on_train_start(self) -> None:
        """Hook to do something upon the training start"""
        pass

    def training_step(
        self,
        args: List[Union[Any, int]],
    ) -> _STEP_OUTPUT_TYPE:
        """The actual training step.

        Args:
            args: the arguments for the models training step. Can consist of the following:
                batch (:class:`~torch.Tensor` | (:class:`~torch.Tensor`, ...) | [:class:`~torch.Tensor`, ...]):
                    The output of your :class:`~torch.utils.data.DataLoader`. A tensor, tuple or list.
                batch_idx (int): Integer displaying index of this batch
                optimizer_idx (int): When using multiple optimizers, this argument will also be present.
                hiddens(:class:`~torch.Tensor`): Passed in if
                    :paramref:`~pytorch_lightning.trainer.trainer.Trainer.truncated_bptt_steps` > 0.

        """
        args[0] = self.to_device(args[0])

        with self.precision_plugin.train_step_context(), self.training_type_plugin.train_step_context():
            return self.training_type_plugin.training_step(*args)

    def post_training_step(self) -> None:
        self.training_type_plugin.post_training_step()

    def validation_step(self, args: List[Union[Any, int]]) -> _STEP_OUTPUT_TYPE:
        """The actual validation step.

        Args:
            args: the arguments for the models validation step. Can consist of the following:
                batch (:class:`~torch.Tensor` | (:class:`~torch.Tensor`, ...) | [:class:`~torch.Tensor`, ...]):
                    The output of your :class:`~torch.utils.data.DataLoader`. A tensor, tuple or list.
                batch_idx (int): The index of this batch
                dataloader_idx (int): The index of the dataloader that produced this batch
                    (only if multiple val dataloaders used)
        """
        batch = self.to_device(args[0])

        args[0] = batch

        with self.precision_plugin.val_step_context(), self.training_type_plugin.val_step_context():
            return self.training_type_plugin.validation_step(*args)

    def test_step(self, args: List[Union[Any, int]]) -> _STEP_OUTPUT_TYPE:
        """The actual test step.

        Args:
            args: the arguments for the models test step. Can consist of the following:
                batch (:class:`~torch.Tensor` | (:class:`~torch.Tensor`, ...) | [:class:`~torch.Tensor`, ...]):
                    The output of your :class:`~torch.utils.data.DataLoader`. A tensor, tuple or list.
                batch_idx (int): The index of this batch.
                dataloader_idx (int): The index of the dataloader that produced this batch
                    (only if multiple test dataloaders used).
        """
        batch = self.to_device(args[0])

        args[0] = batch

        with self.precision_plugin.test_step_context(), self.training_type_plugin.test_step_context():
            return self.training_type_plugin.test_step(*args)

    def predict(self, args: List[Union[Any, int]]) -> _STEP_OUTPUT_TYPE:
        """The actual predict step.

        Args:
            args: the arguments for the models predict step. Can consist of the following:
                batch (:class:`~torch.Tensor` | (:class:`~torch.Tensor`, ...) | [:class:`~torch.Tensor`, ...]):
                    The output of your :class:`~torch.utils.data.DataLoader`. A tensor, tuple or list.
                batch_idx (int): The index of this batch.
                dataloader_idx (int): The index of the dataloader that produced this batch
                    (only if multiple predict dataloaders used).
        """
        batch = self.to_device(args[0])

        args[0] = batch

        with self.precision_plugin.predict_context(), self.training_type_plugin.predict_context():
            return self.training_type_plugin.predict(*args)

    def training_step_end(
        self, output: _STEP_OUTPUT_TYPE
    ) -> _STEP_OUTPUT_TYPE:
        """A hook to do something at the end of the training step

        Args:
            output: the output of the training step
        """
        return self.training_type_plugin.training_step_end(output)

    def test_step_end(
        self, output: _STEP_OUTPUT_TYPE
    ) -> _STEP_OUTPUT_TYPE:
        """A hook to do something at the end of the test step

        Args:
            output: the output of the test step
        """
        return self.training_type_plugin.test_step_end(output)

    def validation_step_end(
        self, output: _STEP_OUTPUT_TYPE
    ) -> _STEP_OUTPUT_TYPE:
        """A hook to do something at the end of the validation step

        Args:
            output: the output of the validation step
        """
        return self.training_type_plugin.validation_step_end(output)

    def backward(
        self,
        closure_loss: torch.Tensor,
        optimizer: Optimizer,
        optimizer_idx: int,
        should_accumulate: bool,
        *args: Any,
        **kwargs: Any,
    ) -> torch.Tensor:
        """Forwards backward-calls to the precision plugin.

        Args:
            closure_loss: a tensor holding the loss value to backpropagate
            should_accumulate: whether to accumulate gradients
        """
        self.training_type_plugin.pre_backward(closure_loss, should_accumulate, optimizer, optimizer_idx)

        output = self.precision_plugin.backward(
            self.lightning_module, closure_loss, optimizer, optimizer_idx, should_accumulate, *args, **kwargs
        )

        self.training_type_plugin.post_backward(closure_loss, should_accumulate, optimizer, optimizer_idx)

        return output

    def optimizer_step(self, optimizer: Optimizer, opt_idx: int, lambda_closure: Callable, **kwargs: Any) -> None:
        """performs the actual optimizer step.

        Args:
            optimizer: the optimizer performing the step
            opt_idx: index of the current optimizer
            lambda_closure: closure calculating the loss value

        """
        make_optimizer_step = self.precision_plugin.pre_optimizer_step(
            self.lightning_module, optimizer, opt_idx, lambda_closure, **kwargs
        )
        if make_optimizer_step:
            self.run_optimizer_step(optimizer, opt_idx, lambda_closure, **kwargs)
        self.precision_plugin.post_optimizer_step(optimizer, opt_idx)
        self.training_type_plugin.post_optimizer_step(optimizer, opt_idx, **kwargs)

    def run_optimizer_step(
        self, optimizer: Optimizer, optimizer_idx: int, lambda_closure: Callable, **kwargs: Any
    ) -> None:
        self.training_type_plugin.optimizer_step(optimizer, lambda_closure=lambda_closure, **kwargs)

    def optimizer_zero_grad(self, current_epoch: int, batch_idx: int, optimizer: Optimizer, opt_idx: int) -> None:
        """Zeros all model parameter's gradients"""
        model_ref = self.lightning_module
        model_ref.optimizer_zero_grad(current_epoch, batch_idx, optimizer, opt_idx)

    def clip_gradients(self, optimizer: Optimizer, clip_val: Union[int, float]) -> None:
        """clips all the optimizer parameters to the given value"""

        self.precision_plugin.clip_gradients(optimizer, clip_val)

    def on_train_epoch_end(self, outputs: Sequence[_STEP_OUTPUT_TYPE]) -> None:
        """Hook to do something on the end of an training epoch

        Args:
            outputs: the outputs of the training steps
        """
        pass

    def on_train_end(self) -> None:
        """Hook to do something at the end of the training"""
        pass

    def setup_optimizers(self, trainer: 'Trainer') -> None:
        """creates optimizers and schedulers

        Args:
            trainer: the Trainer, these optimizers should be connected to
            model: the model to be optimized by the created optimizers
        """
        if trainer.testing:
            return
        optimizers, lr_schedulers, optimizer_frequencies = self.training_type_plugin.init_optimizers(
            trainer=trainer, model=self.lightning_module
        )
        self.optimizers = optimizers
        self.lr_schedulers = lr_schedulers
        self.optimizer_frequencies = optimizer_frequencies

    def connect_training_type_plugin(self, plugin: TrainingTypePlugin, model: LightningModule) -> None:
        """Attaches the training type plugin to the accelerator.
        Also transfers ownership of the model to this plugin

        """
        plugin.connect(model)

    def connect_precision_plugin(self, plugin: PrecisionPlugin) -> None:
        """Attaches the precision plugin to the accelerator"""
        model, optimizers, schedulers = plugin.connect(self.model, self.optimizers, self.lr_schedulers)
        self.model = model
        self.optimizers = optimizers
        self.schedulers = schedulers

    def to_device(self, batch: Any) -> Any:
        """Pushes the batch to the root device"""
        return self.batch_to_device(batch, self.root_device)

    @property
    def amp_backend(self) -> Optional[LightningEnum]:
        if isinstance(self.precision_plugin, ApexMixedPrecisionPlugin):
            return AMPType.APEX
        elif isinstance(self.precision_plugin, NativeMixedPrecisionPlugin):
            return AMPType.NATIVE
        return None

    @property
    def precision(self) -> int:
        return self.precision_plugin.precision

    @property
    def scaler(self) -> Optional['GradScaler']:

        return getattr(self.precision_plugin, 'scaler', None)

    @property
    def rpc_enabled(self) -> bool:
        return self.training_type_plugin.rpc_enabled

    def optimizer_state(self, optimizer: Optimizer) -> Dict[str, torch.Tensor]:
        """
        Returns state of an optimizer. Allows for syncing/collating optimizer state from processes in custom
        plugins.
        """
        return getattr(self.training_type_plugin, 'optimizer_state', lambda x: x.state_dict())(optimizer)

    def on_save(self, checkpoint: Dict[str, Union[Any, torch.Tensor]]) -> Dict[str, Union[Any, torch.Tensor]]:
        return checkpoint

    def barrier(self, name: Optional[str] = None) -> None:
        self.training_type_plugin.barrier(name=name)

    def broadcast(self, obj: object, src: int = 0) -> object:
        """Broadcasts an object to all processes, such that the src object is broadcast to all other ranks if needed.

        Args:
            obj: Object to broadcast to all process, usually a tensor or collection of tensors.
            src: The source rank of which the object will be broadcast from
        """
        return self.training_type_plugin.broadcast(obj, src)

    def all_gather(
        self, tensor: torch.Tensor, group: Optional[Any] = None, sync_grads: bool = False
    ) -> torch.Tensor:
        """
        Function to gather a tensor from several distributed processes.

        Args:
            tensor: tensor of shape (batch, ...)
            group: the process group to gather results from. Defaults to all processes (world)
            sync_grads: flag that allows users to synchronize gradients for all_gather op
        Return:
            A tensor of shape (world_size, batch, ...)
        """
        return all_gather_ddp_if_available(tensor, group=group, sync_grads=sync_grads)

    def process_dataloader(self, dataloader: Union[Iterable, DataLoader]) -> Union[Iterable, DataLoader]:
        """Wraps the dataloader if necessary

        Args:
            dataloader: iterable. Ideally of type: :class:`torch.utils.data.DataLoader`
        """
        return self.training_type_plugin.process_dataloader(dataloader)

    @property
    def results(self) -> Any:
        """
        The results of the last training/testing run will be cached within the training type plugin.
        In distributed training, we make sure to transfer the results to the appropriate master process.
        """
        return self.training_type_plugin.results<|MERGE_RESOLUTION|>--- conflicted
+++ resolved
@@ -43,18 +43,8 @@
     - GPU
     - TPU
 
-<<<<<<< HEAD
-    def train(self):
-        self.trainer.setup_trainer(self.trainer.model)
-        return self.train_or_test()
-
-    def teardown(self):
-        # Ensure if necessary all processes are finished
-        self.barrier()
-=======
     Each Accelerator gets two plugins upon initialization:
     One to handle differences from the training routine and one to handle different precisions.
->>>>>>> e7298b5d
 
     """
 
@@ -65,22 +55,12 @@
     ) -> None:
         """
 
-<<<<<<< HEAD
-    def train_or_test(self):
-        if self.trainer.testing:
-            results = self.trainer.run_test()
-        else:
-            self.trainer.train_loop.setup_training()
-            results = self.trainer.train()
-        return results
-=======
         Args:
             precision_plugin: the plugin to handle precision-specific parts
             training_type_plugin: the plugin to handle different training routines
         """
         self.precision_plugin = precision_plugin
         self.training_type_plugin = training_type_plugin
->>>>>>> e7298b5d
 
         self.optimizers: Sequence = []
         self.lr_schedulers: Sequence = []

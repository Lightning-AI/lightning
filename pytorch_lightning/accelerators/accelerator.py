# Copyright The PyTorch Lightning team.
#
# Licensed under the Apache License, Version 2.0 (the "License");
# you may not use this file except in compliance with the License.
# You may obtain a copy of the License at
#
#     http://www.apache.org/licenses/LICENSE-2.0
#
# Unless required by applicable law or agreed to in writing, software
# distributed under the License is distributed on an "AS IS" BASIS,
# WITHOUT WARRANTIES OR CONDITIONS OF ANY KIND, either express or implied.
# See the License for the specific language governing permissions and
# limitations under the License.
from typing import Any, Callable, Dict, Iterable, List, Optional, Sequence, TYPE_CHECKING, Union

import torch
from torch.optim import Optimizer
from torch.utils.data import DataLoader

from pytorch_lightning.core import LightningModule
from pytorch_lightning.plugins.precision import ApexMixedPrecisionPlugin, NativeMixedPrecisionPlugin, PrecisionPlugin
from pytorch_lightning.plugins.training_type import TrainingTypePlugin
from pytorch_lightning.trainer.states import TrainerState
from pytorch_lightning.utilities.apply_func import move_data_to_device
from pytorch_lightning.utilities.distributed import all_gather_ddp_if_available
from pytorch_lightning.utilities.enums import AMPType, LightningEnum

if TYPE_CHECKING:
    from torch.cuda.amp import GradScaler

    from pytorch_lightning.trainer.trainer import Trainer

_STEP_OUTPUT_TYPE = Union[torch.Tensor, Dict[str, torch.Tensor], None]


class Accelerator(object):
    """
    The Accelerator Base Class.
    An Accelerator is meant to deal with one type of Hardware.

    Currently there are accelerators for:
    - CPU
    - GPU
    - TPU

    Each Accelerator gets two plugins upon initialization:
    One to handle differences from the training routine and one to handle different precisions.

    """

    def __init__(
        self,
        precision_plugin: PrecisionPlugin,
        training_type_plugin: TrainingTypePlugin,
    ) -> None:
        """

<<<<<<< HEAD
    def train_or_evaluate(self):
        if self.trainer.evaluating:
            results = self.trainer.run_test_or_validate()
        else:
            results = self.trainer.train()
        return results
=======
        Args:
            precision_plugin: the plugin to handle precision-specific parts
            training_type_plugin: the plugin to handle different training routines
        """
        self.precision_plugin = precision_plugin
        self.training_type_plugin = training_type_plugin
>>>>>>> 0e9d69c3

        self.optimizers: Sequence = []
        self.lr_schedulers: Sequence = []
        self.optimizer_frequencies: Sequence = []

    def setup(self, trainer: 'Trainer', model: LightningModule) -> None:
        """
        Connects the plugins to the training process, creates optimizers

        Args:
            trainer: the trainer instance to connect to
            model: the model to train
        """
        self.connect_training_type_plugin(self.training_type_plugin, model)
        self.setup_optimizers(trainer)
        self.connect_precision_plugin(self.precision_plugin)

    def start_training(self, trainer: 'Trainer') -> None:
        self.training_type_plugin.start_training(trainer)

    def start_evaluating(self, trainer: 'Trainer') -> None:
        self.training_type_plugin.start_evaluating(trainer)

    def start_predicting(self, trainer: 'Trainer') -> None:
        self.training_type_plugin.start_predicting(trainer)

    def pre_dispatch(self) -> None:
        """Hook to do something before the training/evaluation/prediction starts."""
        self.training_type_plugin.pre_dispatch()
        self.precision_plugin.pre_dispatch()

    def post_dispatch(self) -> None:
        """Hook to do something before the training/evaluation/prediction starts."""
        self.training_type_plugin.post_dispatch()
        self.precision_plugin.post_dispatch()

    @property
    def model(self) -> torch.nn.Module:
        """Returns the model. This can also be a wrapped LightningModule.
        For retrieving the pure LightningModule use :attr:`Accelerator.lightning_module`

        """
        return self.training_type_plugin.model

    @model.setter
    def model(self, new_model: torch.nn.Module) -> None:
        self.training_type_plugin.model = new_model

    @property
    def lightning_module(self) -> LightningModule:
        """Returns the pure LightningModule.
        To get the potentially wrapped model use :attr:`Accelerator.model`

        """
        return self.training_type_plugin.lightning_module

    @property
    def root_device(self) -> torch.device:
        return self.training_type_plugin.root_device

    def teardown(self) -> None:
        """This method is called to teardown the training process.
        It is the right place to release memory and free other ressources.
        """
        pass

    def batch_to_device(self, batch: Any, device: Optional[torch.device] = None) -> Any:
        """Moves the batch to the correct device.
        The returned batch is of the same type as the input batch, just having all tensors on the correct device.

        Args:
            batch: The batch of samples to move to the correct device
            device: The target device
        """
        model = self.lightning_module

        if model is not None:
            return model._apply_batch_transfer_handler(batch, device)

        return move_data_to_device(batch, device)

    def on_train_start(self) -> None:
        """Hook to do something upon the training start"""
        pass

    def training_step(
        self,
        args: List[Union[Any, int]],
    ) -> _STEP_OUTPUT_TYPE:
        """The actual training step.

<<<<<<< HEAD
    def setup_optimizers(self, model):
        if self.trainer.evaluating:
            return
=======
        Args:
            args: the arguments for the models training step. Can consist of the following:
                batch (:class:`~torch.Tensor` | (:class:`~torch.Tensor`, ...) | [:class:`~torch.Tensor`, ...]):
                    The output of your :class:`~torch.utils.data.DataLoader`. A tensor, tuple or list.
                batch_idx (int): Integer displaying index of this batch
                optimizer_idx (int): When using multiple optimizers, this argument will also be present.
                hiddens(:class:`~torch.Tensor`): Passed in if
                    :paramref:`~pytorch_lightning.trainer.trainer.Trainer.truncated_bptt_steps` > 0.
>>>>>>> 0e9d69c3

        """
        args[0] = self.to_device(args[0])

        with self.precision_plugin.train_step_context(), self.training_type_plugin.train_step_context():
            return self.training_type_plugin.training_step(*args)

    def post_training_step(self) -> None:
        self.training_type_plugin.post_training_step()

    def validation_step(self, args: List[Union[Any, int]]) -> _STEP_OUTPUT_TYPE:
        """The actual validation step.

        Args:
            args: the arguments for the models validation step. Can consist of the following:
                batch (:class:`~torch.Tensor` | (:class:`~torch.Tensor`, ...) | [:class:`~torch.Tensor`, ...]):
                    The output of your :class:`~torch.utils.data.DataLoader`. A tensor, tuple or list.
                batch_idx (int): The index of this batch
                dataloader_idx (int): The index of the dataloader that produced this batch
                    (only if multiple val dataloaders used)
        """
        batch = self.to_device(args[0])

        args[0] = batch

        with self.precision_plugin.val_step_context(), self.training_type_plugin.val_step_context():
            return self.training_type_plugin.validation_step(*args)

    def test_step(self, args: List[Union[Any, int]]) -> _STEP_OUTPUT_TYPE:
        """The actual test step.

        Args:
            args: the arguments for the models test step. Can consist of the following:
                batch (:class:`~torch.Tensor` | (:class:`~torch.Tensor`, ...) | [:class:`~torch.Tensor`, ...]):
                    The output of your :class:`~torch.utils.data.DataLoader`. A tensor, tuple or list.
                batch_idx (int): The index of this batch.
                dataloader_idx (int): The index of the dataloader that produced this batch
                    (only if multiple test dataloaders used).
        """
        batch = self.to_device(args[0])

        args[0] = batch

        with self.precision_plugin.test_step_context(), self.training_type_plugin.test_step_context():
            return self.training_type_plugin.test_step(*args)

    def predict(self, args: List[Union[Any, int]]) -> _STEP_OUTPUT_TYPE:
        """The actual predict step.

        Args:
            args: the arguments for the models predict step. Can consist of the following:
                batch (:class:`~torch.Tensor` | (:class:`~torch.Tensor`, ...) | [:class:`~torch.Tensor`, ...]):
                    The output of your :class:`~torch.utils.data.DataLoader`. A tensor, tuple or list.
                batch_idx (int): The index of this batch.
                dataloader_idx (int): The index of the dataloader that produced this batch
                    (only if multiple predict dataloaders used).
        """
        batch = self.to_device(args[0])

        args[0] = batch

        with self.precision_plugin.predict_context(), self.training_type_plugin.predict_context():
            return self.training_type_plugin.predict(*args)

    def training_step_end(self, output: _STEP_OUTPUT_TYPE) -> _STEP_OUTPUT_TYPE:
        """A hook to do something at the end of the training step

        Args:
            output: the output of the training step
        """
        return self.training_type_plugin.training_step_end(output)

    def test_step_end(self, output: _STEP_OUTPUT_TYPE) -> _STEP_OUTPUT_TYPE:
        """A hook to do something at the end of the test step

        Args:
            output: the output of the test step
        """
        return self.training_type_plugin.test_step_end(output)

    def validation_step_end(self, output: _STEP_OUTPUT_TYPE) -> _STEP_OUTPUT_TYPE:
        """A hook to do something at the end of the validation step

        Args:
            output: the output of the validation step
        """
        return self.training_type_plugin.validation_step_end(output)

    def backward(
        self,
        closure_loss: torch.Tensor,
        optimizer: Optimizer,
        optimizer_idx: int,
        should_accumulate: bool,
        *args: Any,
        **kwargs: Any,
    ) -> torch.Tensor:
        """Forwards backward-calls to the precision plugin.

        Args:
            closure_loss: a tensor holding the loss value to backpropagate
            should_accumulate: whether to accumulate gradients
        """
        self.training_type_plugin.pre_backward(closure_loss, should_accumulate, optimizer, optimizer_idx)

        output = self.precision_plugin.backward(
            self.lightning_module, closure_loss, optimizer, optimizer_idx, should_accumulate, *args, **kwargs
        )

        self.training_type_plugin.post_backward(closure_loss, should_accumulate, optimizer, optimizer_idx)

        return output

    def optimizer_step(self, optimizer: Optimizer, opt_idx: int, lambda_closure: Callable, **kwargs: Any) -> None:
        """performs the actual optimizer step.

        Args:
            optimizer: the optimizer performing the step
            opt_idx: index of the current optimizer
            lambda_closure: closure calculating the loss value

        """
        make_optimizer_step = self.precision_plugin.pre_optimizer_step(
            self.lightning_module, optimizer, opt_idx, lambda_closure, **kwargs
        )
        if make_optimizer_step:
            self.run_optimizer_step(optimizer, opt_idx, lambda_closure, **kwargs)
        self.precision_plugin.post_optimizer_step(optimizer, opt_idx)
        self.training_type_plugin.post_optimizer_step(optimizer, opt_idx, **kwargs)

    def run_optimizer_step(
        self, optimizer: Optimizer, optimizer_idx: int, lambda_closure: Callable, **kwargs: Any
    ) -> None:
        self.training_type_plugin.optimizer_step(optimizer, lambda_closure=lambda_closure, **kwargs)

    def optimizer_zero_grad(self, current_epoch: int, batch_idx: int, optimizer: Optimizer, opt_idx: int) -> None:
        """Zeros all model parameter's gradients"""
        model_ref = self.lightning_module
        model_ref.optimizer_zero_grad(current_epoch, batch_idx, optimizer, opt_idx)

    def clip_gradients(self, optimizer: Optimizer, clip_val: Union[int, float]) -> None:
        """clips all the optimizer parameters to the given value"""

        self.precision_plugin.clip_gradients(optimizer, clip_val)

    def on_train_epoch_end(self, outputs: Sequence[_STEP_OUTPUT_TYPE]) -> None:
        """Hook to do something on the end of an training epoch

        Args:
            outputs: the outputs of the training steps
        """
        pass

    def on_train_end(self) -> None:
        """Hook to do something at the end of the training"""
        pass

    def setup_optimizers(self, trainer: 'Trainer') -> None:
        """creates optimizers and schedulers

        Args:
            trainer: the Trainer, these optimizers should be connected to
            model: the model to be optimized by the created optimizers
        """
        if trainer.state not in (TrainerState.FITTING, TrainerState.TUNING):
            return
        optimizers, lr_schedulers, optimizer_frequencies = self.training_type_plugin.init_optimizers(
            trainer=trainer, model=self.lightning_module
        )
        self.optimizers = optimizers
        self.lr_schedulers = lr_schedulers
        self.optimizer_frequencies = optimizer_frequencies

    def connect_training_type_plugin(self, plugin: TrainingTypePlugin, model: LightningModule) -> None:
        """Attaches the training type plugin to the accelerator.
        Also transfers ownership of the model to this plugin

        """
        plugin.connect(model)

    def connect_precision_plugin(self, plugin: PrecisionPlugin) -> None:
        """Attaches the precision plugin to the accelerator"""
        model, optimizers, schedulers = plugin.connect(self.model, self.optimizers, self.lr_schedulers)
        self.model = model
        self.optimizers = optimizers
        self.schedulers = schedulers

    def to_device(self, batch: Any) -> Any:
        """Pushes the batch to the root device"""
        return self.batch_to_device(batch, self.root_device)

    @property
    def amp_backend(self) -> Optional[LightningEnum]:
        if isinstance(self.precision_plugin, ApexMixedPrecisionPlugin):
            return AMPType.APEX
        elif isinstance(self.precision_plugin, NativeMixedPrecisionPlugin):
            return AMPType.NATIVE
        return None

    @property
    def precision(self) -> Union[str, int]:
        return self.precision_plugin.precision

    @property
    def scaler(self) -> Optional['GradScaler']:

        return getattr(self.precision_plugin, 'scaler', None)

    @property
    def rpc_enabled(self) -> bool:
        return self.training_type_plugin.rpc_enabled

    def optimizer_state(self, optimizer: Optimizer) -> Dict[str, torch.Tensor]:
        """
        Returns state of an optimizer. Allows for syncing/collating optimizer state from processes in custom
        plugins.
        """
        return getattr(self.training_type_plugin, 'optimizer_state', lambda x: x.state_dict())(optimizer)

    def on_save(self, checkpoint: Dict[str, Union[Any, torch.Tensor]]) -> Dict[str, Union[Any, torch.Tensor]]:
        return self.training_type_plugin.on_save(checkpoint)

    def barrier(self, name: Optional[str] = None) -> None:
        self.training_type_plugin.barrier(name=name)

    def broadcast(self, obj: object, src: int = 0) -> object:
        """Broadcasts an object to all processes, such that the src object is broadcast to all other ranks if needed.

        Args:
            obj: Object to broadcast to all process, usually a tensor or collection of tensors.
            src: The source rank of which the object will be broadcast from
        """
        return self.training_type_plugin.broadcast(obj, src)

    def all_gather(self, tensor: torch.Tensor, group: Optional[Any] = None, sync_grads: bool = False) -> torch.Tensor:
        """
        Function to gather a tensor from several distributed processes.

        Args:
            tensor: tensor of shape (batch, ...)
            group: the process group to gather results from. Defaults to all processes (world)
            sync_grads: flag that allows users to synchronize gradients for all_gather op
        Return:
            A tensor of shape (world_size, batch, ...)
        """
        return all_gather_ddp_if_available(tensor, group=group, sync_grads=sync_grads)

    def process_dataloader(self, dataloader: Union[Iterable, DataLoader]) -> Union[Iterable, DataLoader]:
        """Wraps the dataloader if necessary

        Args:
            dataloader: iterable. Ideally of type: :class:`torch.utils.data.DataLoader`
        """
        return self.training_type_plugin.process_dataloader(dataloader)

    @property
    def results(self) -> Any:
        """
        The results of the last run will be cached within the training type plugin.
        In distributed training, we make sure to transfer the results to the appropriate master process.
        """
        return self.training_type_plugin.results<|MERGE_RESOLUTION|>--- conflicted
+++ resolved
@@ -55,21 +55,12 @@
     ) -> None:
         """
 
-<<<<<<< HEAD
-    def train_or_evaluate(self):
-        if self.trainer.evaluating:
-            results = self.trainer.run_test_or_validate()
-        else:
-            results = self.trainer.train()
-        return results
-=======
         Args:
             precision_plugin: the plugin to handle precision-specific parts
             training_type_plugin: the plugin to handle different training routines
         """
         self.precision_plugin = precision_plugin
         self.training_type_plugin = training_type_plugin
->>>>>>> 0e9d69c3
 
         self.optimizers: Sequence = []
         self.lr_schedulers: Sequence = []
@@ -161,11 +152,6 @@
     ) -> _STEP_OUTPUT_TYPE:
         """The actual training step.
 
-<<<<<<< HEAD
-    def setup_optimizers(self, model):
-        if self.trainer.evaluating:
-            return
-=======
         Args:
             args: the arguments for the models training step. Can consist of the following:
                 batch (:class:`~torch.Tensor` | (:class:`~torch.Tensor`, ...) | [:class:`~torch.Tensor`, ...]):
@@ -174,7 +160,6 @@
                 optimizer_idx (int): When using multiple optimizers, this argument will also be present.
                 hiddens(:class:`~torch.Tensor`): Passed in if
                     :paramref:`~pytorch_lightning.trainer.trainer.Trainer.truncated_bptt_steps` > 0.
->>>>>>> 0e9d69c3
 
         """
         args[0] = self.to_device(args[0])

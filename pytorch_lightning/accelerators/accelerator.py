--- conflicted
+++ resolved
@@ -424,11 +424,6 @@
         """
         return self.training_type_plugin.restore_checkpoint_after_pre_dispatch
 
-<<<<<<< HEAD
-    @abstractmethod
-    def get_device_stats(self, device: Union[str, torch.device]) -> Dict[str, Any]:
-        """Gets stats for a given device."""
-=======
     def get_device_stats(self, device: Union[str, torch.device]) -> Dict[str, Any]:
         """Gets stats for a given device.
 
@@ -439,7 +434,6 @@
             Dictionary of device stats
         """
         raise NotImplementedError
->>>>>>> ab069876
 
     def on_train_start(self) -> None:
         """Called when train begins."""

--- conflicted
+++ resolved
@@ -347,9 +347,5 @@
         return distributed_sampler_kwargs
 
     @property
-<<<<<<< HEAD
-    def is_ddp_based(self):
-=======
     def require_distributed_sampler(self):
->>>>>>> ee9b3fe5
         return True
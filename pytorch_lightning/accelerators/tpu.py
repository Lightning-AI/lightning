--- conflicted
+++ resolved
@@ -11,12 +11,8 @@
 # WITHOUT WARRANTIES OR CONDITIONS OF ANY KIND, either express or implied.
 # See the License for the specific language governing permissions and
 # limitations under the License.
-<<<<<<< HEAD
+import os
 from typing import Any, Callable
-=======
-import os
-from typing import Any, Callable, Union
->>>>>>> a6aa1a0f
 
 from torch.optim import Optimizer
 

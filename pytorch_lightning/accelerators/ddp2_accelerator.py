--- conflicted
+++ resolved
@@ -23,28 +23,14 @@
 from pytorch_lightning.core.lightning import LightningModule
 from pytorch_lightning.core.step_result import Result
 from pytorch_lightning.distributed.dist import LightningDistributed
-<<<<<<< HEAD
-from pytorch_lightning.utilities import AMPType
-=======
 from pytorch_lightning import _logger as log
 from pytorch_lightning.accelerators.accelerator import Accelerator, ReduceOp
 from pytorch_lightning.utilities import AMPType, HYDRA_AVAILABLE
->>>>>>> 21765032
 from pytorch_lightning.utilities.distributed import rank_zero_only, sync_ddp_if_available
 
-<<<<<<< HEAD
-try:
-    from hydra.core.hydra_config import HydraConfig
-    from hydra.utils import get_original_cwd, to_absolute_path
-except ImportError:
-    HYDRA_AVAILABLE = False
-else:
-    HYDRA_AVAILABLE = True
-=======
 if HYDRA_AVAILABLE:
     from hydra.utils import to_absolute_path, get_original_cwd
     from hydra.core.hydra_config import HydraConfig
->>>>>>> 21765032
 
 
 class DDP2Accelerator(Accelerator):

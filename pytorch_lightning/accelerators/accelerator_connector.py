--- conflicted
+++ resolved
@@ -120,23 +120,13 @@
             self.use_tpu = True
 
         # init flags for SLURM+DDP to work
-<<<<<<< HEAD
-        self.trainer.world_size = 1
-        self.trainer.interactive_ddp_procs = []
-
-        self.trainer.on_colab_kaggle = os.getenv('COLAB_GPU') or os.getenv('KAGGLE_URL_BASE')
-=======
         self.world_size = 1
         self.interactive_ddp_procs = []
         self.global_rank = 0
 
-        # NVIDIA setup
-        # self.set_nvidia_flags(self.trainer.is_slurm_managing_tasks, self.trainer.data_parallel_device_ids)
-
         # benchmarking
         # TODO: should this be moved to GPU accelerator?
         torch.backends.cudnn.benchmark = self.benchmark
->>>>>>> 4857546c
 
         # determinism for cudnn
         # TODO: should this be moved to GPU accelerator?
@@ -151,52 +141,14 @@
 
         self.replace_sampler_ddp = replace_sampler_ddp
 
-<<<<<<< HEAD
-    def _select_environment(self):
-        if self.trainer.plugin_connector.cluster_environment:
-            env = self.trainer.plugin_connector.cluster_environment
-        else:
-            env = TorchElasticEnvironment()
-        return env
-=======
     @property
     def on_cpu(self):
         return self._device_type == DeviceType.CPU
->>>>>>> 4857546c
 
     @property
     def on_tpu(self):
         return self.tpu_cores is not None
 
-<<<<<<< HEAD
-    def select_accelerator(self):
-        if self.trainer.accelerator_backend is not None:
-            return self.trainer.accelerator_backend
-
-        # ----------------------------------
-        # Use the user provided accelerator
-        # ----------------------------------
-        # use the one the user passed in
-        if self.accelerator is not None and isinstance(self.accelerator, Accelerator):
-            self.accelerator.trainer = self.trainer
-            self.accelerator.ddp_plugin = self.trainer.plugin_connector.ddp_plugin
-            acc = self.accelerator
-            return acc
-
-        # ----------------------------------
-        # choose an accelerator for the user
-        # ----------------------------------
-        cluster_env = self._select_environment()
-
-        if self.trainer.use_ddp2:
-            accelerator_backend = accelerators.DDP2Accelerator(
-                self.trainer,
-                cluster_env,
-                self.trainer.plugin_connector.ddp_plugin
-            )
-        elif self.trainer.use_dp:
-            accelerator_backend = accelerators.DataParallelAccelerator(self.trainer, cluster_env)
-=======
     @property
     def tpu_id(self):
         if self.on_tpu:
@@ -243,7 +195,6 @@
         else:
             devices = [torch.device("cpu")] * self.num_processes
         return devices
->>>>>>> 4857546c
 
     @property
     def is_using_torchelastic(self):
@@ -342,31 +293,6 @@
             plugin = SingleDevicePlugin(device=torch.device(f"cuda:{self.root_gpu}" if self.on_gpu else "cpu"))
         return plugin
 
-<<<<<<< HEAD
-        elif self.trainer.distributed_backend is None:
-            accelerator_backend = accelerators.CPUAccelerator(self.trainer, cluster_env)
-
-        elif self.trainer.use_ddp:
-            spawn = self.trainer.distributed_backend == "ddp_spawn"
-            use_cpu = self.trainer.gpus is None
-
-            acc_args = [self.trainer]
-            acc_kwargs = {'cluster_environment': cluster_env, 'ddp_plugin': self.trainer.plugin_connector.ddp_plugin}
-            ddp_cls = None
-            if use_cpu:
-                if spawn:
-                    ddp_cls = accelerators.DDPCPUSpawnAccelerator
-                    acc_kwargs['nprocs'] = self.trainer.num_processes
-                else:
-                    ddp_cls = accelerators.DDPCPUHPCAccelerator
-            else:
-                if spawn:
-                    ddp_cls = accelerators.DDPSpawnAccelerator
-                    acc_kwargs['nprocs'] = self.trainer.num_processes
-                else:
-                    ddp_cls = accelerators.DDPHPCAccelerator
-            accelerator_backend = ddp_cls(*acc_args, **acc_kwargs)
-=======
     def select_accelerator(self):
         if isinstance(self.distributed_backend, Accelerator):
             # custom accelerator from user
@@ -376,7 +302,6 @@
             acc_cls = GPUAccelerator
         elif self.on_tpu:
             acc_cls = TPUAccelerator
->>>>>>> 4857546c
         else:
             acc_cls = CPUAccelerator
 
@@ -506,19 +431,7 @@
     @staticmethod
     def has_horovodrun():
         """Returns True if running with `horovodrun` using Gloo or OpenMPI."""
-<<<<<<< HEAD
         return 'OMPI_COMM_WORLD_RANK' in os.environ or 'HOROVOD_RANK' in os.environ
-
-    def set_nvidia_flags(self, data_parallel_device_ids):
-        if data_parallel_device_ids is None:
-            return
-
-        # set the correct cuda visible devices (using pci order)
-        os.environ["CUDA_DEVICE_ORDER"] = "PCI_BUS_ID"
-        all_gpu_ids = ",".join([str(x) for x in range(torch.cuda.device_count())])
-        devices = os.environ.get("CUDA_VISIBLE_DEVICES", all_gpu_ids)
-=======
-        return "OMPI_COMM_WORLD_RANK" in os.environ or "HOROVOD_RANK" in os.environ
 
     def configure_slurm_ddp(self):
         # extract SLURM flag vars
@@ -554,5 +467,4 @@
 
         # notify user the that slurm is managing tasks
         if self.is_slurm_managing_tasks:
-            rank_zero_info("Multi-processing is handled by Slurm.")
->>>>>>> 4857546c
+            rank_zero_info("Multi-processing is handled by Slurm.")
"""
The trainer handles all the logic for running a val loop, training loop, distributing, etc.. .
"""

import os
import re
import warnings

import numpy as np
import tqdm
import torch
from torch.utils.data.distributed import DistributedSampler
import torch.multiprocessing as mp
import torch.distributed as dist

from pytorch_lightning.root_module.root_module import LightningModule
from pytorch_lightning.root_module.memory import get_gpu_memory_map
from pytorch_lightning.root_module.model_saving import TrainerIO
from pytorch_lightning.pt_overrides.override_data_parallel import (
    LightningDistributedDataParallel, LightningDataParallel)
from pytorch_lightning.utilities.debugging import MisconfigurationException

try:
    from apex import amp
    APEX_AVAILABLE = True
except ImportError:
    APEX_AVAILABLE = False


def reduce_distributed_output(output, nb_gpus):
    if nb_gpus <= 1:
        return output

    # when using DP, we get one output per gpu
    # average outputs and return
    if type(output) is torch.Tensor:
        return output.mean()

    for k, v in output.items():
        # recurse on nested dics
        if isinstance(output[k], dict):
            output[k] = reduce_distributed_output(output[k], nb_gpus)

        # reduce only metrics that have the same nb of gpus
        elif output[k].size(0) == nb_gpus:
            reduced = torch.mean(output[k])
            output[k] = reduced
    return output


class Trainer(TrainerIO):

    def __init__(self,
                 experiment=None,
                 early_stop_callback=None,
                 checkpoint_callback=None,
                 gradient_clip=0,
                 cluster=None,
                 process_position=0,
                 current_gpu_name=0,
                 nb_gpu_nodes=1,
                 gpus=None,
                 progress_bar=True,
                 overfit_pct=0.0,
                 track_grad_norm=-1,
                 check_val_every_n_epoch=1,
                 fast_dev_run=False,
                 accumulate_grad_batches=1,
                 max_nb_epochs=1000,
                 min_nb_epochs=1,
                 train_percent_check=1.0,
                 val_percent_check=1.0,
                 test_percent_check=1.0,
                 val_check_interval=0.95,
                 log_save_interval=100,
                 add_log_row_interval=10,
                 distributed_backend='dp',
                 use_amp=False,
                 print_nan_grads=False,
                 print_weights_summary=True,
                 amp_level='O2',
                 nb_sanity_val_steps=5):
        """

        :param experiment: Test-tube experiment
        :param early_stop_callback: from pytorch_lightning import EarlyStopping
        :param checkpoint_callback: from pytorch_lightning import Checkpoint
        :param gradient_clip:
        :param cluster:
        :param process_position:
        :param current_gpu_name:
        :param nb_gpu_nodes:
        :param gpus:
        :param progress_bar:
        :param overfit_pct:
        :param track_grad_norm:
        :param check_val_every_n_epoch:
        :param fast_dev_run:
        :param accumulate_grad_batches:
        :param max_nb_epochs:
        :param min_nb_epochs:
        :param train_percent_check:
        :param val_percent_check:
        :param test_percent_check:
        :param val_check_interval:
        :param log_save_interval:
        :param add_log_row_interval:
        :param distributed_backend:
            'do' to use DistributedParallel, 'dp' to use DistributedDataParallel, 'n' to use none
        :param use_amp:
        :param print_nan_grads:
        :param print_weights_summary:
        :param amp_level:
        :param nb_sanity_val_steps:
        """
        # Transfer params
        self.nb_gpu_nodes = nb_gpu_nodes
        self.gradient_clip = gradient_clip
        self.check_val_every_n_epoch = check_val_every_n_epoch
        self.enable_early_stop = early_stop_callback is not None
        self.track_grad_norm = track_grad_norm
        self.fast_dev_run = fast_dev_run
        self.on_gpu = gpus is not None and torch.cuda.is_available()
        self.progress_bar = progress_bar
        self.experiment = experiment
        self.exp_save_path = None
        if self.experiment is not None:
            self.exp_save_path = experiment.get_data_path(experiment.name, experiment.version)
        self.cluster = cluster
        self.process_position = process_position
        self.current_gpu_name = current_gpu_name
        self.print_weights_summary = print_weights_summary
        self.checkpoint_callback = checkpoint_callback

        if self.checkpoint_callback is not None:
            self.checkpoint_callback.save_function = self.save_checkpoint

        self.early_stop = early_stop_callback
        self.model = None
        self.max_nb_epochs = max_nb_epochs
        self.accumulate_grad_batches = accumulate_grad_batches
        self.early_stop_callback = early_stop_callback
        self.min_nb_epochs = min_nb_epochs
        self.nb_sanity_val_steps = nb_sanity_val_steps
        self.lr_schedulers = []
        self.amp_level = amp_level
        self.print_nan_grads = print_nan_grads
        self.data_parallel_device_ids = None
        self.world_size = 1
        self.node_rank = 0
        self.use_ddp = False
        self.use_dp = False
        self.single_gpu = False

        # training bookeeping
        self.total_batch_nb = 0
        self.running_loss = []
        self.avg_loss = 0
        self.batch_nb = 0
        self.tqdm_metrics = {}
        self.nb_val_batches = None
        self.nb_tng_batches = None
        self.nb_test_batches = None

        # gpus come in as a string.
        # if gpus = -1 then use all available devices
        # otherwise, split the string using commas
        if gpus is not None:
            if type(gpus) is list:
                self.data_parallel_device_ids = gpus
            elif type(gpus) is str:
                if gpus == '-1':
                    self.data_parallel_device_ids = list(range(0, torch.cuda.device_count()))
                else:
                    self.data_parallel_device_ids = [int(x.strip()) for x in gpus.split(',')]
            else:
                raise Exception('gpus has to be a string or list of ids')

            # set the correct cuda visible devices (using pci order)
            os.environ["CUDA_DEVICE_ORDER"] = "PCI_BUS_ID"
            os.environ["CUDA_VISIBLE_DEVICES"] = ','.join([str(x) for x in
                                                           self.data_parallel_device_ids])
            print('VISIBLE GPUS: %r' % os.environ["CUDA_VISIBLE_DEVICES"])

        # make DP and DDP mutually exclusive
        # single GPU will also use DP with devices=[0]
        requested_gpus = self.data_parallel_device_ids is not None
        if requested_gpus and len(self.data_parallel_device_ids) > 0:
            self.use_dp = distributed_backend == 'dp'
            self.use_ddp = distributed_backend == 'ddp'

            # use ddp automatically if nb_gpu_nodes > 1
            if nb_gpu_nodes > 1 and self.use_dp:  # pragma: no cover
                self.use_ddp = True
                self.use_dp = False
                w = 'DataParallel does not support nb_gpu_nodes > 1. ' \
                    'Switching to DistributedDataParallel for you. ' \
                    'To silence this warning set distributed_backend=ddp'
                warnings.warn(w)

        # remove dp and ddp when requesting single gpu
        if self.data_parallel_device_ids is not None and len(self.data_parallel_device_ids) == 1:
            self.use_ddp = False
            self.use_dp = False
            self.single_gpu = True

        # extract SLURM flag vars
        # whenever we have the correct number of tasks, we let slurm manage processes
        # otherwise we launch the required number of processes
        if self.use_ddp:
            self.nb_requested_gpus = len(self.data_parallel_device_ids) * self.nb_gpu_nodes
            self.nb_slurm_tasks = 0
            try:
                self.nb_slurm_tasks = int(os.environ['SLURM_NTASKS'])
                self.is_slurm_managing_tasks = self.nb_slurm_tasks == self.nb_requested_gpus
            except Exception:
                # likely not on slurm, so set the slurm managed flag to false
                self.is_slurm_managing_tasks = False

        # process info
        self.proc_rank = 0

        # training state
        self.optimizers = None
        self.prog_bar = None
        self.global_step = 0
        self.current_epoch = 0
        self.total_batches = 0

        # logging
        self.log_save_interval = log_save_interval
        self.val_check_interval = val_check_interval
        self.add_log_row_interval = add_log_row_interval

        # dataloaders
        self.tng_dataloader = None
        self.test_dataloader = None
        self.val_dataloader = None

        # how much of the data to use
        self.__determine_data_use_amount(train_percent_check, val_percent_check,
                                         test_percent_check, overfit_pct)
        print('gpu available: {}, used: {}'.format(torch.cuda.is_available(), self.on_gpu))

        # 16 bit mixed precision training using apex
        self.use_amp = use_amp and APEX_AVAILABLE
        if self.use_amp:
            print('using 16bit precision')

        if use_amp and not APEX_AVAILABLE:  # pragma: no cover
            msg = """
            You set use_amp=True but do not have apex installed.
            Install apex first using this guide and rerun with use_amp=True:
            https://github.com/NVIDIA/apex#linux

            this run will NOT use 16 bit precision
            """
            raise ModuleNotFoundError(msg)

    def restore_state_if_existing_checkpoint(self):
        # restore trainer state and model if there is a weight for this experiment
        last_epoch = -1
        last_ckpt_name = None

        # do nothing if there's not dir or callback
        no_ckpt_callback = self.checkpoint_callback is None
        if no_ckpt_callback or not os.path.exists(self.checkpoint_callback.filepath):
            return

        # find last epoch
        checkpoints = os.listdir(self.checkpoint_callback.filepath)
        for name in checkpoints:
            # ignore hpc ckpts
            if 'hpc_' in name:
                continue

            if '.ckpt' in name:
                epoch = name.split('epoch_')[1]
                epoch = int(re.sub('[^0-9]', '', epoch))

                if epoch > last_epoch:
                    last_epoch = epoch
                    last_ckpt_name = name

        # restore last checkpoint
        if last_ckpt_name is not None:
            last_ckpt_path = os.path.join(self.checkpoint_callback.filepath, last_ckpt_name)
            self.restore(last_ckpt_path, self.on_gpu)
            print(f'model and trainer restored from checkpoint: {last_ckpt_path}')

    @property
    def data_parallel(self):
        return self.use_dp or self.use_ddp

    def __determine_data_use_amount(self, train_percent_check, val_percent_check,
                                    test_percent_check, overfit_pct):
        """
        Use less data for debugging purposes
        """
        self.train_percent_check = train_percent_check
        self.val_percent_check = val_percent_check
        self.test_percent_check = test_percent_check
        if overfit_pct > 0:
            self.train_percent_check = overfit_pct
            self.val_percent_check = overfit_pct
            self.test_percent_check = overfit_pct

    def __get_model(self):
        return self.model.module if self.data_parallel else self.model

    def __is_function_implemented(self, f_name):
        model = self.__get_model()
        f_op = getattr(model, f_name, None)
        return callable(f_op)

    def __is_overriden(self, f_name):
        model = self.__get_model()
        super_object = super(model.__class__, model)

        # when code pointers are different, it was overriden
        is_overriden = getattr(model, f_name).__code__ is not getattr(super_object, f_name).__code__
        return is_overriden

    @property
    def __tng_tqdm_dic(self):
        tqdm_dic = {
            'tng_loss': '{0:.3f}'.format(self.avg_loss),
            'epoch': '{}'.format(self.current_epoch),
            'batch_nb': '{}'.format(self.batch_nb),
        }

        if self.experiment is not None:
            tqdm_dic['v_nb'] = self.experiment.version

        tqdm_dic.update(self.tqdm_metrics)

        if self.on_gpu:
            tqdm_dic['gpu'] = '{}'.format(self.current_gpu_name)

        return tqdm_dic

    @property
    def tng_tqdm_dic(self):
        """
        Read-only for tqdm metrics
        :return:
        """
        return self.__tng_tqdm_dic

    def __layout_bookeeping(self):

        # determine number of training batches
        self.nb_tng_batches = len(self.tng_dataloader)
        self.nb_tng_batches = int(self.nb_tng_batches * self.train_percent_check)

        # determine number of validation batches
<<<<<<< HEAD
        self.nb_val_batches = sum(len(dataloader) for dataloader in self.val_dataloader)
=======
        self.nb_val_batches = len(self.val_dataloader) if self.val_dataloader is not None else 0
>>>>>>> 46e27e38
        self.nb_val_batches = int(self.nb_val_batches * self.val_percent_check)
        self.nb_val_batches = max(1, self.nb_val_batches)
        self.nb_val_batches = self.nb_val_batches

        # determine number of test batches
        self.nb_test_batches = len(self.test_dataloader) if self.test_dataloader is not None else 0
        self.nb_test_batches = int(self.nb_test_batches * self.test_percent_check)

        # determine when to check validation
        self.val_check_batch = int(self.nb_tng_batches * self.val_check_interval)

    def __add_tqdm_metrics(self, metrics):
        for k, v in metrics.items():
            if type(v) is torch.Tensor:
                v = v.item()

            self.tqdm_metrics[k] = v

    def validate(self, model, dataloader, max_batches, dataloader_i):
        """
        Run validation code
        :param model: PT model
        :param dataloader: PT dataloader
        :param max_batches: Scalar
        :return:
        """
        # skip validation if model has no validation_step defined
        if not self.__is_overriden('validation_step'):
            return {}

        # enable eval mode
        model.zero_grad()
        model.eval()

        # disable gradients to save memory
        torch.set_grad_enabled(False)

        # bookkeeping
        outputs = []

        # run training
        for batch_i, data_batch in enumerate(dataloader):

            if data_batch is None:  # pragma: no cover
                continue

            # stop short when on fast dev run
            if max_batches is not None and batch_i >= max_batches:
                break

            # -----------------
            # RUN VALIDATION STEP
            # -----------------
            if self.use_ddp:
                output = model(data_batch, batch_i)
            elif self.use_dp:
                output = model(data_batch, batch_i)
            elif self.single_gpu:
                # put inputs on gpu manually
                gpu_id = self.data_parallel_device_ids[0]
                for i, x in enumerate(data_batch):
                    if isinstance(x, torch.Tensor):
                        data_batch[i] = x.cuda(gpu_id)

                # do non dp, ddp step
                output = model.validation_step(data_batch, batch_i, dataloader_i)

            else:
                output = model.validation_step(data_batch, batch_i, dataloader_i)

            outputs.append(output)

            # batch done
            if self.progress_bar and self.prog_bar is not None:
                self.prog_bar.update(1)

        # give model a chance to do something with the outputs (and method defined)
        val_results = {}
        if self.__is_overriden('validation_end'):
            if self.data_parallel:
                val_results = model.module.validation_end(outputs)
            else:
                val_results = model.validation_end(outputs)

        # enable train mode again
        model.train()

        # enable gradients to save memory
        torch.set_grad_enabled(True)

        return val_results

    def get_dataloaders(self, model):
        """
        Dataloaders are provided by the model
        :param model:
        :return:
        """
        self.tng_dataloader = model.tng_dataloader

        self.test_dataloader = model.test_dataloader
        self.val_dataloader = model.val_dataloader if isinstance(model.val_dataloader, list) else [model.val_dataloader]

        if self.use_ddp and not isinstance(self.tng_dataloader.sampler, DistributedSampler):
            msg = """
You're using multiple gpus and multiple nodes without using a DistributedSampler
to assign a subset of your data to each process. To silence this warning, pass a
DistributedSampler to your DataLoader.

ie: this:
dataset = myDataset()
dataloader = Dataloader(dataset)

becomes:
dataset = myDataset()
dist_sampler = torch.utils.data.distributed.DistributedSampler(dataset)
dataloader = Dataloader(dataset, sampler=dist_sampler)

If you want each process to load the full dataset, ignore this warning.
"""
            warnings.warn(msg)

        if self.use_ddp and not all(isinstance(dataloader, DistributedSampler) for dataloader in self.val_dataloader):
            msg = """
You're val_dataloader(s) are not all DistributedSamplers.
You're using multiple gpus and multiple nodes without using a DistributedSampler
to assign a subset of your data to each process. To silence this warning, pass a
DistributedSampler to your DataLoader.

ie: this:
dataset = myDataset()
dataloader = Dataloader(dataset)

becomes:
dataset = myDataset()
dist_sampler = torch.utils.data.distributed.DistributedSampler(dataset)
dataloader = Dataloader(dataset, sampler=dist_sampler)

If you want each process to load the full dataset, ignore this warning.
"""
            warnings.warn(msg)

    # -----------------------------
    # MODEL TRAINING
    # -----------------------------
    def fit(self, model):

        # when using multi-node or DDP within a node start each module in a separate process
        if self.use_ddp:
            # must copy only the meta of the exp so it survives pickle/unpickle
            #  when going to new process
            if self.experiment is not None:
                self.experiment = self.experiment.get_meta_copy()

            if self.is_slurm_managing_tasks:
                task = int(os.environ['SLURM_LOCALID'])
                self.ddp_train(task, model)
            else:
                msg = """
You requested %(nb_gpus)s GPUs but launched %(nb_tasks)s slurm tasks.
We will launch %(nb_gpus)s processes for you.
We recommend you let slurm manage the processes by setting: --ntasks-per-node=%(nb_gpus)s
If you're not using SLURM, ignore this message!
""" % {'nb_gpus': self.nb_requested_gpus, 'nb_tasks': self.nb_slurm_tasks}
                warnings.warn(msg)
                mp.spawn(self.ddp_train, nprocs=len(self.data_parallel_device_ids), args=(model, ))

        # 1 gpu or dp option triggers training using DP module
        # easier to avoid NCCL issues
        elif self.use_dp:
            self.__dp_train(model)

        elif self.single_gpu:
            self.__single_gpu_train(model)

        # ON CPU
        else:
            # run through amp wrapper
            if self.use_amp:
                raise MisconfigurationException('amp + cpu is not supported.'
                                                ' Please use a GPU option')

            # CHOOSE OPTIMIZER
            # allow for lr schedulers as well
            self.optimizers = model.configure_optimizers()
            if len(self.optimizers) == 2:
                self.optimizers, self.lr_schedulers = self.optimizers

            self.__run_pretrain_routine(model)

        # return 1 when finished
        # used for testing or when we need to know that training succeeded
        return 1

    def __single_gpu_train(self, model):
        # CHOOSE OPTIMIZER
        # allow for lr schedulers as well
        self.optimizers = model.configure_optimizers()
        if len(self.optimizers) == 2:
            self.optimizers, self.lr_schedulers = self.optimizers

        model.cuda(self.data_parallel_device_ids[0])

        if self.use_amp:
            # An example
            model, optimizers = amp.initialize(
                model, self.optimizers, opt_level=self.amp_level,
            )
            self.optimizers = optimizers

        self.__run_pretrain_routine(model)

    def __dp_train(self, model):

        # CHOOSE OPTIMIZER
        # allow for lr schedulers as well
        self.optimizers = model.configure_optimizers()
        if len(self.optimizers) == 2:
            self.optimizers, self.lr_schedulers = self.optimizers

        model.cuda(self.data_parallel_device_ids[0])

        # check for this bug (amp + dp + !01 doesn't work)
        # https://github.com/NVIDIA/apex/issues/227
        if self.use_dp and self.use_amp:
            m = """
Amp level %r with DataParallel is not supported.
See this note from NVIDIA for more info: https://github.com/NVIDIA/apex/issues/227.
We recommend you switch to ddp if you want to use amp
""" % self.amp_level
            raise MisconfigurationException(m)

        model = LightningDataParallel(model, device_ids=self.data_parallel_device_ids)

        self.__run_pretrain_routine(model)

    def ddp_train(self, gpu_nb, model):
        """
        Entry point into a DP thread
        :param gpu_nb:
        :param model:
        :param cluster_obj:
        :return:
        """
        # node rank using relative slurm id
        # otherwise default to node rank 0
        try:
            node_id = os.environ['SLURM_NODEID']
            self.node_rank = int(node_id)
        except Exception:
            self.node_rank = 0

        # recover original exp before went into process
        # init in write mode only on proc 0
        if self.experiment is not None:
            self.experiment.debug = self.proc_rank > 0
            self.experiment = self.experiment.get_non_ddp_exp()

        # show progbar only on prog_rank 0
        self.prog_bar = self.prog_bar and self.node_rank == 0 and gpu_nb == 0

        # determine which process we are and world size
        self.proc_rank = self.node_rank * len(self.data_parallel_device_ids) + gpu_nb
        self.world_size = self.nb_gpu_nodes * len(self.data_parallel_device_ids)

        # let the exp know the rank to avoid overwriting logs
        if self.experiment is not None:
            self.experiment.rank = self.proc_rank

        # set up server using proc 0's ip address
        # try to init for 20 times at max in case ports are taken
        # where to store ip_table
        self.__init_tcp_connection()

        # CHOOSE OPTIMIZER
        # allow for lr schedulers as well
        self.optimizers = model.configure_optimizers()
        if len(self.optimizers) == 2:
            self.optimizers, self.lr_schedulers = self.optimizers

        # MODEL
        # copy model to each gpu
        torch.cuda.set_device(gpu_nb)
        model.cuda(gpu_nb)

        # AMP
        # run through amp wrapper before going to distributed DP
        if self.use_amp:
            # An example
            model, optimizers = amp.initialize(
                model, self.optimizers, opt_level=self.amp_level,
            )
            self.optimizers = optimizers

        model = LightningDistributedDataParallel(model, device_ids=[gpu_nb],
                                                 find_unused_parameters=True)

        # continue training routine
        self.__run_pretrain_routine(model)

    def __init_tcp_connection(self):
        """
        Connect all procs in the world using the env:// init
        Use the first node as the root address
        :param port:
        :param tries:
        :return:
        """
        # sets the appropriate port
        try:
            port = os.environ['MASTER_PORT']
        except Exception:
            port = 12910
            os.environ['MASTER_PORT'] = str(port)

        # figure out the root node addr
        try:
            root_node = os.environ['SLURM_NODELIST'].split(' ')[0]
        except Exception:
            root_node = '127.0.0.2'

        root_node = self.resolve_root_node_address(root_node)
        os.environ['MASTER_ADDR'] = root_node

        dist.init_process_group("nccl", rank=self.proc_rank, world_size=self.world_size)

    def resolve_root_node_address(self, root_node):
        if '[' in root_node:
            name = root_node.split('[')[0]
            number = root_node.split(',')[0]
            if '-' in number:
                number = number.split('-')[0]

            number = re.sub('[^0-9]', '', number)
            root_node = name + number

        return root_node

    def __run_pretrain_routine(self, model):
        """
        Sanity check a few things before starting actual training
        :param model:
        :return:
        """
        ref_model = model
        if self.data_parallel:
            ref_model = model.module

        ref_model.trainer = self

        # set local properties on the model
        ref_model.on_gpu = self.on_gpu

        # transfer data loaders from model
        self.get_dataloaders(ref_model)

        # init training constants
        self.__layout_bookeeping()

        # print model summary
        if self.proc_rank == 0 and self.print_weights_summary:
            ref_model.summarize()

        # give model convenience properties
        ref_model.trainer = self

        if self.experiment is not None:
            ref_model.experiment = self.experiment

        # save exp to get started
        if self.proc_rank == 0 and self.experiment is not None:
            self.experiment.save()

        # track model now.
        # if cluster resets state, the model will update with the saved weights
        self.model = model

        # restore training and model before hpc call
        self.restore_state_if_existing_checkpoint()

        # enable cluster checkpointing
        # also restores training state
        # hpc checkpoint overrides any other checkpoints loaded before
        if self.cluster is not None:  # pragma: no cover
            self.enable_auto_hpc_walltime_manager()

        # run tiny validation to make sure program won't crash during val
        ref_model.on_sanity_check_start()
        _ = [self.validate(model, dataloader, max_batches=self.nb_sanity_val_steps, dataloader_i=index) for index, dataloader in enumerate(self.val_dataloader)]

        # ---------------------------
        # CORE TRAINING LOOP
        # ---------------------------

        self.__train()

    def __train(self):
        # run all epochs
        for epoch_nb in range(self.current_epoch, self.max_nb_epochs):
            # update the lr scheduler
            if self.lr_schedulers is not None:
                for lr_scheduler in self.lr_schedulers:
                    lr_scheduler.step()

            model = self.__get_model()
            model.current_epoch = epoch_nb

            # hook
            if self.__is_function_implemented('on_epoch_start'):
                model = self.__get_model()
                model.on_epoch_start()

            self.current_epoch = epoch_nb
            self.total_batches = self.nb_tng_batches + self.nb_val_batches
            self.batch_loss_value = 0  # accumulated grads

            # init progbar when requested
            if self.progress_bar:
                self.prog_bar = tqdm.tqdm(range(self.total_batches),
                                          position=self.process_position)

            for batch_nb, data_batch in enumerate(self.tng_dataloader):
                self.batch_nb = batch_nb
                self.global_step += 1

                model = self.__get_model()
                model.global_step = self.global_step

                # stop when the flag is changed or we've gone past the amount
                #  requested in the batches
                self.total_batch_nb += 1
                met_batch_limit = batch_nb > self.nb_tng_batches
                if met_batch_limit:
                    break

                # ---------------
                # RUN TRAIN STEP
                # ---------------
                batch_result = self.__run_tng_batch(data_batch, batch_nb)
                early_stop_epoch = batch_result == -1

                # ---------------
                # RUN VAL STEP
                # ---------------
                is_val_check_batch = (batch_nb + 1) % self.val_check_batch == 0
                if self.fast_dev_run or is_val_check_batch or early_stop_epoch:
                    self.__run_validation()

                # when batch should be saved
                if (batch_nb + 1) % self.log_save_interval == 0 or early_stop_epoch:
                    if self.proc_rank == 0 and self.experiment is not None:
                        self.experiment.save()

                # when metrics should be logged
                if batch_nb % self.add_log_row_interval == 0 or early_stop_epoch:
                    # count items in memory
                    # nb_params, nb_tensors = count_mem_items()

                    model = self.__get_model()
                    metrics = self.__tng_tqdm_dic

                    # add gpu memory
                    if self.on_gpu:
                        mem_map = get_gpu_memory_map()
                        metrics.update(mem_map)

                    # add norms
                    if self.track_grad_norm > 0:
                        model = self.__get_model()
                        grad_norm_dic = model.grad_norm(self.track_grad_norm)
                        metrics.update(grad_norm_dic)

                    if self.__is_function_implemented('on_tng_metrics'):
                        model.on_tng_metrics(metrics)

                    # log metrics
                    scalar_metrics = self.__metrics_to_scalars(
                        metrics, blacklist=self.__log_vals_blacklist())
                    if self.proc_rank == 0 and self.experiment is not None:
                        self.experiment.log(scalar_metrics, global_step=self.global_step)
                        self.experiment.save()

                # hook
                if self.__is_function_implemented('on_batch_end'):
                    model = self.__get_model()
                    model.on_batch_end()

                # end epoch early
                if early_stop_epoch:
                    break

            # hook
            if self.__is_function_implemented('on_epoch_end'):
                model = self.__get_model()
                model.on_epoch_end()

            # early stopping
            met_min_epochs = epoch_nb > self.min_nb_epochs
            if self.enable_early_stop and met_min_epochs:
                should_stop = self.early_stop_callback.on_epoch_end(epoch=epoch_nb,
                                                                    logs=self.__tng_tqdm_dic)

                # stop training
                stop = should_stop and met_min_epochs
                if stop:
                    return

    def __metrics_to_scalars(self, metrics, blacklist=set()):
        new_metrics = {}
        for k, v in metrics.items():
            if type(v) is torch.Tensor:
                v = v.item()

            if type(v) is dict:
                v = self.__metrics_to_scalars(v)

            if k not in blacklist:
                new_metrics[k] = float(v)

        return new_metrics

    def __log_vals_blacklist(self):
        """avoid logging some vals lightning uses to maintain state"""
        blacklist = {'batch_nb', 'v_nb', 'gpu'}
        return blacklist

    def __run_tng_batch(self, data_batch, batch_nb):
        if data_batch is None:
            return 0

        # hook
        if self.__is_function_implemented('on_batch_start'):
            model_ref = self.__get_model()
            response = model_ref.on_batch_start(data_batch)

            if response == -1:
                return -1

        if self.progress_bar:
            self.prog_bar.update(1)

        # forward pass
        # return a scalar value and a dic with tqdm metrics
        if self.use_ddp:
            output = self.model(data_batch, batch_nb)
        elif self.use_dp:
            output = self.model(data_batch, batch_nb)
        elif self.single_gpu:
            gpu_id = self.data_parallel_device_ids[0]
            for i, x in enumerate(data_batch):
                if isinstance(x, torch.Tensor):
                    data_batch[i] = x.cuda(gpu_id)
            output = self.model.training_step(data_batch, batch_nb)

        else:
            output = self.model.training_step(data_batch, batch_nb)

        try:
            prog_output = output['prog']

            # reduce prog metrics for tqdm when using dp
            if self.use_dp:
                nb_gpus = len(self.data_parallel_device_ids)
                prog_output = reduce_distributed_output(prog_output, nb_gpus)

            model_specific_tqdm_metrics_dic = prog_output
        except Exception:
            model_specific_tqdm_metrics_dic = {}

        # if output dict doesn't have the keyword loss
        # then assume the output=loss if scalar
        try:
            loss = output['loss']
        except Exception:
            if type(output) is torch.Tensor:
                loss = output

        # when using dp need to reduce the loss
        if self.use_dp:
            loss = reduce_distributed_output(loss, len(self.data_parallel_device_ids))

        self.__add_tqdm_metrics(model_specific_tqdm_metrics_dic)

        # accumulate loss (if accumulate_grad_batches = 1 no effect)
        loss = loss / self.accumulate_grad_batches

        # backward pass
        if self.use_amp:
            # scale loss when using amp
            for optimizer in self.optimizers:
                with amp.scale_loss(loss, optimizer) as scaled_loss:
                    scaled_loss.backward()
        else:
            loss.backward()

        # insert after step hook
        if self.__is_function_implemented('on_after_backward'):
            model_ref = self.__get_model()
            response = model_ref.on_after_backward()

        if self.print_nan_grads:
            model = self.__get_model()
            for param in model.parameters():
                print(param.grad.float().sum())

        # track total loss for logging (avoid mem leaks)
        self.batch_loss_value += loss.item()

        # gradient update with accumulated gradients
        if (self.batch_nb + 1) % self.accumulate_grad_batches == 0:
            # clip gradients
            if self.gradient_clip > 0:
                model = self.__get_model()
                torch.nn.utils.clip_grad_norm_(model.parameters(), self.gradient_clip)

            # update gradients across all optimizers
            for optimizer in self.optimizers:
                optimizer.step()

                # insert after step hook
                if self.__is_function_implemented('on_before_zero_grad'):
                    model_ref = self.__get_model()
                    response = model_ref.on_before_zero_grad(optimizer)

                # clear gradients
                optimizer.zero_grad()

            # calculate running loss for display
            self.running_loss.append(self.batch_loss_value)
            self.batch_loss_value = 0
            self.avg_loss = np.mean(self.running_loss[-100:])

            # update progbar
            if self.progress_bar:
                # add model specific metrics
                tqdm_metrics = self.__tng_tqdm_dic
                self.prog_bar.set_postfix(**tqdm_metrics)

        # activate batch end hook
        if self.__is_function_implemented('on_batch_end'):
            model = self.__get_model()
            model.on_batch_end()

        return 0

    def __run_validation(self):
        # decide if can check epochs
        can_check_epoch = (self.current_epoch + 1) % self.check_val_every_n_epoch == 0
        if self.fast_dev_run:
            print('skipping to check performance bc of --fast_dev_run')
        elif not can_check_epoch:
            return

        # hook
        if self.__is_function_implemented('on_pre_performance_check'):
            model = self.__get_model()
            model.on_pre_performance_check()

        # use full val set on end of epoch
        # use a small portion otherwise
        max_batches = None if not self.fast_dev_run else 1
        validation_results = [self.validate(
            self.model,
            dataloader,
            max_batches,
            index
        ) for index, dataloader in enumerate(self.val_dataloader)]
        _ = [self.__add_tqdm_metrics(metric) for metric in validation_results]

        # hook
        if self.__is_function_implemented('on_post_performance_check'):
            model = self.__get_model()
            model.on_post_performance_check()

        if self.progress_bar:
            # add model specific metrics
            tqdm_metrics = self.__tng_tqdm_dic
            self.prog_bar.set_postfix(**tqdm_metrics)

        # model checkpointing
        if self.proc_rank == 0 and self.checkpoint_callback is not None:
            print('save callback...')
            self.checkpoint_callback.on_epoch_end(epoch=self.current_epoch,
                                                  logs=self.__tng_tqdm_dic)<|MERGE_RESOLUTION|>--- conflicted
+++ resolved
@@ -354,11 +354,7 @@
         self.nb_tng_batches = int(self.nb_tng_batches * self.train_percent_check)
 
         # determine number of validation batches
-<<<<<<< HEAD
-        self.nb_val_batches = sum(len(dataloader) for dataloader in self.val_dataloader)
-=======
-        self.nb_val_batches = len(self.val_dataloader) if self.val_dataloader is not None else 0
->>>>>>> 46e27e38
+        self.nb_val_batches = sum(len(dataloader) for dataloader in self.val_dataloader) if self.val_dataloader is not None else 0
         self.nb_val_batches = int(self.nb_val_batches * self.val_percent_check)
         self.nb_val_batches = max(1, self.nb_val_batches)
         self.nb_val_batches = self.nb_val_batches

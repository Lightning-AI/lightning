"""Root package info."""

<<<<<<< HEAD
__version__ = '1.1.4'
=======
import logging as python_logging
import os
import time

_this_year = time.strftime("%Y")
__version__ = '1.1.3'
>>>>>>> c00d5709
__author__ = 'William Falcon et al.'
__author_email__ = 'waf2107@columbia.edu'
__license__ = 'Apache-2.0'
__copyright__ = f'Copyright (c) 2018-{_this_year}, {__author__}.'
__homepage__ = 'https://github.com/PyTorchLightning/pytorch-lightning'
# this has to be simple string, see: https://github.com/pypa/twine/issues/522
__docs__ = (
    "PyTorch Lightning is the lightweight PyTorch wrapper for ML researchers."
    " Scale your models. Write less boilerplate."
)
__long_docs__ = """
Lightning is a way to organize your PyTorch code to decouple the science code from the engineering.
 It's more of a style-guide than a framework.

In Lightning, you organize your code into 3 distinct categories:

1. Research code (goes in the LightningModule).
2. Engineering code (you delete, and is handled by the Trainer).
3. Non-essential research code (logging, etc. this goes in Callbacks).

Although your research/production project might start simple, once you add things like GPU AND TPU training,
 16-bit precision, etc, you end up spending more time engineering than researching.
 Lightning automates AND rigorously tests those parts for you.

Overall, Lightning guarantees rigorously tested, correct, modern best practices for the automated parts.

Documentation
-------------
- https://pytorch-lightning.readthedocs.io/en/latest
- https://pytorch-lightning.readthedocs.io/en/stable
"""

_logger = python_logging.getLogger("lightning")
_logger.addHandler(python_logging.StreamHandler())
_logger.setLevel(python_logging.INFO)

PACKAGE_ROOT = os.path.dirname(__file__)
PROJECT_ROOT = os.path.dirname(PACKAGE_ROOT)

try:
    # This variable is injected in the __builtins__ by the build
    # process. It used to enable importing subpackages of skimage when
    # the binaries are not built
    _ = None if __LIGHTNING_SETUP__ else None
except NameError:
    __LIGHTNING_SETUP__: bool = False

if __LIGHTNING_SETUP__:
    import sys  # pragma: no-cover

    sys.stdout.write(f'Partial import of `{__name__}` during the build process.\n')  # pragma: no-cover
    # We are not importing the rest of the lightning during the build process, as it may not be compiled yet
else:
    from pytorch_lightning import metrics
    from pytorch_lightning.callbacks import Callback
    from pytorch_lightning.core import LightningDataModule, LightningModule
    from pytorch_lightning.trainer import Trainer
    from pytorch_lightning.utilities.seed import seed_everything

    __all__ = [
        'Trainer',
        'LightningDataModule',
        'LightningModule',
        'Callback',
        'seed_everything',
        'metrics',
    ]

# for compatibility with namespace packages
__import__('pkg_resources').declare_namespace(__name__)<|MERGE_RESOLUTION|>--- conflicted
+++ resolved
@@ -1,15 +1,11 @@
 """Root package info."""
 
-<<<<<<< HEAD
-__version__ = '1.1.4'
-=======
 import logging as python_logging
 import os
 import time
 
 _this_year = time.strftime("%Y")
-__version__ = '1.1.3'
->>>>>>> c00d5709
+__version__ = '1.1.4'
 __author__ = 'William Falcon et al.'
 __author_email__ = 'waf2107@columbia.edu'
 __license__ = 'Apache-2.0'

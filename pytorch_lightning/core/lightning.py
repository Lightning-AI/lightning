# Copyright The PyTorch Lightning team.
#
# Licensed under the Apache License, Version 2.0 (the "License");
# you may not use this file except in compliance with the License.
# You may obtain a copy of the License at
#
#     http://www.apache.org/licenses/LICENSE-2.0
#
# Unless required by applicable law or agreed to in writing, software
# distributed under the License is distributed on an "AS IS" BASIS,
# WITHOUT WARRANTIES OR CONDITIONS OF ANY KIND, either express or implied.
# See the License for the specific language governing permissions and
# limitations under the License.
"""nn.Module with additional great features."""

import collections
import copy
import inspect
import logging
import os
import tempfile
import types
import uuid
from abc import ABC
from argparse import Namespace
from functools import partial
from pathlib import Path
from typing import Any, Callable, Dict, List, Optional, Sequence, Tuple, Union

import torch
from torch import ScriptModule, Tensor
from torch.nn import Module
from torch.optim.optimizer import Optimizer

from pytorch_lightning.core.grads import GradInformation
from pytorch_lightning.core.hooks import CheckpointHooks, DataHooks, ModelHooks
from pytorch_lightning.core.memory import ModelSummary
from pytorch_lightning.core.optimizer import LightningOptimizer
from pytorch_lightning.core.saving import ALLOWED_CONFIG_TYPES, ModelIO, PRIMITIVE_TYPES
from pytorch_lightning.core.step_result import Result
from pytorch_lightning.utilities import rank_zero_deprecation, rank_zero_warn
from pytorch_lightning.utilities.apply_func import apply_to_collection, convert_to_tensors
from pytorch_lightning.utilities.device_dtype_mixin import DeviceDtypeModuleMixin
from pytorch_lightning.utilities.exceptions import MisconfigurationException
from pytorch_lightning.utilities.parsing import AttributeDict, collect_init_args, save_hyperparameters
from pytorch_lightning.utilities.types import EPOCH_OUTPUT, STEP_OUTPUT

log = logging.getLogger(__name__)


class LightningModule(
    ABC,
    DeviceDtypeModuleMixin,
    GradInformation,
    ModelIO,
    ModelHooks,
    DataHooks,
    CheckpointHooks,
    Module,
):
    # Below is for property support of JIT in PyTorch 1.7
    # since none of them is important when using JIT, we are going to ignore them.
    __jit_unused_properties__ = [
        "datamodule",
        "example_input_array",
        "hparams",
        "hparams_initial",
        "on_gpu",
        "current_epoch",
        "global_step",
        "global_rank",
        "local_rank",
        "logger",
        "model_size",
    ] + DeviceDtypeModuleMixin.__jit_unused_properties__

    def __init__(self, *args: Any, **kwargs: Any) -> None:
        super().__init__(*args, **kwargs)

        # see (https://github.com/pytorch/pytorch/blob/3e6bb5233f9ca2c5aa55d9cda22a7ee85439aa6e/
        # torch/nn/modules/module.py#L227)
        torch._C._log_api_usage_once(f"lightning.module.{self.__class__.__name__}")

        self.loaded_optimizer_states_dict = {}

        #: Pointer to the trainer object
        self.trainer = None

        self._distrib_type = None
        self._device_type = None

        #: True if using amp
        self.use_amp: bool = False

        #: The precision used
        self.precision: int = 32

        # optionally can be set by user
        self._example_input_array = None
        self._datamodule = None
        self._results: Optional[Result] = None
        self._current_fx_name: str = ''
        self._running_manual_backward: bool = False
        self._current_hook_fx_name: Optional[str] = None
        self._current_dataloader_idx: Optional[int] = None
        self._automatic_optimization: bool = True
        self._param_requires_grad_state = dict()

    def optimizers(self, use_pl_optimizer: bool = True) -> Union[Optimizer, List[Optimizer], List[LightningOptimizer]]:
        if use_pl_optimizer:
            opts = list(self.trainer.lightning_optimizers.values())
        else:
            opts = self.trainer.optimizers

        # single optimizer
        if isinstance(opts, list) and len(opts) == 1 and isinstance(opts[0], Optimizer):
            return opts[0]
        # multiple opts
        return opts

    def lr_schedulers(self) -> Optional[Union[Any, List[Any]]]:
        if not self.trainer.lr_schedulers:
            return None

        # ignore other keys "interval", "frequency", etc.
        lr_schedulers = [s["scheduler"] for s in self.trainer.lr_schedulers]

        # single scheduler
        if len(lr_schedulers) == 1:
            return lr_schedulers[0]

        # multiple schedulers
        return lr_schedulers

    @property
    def example_input_array(self) -> Any:
        return self._example_input_array

    @property
    def current_epoch(self) -> int:
        """The current epoch"""
        return self.trainer.current_epoch if self.trainer else 0

    @property
    def global_step(self) -> int:
        """Total training batches seen across all epochs"""
        return self.trainer.global_step if self.trainer else 0

    @property
    def global_rank(self) -> int:
        """ The index of the current process across all nodes and devices. """
        return self.trainer.global_rank if self.trainer else 0

    @property
    def local_rank(self) -> int:
        """ The index of the current process within a single node. """
        return self.trainer.local_rank if self.trainer else 0

    @example_input_array.setter
    def example_input_array(self, example: Any) -> None:
        self._example_input_array = example

    @property
    def datamodule(self) -> Any:
        return self._datamodule

    @datamodule.setter
    def datamodule(self, datamodule: Any) -> None:
        self._datamodule = datamodule

    @property
    def on_gpu(self):
        """
        True if your model is currently running on GPUs.
        Useful to set flags around the LightningModule for different CPU vs GPU behavior.
        """
        return self.device.type == "cuda"

    @property
    def automatic_optimization(self) -> bool:
        """
        If False you are responsible for calling .backward, .step, zero_grad.
        """
        return self._automatic_optimization

    @automatic_optimization.setter
    def automatic_optimization(self, automatic_optimization: bool) -> None:
        self._automatic_optimization = automatic_optimization

    @property
    def logger(self):
        """ Reference to the logger object in the Trainer. """
        return self.trainer.logger if self.trainer else None

    def _apply_batch_transfer_handler(self, batch: Any, device: Optional[torch.device] = None, dataloader_idx: int = 0):
        batch = self.on_before_batch_transfer(batch, dataloader_idx)
        batch = self.transfer_batch_to_device(batch, device)
        batch = self.on_after_batch_transfer(batch, dataloader_idx)
        return batch

    def print(self, *args, **kwargs) -> None:
        r"""
        Prints only from process 0. Use this in any distributed mode to log only once.

        Args:
            *args: The thing to print. The same as for Python's built-in print function.
            **kwargs: The same as for Python's built-in print function.

        Example::

            def forward(self, x):
                self.print(x, 'in forward')

        """
        if self.trainer.is_global_zero:
            progress_bar = self.trainer.progress_bar_callback
            if progress_bar is not None and progress_bar.is_enabled:
                progress_bar.print(*args, **kwargs)
            else:
                print(*args, **kwargs)

    def log(
        self,
        name: str,
        value: Any,
        prog_bar: bool = False,
        logger: bool = True,
        on_step: Optional[bool] = None,
        on_epoch: Optional[bool] = None,
        reduce_fx: Callable = torch.mean,
        tbptt_reduce_fx: Callable = torch.mean,
        tbptt_pad_token: int = 0,
        enable_graph: bool = False,
        sync_dist: bool = False,
        sync_dist_op: Union[Any, str] = 'mean',
        sync_dist_group: Optional[Any] = None,
        add_dataloader_idx: bool = True,
    ):
        """
        Log a key, value

        Example::

            self.log('train_loss', loss)

        The default behavior per hook is as follows

        .. csv-table:: ``*`` also applies to the test loop
           :header: "LightningModule Hook", "on_step", "on_epoch", "prog_bar", "logger"
           :widths: 20, 10, 10, 10, 10

           "training_step", "T", "F", "F", "T"
           "training_step_end", "T", "F", "F", "T"
           "training_epoch_end", "F", "T", "F", "T"
           "validation_step*", "F", "T", "F", "T"
           "validation_step_end*", "F", "T", "F", "T"
           "validation_epoch_end*", "F", "T", "F", "T"

        Args:
            name: key name
            value: value name
            prog_bar: if True logs to the progress bar
            logger: if True logs to the logger
            on_step: if True logs at this step. None auto-logs at the training_step but not validation/test_step
            on_epoch: if True logs epoch accumulated metrics. None auto-logs at the val/test step but not training_step
            reduce_fx: reduction function over step values for end of epoch. Torch.mean by default
            tbptt_reduce_fx: function to reduce on truncated back prop
            tbptt_pad_token: token to use for padding
            enable_graph: if True, will not auto detach the graph
            sync_dist: if True, reduces the metric across GPUs/TPUs
            sync_dist_op: the op to sync across GPUs/TPUs
            sync_dist_group: the ddp group to sync across
            add_dataloader_idx: if True, appends the index of the current dataloader to
                the name (when using multiple). If False, user needs to give unique names for
                each dataloader to not mix values
        """
        if self._results is not None:
            # in any epoch end can't log step metrics (only epoch metric)
            if 'epoch_end' in self._current_fx_name and on_step:
                m = f'on_step=True cannot be used on {self._current_fx_name} method'
                raise MisconfigurationException(m)

            if 'epoch_end' in self._current_fx_name and on_epoch is False:
                m = f'on_epoch cannot be False when called from the {self._current_fx_name} method'
                raise MisconfigurationException(m)

            # add log_dict
            # TODO: if logged twice fail with crash

            # set the default depending on the fx_name
            on_step = self.__auto_choose_log_on_step(on_step)
            on_epoch = self.__auto_choose_log_on_epoch(on_epoch)

            if self._current_hook_fx_name is not None:
                self.trainer.logger_connector.check_logging_in_callbacks(
                    self._current_hook_fx_name, on_step=on_step, on_epoch=on_epoch
                )

            # make sure user doesn't introduce logic for multi-dataloaders
            if "/dataloader_idx_" in name:
                raise MisconfigurationException(
                    f"Logged key: {name} should not contain information about dataloader_idx."
                )

            training_type_plugin = self.trainer.training_type_plugin

            # Determine if dataloader index should be added
            dataloader_idx = self._current_dataloader_idx if add_dataloader_idx else None

            self._results.log(
                name,
                value,
                prog_bar,
                logger,
                on_step,
                on_epoch,
                reduce_fx,
                tbptt_reduce_fx,
                tbptt_pad_token,
                enable_graph,
                sync_dist,
                sync_dist_op,
                sync_dist_group,
                training_type_plugin.reduce,
                dataloader_idx,
                self.device,
            )

    def log_dict(
        self,
        dictionary: dict,
        prog_bar: bool = False,
        logger: bool = True,
        on_step: Optional[bool] = None,
        on_epoch: Optional[bool] = None,
        reduce_fx: Callable = torch.mean,
        tbptt_reduce_fx: Callable = torch.mean,
        tbptt_pad_token: int = 0,
        enable_graph: bool = False,
        sync_dist: bool = False,
        sync_dist_op: Union[Any, str] = 'mean',
        sync_dist_group: Optional[Any] = None,
        add_dataloader_idx: bool = True,
    ):
        """
        Log a dictonary of values at once

        Example::

            values = {'loss': loss, 'acc': acc, ..., 'metric_n': metric_n}
            self.log_dict(values)

        Args:
            dictionary: key value pairs (str, tensors)
            prog_bar: if True logs to the progress base
            logger: if True logs to the logger
            on_step: if True logs at this step. None auto-logs for training_step but not validation/test_step
            on_epoch: if True logs epoch accumulated metrics. None auto-logs for val/test step but not training_step
            reduce_fx: reduction function over step values for end of epoch. Torch.mean by default
            tbptt_reduce_fx: function to reduce on truncated back prop
            tbptt_pad_token: token to use for padding
            enable_graph: if True, will not auto detach the graph
            sync_dist: if True, reduces the metric across GPUs/TPUs
            sync_dist_op: the op to sync across GPUs/TPUs
            sync_dist_group: the ddp group sync across
            add_dataloader_idx: if True, appends the index of the current dataloader to
                the name (when using multiple). If False, user needs to give unique names for
                each dataloader to not mix values
        """
        for k, v in dictionary.items():
            self.log(
                name=k,
                value=v,
                prog_bar=prog_bar,
                logger=logger,
                on_step=on_step,
                on_epoch=on_epoch,
                reduce_fx=reduce_fx,
                enable_graph=enable_graph,
                sync_dist=sync_dist,
                sync_dist_group=sync_dist_group,
                sync_dist_op=sync_dist_op,
                tbptt_pad_token=tbptt_pad_token,
                tbptt_reduce_fx=tbptt_reduce_fx,
                add_dataloader_idx=add_dataloader_idx
            )

    def write_prediction(
        self, name: str, value: Union[torch.Tensor, List[torch.Tensor]], filename: str = 'predictions.pt'
    ):
        """
        Write predictions to disk using ``torch.save``

        Example::

            self.write_prediction('pred', torch.tensor(...), filename='my_predictions.pt')

        Args:
            name: a string indicating the name to save the predictions under
            value: the predictions, either a single :class:`~torch.Tensor` or a list of them
            filename: name of the file to save the predictions to

        Note:
            when running in distributed mode, calling ``write_prediction`` will create a file for
            each device with respective names: ``filename_rank_0.pt``, ``filename_rank_1.pt``, ...

        .. deprecated::v1.3
            Will be removed in v1.5.0.
        """
        rank_zero_deprecation(
            'LightningModule method `write_prediction` was deprecated in v1.3'
            ' and will be removed in v1.5.'
        )

        self.trainer.evaluation_loop.predictions._add_prediction(name, value, filename)

    def write_prediction_dict(self, predictions_dict: Dict[str, Any], filename: str = 'predictions.pt'):
        """
        Write a dictonary of predictions to disk at once using ``torch.save``

        Example::

            pred_dict = {'pred1': torch.tensor(...), 'pred2': torch.tensor(...)}
            self.write_prediction_dict(pred_dict)

        Args:
            predictions_dict: dict containing predictions, where each prediction should
                either be single :class:`~torch.Tensor` or a list of them

        Note:
            when running in distributed mode, calling ``write_prediction_dict`` will create a file for
            each device with respective names: ``filename_rank_0.pt``, ``filename_rank_1.pt``, ...

        .. deprecated::v1.3
            Will be removed in v1.5.0.
        """
        rank_zero_deprecation(
            'LightningModule method `write_prediction_dict` was deprecated in v1.3 and'
            ' will be removed in v1.5.'
        )

        for k, v in predictions_dict.items():
            self.write_prediction(k, v, filename)

    def __auto_choose_log_on_step(self, on_step):
        if on_step is None:
            if self._current_fx_name in {'training_step', 'training_step_end'}:
                on_step = True
            elif self._current_fx_name in {
                'evaluation_step', 'evaluation_step_end', 'evaluation_epoch_end', 'training_epoch_end'
            }:
                on_step = False
            else:
                on_step = False

        return on_step

    def __auto_choose_log_on_epoch(self, on_epoch):
        if on_epoch is None:
            if self._current_fx_name in {'training_step', 'training_step_end'}:
                on_epoch = False
            elif self._current_fx_name in {
                'evaluation_step', 'evaluation_step_end', 'evaluation_epoch_end', 'training_epoch_end'
            }:
                on_epoch = True
            else:
                on_epoch = True

        return on_epoch

    def all_gather(
        self,
        data: Union[torch.Tensor, Dict, List, Tuple],
        group: Optional[Any] = None,
        sync_grads: bool = False,
    ):
        r"""
        Allows users to call ``self.all_gather()`` from the LightningModule, thus making
        the ```all_gather``` operation accelerator agnostic.

        ```all_gather``` is a function provided by accelerators to gather a tensor from several
        distributed processes

        Args:
            tensor: int, float, tensor of shape (batch, ...), or a (possibly nested) collection thereof.
            group: the process group to gather results from. Defaults to all processes (world)
            sync_grads: flag that allows users to synchronize gradients for all_gather op

        Return:
            A tensor of shape (world_size, batch, ...), or if the input was a collection
            the output will also be a collection with tensors of this shape.
        """
        group = group if group is not None else torch.distributed.group.WORLD
        all_gather = self.trainer.accelerator.all_gather
        data = convert_to_tensors(data, device=self.device)
        all_gather = partial(all_gather, group=group, sync_grads=sync_grads)
        return apply_to_collection(data, torch.Tensor, all_gather)

    def forward(self, *args, **kwargs) -> Any:
        r"""
        Same as :meth:`torch.nn.Module.forward()`.

        Args:
            *args: Whatever you decide to pass into the forward method.
            **kwargs: Keyword arguments are also possible.

        Return:
            Your model's output
        """
        return super().forward(*args, **kwargs)

    def training_step(self, *args, **kwargs) -> STEP_OUTPUT:
        r"""
        Here you compute and return the training loss and some additional metrics for e.g.
        the progress bar or logger.

        Args:
            batch (:class:`~torch.Tensor` | (:class:`~torch.Tensor`, ...) | [:class:`~torch.Tensor`, ...]):
                The output of your :class:`~torch.utils.data.DataLoader`. A tensor, tuple or list.
            batch_idx (int): Integer displaying index of this batch
            optimizer_idx (int): When using multiple optimizers, this argument will also be present.
            hiddens(:class:`~torch.Tensor`): Passed in if
                :paramref:`~pytorch_lightning.trainer.trainer.Trainer.truncated_bptt_steps` > 0.

        Return:
            Any of.

            - :class:`~torch.Tensor` - The loss tensor
            - ``dict`` - A dictionary. Can include any keys, but must include the key ``'loss'``
            - ``None`` - Training will skip to the next batch

        Note:
            Returning ``None`` is currently not supported for multi-GPU or TPU, or with 16-bit precision enabled.

        In this step you'd normally do the forward pass and calculate the loss for a batch.
        You can also do fancier things like multiple forward passes or something model specific.

        Example::

            def training_step(self, batch, batch_idx):
                x, y, z = batch
                out = self.encoder(x)
                loss = self.loss(out, x)
                return loss

        If you define multiple optimizers, this step will be called with an additional
        ``optimizer_idx`` parameter.

        .. code-block:: python

            # Multiple optimizers (e.g.: GANs)
            def training_step(self, batch, batch_idx, optimizer_idx):
                if optimizer_idx == 0:
                    # do training_step with encoder
                if optimizer_idx == 1:
                    # do training_step with decoder


        If you add truncated back propagation through time you will also get an additional
        argument with the hidden states of the previous step.

        .. code-block:: python

            # Truncated back-propagation through time
            def training_step(self, batch, batch_idx, hiddens):
                # hiddens are the hidden states from the previous truncated backprop step
                ...
                out, hiddens = self.lstm(data, hiddens)
                ...
                return {'loss': loss, 'hiddens': hiddens}

        Note:
            The loss value shown in the progress bar is smoothed (averaged) over the last values,
            so it differs from the actual loss returned in train/validation step.
        """
        rank_zero_warn("`training_step` must be implemented to be used with the Lightning Trainer")

    def training_step_end(self, *args, **kwargs) -> STEP_OUTPUT:
        """
        Use this when training with dp or ddp2 because :meth:`training_step`
        will operate on only part of the batch. However, this is still optional
        and only needed for things like softmax or NCE loss.

        Note:
            If you later switch to ddp or some other mode, this will still be called
            so that you don't have to change your code

        .. code-block:: python

            # pseudocode
            sub_batches = split_batches_for_dp(batch)
            batch_parts_outputs = [training_step(sub_batch) for sub_batch in sub_batches]
            training_step_end(batch_parts_outputs)

        Args:
            batch_parts_outputs: What you return in `training_step` for each batch part.

        Return:
            Anything

        When using dp/ddp2 distributed backends, only a portion of the batch is inside the training_step:

        .. code-block:: python

            def training_step(self, batch, batch_idx):
                # batch is 1/num_gpus big
                x, y = batch

                out = self(x)

                # softmax uses only a portion of the batch in the denomintaor
                loss = self.softmax(out)
                loss = nce_loss(loss)
                return loss

        If you wish to do something with all the parts of the batch, then use this method to do it:

        .. code-block:: python

            def training_step(self, batch, batch_idx):
                # batch is 1/num_gpus big
                x, y = batch

                out = self.encoder(x)
                return {'pred': out}

            def training_step_end(self, training_step_outputs):
                gpu_0_pred = training_step_outputs[0]['pred']
                gpu_1_pred = training_step_outputs[1]['pred']
                gpu_n_pred = training_step_outputs[n]['pred']

                # this softmax now uses the full batch
                loss = nce_loss([gpu_0_pred, gpu_1_pred, gpu_n_pred])
                return loss

        See Also:
            See the :ref:`advanced/multi_gpu:Multi-GPU training` guide for more details.
        """

    def training_epoch_end(self, outputs: EPOCH_OUTPUT) -> None:
        """
        Called at the end of the training epoch with the outputs of all training steps.
        Use this in case you need to do something with all the outputs for every training_step.

        .. code-block:: python

            # the pseudocode for these calls
            train_outs = []
            for train_batch in train_data:
                out = training_step(train_batch)
                train_outs.append(out)
            training_epoch_end(train_outs)

        Args:
            outputs: List of outputs you defined in :meth:`training_step`, or if there are
                multiple dataloaders, a list containing a list of outputs for each dataloader.

        Return:
            None

        Note:
            If this method is not overridden, this won't be called.

        Example::

            def training_epoch_end(self, training_step_outputs):
                # do something with all training_step outputs
                return result

        With multiple dataloaders, ``outputs`` will be a list of lists. The outer list contains
        one entry per dataloader, while the inner list contains the individual outputs of
        each training step for that dataloader.

        .. code-block:: python

            def training_epoch_end(self, training_step_outputs):
                for out in training_step_outputs:
                    # do something here
        """

    def validation_step(self, *args, **kwargs) -> Optional[STEP_OUTPUT]:
        r"""
        Operates on a single batch of data from the validation set.
        In this step you'd might generate examples or calculate anything of interest like accuracy.

        .. code-block:: python

            # the pseudocode for these calls
            val_outs = []
            for val_batch in val_data:
                out = validation_step(val_batch)
                val_outs.append(out)
            validation_epoch_end(val_outs)

        Args:
            batch (:class:`~torch.Tensor` | (:class:`~torch.Tensor`, ...) | [:class:`~torch.Tensor`, ...]):
                The output of your :class:`~torch.utils.data.DataLoader`. A tensor, tuple or list.
            batch_idx (int): The index of this batch
            dataloader_idx (int): The index of the dataloader that produced this batch
                (only if multiple val dataloaders used)

        Return:
           Any of.

            - Any object or value
            - ``None`` - Validation will skip to the next batch

        .. code-block:: python

            # pseudocode of order
            val_outs = []
            for val_batch in val_data:
                out = validation_step(val_batch)
                if defined('validation_step_end'):
                    out = validation_step_end(out)
                val_outs.append(out)
            val_outs = validation_epoch_end(val_outs)


        .. code-block:: python

            # if you have one val dataloader:
            def validation_step(self, batch, batch_idx)

            # if you have multiple val dataloaders:
            def validation_step(self, batch, batch_idx, dataloader_idx)

        Examples::

            # CASE 1: A single validation dataset
            def validation_step(self, batch, batch_idx):
                x, y = batch

                # implement your own
                out = self(x)
                loss = self.loss(out, y)

                # log 6 example images
                # or generated text... or whatever
                sample_imgs = x[:6]
                grid = torchvision.utils.make_grid(sample_imgs)
                self.logger.experiment.add_image('example_images', grid, 0)

                # calculate acc
                labels_hat = torch.argmax(out, dim=1)
                val_acc = torch.sum(y == labels_hat).item() / (len(y) * 1.0)

                # log the outputs!
                self.log_dict({'val_loss': loss, 'val_acc': val_acc})

        If you pass in multiple val dataloaders, :meth:`validation_step` will have an additional argument.

        .. code-block:: python

            # CASE 2: multiple validation dataloaders
            def validation_step(self, batch, batch_idx, dataloader_idx):
                # dataloader_idx tells you which dataset this is.

        Note:
            If you don't need to validate you don't need to implement this method.

        Note:
            When the :meth:`validation_step` is called, the model has been put in eval mode
            and PyTorch gradients have been disabled. At the end of validation,
            the model goes back to training mode and gradients are enabled.
        """

    def validation_step_end(self, *args, **kwargs) -> Optional[STEP_OUTPUT]:
        """
        Use this when validating with dp or ddp2 because :meth:`validation_step`
        will operate on only part of the batch. However, this is still optional
        and only needed for things like softmax or NCE loss.

        Note:
            If you later switch to ddp or some other mode, this will still be called
            so that you don't have to change your code.

        .. code-block:: python

            # pseudocode
            sub_batches = split_batches_for_dp(batch)
            batch_parts_outputs = [validation_step(sub_batch) for sub_batch in sub_batches]
            validation_step_end(batch_parts_outputs)

        Args:
            batch_parts_outputs: What you return in :meth:`validation_step`
                for each batch part.

        Return:
            None or anything

        .. code-block:: python

            # WITHOUT validation_step_end
            # if used in DP or DDP2, this batch is 1/num_gpus large
            def validation_step(self, batch, batch_idx):
                # batch is 1/num_gpus big
                x, y = batch

                out = self.encoder(x)
                loss = self.softmax(out)
                loss = nce_loss(loss)
                self.log('val_loss', loss)

            # --------------
            # with validation_step_end to do softmax over the full batch
            def validation_step(self, batch, batch_idx):
                # batch is 1/num_gpus big
                x, y = batch

                out = self(x)
                return out

            def validation_step_end(self, val_step_outputs):
                for out in val_step_outputs:
                    # do something with these

        See Also:
            See the :ref:`advanced/multi_gpu:Multi-GPU training` guide for more details.
        """

    def validation_epoch_end(self, outputs: EPOCH_OUTPUT) -> None:
        """
        Called at the end of the validation epoch with the outputs of all validation steps.

        .. code-block:: python

            # the pseudocode for these calls
            val_outs = []
            for val_batch in val_data:
                out = validation_step(val_batch)
                val_outs.append(out)
            validation_epoch_end(val_outs)

        Args:
            outputs: List of outputs you defined in :meth:`validation_step`, or if there
                are multiple dataloaders, a list containing a list of outputs for each dataloader.

        Return:
            None

        Note:
            If you didn't define a :meth:`validation_step`, this won't be called.

        Examples:
            With a single dataloader:

            .. code-block:: python

                def validation_epoch_end(self, val_step_outputs):
                    for out in val_step_outputs:
                        # do something

            With multiple dataloaders, `outputs` will be a list of lists. The outer list contains
            one entry per dataloader, while the inner list contains the individual outputs of
            each validation step for that dataloader.

            .. code-block:: python

                def validation_epoch_end(self, outputs):
                    for dataloader_output_result in outputs:
                        dataloader_outs = dataloader_output_result.dataloader_i_outputs

                    self.log('final_metric', final_value)
        """

    def test_step(self, *args, **kwargs) -> Optional[STEP_OUTPUT]:
        r"""
        Operates on a single batch of data from the test set.
        In this step you'd normally generate examples or calculate anything of interest
        such as accuracy.

        .. code-block:: python

            # the pseudocode for these calls
            test_outs = []
            for test_batch in test_data:
                out = test_step(test_batch)
                test_outs.append(out)
            test_epoch_end(test_outs)

        Args:
            batch (:class:`~torch.Tensor` | (:class:`~torch.Tensor`, ...) | [:class:`~torch.Tensor`, ...]):
                The output of your :class:`~torch.utils.data.DataLoader`. A tensor, tuple or list.
            batch_idx (int): The index of this batch.
            dataloader_idx (int): The index of the dataloader that produced this batch
                (only if multiple test dataloaders used).

        Return:
           Any of.

            - Any object or value
            - ``None`` - Testing will skip to the next batch

        .. code-block:: python

            # if you have one test dataloader:
            def test_step(self, batch, batch_idx)

            # if you have multiple test dataloaders:
            def test_step(self, batch, batch_idx, dataloader_idx)

        Examples::

            # CASE 1: A single test dataset
            def test_step(self, batch, batch_idx):
                x, y = batch

                # implement your own
                out = self(x)
                loss = self.loss(out, y)

                # log 6 example images
                # or generated text... or whatever
                sample_imgs = x[:6]
                grid = torchvision.utils.make_grid(sample_imgs)
                self.logger.experiment.add_image('example_images', grid, 0)

                # calculate acc
                labels_hat = torch.argmax(out, dim=1)
                test_acc = torch.sum(y == labels_hat).item() / (len(y) * 1.0)

                # log the outputs!
                self.log_dict({'test_loss': loss, 'test_acc': test_acc})

        If you pass in multiple test dataloaders, :meth:`test_step` will have an additional argument.

        .. code-block:: python

            # CASE 2: multiple test dataloaders
            def test_step(self, batch, batch_idx, dataloader_idx):
                # dataloader_idx tells you which dataset this is.

        Note:
            If you don't need to test you don't need to implement this method.

        Note:
            When the :meth:`test_step` is called, the model has been put in eval mode and
            PyTorch gradients have been disabled. At the end of the test epoch, the model goes back
            to training mode and gradients are enabled.
        """

    def test_step_end(self, *args, **kwargs) -> Optional[STEP_OUTPUT]:
        """
        Use this when testing with dp or ddp2 because :meth:`test_step` will operate
        on only part of the batch. However, this is still optional
        and only needed for things like softmax or NCE loss.

        Note:
            If you later switch to ddp or some other mode, this will still be called
            so that you don't have to change your code.

        .. code-block:: python

            # pseudocode
            sub_batches = split_batches_for_dp(batch)
            batch_parts_outputs = [test_step(sub_batch) for sub_batch in sub_batches]
            test_step_end(batch_parts_outputs)

        Args:
            batch_parts_outputs: What you return in :meth:`test_step` for each batch part.

        Return:
            None or anything

        .. code-block:: python

            # WITHOUT test_step_end
            # if used in DP or DDP2, this batch is 1/num_gpus large
            def test_step(self, batch, batch_idx):
                # batch is 1/num_gpus big
                x, y = batch

                out = self(x)
                loss = self.softmax(out)
                self.log('test_loss', loss)

            # --------------
            # with test_step_end to do softmax over the full batch
            def test_step(self, batch, batch_idx):
                # batch is 1/num_gpus big
                x, y = batch

                out = self.encoder(x)
                return out

            def test_step_end(self, output_results):
                # this out is now the full size of the batch
                all_test_step_outs = output_results.out
                loss = nce_loss(all_test_step_outs)
                self.log('test_loss', loss)

        See Also:
            See the :ref:`advanced/multi_gpu:Multi-GPU training` guide for more details.
        """

    def test_epoch_end(self, outputs: EPOCH_OUTPUT) -> None:
        """
        Called at the end of a test epoch with the output of all test steps.

        .. code-block:: python

            # the pseudocode for these calls
            test_outs = []
            for test_batch in test_data:
                out = test_step(test_batch)
                test_outs.append(out)
            test_epoch_end(test_outs)

        Args:
            outputs: List of outputs you defined in :meth:`test_step_end`, or if there
                are multiple dataloaders, a list containing a list of outputs for each dataloader

        Return:
            None

        Note:
            If you didn't define a :meth:`test_step`, this won't be called.

        Examples:
            With a single dataloader:

            .. code-block:: python

                def test_epoch_end(self, outputs):
                    # do something with the outputs of all test batches
                    all_test_preds = test_step_outputs.predictions

                    some_result = calc_all_results(all_test_preds)
                    self.log(some_result)

            With multiple dataloaders, `outputs` will be a list of lists. The outer list contains
            one entry per dataloader, while the inner list contains the individual outputs of
            each test step for that dataloader.

            .. code-block:: python

                def test_epoch_end(self, outputs):
                    final_value = 0
                    for dataloader_outputs in outputs:
                        for test_step_out in dataloader_outputs:
                            # do something
                            final_value += test_step_out

                    self.log('final_metric', final_value)
        """

    def predict_step(self, batch: Any, batch_idx: int, dataloader_idx: Optional[int] = None) -> Any:
        """
        Step function called during :meth:`~pytorch_lightning.trainer.trainer.Trainer.predict`.
        By default, it calls :meth:`~pytorch_lightning.core.lightning.LightningModule.forward`.
        Override to add any processing logic.

        Args:
            batch: Current batch
            batch_idx: Index of current batch
            dataloader_idx: Index of the current dataloader

        Return:
            Predicted output
        """
        return self(batch)

    def configure_callbacks(self):
        """
        Configure model-specific callbacks.
        When the model gets attached, e.g., when ``.fit()`` or ``.test()`` gets called,
        the list returned here will be merged with the list of callbacks passed to the Trainer's ``callbacks`` argument.
        If a callback returned here has the same type as one or several callbacks already present in
        the Trainer's callbacks list, it will take priority and replace them.
        In addition, Lightning will make sure :class:`~pytorch_lightning.callbacks.model_checkpoint.ModelCheckpoint`
        callbacks run last.

        Return:
            A list of callbacks which will extend the list of callbacks in the Trainer.

        Example::

            def configure_callbacks(self):
                early_stop = EarlyStopping(monitor"val_acc", mode="max")
                checkpoint = ModelCheckpoint(monitor="val_loss")
                return [early_stop, checkpoint]

        Note:
            Certain callback methods like :meth:`~pytorch_lightning.callbacks.base.Callback.on_init_start`
            will never be invoked on the new callbacks returned here.
        """
        return []

    def configure_optimizers(self):
        r"""
        Choose what optimizers and learning-rate schedulers to use in your optimization.
        Normally you'd need one. But in the case of GANs or similar you might have multiple.

        Return:
            Any of these 6 options.

            - **Single optimizer**.
            - **List or Tuple** of optimizers.
            - **Two lists** - The first list has multiple optimizers, and the second has multiple LR schedulers (or
              multiple lr_dict).
            - **Dictionary**, with an ``"optimizer"`` key, and (optionally) a ``"lr_scheduler"``
              key whose value is a single LR scheduler or lr_dict.
            - **Tuple of dictionaries** as described above, with an optional ``"frequency"`` key.
            - **None** - Fit will run without any optimizer.

        Note:
<<<<<<< HEAD
            The ``frequency`` value specified in a dict along with the ``optimizer`` key is an int corresponding
            to the number of sequential batches optimized with the specific optimizer.
            It should be given to none or to all of the optimizers.
            There is a difference between passing multiple optimizers in a list,
            and passing multiple optimizers in dictionaries with a frequency of 1:
            In the former case, all optimizers will operate on the given batch in each optimization step.
            In the latter, only one optimizer will operate on the given batch at every step.
            This is different from the ``frequency`` value specified in the lr_dict mentioned below.

            .. code-block:: python

                def configure_optimizers(self):
                    optimizer_one = torch.optim.SGD(self.model.parameters(), lr=0.01)
                    optimizer_two = torch.optim.SGD(self.model.parameters(), lr=0.01)
                    return [
                        {
                            'optimizer': optimizer_one,
                            'frequency': 5
                        },
                        {
                            'optimizer': optimizer_two,
                            'frequency': 10
                    }]

            In this example, the first optimizer will be used for the first 5 steps,
            the second optimizer for the next 10 steps and that cycle will continue.
            If an LR scheduler is specified for an optimizer using the ``lr_scheduler`` key in the above dict,
            the scheduler will only be updated when its optimizer is being used.

        Note:
            The lr_dict is a dictionary which contains the scheduler and its associated configuration.
            The default configuration is shown below.
=======
            The lr_dict is a dictionary which contains the scheduler and its associated configuration. The default
            configuration is shown below.
>>>>>>> c6a171b7

            .. code-block:: python

                lr_dict = {
                    'scheduler': lr_scheduler, # The LR scheduler instance (required)
                    'interval': 'epoch', # The unit of the scheduler's step size
                    'frequency': 1, # The frequency of the scheduler
                    'reduce_on_plateau': False, # For ReduceLROnPlateau scheduler
                    'monitor': 'val_loss', # Metric for ReduceLROnPlateau to monitor
                    'strict': True, # Whether to crash the training if `monitor` is not found
                    'name': None, # Custom name for LearningRateMonitor to use
                }

            Only the ``"scheduler"`` key is required, the rest will be set to the defaults above.

        Note:
            The ``"frequency"`` value is an ``int`` corresponding to the number of sequential batches optimized with the
            specific optimizer. It should be given to none or to all of the optimizers.

            There is a difference between passing multiple optimizers in a list and passing multiple optimizers in
            dictionaries with a frequency of 1:
            In the former case, all optimizers will operate on the given batch in each optimization step.
            In the latter, only one optimizer will operate on the given batch at every step.

        Examples::

            # most cases
            def configure_optimizers(self):
                return Adam(self.parameters(), lr=1e-3)

            # multiple optimizer case (e.g.: GAN)
            def configure_optimizers(self):
                gen_opt = Adam(self.model_gen.parameters(), lr=0.01)
                dis_opt = Adam(self.model_dis.parameters(), lr=0.02)
                return gen_opt, dis_opt

            # example with learning rate schedulers
            def configure_optimizers(self):
                gen_opt = Adam(self.model_gen.parameters(), lr=0.01)
                dis_opt = Adam(self.model_dis.parameters(), lr=0.02)
                dis_sch = CosineAnnealing(dis_opt, T_max=10)
                return [gen_opt, dis_opt], [dis_sch]

            # example with step-based learning rate schedulers
            def configure_optimizers(self):
                gen_opt = Adam(self.model_gen.parameters(), lr=0.01)
                dis_opt = Adam(self.model_dis.parameters(), lr=0.02)
                gen_sch = {'scheduler': ExponentialLR(gen_opt, 0.99),
                           'interval': 'step'}  # called after each training step
                dis_sch = CosineAnnealing(dis_opt, T_max=10) # called every epoch
                return [gen_opt, dis_opt], [gen_sch, dis_sch]

            # example with optimizer frequencies
            # see training procedure in `Improved Training of Wasserstein GANs`, Algorithm 1
            # https://arxiv.org/abs/1704.00028
            def configure_optimizers(self):
                gen_opt = Adam(self.model_gen.parameters(), lr=0.01)
                dis_opt = Adam(self.model_dis.parameters(), lr=0.02)
                n_critic = 5
                return (
                    {'optimizer': dis_opt, 'frequency': n_critic},
                    {'optimizer': gen_opt, 'frequency': 1}
                )

        Note:
            Some things to know:

            - Lightning calls ``.backward()`` and ``.step()`` on each optimizer and learning rate scheduler as needed.
            - If you use 16-bit precision (``precision=16``), Lightning will automatically handle the optimizers.
            - If you use multiple optimizers, :meth:`training_step` will have an additional ``optimizer_idx`` parameter.
            - If you use :class:`torch.optim.LBFGS`, Lightning handles the closure function automatically for you.
            - If you use multiple optimizers, gradients will be calculated only for the parameters of current optimizer
              at each training step.
            - If you need to control how often those optimizers step or override the default ``.step()`` schedule,
              override the :meth:`optimizer_step` hook.
            - If you only want to call a learning rate scheduler every ``x`` step or epoch, or want to monitor a custom
              metric, you can specify these in a lr_dict:

              .. code-block:: python

                  lr_dict = {
                      'scheduler': lr_scheduler,
                      'interval': 'step',  # or 'epoch'
                      'monitor': 'val_f1',
                      'frequency': x,
                  }

        """
        rank_zero_warn("`configure_optimizers` must be implemented to be used with the Lightning Trainer")

    def manual_backward(self, loss: Tensor, optimizer: Optional[Optimizer] = None, *args, **kwargs) -> None:
        """
        Call this directly from your training_step when doing optimizations manually.
        By using this we can ensure that all the proper scaling when using 16-bit etc has been done for you.

        This function forwards all args to the .backward() call as well.

        See :ref:`manual optimization<common/optimizers:Manual optimization>` for more examples.

        Example::

            def training_step(...):
                opt = self.optimizers()
                loss = ...
                opt.zero_grad()
                # automatically applies scaling, etc...
                self.manual_backward(loss)
                opt.step()
        """
        if optimizer is not None:
            rank_zero_deprecation(
                "`optimizer` argument to `manual_backward` is deprecated in v1.2 and will be removed in v1.4"
            )

        # make sure we're using manual opt
        self._verify_is_manual_optimization('manual_backward')

        # backward
        self._running_manual_backward = True
        self.trainer.train_loop.backward(loss, optimizer=None, opt_idx=None, *args, **kwargs)
        self._running_manual_backward = False

    def backward(self, loss: Tensor, optimizer: Optimizer, optimizer_idx: int, *args, **kwargs) -> None:
        """
        Override backward with your own implementation if you need to.

        Args:
            loss: Loss is already scaled by accumulated grads
            optimizer: Current optimizer being used
            optimizer_idx: Index of the current optimizer being used

        Called to perform backward step.
        Feel free to override as needed.
        The loss passed in has already been scaled for accumulated gradients if requested.

        Example::

            def backward(self, loss, optimizer, optimizer_idx):
                loss.backward()

        """
        if self.automatic_optimization or self._running_manual_backward:
            loss.backward(*args, **kwargs)

    def toggle_optimizer(self, optimizer: Optimizer, optimizer_idx: int):
        """
        Makes sure only the gradients of the current optimizer's parameters are calculated
        in the training step to prevent dangling gradients in multiple-optimizer setup.

        .. note:: Only called when using multiple optimizers

        Override for your own behavior

        It works with ``untoggle_optimizer`` to make sure param_requires_grad_state is properly reset.

        Args:
            optimizer: Current optimizer used in training_loop
            optimizer_idx: Current optimizer idx in training_loop
        """

        # Iterate over all optimizer parameters to preserve their `requires_grad` information
        # in case these are pre-defined during `configure_optimizers`
        param_requires_grad_state = {}
        for opt in self.optimizers(use_pl_optimizer=False):
            for group in opt.param_groups:
                for param in group['params']:
                    # If a param already appear in param_requires_grad_state, continue
                    if param in param_requires_grad_state:
                        continue
                    param_requires_grad_state[param] = param.requires_grad
                    param.requires_grad = False

        # Then iterate over the current optimizer's parameters and set its `requires_grad`
        # properties accordingly
        for group in optimizer.param_groups:
            for param in group['params']:
                param.requires_grad = param_requires_grad_state[param]
        self._param_requires_grad_state = param_requires_grad_state

    def untoggle_optimizer(self, optimizer_idx: int):
        """
        .. note:: Only called when using multiple optimizers

        Override for your own behavior

        Args:
            optimizer_idx: Current optimizer idx in training_loop
        """
        for opt_idx, opt in enumerate(self.optimizers(use_pl_optimizer=False)):
            if optimizer_idx != opt_idx:
                for group in opt.param_groups:
                    for param in group['params']:
                        if param in self._param_requires_grad_state:
                            param.requires_grad = self._param_requires_grad_state[param]
        # save memory
        self._param_requires_grad_state = dict()

    def optimizer_step(
        self,
        epoch: int = None,
        batch_idx: int = None,
        optimizer: Optimizer = None,
        optimizer_idx: int = None,
        optimizer_closure: Optional[Callable] = None,
        on_tpu: bool = None,
        using_native_amp: bool = None,
        using_lbfgs: bool = None,
    ) -> None:
        r"""
        Override this method to adjust the default way the
        :class:`~pytorch_lightning.trainer.trainer.Trainer` calls each optimizer.
        By default, Lightning calls ``step()`` and ``zero_grad()`` as shown in the example
        once per optimizer.

        Warning:
            If you are overriding this method, make sure that you pass the ``optimizer_closure`` parameter
            to ``optimizer.step()`` function as shown in the examples. This ensures that
            ``training_step()``, ``optimizer.zero_grad()``, ``backward()`` are called within
            :meth:`~pytorch_lightning.trainer.training_loop.TrainLoop.run_training_batch`.

        Args:
            epoch: Current epoch
            batch_idx: Index of current batch
            optimizer: A PyTorch optimizer
            optimizer_idx: If you used multiple optimizers, this indexes into that list.
            optimizer_closure: Closure for all optimizers
            on_tpu: ``True`` if TPU backward is required
            using_native_amp: ``True`` if using native amp
            using_lbfgs: True if the matching optimizer is :class:`torch.optim.LBFGS`

        Examples::

            # DEFAULT
            def optimizer_step(self, epoch, batch_idx, optimizer, optimizer_idx,
                               optimizer_closure, on_tpu, using_native_amp, using_lbfgs):
                optimizer.step(closure=optimizer_closure)

            # Alternating schedule for optimizer steps (i.e.: GANs)
            def optimizer_step(self, epoch, batch_idx, optimizer, optimizer_idx,
                               optimizer_closure, on_tpu, using_native_amp, using_lbfgs):
                # update generator opt every step
                if optimizer_idx == 0:
                    optimizer.step(closure=optimizer_closure)

                # update discriminator opt every 2 steps
                if optimizer_idx == 1:
                    if (batch_idx + 1) % 2 == 0 :
                        optimizer.step(closure=optimizer_closure)

                # ...
                # add as many optimizers as you want

        Here's another example showing how to use this for more advanced things such as
        learning rate warm-up:

        .. code-block:: python

            # learning rate warm-up
            def optimizer_step(self, epoch, batch_idx, optimizer, optimizer_idx,
                               optimizer_closure, on_tpu, using_native_amp, using_lbfgs):
                # warm up lr
                if self.trainer.global_step < 500:
                    lr_scale = min(1., float(self.trainer.global_step + 1) / 500.)
                    for pg in optimizer.param_groups:
                        pg['lr'] = lr_scale * self.learning_rate

                # update params
                optimizer.step(closure=optimizer_closure)

        """
        optimizer.step(closure=optimizer_closure)

    def optimizer_zero_grad(self, epoch: int, batch_idx: int, optimizer: Optimizer, optimizer_idx: int):
        """Override this method to change the default behaviour of ``optimizer.zero_grad()``.

        Args:
            epoch: Current epoch
            batch_idx: Index of current batch
            optimizer: A PyTorch optimizer
            optimizer_idx: If you used multiple optimizers this indexes into that list.

        Examples::

            # DEFAULT
            def optimizer_zero_grad(self, epoch, batch_idx, optimizer, optimizer_idx):
                optimizer.zero_grad()

            # Set gradients to `None` instead of zero to improve performance.
            def optimizer_zero_grad(self, epoch, batch_idx, optimizer, optimizer_idx):
                optimizer.zero_grad(set_to_none=True)

        See :meth:`torch.optim.Optimizer.zero_grad` for the explanation of the above example.
        """
        optimizer.zero_grad()

    def tbptt_split_batch(self, batch: Tensor, split_size: int) -> list:
        r"""
        When using truncated backpropagation through time, each batch must be split along the
        time dimension. Lightning handles this by default, but for custom behavior override
        this function.

        Args:
            batch: Current batch
            split_size: The size of the split

        Return:
            List of batch splits. Each split will be passed to :meth:`training_step` to enable truncated
            back propagation through time. The default implementation splits root level Tensors and
            Sequences at dim=1 (i.e. time dim). It assumes that each time dim is the same length.

        Examples::

            def tbptt_split_batch(self, batch, split_size):
              splits = []
              for t in range(0, time_dims[0], split_size):
                  batch_split = []
                  for i, x in enumerate(batch):
                      if isinstance(x, torch.Tensor):
                          split_x = x[:, t:t + split_size]
                      elif isinstance(x, collections.Sequence):
                          split_x = [None] * len(x)
                          for batch_idx in range(len(x)):
                              split_x[batch_idx] = x[batch_idx][t:t + split_size]

                      batch_split.append(split_x)

                  splits.append(batch_split)

              return splits

        Note:
            Called in the training loop after
            :meth:`~pytorch_lightning.callbacks.base.Callback.on_batch_start`
            if :paramref:`~pytorch_lightning.trainer.Trainer.truncated_bptt_steps` > 0.
            Each returned batch split is passed separately to :meth:`training_step`.

        """
        time_dims = [len(x[0]) for x in batch if isinstance(x, (torch.Tensor, collections.Sequence))]
        assert len(time_dims) >= 1, "Unable to determine batch time dimension"
        assert all(x == time_dims[0] for x in time_dims), "Batch time dimension length is ambiguous"

        splits = []
        for t in range(0, time_dims[0], split_size):
            batch_split = []
            for i, x in enumerate(batch):
                if isinstance(x, torch.Tensor):
                    split_x = x[:, t:t + split_size]
                elif isinstance(x, collections.Sequence):
                    split_x = [None] * len(x)
                    for batch_idx in range(len(x)):
                        split_x[batch_idx] = x[batch_idx][t:t + split_size]

                batch_split.append(split_x)

            splits.append(batch_split)

        return splits

    def summarize(self, mode: Optional[str] = ModelSummary.MODE_DEFAULT) -> Optional[ModelSummary]:
        model_summary = None

        if mode in ModelSummary.MODES:
            model_summary = ModelSummary(self, mode=mode)
            log.info("\n" + str(model_summary))
        elif mode is not None:
            raise MisconfigurationException(f"`mode` can be None, {', '.join(ModelSummary.MODES)}, got {mode}")

        return model_summary

    def freeze(self) -> None:
        r"""
        Freeze all params for inference.

        Example::

            model = MyLightningModule(...)
            model.freeze()

        """
        for param in self.parameters():
            param.requires_grad = False

        self.eval()

    def unfreeze(self) -> None:
        """
        Unfreeze all parameters for training.

        .. code-block:: python

            model = MyLightningModule(...)
            model.unfreeze()

        """
        for param in self.parameters():
            param.requires_grad = True

        self.train()

    def get_progress_bar_dict(self) -> Dict[str, Union[int, str]]:
        r"""
        Implement this to override the default items displayed in the progress bar.
        By default it includes the average loss value, split index of BPTT (if used)
        and the version of the experiment when using a logger.

        .. code-block::

            Epoch 1:   4%|▎         | 40/1095 [00:03<01:37, 10.84it/s, loss=4.501, v_num=10]

        Here is an example how to override the defaults:

        .. code-block:: python

            def get_progress_bar_dict(self):
                # don't show the version number
                items = super().get_progress_bar_dict()
                items.pop("v_num", None)
                return items

        Return:
            Dictionary with the items to be displayed in the progress bar.
        """
        # call .item() only once but store elements without graphs
        running_train_loss = self.trainer.train_loop.running_loss.mean()
        avg_training_loss = None
        if running_train_loss is not None:
            avg_training_loss = running_train_loss.cpu().item()
        elif self.automatic_optimization:
            avg_training_loss = float('NaN')

        tqdm_dict = {}
        if avg_training_loss is not None:
            tqdm_dict["loss"] = f"{avg_training_loss:.3g}"

        if self.trainer.truncated_bptt_steps is not None:
            tqdm_dict["split_idx"] = self.trainer.split_idx

        if self.trainer.logger is not None and self.trainer.logger.version is not None:
            version = self.trainer.logger.version
            # show last 4 places of long version strings
            version = version[-4:] if isinstance(version, str) else version
            tqdm_dict["v_num"] = version

        return tqdm_dict

    def _verify_is_manual_optimization(self, fn_name):
        if self.automatic_optimization:
            raise MisconfigurationException(
                f'to use {fn_name}, please disable automatic optimization:'
                ' set model property `automatic_optimization` as False'
            )

    @classmethod
    def _auto_collect_arguments(cls, frame=None) -> Tuple[Dict, Dict]:
        """
        Collect all module arguments in the current constructor and all child constructors.
        The child constructors are all the ``__init__`` methods that reach the current class through
        (chained) ``super().__init__()`` calls.

        Args:
            frame: instance frame

        Returns:
            self_arguments: arguments dictionary of the first instance
            parents_arguments: arguments dictionary of the parent's instances
        """
        if not frame:
            frame = inspect.currentframe()

        frame_args = collect_init_args(frame.f_back, [])
        self_arguments = frame_args[-1]

        # set hyper_parameters in child
        self_arguments = self_arguments
        parents_arguments = {}

        # add all arguments from parents
        for args in frame_args[:-1]:
            parents_arguments.update(args)
        return self_arguments, parents_arguments

    def save_hyperparameters(
        self,
        *args,
        ignore: Optional[Union[Sequence[str], str]] = None,
        frame: Optional[types.FrameType] = None
    ) -> None:
        """Save model arguments to ``hparams`` attribute.

        Args:
            args: single object of `dict`, `NameSpace` or `OmegaConf`
                or string names or arguments from class ``__init__``
            ignore: an argument name or a list of argument names from
                class ``__init__`` to be ignored
            frame: a frame object. Default is None

        Example::
            >>> class ManuallyArgsModel(LightningModule):
            ...     def __init__(self, arg1, arg2, arg3):
            ...         super().__init__()
            ...         # manually assign arguments
            ...         self.save_hyperparameters('arg1', 'arg3')
            ...     def forward(self, *args, **kwargs):
            ...         ...
            >>> model = ManuallyArgsModel(1, 'abc', 3.14)
            >>> model.hparams
            "arg1": 1
            "arg3": 3.14

            >>> class AutomaticArgsModel(LightningModule):
            ...     def __init__(self, arg1, arg2, arg3):
            ...         super().__init__()
            ...         # equivalent automatic
            ...         self.save_hyperparameters()
            ...     def forward(self, *args, **kwargs):
            ...         ...
            >>> model = AutomaticArgsModel(1, 'abc', 3.14)
            >>> model.hparams
            "arg1": 1
            "arg2": abc
            "arg3": 3.14

            >>> class SingleArgModel(LightningModule):
            ...     def __init__(self, params):
            ...         super().__init__()
            ...         # manually assign single argument
            ...         self.save_hyperparameters(params)
            ...     def forward(self, *args, **kwargs):
            ...         ...
            >>> model = SingleArgModel(Namespace(p1=1, p2='abc', p3=3.14))
            >>> model.hparams
            "p1": 1
            "p2": abc
            "p3": 3.14

            >>> class ManuallyArgsModel(LightningModule):
            ...     def __init__(self, arg1, arg2, arg3):
            ...         super().__init__()
            ...         # pass argument(s) to ignore as a string or in a list
            ...         self.save_hyperparameters(ignore='arg2')
            ...     def forward(self, *args, **kwargs):
            ...         ...
            >>> model = ManuallyArgsModel(1, 'abc', 3.14)
            >>> model.hparams
            "arg1": 1
            "arg3": 3.14
        """
        # the frame needs to be created in this file.
        if not frame:
            frame = inspect.currentframe().f_back
        save_hyperparameters(self, *args, ignore=ignore, frame=frame)

    def _set_hparams(self, hp: Union[dict, Namespace, str]) -> None:
        if isinstance(hp, Namespace):
            hp = vars(hp)
        if isinstance(hp, dict):
            hp = AttributeDict(hp)
        elif isinstance(hp, PRIMITIVE_TYPES):
            raise ValueError(f"Primitives {PRIMITIVE_TYPES} are not allowed.")
        elif not isinstance(hp, ALLOWED_CONFIG_TYPES):
            raise ValueError(f"Unsupported config type of {type(hp)}.")

        if isinstance(hp, dict) and isinstance(self.hparams, dict):
            self.hparams.update(hp)
        else:
            self._hparams = hp

    @torch.no_grad()
    def to_onnx(
        self,
        file_path: Union[str, Path],
        input_sample: Optional[Any] = None,
        **kwargs,
    ):
        """
        Saves the model in ONNX format

        Args:
            file_path: The path of the file the onnx model should be saved to.
            input_sample: An input for tracing. Default: None (Use self.example_input_array)
            **kwargs: Will be passed to torch.onnx.export function.

        Example:
            >>> class SimpleModel(LightningModule):
            ...     def __init__(self):
            ...         super().__init__()
            ...         self.l1 = torch.nn.Linear(in_features=64, out_features=4)
            ...
            ...     def forward(self, x):
            ...         return torch.relu(self.l1(x.view(x.size(0), -1)))

            >>> with tempfile.NamedTemporaryFile(suffix='.onnx', delete=False) as tmpfile:
            ...     model = SimpleModel()
            ...     input_sample = torch.randn((1, 64))
            ...     model.to_onnx(tmpfile.name, input_sample, export_params=True)
            ...     os.path.isfile(tmpfile.name)
            True
        """
        mode = self.training

        if input_sample is None:
            if self.example_input_array is None:
                raise ValueError(
                    "Could not export to ONNX since neither `input_sample` nor"
                    " `model.example_input_array` attribute is set."
                )
            input_sample = self.example_input_array

        input_sample = self._apply_batch_transfer_handler(input_sample)

        if "example_outputs" not in kwargs:
            self.eval()
            kwargs["example_outputs"] = self(input_sample)

        torch.onnx.export(self, input_sample, file_path, **kwargs)
        self.train(mode)

    @torch.no_grad()
    def to_torchscript(
        self,
        file_path: Optional[Union[str, Path]] = None,
        method: Optional[str] = 'script',
        example_inputs: Optional[Any] = None,
        **kwargs,
    ) -> Union[ScriptModule, Dict[str, ScriptModule]]:
        """
        By default compiles the whole model to a :class:`~torch.jit.ScriptModule`.
        If you want to use tracing, please provided the argument `method='trace'` and make sure that either the
        example_inputs argument is provided, or the model has self.example_input_array set.
        If you would like to customize the modules that are scripted you should override this method.
        In case you want to return multiple modules, we recommend using a dictionary.

        Args:
            file_path: Path where to save the torchscript. Default: None (no file saved).
            method: Whether to use TorchScript's script or trace method. Default: 'script'
            example_inputs: An input to be used to do tracing when method is set to 'trace'.
              Default: None (Use self.example_input_array)
            **kwargs: Additional arguments that will be passed to the :func:`torch.jit.script` or
              :func:`torch.jit.trace` function.

        Note:
            - Requires the implementation of the
              :meth:`~pytorch_lightning.core.lightning.LightningModule.forward` method.
            - The exported script will be set to evaluation mode.
            - It is recommended that you install the latest supported version of PyTorch
              to use this feature without limitations. See also the :mod:`torch.jit`
              documentation for supported features.

        Example:
            >>> class SimpleModel(LightningModule):
            ...     def __init__(self):
            ...         super().__init__()
            ...         self.l1 = torch.nn.Linear(in_features=64, out_features=4)
            ...
            ...     def forward(self, x):
            ...         return torch.relu(self.l1(x.view(x.size(0), -1)))
            ...
            >>> model = SimpleModel()
            >>> torch.jit.save(model.to_torchscript(), "model.pt")  # doctest: +SKIP
            >>> os.path.isfile("model.pt")  # doctest: +SKIP
            >>> torch.jit.save(model.to_torchscript(file_path="model_trace.pt", method='trace', # doctest: +SKIP
            ...                                     example_inputs=torch.randn(1, 64)))  # doctest: +SKIP
            >>> os.path.isfile("model_trace.pt")  # doctest: +SKIP
            True

        Return:
            This LightningModule as a torchscript, regardless of whether file_path is
            defined or not.
        """
        mode = self.training

        if method == 'script':
            torchscript_module = torch.jit.script(self.eval(), **kwargs)
        elif method == 'trace':
            # if no example inputs are provided, try to see if model has example_input_array set
            if example_inputs is None:
                if self.example_input_array is None:
                    raise ValueError(
                        'Choosing method=`trace` requires either `example_inputs`'
                        ' or `model.example_input_array` to be defined.'
                    )
                example_inputs = self.example_input_array

            # automatically send example inputs to the right device and use trace
            example_inputs = self._apply_batch_transfer_handler(example_inputs)
            torchscript_module = torch.jit.trace(func=self.eval(), example_inputs=example_inputs, **kwargs)
        else:
            raise ValueError(f"The 'method' parameter only supports 'script' or 'trace', but value given was: {method}")

        self.train(mode)

        if file_path is not None:
            torch.jit.save(torchscript_module, file_path)

        return torchscript_module

    @property
    def hparams(self) -> Union[AttributeDict, dict, Namespace]:
        if not hasattr(self, "_hparams"):
            self._hparams = AttributeDict()
        return self._hparams

    @property
    def hparams_initial(self) -> AttributeDict:
        if not hasattr(self, "_hparams_initial"):
            return AttributeDict()
        # prevent any change
        return copy.deepcopy(self._hparams_initial)

    @property
    def model_size(self) -> float:
        # todo: think about better way without need to dump model to drive
        tmp_name = f"{uuid.uuid4().hex}.pt"
        torch.save(self.state_dict(), tmp_name)
        size_mb = os.path.getsize(tmp_name) / 1e6
        os.remove(tmp_name)
        return size_mb<|MERGE_RESOLUTION|>--- conflicted
+++ resolved
@@ -1105,7 +1105,6 @@
             - **None** - Fit will run without any optimizer.
 
         Note:
-<<<<<<< HEAD
             The ``frequency`` value specified in a dict along with the ``optimizer`` key is an int corresponding
             to the number of sequential batches optimized with the specific optimizer.
             It should be given to none or to all of the optimizers.
@@ -1138,10 +1137,6 @@
         Note:
             The lr_dict is a dictionary which contains the scheduler and its associated configuration.
             The default configuration is shown below.
-=======
-            The lr_dict is a dictionary which contains the scheduler and its associated configuration. The default
-            configuration is shown below.
->>>>>>> c6a171b7
 
             .. code-block:: python
 

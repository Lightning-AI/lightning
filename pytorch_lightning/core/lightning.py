--- conflicted
+++ resolved
@@ -112,19 +112,13 @@
         self._current_hook_fx_name = None
         self._current_dataloader_idx = None
         self._automatic_optimization: bool = True
-
-<<<<<<< HEAD
         self.param_grad_dict = {}
 
-    def optimizers(self):
-        opts = self.trainer.optimizers
-=======
     def optimizers(self, use_pl_optimizer: bool = True) -> Union[Optimizer, List[Optimizer], List[LightningOptimizer]]:
         if use_pl_optimizer:
             opts = list(self.trainer.lightning_optimizers.values())
         else:
             opts = self.trainer.optimizers
->>>>>>> 389186c7
 
         # single optimizer
         if isinstance(opts, list) and len(opts) == 1 and isinstance(opts[0], Optimizer):

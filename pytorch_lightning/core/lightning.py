--- conflicted
+++ resolved
@@ -23,22 +23,8 @@
 import types
 import uuid
 from abc import ABC
-<<<<<<< HEAD
-from typing import Any, Callable, Dict, List, Optional, Tuple, Union, Mapping
-
-import torch
-from pytorch_lightning import _logger as log
-from pytorch_lightning.core.datamodule import LightningDataModule
-from pytorch_lightning.core.grads import GradInformation
-from pytorch_lightning.core.hooks import CheckpointHooks, DataHooks, ModelHooks
-from pytorch_lightning.core.memory import ModelSummary
-from pytorch_lightning.core.saving import ModelIO
-from pytorch_lightning.core.step_result import Result
-from pytorch_lightning.utilities import rank_zero_warn, AMPType
-=======
-from argparse import Namespace
 from pathlib import Path
-from typing import Any, Callable, Dict, List, Mapping, Optional, Sequence, Tuple, Union
+from typing import Any, Callable, Dict, List, Mapping, Optional, Tuple, Union
 
 import torch
 from torch import ScriptModule, Tensor
@@ -51,33 +37,18 @@
 from pytorch_lightning.core.memory import ModelSummary
 from pytorch_lightning.core.optimizer import LightningOptimizer
 from pytorch_lightning.core.saving import ALLOWED_CONFIG_TYPES, ModelIO, PRIMITIVE_TYPES
+from pytorch_lightning.core.datamodule import LightningDataModule
 from pytorch_lightning.utilities import rank_zero_deprecation, rank_zero_warn
 from pytorch_lightning.utilities.apply_func import apply_to_collection, convert_to_tensors
 from pytorch_lightning.utilities.cloud_io import get_filesystem
->>>>>>> 92a78d58
 from pytorch_lightning.utilities.device_dtype_mixin import DeviceDtypeModuleMixin
 from pytorch_lightning.utilities.distributed import sync_ddp_if_available
 from pytorch_lightning.utilities.exceptions import MisconfigurationException
-<<<<<<< HEAD
 from pytorch_lightning.utilities.hparams_mixin import HyperparametersMixin
-from pytorch_lightning.utilities.parsing import (
-    AttributeDict,
-    collect_init_args,
-    get_init_args,
-)
-from pytorch_lightning.callbacks import Callback
-from torch import ScriptModule, Tensor
-from torch.nn import Module
-from torch.optim.optimizer import Optimizer
-
-
-TPU_AVAILABLE = XLADeviceUtils.tpu_device_exists()
-=======
 from pytorch_lightning.utilities.parsing import AttributeDict, collect_init_args, save_hyperparameters
 from pytorch_lightning.utilities.signature_utils import is_param_in_hook_signature
 from pytorch_lightning.utilities.types import _METRIC_COLLECTION, EPOCH_OUTPUT, STEP_OUTPUT
 from pytorch_lightning.utilities.warnings import WarningCache
->>>>>>> 92a78d58
 
 warning_cache = WarningCache()
 log = logging.getLogger(__name__)
@@ -102,17 +73,13 @@
         "on_gpu",
         "current_epoch",
         "global_step",
-<<<<<<< HEAD
-    ] + DeviceDtypeModuleMixin.__jit_unused_properties__ + HyperparametersMixin.__jit_unused_properties__
-=======
         "global_rank",
         "local_rank",
         "logger",
         "model_size",
         "automatic_optimization",
         "truncated_bptt_steps",
-    ] + DeviceDtypeModuleMixin.__jit_unused_properties__
->>>>>>> 92a78d58
+    ] + DeviceDtypeModuleMixin.__jit_unused_properties__ + HyperparametersMixin.__jit_unused_properties__
 
     def __init__(self, *args: Any, **kwargs: Any) -> None:
         super().__init__(*args, **kwargs)
@@ -1768,106 +1735,14 @@
             parents_arguments.update(args)
         return self_arguments, parents_arguments
 
-<<<<<<< HEAD
-    def to_onnx(self, file_path: str, input_sample: Optional[Tensor] = None, **kwargs):
-        """Saves the model in ONNX format
-=======
-    def save_hyperparameters(
-        self,
-        *args,
-        ignore: Optional[Union[Sequence[str], str]] = None,
-        frame: Optional[types.FrameType] = None
-    ) -> None:
-        """Save model arguments to ``hparams`` attribute.
-
-        Args:
-            args: single object of `dict`, `NameSpace` or `OmegaConf`
-                or string names or arguments from class ``__init__``
-            ignore: an argument name or a list of argument names from
-                class ``__init__`` to be ignored
-            frame: a frame object. Default is None
-
-        Example::
-            >>> class ManuallyArgsModel(LightningModule):
-            ...     def __init__(self, arg1, arg2, arg3):
-            ...         super().__init__()
-            ...         # manually assign arguments
-            ...         self.save_hyperparameters('arg1', 'arg3')
-            ...     def forward(self, *args, **kwargs):
-            ...         ...
-            >>> model = ManuallyArgsModel(1, 'abc', 3.14)
-            >>> model.hparams
-            "arg1": 1
-            "arg3": 3.14
-
-            >>> class AutomaticArgsModel(LightningModule):
-            ...     def __init__(self, arg1, arg2, arg3):
-            ...         super().__init__()
-            ...         # equivalent automatic
-            ...         self.save_hyperparameters()
-            ...     def forward(self, *args, **kwargs):
-            ...         ...
-            >>> model = AutomaticArgsModel(1, 'abc', 3.14)
-            >>> model.hparams
-            "arg1": 1
-            "arg2": abc
-            "arg3": 3.14
-
-            >>> class SingleArgModel(LightningModule):
-            ...     def __init__(self, params):
-            ...         super().__init__()
-            ...         # manually assign single argument
-            ...         self.save_hyperparameters(params)
-            ...     def forward(self, *args, **kwargs):
-            ...         ...
-            >>> model = SingleArgModel(Namespace(p1=1, p2='abc', p3=3.14))
-            >>> model.hparams
-            "p1": 1
-            "p2": abc
-            "p3": 3.14
-
-            >>> class ManuallyArgsModel(LightningModule):
-            ...     def __init__(self, arg1, arg2, arg3):
-            ...         super().__init__()
-            ...         # pass argument(s) to ignore as a string or in a list
-            ...         self.save_hyperparameters(ignore='arg2')
-            ...     def forward(self, *args, **kwargs):
-            ...         ...
-            >>> model = ManuallyArgsModel(1, 'abc', 3.14)
-            >>> model.hparams
-            "arg1": 1
-            "arg3": 3.14
-        """
-        # the frame needs to be created in this file.
-        if not frame:
-            frame = inspect.currentframe().f_back
-        save_hyperparameters(self, *args, ignore=ignore, frame=frame)
-
-    def _set_hparams(self, hp: Union[dict, Namespace, str]) -> None:
-        if isinstance(hp, Namespace):
-            hp = vars(hp)
-        if isinstance(hp, dict):
-            hp = AttributeDict(hp)
-        elif isinstance(hp, PRIMITIVE_TYPES):
-            raise ValueError(f"Primitives {PRIMITIVE_TYPES} are not allowed.")
-        elif not isinstance(hp, ALLOWED_CONFIG_TYPES):
-            raise ValueError(f"Unsupported config type of {type(hp)}.")
-
-        if isinstance(hp, dict) and isinstance(self.hparams, dict):
-            self.hparams.update(hp)
-        else:
-            self._hparams = hp
-
     @torch.no_grad()
     def to_onnx(
-        self,
-        file_path: Union[str, Path],
-        input_sample: Optional[Any] = None,
-        **kwargs,
+            self,
+            file_path: Union[str, Path],
+            input_sample: Optional[Any] = None,
+            **kwargs,
     ):
-        """
-        Saves the model in ONNX format
->>>>>>> 92a78d58
+        """Saves the model in ONNX format
 
         Args:
             file_path: The path of the file the onnx model should be saved to.
@@ -1995,7 +1870,6 @@
         if not hasattr(datamodule, 'hparams'):
             return
 
-<<<<<<< HEAD
         hparams = self._to_hparams_dict(datamodule.hparams)
         if not hasattr(self, '_hparams'):
             self._hparams = hparams
@@ -2006,17 +1880,10 @@
             colliding_keys = set(colliding_keys)
             if colliding_keys:
                 raise ValueError(
-                    f'Error while adding datamodule hparams: the keys {colliding_keys} are already present in the model hparams.'
+                        f'Error while adding datamodule hparams: the keys {colliding_keys} are already present in the model hparams.'
                 )
             self.hparams.update(hparams)
             self._hparams_initial.update(hparams)
-=======
-    @property
-    def hparams_initial(self) -> AttributeDict:
-        if not hasattr(self, "_hparams_initial"):
-            return AttributeDict()
-        # prevent any change
-        return copy.deepcopy(self._hparams_initial)
 
     @property
     def model_size(self) -> float:
@@ -2025,5 +1892,4 @@
         torch.save(self.state_dict(), tmp_name)
         size_mb = os.path.getsize(tmp_name) / 1e6
         os.remove(tmp_name)
-        return size_mb
->>>>>>> 92a78d58
+        return size_mb
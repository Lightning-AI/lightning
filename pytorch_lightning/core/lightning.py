--- conflicted
+++ resolved
@@ -1053,8 +1053,6 @@
                     self.log('final_metric', final_value)
         """
 
-<<<<<<< HEAD
-=======
     def predict(self, batch: Any, batch_idx: int, dataloader_idx: Optional[int] = None):
         """
         Use this function with trainer.predict(...). Override if you need to add any processing logic.
@@ -1087,7 +1085,6 @@
         """
         return []
 
->>>>>>> 9eded7fd
     def configure_optimizers(self):
         r"""
         Choose what optimizers and learning-rate schedulers to use in your optimization.

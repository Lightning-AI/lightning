--- conflicted
+++ resolved
@@ -941,8 +941,7 @@
                                  'interval': 'step'}  # called after each training step
                     dis_sched = CosineAnnealing(discriminator_opt, T_max=10) # called every epoch
                     return [gen_opt, dis_opt], [gen_sched, dis_sched]
-
-<<<<<<< HEAD
+                           
         Note:
 
             Some things to know:
@@ -967,21 +966,6 @@
             - If you only want to call a learning rate scheduler every `x` step or epoch,
               you can input this as 'frequency' key: dict(scheduler=lr_scheduler,
               interval='step' or 'epoch', frequency=x)
-=======
-        .. note:: Some things to note:
-            - Lightning calls ``.backward()`` and ``.step()`` on each optimizer
-             and learning rate scheduler as needed.
-            - If you use 16-bit precision (``precision=16``), Lightning will automatically
-             handle the optimizers for you.
-            - If you use multiple optimizers, training_step will have an additional ``optimizer_idx`` parameter.
-            - If you use LBFGS lightning handles the closure function automatically for you.
-            - If you use multiple optimizers, gradients will be calculated only
-             for the parameters of current optimizer at each training step.
-            - If you need to control how often those optimizers step or override the
-             default .step() schedule, override the `optimizer_step` hook.
-            - If you only want to call a learning rate scheduler every `x` step or epoch,
-             or want to monitor a custom metric, you can specify these in a dictionary:
-                .. code-block:: python
 
                     {
                         'scheduler': lr_scheduler,
@@ -989,7 +973,6 @@
                         'monitor': 'val_f1',
                         'frequency': x
                     }
->>>>>>> 732eaee4
 
         """
         return Adam(self.parameters(), lr=1e-3)

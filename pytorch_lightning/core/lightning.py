--- conflicted
+++ resolved
@@ -35,11 +35,7 @@
 from pytorch_lightning.core.hooks import CheckpointHooks, DataHooks, ModelHooks
 from pytorch_lightning.core.memory import ModelSummary
 from pytorch_lightning.core.optimizer import LightningOptimizer
-<<<<<<< HEAD
 from pytorch_lightning.core.saving import ModelIO
-=======
-from pytorch_lightning.core.saving import ALLOWED_CONFIG_TYPES, ModelIO, PRIMITIVE_TYPES
->>>>>>> 806a1e5a
 from pytorch_lightning.utilities import rank_zero_deprecation, rank_zero_warn
 from pytorch_lightning.utilities.apply_func import apply_to_collection, convert_to_tensors
 from pytorch_lightning.utilities.cloud_io import get_filesystem
@@ -1882,12 +1878,8 @@
             colliding_keys = set(colliding_keys)
             if colliding_keys:
                 raise ValueError(
-<<<<<<< HEAD
-                        f'Error while adding datamodule hparams: the keys {colliding_keys} '
+                    f'Error while adding datamodule hparams: the keys {colliding_keys} '
                         f'are already present in the model hparams.'
-=======
-                    f'Error while adding datamodule hparams: the keys {colliding_keys} are already present in the model hparams.'
->>>>>>> 806a1e5a
                 )
             self.hparams.update(hparams)
             self._hparams_initial.update(hparams)

# Copyright The PyTorch Lightning team.
#
# Licensed under the Apache License, Version 2.0 (the "License");
# you may not use this file except in compliance with the License.
# You may obtain a copy of the License at
#
#     http://www.apache.org/licenses/LICENSE-2.0
#
# Unless required by applicable law or agreed to in writing, software
# distributed under the License is distributed on an "AS IS" BASIS,
# WITHOUT WARRANTIES OR CONDITIONS OF ANY KIND, either express or implied.
# See the License for the specific language governing permissions and
# limitations under the License.
"""The LightningModule - an nn.Module with many additional features."""

import collections
import inspect
import logging
import numbers
import os
import tempfile
from contextlib import contextmanager
from pathlib import Path
from typing import Any, Callable, Dict, List, Mapping, Optional, overload, Tuple, Union

import torch
from torch import ScriptModule, Tensor
from torch.nn import Module
from torch.optim.optimizer import Optimizer
from torchmetrics import Metric
from typing_extensions import Literal

import pytorch_lightning as pl
from pytorch_lightning.callbacks.progress import base as progress_base
from pytorch_lightning.core.hooks import CheckpointHooks, DataHooks, ModelHooks
from pytorch_lightning.core.mixins import DeviceDtypeModuleMixin, HyperparametersMixin
from pytorch_lightning.core.optimizer import LightningOptimizer
from pytorch_lightning.core.saving import ModelIO
from pytorch_lightning.trainer.connectors.logger_connector.fx_validator import _FxValidator
from pytorch_lightning.utilities import (
    _IS_WINDOWS,
    _TORCH_GREATER_EQUAL_1_10,
    GradClipAlgorithmType,
    rank_zero_deprecation,
    rank_zero_warn,
)
from pytorch_lightning.utilities.apply_func import apply_to_collection, convert_to_tensors
from pytorch_lightning.utilities.cloud_io import get_filesystem
from pytorch_lightning.utilities.data import extract_batch_size
from pytorch_lightning.utilities.distributed import distributed_available, sync_ddp
from pytorch_lightning.utilities.exceptions import MisconfigurationException
from pytorch_lightning.utilities.memory import get_model_size_mb
from pytorch_lightning.utilities.model_summary import ModelSummary, summarize
from pytorch_lightning.utilities.parsing import collect_init_args
from pytorch_lightning.utilities.signature_utils import is_param_in_hook_signature
from pytorch_lightning.utilities.types import _METRIC_COLLECTION, EPOCH_OUTPUT, STEP_OUTPUT
from pytorch_lightning.utilities.warnings import WarningCache

warning_cache = WarningCache()
log = logging.getLogger(__name__)


class LightningModule(
    DeviceDtypeModuleMixin,
    HyperparametersMixin,
    ModelIO,
    ModelHooks,
    DataHooks,
    CheckpointHooks,
    Module,
):
    # Below is for property support of JIT in PyTorch 1.7
    # since none of these are important when using JIT, we are going to ignore them.
    __jit_unused_properties__ = (
        [
            "example_input_array",
            "on_gpu",
            "current_epoch",
            "global_step",
            "global_rank",
            "local_rank",
            "logger",
            "model_size",
            "automatic_optimization",
            "truncated_bptt_steps",
        ]
        + DeviceDtypeModuleMixin.__jit_unused_properties__
        + HyperparametersMixin.__jit_unused_properties__
    )

    def __init__(self, *args: Any, **kwargs: Any) -> None:
        super().__init__(*args, **kwargs)

        # see (https://github.com/pytorch/pytorch/blob/3e6bb5233f9ca2c5aa55d9cda22a7ee85439aa6e/
        # torch/nn/modules/module.py#L227)
        torch._C._log_api_usage_once(f"lightning.module.{self.__class__.__name__}")

        # pointer to the trainer object
        self.trainer = None

        self._distrib_type = None
        self._device_type = None

        # true if using amp
        self.use_amp: bool = False

        # the precision used
        self.precision: int = 32

        # optionally can be set by user
        self._example_input_array = None
        self._current_fx_name: Optional[str] = None
        self._current_dataloader_idx: Optional[int] = None
        self._automatic_optimization: bool = True
        self._truncated_bptt_steps: int = 0
        self._param_requires_grad_state = {}
        self._metric_attributes: Optional[Dict[int, str]] = None
        self._should_prevent_trainer_and_dataloaders_deepcopy: bool = False

        self._register_sharded_tensor_state_dict_hooks_if_available()

    @overload
    def optimizers(self, use_pl_optimizer: Literal[True] = True) -> Union[LightningOptimizer, List[LightningOptimizer]]:
        ...

    @overload
    def optimizers(self, use_pl_optimizer: Literal[False]) -> Union[Optimizer, List[Optimizer]]:
        ...

    @overload
    def optimizers(
        self, use_pl_optimizer: bool
    ) -> Union[Optimizer, LightningOptimizer, List[Optimizer], List[LightningOptimizer]]:
        ...

    def optimizers(
        self, use_pl_optimizer: bool = True
    ) -> Union[Optimizer, LightningOptimizer, List[Optimizer], List[LightningOptimizer]]:
        """Returns the optimizer(s) that are being used during training. Useful for manual optimization.

        Args:
            use_pl_optimizer: If ``True``, will wrap the optimizer(s) in a
                :class:`~pytorch_lightning.core.optimizer.LightningOptimizer` for automatic handling of precision and
                profiling.

        Returns:
            A single optimizer, or a list of optimizers in case multiple ones are present.
        """
        if use_pl_optimizer:
            opts = list(self.trainer.lightning_optimizers.values())
        else:
            opts = self.trainer.optimizers

        # single optimizer
        if isinstance(opts, list) and len(opts) == 1 and isinstance(opts[0], (Optimizer, LightningOptimizer)):
            return opts[0]
        # multiple opts
        return opts

    def lr_schedulers(self) -> Optional[Union[Any, List[Any]]]:
        """Returns the learning rate scheduler(s) that are being used during training. Useful for manual
        optimization.

        Returns:
            A single scheduler, or a list of schedulers in case multiple ones are present, or ``None`` if no
            schedulers were returned in :meth:`configure_optimizers`.
        """
        if not self.trainer.lr_schedulers:
            return None

        # ignore other keys "interval", "frequency", etc.
        lr_schedulers = [s["scheduler"] for s in self.trainer.lr_schedulers]

        # single scheduler
        if len(lr_schedulers) == 1:
            return lr_schedulers[0]

        # multiple schedulers
        return lr_schedulers

    @property
    def example_input_array(self) -> Any:
        """The example input array is a specification of what the module can consume in the :meth:`forward` method.
        The return type is interpreted as follows:

        -   Single tensor: It is assumed the model takes a single argument, i.e.,
            ``model.forward(model.example_input_array)``
        -   Tuple: The input array should be interpreted as a sequence of positional arguments, i.e.,
            ``model.forward(*model.example_input_array)``
        -   Dict: The input array represents named keyword arguments, i.e.,
            ``model.forward(**model.example_input_array)``
        """
        return self._example_input_array

    @example_input_array.setter
    def example_input_array(self, example: Any) -> None:
        self._example_input_array = example

    @property
    def current_epoch(self) -> int:
        """The current epoch in the Trainer.

        If no Trainer is attached, this propery is 0.
        """
        return self.trainer.current_epoch if self.trainer else 0

    @property
    def global_step(self) -> int:
        """Total training batches seen across all epochs.

        If no Trainer is attached, this propery is 0.
        """
        return self.trainer.global_step if self.trainer else 0

    @property
    def global_rank(self) -> int:
        """The index of the current process across all nodes and devices."""
        return self.trainer.global_rank if self.trainer else 0

    @property
    def local_rank(self) -> int:
        """The index of the current process within a single node."""
        return self.trainer.local_rank if self.trainer else 0

    @property
    def on_gpu(self):
        """Returns ``True`` if this model is currently located on a GPU.

        Useful to set flags around the LightningModule for different CPU vs GPU behavior.
        """
        return self.device.type == "cuda"

    @property
    def automatic_optimization(self) -> bool:
        """If set to ``False`` you are responsible for calling ``.backward()``, ``.step()``, ``.zero_grad()``."""
        return self._automatic_optimization

    @automatic_optimization.setter
    def automatic_optimization(self, automatic_optimization: bool) -> None:
        self._automatic_optimization = automatic_optimization

    @property
    def truncated_bptt_steps(self) -> int:
        """Enables `Truncated Backpropagation Through Time` in the Trainer when set to a positive integer.

        It represents
        the number of times :meth:`training_step` gets called before backpropagation. If this is > 0, the
        :meth:`training_step` receives an additional argument ``hiddens`` and is expected to return a hidden state.
        """
        return self._truncated_bptt_steps

    @truncated_bptt_steps.setter
    def truncated_bptt_steps(self, truncated_bptt_steps: int) -> None:
        self._truncated_bptt_steps = truncated_bptt_steps

    @property
    def logger(self):
        """Reference to the logger object in the Trainer."""
        return self.trainer.logger if self.trainer else None

    def _apply_batch_transfer_handler(
        self, batch: Any, device: Optional[torch.device] = None, dataloader_idx: int = 0
    ) -> Any:
        device = device or self.device
        batch = self.on_before_batch_transfer(batch, dataloader_idx)

        if is_param_in_hook_signature(self.transfer_batch_to_device, "dataloader_idx"):
            batch = self.transfer_batch_to_device(batch, device, dataloader_idx)
        else:
            warning_cache.deprecation(
                "`transfer_batch_to_device` hook signature has changed in v1.4."
                " `dataloader_idx` parameter has been added to it. Support for"
                " the old signature will be removed in v1.6"
            )
            batch = self.transfer_batch_to_device(batch, device)

        batch = self.on_after_batch_transfer(batch, dataloader_idx)
        return batch

    def print(self, *args, **kwargs) -> None:
        r"""
        Prints only from process 0. Use this in any distributed mode to log only once.

        Args:
            *args: The thing to print. The same as for Python's built-in print function.
            **kwargs: The same as for Python's built-in print function.

        Example::

            def forward(self, x):
                self.print(x, 'in forward')

        """
        if self.trainer.is_global_zero:
            progress_bar = self.trainer.progress_bar_callback
            if progress_bar is not None and progress_bar.is_enabled:
                progress_bar.print(*args, **kwargs)
            else:
                print(*args, **kwargs)

    def log(
        self,
        name: str,
        value: _METRIC_COLLECTION,
        prog_bar: bool = False,
        logger: bool = True,
        on_step: Optional[bool] = None,
        on_epoch: Optional[bool] = None,
        reduce_fx: Union[str, Callable] = "mean",
        enable_graph: bool = False,
        sync_dist: bool = False,
        sync_dist_group: Optional[Any] = None,
        add_dataloader_idx: bool = True,
        batch_size: Optional[int] = None,
        metric_attribute: Optional[str] = None,
        rank_zero_only: Optional[bool] = None,
    ) -> None:
        """Log a key, value pair.

        Example::

            self.log('train_loss', loss)

        The default behavior per hook is as follows:

        .. csv-table:: ``*`` also applies to the test loop
           :header: "LightningModule Hook", "on_step", "on_epoch", "prog_bar", "logger"
           :widths: 20, 10, 10, 10, 10

           "training_step", "T", "F", "F", "T"
           "training_step_end", "T", "F", "F", "T"
           "training_epoch_end", "F", "T", "F", "T"
           "validation_step*", "F", "T", "F", "T"
           "validation_step_end*", "F", "T", "F", "T"
           "validation_epoch_end*", "F", "T", "F", "T"

        Args:
            name: key to log
            value: value to log. Can be a ``float``, ``Tensor``, ``Metric``, or a dictionary of the former.
            prog_bar: if True logs to the progress bar
            logger: if True logs to the logger
            on_step: if True logs at this step. None auto-logs at the training_step but not validation/test_step
            on_epoch: if True logs epoch accumulated metrics. None auto-logs at the val/test step but not training_step
            reduce_fx: reduction function over step values for end of epoch. :meth:`torch.mean` by default.
            enable_graph: if True, will not auto detach the graph
            sync_dist: if True, reduces the metric across GPUs/TPUs. Use with care as this may lead to a significant
                communication overhead.
            sync_dist_group: the ddp group to sync across
            add_dataloader_idx: if True, appends the index of the current dataloader to
                the name (when using multiple). If False, user needs to give unique names for
                each dataloader to not mix values
            batch_size: Current batch_size. This will be directly inferred from the loaded batch,
                but some data structures might need to explicitly provide it.
            metric_attribute: To restore the metric state, Lightning requires the reference of the
                :class:`torchmetrics.Metric` in your model. This is found automatically if it is a model attribute.
            rank_zero_only: Whether the value will be logged only on rank 0. This will prevent synchronization which
                would produce a deadlock as not all processes would perform this log call.
        """
<<<<<<< HEAD
        self.log_dict(
            dictionary={name: value},
=======
        # check for invalid values
        apply_to_collection(value, dict, self.__check_not_nested, name)
        apply_to_collection(
            value, object, self.__check_allowed, name, value, wrong_dtype=(numbers.Number, Metric, Tensor, dict)
        )

        # set the default depending on the fx_name
        on_step = self.__auto_choose_log_on_step(on_step)
        on_epoch = self.__auto_choose_log_on_epoch(on_epoch)

        if self.trainer is None:
            # not an error to support testing the `*_step` methods without a `Trainer` reference
            rank_zero_warn(
                "You are trying to `self.log()` but the `self.trainer` reference is not registered on the model yet."
                " This is most likely because the model hasn't been passed to the `Trainer`"
            )
            return
        results = self.trainer._results
        if results is None:
            raise MisconfigurationException(
                "You are trying to `self.log()` but the loop `ResultCollection` is not registered"
                " yet. This is most likely because you are trying to log in a `predict` hook,"
                " but it doesn't support logging"
            )
        if self._current_fx_name is None:
            raise MisconfigurationException(
                "You are trying to `self.log()` but it is not managed by the `Trainer` control flow"
            )
        _FxValidator.check_logging(self._current_fx_name, on_step=on_step, on_epoch=on_epoch)

        # make sure user doesn't introduce logic for multi-dataloaders
        if "/dataloader_idx_" in name:
            raise MisconfigurationException(
                f"You called `self.log` with the key `{name}`"
                " but it should not contain information about `dataloader_idx`"
            )

        value = apply_to_collection(value, numbers.Number, self.__to_tensor)

        if self.trainer.logger_connector.should_reset_tensors(self._current_fx_name):
            # if we started a new epoch (running it's first batch) the hook name has changed
            # reset any tensors for the new hook name
            results.reset(metrics=False, fx=self._current_fx_name)

        if metric_attribute is None and isinstance(value, Metric):
            if self._metric_attributes is None:
                # compute once
                self._metric_attributes = {
                    id(module): name for name, module in self.named_modules() if isinstance(module, Metric)
                }
                if not self._metric_attributes:
                    raise MisconfigurationException(
                        "Could not find the `LightningModule` attribute for the `torchmetrics.Metric` logged."
                        " You can fix this by setting an attribute for the metric in your `LightningModule`."
                    )
            # try to find the passed metric in the LightningModule
            metric_attribute = self._metric_attributes.get(id(value), None)
            if metric_attribute is None:
                raise MisconfigurationException(
                    "Could not find the `LightningModule` attribute for the `torchmetrics.Metric` logged."
                    f" You can fix this by calling `self.log({name}, ..., metric_attribute=name)` where `name` is one"
                    f" of {list(self._metric_attributes.values())}"
                )

        if (
            self.trainer.training
            and is_param_in_hook_signature(self.training_step, "dataloader_iter", explicit=True)
            and batch_size is None
        ):
            raise MisconfigurationException(
                "With `def training_step(self, dataloader_iter)`, `self.log(..., batch_size=...)` should be provided."
            )

        results.log(
            self._current_fx_name,
            name,
            value,
>>>>>>> 7fb277f2
            prog_bar=prog_bar,
            logger=logger,
            on_step=on_step,
            on_epoch=on_epoch,
            reduce_fx=reduce_fx,
            enable_graph=enable_graph,
            sync_dist=sync_dist,
            sync_dist_group=sync_dist_group,
            sync_dist_op=sync_dist_op,
            tbptt_pad_token=tbptt_pad_token,
            tbptt_reduce_fx=tbptt_reduce_fx,
            add_dataloader_idx=add_dataloader_idx,
            batch_size=batch_size,
            metric_attribute=metric_attribute,
            rank_zero_only=rank_zero_only,
        )

    def log_dict(
        self,
        dictionary: Mapping[str, _METRIC_COLLECTION],
        prog_bar: bool = False,
        logger: bool = True,
        on_step: Optional[bool] = None,
        on_epoch: Optional[bool] = None,
        reduce_fx: Union[str, Callable] = "mean",
        enable_graph: bool = False,
        sync_dist: bool = False,
        sync_dist_group: Optional[Any] = None,
        add_dataloader_idx: bool = True,
        batch_size: Optional[int] = None,
        metric_attribute: Optional[str] = None,
        rank_zero_only: Optional[bool] = None,
    ) -> None:
        """Log a dictionary of values at once.

        Example::

            values = {'loss': loss, 'acc': acc, ..., 'metric_n': metric_n}
            self.log_dict(values)

        Args:
            dictionary: key value pairs.
                The values can be a ``float``, ``Tensor``, ``Metric``, or a dictionary of the former.
            prog_bar: if True logs to the progress base
            logger: if True logs to the logger
            on_step: if True logs at this step. None auto-logs for training_step but not validation/test_step
            on_epoch: if True logs epoch accumulated metrics. None auto-logs for val/test step but not training_step
            reduce_fx: reduction function over step values for end of epoch. :meth:`torch.mean` by default.
            enable_graph: if True, will not auto detach the graph
            sync_dist: if True, reduces the metric across GPUs/TPUs. Use with care as this may lead to a significant
                communication overhead.
            sync_dist_group: the ddp group sync across
            add_dataloader_idx: if True, appends the index of the current dataloader to
                the name (when using multiple). If False, user needs to give unique names for
                each dataloader to not mix values
            batch_size: Current batch_size. This will be directly inferred from the loaded batch,
                but some data structures might need to explicitly provide it.
            metric_attribute: To restore the metric state, Lightning requires the reference of the
                :class:`torchmetrics.Metric` in your model. This is found automatically if it is a model attribute.
            rank_zero_only: Whether the value will be logged only on rank 0. This will prevent synchronization which
                would produce a deadlock as not all processes would perform this log call.
        """
        if self.trainer is None:
            # not an error to support testing the `*_step` methods without a `Trainer` reference
            rank_zero_warn(
                "You are trying to `self.log()` but the `self.trainer` reference is not registered on the model yet."
                " This is most likely because the model hasn't been passed to the `Trainer`"
            )
            return

        if (
            self.trainer.training
            and is_param_in_hook_signature(self.training_step, "dataloader_iter", explicit=True)
            and batch_size is None
        ):
            raise MisconfigurationException(
                "With `def training_step(self, dataloader_iter)`, `self.log(..., batch_size=...)` should be provided."
            )

        results = self.trainer._results
        if results is None:
            raise MisconfigurationException(
                "You are trying to `self.log()` but the loop `ResultCollection` is not registered"
                " yet. This is most likely because you are trying to log in a `predict` hook,"
                " but it doesn't support logging"
            )
        if self._current_fx_name is None:
            raise MisconfigurationException(
                "You are trying to `self.log()` but it is not managed by the `Trainer` control flow"
            )

        # set the default depending on the fx_name
        on_step = self.__auto_choose_log_on_step(on_step)
        on_epoch = self.__auto_choose_log_on_epoch(on_epoch)
        _FxValidator.check_logging(self._current_fx_name, on_step=on_step, on_epoch=on_epoch)

        if isinstance(reduce_fx, str):
            reduce_fx = reduce_fx.lower()

        if tbptt_reduce_fx is not None:
            rank_zero_deprecation(
                "`self.log(tbptt_reduce_fx=...)` is no longer supported. The flag will be removed in v1.6."
                " Please, open a discussion explaining your use-case in"
                " `https://github.com/PyTorchLightning/pytorch-lightning/discussions`"
            )
        if tbptt_pad_token is not None:
            rank_zero_deprecation(
                "`self.log(tbptt_pad_token=...)` is no longer supported. The flag will be removed in v1.6."
                " Please, open a discussion explaining your use-case in"
                " `https://github.com/PyTorchLightning/pytorch-lightning/discussions`"
            )
        if sync_dist_op is not None:
            rank_zero_deprecation(
                f"`self.log(sync_dist_op='{sync_dist_op}')` is deprecated and will be removed in v.1.6."
                f" Use `self.log(reduce_fx={sync_dist_op})` instead."
            )
            if reduce_fx == "default":
                reduce_fx = sync_dist_op
        elif reduce_fx == "default":
            reduce_fx = "mean"

        if self.trainer.logger_connector.should_reset_tensors(self._current_fx_name):
            # if we started a new epoch (running it's first batch) the hook name has changed
            # reset any tensors for the new hook name
            results.reset(metrics=False, fx=self._current_fx_name)

        # extract batch size if it's None whenever it's required
        if batch_size is None:
            if (
                on_epoch
                and True in _FxValidator.functions[self._current_fx_name]["on_step"]
                and reduce_fx in ("mean", "avg")
            ):
                batch_size = extract_batch_size(self.trainer._results.current_batch)
            else:
                batch_size = 1

        for name, value in dictionary.items():
            # make sure user doesn't introduce logic for multi-dataloaders
            if "/dataloader_idx_" in name:
                raise MisconfigurationException(
                    f"You called `self.log` with the key `{name!r}`"
                    " but it should not contain information about `dataloader_idx`"
                )

            # check for invalid values
            apply_to_collection(value, dict, self.__check_not_nested, name)
            apply_to_collection(
                value, object, self.__check_allowed, name, value, wrong_dtype=(numbers.Number, Metric, Tensor, dict)
            )
            value = apply_to_collection(value, numbers.Number, self.__to_tensor)

            if metric_attribute is None and isinstance(value, Metric):
                if self._metric_attributes is None:
                    # compute once
                    self._metric_attributes = {
                        id(module): name for name, module in self.named_modules() if isinstance(module, Metric)
                    }
                    if not self._metric_attributes:
                        raise MisconfigurationException(
                            "Could not find the `LightningModule` attribute for the `torchmetrics.Metric` logged."
                            " You can fix this by setting an attribute for the metric in your `LightningModule`."
                        )
                # try to find the passed metric in the LightningModule
                metric_attribute = self._metric_attributes.get(id(value), None)
                if metric_attribute is None:
                    raise MisconfigurationException(
                        "Could not find the `LightningModule` attribute for the `torchmetrics.Metric` logged."
                        f" You can fix this by calling `self.log({name}, ..., metric_attribute=name)` where `name`"
                        f" is one of {list(self._metric_attributes.values())}."
                    )

            results.log(
                self._current_fx_name,
                name,
                value,
                prog_bar=prog_bar,
                logger=logger,
                on_step=on_step,
                on_epoch=on_epoch,
                reduce_fx=reduce_fx,
                enable_graph=enable_graph,
<<<<<<< HEAD
                dataloader_idx=(self._current_dataloader_idx if add_dataloader_idx else None),
=======
                sync_dist=sync_dist,
                sync_dist_group=sync_dist_group,
                add_dataloader_idx=add_dataloader_idx,
>>>>>>> 7fb277f2
                batch_size=batch_size,
                sync_dist=sync_dist and distributed_available(),
                sync_dist_fn=self.trainer.training_type_plugin.reduce or sync_ddp,
                sync_dist_group=sync_dist_group,
                metric_attribute=metric_attribute,
                rank_zero_only=rank_zero_only,
            )

        self.trainer.logger_connector._current_fx = self._current_fx_name

    @staticmethod
    def __check_not_nested(value: dict, name: str) -> dict:
        # self-imposed restriction. for simplicity
        if any(isinstance(v, dict) for v in value.values()):
            raise ValueError(f"`self.log({name}, {value})` was called, but nested dictionaries cannot be logged")
        return value

    @staticmethod
    def __check_allowed(v: Any, name: str, value: Any) -> None:
        raise ValueError(f"`self.log({name}, {value})` was called, but `{type(v).__name__}` values cannot be logged")

    def __to_tensor(self, value: numbers.Number) -> torch.Tensor:
        return torch.tensor(value, device=self.device)

    def log_grad_norm(self, grad_norm_dict: Dict[str, float]) -> None:
        """Override this method to change the default behaviour of ``log_grad_norm``.

        If clipping gradients, the gradients will not have been clipped yet.

        Args:
            grad_norm_dict: Dictionary containing current grad norm metrics

        Example::

            # DEFAULT
            def log_grad_norm(self, grad_norm_dict):
                self.log_dict(grad_norm_dict, on_step=False, on_epoch=True, prog_bar=False, logger=True)
        """
        self.log_dict(grad_norm_dict, on_step=True, on_epoch=True, prog_bar=True, logger=True)

    def __auto_choose_log_on_step(self, on_step: Optional[bool]) -> bool:
        if on_step is None:
            on_step = False
            on_step |= self._current_fx_name in ("training_step", "training_step_end")
        return on_step

    def __auto_choose_log_on_epoch(self, on_epoch: Optional[bool]) -> bool:
        if on_epoch is None:
            on_epoch = True
            on_epoch &= self._current_fx_name not in ("training_step", "training_step_end")
        return on_epoch

    def all_gather(
        self, data: Union[torch.Tensor, Dict, List, Tuple], group: Optional[Any] = None, sync_grads: bool = False
    ):
        r"""
        Allows users to call ``self.all_gather()`` from the LightningModule, thus making the ``all_gather`` operation
        accelerator agnostic. ``all_gather`` is a function provided by accelerators to gather a tensor from several
        distributed processes.

        Args:
            data: int, float, tensor of shape (batch, ...), or a (possibly nested) collection thereof.
            group: the process group to gather results from. Defaults to all processes (world)
            sync_grads: flag that allows users to synchronize gradients for the all_gather operation

        Return:
            A tensor of shape (world_size, batch, ...), or if the input was a collection
            the output will also be a collection with tensors of this shape.
        """
        group = group if group is not None else torch.distributed.group.WORLD
        all_gather = self.trainer.training_type_plugin.all_gather
        data = convert_to_tensors(data, device=self.device)
        return apply_to_collection(data, torch.Tensor, all_gather, group=group, sync_grads=sync_grads)

    def forward(self, *args, **kwargs) -> Any:
        r"""
        Same as :meth:`torch.nn.Module.forward()`.

        Args:
            *args: Whatever you decide to pass into the forward method.
            **kwargs: Keyword arguments are also possible.

        Return:
            Your model's output
        """
        return super().forward(*args, **kwargs)

    def training_step(self, *args, **kwargs) -> STEP_OUTPUT:
        r"""
        Here you compute and return the training loss and some additional metrics for e.g.
        the progress bar or logger.

        Args:
            batch (:class:`~torch.Tensor` | (:class:`~torch.Tensor`, ...) | [:class:`~torch.Tensor`, ...]):
                The output of your :class:`~torch.utils.data.DataLoader`. A tensor, tuple or list.
            batch_idx (``int``): Integer displaying index of this batch
            optimizer_idx (``int``): When using multiple optimizers, this argument will also be present.
            hiddens (``Any``): Passed in if
                :paramref:`~pytorch_lightning.core.lightning.LightningModule.truncated_bptt_steps` > 0.

        Return:
            Any of.

            - :class:`~torch.Tensor` - The loss tensor
            - ``dict`` - A dictionary. Can include any keys, but must include the key ``'loss'``
            - ``None`` - Training will skip to the next batch. This is only for automatic optimization.
                This is not supported for multi-GPU, TPU, IPU, or DeepSpeed.

        In this step you'd normally do the forward pass and calculate the loss for a batch.
        You can also do fancier things like multiple forward passes or something model specific.

        Example::

            def training_step(self, batch, batch_idx):
                x, y, z = batch
                out = self.encoder(x)
                loss = self.loss(out, x)
                return loss

        If you define multiple optimizers, this step will be called with an additional
        ``optimizer_idx`` parameter.

        .. code-block:: python

            # Multiple optimizers (e.g.: GANs)
            def training_step(self, batch, batch_idx, optimizer_idx):
                if optimizer_idx == 0:
                    # do training_step with encoder
                    ...
                if optimizer_idx == 1:
                    # do training_step with decoder
                    ...


        If you add truncated back propagation through time you will also get an additional
        argument with the hidden states of the previous step.

        .. code-block:: python

            # Truncated back-propagation through time
            def training_step(self, batch, batch_idx, hiddens):
                # hiddens are the hidden states from the previous truncated backprop step
                out, hiddens = self.lstm(data, hiddens)
                loss = ...
                return {"loss": loss, "hiddens": hiddens}

        Note:
            The loss value shown in the progress bar is smoothed (averaged) over the last values,
            so it differs from the actual loss returned in train/validation step.
        """
        rank_zero_warn("`training_step` must be implemented to be used with the Lightning Trainer")

    def training_step_end(self, step_output: STEP_OUTPUT) -> STEP_OUTPUT:
        """Use this when training with dp or ddp2 because :meth:`training_step` will operate on only part of the
        batch. However, this is still optional and only needed for things like softmax or NCE loss.

        Note:
            If you later switch to ddp or some other mode, this will still be called
            so that you don't have to change your code

        .. code-block:: python

            # pseudocode
            sub_batches = split_batches_for_dp(batch)
            step_output = [training_step(sub_batch) for sub_batch in sub_batches]
            training_step_end(step_output)

        Args:
            step_output: What you return in `training_step` for each batch part.

        Return:
            Anything

        When using dp/ddp2 distributed backends, only a portion of the batch is inside the training_step:

        .. code-block:: python

            def training_step(self, batch, batch_idx):
                # batch is 1/num_gpus big
                x, y = batch

                out = self(x)

                # softmax uses only a portion of the batch in the denominator
                loss = self.softmax(out)
                loss = nce_loss(loss)
                return loss

        If you wish to do something with all the parts of the batch, then use this method to do it:

        .. code-block:: python

            def training_step(self, batch, batch_idx):
                # batch is 1/num_gpus big
                x, y = batch

                out = self.encoder(x)
                return {"pred": out}


            def training_step_end(self, training_step_outputs):
                gpu_0_pred = training_step_outputs[0]["pred"]
                gpu_1_pred = training_step_outputs[1]["pred"]
                gpu_n_pred = training_step_outputs[n]["pred"]

                # this softmax now uses the full batch
                loss = nce_loss([gpu_0_pred, gpu_1_pred, gpu_n_pred])
                return loss

        See Also:
            See the :ref:`advanced/multi_gpu:Multi-GPU training` guide for more details.
        """

    def training_epoch_end(self, outputs: EPOCH_OUTPUT) -> None:
        """Called at the end of the training epoch with the outputs of all training steps. Use this in case you
        need to do something with all the outputs returned by :meth:`training_step`.

        .. code-block:: python

            # the pseudocode for these calls
            train_outs = []
            for train_batch in train_data:
                out = training_step(train_batch)
                train_outs.append(out)
            training_epoch_end(train_outs)

        Args:
            outputs: List of outputs you defined in :meth:`training_step`.
                If there are multiple optimizers, it is a list containing a list of outputs for each optimizer.
                If using ``truncated_bptt_steps > 1``, each element is a list of outputs corresponding to the outputs
                of each processed split batch.

        Return:
            None

        Note:
            If this method is not overridden, this won't be called.

        .. code-block:: python

            def training_epoch_end(self, training_step_outputs):
                # do something with all training_step outputs
                for out in training_step_outputs:
                    ...
        """

    def validation_step(self, *args, **kwargs) -> Optional[STEP_OUTPUT]:
        r"""
        Operates on a single batch of data from the validation set.
        In this step you'd might generate examples or calculate anything of interest like accuracy.

        .. code-block:: python

            # the pseudocode for these calls
            val_outs = []
            for val_batch in val_data:
                out = validation_step(val_batch)
                val_outs.append(out)
            validation_epoch_end(val_outs)

        Args:
            batch: The output of your :class:`~torch.utils.data.DataLoader`.
            batch_idx: The index of this batch.
            dataloader_idx: The index of the dataloader that produced this batch.
                (only if multiple val dataloaders used)

        Return:
            - Any object or value
            - ``None`` - Validation will skip to the next batch

        .. code-block:: python

            # pseudocode of order
            val_outs = []
            for val_batch in val_data:
                out = validation_step(val_batch)
                if defined("validation_step_end"):
                    out = validation_step_end(out)
                val_outs.append(out)
            val_outs = validation_epoch_end(val_outs)


        .. code-block:: python

            # if you have one val dataloader:
            def validation_step(self, batch, batch_idx):
                ...


            # if you have multiple val dataloaders:
            def validation_step(self, batch, batch_idx, dataloader_idx=0):
                ...

        Examples::

            # CASE 1: A single validation dataset
            def validation_step(self, batch, batch_idx):
                x, y = batch

                # implement your own
                out = self(x)
                loss = self.loss(out, y)

                # log 6 example images
                # or generated text... or whatever
                sample_imgs = x[:6]
                grid = torchvision.utils.make_grid(sample_imgs)
                self.logger.experiment.add_image('example_images', grid, 0)

                # calculate acc
                labels_hat = torch.argmax(out, dim=1)
                val_acc = torch.sum(y == labels_hat).item() / (len(y) * 1.0)

                # log the outputs!
                self.log_dict({'val_loss': loss, 'val_acc': val_acc})

        If you pass in multiple val dataloaders, :meth:`validation_step` will have an additional argument. We recommend
        setting the default value of 0 so that you can quickly switch between single and multiple dataloaders.

        .. code-block:: python

            # CASE 2: multiple validation dataloaders
            def validation_step(self, batch, batch_idx, dataloader_idx=0):
                # dataloader_idx tells you which dataset this is.
                ...

        Note:
            If you don't need to validate you don't need to implement this method.

        Note:
            When the :meth:`validation_step` is called, the model has been put in eval mode
            and PyTorch gradients have been disabled. At the end of validation,
            the model goes back to training mode and gradients are enabled.
        """

    def validation_step_end(self, *args, **kwargs) -> Optional[STEP_OUTPUT]:
        """Use this when validating with dp or ddp2 because :meth:`validation_step` will operate on only part of
        the batch. However, this is still optional and only needed for things like softmax or NCE loss.

        Note:
            If you later switch to ddp or some other mode, this will still be called
            so that you don't have to change your code.

        .. code-block:: python

            # pseudocode
            sub_batches = split_batches_for_dp(batch)
            step_output = [validation_step(sub_batch) for sub_batch in sub_batches]
            validation_step_end(step_output)

        Args:
            step_output: What you return in :meth:`validation_step` for each batch part.

        Return:
            None or anything

        .. code-block:: python

            # WITHOUT validation_step_end
            # if used in DP or DDP2, this batch is 1/num_gpus large
            def validation_step(self, batch, batch_idx):
                # batch is 1/num_gpus big
                x, y = batch

                out = self.encoder(x)
                loss = self.softmax(out)
                loss = nce_loss(loss)
                self.log("val_loss", loss)


            # --------------
            # with validation_step_end to do softmax over the full batch
            def validation_step(self, batch, batch_idx):
                # batch is 1/num_gpus big
                x, y = batch

                out = self(x)
                return out


            def validation_step_end(self, val_step_outputs):
                for out in val_step_outputs:
                    ...

        See Also:
            See the :ref:`advanced/multi_gpu:Multi-GPU training` guide for more details.
        """

    def validation_epoch_end(self, outputs: EPOCH_OUTPUT) -> None:
        """Called at the end of the validation epoch with the outputs of all validation steps.

        .. code-block:: python

            # the pseudocode for these calls
            val_outs = []
            for val_batch in val_data:
                out = validation_step(val_batch)
                val_outs.append(out)
            validation_epoch_end(val_outs)

        Args:
            outputs: List of outputs you defined in :meth:`validation_step`, or if there
                are multiple dataloaders, a list containing a list of outputs for each dataloader.

        Return:
            None

        Note:
            If you didn't define a :meth:`validation_step`, this won't be called.

        Examples:
            With a single dataloader:

            .. code-block:: python

                def validation_epoch_end(self, val_step_outputs):
                    for out in val_step_outputs:
                        ...

            With multiple dataloaders, `outputs` will be a list of lists. The outer list contains
            one entry per dataloader, while the inner list contains the individual outputs of
            each validation step for that dataloader.

            .. code-block:: python

                def validation_epoch_end(self, outputs):
                    for dataloader_output_result in outputs:
                        dataloader_outs = dataloader_output_result.dataloader_i_outputs

                    self.log("final_metric", final_value)
        """

    def test_step(self, *args, **kwargs) -> Optional[STEP_OUTPUT]:
        r"""
        Operates on a single batch of data from the test set.
        In this step you'd normally generate examples or calculate anything of interest
        such as accuracy.

        .. code-block:: python

            # the pseudocode for these calls
            test_outs = []
            for test_batch in test_data:
                out = test_step(test_batch)
                test_outs.append(out)
            test_epoch_end(test_outs)

        Args:
            batch: The output of your :class:`~torch.utils.data.DataLoader`.
            batch_idx: The index of this batch.
            dataloader_id: The index of the dataloader that produced this batch.
                (only if multiple test dataloaders used).

        Return:
           Any of.

            - Any object or value
            - ``None`` - Testing will skip to the next batch

        .. code-block:: python

            # if you have one test dataloader:
            def test_step(self, batch, batch_idx):
                ...


            # if you have multiple test dataloaders:
            def test_step(self, batch, batch_idx, dataloader_idx=0):
                ...

        Examples::

            # CASE 1: A single test dataset
            def test_step(self, batch, batch_idx):
                x, y = batch

                # implement your own
                out = self(x)
                loss = self.loss(out, y)

                # log 6 example images
                # or generated text... or whatever
                sample_imgs = x[:6]
                grid = torchvision.utils.make_grid(sample_imgs)
                self.logger.experiment.add_image('example_images', grid, 0)

                # calculate acc
                labels_hat = torch.argmax(out, dim=1)
                test_acc = torch.sum(y == labels_hat).item() / (len(y) * 1.0)

                # log the outputs!
                self.log_dict({'test_loss': loss, 'test_acc': test_acc})

        If you pass in multiple test dataloaders, :meth:`test_step` will have an additional argument. We recommend
        setting the default value of 0 so that you can quickly switch between single and multiple dataloaders.

        .. code-block:: python

            # CASE 2: multiple test dataloaders
            def test_step(self, batch, batch_idx, dataloader_idx=0):
                # dataloader_idx tells you which dataset this is.
                ...

        Note:
            If you don't need to test you don't need to implement this method.

        Note:
            When the :meth:`test_step` is called, the model has been put in eval mode and
            PyTorch gradients have been disabled. At the end of the test epoch, the model goes back
            to training mode and gradients are enabled.
        """

    def test_step_end(self, *args, **kwargs) -> Optional[STEP_OUTPUT]:
        """Use this when testing with dp or ddp2 because :meth:`test_step` will operate on only part of the batch.
        However, this is still optional and only needed for things like softmax or NCE loss.

        Note:
            If you later switch to ddp or some other mode, this will still be called
            so that you don't have to change your code.

        .. code-block:: python

            # pseudocode
            sub_batches = split_batches_for_dp(batch)
            step_output = [test_step(sub_batch) for sub_batch in sub_batches]
            test_step_end(step_output)

        Args:
            step_output: What you return in :meth:`test_step` for each batch part.

        Return:
            None or anything

        .. code-block:: python

            # WITHOUT test_step_end
            # if used in DP or DDP2, this batch is 1/num_gpus large
            def test_step(self, batch, batch_idx):
                # batch is 1/num_gpus big
                x, y = batch

                out = self(x)
                loss = self.softmax(out)
                self.log("test_loss", loss)


            # --------------
            # with test_step_end to do softmax over the full batch
            def test_step(self, batch, batch_idx):
                # batch is 1/num_gpus big
                x, y = batch

                out = self.encoder(x)
                return out


            def test_step_end(self, output_results):
                # this out is now the full size of the batch
                all_test_step_outs = output_results.out
                loss = nce_loss(all_test_step_outs)
                self.log("test_loss", loss)

        See Also:
            See the :ref:`advanced/multi_gpu:Multi-GPU training` guide for more details.
        """

    def test_epoch_end(self, outputs: EPOCH_OUTPUT) -> None:
        """Called at the end of a test epoch with the output of all test steps.

        .. code-block:: python

            # the pseudocode for these calls
            test_outs = []
            for test_batch in test_data:
                out = test_step(test_batch)
                test_outs.append(out)
            test_epoch_end(test_outs)

        Args:
            outputs: List of outputs you defined in :meth:`test_step_end`, or if there
                are multiple dataloaders, a list containing a list of outputs for each dataloader

        Return:
            None

        Note:
            If you didn't define a :meth:`test_step`, this won't be called.

        Examples:
            With a single dataloader:

            .. code-block:: python

                def test_epoch_end(self, outputs):
                    # do something with the outputs of all test batches
                    all_test_preds = test_step_outputs.predictions

                    some_result = calc_all_results(all_test_preds)
                    self.log(some_result)

            With multiple dataloaders, `outputs` will be a list of lists. The outer list contains
            one entry per dataloader, while the inner list contains the individual outputs of
            each test step for that dataloader.

            .. code-block:: python

                def test_epoch_end(self, outputs):
                    final_value = 0
                    for dataloader_outputs in outputs:
                        for test_step_out in dataloader_outputs:
                            # do something
                            final_value += test_step_out

                    self.log("final_metric", final_value)
        """

    def predict_step(self, batch: Any, batch_idx: int, dataloader_idx: int = 0) -> Any:
        """Step function called during :meth:`~pytorch_lightning.trainer.trainer.Trainer.predict`. By default, it
        calls :meth:`~pytorch_lightning.core.lightning.LightningModule.forward`. Override to add any processing
        logic.

        The :meth:`~pytorch_lightning.core.lightning.LightningModule.predict_step` is used
        to scale inference on multi-devices.

        To prevent an OOM error, it is possible to use :class:`~pytorch_lightning.callbacks.BasePredictionWriter`
        callback to write the predictions to disk or database after each batch or on epoch end.

        The :class:`~pytorch_lightning.callbacks.BasePredictionWriter` should be used while using a spawn
        based accelerator. This happens for ``Trainer(strategy="ddp_spawn")``
        or training on 8 TPU cores with ``Trainer(tpu_cores=8)`` as predictions won't be returned.

        Example ::

            class MyModel(LightningModule):

                def predicts_step(self, batch, batch_idx, dataloader_idx=0):
                    return self(batch)

            dm = ...
            model = MyModel()
            trainer = Trainer(gpus=2)
            predictions = trainer.predict(model, dm)


        Args:
            batch: Current batch.
            batch_idx: Index of current batch.
            dataloader_idx: Index of the current dataloader.

        Return:
            Predicted output
        """
        return self(batch)

    def configure_callbacks(self):
        """Configure model-specific callbacks. When the model gets attached, e.g., when ``.fit()`` or ``.test()``
        gets called, the list returned here will be merged with the list of callbacks passed to the Trainer's
        ``callbacks`` argument. If a callback returned here has the same type as one or several callbacks already
        present in the Trainer's callbacks list, it will take priority and replace them. In addition, Lightning
        will make sure :class:`~pytorch_lightning.callbacks.model_checkpoint.ModelCheckpoint` callbacks run last.

        Return:
            A list of callbacks which will extend the list of callbacks in the Trainer.

        Example::

            def configure_callbacks(self):
                early_stop = EarlyStopping(monitor="val_acc", mode="max")
                checkpoint = ModelCheckpoint(monitor="val_loss")
                return [early_stop, checkpoint]

        Note:
            Certain callback methods like :meth:`~pytorch_lightning.callbacks.base.Callback.on_init_start`
            will never be invoked on the new callbacks returned here.
        """
        return []

    def configure_optimizers(self):
        r"""
        Choose what optimizers and learning-rate schedulers to use in your optimization.
        Normally you'd need one. But in the case of GANs or similar you might have multiple.

        Return:
            Any of these 6 options.

            - **Single optimizer**.
            - **List or Tuple** of optimizers.
            - **Two lists** - The first list has multiple optimizers, and the second has multiple LR schedulers
              (or multiple ``lr_scheduler_config``).
            - **Dictionary**, with an ``"optimizer"`` key, and (optionally) a ``"lr_scheduler"``
              key whose value is a single LR scheduler or ``lr_scheduler_config``.
            - **Tuple of dictionaries** as described above, with an optional ``"frequency"`` key.
            - **None** - Fit will run without any optimizer.

        The ``lr_scheduler_config`` is a dictionary which contains the scheduler and its associated configuration.
        The default configuration is shown below.

        .. code-block:: python

            lr_scheduler_config = {
                # REQUIRED: The scheduler instance
                "scheduler": lr_scheduler,
                # The unit of the scheduler's step size, could also be 'step'.
                # 'epoch' updates the scheduler on epoch end whereas 'step'
                # updates it after a optimizer update.
                "interval": "epoch",
                # How many epochs/steps should pass between calls to
                # `scheduler.step()`. 1 corresponds to updating the learning
                # rate after every epoch/step.
                "frequency": 1,
                # Metric to to monitor for schedulers like `ReduceLROnPlateau`
                "monitor": "val_loss",
                # If set to `True`, will enforce that the value specified 'monitor'
                # is available when the scheduler is updated, thus stopping
                # training if not found. If set to `False`, it will only produce a warning
                "strict": True,
                # If using the `LearningRateMonitor` callback to monitor the
                # learning rate progress, this keyword can be used to specify
                # a custom logged name
                "name": None,
            }

        When there are schedulers in which the ``.step()`` method is conditioned on a value, such as the
        :class:`torch.optim.lr_scheduler.ReduceLROnPlateau` scheduler, Lightning requires that the
        ``lr_scheduler_config`` contains the keyword ``"monitor"`` set to the metric name that the scheduler
        should be conditioned on.

        .. testcode::

            # The ReduceLROnPlateau scheduler requires a monitor
            def configure_optimizers(self):
                optimizer = Adam(...)
                return {
                    "optimizer": optimizer,
                    "lr_scheduler": {
                        "scheduler": ReduceLROnPlateau(optimizer, ...),
                        "monitor": "metric_to_track",
                        "frequency": "indicates how often the metric is updated"
                        # If "monitor" references validation metrics, then "frequency" should be set to a
                        # multiple of "trainer.check_val_every_n_epoch".
                    },
                }


            # In the case of two optimizers, only one using the ReduceLROnPlateau scheduler
            def configure_optimizers(self):
                optimizer1 = Adam(...)
                optimizer2 = SGD(...)
                scheduler1 = ReduceLROnPlateau(optimizer1, ...)
                scheduler2 = LambdaLR(optimizer2, ...)
                return (
                    {
                        "optimizer": optimizer1,
                        "lr_scheduler": {
                            "scheduler": scheduler1,
                            "monitor": "metric_to_track",
                        },
                    },
                    {"optimizer": optimizer2, "lr_scheduler": scheduler2},
                )

        Metrics can be made available to monitor by simply logging it using
        ``self.log('metric_to_track', metric_val)`` in your :class:`~pytorch_lightning.core.lightning.LightningModule`.

        Note:
            The ``frequency`` value specified in a dict along with the ``optimizer`` key is an int corresponding
            to the number of sequential batches optimized with the specific optimizer.
            It should be given to none or to all of the optimizers.
            There is a difference between passing multiple optimizers in a list,
            and passing multiple optimizers in dictionaries with a frequency of 1:

                - In the former case, all optimizers will operate on the given batch in each optimization step.
                - In the latter, only one optimizer will operate on the given batch at every step.

            This is different from the ``frequency`` value specified in the ``lr_scheduler_config`` mentioned above.

            .. code-block:: python

                def configure_optimizers(self):
                    optimizer_one = torch.optim.SGD(self.model.parameters(), lr=0.01)
                    optimizer_two = torch.optim.SGD(self.model.parameters(), lr=0.01)
                    return [
                        {"optimizer": optimizer_one, "frequency": 5},
                        {"optimizer": optimizer_two, "frequency": 10},
                    ]

            In this example, the first optimizer will be used for the first 5 steps,
            the second optimizer for the next 10 steps and that cycle will continue.
            If an LR scheduler is specified for an optimizer using the ``lr_scheduler`` key in the above dict,
            the scheduler will only be updated when its optimizer is being used.

        Examples::

            # most cases. no learning rate scheduler
            def configure_optimizers(self):
                return Adam(self.parameters(), lr=1e-3)

            # multiple optimizer case (e.g.: GAN)
            def configure_optimizers(self):
                gen_opt = Adam(self.model_gen.parameters(), lr=0.01)
                dis_opt = Adam(self.model_dis.parameters(), lr=0.02)
                return gen_opt, dis_opt

            # example with learning rate schedulers
            def configure_optimizers(self):
                gen_opt = Adam(self.model_gen.parameters(), lr=0.01)
                dis_opt = Adam(self.model_dis.parameters(), lr=0.02)
                dis_sch = CosineAnnealing(dis_opt, T_max=10)
                return [gen_opt, dis_opt], [dis_sch]

            # example with step-based learning rate schedulers
            # each optimizer has its own scheduler
            def configure_optimizers(self):
                gen_opt = Adam(self.model_gen.parameters(), lr=0.01)
                dis_opt = Adam(self.model_dis.parameters(), lr=0.02)
                gen_sch = {
                    'scheduler': ExponentialLR(gen_opt, 0.99),
                    'interval': 'step'  # called after each training step
                }
                dis_sch = CosineAnnealing(dis_opt, T_max=10) # called every epoch
                return [gen_opt, dis_opt], [gen_sch, dis_sch]

            # example with optimizer frequencies
            # see training procedure in `Improved Training of Wasserstein GANs`, Algorithm 1
            # https://arxiv.org/abs/1704.00028
            def configure_optimizers(self):
                gen_opt = Adam(self.model_gen.parameters(), lr=0.01)
                dis_opt = Adam(self.model_dis.parameters(), lr=0.02)
                n_critic = 5
                return (
                    {'optimizer': dis_opt, 'frequency': n_critic},
                    {'optimizer': gen_opt, 'frequency': 1}
                )

        Note:
            Some things to know:

            - Lightning calls ``.backward()`` and ``.step()`` on each optimizer and learning rate scheduler as needed.
            - If you use 16-bit precision (``precision=16``), Lightning will automatically handle the optimizers.
            - If you use multiple optimizers, :meth:`training_step` will have an additional ``optimizer_idx`` parameter.
            - If you use :class:`torch.optim.LBFGS`, Lightning handles the closure function automatically for you.
            - If you use multiple optimizers, gradients will be calculated only for the parameters of current optimizer
              at each training step.
            - If you need to control how often those optimizers step or override the default ``.step()`` schedule,
              override the :meth:`optimizer_step` hook.
        """
        rank_zero_warn("`configure_optimizers` must be implemented to be used with the Lightning Trainer")

    def manual_backward(self, loss: Tensor, *args, **kwargs) -> None:
        """Call this directly from your :meth:`training_step` when doing optimizations manually. By using this,
        Lightning can ensure that all the proper scaling gets applied when using mixed precision.

        See :ref:`manual optimization<common/optimizers:Manual optimization>` for more examples.

        Example::

            def training_step(...):
                opt = self.optimizers()
                loss = ...
                opt.zero_grad()
                # automatically applies scaling, etc...
                self.manual_backward(loss)
                opt.step()

        Args:
            loss: The tensor on which to compute gradients. Must have a graph attached.
            *args: Additional positional arguments to be forwarded to :meth:`~torch.Tensor.backward`
            **kwargs: Additional keyword arguments to be forwarded to :meth:`~torch.Tensor.backward`
        """
        self._verify_is_manual_optimization("manual_backward")
        self.trainer.accelerator.backward(loss, None, None, *args, **kwargs)

    def backward(
        self, loss: Tensor, optimizer: Optional[Optimizer], optimizer_idx: Optional[int], *args, **kwargs
    ) -> None:
        """Called to perform backward on the loss returned in :meth:`training_step`. Override this hook with your
        own implementation if you need to.

        Args:
            loss: The loss tensor returned by :meth:`training_step`. If gradient accumulation is used, the loss here
                holds the normalized value (scaled by 1 / accumulation steps).
            optimizer: Current optimizer being used. ``None`` if using manual optimization.
            optimizer_idx: Index of the current optimizer being used. ``None`` if using manual optimization.

        Example::

            def backward(self, loss, optimizer, optimizer_idx):
                loss.backward()
        """
        loss.backward(*args, **kwargs)

    def toggle_optimizer(self, optimizer: Union[Optimizer, LightningOptimizer], optimizer_idx: int) -> None:
        """Makes sure only the gradients of the current optimizer's parameters are calculated in the training step
        to prevent dangling gradients in multiple-optimizer setup.

        This is only called automatically when automatic optimization is enabled and multiple optimizers are used.
        It works with :meth:`untoggle_optimizer` to make sure ``param_requires_grad_state`` is properly reset.

        Args:
            optimizer: The optimizer to toggle.
            optimizer_idx: The index of the optimizer to toggle.
        """
        # Iterate over all optimizer parameters to preserve their `requires_grad` information
        # in case these are pre-defined during `configure_optimizers`
        param_requires_grad_state = {}
        for opt in self.optimizers(use_pl_optimizer=False):
            for group in opt.param_groups:
                for param in group["params"]:
                    # If a param already appear in param_requires_grad_state, continue
                    if param in param_requires_grad_state:
                        continue
                    param_requires_grad_state[param] = param.requires_grad
                    param.requires_grad = False

        # Then iterate over the current optimizer's parameters and set its `requires_grad`
        # properties accordingly
        for group in optimizer.param_groups:
            for param in group["params"]:
                param.requires_grad = param_requires_grad_state[param]
        self._param_requires_grad_state = param_requires_grad_state

    def untoggle_optimizer(self, optimizer_idx: int) -> None:
        """Resets the state of required gradients that were toggled with :meth:`toggle_optimizer`.

        This is only called automatically when automatic optimization is enabled and multiple optimizers are used.

        Args:
            optimizer_idx: The index of the optimizer to untoggle.
        """
        for opt_idx, opt in enumerate(self.optimizers(use_pl_optimizer=False)):
            if optimizer_idx != opt_idx:
                for group in opt.param_groups:
                    for param in group["params"]:
                        if param in self._param_requires_grad_state:
                            param.requires_grad = self._param_requires_grad_state[param]
        # save memory
        self._param_requires_grad_state = {}

    def clip_gradients(
        self,
        optimizer: Optimizer,
        gradient_clip_val: Optional[Union[int, float]] = None,
        gradient_clip_algorithm: Optional[str] = None,
    ):
        """Handles gradient clipping internally.

        Note:
            Do not override this method. If you want to customize gradient clipping, consider
            using :meth:`configure_gradient_clipping` method.

        Args:
            optimizer: Current optimizer being used.
            gradient_clip_val: The value at which to clip gradients.
            gradient_clip_algorithm: The gradient clipping algorithm to use. Pass ``gradient_clip_algorithm="value"``
                to clip by value, and ``gradient_clip_algorithm="norm"`` to clip by norm.
        """
        if gradient_clip_val is None:
            gradient_clip_val = self.trainer.gradient_clip_val or 0.0
        elif self.trainer.gradient_clip_val is not None and self.trainer.gradient_clip_val != gradient_clip_val:
            raise MisconfigurationException(
                f"You have set `Trainer(gradient_clip_val={self.trainer.gradient_clip_val!r})`"
                f" and have passed `clip_gradients(gradient_clip_val={gradient_clip_val!r})`."
                " Please use only one of them."
            )

        if gradient_clip_algorithm is None:
            gradient_clip_algorithm = self.trainer.gradient_clip_algorithm or "norm"
        else:
            gradient_clip_algorithm = gradient_clip_algorithm.lower()
            if (
                self.trainer.gradient_clip_algorithm is not None
                and self.trainer.gradient_clip_algorithm != gradient_clip_algorithm
            ):
                raise MisconfigurationException(
                    f"You have set `Trainer(gradient_clip_algorithm={self.trainer.gradient_clip_algorithm.value!r})`"
                    f" and have passed `clip_gradients(gradient_clip_algorithm={gradient_clip_algorithm!r})"
                    " Please use only one of them."
                )

        if not isinstance(gradient_clip_val, (int, float)):
            raise TypeError(f"`gradient_clip_val` should be an int or a float. Got {gradient_clip_val}.")

        if not GradClipAlgorithmType.supported_type(gradient_clip_algorithm.lower()):
            raise MisconfigurationException(
                f"`gradient_clip_algorithm` {gradient_clip_algorithm} is invalid."
                f" Allowed algorithms: {GradClipAlgorithmType.supported_types()}."
            )

        gradient_clip_algorithm = GradClipAlgorithmType(gradient_clip_algorithm)
        self.trainer.precision_plugin.clip_gradients(optimizer, gradient_clip_val, gradient_clip_algorithm)

    def configure_gradient_clipping(
        self,
        optimizer: Optimizer,
        optimizer_idx: int,
        gradient_clip_val: Optional[Union[int, float]] = None,
        gradient_clip_algorithm: Optional[str] = None,
    ):
        """Perform gradient clipping for the optimizer parameters. Called before :meth:`optimizer_step`.

        Args:
            optimizer: Current optimizer being used.
            optimizer_idx: Index of the current optimizer being used.
            gradient_clip_val: The value at which to clip gradients. By default value passed in Trainer
                will be available here.
            gradient_clip_algorithm: The gradient clipping algorithm to use. By default value
                passed in Trainer will be available here.

        Example::

            # Perform gradient clipping on gradients associated with discriminator (optimizer_idx=1) in GAN
            def configure_gradient_clipping(self, optimizer, optimizer_idx, gradient_clip_val, gradient_clip_algorithm):
                if optimizer_idx == 1:
                    # Lightning will handle the gradient clipping
                    self.clip_gradients(
                        optimizer,
                        gradient_clip_val=gradient_clip_val,
                        gradient_clip_algorithm=gradient_clip_algorithm
                    )
                else:
                    # implement your own custom logic to clip gradients for generator (optimizer_idx=0)
        """
        self.clip_gradients(
            optimizer, gradient_clip_val=gradient_clip_val, gradient_clip_algorithm=gradient_clip_algorithm
        )

    def optimizer_step(
        self,
        epoch: int,
        batch_idx: int,
        optimizer: Union[Optimizer, LightningOptimizer],
        optimizer_idx: int = 0,
        optimizer_closure: Optional[Callable[[], Any]] = None,
        on_tpu: bool = False,
        using_native_amp: bool = False,
        using_lbfgs: bool = False,
    ) -> None:
        r"""
        Override this method to adjust the default way the
        :class:`~pytorch_lightning.trainer.trainer.Trainer` calls each optimizer.
        By default, Lightning calls ``step()`` and ``zero_grad()`` as shown in the example
        once per optimizer. This method (and ``zero_grad()``) won't be called during the
        accumulation phase when ``Trainer(accumulate_grad_batches != 1)``.

        Args:
            epoch: Current epoch
            batch_idx: Index of current batch
            optimizer: A PyTorch optimizer
            optimizer_idx: If you used multiple optimizers, this indexes into that list.
            optimizer_closure: Closure for all optimizers. This closure must be executed as it includes the
                calls to ``training_step()``, ``optimizer.zero_grad()``, and ``backward()``.
            on_tpu: ``True`` if TPU backward is required
            using_native_amp: ``True`` if using native amp
            using_lbfgs: True if the matching optimizer is :class:`torch.optim.LBFGS`

        Examples::

            # DEFAULT
            def optimizer_step(self, epoch, batch_idx, optimizer, optimizer_idx,
                               optimizer_closure, on_tpu, using_native_amp, using_lbfgs):
                optimizer.step(closure=optimizer_closure)

            # Alternating schedule for optimizer steps (i.e.: GANs)
            def optimizer_step(self, epoch, batch_idx, optimizer, optimizer_idx,
                               optimizer_closure, on_tpu, using_native_amp, using_lbfgs):
                # update generator opt every step
                if optimizer_idx == 0:
                    optimizer.step(closure=optimizer_closure)

                # update discriminator opt every 2 steps
                if optimizer_idx == 1:
                    if (batch_idx + 1) % 2 == 0 :
                        optimizer.step(closure=optimizer_closure)
                    else:
                        # call the closure by itself to run `training_step` + `backward` without an optimizer step
                        optimizer_closure()

                # ...
                # add as many optimizers as you want

        Here's another example showing how to use this for more advanced things such as
        learning rate warm-up:

        .. code-block:: python

            # learning rate warm-up
            def optimizer_step(
                self,
                epoch,
                batch_idx,
                optimizer,
                optimizer_idx,
                optimizer_closure,
                on_tpu,
                using_native_amp,
                using_lbfgs,
            ):
                # warm up lr
                if self.trainer.global_step < 500:
                    lr_scale = min(1.0, float(self.trainer.global_step + 1) / 500.0)
                    for pg in optimizer.param_groups:
                        pg["lr"] = lr_scale * self.learning_rate

                # update params
                optimizer.step(closure=optimizer_closure)

        """
        optimizer.step(closure=optimizer_closure)

    def optimizer_zero_grad(self, epoch: int, batch_idx: int, optimizer: Optimizer, optimizer_idx: int):
        """Override this method to change the default behaviour of ``optimizer.zero_grad()``.

        Args:
            epoch: Current epoch
            batch_idx: Index of current batch
            optimizer: A PyTorch optimizer
            optimizer_idx: If you used multiple optimizers this indexes into that list.

        Examples::

            # DEFAULT
            def optimizer_zero_grad(self, epoch, batch_idx, optimizer, optimizer_idx):
                optimizer.zero_grad()

            # Set gradients to `None` instead of zero to improve performance.
            def optimizer_zero_grad(self, epoch, batch_idx, optimizer, optimizer_idx):
                optimizer.zero_grad(set_to_none=True)

        See :meth:`torch.optim.Optimizer.zero_grad` for the explanation of the above example.
        """
        optimizer.zero_grad()

    def tbptt_split_batch(self, batch: Any, split_size: int) -> List[Any]:
        r"""
        When using truncated backpropagation through time, each batch must be split along the
        time dimension. Lightning handles this by default, but for custom behavior override
        this function.

        Args:
            batch: Current batch
            split_size: The size of the split

        Return:
            List of batch splits. Each split will be passed to :meth:`training_step` to enable truncated
            back propagation through time. The default implementation splits root level Tensors and
            Sequences at dim=1 (i.e. time dim). It assumes that each time dim is the same length.

        Examples::

            def tbptt_split_batch(self, batch, split_size):
                splits = []
                for t in range(0, time_dims[0], split_size):
                    batch_split = []
                    for i, x in enumerate(batch):
                        if isinstance(x, torch.Tensor):
                            split_x = x[:, t:t + split_size]
                        elif isinstance(x, collections.Sequence):
                            split_x = [None] * len(x)
                            for batch_idx in range(len(x)):
                              split_x[batch_idx] = x[batch_idx][t:t + split_size]
                        batch_split.append(split_x)
                    splits.append(batch_split)
                return splits

        Note:
            Called in the training loop after
            :meth:`~pytorch_lightning.callbacks.base.Callback.on_batch_start`
            if :paramref:`~pytorch_lightning.core.lightning.LightningModule.truncated_bptt_steps` > 0.
            Each returned batch split is passed separately to :meth:`training_step`.
        """
        time_dims = [len(x[0]) for x in batch if isinstance(x, (torch.Tensor, collections.Sequence))]
        assert len(time_dims) >= 1, "Unable to determine batch time dimension"
        assert all(x == time_dims[0] for x in time_dims), "Batch time dimension length is ambiguous"

        splits = []
        for t in range(0, time_dims[0], split_size):
            batch_split = []
            for i, x in enumerate(batch):
                if isinstance(x, torch.Tensor):
                    split_x = x[:, t : t + split_size]
                elif isinstance(x, collections.Sequence):
                    split_x = [None] * len(x)
                    for batch_idx in range(len(x)):
                        split_x[batch_idx] = x[batch_idx][t : t + split_size]

                batch_split.append(split_x)

            splits.append(batch_split)

        return splits

    def summarize(self, mode: Optional[str] = "top", max_depth: Optional[int] = None) -> Optional[ModelSummary]:
        """Summarize this LightningModule.

        .. deprecated:: v1.5
            This method was deprecated in v1.5 in favor of `pytorch_lightning.utilities.model_summary.summarize`
            and will be removed in v1.7.

        Args:
            mode: Can be either ``'top'`` (summarize only direct submodules) or ``'full'`` (summarize all layers).

                .. deprecated:: v1.4
                    This parameter was deprecated in v1.4 in favor of `max_depth` and will be removed in v1.6.

            max_depth: The maximum depth of layer nesting that the summary will include. A value of 0 turns the
                layer summary off. Default: 1.

        Return:
            The model summary object
        """
        warning_cache.deprecation(
            "The `LightningModule.summarize` method is deprecated in v1.5 and will be removed in v1.7. "
            "Use `pytorch_lightning.utilities.model_summary.summarize` instead.",
            stacklevel=6,
        )

        return summarize(self, mode, max_depth)

    def freeze(self) -> None:
        r"""
        Freeze all params for inference.

        Example::

            model = MyLightningModule(...)
            model.freeze()

        """
        for param in self.parameters():
            param.requires_grad = False

        self.eval()

    def unfreeze(self) -> None:
        """Unfreeze all parameters for training.

        .. code-block:: python

            model = MyLightningModule(...)
            model.unfreeze()
        """
        for param in self.parameters():
            param.requires_grad = True

        self.train()

    def get_progress_bar_dict(self) -> Dict[str, Union[int, str]]:
        r"""
        .. deprecated:: v1.5
            This method was deprecated in v1.5 in favor of
            `pytorch_lightning.callbacks.progress.base.get_standard_metrics` and will be removed in v1.7.

        Implement this to override the default items displayed in the progress bar.
        By default it includes the average loss value, split index of BPTT (if used)
        and the version of the experiment when using a logger.

        .. code-block::

            Epoch 1:   4%|▎         | 40/1095 [00:03<01:37, 10.84it/s, loss=4.501, v_num=10]

        Here is an example how to override the defaults:

        .. code-block:: python

            def get_progress_bar_dict(self):
                # don't show the version number
                items = super().get_progress_bar_dict()
                items.pop("v_num", None)
                return items

        Return:
            Dictionary with the items to be displayed in the progress bar.
        """
        return progress_base.get_standard_metrics(self.trainer, self)

    def _verify_is_manual_optimization(self, fn_name):
        if self.automatic_optimization:
            raise MisconfigurationException(
                f"to use {fn_name}, please disable automatic optimization:"
                " set model property `automatic_optimization` as False"
            )

    @classmethod
    def _auto_collect_arguments(cls, frame=None) -> Tuple[Dict, Dict]:
        """Collect all module arguments in the current constructor and all child constructors. The child
        constructors are all the ``__init__`` methods that reach the current class through (chained)
        ``super().__init__()`` calls.

        Args:
            frame: instance frame

        Returns:
            self_arguments: arguments dictionary of the first instance
            parents_arguments: arguments dictionary of the parent's instances
        """
        if not frame:
            frame = inspect.currentframe()

        frame_args = collect_init_args(frame.f_back, [])
        self_arguments = frame_args[-1]

        # set hyper_parameters in child
        self_arguments = self_arguments
        parents_arguments = {}

        # add all arguments from parents
        for args in frame_args[:-1]:
            parents_arguments.update(args)
        return self_arguments, parents_arguments

    @torch.no_grad()
    def to_onnx(self, file_path: Union[str, Path], input_sample: Optional[Any] = None, **kwargs):
        """Saves the model in ONNX format.

        Args:
            file_path: The path of the file the onnx model should be saved to.
            input_sample: An input for tracing. Default: None (Use self.example_input_array)
            **kwargs: Will be passed to torch.onnx.export function.

        Example:
            >>> class SimpleModel(LightningModule):
            ...     def __init__(self):
            ...         super().__init__()
            ...         self.l1 = torch.nn.Linear(in_features=64, out_features=4)
            ...
            ...     def forward(self, x):
            ...         return torch.relu(self.l1(x.view(x.size(0), -1)))

            >>> with tempfile.NamedTemporaryFile(suffix='.onnx', delete=False) as tmpfile:
            ...     model = SimpleModel()
            ...     input_sample = torch.randn((1, 64))
            ...     model.to_onnx(tmpfile.name, input_sample, export_params=True)
            ...     os.path.isfile(tmpfile.name)
            True
        """
        mode = self.training

        if input_sample is None:
            if self.example_input_array is None:
                raise ValueError(
                    "Could not export to ONNX since neither `input_sample` nor"
                    " `model.example_input_array` attribute is set."
                )
            input_sample = self.example_input_array

        input_sample = self._apply_batch_transfer_handler(input_sample)

        if "example_outputs" not in kwargs:
            self.eval()
            if isinstance(input_sample, Tuple):
                kwargs["example_outputs"] = self(*input_sample)
            else:
                kwargs["example_outputs"] = self(input_sample)

        torch.onnx.export(self, input_sample, file_path, **kwargs)
        self.train(mode)

    @torch.no_grad()
    def to_torchscript(
        self,
        file_path: Optional[Union[str, Path]] = None,
        method: Optional[str] = "script",
        example_inputs: Optional[Any] = None,
        **kwargs,
    ) -> Union[ScriptModule, Dict[str, ScriptModule]]:
        """By default compiles the whole model to a :class:`~torch.jit.ScriptModule`. If you want to use tracing,
        please provided the argument ``method='trace'`` and make sure that either the `example_inputs` argument is
        provided, or the model has :attr:`example_input_array` set. If you would like to customize the modules that
        are scripted you should override this method. In case you want to return multiple modules, we recommend
        using a dictionary.

        Args:
            file_path: Path where to save the torchscript. Default: None (no file saved).
            method: Whether to use TorchScript's script or trace method. Default: 'script'
            example_inputs: An input to be used to do tracing when method is set to 'trace'.
              Default: None (uses :attr:`example_input_array`)
            **kwargs: Additional arguments that will be passed to the :func:`torch.jit.script` or
              :func:`torch.jit.trace` function.

        Note:
            - Requires the implementation of the
              :meth:`~pytorch_lightning.core.lightning.LightningModule.forward` method.
            - The exported script will be set to evaluation mode.
            - It is recommended that you install the latest supported version of PyTorch
              to use this feature without limitations. See also the :mod:`torch.jit`
              documentation for supported features.

        Example:
            >>> class SimpleModel(LightningModule):
            ...     def __init__(self):
            ...         super().__init__()
            ...         self.l1 = torch.nn.Linear(in_features=64, out_features=4)
            ...
            ...     def forward(self, x):
            ...         return torch.relu(self.l1(x.view(x.size(0), -1)))
            ...
            >>> model = SimpleModel()
            >>> torch.jit.save(model.to_torchscript(), "model.pt")  # doctest: +SKIP
            >>> os.path.isfile("model.pt")  # doctest: +SKIP
            >>> torch.jit.save(model.to_torchscript(file_path="model_trace.pt", method='trace', # doctest: +SKIP
            ...                                     example_inputs=torch.randn(1, 64)))  # doctest: +SKIP
            >>> os.path.isfile("model_trace.pt")  # doctest: +SKIP
            True

        Return:
            This LightningModule as a torchscript, regardless of whether `file_path` is
            defined or not.
        """
        mode = self.training

        if method == "script":
            torchscript_module = torch.jit.script(self.eval(), **kwargs)
        elif method == "trace":
            # if no example inputs are provided, try to see if model has example_input_array set
            if example_inputs is None:
                if self.example_input_array is None:
                    raise ValueError(
                        "Choosing method=`trace` requires either `example_inputs`"
                        " or `model.example_input_array` to be defined."
                    )
                example_inputs = self.example_input_array

            # automatically send example inputs to the right device and use trace
            example_inputs = self._apply_batch_transfer_handler(example_inputs)
            torchscript_module = torch.jit.trace(func=self.eval(), example_inputs=example_inputs, **kwargs)
        else:
            raise ValueError(f"The 'method' parameter only supports 'script' or 'trace', but value given was: {method}")

        self.train(mode)

        if file_path is not None:
            fs = get_filesystem(file_path)
            with fs.open(file_path, "wb") as f:
                torch.jit.save(torchscript_module, f)

        return torchscript_module

    @property
    def model_size(self) -> float:
        """Returns the model size in MegaBytes (MB)

        Note:
            This property will not return correct value for Deepspeed (stage 3) and fully-sharded training.
        """
        rank_zero_deprecation(
            "The `LightningModule.model_size` property was deprecated in v1.5 and will be removed in v1.7."
            " Please use the `pytorch_lightning.utilities.memory.get_model_size_mb`.",
            stacklevel=5,
        )
        return get_model_size_mb(self)

    def add_to_queue(self, queue: torch.multiprocessing.SimpleQueue) -> None:
        """Appends the :attr:`trainer.callback_metrics` dictionary to the given queue. To avoid issues with memory
        sharing, we cast the data to numpy.

        Args:
            queue: the instance of the queue to append the data.

        .. deprecated:: v1.5
            This method was deprecated in v1.5 in favor of `DDPSpawnPlugin.add_to_queue`
            and will be removed in v1.7.
        """
        if self.trainer and isinstance(self.trainer.training_type_plugin, pl.plugins.training_type.DDPSpawnPlugin):
            self.trainer.training_type_plugin.add_to_queue(self.trainer, queue)

    def get_from_queue(self, queue: torch.multiprocessing.SimpleQueue) -> None:
        """Retrieve the :attr:`trainer.callback_metrics` dictionary from the given queue. To preserve consistency,
        we cast back the data to ``torch.Tensor``.

        Args:
            queue: the instance of the queue from where to get the data.

        .. deprecated:: v1.5
            This method was deprecated in v1.5 in favor of `DDPSpawnPlugin.get_from_queue`
            and will be removed in v1.7.
        """
        if self.trainer and isinstance(self.trainer.training_type_plugin, pl.plugins.training_type.DDPSpawnPlugin):
            self.trainer.training_type_plugin.get_from_queue(self.trainer, queue)

    @contextmanager
    def _prevent_trainer_and_dataloaders_deepcopy(self) -> None:
        self._should_prevent_trainer_and_dataloaders_deepcopy = True
        yield
        self._should_prevent_trainer_and_dataloaders_deepcopy = False

    def __getstate__(self) -> Dict[str, Any]:
        state = dict(self.__dict__)
        if self._should_prevent_trainer_and_dataloaders_deepcopy:
            state["trainer"] = None
            state.pop("train_dataloader", None)
            state.pop("val_dataloader", None)
            state.pop("test_dataloader", None)
            state.pop("predict_dataloader", None)
        return state

    def _register_sharded_tensor_state_dict_hooks_if_available(self) -> None:
        """Adds ShardedTensor state dict hooks if ShardedTensors are supported.

        These hooks ensure that ShardedTensors are included when saving, and are loaded the LightningModule correctly.
        """
        if not _TORCH_GREATER_EQUAL_1_10 or _IS_WINDOWS:
            return

        from torch.distributed._sharded_tensor import pre_load_state_dict_hook, state_dict_hook

        self._register_state_dict_hook(state_dict_hook)
        self._register_load_state_dict_pre_hook(pre_load_state_dict_hook, True)<|MERGE_RESOLUTION|>--- conflicted
+++ resolved
@@ -356,88 +356,8 @@
             rank_zero_only: Whether the value will be logged only on rank 0. This will prevent synchronization which
                 would produce a deadlock as not all processes would perform this log call.
         """
-<<<<<<< HEAD
         self.log_dict(
             dictionary={name: value},
-=======
-        # check for invalid values
-        apply_to_collection(value, dict, self.__check_not_nested, name)
-        apply_to_collection(
-            value, object, self.__check_allowed, name, value, wrong_dtype=(numbers.Number, Metric, Tensor, dict)
-        )
-
-        # set the default depending on the fx_name
-        on_step = self.__auto_choose_log_on_step(on_step)
-        on_epoch = self.__auto_choose_log_on_epoch(on_epoch)
-
-        if self.trainer is None:
-            # not an error to support testing the `*_step` methods without a `Trainer` reference
-            rank_zero_warn(
-                "You are trying to `self.log()` but the `self.trainer` reference is not registered on the model yet."
-                " This is most likely because the model hasn't been passed to the `Trainer`"
-            )
-            return
-        results = self.trainer._results
-        if results is None:
-            raise MisconfigurationException(
-                "You are trying to `self.log()` but the loop `ResultCollection` is not registered"
-                " yet. This is most likely because you are trying to log in a `predict` hook,"
-                " but it doesn't support logging"
-            )
-        if self._current_fx_name is None:
-            raise MisconfigurationException(
-                "You are trying to `self.log()` but it is not managed by the `Trainer` control flow"
-            )
-        _FxValidator.check_logging(self._current_fx_name, on_step=on_step, on_epoch=on_epoch)
-
-        # make sure user doesn't introduce logic for multi-dataloaders
-        if "/dataloader_idx_" in name:
-            raise MisconfigurationException(
-                f"You called `self.log` with the key `{name}`"
-                " but it should not contain information about `dataloader_idx`"
-            )
-
-        value = apply_to_collection(value, numbers.Number, self.__to_tensor)
-
-        if self.trainer.logger_connector.should_reset_tensors(self._current_fx_name):
-            # if we started a new epoch (running it's first batch) the hook name has changed
-            # reset any tensors for the new hook name
-            results.reset(metrics=False, fx=self._current_fx_name)
-
-        if metric_attribute is None and isinstance(value, Metric):
-            if self._metric_attributes is None:
-                # compute once
-                self._metric_attributes = {
-                    id(module): name for name, module in self.named_modules() if isinstance(module, Metric)
-                }
-                if not self._metric_attributes:
-                    raise MisconfigurationException(
-                        "Could not find the `LightningModule` attribute for the `torchmetrics.Metric` logged."
-                        " You can fix this by setting an attribute for the metric in your `LightningModule`."
-                    )
-            # try to find the passed metric in the LightningModule
-            metric_attribute = self._metric_attributes.get(id(value), None)
-            if metric_attribute is None:
-                raise MisconfigurationException(
-                    "Could not find the `LightningModule` attribute for the `torchmetrics.Metric` logged."
-                    f" You can fix this by calling `self.log({name}, ..., metric_attribute=name)` where `name` is one"
-                    f" of {list(self._metric_attributes.values())}"
-                )
-
-        if (
-            self.trainer.training
-            and is_param_in_hook_signature(self.training_step, "dataloader_iter", explicit=True)
-            and batch_size is None
-        ):
-            raise MisconfigurationException(
-                "With `def training_step(self, dataloader_iter)`, `self.log(..., batch_size=...)` should be provided."
-            )
-
-        results.log(
-            self._current_fx_name,
-            name,
-            value,
->>>>>>> 7fb277f2
             prog_bar=prog_bar,
             logger=logger,
             on_step=on_step,
@@ -537,28 +457,6 @@
         if isinstance(reduce_fx, str):
             reduce_fx = reduce_fx.lower()
 
-        if tbptt_reduce_fx is not None:
-            rank_zero_deprecation(
-                "`self.log(tbptt_reduce_fx=...)` is no longer supported. The flag will be removed in v1.6."
-                " Please, open a discussion explaining your use-case in"
-                " `https://github.com/PyTorchLightning/pytorch-lightning/discussions`"
-            )
-        if tbptt_pad_token is not None:
-            rank_zero_deprecation(
-                "`self.log(tbptt_pad_token=...)` is no longer supported. The flag will be removed in v1.6."
-                " Please, open a discussion explaining your use-case in"
-                " `https://github.com/PyTorchLightning/pytorch-lightning/discussions`"
-            )
-        if sync_dist_op is not None:
-            rank_zero_deprecation(
-                f"`self.log(sync_dist_op='{sync_dist_op}')` is deprecated and will be removed in v.1.6."
-                f" Use `self.log(reduce_fx={sync_dist_op})` instead."
-            )
-            if reduce_fx == "default":
-                reduce_fx = sync_dist_op
-        elif reduce_fx == "default":
-            reduce_fx = "mean"
-
         if self.trainer.logger_connector.should_reset_tensors(self._current_fx_name):
             # if we started a new epoch (running it's first batch) the hook name has changed
             # reset any tensors for the new hook name
@@ -620,13 +518,7 @@
                 on_epoch=on_epoch,
                 reduce_fx=reduce_fx,
                 enable_graph=enable_graph,
-<<<<<<< HEAD
                 dataloader_idx=(self._current_dataloader_idx if add_dataloader_idx else None),
-=======
-                sync_dist=sync_dist,
-                sync_dist_group=sync_dist_group,
-                add_dataloader_idx=add_dataloader_idx,
->>>>>>> 7fb277f2
                 batch_size=batch_size,
                 sync_dist=sync_dist and distributed_available(),
                 sync_dist_fn=self.trainer.training_type_plugin.reduce or sync_ddp,

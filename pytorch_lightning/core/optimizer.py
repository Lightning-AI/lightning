--- conflicted
+++ resolved
@@ -120,11 +120,7 @@
         during the accumulation phase.
         Setting `sync_grad` to False will block this synchronization and improve performance.
         """
-<<<<<<< HEAD
-        with self._trainer.train_loop.training_loop.batch_loop.block_ddp_sync_behaviour(not sync_grad):
-=======
         with self._trainer.fit_loop.training_loop.batch_loop.block_ddp_sync_behaviour(not sync_grad):
->>>>>>> 971908a1
             self._toggle_model()
             yield
             self._untoggle_model()

--- conflicted
+++ resolved
@@ -130,23 +130,10 @@
         optimizer = self._optimizer
         model = trainer.get_model()
 
-<<<<<<< HEAD
         with trainer.profiler.profile(profiler_name):
             trainer.accelerator_backend.optimizer_step(*args, lambda_closure=closure, **kwargs)
-=======
-        if trainer._device_type == DeviceType.TPU:
-            with trainer.profiler.profile(profiler_name):
-                xm.optimizer_step(optimizer, optimizer_args={'closure': closure, **kwargs})
-
-        # elif trainer.amp_backend is not None:
-        #     # TODO: Adapt for new optimizer structure
-        #     trainer.precision_connector.backend.optimizer_step(trainer, optimizer, closure)
-
-        else:
-            with trainer.profiler.profile(profiler_name):
-                optimizer.step(closure=closure, *args, **kwargs)
->>>>>>> 81001e3a
-
+            
+        # TODO: Do we need this?
         accelerator_backend = trainer.accelerator_backend
         if accelerator_backend is not None and accelerator_backend.rpc_enabled:
             if accelerator_backend.ddp_plugin.is_main_rpc_process:

# Copyright The PyTorch Lightning team.
#
# Licensed under the Apache License, Version 2.0 (the "License");
# you may not use this file except in compliance with the License.
# You may obtain a copy of the License at
#
#     http://www.apache.org/licenses/LICENSE-2.0
#
# Unless required by applicable law or agreed to in writing, software
# distributed under the License is distributed on an "AS IS" BASIS,
# WITHOUT WARRANTIES OR CONDITIONS OF ANY KIND, either express or implied.
# See the License for the specific language governing permissions and
# limitations under the License.
"""Various hooks to be used in the Lightning code."""

from typing import Any, Dict, List, Optional, Union

import torch
from torch.optim.optimizer import Optimizer
from torch.utils.data import DataLoader

from pytorch_lightning.utilities import move_data_to_device, rank_zero_warn


class ModelHooks:
    """Hooks to be used in LightningModule."""

    def on_fit_start(self) -> None:
        """
        Called at the very beginning of fit.
        If on DDP it is called on every process
        """

    def on_fit_end(self) -> None:
        """
        Called at the very end of fit.
        If on DDP it is called on every process
        """

    def on_train_start(self) -> None:
        """
        Called at the beginning of training after sanity check.
        """
        # do something at the start of training

    def on_train_end(self) -> None:
        """
        Called at the end of training before logger experiment is closed.
        """
        # do something at the end of training

    def on_validation_start(self) -> None:
        """
        Called at the beginning of validation.
        """
        # do something at the start of validation

    def on_validation_end(self) -> None:
        """
        Called at the end of validation.
        """
        # do something at the end of validation

    def on_pretrain_routine_start(self) -> None:
        """
        Called at the beginning of the pretrain routine (between fit and train start).

        - fit
        - pretrain_routine start
        - pretrain_routine end
        - training_start

        """
        # do something at the start of the pretrain routine

    def on_pretrain_routine_end(self) -> None:
        """
        Called at the end of the pretrain routine (between fit and train start).

        - fit
        - pretrain_routine start
        - pretrain_routine end
        - training_start

        """
        # do something at the end of the pretrain routine

    def on_train_batch_start(self, batch: Any, batch_idx: int, dataloader_idx: int) -> None:
        """
        Called in the training loop before anything happens for that batch.

        If you return -1 here, you will skip training for the rest of the current epoch.

        Args:
            batch: The batched data as it is returned by the training DataLoader.
            batch_idx: the index of the batch
            dataloader_idx: the index of the dataloader
        """
        # do something when the batch starts

    def on_train_batch_end(self, outputs: Any, batch: Any, batch_idx: int, dataloader_idx: int) -> None:
        """
        Called in the training loop after the batch.

        Args:
            outputs: The outputs of training_step_end(training_step(x))
            batch: The batched data as it is returned by the training DataLoader.
            batch_idx: the index of the batch
            dataloader_idx: the index of the dataloader
        """
        # do something when the batch ends

    def on_validation_model_eval(self) -> None:
        """
        Sets the model to eval during the val loop
        """
        self.eval()

    def on_validation_model_train(self) -> None:
        """
        Sets the model to train during the val loop
        """
        self.train()

    def on_validation_batch_start(self, batch: Any, batch_idx: int, dataloader_idx: int) -> None:
        """
        Called in the validation loop before anything happens for that batch.

        Args:
            batch: The batched data as it is returned by the validation DataLoader.
            batch_idx: the index of the batch
            dataloader_idx: the index of the dataloader
        """
        # do something when the batch starts

    def on_validation_batch_end(self, outputs: Any, batch: Any, batch_idx: int, dataloader_idx: int) -> None:
        """
        Called in the validation loop after the batch.

        Args:
            outputs: The outputs of validation_step_end(validation_step(x))
            batch: The batched data as it is returned by the validation DataLoader.
            batch_idx: the index of the batch
            dataloader_idx: the index of the dataloader
        """
        # do something when the batch ends

    def on_test_batch_start(self, batch: Any, batch_idx: int, dataloader_idx: int) -> None:
        """
        Called in the test loop before anything happens for that batch.

        Args:
            batch: The batched data as it is returned by the test DataLoader.
            batch_idx: the index of the batch
            dataloader_idx: the index of the dataloader
        """
        # do something when the batch starts

    def on_test_batch_end(self, outputs: Any, batch: Any, batch_idx: int, dataloader_idx: int) -> None:
        """
        Called in the test loop after the batch.

        Args:
            outputs: The outputs of test_step_end(test_step(x))
            batch: The batched data as it is returned by the test DataLoader.
            batch_idx: the index of the batch
            dataloader_idx: the index of the dataloader
        """
        # do something when the batch ends

    def on_test_model_train(self) -> None:
        """
        Sets the model to train during the test loop
        """
        self.train()

    def on_test_model_eval(self) -> None:
        """
        Sets the model to eval during the test loop
        """
        self.eval()

    def on_predict_model_eval(self) -> None:
        """
        Sets the model to eval during the predict loop
        """
        self.eval()

    def on_epoch_start(self) -> None:
        """
        Called when either of train/val/test epoch begins.
        """
        # do something when the epoch starts

    def on_epoch_end(self) -> None:
        """
        Called when either of train/val/test epoch ends.
        """
        # do something when the epoch ends

    def on_train_epoch_start(self) -> None:
        """
        Called in the training loop at the very beginning of the epoch.
        """
        # do something when the epoch starts

    def on_train_epoch_end(self, outputs: List[Any]) -> None:
        """
        Called in the training loop at the very end of the epoch.
        """
        # do something when the epoch ends

    def on_validation_epoch_start(self) -> None:
        """
        Called in the validation loop at the very beginning of the epoch.
        """
        # do something when the epoch starts

    def on_validation_epoch_end(self, outputs: List[Any]) -> None:
        """
        Called in the validation loop at the very end of the epoch.
        """
        # do something when the epoch ends

    def on_test_epoch_start(self) -> None:
        """
        Called in the test loop at the very beginning of the epoch.
        """
        # do something when the epoch starts

    def on_test_epoch_end(self, outputs: List[Any]) -> None:
        """
        Called in the test loop at the very end of the epoch.
        """
        # do something when the epoch ends

    def on_test_start(self) -> None:
        """
        Called at the beginning of testing.
        """
        # do something at the start of testing

    def on_test_end(self) -> None:
        """
        Called at the end of testing.
        """
        # do something at the end of testing

    def on_predict_start(self) -> None:
        """
        Called at the beginning of predicting.
        """
        # do something at the start of predicting

    def on_predict_end(self) -> None:
        """
        Called at the end of predicting.
        """
        # do something at the end of predicting

    def on_before_zero_grad(self, optimizer: Optimizer) -> None:
        """
        Called after optimizer.step() and before optimizer.zero_grad().

        Called in the training loop after taking an optimizer step and before zeroing grads.
        Good place to inspect weight information with weights updated.

        This is where it is called::

            for optimizer in optimizers:
                optimizer.step()
                model.on_before_zero_grad(optimizer) # < ---- called here
                optimizer.zero_grad()

        Args:
            optimizer: The optimizer for which grads should be zeroed.
        """
        # do something with the optimizer or inspect it.

    def on_after_backward(self) -> None:
        """
        Called in the training loop after loss.backward() and before optimizers do anything.
        This is the ideal place to inspect or log gradient information.

        Example::

            def on_after_backward(self):
                # example to inspect gradient information in tensorboard
                if self.trainer.global_step % 25 == 0:  # don't make the tf file huge
                    for k, v in self.named_parameters():
                        self.logger.experiment.add_histogram(
                            tag=k, values=v.grad, global_step=self.trainer.global_step
                        )

        """

    def on_post_move_to_device(self) -> None:
        """
        Called in the ``parameter_validation`` decorator after :meth:`~pytorch_lightning.core.LightningModule.to`
        is called. This is a good place to tie weights between modules after moving them to a device. Can be
        used when training models with weight sharing properties on TPU.

        Addresses the handling of shared weights on TPU:
        https://github.com/pytorch/xla/blob/master/TROUBLESHOOTING.md#xla-tensor-quirks

        Example::

            def on_post_move_to_device(self):
                self.decoder.weight = self.encoder.weight

        """

<<<<<<< HEAD
    def on_model_parallel_setup(self) -> None:
        """

        Returns:

=======
    def configure_sharded_model(self) -> None:
        """
        Hook to create modules in a distributed aware context. This is useful for when using sharded plugins,
        where we'd like to shard the model instantly, which is useful for extremely large models
        which can save memory and initialization time.

        The accelerator manages whether to call this hook at every given stage.
        For sharded plugins where model parallelism is required, the hook is usually on called once
        to initialize the sharded parameters, and not called again in the same process.

        By default for accelerators/plugins that do not use model sharding techniques,
        this hook is called during each fit/val/test/predict stages.
>>>>>>> 3c86193d
        """


class DataHooks:
    """Hooks to be used for data related stuff."""

    def prepare_data(self) -> None:
        """
        Use this to download and prepare data.

        .. warning:: DO NOT set state to the model (use `setup` instead)
            since this is NOT called on every GPU in DDP/TPU

        Example::

            def prepare_data(self):
                # good
                download_data()
                tokenize()
                etc()

                # bad
                self.split = data_split
                self.some_state = some_other_state()

        In DDP prepare_data can be called in two ways (using Trainer(prepare_data_per_node)):

        1. Once per node. This is the default and is only called on LOCAL_RANK=0.
        2. Once in total. Only called on GLOBAL_RANK=0.

        Example::

            # DEFAULT
            # called once per node on LOCAL_RANK=0 of that node
            Trainer(prepare_data_per_node=True)

            # call on GLOBAL_RANK=0 (great for shared file systems)
            Trainer(prepare_data_per_node=False)

        This is called before requesting the dataloaders:

        .. code-block:: python

            model.prepare_data()
                if ddp/tpu: init()
            model.setup(stage)
            model.train_dataloader()
            model.val_dataloader()
            model.test_dataloader()
        """

    def setup(self, stage: Optional[str] = None) -> None:
        """
        Called at the beginning of fit (train + validate), validate, test, predict, or tune.
        This is a good hook when you need to build models dynamically or adjust something about them.
        This hook is called on every process when using DDP.

        Args:
            stage: either ``'fit'``, ``'validate'``, ``'test'``, or ``'predict'``

        Example::

            class LitModel(...):
                def __init__(self):
                    self.l1 = None

                def prepare_data(self):
                    download_data()
                    tokenize()

                    # don't do this
                    self.something = else

                def setup(stage):
                    data = Load_data(...)
                    self.l1 = nn.Linear(28, data.num_classes)

        """

    def teardown(self, stage: Optional[str] = None) -> None:
        """
        Called at the end of fit (train + validate), validate, test, predict, or tune.

        Args:
            stage: either ``'fit'``, ``'validate'``, ``'test'``, or ``'predict'``
        """

    def train_dataloader(self) -> Any:
        """
        Implement one or more PyTorch DataLoaders for training.

        Return:
            Either a single PyTorch :class:`~torch.utils.data.DataLoader` or a collection of these
            (list, dict, nested lists and dicts). In the case of multiple dataloaders, please see
            this :ref:`page <multiple-training-dataloaders>`

        The dataloader you return will not be called every epoch unless you set
        :paramref:`~pytorch_lightning.trainer.Trainer.reload_dataloaders_every_epoch` to ``True``.

        For data processing use the following pattern:

            - download in :meth:`prepare_data`
            - process and split in :meth:`setup`

        However, the above are only necessary for distributed processing.

        .. warning:: do not assign state in prepare_data

        - :meth:`~pytorch_lightning.trainer.Trainer.fit`
        - ...
        - :meth:`prepare_data`
        - :meth:`setup`
        - :meth:`train_dataloader`

        Note:
            Lightning adds the correct sampler for distributed and arbitrary hardware.
            There is no need to set it yourself.

        Example::

            # single dataloader
            def train_dataloader(self):
                transform = transforms.Compose([transforms.ToTensor(),
                                                transforms.Normalize((0.5,), (1.0,))])
                dataset = MNIST(root='/path/to/mnist/', train=True, transform=transform,
                                download=True)
                loader = torch.utils.data.DataLoader(
                    dataset=dataset,
                    batch_size=self.batch_size,
                    shuffle=True
                )
                return loader

            # multiple dataloaders, return as list
            def train_dataloader(self):
                mnist = MNIST(...)
                cifar = CIFAR(...)
                mnist_loader = torch.utils.data.DataLoader(
                    dataset=mnist, batch_size=self.batch_size, shuffle=True
                )
                cifar_loader = torch.utils.data.DataLoader(
                    dataset=cifar, batch_size=self.batch_size, shuffle=True
                )
                # each batch will be a list of tensors: [batch_mnist, batch_cifar]
                return [mnist_loader, cifar_loader]

            # multiple dataloader, return as dict
            def train_dataloader(self):
                mnist = MNIST(...)
                cifar = CIFAR(...)
                mnist_loader = torch.utils.data.DataLoader(
                    dataset=mnist, batch_size=self.batch_size, shuffle=True
                )
                cifar_loader = torch.utils.data.DataLoader(
                    dataset=cifar, batch_size=self.batch_size, shuffle=True
                )
                # each batch will be a dict of tensors: {'mnist': batch_mnist, 'cifar': batch_cifar}
                return {'mnist': mnist_loader, 'cifar': cifar_loader}

        """
        rank_zero_warn("`train_dataloader` must be implemented to be used with the Lightning Trainer")

    def test_dataloader(self) -> Union[DataLoader, List[DataLoader]]:
        r"""
        Implement one or multiple PyTorch DataLoaders for testing.

        The dataloader you return will not be called every epoch unless you set
        :paramref:`~pytorch_lightning.trainer.Trainer.reload_dataloaders_every_epoch` to ``True``.

        For data processing use the following pattern:

            - download in :meth:`prepare_data`
            - process and split in :meth:`setup`

        However, the above are only necessary for distributed processing.

        .. warning:: do not assign state in prepare_data


        - :meth:`~pytorch_lightning.trainer.Trainer.fit`
        - ...
        - :meth:`prepare_data`
        - :meth:`setup`
        - :meth:`train_dataloader`
        - :meth:`val_dataloader`
        - :meth:`test_dataloader`

        Note:
            Lightning adds the correct sampler for distributed and arbitrary hardware.
            There is no need to set it yourself.

        Return:
            Single or multiple PyTorch DataLoaders.

        Example::

            def test_dataloader(self):
                transform = transforms.Compose([transforms.ToTensor(),
                                                transforms.Normalize((0.5,), (1.0,))])
                dataset = MNIST(root='/path/to/mnist/', train=False, transform=transform,
                                download=True)
                loader = torch.utils.data.DataLoader(
                    dataset=dataset,
                    batch_size=self.batch_size,
                    shuffle=False
                )

                return loader

            # can also return multiple dataloaders
            def test_dataloader(self):
                return [loader_a, loader_b, ..., loader_n]

        Note:
            If you don't need a test dataset and a :meth:`test_step`, you don't need to implement
            this method.

        Note:
            In the case where you return multiple test dataloaders, the :meth:`test_step`
            will have an argument ``dataloader_idx`` which matches the order here.
        """

    def val_dataloader(self) -> Union[DataLoader, List[DataLoader]]:
        r"""
        Implement one or multiple PyTorch DataLoaders for validation.

        The dataloader you return will not be called every epoch unless you set
        :paramref:`~pytorch_lightning.trainer.Trainer.reload_dataloaders_every_epoch` to ``True``.

        It's recommended that all data downloads and preparation happen in :meth:`prepare_data`.

        - :meth:`~pytorch_lightning.trainer.Trainer.fit`
        - ...
        - :meth:`prepare_data`
        - :meth:`train_dataloader`
        - :meth:`val_dataloader`
        - :meth:`test_dataloader`

        Note:
            Lightning adds the correct sampler for distributed and arbitrary hardware
            There is no need to set it yourself.

        Return:
            Single or multiple PyTorch DataLoaders.

        Examples::

            def val_dataloader(self):
                transform = transforms.Compose([transforms.ToTensor(),
                                                transforms.Normalize((0.5,), (1.0,))])
                dataset = MNIST(root='/path/to/mnist/', train=False,
                                transform=transform, download=True)
                loader = torch.utils.data.DataLoader(
                    dataset=dataset,
                    batch_size=self.batch_size,
                    shuffle=False
                )

                return loader

            # can also return multiple dataloaders
            def val_dataloader(self):
                return [loader_a, loader_b, ..., loader_n]

        Note:
            If you don't need a validation dataset and a :meth:`validation_step`, you don't need to
            implement this method.

        Note:
            In the case where you return multiple validation dataloaders, the :meth:`validation_step`
            will have an argument ``dataloader_idx`` which matches the order here.
        """

    def predict_dataloader(self) -> Union[DataLoader, List[DataLoader]]:
        r"""
        Implement one or multiple PyTorch DataLoaders for prediction.

        It's recommended that all data downloads and preparation happen in :meth:`prepare_data`.

        - :meth:`~pytorch_lightning.trainer.Trainer.fit`
        - ...
        - :meth:`prepare_data`
        - :meth:`train_dataloader`
        - :meth:`val_dataloader`
        - :meth:`test_dataloader`

        Note:
            Lightning adds the correct sampler for distributed and arbitrary hardware
            There is no need to set it yourself.

        Return:
            Single or multiple PyTorch DataLoaders.

        Note:
            In the case where you return multiple prediction dataloaders, the :meth:`predict`
            will have an argument ``dataloader_idx`` which matches the order here.
        """

    def on_train_dataloader(self) -> None:
        """Called before requesting the train dataloader."""

    def on_val_dataloader(self) -> None:
        """Called before requesting the val dataloader."""

    def on_test_dataloader(self) -> None:
        """Called before requesting the test dataloader."""

    def on_predict_dataloader(self) -> None:
        """Called before requesting the predict dataloader."""

    def transfer_batch_to_device(self, batch: Any, device: Optional[torch.device] = None) -> Any:
        """
        Override this hook if your :class:`~torch.utils.data.DataLoader` returns tensors
        wrapped in a custom data structure.

        The data types listed below (and any arbitrary nesting of them) are supported out of the box:

        - :class:`torch.Tensor` or anything that implements `.to(...)`
        - :class:`list`
        - :class:`dict`
        - :class:`tuple`
        - :class:`torchtext.data.batch.Batch`

        For anything else, you need to define how the data is moved to the target device (CPU, GPU, TPU, ...).

        Note:
            This hook should only transfer the data and not modify it, nor should it move the data to
            any other device than the one passed in as argument (unless you know what you are doing).

        Note:
            This hook only runs on single GPU training and DDP (no data-parallel).
            Data-Parallel support will come in near future.

        Args:
            batch: A batch of data that needs to be transferred to a new device.
            device: The target device as defined in PyTorch.

        Returns:
            A reference to the data on the new device.

        Example::

            def transfer_batch_to_device(self, batch, device):
                if isinstance(batch, CustomBatch):
                    # move all tensors in your custom data structure to the device
                    batch.samples = batch.samples.to(device)
                    batch.targets = batch.targets.to(device)
                else:
                    batch = super().transfer_batch_to_device(data, device)
                return batch

        Raises:
            MisconfigurationException:
                If using data-parallel, ``Trainer(accelerator='dp')``.

        See Also:
            - :meth:`move_data_to_device`
            - :meth:`apply_to_collection`
        """
        device = device or self.device
        return move_data_to_device(batch, device)

    def on_before_batch_transfer(self, batch, dataloader_idx):
        """
        Override to alter or apply batch augmentations to your batch before it is transferred to the device.

        .. warning:: ``dataloader_idx`` always returns 0, and will be updated to support the true index in the future.

        Note:
            This hook only runs on single GPU training and DDP (no data-parallel).
            Data-Parallel support will come in near future.

        Args:
            batch: A batch of data that needs to be altered or augmented.
            dataloader_idx: DataLoader idx for batch

        Returns:
            A batch of data

        Example::

            def on_before_batch_transfer(self, batch, dataloader_idx):
                batch['x'] = transforms(batch['x'])
                return batch

        Raises:
            MisconfigurationException:
                If using data-parallel, ``Trainer(accelerator='dp')``.

        See Also:
            - :meth:`on_after_batch_transfer`
            - :meth:`transfer_batch_to_device`
        """
        return batch

    def on_after_batch_transfer(self, batch, dataloader_idx):
        """
        Override to alter or apply batch augmentations to your batch after it is transferred to the device.

        .. warning:: ``dataloader_idx`` always returns 0, and will be updated to support the true ``idx`` in the future.

        Note:
            This hook only runs on single GPU training and DDP (no data-parallel).
            Data-Parallel support will come in near future.

        Args:
            batch: A batch of data that needs to be altered or augmented.
            dataloader_idx: DataLoader idx for batch (Default: 0)

        Returns:
            A batch of data

        Example::

            def on_after_batch_transfer(self, batch, dataloader_idx):
                batch['x'] = gpu_transforms(batch['x'])
                return batch

        Raises:
            MisconfigurationException:
                If using data-parallel, ``Trainer(accelerator='dp')``.

        See Also:
            - :meth:`on_before_batch_transfer`
            - :meth:`transfer_batch_to_device`
        """
        return batch


class CheckpointHooks:
    """Hooks to be used with Checkpointing."""

    def on_load_checkpoint(self, checkpoint: Dict[str, Any]) -> None:
        r"""
        Called by Lightning to restore your model.
        If you saved something with :meth:`on_save_checkpoint` this is your chance to restore this.

        Args:
            checkpoint: Loaded checkpoint

        Example::

            def on_load_checkpoint(self, checkpoint):
                # 99% of the time you don't need to implement this method
                self.something_cool_i_want_to_save = checkpoint['something_cool_i_want_to_save']

        Note:
            Lightning auto-restores global step, epoch, and train state including amp scaling.
            There is no need for you to restore anything regarding training.
        """

    def on_save_checkpoint(self, checkpoint: Dict[str, Any]) -> None:
        r"""
        Called by Lightning when saving a checkpoint to give you a chance to store anything
        else you might want to save.

        Args:
            checkpoint: Checkpoint to be saved

        Example::

            def on_save_checkpoint(self, checkpoint):
                # 99% of use cases you don't need to implement this method
                checkpoint['something_cool_i_want_to_save'] = my_cool_pickable_object

        Note:
            Lightning saves all aspects of training (epoch, global step, etc...)
            including amp scaling.
            There is no need for you to store anything about training.

        """<|MERGE_RESOLUTION|>--- conflicted
+++ resolved
@@ -310,13 +310,6 @@
 
         """
 
-<<<<<<< HEAD
-    def on_model_parallel_setup(self) -> None:
-        """
-
-        Returns:
-
-=======
     def configure_sharded_model(self) -> None:
         """
         Hook to create modules in a distributed aware context. This is useful for when using sharded plugins,
@@ -329,7 +322,6 @@
 
         By default for accelerators/plugins that do not use model sharding techniques,
         this hook is called during each fit/val/test/predict stages.
->>>>>>> 3c86193d
         """
 
 

--- conflicted
+++ resolved
@@ -24,94 +24,7 @@
 from pytorch_lightning.utilities.argparse import add_argparse_args, from_argparse_args, get_init_arguments_and_types
 
 
-<<<<<<< HEAD
-class _DataModuleWrapper(type):
-
-    def __init__(self, *args: Any, **kwargs: Any) -> None:
-        super().__init__(*args, **kwargs)
-        self.__has_added_checks = False
-
-    def __call__(cls, *args, **kwargs):
-        """A wrapper for LightningDataModule that:
-
-        1. Runs user defined subclass's __init__
-        2. Assures prepare_data() runs on rank 0
-        3. Lets you check prepare_data and setup to see if they've been called
-        """
-        if not cls.__has_added_checks:
-            cls.__has_added_checks = True
-            # Track prepare_data calls and make sure it runs on rank zero
-            cls.prepare_data = track_data_hook_calls(rank_zero_only(cls.prepare_data))
-            # Track setup calls
-            cls.setup = track_data_hook_calls(cls.setup)
-            # Track teardown calls
-            cls.teardown = track_data_hook_calls(cls.teardown)
-
-        # Get instance of LightningDataModule by mocking its __init__ via __call__
-        obj = type.__call__(cls, *args, **kwargs)
-
-        return obj
-
-
-def track_data_hook_calls(fn):
-    """A decorator that checks if prepare_data/setup/teardown has been called.
-
-    - When ``dm.prepare_data()`` is called, ``dm.has_prepared_data`` gets set to True
-    - When ``dm.setup()``, ``dm.has_setup_{fit,validate,test}`` get set to True
-    - When ``dm.setup(stage)`` is called, where stage is any of ``{fit,validate,test,predict}``.
-      Its corresponding `dm_has_setup_{stage}` attribute gets set to True
-    - ``dm.teardown()`` and ``dm.teardown(stage)`` act exactly like ``dm.setup``
-
-    Args:
-        fn (function): Function that will be tracked to see if it has been called.
-
-    Returns:
-        function: Decorated function that tracks its call status and saves it to private attrs in its obj instance.
-    """
-
-    @functools.wraps(fn)
-    def wrapped_fn(*args, **kwargs):
-
-        # The object instance from which setup or prepare_data was called
-        obj = args[0]
-        name = fn.__name__
-
-        # If calling setup, we check the stage and assign stage-specific bool args
-        if name in ("setup", "teardown"):
-
-            # Get stage either by grabbing from args or checking kwargs.
-            # If not provided, set call status of 'fit', 'validate', and 'test' to True.
-            # We do this so __attach_datamodule in trainer.py doesn't mistakenly call setup('test') on trainer.test()
-            stage = args[1] if len(args) > 1 else kwargs.get("stage", None)
-
-            if stage is None:
-                has_run = True
-                for s in ("fit", "validate", "test"):
-                    attr = f"_has_{name}_{s}"
-                    has_run &= getattr(obj, attr)
-                    setattr(obj, attr, True)
-            else:
-                attr = f"_has_{name}_{stage}"
-                has_run = getattr(obj, attr)
-                setattr(obj, attr, True)
-
-        elif name == "prepare_data":
-            has_run = obj._has_prepared_data
-            obj._has_prepared_data = True
-
-        else:
-            raise ValueError(name)
-
-        if not has_run:
-            return fn(*args, **kwargs)
-
-    return wrapped_fn
-
-
-class LightningDataModule(CheckpointHooks, DataHooks, metaclass=_DataModuleWrapper):
-=======
 class LightningDataModule(CheckpointHooks, DataHooks):
->>>>>>> 224e831b
     """
     A DataModule standardizes the training, val, test splits, data preparation and transforms.
     The main advantage is consistent data splits, data preparation and transforms across models.
@@ -456,15 +369,25 @@
                 stage = args[0] if len(args) else kwargs.get("stage", None)
 
                 if stage is None:
+                    has_run = True
                     for s in ("fit", "validate", "test"):
-                        setattr(obj, f"_has_{name}_{s}", True)
+                        attr = f"_has_{name}_{s}"
+                        has_run &= getattr(obj, attr)
+                        setattr(obj, attr, True)
                 else:
-                    setattr(obj, f"_has_{name}_{stage}", True)
+                    attr = f"_has_{name}_{stage}"
+                    has_run = getattr(obj, attr)
+                    setattr(obj, attr, True)
 
             elif name == "prepare_data":
+                has_run = obj._has_prepared_data
                 obj._has_prepared_data = True
 
-            return fn(*args, **kwargs)
+            else:
+                raise ValueError(name)
+
+            if not has_run:
+                return fn(*args, **kwargs)
 
         return wrapped_fn
 

--- conflicted
+++ resolved
@@ -77,20 +77,6 @@
         if fn.__name__ == "setup":
 
             # Get stage either by grabbing from args or checking kwargs.
-<<<<<<< HEAD
-            # If not provided, set call status of 'fit', 'validation', and 'test' to True.
-            # We do this so __attach_datamodule in trainer.py doesn't mistakenly call setup('test') on trainer.test()
-            stage = args[1] if len(args) > 1 else kwargs.get("stage", None)
-
-            if stage == "fit" or stage is None:
-                obj._has_setup_fit = True
-
-            if stage == "validation" or stage is None:
-                obj._has_setup_validation = True
-
-            if stage == "test" or stage is None:
-                obj._has_setup_test = True
-=======
             # If not provided, set call status of 'fit', 'validate', and 'test' to True.
             # We do this so __attach_datamodule in trainer.py doesn't mistakenly call setup('test') on trainer.test()
             stage = args[1] if len(args) > 1 else kwargs.get("stage", None)
@@ -100,7 +86,6 @@
                     setattr(obj, f"_has_setup_{s}", True)
             else:
                 setattr(obj, f"_has_setup_{stage}", True)
->>>>>>> 0e9d69c3
 
         if fn.__name__ == "prepare_data":
             obj._has_prepared_data = True
@@ -171,11 +156,7 @@
         # Private attrs to keep track of whether or not data hooks have been called yet
         self._has_prepared_data = False
         self._has_setup_fit = False
-<<<<<<< HEAD
-        self._has_setup_validation = False
-=======
         self._has_setup_validate = False
->>>>>>> 0e9d69c3
         self._has_setup_test = False
         self._has_setup_predict = False
 
@@ -253,22 +234,8 @@
         return self._has_setup_fit
 
     @property
-<<<<<<< HEAD
-    def has_setup_validation(self):
-        """Return bool letting you know if datamodule.setup('validation') has been called or not.
-
-        Returns:
-            bool: True if datamodule.setup('validation') has been called. False by default.
-        """
-        return self._has_setup_validation
-
-    @property
-    def has_setup_test(self):
-        """Return bool letting you know if datamodule.setup('test') has been called or not.
-=======
     def has_setup_validate(self) -> bool:
         """Return bool letting you know if ``datamodule.setup(stage='validate')`` has been called or not.
->>>>>>> 0e9d69c3
 
         Returns:
             bool: True if ``datamodule.setup(stage='validate')`` has been called. False by default.

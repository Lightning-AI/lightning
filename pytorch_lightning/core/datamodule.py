# Copyright The PyTorch Lightning team.
#
# Licensed under the Apache License, Version 2.0 (the "License");
# you may not use this file except in compliance with the License.
# You may obtain a copy of the License at
#
#     http://www.apache.org/licenses/LICENSE-2.0
#
# Unless required by applicable law or agreed to in writing, software
# distributed under the License is distributed on an "AS IS" BASIS,
# WITHOUT WARRANTIES OR CONDITIONS OF ANY KIND, either express or implied.
# See the License for the specific language governing permissions and
# limitations under the License.
"""LightningDataModule for loading DataLoaders with ease."""

import functools
from argparse import ArgumentParser, Namespace
from typing import Any, List, Mapping, Optional, Sequence, Tuple, Union

from torch.utils.data import DataLoader, Dataset, IterableDataset

from pytorch_lightning.core.hooks import CheckpointHooks, DataHooks
from pytorch_lightning.utilities import rank_zero_only
from pytorch_lightning.utilities.argparse import add_argparse_args, from_argparse_args, get_init_arguments_and_types


class LightningDataModule(CheckpointHooks, DataHooks):
    """
    A DataModule standardizes the training, val, test splits, data preparation and transforms.
    The main advantage is consistent data splits, data preparation and transforms across models.

    Example::

        class MyDataModule(LightningDataModule):
            def __init__(self):
                super().__init__()
            def prepare_data(self):
                # download, split, etc...
                # only called on 1 GPU/TPU in distributed
            def setup(self):
                # make assignments here (val/train/test split)
                # called on every process in DDP
            def train_dataloader(self):
                train_split = Dataset(...)
                return DataLoader(train_split)
            def val_dataloader(self):
                val_split = Dataset(...)
                return DataLoader(val_split)
            def test_dataloader(self):
                test_split = Dataset(...)
                return DataLoader(test_split)
            def teardown(self):
                # clean up after fit or test
                # called on every process in DDP

    A DataModule implements 6 key methods:

    * **prepare_data** (things to do on 1 GPU/TPU not on every GPU/TPU in distributed mode).
    * **setup**  (things to do on every accelerator in distributed mode).
    * **train_dataloader** the training dataloader.
    * **val_dataloader** the val dataloader(s).
    * **test_dataloader** the test dataloader(s).
    * **teardown** (things to do on every accelerator in distributed mode when finished)


    This allows you to share a full dataset without explaining how to download,
    split transform and process the data

    """

    name: str = ...

    def __init__(
        self,
        train_transforms=None,
        val_transforms=None,
        test_transforms=None,
        dims=None,
    ):
        super().__init__()
        self._train_transforms = train_transforms
        self._val_transforms = val_transforms
        self._test_transforms = test_transforms
        self._dims = dims if dims is not None else ()

        # Pointer to the trainer object
        self.trainer = None

        # Private attrs to keep track of whether or not data hooks have been called yet
        self._has_prepared_data = False

        self._has_setup_fit = False
        self._has_setup_validate = False
        self._has_setup_test = False
        self._has_setup_predict = False

        self._has_teardown_fit = False
        self._has_teardown_validate = False
        self._has_teardown_test = False
        self._has_teardown_predict = False

    @property
    def train_transforms(self):
        """
        Optional transforms (or collection of transforms) you can apply to train dataset
        """
        return self._train_transforms

    @train_transforms.setter
    def train_transforms(self, t):
        self._train_transforms = t

    @property
    def val_transforms(self):
        """
        Optional transforms (or collection of transforms) you can apply to validation dataset
        """
        return self._val_transforms

    @val_transforms.setter
    def val_transforms(self, t):
        self._val_transforms = t

    @property
    def test_transforms(self):
        """
        Optional transforms (or collection of transforms) you can apply to test dataset
        """
        return self._test_transforms

    @test_transforms.setter
    def test_transforms(self, t):
        self._test_transforms = t

    @property
    def dims(self):
        """
        A tuple describing the shape of your data. Extra functionality exposed in ``size``.
        """
        return self._dims

    @dims.setter
    def dims(self, d):
        self._dims = d

    def size(self, dim=None) -> Union[Tuple, int]:
        """
        Return the dimension of each input either as a tuple or list of tuples. You can index this
        just as you would with a torch tensor.
        """

        if dim is not None:
            return self.dims[dim]

        return self.dims

    @property
    def has_prepared_data(self) -> bool:
        """Return bool letting you know if ``datamodule.prepare_data()`` has been called or not.

        Returns:
            bool: True if ``datamodule.prepare_data()`` has been called. False by default.
        """
        return self._has_prepared_data

    @property
    def has_setup_fit(self) -> bool:
        """Return bool letting you know if ``datamodule.setup(stage='fit')`` has been called or not.

        Returns:
            bool: True ``if datamodule.setup(stage='fit')`` has been called. False by default.
        """
        return self._has_setup_fit

    @property
    def has_setup_validate(self) -> bool:
        """Return bool letting you know if ``datamodule.setup(stage='validate')`` has been called or not.

        Returns:
            bool: True if ``datamodule.setup(stage='validate')`` has been called. False by default.
        """
        return self._has_setup_validate

    @property
    def has_setup_test(self) -> bool:
        """Return bool letting you know if ``datamodule.setup(stage='test')`` has been called or not.

        Returns:
            bool: True if ``datamodule.setup(stage='test')`` has been called. False by default.
        """
        return self._has_setup_test

    @property
    def has_setup_predict(self) -> bool:
        """Return bool letting you know if ``datamodule.setup(stage='predict')`` has been called or not.

        Returns:
            bool: True if ``datamodule.setup(stage='predict')`` has been called. False by default.
        """
        return self._has_setup_predict

    @property
    def has_teardown_fit(self) -> bool:
        """Return bool letting you know if ``datamodule.teardown(stage='fit')`` has been called or not.

        Returns:
            bool: True ``if datamodule.teardown(stage='fit')`` has been called. False by default.
        """
        return self._has_teardown_fit

    @property
    def has_teardown_validate(self) -> bool:
        """Return bool letting you know if ``datamodule.teardown(stage='validate')`` has been called or not.

        Returns:
            bool: True if ``datamodule.teardown(stage='validate')`` has been called. False by default.
        """
        return self._has_teardown_validate

    @property
    def has_teardown_test(self) -> bool:
        """Return bool letting you know if ``datamodule.teardown(stage='test')`` has been called or not.

        Returns:
            bool: True if ``datamodule.teardown(stage='test')`` has been called. False by default.
        """
        return self._has_teardown_test

    @property
    def has_teardown_predict(self) -> bool:
        """Return bool letting you know if ``datamodule.teardown(stage='predict')`` has been called or not.

        Returns:
            bool: True if ``datamodule.teardown(stage='predict')`` has been called. False by default.
        """
        return self._has_teardown_predict

    @classmethod
    def add_argparse_args(cls, parent_parser: ArgumentParser, **kwargs) -> ArgumentParser:
        """Extends existing argparse by default `LightningDataModule` attributes."""
        return add_argparse_args(cls, parent_parser, **kwargs)

    @classmethod
    def from_argparse_args(cls, args: Union[Namespace, ArgumentParser], **kwargs):
        """Create an instance from CLI arguments.

        Args:
            args: The parser or namespace to take arguments from. Only known arguments will be
                parsed and passed to the :class:`~pytorch_lightning.core.datamodule.LightningDataModule`.
            **kwargs: Additional keyword arguments that may override ones in the parser or namespace.
                These must be valid DataModule arguments.

        Example::

            parser = ArgumentParser(add_help=False)
            parser = LightningDataModule.add_argparse_args(parser)
            module = LightningDataModule.from_argparse_args(args)
        """
        return from_argparse_args(cls, args, **kwargs)

    @classmethod
    def get_init_arguments_and_types(cls) -> List[Tuple[str, Tuple, Any]]:
        r"""Scans the DataModule signature and returns argument names, types and default values.

        Returns:
            List with tuples of 3 values:
            (argument name, set with argument types, argument default value).
        """
        return get_init_arguments_and_types(cls)

    @classmethod
    def from_datasets(
        cls,
        train_dataset: Optional[Union[Dataset, Sequence[Dataset], Mapping[str, Dataset]]] = None,
        val_dataset: Optional[Union[Dataset, Sequence[Dataset]]] = None,
        test_dataset: Optional[Union[Dataset, Sequence[Dataset]]] = None,
        batch_size: int = 1,
        num_workers: int = 0,
    ):
        r"""
        Create an instance from torch.utils.data.Dataset.

        Args:
            train_dataset: (optional) Dataset to be used for train_dataloader()
            val_dataset: (optional) Dataset or list of Dataset to be used for val_dataloader()
            test_dataset: (optional) Dataset or list of Dataset to be used for test_dataloader()
            batch_size: Batch size to use for each dataloader. Default is 1.
            num_workers: Number of subprocesses to use for data loading. 0 means that the
                data will be loaded in the main process. Number of CPUs available.

        """

        def dataloader(ds: Dataset, shuffle: bool = False) -> DataLoader:
            shuffle &= not isinstance(ds, IterableDataset)
            return DataLoader(
                ds,
                batch_size=batch_size,
                shuffle=shuffle,
                num_workers=num_workers,
                pin_memory=True,
            )

        def train_dataloader():
            if isinstance(train_dataset, Mapping):
                return {key: dataloader(ds, shuffle=True) for key, ds in train_dataset.items()}
            if isinstance(train_dataset, Sequence):
                return [dataloader(ds, shuffle=True) for ds in train_dataset]
            return dataloader(train_dataset, shuffle=True)

        def val_dataloader():
            if isinstance(val_dataset, Sequence):
                return [dataloader(ds) for ds in val_dataset]
            return dataloader(val_dataset)

        def test_dataloader():
            if isinstance(test_dataset, Sequence):
                return [dataloader(ds) for ds in test_dataset]
            return dataloader(test_dataset)

        datamodule = cls()
        if train_dataset is not None:
            datamodule.train_dataloader = train_dataloader
        if val_dataset is not None:
            datamodule.val_dataloader = val_dataloader
        if test_dataset is not None:
            datamodule.test_dataloader = test_dataloader
        return datamodule

    def __new__(cls, *args: Any, **kwargs: Any) -> 'LightningDataModule':
<<<<<<< HEAD
        obj = super(LightningDataModule, cls).__new__(cls)
        # save `args` and `kwargs` for `__reduce__`
        obj.__args = args
        obj.__kwargs = kwargs
=======
        obj = super().__new__(cls)
>>>>>>> a6aa1a0f
        # track `DataHooks` calls and run `prepare_data` only on rank zero
        obj.prepare_data = cls._track_data_hook_calls(obj, rank_zero_only(obj.prepare_data))
        obj.setup = cls._track_data_hook_calls(obj, obj.setup)
        obj.teardown = cls._track_data_hook_calls(obj, obj.teardown)
        return obj

    @staticmethod
    def _track_data_hook_calls(obj: 'LightningDataModule', fn: callable) -> callable:
        """A decorator that checks if prepare_data/setup/teardown has been called.

        - When ``dm.prepare_data()`` is called, ``dm.has_prepared_data`` gets set to True
        - When ``dm.setup()``, ``dm.has_setup_{fit,validate,test}`` get set to True
        - When ``dm.setup(stage)`` is called, where stage is any of ``{fit,validate,test,predict}``.
          Its corresponding `dm_has_setup_{stage}` attribute gets set to True
        - ``dm.teardown()`` and ``dm.teardown(stage)`` act exactly like ``dm.setup``

        Args:
            obj: Object whose function will be tracked
            fn: Function that will be tracked to see if it has been called.

        Returns:
            Decorated function that tracks its call status and saves it to private attrs in its obj instance.
        """

        @functools.wraps(fn)
<<<<<<< HEAD
        def wrapped_fn(*args: str, **kwargs: Optional[str]) -> callable:
=======
        def wrapped_fn(*args: str, **kwargs: Optional[str]) -> Any:
>>>>>>> a6aa1a0f
            name = fn.__name__

            # If calling setup, we check the stage and assign stage-specific bool args
            if name in ("setup", "teardown"):

                # Get stage either by grabbing from args or checking kwargs.
                # If not provided, set call status of 'fit', 'validate', and 'test' to True.
                # We do this so __attach_datamodule in trainer.py doesn't mistakenly call
                # setup('test') on trainer.test()
                stage = args[0] if len(args) else kwargs.get("stage", None)

                if stage is None:
<<<<<<< HEAD
                    has_run = True
                    for s in ("fit", "validate", "test"):
                        attr = f"_has_{name}_{s}"
                        has_run &= getattr(obj, attr)
                        setattr(obj, attr, True)
                else:
                    attr = f"_has_{name}_{stage}"
                    has_run = getattr(obj, attr)
                    setattr(obj, attr, True)

            elif name == "prepare_data":
                has_run = obj._has_prepared_data
                obj._has_prepared_data = True

            else:
                raise ValueError(name)

            if not has_run:
                return fn(*args, **kwargs)

        return wrapped_fn

    def __reduce__(self) -> Tuple[type, tuple, dict]:
        # avoids _pickle.PicklingError: Can't pickle <...>: it's not the same object as <...>
        return self.__class__, self.__args, self.__kwargs
=======
                    for s in ("fit", "validate", "test"):
                        setattr(obj, f"_has_{name}_{s}", True)
                else:
                    setattr(obj, f"_has_{name}_{stage}", True)

            elif name == "prepare_data":
                obj._has_prepared_data = True

            return fn(*args, **kwargs)

        return wrapped_fn

    def __getstate__(self) -> dict:
        # avoids _pickle.PicklingError: Can't pickle <...>: it's not the same object as <...>
        d = self.__dict__.copy()
        for fn in ("prepare_data", "setup", "teardown"):
            del d[fn]
        return d
>>>>>>> a6aa1a0f
<|MERGE_RESOLUTION|>--- conflicted
+++ resolved
@@ -327,14 +327,7 @@
         return datamodule
 
     def __new__(cls, *args: Any, **kwargs: Any) -> 'LightningDataModule':
-<<<<<<< HEAD
-        obj = super(LightningDataModule, cls).__new__(cls)
-        # save `args` and `kwargs` for `__reduce__`
-        obj.__args = args
-        obj.__kwargs = kwargs
-=======
         obj = super().__new__(cls)
->>>>>>> a6aa1a0f
         # track `DataHooks` calls and run `prepare_data` only on rank zero
         obj.prepare_data = cls._track_data_hook_calls(obj, rank_zero_only(obj.prepare_data))
         obj.setup = cls._track_data_hook_calls(obj, obj.setup)
@@ -360,11 +353,7 @@
         """
 
         @functools.wraps(fn)
-<<<<<<< HEAD
-        def wrapped_fn(*args: str, **kwargs: Optional[str]) -> callable:
-=======
         def wrapped_fn(*args: str, **kwargs: Optional[str]) -> Any:
->>>>>>> a6aa1a0f
             name = fn.__name__
 
             # If calling setup, we check the stage and assign stage-specific bool args
@@ -377,7 +366,6 @@
                 stage = args[0] if len(args) else kwargs.get("stage", None)
 
                 if stage is None:
-<<<<<<< HEAD
                     has_run = True
                     for s in ("fit", "validate", "test"):
                         attr = f"_has_{name}_{s}"
@@ -400,26 +388,9 @@
 
         return wrapped_fn
 
-    def __reduce__(self) -> Tuple[type, tuple, dict]:
-        # avoids _pickle.PicklingError: Can't pickle <...>: it's not the same object as <...>
-        return self.__class__, self.__args, self.__kwargs
-=======
-                    for s in ("fit", "validate", "test"):
-                        setattr(obj, f"_has_{name}_{s}", True)
-                else:
-                    setattr(obj, f"_has_{name}_{stage}", True)
-
-            elif name == "prepare_data":
-                obj._has_prepared_data = True
-
-            return fn(*args, **kwargs)
-
-        return wrapped_fn
-
     def __getstate__(self) -> dict:
         # avoids _pickle.PicklingError: Can't pickle <...>: it's not the same object as <...>
         d = self.__dict__.copy()
         for fn in ("prepare_data", "setup", "teardown"):
             del d[fn]
-        return d
->>>>>>> a6aa1a0f
+        return d
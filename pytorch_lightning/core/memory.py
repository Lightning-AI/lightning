# Copyright The PyTorch Lightning team.
#
# Licensed under the Apache License, Version 2.0 (the "License");
# you may not use this file except in compliance with the License.
# You may obtain a copy of the License at
#
#     http://www.apache.org/licenses/LICENSE-2.0
#
# Unless required by applicable law or agreed to in writing, software
# distributed under the License is distributed on an "AS IS" BASIS,
# WITHOUT WARRANTIES OR CONDITIONS OF ANY KIND, either express or implied.
# See the License for the specific language governing permissions and
# limitations under the License.

import os
import shutil
import subprocess
from collections import OrderedDict
from typing import Any, Dict, List, Optional, Tuple, Union

import numpy as np
import torch
import torch.nn as nn
from torch import Tensor
from torch.utils.hooks import RemovableHandle

from pytorch_lightning.utilities import AMPType, DeviceType
from pytorch_lightning.utilities.imports import _TORCH_GREATER_EQUAL_1_8
from pytorch_lightning.utilities.warnings import WarningCache

warning_cache = WarningCache()

PARAMETER_NUM_UNITS = [" ", "K", "M", "B", "T"]
UNKNOWN_SIZE = "?"


class LayerSummary(object):
    """
    Summary class for a single layer in a :class:`~pytorch_lightning.core.lightning.LightningModule`.
    It collects the following information:

    - Type of the layer (e.g. Linear, BatchNorm1d, ...)
    - Input shape
    - Output shape
    - Number of parameters

    The input and output shapes are only known after the example input array was
    passed through the model.

    Example::

        >>> model = torch.nn.Conv2d(3, 8, 3)
        >>> summary = LayerSummary(model)
        >>> summary.num_parameters
        224
        >>> summary.layer_type
        'Conv2d'
        >>> output = model(torch.rand(1, 3, 5, 5))
        >>> summary.in_size
        [1, 3, 5, 5]
        >>> summary.out_size
        [1, 8, 3, 3]

    Args:
        module: A module to summarize

    """

    def __init__(self, module: nn.Module):
        super().__init__()
        self._module = module
        self._hook_handle = self._register_hook()
        self._in_size = None
        self._out_size = None

    def __del__(self):
        self.detach_hook()

    def _register_hook(self) -> Optional[RemovableHandle]:
        """
        Registers a hook on the module that computes the input- and output size(s) on the first forward pass.
        If the hook is called, it will remove itself from the from the module, meaning that
        recursive models will only record their input- and output shapes once.
        Registering hooks on :class:`~torch.jit.ScriptModule` is not supported.

        Return:
            A handle for the installed hook, or ``None`` if registering the hook is not possible.
        """

        def hook(module, inp, out):
            if len(inp) == 1:
                inp = inp[0]
            self._in_size = parse_batch_shape(inp)
            self._out_size = parse_batch_shape(out)
            self._hook_handle.remove()

        handle = None
        if not isinstance(self._module, torch.jit.ScriptModule):
            handle = self._module.register_forward_hook(hook)
        return handle

    def detach_hook(self):
        """
        Removes the forward hook if it was not already removed in the forward pass.
        Will be called after the summary is created.
        """
        if self._hook_handle is not None:
            self._hook_handle.remove()

    @property
    def in_size(self) -> Union[str, List]:
        return self._in_size or UNKNOWN_SIZE

    @property
    def out_size(self) -> Union[str, List]:
        return self._out_size or UNKNOWN_SIZE

    @property
    def layer_type(self) -> str:
        """ Returns the class name of the module. """
        return str(self._module.__class__.__name__)

    @property
    def num_parameters(self) -> int:
        """ Returns the number of parameters in this module. """
        return sum(np.prod(p.shape) if not _is_lazy_weight_tensor(p) else 0 for p in self._module.parameters())


class ModelSummary(object):
    """
    Generates a summary of all layers in a :class:`~pytorch_lightning.core.lightning.LightningModule`.

    Args:
        model: The model to summarize (also referred to as the root module).
        mode: deprecated. Please use `max_depth`.
        max_depth: Maximum depth of modules to show, starting on 0 (for modules connected root),
            or -1 to show all modules.

    The string representation of this summary prints a table with columns containing
    the name, type and number of parameters for each layer.

    The root module may also have an attribute ``example_input_array`` as shown in the example below.
    If present, the root module will be called with it as input to determine the
    intermediate input- and output shapes of all layers. Supported are tensors and
    nested lists and tuples of tensors. All other types of inputs will be skipped and show as `?`
    in the summary table. The summary will also display `?` for layers not used in the forward pass.

    Example::

        >>> import pytorch_lightning as pl
        >>> class LitModel(pl.LightningModule):
        ...
        ...     def __init__(self):
        ...         super().__init__()
        ...         self.net = nn.Sequential(nn.Linear(256, 512), nn.BatchNorm1d(512))
        ...         self.example_input_array = torch.zeros(10, 256)  # optional
        ...
        ...     def forward(self, x):
        ...         return self.net(x)
        ...
        >>> model = LitModel()
        >>> ModelSummary(model, max_depth=0)  # doctest: +NORMALIZE_WHITESPACE
          | Name | Type       | Params | In sizes  | Out sizes
        ------------------------------------------------------------
        0 | net  | Sequential | 132 K  | [10, 256] | [10, 512]
        ------------------------------------------------------------
        132 K     Trainable params
        0         Non-trainable params
        132 K     Total params
        0.530     Total estimated model params size (MB)
        >>> ModelSummary(model, max_depth=-1)  # doctest: +NORMALIZE_WHITESPACE
          | Name  | Type        | Params | In sizes  | Out sizes
        --------------------------------------------------------------
        0 | net   | Sequential  | 132 K  | [10, 256] | [10, 512]
        1 | net.0 | Linear      | 131 K  | [10, 256] | [10, 512]
        2 | net.1 | BatchNorm1d | 1.0 K    | [10, 512] | [10, 512]
        --------------------------------------------------------------
        132 K     Trainable params
        0         Non-trainable params
        132 K     Total params
        0.530     Total estimated model params size (MB)
    """

    MODES = dict(top=0, full=-1)  # temporary mapping from mode to max_depth

    def __init__(self, model, mode: Optional[str] = "top", max_depth: Optional[int] = None):
        self._model = model

        #  temporary mapping from mode to max_depth
        if max_depth is None:
            if mode in ModelSummary.MODES:
                from pytorch_lightning.utilities import rank_zero_deprecation
                rank_zero_deprecation(
                    "The use of `mode` argument is deprecated in v1.4 "
                    "and will be removed in v1.5, use `max_depth` argument instead."
                )
                max_depth = ModelSummary.MODES[mode]
            else:
<<<<<<< HEAD
                from pytorch_lightning.utilities.exceptions import MisconfigurationException
                raise MisconfigurationException(
                        f"`mode` can be {', '.join(ModelSummary.MODES)}, got {mode}.")
=======
                raise MisconfigurationException(f"`mode` can be {', '.join(ModelSummary.MODES)}, got {mode}.")
>>>>>>> a1c48c07

        self._max_depth = max_depth
        self._layer_summary = self.summarize()
        # 1 byte -> 8 bits
        # TODO: how do we compute precisin_megabytes in case of mixed precision?
        precision = self._model.precision if isinstance(self._model.precision, int) else 32
        self._precision_megabytes = (precision / 8.0) * 1e-6

    @property
    def named_modules(self) -> List[Tuple[str, nn.Module]]:
        if self._max_depth == 0:
            # the children are the top-level modules
            mods = self._model.named_children()
        elif self._max_depth == -1 or self._max_depth > 0:
            mods = self._model.named_modules()
            mods = list(mods)[1:]  # do not include root module (LightningModule)
        else:
            mods = []
        return list(mods)

    @property
    def layer_names(self) -> List[str]:
        return list(self._layer_summary.keys())

    @property
    def layer_types(self) -> List[str]:
        return [layer.layer_type for layer in self._layer_summary.values()]

    @property
    def in_sizes(self) -> List:
        return [layer.in_size for layer in self._layer_summary.values()]

    @property
    def out_sizes(self) -> List:
        return [layer.out_size for layer in self._layer_summary.values()]

    @property
    def param_nums(self) -> List[int]:
        return [layer.num_parameters for layer in self._layer_summary.values()]

    @property
    def total_parameters(self) -> int:
        return sum(p.numel() if not _is_lazy_weight_tensor(p) else 0 for p in self._model.parameters())

    @property
    def trainable_parameters(self) -> int:
        return sum(
            p.numel() if not _is_lazy_weight_tensor(p) else 0 for p in self._model.parameters() if p.requires_grad
        )

    @property
    def model_size(self) -> float:
        # todo: seems it does not work with quantized models - it returns 0.0
        return self.total_parameters * self._precision_megabytes

    def summarize(self) -> Dict[str, LayerSummary]:
        summary = OrderedDict((name, LayerSummary(module)) for name, module in self.named_modules)
        if self._model.example_input_array is not None:
            self._forward_example_input()
        for layer in summary.values():
            layer.detach_hook()

        if self._max_depth >= 0:
            # remove summary entries with depth > max_depth
            for k in [k for k in summary.keys() if k.count(".") > self._max_depth]:
                del summary[k]

        return summary

    def _forward_example_input(self) -> None:
        """ Run the example input through each layer to get input- and output sizes. """
        model = self._model
        trainer = self._model.trainer

        input_ = model.example_input_array
        input_ = model._apply_batch_transfer_handler(input_)

        if trainer is not None and trainer.amp_backend == AMPType.NATIVE and trainer._device_type != DeviceType.TPU:
            model.forward = torch.cuda.amp.autocast()(model.forward)

        mode = model.training
        model.eval()
        with torch.no_grad():
            # let the model hooks collect the input- and output shapes
            if isinstance(input_, (list, tuple)):
                model(*input_)
            elif isinstance(input_, dict):
                model(**input_)
            else:
                model(input_)
        model.train(mode)  # restore mode of module

    def __str__(self):
        """
        Makes a summary listing with:

        Layer Name, Layer Type, Number of Parameters, Input Sizes, Output Sizes, Model Size
        """
        arrays = [
            [" ", list(map(str, range(len(self._layer_summary))))],
            ["Name", self.layer_names],
            ["Type", self.layer_types],
            ["Params", list(map(get_human_readable_count, self.param_nums))],
        ]
        if self._model.example_input_array is not None:
            arrays.append(["In sizes", self.in_sizes])
            arrays.append(["Out sizes", self.out_sizes])
        total_parameters = self.total_parameters
        trainable_parameters = self.trainable_parameters
        model_size = self.model_size

        return _format_summary_table(total_parameters, trainable_parameters, model_size, *arrays)

    def __repr__(self):
        return str(self)


def parse_batch_shape(batch: Any) -> Union[str, List]:
    if hasattr(batch, "shape"):
        return list(batch.shape)

    if isinstance(batch, (list, tuple)):
        shape = [parse_batch_shape(el) for el in batch]
        return shape

    return UNKNOWN_SIZE


def _format_summary_table(total_parameters: int, trainable_parameters: int, model_size: float, *cols) -> str:
    """
    Takes in a number of arrays, each specifying a column in
    the summary table, and combines them all into one big
    string defining the summary table that are nicely formatted.
    """
    n_rows = len(cols[0][1])
    n_cols = 1 + len(cols)

    # Get formatting width of each column
    col_widths = []
    for c in cols:
        col_width = max(len(str(a)) for a in c[1]) if n_rows else 0
        col_width = max(col_width, len(c[0]))  # minimum length is header length
        col_widths.append(col_width)

    # Formatting
    s = "{:<{}}"
    total_width = sum(col_widths) + 3 * n_cols
    header = [s.format(c[0], l) for c, l in zip(cols, col_widths)]

    # Summary = header + divider + Rest of table
    summary = " | ".join(header) + "\n" + "-" * total_width
    for i in range(n_rows):
        line = []
        for c, l in zip(cols, col_widths):
            line.append(s.format(str(c[1][i]), l))
        summary += "\n" + " | ".join(line)
    summary += "\n" + "-" * total_width

    summary += "\n" + s.format(get_human_readable_count(trainable_parameters), 10)
    summary += "Trainable params"
    summary += "\n" + s.format(get_human_readable_count(total_parameters - trainable_parameters), 10)
    summary += "Non-trainable params"
    summary += "\n" + s.format(get_human_readable_count(total_parameters), 10)
    summary += "Total params"
    summary += "\n" + s.format(get_formatted_model_size(model_size), 10)
    summary += "Total estimated model params size (MB)"

    return summary


def get_memory_profile(mode: str) -> Union[Dict[str, int], Dict[int, int]]:
    """ Get a profile of the current memory usage.

    Args:
        mode: There are two modes:

            - 'all' means return memory for all gpus
            - 'min_max' means return memory for max and min

    Return:
        A dictionary in which the keys are device ids as integers and
        values are memory usage as integers in MB.
        If mode is 'min_max', the dictionary will also contain two additional keys:

        - 'min_gpu_mem': the minimum memory usage in MB
        - 'max_gpu_mem': the maximum memory usage in MB
    """
    memory_map = get_gpu_memory_map()

    if mode == "min_max":
        min_index, min_memory = min(memory_map.items(), key=lambda item: item[1])
        max_index, max_memory = max(memory_map.items(), key=lambda item: item[1])

        memory_map = {"min_gpu_mem": min_memory, "max_gpu_mem": max_memory}

    return memory_map


def get_gpu_memory_map() -> Dict[str, int]:
    """
    Get the current gpu usage.

    Return:
        A dictionary in which the keys are device ids as integers and
        values are memory usage as integers in MB.
    """
    result = subprocess.run(
        [shutil.which("nvidia-smi"), "--query-gpu=memory.used", "--format=csv,nounits,noheader"],
        encoding="utf-8",
        # capture_output=True,          # valid for python version >=3.7
        stdout=subprocess.PIPE,
        stderr=subprocess.PIPE,  # for backward compatibility with python version 3.6
        check=True,
    )

    # Convert lines into a dictionary
    gpu_memory = [float(x) for x in result.stdout.strip().split(os.linesep)]
    gpu_memory_map = {f"gpu_id: {gpu_id}/memory.used (MB)": memory for gpu_id, memory in enumerate(gpu_memory)}
    return gpu_memory_map


def get_formatted_model_size(total_model_size: float) -> float:
    return f"{total_model_size:,.3f}"


def get_human_readable_count(number: int) -> str:
    """
    Abbreviates an integer number with K, M, B, T for thousands, millions,
    billions and trillions, respectively.

    Examples:
        >>> get_human_readable_count(123)
        '123  '
        >>> get_human_readable_count(1234)  # (one thousand)
        '1.2 K'
        >>> get_human_readable_count(2e6)   # (two million)
        '2.0 M'
        >>> get_human_readable_count(3e9)   # (three billion)
        '3.0 B'
        >>> get_human_readable_count(4e14)  # (four hundred trillion)
        '400 T'
        >>> get_human_readable_count(5e15)  # (more than trillion)
        '5,000 T'

    Args:
        number: a positive integer number

    Return:
        A string formatted according to the pattern described above.

    """
    assert number >= 0
    labels = PARAMETER_NUM_UNITS
    num_digits = int(np.floor(np.log10(number)) + 1 if number > 0 else 1)
    num_groups = int(np.ceil(num_digits / 3))
    num_groups = min(num_groups, len(labels))  # don't abbreviate beyond trillions
    shift = -3 * (num_groups - 1)
    number = number * (10**shift)
    index = num_groups - 1
    if index < 1 or number >= 100:
        return f"{int(number):,d} {labels[index]}"

    return f"{number:,.1f} {labels[index]}"


def _is_lazy_weight_tensor(p: Tensor) -> bool:
    if _TORCH_GREATER_EQUAL_1_8:
        from torch.nn.parameter import UninitializedParameter
        if isinstance(p, UninitializedParameter):
            warning_cache.warn(
                "A layer with UninitializedParameter was found. "
                "Thus, the total number of parameters detected may be inaccurate."
            )
            return True
    return False<|MERGE_RESOLUTION|>--- conflicted
+++ resolved
@@ -191,18 +191,15 @@
             if mode in ModelSummary.MODES:
                 from pytorch_lightning.utilities import rank_zero_deprecation
                 rank_zero_deprecation(
-                    "The use of `mode` argument is deprecated in v1.4 "
-                    "and will be removed in v1.5, use `max_depth` argument instead."
+                        "The use of `mode` argument is deprecated in v1.4 "
+                        "and will be removed in v1.5, use `max_depth` argument instead."
                 )
                 max_depth = ModelSummary.MODES[mode]
             else:
-<<<<<<< HEAD
                 from pytorch_lightning.utilities.exceptions import MisconfigurationException
                 raise MisconfigurationException(
-                        f"`mode` can be {', '.join(ModelSummary.MODES)}, got {mode}.")
-=======
-                raise MisconfigurationException(f"`mode` can be {', '.join(ModelSummary.MODES)}, got {mode}.")
->>>>>>> a1c48c07
+                        f"`mode` can be {', '.join(ModelSummary.MODES)}, got {mode}."
+                )
 
         self._max_depth = max_depth
         self._layer_summary = self.summarize()

--- conflicted
+++ resolved
@@ -105,13 +105,8 @@
             value = value.detach()
 
         # sync across ddp
-<<<<<<< HEAD
-        if sync_ddp and isinstance(value, (torch.Tensor, numbers.Number)):
-            value = sync_ddp_if_available(value, group=sync_ddp_group, reduce_op=sync_ddp_op)
-=======
         if sync_dist and isinstance(value, (torch.Tensor, numbers.Number)):
-            value = _sync_ddp_if_available(value, group=sync_dist_group, reduce_op=sync_dist_op)
->>>>>>> 519b97ef
+            value = sync_ddp_if_available(value, group=sync_dist_group, reduce_op=sync_dist_op)
 
         if 'meta' not in self:
             self.__setitem__('meta', {})

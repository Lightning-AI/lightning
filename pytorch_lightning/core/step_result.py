import numbers
from copy import copy
from typing import Optional, Dict, Union, Sequence, Callable, MutableMapping, Any

import torch
<<<<<<< HEAD
from copy import copy
from pytorch_lightning.metrics.converters import sync_ddp_if_available
=======
from torch import Tensor

from pytorch_lightning.metrics.converters import _sync_ddp_if_available
>>>>>>> 28f79d9f


class Result(Dict):

    def __init__(
            self,
            minimize: Optional[Tensor] = None,
            early_stop_on: Optional[Tensor] = None,
            checkpoint_on: Union[Tensor, bool, None] = None,
            hiddens: Optional[Tensor] = None,
    ):

        super().__init__()

        if early_stop_on is not None:
            self.early_stop_on = early_stop_on
        if checkpoint_on is not None and checkpoint_on:
            self.checkpoint_on = checkpoint_on
        if hiddens is not None:
            self.hiddens = hiddens
        if minimize is not None:
            err = 'Minimize can only be used in training_step, training_step_end, training_epoch_end'
            self._assert_grad_tensor_metric('minimize', minimize, err)
            self.minimize = minimize

        if minimize is not None and checkpoint_on is None:
            self.checkpoint_on = minimize.detach()

        self['meta'] = {
            '_internal': {
                '_reduce_on_epoch': False
            }
        }

    def __getattr__(self, key: str) -> Any:
        try:
            if key == 'callback_metrics':
                return self.get_callback_metrics()
            elif key == 'batch_log_metrics':
                return self.get_batch_log_metrics()
            elif key == 'batch_pbar_metrics':
                return self.get_batch_pbar_metrics()
            elif key == 'epoch_log_metrics':
                return self.get_epoch_log_metrics()
            elif key == 'epoch_pbar_metrics':
                return self.get_epoch_pbar_metrics()
            else:
                return self[key]
        except KeyError:
            return None

    def __setattr__(self, key: str, val: Union[Tensor, Any]):
        # ensure reserve keys are tensors and detached
        if key in {'hiddens', 'checkpoint_on', 'early_stop_on'}:
            self._assert_tensor_metric(key, val)
            if val is not None and isinstance(val, torch.Tensor):
                val = val.detach()

        # ensure anything else that is a tensor is detached
        elif isinstance(val, torch.Tensor) and key != 'minimize':
            val = val.detach()

        self[key] = val

    def _assert_tensor_metric(self, name: str, potential_metric: Union[bool, Tensor, None, Any]):
        if potential_metric is not None and not isinstance(potential_metric, bool):
            assert isinstance(potential_metric, Tensor), f'{name} must be a torch.Tensor'

    def _assert_grad_tensor_metric(self, name: str, x: Union[torch.Tensor, Any], additional_err: str = ''):
        if x is not None:
            assert isinstance(x, Tensor), f'{name} must be a torch.Tensor'
            m = f'{name} must have a computational graph.'

            if additional_err:
                m += f' {additional_err}'
            assert x.grad_fn is not None, m

    def log(
            self,
            name: str,
            value: Any,
            prog_bar: bool = False,
            logger: bool = True,
            on_step: bool = False,
            on_epoch: bool = True,
            reduce_fx: Callable = torch.mean,
            tbptt_reduce_fx: Callable = torch.mean,
            tbptt_pad_token: int = 0,
            enable_graph: bool = False,
            sync_ddp: bool = False,
            sync_ddp_op: Union[Any, str] = 'mean',
            sync_ddp_group: Optional[Any] = None
    ):
        # no metrics should be logged with graphs
        if not enable_graph and isinstance(value, torch.Tensor):
            value = value.detach()

        # sync across ddp
        if sync_ddp and isinstance(value, (torch.Tensor, numbers.Number)):
            value = sync_ddp_if_available(value, group=sync_ddp_group, reduce_op=sync_ddp_op)

        if 'meta' not in self:
            self.__setitem__('meta', {})

        # if user requests both step and epoch, then we split the metric in two automatically
        # one will be logged per step. the other per epoch
        if on_step and on_epoch:
            # set step version
            step_name = f'step_{name}'
            self.__set_meta(step_name, value, prog_bar, logger,
                            on_step=True, on_epoch=False,
                            reduce_fx=reduce_fx, tbptt_reduce_fx=tbptt_reduce_fx, tbptt_pad_token=tbptt_pad_token)
            self.__setitem__(step_name, value)

            # set epoch version
            epoch_name = f'epoch_{name}'
            self.__set_meta(epoch_name, value, prog_bar, logger, on_step=False, on_epoch=True,
                            reduce_fx=reduce_fx, tbptt_reduce_fx=tbptt_reduce_fx, tbptt_pad_token=tbptt_pad_token)
            self.__setitem__(epoch_name, value)
        else:
            self.__set_meta(name, value,
                            prog_bar, logger,
                            on_step, on_epoch,
                            reduce_fx,
                            tbptt_reduce_fx=tbptt_reduce_fx, tbptt_pad_token=tbptt_pad_token)

            # set the value
            self.__setitem__(name, value)

    def __set_meta(
            self,
            name: str,
            value: Any,
            prog_bar: bool,
            logger: bool,
            on_step: bool,
            on_epoch: bool,
            reduce_fx: Callable,
            tbptt_pad_token: int,
            tbptt_reduce_fx: Callable
    ):
        # set the meta for the item
        meta_value = value
        meta = dict(
            prog_bar=prog_bar,
            logger=logger,
            on_step=on_step,
            on_epoch=on_epoch,
            reduce_fx=reduce_fx,
            value=meta_value,
            tbptt_reduce_fx=tbptt_reduce_fx,
            tbptt_pad_token=tbptt_pad_token
        )

        self['meta'][name] = meta

        # track whether any input requires reduction on epoch end
        _internal = self['meta']['_internal']
        _internal['_reduce_on_epoch'] = max(_internal['_reduce_on_epoch'], on_epoch)

    def get_callback_metrics(self) -> dict:
        result = {
            'early_stop_on': self.early_stop_on,
            'checkpoint_on': self.checkpoint_on
        }

        return result

    def get_batch_log_metrics(self) -> dict:
        """
        Gets the metrics to log at the end of the batch step
        """
        result = {}

        meta = self['meta']
        for k, options in meta.items():
            if k == '_internal':
                continue
            if options['logger'] and options['on_step']:
                result[k] = self[k]
        return result

    def get_epoch_log_metrics(self) -> dict:
        """
        Gets the metrics to log at the end of the batch step
        """
        result = {}

        meta = self['meta']
        for k, options in meta.items():
            if k == '_internal':
                continue
            if options['logger'] and options['on_epoch']:
                result[k] = self[k]
        return result

    def get_epoch_pbar_metrics(self):
        """
        Gets the metrics to log at the end of the batch step
        """
        result = {}

        meta = self['meta']
        for k, options in meta.items():
            if k == '_internal':
                continue
            if options['prog_bar'] and options['on_epoch']:
                result[k] = self[k]
        return result

    def get_batch_pbar_metrics(self):
        """
        Gets the metrics to log at the end of the batch step
        """
        result = {}

        meta = self['meta']
        for k, options in meta.items():
            if k == '_internal':
                continue
            if options['prog_bar'] and options['on_step']:
                result[k] = self[k]
        return result

    def detach(self):
        for k, v in self.items():
            if isinstance(v, torch.Tensor):
                self.__setitem__(k, v.detach())

    def __repr__(self):
        self_copy = self.copy()

        if 'meta' in self_copy:
            del self_copy['meta']

        return str(self_copy)

    def __str__(self):
        copy = self.copy()
        del copy['meta']

        return str(copy)

    def __copy__(self):
        newone = type(self)()
        for k, v in self.items():
            newone[k] = copy(v)
        return newone

    @classmethod
    def gather(cls, outputs):
        meta = outputs[0].get('meta')
        result = cls()
        result = recursive_gather(outputs, result)
        recursive_stack(result)

        if meta:
            result['meta'] = meta
        return result

    @classmethod
    def padded_gather(cls, outputs):
        meta = outputs[0].get('meta')
        result = cls()
        result = recursive_gather(outputs, result)

        # find the padding used for other values
        default_padding_idx = 0
        for name, value in result.items():
            if isinstance(value, list) and len(value) > 0 and isinstance(value[0], torch.Tensor):
                if name not in {'checkpoint_on', 'early_stop_on', 'minimize'}:
                    default_padding_idx = meta[name]['tbptt_pad_token']
                    break

        # pad across each key individually
        for name, value in result.items():
            is_reserved = name in {'checkpoint_on', 'early_stop_on', 'minimize'}
            if isinstance(value, list) and len(value) > 0 and isinstance(value[0], torch.Tensor):

                if is_reserved:
                    padding_key = default_padding_idx
                else:
                    padding_key = meta[name]['tbptt_pad_token']
                padded = torch.nn.utils.rnn.pad_sequence(value, batch_first=True, padding_value=padding_key)
                result[name] = padded

                # also update the result
                if meta and not is_reserved:
                    meta[name]['value'] = padded
        if meta:
            result['meta'] = meta
        return result

    @classmethod
    def reduce_on_epoch_end(cls, outputs):
        meta = outputs[0]['meta']
        result = cls()
        result = recursive_gather(outputs, result)
        recursive_stack(result)

        for k, option in meta.items():
            if k == '_internal':
                continue

            if option['on_epoch']:
                fx = option['reduce_fx']
                result[k] = fx(result[k])

        result['meta'] = meta
        return result

    @classmethod
    def reduce_across_time(cls, time_outputs):
        # auto-reduce across time for tbptt
        meta = time_outputs[0]['meta']
        result = cls()
        result = recursive_gather(time_outputs, result)
        recursive_stack(result)

        for k, value in result.items():
            if k == 'meta':
                continue

            # pick the reduce fx
            if k in ['checkpoint_on', 'early_stop_on', 'minimize']:
                tbptt_reduce_fx = torch.mean
            else:
                tbptt_reduce_fx = meta[k]['tbptt_reduce_fx']
            result[k] = tbptt_reduce_fx(value)

        result['meta'] = meta
        return result

    @property
    def should_reduce_on_epoch_end(self) -> bool:
        return self['meta']['_internal']['_reduce_on_epoch']

    def drop_hiddens(self):
        if 'hiddens' in self:
            del self['hiddens']

    def rename_keys(self, map_dict: dict):
        """
        Maps key values to the target values. Useful when renaming variables in mass.

        Args:
            map_dict:
        """
        meta = self.meta
        for source, dest in map_dict.items():
            # map the main keys
            self[dest] = self[source]
            del self[source]

            # map meta
            meta[dest] = meta[source]
            del meta[source]


def recursive_gather(outputs: Sequence[dict], result: Optional[MutableMapping] = None) -> Optional[MutableMapping]:
    for out in outputs:
        if 'meta' in out:
            del out['meta']

        for k, v in out.items():
            if isinstance(v, dict):
                v = recursive_gather([v], result)

            if k not in result:
                result[k] = []

            result[k].append(v)

    return result


def recursive_stack(result: MutableMapping):
    for k, v in result.items():
        if isinstance(v, dict):
            recursive_stack(v)

        if isinstance(v, list) and len(v) > 0 and isinstance(v[0], torch.Tensor):
            v = torch.stack(v)
            result[k] = v


def recursive_padded_stack(result: MutableMapping):
    for k, v in result.items():
        if isinstance(v, dict):
            recursive_stack(v)

        if isinstance(v, list) and len(v) > 0 and isinstance(v[0], torch.Tensor):
            v = torch.stack(v)
            result[k] = v


class TrainResult(Result):

    def __init__(
            self,
            minimize: Optional[Tensor] = None,
            early_stop_on: Tensor = None,
            checkpoint_on: Union[Tensor, bool] = None,
            hiddens: Optional[Tensor] = None,
    ):
        """
        Used in train loop to auto-log to a logger or progress bar without needing to define
        a train_step_end or train_epoch_end method

        Example::

            def training_step(self, batch, batch_idx):
                loss = ...
                result = pl.TrainResult(loss)
                result.log('train_loss', loss)
                return result

            # without val/test loop can model checkpoint or early stop
            def training_step(self, batch, batch_idx):
                loss = ...
                result = pl.TrainResult(loss, early_stop_on=loss, checkpoint_on=loss)
                result.log('train_loss', loss)
                return result

        Args:
            early_stop_on:
            checkpoint_on:
            hiddens:
        """

        super().__init__(minimize, early_stop_on, checkpoint_on, hiddens)

    def log(
            self,
            name,
            value,
            prog_bar: bool = False,
            logger: bool = True,
            on_step: bool = True,
            on_epoch: bool = False,
            reduce_fx: Callable = torch.mean,
            tbptt_reduce_fx: Callable = torch.mean,
            tbptt_pad_token: int = 0,
            enable_graph: bool = False,
            sync_ddp: bool = False,
            sync_ddp_op: Union[Any, str] = 'mean',
            sync_ddp_group: Optional[Any] = None
    ):
        """
        Log a key, value

        Example::

            result.log('train_loss', loss)

            # defaults used
            result.log(
                name,
                value,
                on_step=True,
                on_epoch=False,
                logger=True,
                prog_bar=False,
                reduce_fx=torch.mean,
                enable_graph=False
            )


        Args:
            name: key name
            value: value name
            prog_bar: if True logs to the progress base
            logger: if True logs to the logger
            on_step: if True logs the output of validation_step or test_step
            on_epoch: if True, logs the output of the training loop aggregated
            reduce_fx: Torch.mean by default
            tbptt_reduce_fx: function to reduce on truncated back prop
            tbptt_pad_token: token to use for padding
            enable_graph: if True, will not auto detach the graph
            sync_ddp: if True, reduces the metric across GPUs/TPUs
            sync_ddp_op: the op to sync across
            sync_ddp_group: the ddp group
        """
        super().log(name=name,
                    value=value,
                    prog_bar=prog_bar,
                    logger=logger,
                    on_step=on_step,
                    on_epoch=on_epoch,
                    reduce_fx=reduce_fx,
                    enable_graph=enable_graph,
                    sync_ddp=sync_ddp,
                    sync_ddp_group=sync_ddp_group,
                    sync_ddp_op=sync_ddp_op,
                    tbptt_pad_token=tbptt_pad_token,
                    tbptt_reduce_fx=tbptt_reduce_fx)

    def log_dict(
            self,
            dictionary: dict,
            prog_bar: bool = False,
            logger: bool = True,
            on_step: bool = False,
            on_epoch: bool = True,
            reduce_fx: Callable = torch.mean,
            tbptt_reduce_fx: Callable = torch.mean,
            tbptt_pad_token: int = 0,
            enable_graph: bool = False,
            sync_ddp: bool = False,
            sync_ddp_op: Union[Any, str] = 'mean',
            sync_ddp_group: Optional[Any] = None
    ):
        """
        Log a dictonary of values at once

        Example::

            values = {'loss': loss, 'acc': acc, ..., 'metric_n': metric_n}
            result.log_dict(values)

        Args:
            dictionary: key value pairs (str, tensors)
            prog_bar: if True logs to the progress base
            logger: if True logs to the logger
            on_step: if True logs the output of validation_step or test_step
            on_epoch: if True, logs the output of the training loop aggregated
            reduce_fx: Torch.mean by default
            tbptt_reduce_fx: function to reduce on truncated back prop
            tbptt_pad_token: token to use for padding
            enable_graph: if True, will not auto detach the graph
            sync_ddp: if True, reduces the metric across GPUs/TPUs
            sync_ddp_op: the op to sync across
            sync_ddp_group: the ddp group:
        """
        for k, v in dictionary.items():
            self.log(name=k,
                     value=v,
                     prog_bar=prog_bar,
                     logger=logger,
                     on_step=on_step,
                     on_epoch=on_epoch,
                     reduce_fx=reduce_fx,
                     enable_graph=enable_graph,
                     sync_ddp=sync_ddp,
                     sync_ddp_group=sync_ddp_group,
                     sync_ddp_op=sync_ddp_op,
                     tbptt_pad_token=tbptt_pad_token,
                     tbptt_reduce_fx=tbptt_reduce_fx)


class EvalResult(Result):

    def __init__(
            self,
            early_stop_on: Optional[Tensor] = None,
            checkpoint_on: Optional[Tensor] = None,
            hiddens: Optional[Tensor] = None,
    ):
        """
        Used in val/train loop to auto-log to a logger or progress bar without needing to define
        a _step_end or _epoch_end method

        Example::

            def validation_step(self, batch, batch_idx):
                loss = ...
                result = EvalResult()
                result.log('val_loss', loss)
                return result

            def test_step(self, batch, batch_idx):
                loss = ...
                result = EvalResult()
                result.log('val_loss', loss)
                return result

        Args:
            early_stop_on:
            checkpoint_on:
            hiddens:
        """

        super().__init__(None, early_stop_on, checkpoint_on, hiddens)

    def log(
            self,
            name,
            value,
            prog_bar: bool = False,
            logger: bool = True,
            on_step: bool = False,
            on_epoch: bool = True,
            reduce_fx: Callable = torch.mean,
            tbptt_reduce_fx: Callable = torch.mean,
            tbptt_pad_token: int = 0,
            enable_graph: bool = False,
            sync_ddp: bool = False,
            sync_ddp_op: Union[Any, str] = 'mean',
            sync_ddp_group: Optional[Any] = None
    ):
        """
        Log a key, value

        Example::

            result.log('val_loss', loss)

            # defaults used
            result.log(
                name,
                value,
                on_step=False,
                on_epoch=True,
                logger=True,
                prog_bar=False,
                reduce_fx=torch.mean
            )


        Args:
            name: key name
            value: value name
            prog_bar: if True logs to the progress base
            logger: if True logs to the logger
            on_step: if True logs the output of validation_step or test_step
            on_epoch: if True, logs the output of the training loop aggregated
            reduce_fx: Torch.mean by default
            tbptt_reduce_fx: function to reduce on truncated back prop
            tbptt_pad_token: token to use for padding
            enable_graph: if True, will not auto detach the graph
            sync_ddp: if True, reduces the metric across GPUs/TPUs
            sync_ddp_op: the op to sync across
            sync_ddp_group: the ddp group
        """
        super().log(name=name,
                    value=value,
                    prog_bar=prog_bar,
                    logger=logger,
                    on_step=on_step,
                    on_epoch=on_epoch,
                    reduce_fx=reduce_fx,
                    enable_graph=enable_graph,
                    sync_ddp=sync_ddp,
                    sync_ddp_group=sync_ddp_group,
                    sync_ddp_op=sync_ddp_op,
                    tbptt_pad_token=tbptt_pad_token,
                    tbptt_reduce_fx=tbptt_reduce_fx)

    def log_dict(
            self,
            dictionary: dict,
            prog_bar: bool = False,
            logger: bool = True,
            on_step: bool = False,
            on_epoch: bool = True,
            reduce_fx: Callable = torch.mean,
            tbptt_reduce_fx: Callable = torch.mean,
            tbptt_pad_token: int = 0,
            enable_graph: bool = False,
            sync_ddp: bool = False,
            sync_ddp_op: Union[Any, str] = 'mean',
            sync_ddp_group: Optional[Any] = None
    ):
        """
        Log a dictonary of values at once

        Example::

            values = {'loss': loss, 'acc': acc, ..., 'metric_n': metric_n}
            result.log_dict(values)

        Args:
            dictionary: key value pairs (str, tensors)
            prog_bar: if True logs to the progress base
            logger: if True logs to the logger
            on_step: if True logs the output of validation_step or test_step
            on_epoch: if True, logs the output of the training loop aggregated
            reduce_fx: Torch.mean by default
            tbptt_reduce_fx: function to reduce on truncated back prop
            tbptt_pad_token: token to use for padding
            enable_graph: if True, will not auto detach the graph
            sync_ddp: if True, reduces the metric across GPUs/TPUs
            sync_ddp_op: the op to sync across
            sync_ddp_group: the ddp group
        """
        for k, v in dictionary.items():
            self.log(name=k,
                     value=v,
                     prog_bar=prog_bar,
                     logger=logger,
                     on_step=on_step,
                     on_epoch=on_epoch,
                     reduce_fx=reduce_fx,
                     enable_graph=enable_graph,
                     sync_ddp=sync_ddp,
                     sync_ddp_group=sync_ddp_group,
                     sync_ddp_op=sync_ddp_op,
                     tbptt_pad_token=tbptt_pad_token,
                     tbptt_reduce_fx=tbptt_reduce_fx)

    def get_callback_metrics(self) -> dict:
        result = {
            'val_early_stop_on': self.early_stop_on,
            'val_checkpoint_on': self.checkpoint_on
        }

        return result<|MERGE_RESOLUTION|>--- conflicted
+++ resolved
@@ -3,14 +3,9 @@
 from typing import Optional, Dict, Union, Sequence, Callable, MutableMapping, Any
 
 import torch
-<<<<<<< HEAD
-from copy import copy
+from torch import Tensor
+
 from pytorch_lightning.metrics.converters import sync_ddp_if_available
-=======
-from torch import Tensor
-
-from pytorch_lightning.metrics.converters import _sync_ddp_if_available
->>>>>>> 28f79d9f
 
 
 class Result(Dict):

--- conflicted
+++ resolved
@@ -73,11 +73,7 @@
         To learn more about pruning with PyTorch, please take a look at
         `this tutorial <https://pytorch.org/tutorials/intermediate/pruning_tutorial.html>`_.
 
-<<<<<<< HEAD
-        Find here the PyTorch `Pruning Tutorial <https://pytorch.org/tutorials/intermediate/pruning_tutorial.html>`_
-=======
         .. warning:: ``ModelPruning`` is in beta and subject to change.
->>>>>>> 4bdf2fe5
 
         .. code-block:: python
 
@@ -95,13 +91,8 @@
                 )
             ])
 
-<<<<<<< HEAD
-        When ``parameters_to_prune`` is None, ``parameters_to_prune`` will contains all parameters from the model.
-        The user can override `filter_parameters_to_prune` to filter any nn.Module to be pruned.
-=======
         When ``parameters_to_prune`` is ``None``, ``parameters_to_prune`` will contain all parameters from the model.
         The user can override ``filter_parameters_to_prune`` to filter any ``nn.Module`` to be pruned.
->>>>>>> 4bdf2fe5
 
         Args:
 
@@ -397,60 +388,13 @@
         parameter_names: Optional[List[str]] = None,
     ) -> _PARAM_LIST:
         """
-<<<<<<< HEAD
-        This function is responsible to check provided `parameters_to_prune` and `parameters`.
-        If parameters_to_prune is None, parameters_to_prune will be generated from all parameters of the model.
+        This function is responsible of sanitizing ``parameters_to_prune`` and ``parameter_names``.
+        If ``parameters_to_prune is None``, it will be generated with all parameters of the model.
 
         Raises:
             MisconfigurationException:
                 If ``parameters_to_prune`` doesn't exist in the model, or
                 if ``parameters_to_prune`` is neither a list of tuple nor ``None``.
-        """
-
-        is_parameters_to_prune_none = parameters_to_prune is None
-        current_modules = [
-            m for m in pl_module.modules() if not isinstance(m, (LightningModule, ModuleDict, ModuleList))
-        ]
-
-        if is_parameters_to_prune_none:
-            parameters_to_prune = []
-            for p in parameters:
-                for m in current_modules:
-                    param = getattr(m, p, None)
-                    if param is not None:
-                        parameters_to_prune.append((m, p))
-
-        if isinstance(parameters_to_prune, (tuple, list)) \
-           and len(parameters_to_prune) > 0 and not is_parameters_to_prune_none:
-
-            if all(
-                isinstance(p, (list, tuple)) and ModelPruning._sanitize_parameters_to_prune(p)
-                for p in parameters_to_prune
-            ):
-
-                missing_modules = []
-                missing_parameters = []
-
-                for module, param_name in parameters_to_prune:
-                    if module not in current_modules:
-                        missing_modules.append(module)
-                        continue
-
-                    parameter = getattr(module, param_name)
-
-                    if parameter is None:
-                        missing_parameters.append(parameter)
-
-                if len(missing_modules) > 0 or len(missing_parameters) > 0:
-                    raise MisconfigurationException(
-                        "The provided parameters_to_prune doesn't exist in the model."
-                        f" Found mismatching modules: {missing_modules} and missing_parameters: {missing_parameters}"
-                    )
-
-            else:
-=======
-        This function is responsible of sanitizing ``parameters_to_prune`` and ``parameter_names``.
-        If ``parameters_to_prune is None``, it will be generated with all parameters of the model.
         """
         parameters = parameter_names or ModelPruning.PARAMETER_NAMES
 
@@ -472,7 +416,6 @@
                     missing_parameters.append(name)
 
             if missing_modules or missing_parameters:
->>>>>>> 4bdf2fe5
                 raise MisconfigurationException(
                     "Some provided `parameters_to_tune` don't exist in the model."
                     f" Found missing modules: {missing_modules} and missing parameters: {missing_parameters}"

# Copyright The PyTorch Lightning team.
#
# Licensed under the Apache License, Version 2.0 (the "License");
# you may not use this file except in compliance with the License.
# You may obtain a copy of the License at
#
#     http://www.apache.org/licenses/LICENSE-2.0
#
# Unless required by applicable law or agreed to in writing, software
# distributed under the License is distributed on an "AS IS" BASIS,
# WITHOUT WARRANTIES OR CONDITIONS OF ANY KIND, either express or implied.
# See the License for the specific language governing permissions and
# limitations under the License.
r"""
Early Stopping
^^^^^^^^^^^^^^

Monitor a metric and stop training when it stops improving.

"""
<<<<<<< HEAD
import numbers
import os
=======
>>>>>>> 863a70c2

import numpy as np
import torch

from pytorch_lightning.callbacks.base import Callback
<<<<<<< HEAD
from pytorch_lightning.metrics.metric import Metric
from pytorch_lightning.utilities import rank_zero_info, rank_zero_warn, TPU_AVAILABLE
=======
from pytorch_lightning.utilities import rank_zero_info, rank_zero_warn
from pytorch_lightning.utilities.exceptions import MisconfigurationException
>>>>>>> 863a70c2


class EarlyStopping(Callback):
    r"""
    Monitor a metric and stop training when it stops improving.

    Args:
        monitor: quantity to be monitored. Default: ``'early_stop_on'``.
        min_delta: minimum change in the monitored quantity
            to qualify as an improvement, i.e. an absolute
            change of less than `min_delta`, will count as no
            improvement. Default: ``0.0``.
        patience: number of validation epochs with no improvement
            after which training will be stopped. Default: ``3``.
        verbose: verbosity mode. Default: ``False``.
        mode: one of {auto, min, max}. In `min` mode,
            training will stop when the quantity
            monitored has stopped decreasing; in `max`
            mode it will stop when the quantity
            monitored has stopped increasing; in `auto`
            mode, the direction is automatically inferred
            from the name of the monitored quantity.

            .. warning::
               Setting ``mode='auto'`` has been deprecated in v1.1 and will be removed in v1.3.

        strict: whether to crash the training if `monitor` is
            not found in the validation metrics. Default: ``True``.

    Raises:
        MisconfigurationException:
            If ``mode`` is none of ``"min"``, ``"max"``, and ``"auto"``.
        RuntimeError:
            If the metric ``monitor`` is not available.

    Example::

        >>> from pytorch_lightning import Trainer
        >>> from pytorch_lightning.callbacks import EarlyStopping
        >>> early_stopping = EarlyStopping('val_loss')
        >>> trainer = Trainer(callbacks=[early_stopping])
    """
    mode_dict = {
        'min': torch.lt,
        'max': torch.gt,
    }

    def __init__(
        self,
        monitor: str = 'early_stop_on',
        min_delta: float = 0.0,
        patience: int = 3,
        verbose: bool = False,
        mode: str = 'auto',
        strict: bool = True,
    ):
        super().__init__()
        self.monitor = monitor
        self.patience = patience
        self.verbose = verbose
        self.strict = strict
        self.min_delta = min_delta
        self.wait_count = 0
        self.stopped_epoch = 0
        self.mode = mode
        self.warned_result_obj = False

        self.__init_monitor_mode()

        self.min_delta *= 1 if self.monitor_op == torch.gt else -1
        torch_inf = torch.tensor(np.Inf)
        self.best_score = torch_inf if self.monitor_op == torch.lt else -torch_inf

    def __init_monitor_mode(self):
        if self.mode not in self.mode_dict and self.mode != 'auto':
            raise MisconfigurationException(f"`mode` can be auto, {', '.join(self.mode_dict.keys())}, got {self.mode}")

        # TODO: Update with MisconfigurationException when auto mode is removed in v1.3
        if self.mode == 'auto':
            rank_zero_warn(
                "mode='auto' is deprecated in v1.1 and will be removed in v1.3."
                " Default value for mode with be 'min' in v1.3.", DeprecationWarning
            )

            if "acc" in self.monitor or self.monitor.startswith("fmeasure"):
                self.mode = 'max'
            else:
                self.mode = 'min'

            if self.verbose > 0:
                rank_zero_info(f'EarlyStopping mode set to {self.mode} for monitoring {self.monitor}.')

    def _validate_condition_metric(self, logs):
        monitor_val = logs.get(self.monitor)

        error_msg = (
            f'Early stopping conditioned on metric `{self.monitor}` which is not available.'
            ' Pass in or modify your `EarlyStopping` callback to use any of the following:'
            f' `{"`, `".join(list(logs.keys()))}`'
        )

        if monitor_val is None:
            if self.strict:
                raise RuntimeError(error_msg)
            if self.verbose > 0:
                rank_zero_warn(error_msg, RuntimeWarning)

            return False

        return True

    @property
    def monitor_op(self):
        return self.mode_dict[self.mode]

    def on_save_checkpoint(self, trainer, pl_module):
        return {
            'wait_count': self.wait_count,
            'stopped_epoch': self.stopped_epoch,
            'best_score': self.best_score,
            'patience': self.patience
        }

    def on_load_checkpoint(self, checkpointed_state):
        self.wait_count = checkpointed_state['wait_count']
        self.stopped_epoch = checkpointed_state['stopped_epoch']
        self.best_score = checkpointed_state['best_score']
        self.patience = checkpointed_state['patience']

    def on_validation_end(self, trainer, pl_module):
        if trainer.running_sanity_check:
            return

        self._run_early_stopping_check(trainer, pl_module)

<<<<<<< HEAD
    def on_validation_epoch_end(self, trainer, pl_module):
        if trainer.fast_dev_run or trainer.running_sanity_check:
            return

        if self._validate_condition_metric(trainer.callback_metrics):
            # turn off early stopping in on_train_epoch_end
            self.based_on_eval_results = True

    def on_train_epoch_end(self, trainer, pl_module, outputs):
        # disable early stopping in train loop when there's a val loop
        if self.based_on_eval_results:
            return

        self._run_early_stopping_check(trainer, pl_module)

=======
>>>>>>> 863a70c2
    def _run_early_stopping_check(self, trainer, pl_module):
        """
        Checks whether the early stopping condition is met
        and if so tells the trainer to stop the training.
        """
        logs = trainer.callback_metrics

        if (
            trainer.fast_dev_run  # disable early_stopping with fast_dev_run
            or not self._validate_condition_metric(logs)  # short circuit if metric not present
        ):
            return  # short circuit if metric not present

        current = logs.get(self.monitor)

        # when in dev debugging
        trainer.dev_debugger.track_early_stopping_history(self, current)

<<<<<<< HEAD
        if current is not None:
            if isinstance(current, Metric):
                current = current.compute()
            elif isinstance(current, numbers.Number):
                current = torch.tensor(current, device=pl_module.device, dtype=torch.float)

        if trainer.use_tpu and TPU_AVAILABLE:
            current = current.cpu()

=======
>>>>>>> 863a70c2
        if self.monitor_op(current - self.min_delta, self.best_score):
            self.best_score = current
            self.wait_count = 0
            should_stop = False
        else:
            self.wait_count += 1
            should_stop = self.wait_count >= self.patience

            if bool(should_stop):
                self.stopped_epoch = trainer.current_epoch
                trainer.should_stop = True

        # stop every ddp process if any world process decides to stop
        should_stop = trainer.training_type_plugin.reduce_early_stopping_decision(should_stop)
        trainer.should_stop = should_stop<|MERGE_RESOLUTION|>--- conflicted
+++ resolved
@@ -18,23 +18,13 @@
 Monitor a metric and stop training when it stops improving.
 
 """
-<<<<<<< HEAD
-import numbers
-import os
-=======
->>>>>>> 863a70c2
 
 import numpy as np
 import torch
 
 from pytorch_lightning.callbacks.base import Callback
-<<<<<<< HEAD
-from pytorch_lightning.metrics.metric import Metric
-from pytorch_lightning.utilities import rank_zero_info, rank_zero_warn, TPU_AVAILABLE
-=======
 from pytorch_lightning.utilities import rank_zero_info, rank_zero_warn
 from pytorch_lightning.utilities.exceptions import MisconfigurationException
->>>>>>> 863a70c2
 
 
 class EarlyStopping(Callback):
@@ -170,24 +160,6 @@
 
         self._run_early_stopping_check(trainer, pl_module)
 
-<<<<<<< HEAD
-    def on_validation_epoch_end(self, trainer, pl_module):
-        if trainer.fast_dev_run or trainer.running_sanity_check:
-            return
-
-        if self._validate_condition_metric(trainer.callback_metrics):
-            # turn off early stopping in on_train_epoch_end
-            self.based_on_eval_results = True
-
-    def on_train_epoch_end(self, trainer, pl_module, outputs):
-        # disable early stopping in train loop when there's a val loop
-        if self.based_on_eval_results:
-            return
-
-        self._run_early_stopping_check(trainer, pl_module)
-
-=======
->>>>>>> 863a70c2
     def _run_early_stopping_check(self, trainer, pl_module):
         """
         Checks whether the early stopping condition is met
@@ -206,18 +178,6 @@
         # when in dev debugging
         trainer.dev_debugger.track_early_stopping_history(self, current)
 
-<<<<<<< HEAD
-        if current is not None:
-            if isinstance(current, Metric):
-                current = current.compute()
-            elif isinstance(current, numbers.Number):
-                current = torch.tensor(current, device=pl_module.device, dtype=torch.float)
-
-        if trainer.use_tpu and TPU_AVAILABLE:
-            current = current.cpu()
-
-=======
->>>>>>> 863a70c2
         if self.monitor_op(current - self.min_delta, self.best_score):
             self.best_score = current
             self.wait_count = 0

--- conflicted
+++ resolved
@@ -1,12 +1,7 @@
 import os
 import shutil
-<<<<<<< HEAD
-import warnings
-
-=======
 import logging
 import warnings
->>>>>>> 8fbaccdd
 import numpy as np
 
 from pytorch_lightning.pt_overrides.override_data_parallel import LightningDistributedDataParallel

# Copyright The PyTorch Lightning team.
#
# Licensed under the Apache License, Version 2.0 (the "License");
# you may not use this file except in compliance with the License.
# You may obtain a copy of the License at
#
#     http://www.apache.org/licenses/LICENSE-2.0
#
# Unless required by applicable law or agreed to in writing, software
# distributed under the License is distributed on an "AS IS" BASIS,
# WITHOUT WARRANTIES OR CONDITIONS OF ANY KIND, either express or implied.
# See the License for the specific language governing permissions and
# limitations under the License.
r"""
Abstract base class used to build new callbacks.

"""

import abc
from typing import Any, Dict, List, Optional

from torch.optim import Optimizer

import pytorch_lightning as pl
from pytorch_lightning.utilities.types import EPOCH_OUTPUT, STEP_OUTPUT


class Callback(abc.ABC):
    r"""
    Abstract base class used to build new callbacks.

    Subclass this class and override any of the relevant hooks
    """

    def on_configure_sharded_model(self, trainer: 'pl.Trainer', pl_module: 'pl.LightningModule') -> None:
        """Called before configure sharded model"""

    def on_before_accelerator_backend_setup(self, trainer: 'pl.Trainer', pl_module: 'pl.LightningModule') -> None:
        """Called before accelerator is being setup"""
        pass

    def setup(self, trainer: 'pl.Trainer', pl_module: 'pl.LightningModule', stage: Optional[str] = None) -> None:
        """Called when fit, validate, test, predict, or tune begins"""
        pass

    def teardown(self, trainer: 'pl.Trainer', pl_module: 'pl.LightningModule', stage: Optional[str] = None) -> None:
        """Called when fit, validate, test, predict, or tune ends"""
        pass

    def on_init_start(self, trainer: 'pl.Trainer') -> None:
        """Called when the trainer initialization begins, model has not yet been set."""
        pass

    def on_init_end(self, trainer: 'pl.Trainer') -> None:
        """Called when the trainer initialization ends, model has not yet been set."""
        pass

    def on_fit_start(self, trainer: 'pl.Trainer', pl_module: 'pl.LightningModule') -> None:
        """Called when fit begins"""
        pass

    def on_fit_end(self, trainer: 'pl.Trainer', pl_module: 'pl.LightningModule') -> None:
        """Called when fit ends"""
        pass

    def on_sanity_check_start(self, trainer: 'pl.Trainer', pl_module: 'pl.LightningModule') -> None:
        """Called when the validation sanity check starts."""
        pass

    def on_sanity_check_end(self, trainer: 'pl.Trainer', pl_module: 'pl.LightningModule') -> None:
        """Called when the validation sanity check ends."""
        pass

    def on_train_batch_start(
        self,
        trainer: 'pl.Trainer',
        pl_module: 'pl.LightningModule',
        batch: Any,
        batch_idx: int,
        dataloader_idx: int,
    ) -> None:
        """Called when the train batch begins."""
        pass

    def on_train_batch_end(
        self,
        trainer: 'pl.Trainer',
        pl_module: 'pl.LightningModule',
        outputs: STEP_OUTPUT,
        batch: Any,
        batch_idx: int,
        dataloader_idx: int,
    ) -> None:
        """Called when the train batch ends."""
        pass

    def on_train_epoch_start(self, trainer: 'pl.Trainer', pl_module: 'pl.LightningModule') -> None:
        """Called when the train epoch begins."""
        pass

    def on_train_epoch_end(self, trainer: 'pl.Trainer', pl_module: 'pl.LightningModule', outputs: EPOCH_OUTPUT) -> None:
        """Called when the train epoch ends."""
        pass

    def on_validation_epoch_start(self, trainer: 'pl.Trainer', pl_module: 'pl.LightningModule') -> None:
        """Called when the val epoch begins."""
        pass

    def on_validation_epoch_end(
        self, trainer: 'pl.Trainer', pl_module: 'pl.LightningModule', outputs: EPOCH_OUTPUT
    ) -> None:
        """Called when the val epoch ends."""
        pass

    def on_test_epoch_start(self, trainer: 'pl.Trainer', pl_module: 'pl.LightningModule') -> None:
        """Called when the test epoch begins."""
        pass

    def on_test_epoch_end(self, trainer: 'pl.Trainer', pl_module: 'pl.LightningModule', outputs: EPOCH_OUTPUT) -> None:
        """Called when the test epoch ends."""
        pass

<<<<<<< HEAD
    def on_predict_epoch_start(self, trainer, pl_module: LightningModule) -> None:
        """Called when the predict epoch begins."""
        pass

    def on_predict_epoch_end(self, trainer, pl_module: LightningModule, outputs: List[Any]) -> None:
        """Called when the predict epoch ends."""
        pass

    def on_predict_start(self, trainer, pl_module: LightningModule) -> None:
        """Called when the predict begins."""
        pass

    def on_predict_end(self, trainer, pl_module: LightningModule) -> None:
        """Called when the predict ends."""
        pass

    def on_epoch_start(self, trainer, pl_module: LightningModule) -> None:
=======
    def on_predict_epoch_start(self, trainer: 'pl.Trainer', pl_module: 'pl.LightningModule') -> None:
        """Called when the predict epoch begins."""
        pass

    def on_predict_epoch_end(self, trainer: 'pl.Trainer', pl_module: 'pl.LightningModule', outputs: List[Any]) -> None:
        """Called when the predict epoch ends."""
        pass

    def on_epoch_start(self, trainer: 'pl.Trainer', pl_module: 'pl.LightningModule') -> None:
>>>>>>> 33066f8f
        """Called when either of train/val/test epoch begins."""
        pass

    def on_epoch_end(self, trainer: 'pl.Trainer', pl_module: 'pl.LightningModule') -> None:
        """Called when either of train/val/test epoch ends."""
        pass

    def on_batch_start(self, trainer: 'pl.Trainer', pl_module: 'pl.LightningModule') -> None:
        """Called when the training batch begins."""
        pass

    def on_validation_batch_start(
        self,
        trainer: 'pl.Trainer',
        pl_module: 'pl.LightningModule',
        batch: Any,
        batch_idx: int,
        dataloader_idx: int,
    ) -> None:
        """Called when the validation batch begins."""
        pass

    def on_validation_batch_end(
        self,
        trainer: 'pl.Trainer',
        pl_module: 'pl.LightningModule',
        outputs: Optional[STEP_OUTPUT],
        batch: Any,
        batch_idx: int,
        dataloader_idx: int,
    ) -> None:
        """Called when the validation batch ends."""
        pass

    def on_test_batch_start(
        self,
        trainer: 'pl.Trainer',
        pl_module: 'pl.LightningModule',
        batch: Any,
        batch_idx: int,
        dataloader_idx: int,
    ) -> None:
        """Called when the test batch begins."""
        pass

    def on_test_batch_end(
        self,
        trainer: 'pl.Trainer',
        pl_module: 'pl.LightningModule',
        outputs: Optional[STEP_OUTPUT],
        batch: Any,
        batch_idx: int,
        dataloader_idx: int,
    ) -> None:
        """Called when the test batch ends."""
        pass

    def on_predict_batch_start(
<<<<<<< HEAD
        self, trainer, pl_module: LightningModule, batch: Any, batch_idx: int, dataloader_idx: int
=======
        self,
        trainer: 'pl.Trainer',
        pl_module: 'pl.LightningModule',
        batch: Any,
        batch_idx: int,
        dataloader_idx: int,
>>>>>>> 33066f8f
    ) -> None:
        """Called when the predict batch begins."""
        pass

    def on_predict_batch_end(
<<<<<<< HEAD
        self, trainer, pl_module: LightningModule, outputs: Any, batch: Any, batch_idx: int, dataloader_idx: int
=======
        self,
        trainer: 'pl.Trainer',
        pl_module: 'pl.LightningModule',
        outputs: Any,
        batch: Any,
        batch_idx: int,
        dataloader_idx: int,
>>>>>>> 33066f8f
    ) -> None:
        """Called when the predict batch ends."""
        pass

<<<<<<< HEAD
    def on_batch_end(self, trainer, pl_module: LightningModule) -> None:
=======
    def on_batch_end(self, trainer: 'pl.Trainer', pl_module: 'pl.LightningModule') -> None:
>>>>>>> 33066f8f
        """Called when the training batch ends."""
        pass

    def on_train_start(self, trainer: 'pl.Trainer', pl_module: 'pl.LightningModule') -> None:
        """Called when the train begins."""
        pass

    def on_train_end(self, trainer: 'pl.Trainer', pl_module: 'pl.LightningModule') -> None:
        """Called when the train ends."""
        pass

    def on_pretrain_routine_start(self, trainer: 'pl.Trainer', pl_module: 'pl.LightningModule') -> None:
        """Called when the pretrain routine begins."""
        pass

    def on_pretrain_routine_end(self, trainer: 'pl.Trainer', pl_module: 'pl.LightningModule') -> None:
        """Called when the pretrain routine ends."""
        pass

    def on_validation_start(self, trainer: 'pl.Trainer', pl_module: 'pl.LightningModule') -> None:
        """Called when the validation loop begins."""
        pass

    def on_validation_end(self, trainer: 'pl.Trainer', pl_module: 'pl.LightningModule') -> None:
        """Called when the validation loop ends."""
        pass

    def on_test_start(self, trainer: 'pl.Trainer', pl_module: 'pl.LightningModule') -> None:
        """Called when the test begins."""
        pass

    def on_test_end(self, trainer: 'pl.Trainer', pl_module: 'pl.LightningModule') -> None:
        """Called when the test ends."""
        pass

    def on_predict_start(self, trainer: 'pl.Trainer', pl_module: 'pl.LightningModule') -> None:
        """Called when the predict begins."""
        pass

    def on_predict_end(self, trainer: 'pl.Trainer', pl_module: 'pl.LightningModule') -> None:
        """Called when predict ends."""
        pass

    def on_keyboard_interrupt(self, trainer: 'pl.Trainer', pl_module: 'pl.LightningModule') -> None:
        """Called when the training is interrupted by ``KeyboardInterrupt``."""
        pass

    def on_save_checkpoint(
        self, trainer: 'pl.Trainer', pl_module: 'pl.LightningModule', checkpoint: Dict[str, Any]
    ) -> dict:
        """
        Called when saving a model checkpoint, use to persist state.

        Args:
            trainer: the current Trainer instance.
            pl_module: the current 'pl.LightningModule' instance.
            checkpoint: the checkpoint dictionary that will be saved.

        Returns:
            The callback state.
        """
        pass

    def on_load_checkpoint(self, callback_state: Dict[str, Any]) -> None:
        """Called when loading a model checkpoint, use to reload state.

        Args:
            callback_state: the callback state returned by ``on_save_checkpoint``.
        """
        pass

    def on_after_backward(self, trainer: 'pl.Trainer', pl_module: 'pl.LightningModule') -> None:
        """Called after ``loss.backward()`` and before optimizers do anything."""
        pass

    def on_before_zero_grad(self, trainer: 'pl.Trainer', pl_module: 'pl.LightningModule', optimizer: Optimizer) -> None:
        """Called after ``optimizer.step()`` and before ``optimizer.zero_grad()``."""
        pass<|MERGE_RESOLUTION|>--- conflicted
+++ resolved
@@ -120,25 +120,6 @@
         """Called when the test epoch ends."""
         pass
 
-<<<<<<< HEAD
-    def on_predict_epoch_start(self, trainer, pl_module: LightningModule) -> None:
-        """Called when the predict epoch begins."""
-        pass
-
-    def on_predict_epoch_end(self, trainer, pl_module: LightningModule, outputs: List[Any]) -> None:
-        """Called when the predict epoch ends."""
-        pass
-
-    def on_predict_start(self, trainer, pl_module: LightningModule) -> None:
-        """Called when the predict begins."""
-        pass
-
-    def on_predict_end(self, trainer, pl_module: LightningModule) -> None:
-        """Called when the predict ends."""
-        pass
-
-    def on_epoch_start(self, trainer, pl_module: LightningModule) -> None:
-=======
     def on_predict_epoch_start(self, trainer: 'pl.Trainer', pl_module: 'pl.LightningModule') -> None:
         """Called when the predict epoch begins."""
         pass
@@ -148,7 +129,6 @@
         pass
 
     def on_epoch_start(self, trainer: 'pl.Trainer', pl_module: 'pl.LightningModule') -> None:
->>>>>>> 33066f8f
         """Called when either of train/val/test epoch begins."""
         pass
 
@@ -207,24 +187,17 @@
         pass
 
     def on_predict_batch_start(
-<<<<<<< HEAD
-        self, trainer, pl_module: LightningModule, batch: Any, batch_idx: int, dataloader_idx: int
-=======
-        self,
-        trainer: 'pl.Trainer',
-        pl_module: 'pl.LightningModule',
-        batch: Any,
-        batch_idx: int,
-        dataloader_idx: int,
->>>>>>> 33066f8f
+        self,
+        trainer: 'pl.Trainer',
+        pl_module: 'pl.LightningModule',
+        batch: Any,
+        batch_idx: int,
+        dataloader_idx: int,
     ) -> None:
         """Called when the predict batch begins."""
         pass
 
     def on_predict_batch_end(
-<<<<<<< HEAD
-        self, trainer, pl_module: LightningModule, outputs: Any, batch: Any, batch_idx: int, dataloader_idx: int
-=======
         self,
         trainer: 'pl.Trainer',
         pl_module: 'pl.LightningModule',
@@ -232,16 +205,11 @@
         batch: Any,
         batch_idx: int,
         dataloader_idx: int,
->>>>>>> 33066f8f
     ) -> None:
         """Called when the predict batch ends."""
         pass
 
-<<<<<<< HEAD
-    def on_batch_end(self, trainer, pl_module: LightningModule) -> None:
-=======
     def on_batch_end(self, trainer: 'pl.Trainer', pl_module: 'pl.LightningModule') -> None:
->>>>>>> 33066f8f
         """Called when the training batch ends."""
         pass
 

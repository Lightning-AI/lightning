# Copyright The PyTorch Lightning team.
#
# Licensed under the Apache License, Version 2.0 (the "License");
# you may not use this file except in compliance with the License.
# You may obtain a copy of the License at
#
#     http://www.apache.org/licenses/LICENSE-2.0
#
# Unless required by applicable law or agreed to in writing, software
# distributed under the License is distributed on an "AS IS" BASIS,
# WITHOUT WARRANTIES OR CONDITIONS OF ANY KIND, either express or implied.
# See the License for the specific language governing permissions and
# limitations under the License.
r"""
Base class used to build new callbacks.

"""

from typing import Any, Dict, List, Optional, Type

import torch
from torch.optim import Optimizer

import pytorch_lightning as pl
from pytorch_lightning.utilities.types import STEP_OUTPUT


class Callback:
    r"""
    Abstract base class used to build new callbacks.

    Subclass this class and override any of the relevant hooks
    """

    @property
    def state_key(self) -> str:
        """Identifier for the state of the callback.

        Used to store and retrieve a callback's state from the checkpoint dictionary by
        ``checkpoint["callbacks"][state_key]``. Implementations of a callback need to provide a unique state key if 1)
        the callback has state and 2) it is desired to maintain the state of multiple instances of that callback.
        """
        return self.__class__.__qualname__

    @property
    def _legacy_state_key(self) -> Type["Callback"]:
        """State key for checkpoints saved prior to version 1.5.0."""
        return type(self)

    def _generate_state_key(self, **kwargs: Any) -> str:
        """Formats a set of key-value pairs into a state key string with the callback class name prefixed. Useful
        for defining a :attr:`state_key`.

        Args:
            **kwargs: A set of key-value pairs. Must be serializable to :class:`str`.
        """
        return f"{self.__class__.__qualname__}{repr(kwargs)}"

    def on_configure_sharded_model(self, trainer: "pl.Trainer", pl_module: "pl.LightningModule") -> None:
        """Called before configure sharded model."""

    def on_before_accelerator_backend_setup(self, trainer: "pl.Trainer", pl_module: "pl.LightningModule") -> None:
        """Called before accelerator is being setup."""

    def setup(self, trainer: "pl.Trainer", pl_module: "pl.LightningModule", stage: Optional[str] = None) -> None:
        """Called when fit, validate, test, predict, or tune begins."""

    def teardown(self, trainer: "pl.Trainer", pl_module: "pl.LightningModule", stage: Optional[str] = None) -> None:
        """Called when fit, validate, test, predict, or tune ends."""

    def on_init_start(self, trainer: "pl.Trainer") -> None:
        r"""
        .. deprecated:: v1.6
            This callback hook was deprecated in v1.6 and will be removed in v1.8.

        Called when the trainer initialization begins, model has not yet been set.
        """

    def on_init_end(self, trainer: "pl.Trainer") -> None:
        r"""
        .. deprecated:: v1.6
            This callback hook was deprecated in v1.6 and will be removed in v1.8.

        Called when the trainer initialization ends, model has not yet been set.
        """

    def on_fit_start(self, trainer: "pl.Trainer", pl_module: "pl.LightningModule") -> None:
        """Called when fit begins."""

    def on_fit_end(self, trainer: "pl.Trainer", pl_module: "pl.LightningModule") -> None:
        """Called when fit ends."""

    def on_sanity_check_start(self, trainer: "pl.Trainer", pl_module: "pl.LightningModule") -> None:
        """Called when the validation sanity check starts."""

    def on_sanity_check_end(self, trainer: "pl.Trainer", pl_module: "pl.LightningModule") -> None:
        """Called when the validation sanity check ends."""

    def on_train_batch_start(
        self,
        trainer: "pl.Trainer",
        pl_module: "pl.LightningModule",
        batch: Any,
        batch_idx: int,
        unused: int = 0,
    ) -> None:
        """Called when the train batch begins."""

    def on_train_batch_end(
        self,
        trainer: "pl.Trainer",
        pl_module: "pl.LightningModule",
        outputs: STEP_OUTPUT,
        batch: Any,
        batch_idx: int,
        unused: int = 0,
    ) -> None:
        """Called when the train batch ends."""

    def on_train_epoch_start(self, trainer: "pl.Trainer", pl_module: "pl.LightningModule") -> None:
        """Called when the train epoch begins."""

    def on_train_epoch_end(self, trainer: "pl.Trainer", pl_module: "pl.LightningModule") -> None:
        """Called when the train epoch ends.

        To access all batch outputs at the end of the epoch, either:

        1. Implement `training_epoch_end` in the `LightningModule` and access outputs via the module OR
        2. Cache data across train batch hooks inside the callback implementation to post-process in this hook.
        """

    def on_validation_epoch_start(self, trainer: "pl.Trainer", pl_module: "pl.LightningModule") -> None:
        """Called when the val epoch begins."""

    def on_validation_epoch_end(self, trainer: "pl.Trainer", pl_module: "pl.LightningModule") -> None:
        """Called when the val epoch ends."""

    def on_test_epoch_start(self, trainer: "pl.Trainer", pl_module: "pl.LightningModule") -> None:
        """Called when the test epoch begins."""

    def on_test_epoch_end(self, trainer: "pl.Trainer", pl_module: "pl.LightningModule") -> None:
        """Called when the test epoch ends."""

    def on_predict_epoch_start(self, trainer: "pl.Trainer", pl_module: "pl.LightningModule") -> None:
        """Called when the predict epoch begins."""

    def on_predict_epoch_end(self, trainer: "pl.Trainer", pl_module: "pl.LightningModule", outputs: List[Any]) -> None:
        """Called when the predict epoch ends."""

    def on_epoch_start(self, trainer: "pl.Trainer", pl_module: "pl.LightningModule") -> None:
        """Called when either of train/val/test epoch begins."""

    def on_epoch_end(self, trainer: "pl.Trainer", pl_module: "pl.LightningModule") -> None:
        """Called when either of train/val/test epoch ends."""

    def on_batch_start(self, trainer: "pl.Trainer", pl_module: "pl.LightningModule") -> None:
<<<<<<< HEAD
        r"""
        .. deprecated:: v1.6
            This callback hook was deprecated in v1.6 and will be removed in v1.8. Use
            ``on_train_batch_start`` instead.

        Called when the training batch begins.
        """
        pass

    def on_batch_end(self, trainer: "pl.Trainer", pl_module: "pl.LightningModule") -> None:
        r"""
        .. deprecated:: v1.6
            This callback hook was deprecated in v1.6 and will be removed in v1.8. Use
            ``on_train_batch_end`` instead.

        Called when the training batch ends.
        """
        pass
=======
        """Called when the training batch begins."""

    def on_batch_end(self, trainer: "pl.Trainer", pl_module: "pl.LightningModule") -> None:
        """Called when the training batch ends."""
>>>>>>> fe34bf2a

    def on_validation_batch_start(
        self, trainer: "pl.Trainer", pl_module: "pl.LightningModule", batch: Any, batch_idx: int, dataloader_idx: int
    ) -> None:
        """Called when the validation batch begins."""

    def on_validation_batch_end(
        self,
        trainer: "pl.Trainer",
        pl_module: "pl.LightningModule",
        outputs: Optional[STEP_OUTPUT],
        batch: Any,
        batch_idx: int,
        dataloader_idx: int,
    ) -> None:
        """Called when the validation batch ends."""

    def on_test_batch_start(
        self, trainer: "pl.Trainer", pl_module: "pl.LightningModule", batch: Any, batch_idx: int, dataloader_idx: int
    ) -> None:
        """Called when the test batch begins."""

    def on_test_batch_end(
        self,
        trainer: "pl.Trainer",
        pl_module: "pl.LightningModule",
        outputs: Optional[STEP_OUTPUT],
        batch: Any,
        batch_idx: int,
        dataloader_idx: int,
    ) -> None:
        """Called when the test batch ends."""

    def on_predict_batch_start(
        self, trainer: "pl.Trainer", pl_module: "pl.LightningModule", batch: Any, batch_idx: int, dataloader_idx: int
    ) -> None:
        """Called when the predict batch begins."""

    def on_predict_batch_end(
        self,
        trainer: "pl.Trainer",
        pl_module: "pl.LightningModule",
        outputs: Any,
        batch: Any,
        batch_idx: int,
        dataloader_idx: int,
    ) -> None:
        """Called when the predict batch ends."""

    def on_train_start(self, trainer: "pl.Trainer", pl_module: "pl.LightningModule") -> None:
        """Called when the train begins."""

    def on_train_end(self, trainer: "pl.Trainer", pl_module: "pl.LightningModule") -> None:
        """Called when the train ends."""

    def on_pretrain_routine_start(self, trainer: "pl.Trainer", pl_module: "pl.LightningModule") -> None:
        """Called when the pretrain routine begins."""

    def on_pretrain_routine_end(self, trainer: "pl.Trainer", pl_module: "pl.LightningModule") -> None:
        """Called when the pretrain routine ends."""

    def on_validation_start(self, trainer: "pl.Trainer", pl_module: "pl.LightningModule") -> None:
        """Called when the validation loop begins."""

    def on_validation_end(self, trainer: "pl.Trainer", pl_module: "pl.LightningModule") -> None:
        """Called when the validation loop ends."""

    def on_test_start(self, trainer: "pl.Trainer", pl_module: "pl.LightningModule") -> None:
        """Called when the test begins."""

    def on_test_end(self, trainer: "pl.Trainer", pl_module: "pl.LightningModule") -> None:
        """Called when the test ends."""

    def on_predict_start(self, trainer: "pl.Trainer", pl_module: "pl.LightningModule") -> None:
        """Called when the predict begins."""

    def on_predict_end(self, trainer: "pl.Trainer", pl_module: "pl.LightningModule") -> None:
        """Called when predict ends."""

    def on_keyboard_interrupt(self, trainer: "pl.Trainer", pl_module: "pl.LightningModule") -> None:
        r"""
        .. deprecated:: v1.5
            This callback hook was deprecated in v1.5 in favor of `on_exception` and will be removed in v1.7.

        Called when any trainer execution is interrupted by KeyboardInterrupt.
        """

    def on_exception(self, trainer: "pl.Trainer", pl_module: "pl.LightningModule", exception: BaseException) -> None:
        """Called when any trainer execution is interrupted by an exception."""

    def on_save_checkpoint(
        self, trainer: "pl.Trainer", pl_module: "pl.LightningModule", checkpoint: Dict[str, Any]
    ) -> dict:
        """Called when saving a model checkpoint, use to persist state.

        Args:
            trainer: the current :class:`~pytorch_lightning.trainer.Trainer` instance.
            pl_module: the current :class:`~pytorch_lightning.core.lightning.LightningModule` instance.
            checkpoint: the checkpoint dictionary that will be saved.

        Returns:
            The callback state.
        """

    def on_load_checkpoint(
        self, trainer: "pl.Trainer", pl_module: "pl.LightningModule", callback_state: Dict[str, Any]
    ) -> None:
        """Called when loading a model checkpoint, use to reload state.

        Args:
            trainer: the current :class:`~pytorch_lightning.trainer.Trainer` instance.
            pl_module: the current :class:`~pytorch_lightning.core.lightning.LightningModule` instance.
            callback_state: the callback state returned by ``on_save_checkpoint``.

        Note:
            The ``on_load_checkpoint`` won't be called with an undefined state.
            If your ``on_load_checkpoint`` hook behavior doesn't rely on a state,
            you will still need to override ``on_save_checkpoint`` to return a ``dummy state``.
        """

    def on_before_backward(self, trainer: "pl.Trainer", pl_module: "pl.LightningModule", loss: torch.Tensor) -> None:
        """Called before ``loss.backward()``."""

    def on_after_backward(self, trainer: "pl.Trainer", pl_module: "pl.LightningModule") -> None:
        """Called after ``loss.backward()`` and before optimizers are stepped."""

    def on_before_optimizer_step(
        self, trainer: "pl.Trainer", pl_module: "pl.LightningModule", optimizer: Optimizer, opt_idx: int
    ) -> None:
        """Called before ``optimizer.step()``."""

    def on_before_zero_grad(self, trainer: "pl.Trainer", pl_module: "pl.LightningModule", optimizer: Optimizer) -> None:
        """Called before ``optimizer.zero_grad()``."""<|MERGE_RESOLUTION|>--- conflicted
+++ resolved
@@ -154,7 +154,6 @@
         """Called when either of train/val/test epoch ends."""
 
     def on_batch_start(self, trainer: "pl.Trainer", pl_module: "pl.LightningModule") -> None:
-<<<<<<< HEAD
         r"""
         .. deprecated:: v1.6
             This callback hook was deprecated in v1.6 and will be removed in v1.8. Use
@@ -162,7 +161,6 @@
 
         Called when the training batch begins.
         """
-        pass
 
     def on_batch_end(self, trainer: "pl.Trainer", pl_module: "pl.LightningModule") -> None:
         r"""
@@ -172,13 +170,6 @@
 
         Called when the training batch ends.
         """
-        pass
-=======
-        """Called when the training batch begins."""
-
-    def on_batch_end(self, trainer: "pl.Trainer", pl_module: "pl.LightningModule") -> None:
-        """Called when the training batch ends."""
->>>>>>> fe34bf2a
 
     def on_validation_batch_start(
         self, trainer: "pl.Trainer", pl_module: "pl.LightningModule", batch: Any, batch_idx: int, dataloader_idx: int

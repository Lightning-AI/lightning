--- conflicted
+++ resolved
@@ -23,17 +23,12 @@
     """Basic Plugin class to derive precision and training type plugins from."""
 
     @abstractmethod
-<<<<<<< HEAD
-    def connect(self, model: Module, *args: Sequence,
-                **kwargs: Sequence) -> Optional[Tuple[Module, Sequence, Sequence]]:
-=======
     def connect(
         self,
         model: Module,
         *args: Sequence,
         **kwargs: Sequence,
     ) -> Optional[Tuple[Module, Sequence, Sequence]]:
->>>>>>> 42dc5d2a
         """Connects the plugin with the accelerator (and thereby with trainer and model).
         Will be called by the accelerator.
         """

--- conflicted
+++ resolved
@@ -62,40 +62,9 @@
             closure_loss: the loss value obtained from the closure
             optimizer: current optimizer being used. ``None`` if using manual optimization
         """
-<<<<<<< HEAD
-        opt = model.trainer.optimizers if optimizer is None else optimizer
-        scaled_loss: ContextManager[Tensor] = amp.scale_loss(closure_loss, opt)
-
-        # enter apex context
-        closure_loss = scaled_loss.__enter__()
-
-        # hook
-        model.trainer.call_hook("on_before_backward", closure_loss)
-
-        # do backward pass
-        # TODO: not entirely sure, why we need this
-        if model is not None and isinstance(model, pl.LightningModule):
-            model.backward(closure_loss, optimizer, opt_idx, **kwargs)
-
-            # TODO: avoid dev_debugger and track these calls with mock
-            model.trainer.dev_debugger.track_event('AMP', str(AMPType.APEX))
-
-        else:
-            closure_loss.backward(*args, **kwargs)
-
-        # exit amp context
-        error = scaled_loss.__exit__(None, None, None)
-        if error:
-            raise Exception("apex unscale error")
-
-        # once backward has been applied, release graph
-        closure_loss = closure_loss.detach()
-        return closure_loss
-=======
         opt = optimizer or model.trainer.optimizers
         with amp.scale_loss(closure_loss, opt) as closure_loss:
             super().backward(model, closure_loss, optimizer, *args, **kwargs)
->>>>>>> 1ad1a89c
 
     @staticmethod
     def reinit_scheduler_properties(optimizers: Sequence[Optimizer], schedulers: Sequence[Any]) -> None:

# Copyright The PyTorch Lightning team.
#
# Licensed under the Apache License, Version 2.0 (the "License");
# you may not use this file except in compliance with the License.
# You may obtain a copy of the License at
#
#     http://www.apache.org/licenses/LICENSE-2.0
#
# Unless required by applicable law or agreed to in writing, software
# distributed under the License is distributed on an "AS IS" BASIS,
# WITHOUT WARRANTIES OR CONDITIONS OF ANY KIND, either express or implied.
# See the License for the specific language governing permissions and
# limitations under the License.
from typing import Any, Callable, Dict, Optional, Sequence, Union

import torch
from torch import Tensor
<<<<<<< HEAD
from torch.nn import Module
=======
>>>>>>> 265189e0
from torch.optim import LBFGS, Optimizer

import pytorch_lightning as pl
from pytorch_lightning.plugins.precision.mixed import MixedPrecisionPlugin
from pytorch_lightning.utilities import _APEX_AVAILABLE, AMPType
from pytorch_lightning.utilities.exceptions import MisconfigurationException
from pytorch_lightning.utilities.types import _PARAMETERS

if _APEX_AVAILABLE:
    from apex import amp


class ApexMixedPrecisionPlugin(MixedPrecisionPlugin):
    """Mixed Precision Plugin based on Nvidia/Apex (https://github.com/NVIDIA/apex)"""

    backend = AMPType.APEX

    def __init__(self, amp_level: str = "O2") -> None:
        if not _APEX_AVAILABLE:
            raise MisconfigurationException(
                "You have asked for Apex AMP but you have not installed it."
                " Install `apex` using this guide: https://github.com/NVIDIA/apex"
            )
        super().__init__()
        self.amp_level = amp_level
        self._connected = False

    def master_params(self, optimizer: Optimizer) -> _PARAMETERS:
        return amp.master_params(optimizer)

    def dispatch(self, trainer: "pl.Trainer") -> None:
        if not self._connected:
            accelerator = trainer.accelerator
            _, accelerator.optimizers = amp.initialize(
                trainer.lightning_module, accelerator.optimizers, opt_level=self.amp_level
            )
            self._connected = True
        return super().dispatch(trainer)

    def backward(
        self,
        model: "pl.LightningModule",
        closure_loss: Tensor,
        optimizer: Optional[Optimizer],
        *args: Any,
        **kwargs: Any,
    ) -> None:
        """Run before precision plugin executes backward.

        Args:
            model: the model to be optimized
            closure_loss: the loss value obtained from the closure
            optimizer: current optimizer being used. ``None`` if using manual optimization
        """
        opt = optimizer or model.trainer.optimizers
        with amp.scale_loss(closure_loss, opt) as closure_loss:
            super().backward(model, closure_loss, optimizer, *args, **kwargs)

    @staticmethod
    def reinit_scheduler_properties(optimizers: Sequence[Optimizer], schedulers: Sequence[Any]) -> None:
        """Reinitializes schedulers with correct properties."""
        # Reinitialize optimizer.step properties added by schedulers
        for scheduler in schedulers:
            scheduler = scheduler["scheduler"]
            state = None

            for optimizer in optimizers:
                # check that we dont mix users optimizers and schedulers
                if scheduler.optimizer == optimizer:
                    # Find the mro belonging to the base lr scheduler class
                    for i, mro in enumerate(scheduler.__class__.__mro__):
                        if mro in (torch.optim.lr_scheduler._LRScheduler, torch.optim.lr_scheduler.ReduceLROnPlateau):
                            state = scheduler.state_dict()
                            scheduler.__class__.__mro__[i].__init__(scheduler, optimizer)
                            scheduler.load_state_dict(state)
                            break

                if state is not None:
                    break

    def pre_optimizer_step(
        self,
        model: Union["pl.LightningModule", Module],
        optimizer: Optimizer,
        optimizer_idx: int,
        lambda_closure: Callable,
        **kwargs: Any,
    ) -> bool:
        """Hook to do something before each optimizer step."""
        if isinstance(optimizer, LBFGS):
            raise MisconfigurationException(
                f"apex AMP and the LBFGS optimizer are not compatible (optimizer {optimizer_idx})."
            )
        result = lambda_closure()  # APEX amp does not support closures
        super().pre_optimizer_step(model, optimizer, optimizer_idx, lambda_closure, **kwargs)
        skipped_backward = result is None
        # in manual optimization, the closure does not return a value
        if not isinstance(model, pl.LightningModule) or not model.automatic_optimization or not skipped_backward:
            # the following should be in a `optimizer_step` hook but we don't have one in the precision plugin.
            optimizer.step(**kwargs)
        return False

    def on_load_checkpoint(self, checkpoint: Dict[str, Any]) -> None:
        if "amp_scaling_state" in checkpoint:
            amp.load_state_dict(checkpoint["amp_scaling_state"])

    def on_save_checkpoint(self, checkpoint: Dict[str, Any]) -> None:
        checkpoint["amp_scaling_state"] = amp.state_dict()<|MERGE_RESOLUTION|>--- conflicted
+++ resolved
@@ -15,10 +15,7 @@
 
 import torch
 from torch import Tensor
-<<<<<<< HEAD
 from torch.nn import Module
-=======
->>>>>>> 265189e0
 from torch.optim import LBFGS, Optimizer
 
 import pytorch_lightning as pl

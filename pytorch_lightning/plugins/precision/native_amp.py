--- conflicted
+++ resolved
@@ -74,16 +74,10 @@
         optimizer_idx: int,
         lambda_closure: Callable[[], Any],
         **kwargs: Any,
-<<<<<<< HEAD
-    ) -> bool:
+    ) -> None:
         if self.scaler is None:
-            return super().pre_optimizer_step(model, optimizer, optimizer_idx, lambda_closure, **kwargs)
-=======
-    ) -> None:
-        if self.is_bfloat16:
             # skip scaler logic, as bfloat16 does not require scaler
             return super().optimizer_step(model, optimizer, optimizer_idx, lambda_closure, **kwargs)
->>>>>>> c33df263
         if isinstance(optimizer, LBFGS):
             raise MisconfigurationException(
                 f"Native AMP and the LBFGS optimizer are not compatible (optimizer {optimizer_idx})."

# Copyright The PyTorch Lightning team.
#
# Licensed under the Apache License, Version 2.0 (the "License");
# you may not use this file except in compliance with the License.
# You may obtain a copy of the License at
#
#     http://www.apache.org/licenses/LICENSE-2.0
#
# Unless required by applicable law or agreed to in writing, software
# distributed under the License is distributed on an "AS IS" BASIS,
# WITHOUT WARRANTIES OR CONDITIONS OF ANY KIND, either express or implied.
# See the License for the specific language governing permissions and
# limitations under the License.
from contextlib import contextmanager
from typing import Any, Callable, Dict, Generator, Optional, Union

import torch
from torch import Tensor
from torch.nn import Module
from torch.optim import LBFGS, Optimizer

import pytorch_lightning as pl
from pytorch_lightning.plugins.precision.mixed import MixedPrecisionPlugin
from pytorch_lightning.utilities import _TORCH_GREATER_EQUAL_DEV_1_10, AMPType
from pytorch_lightning.utilities.exceptions import MisconfigurationException

if _TORCH_GREATER_EQUAL_DEV_1_10:
    from torch import autocast
else:
    from torch.cuda.amp import autocast


class NativeMixedPrecisionPlugin(MixedPrecisionPlugin):
    """Plugin for Native Mixed Precision (AMP) training with ``torch.autocast``.

    Args:
        precision: Whether to use ``torch.float16`` (``16``) or ``torch.bfloat16`` (``'bf16'``).
        device: The device for ``torch.autocast``.
        scaler: An optional :class:`torch.cuda.amp.GradScaler` to use.
    """

    backend = AMPType.NATIVE

    def __init__(
        self, precision: Union[str, int], device: str, scaler: Optional[torch.cuda.amp.GradScaler] = None
    ) -> None:
        super().__init__()
        if precision == "bf16" and not _TORCH_GREATER_EQUAL_DEV_1_10:
            raise MisconfigurationException(
                "To use bfloat16 with native amp you must install torch greater or equal to 1.10."
            )
        if scaler is None and precision == 16:
            scaler = torch.cuda.amp.GradScaler()
        self.precision = precision
        self.device = device
        self.scaler = scaler

    def pre_backward(self, model: "pl.LightningModule", closure_loss: torch.Tensor) -> torch.Tensor:
        if self.scaler is not None:
            closure_loss = self.scaler.scale(closure_loss)
        return super().pre_backward(model, closure_loss)

    def _run_backward(self, tensor: Tensor, model: Module, *args: Any, **kwargs: Any) -> None:
        if self.scaler is not None:
            tensor = self.scaler.scale(tensor)
        super()._run_backward(tensor, model, *args, **kwargs)

    def pre_optimizer_step(
        self,
        model: Union["pl.LightningModule", Module],
        optimizer: Optimizer,
        optimizer_idx: int,
        lambda_closure: Callable[[], Any],
        **kwargs: Any,
    ) -> bool:
        if self.scaler is None:
            return super().pre_optimizer_step(model, optimizer, optimizer_idx, lambda_closure, **kwargs)
        if isinstance(optimizer, LBFGS):
            raise MisconfigurationException(
                f"Native AMP and the LBFGS optimizer are not compatible (optimizer {optimizer_idx})."
            )
        result = lambda_closure()  # native amp does not support closures
        self.scaler.unscale_(optimizer)
        super().pre_optimizer_step(model, optimizer, optimizer_idx, lambda_closure, **kwargs)
        skipped_backward = result is None
        # in manual optimization, the closure does not return a value
        if not isinstance(model, pl.LightningModule) or not model.automatic_optimization or not skipped_backward:
            # note: the scaler will skip the `optimizer.step` if nonfinite gradients are found
            self.scaler.step(optimizer, **kwargs)
            self.scaler.update()
        return False

    def autocast_context_manager(self) -> autocast:
        if _TORCH_GREATER_EQUAL_DEV_1_10:
<<<<<<< HEAD
            return autocast(self.device)
=======
            return autocast("cpu" if self.use_cpu else "cuda", dtype=self._dtype)
>>>>>>> 47e7a286
        return autocast()

    @contextmanager
    def forward_context(self) -> Generator[None, None, None]:
        """Enable autocast context."""
        with self.autocast_context_manager():
            yield

    def on_load_checkpoint(self, checkpoint: Dict[str, Any]) -> None:
        if self.scaler is not None and "native_amp_scaling_state" in checkpoint:
            self.scaler.load_state_dict(checkpoint["native_amp_scaling_state"])

    def on_save_checkpoint(self, checkpoint: Dict[str, Any]) -> None:
        if self.scaler is not None:
            checkpoint["native_amp_scaling_state"] = self.scaler.state_dict()<|MERGE_RESOLUTION|>--- conflicted
+++ resolved
@@ -92,11 +92,7 @@
 
     def autocast_context_manager(self) -> autocast:
         if _TORCH_GREATER_EQUAL_DEV_1_10:
-<<<<<<< HEAD
             return autocast(self.device)
-=======
-            return autocast("cpu" if self.use_cpu else "cuda", dtype=self._dtype)
->>>>>>> 47e7a286
         return autocast()
 
     @contextmanager

--- conflicted
+++ resolved
@@ -35,14 +35,13 @@
         super().__init__()
         self.scaler = ShardedGradScaler()
 
-<<<<<<< HEAD
     def clip_gradients(
         self,
         optimizer: Optimizer,
         clip_val: Union[int, float],
         gradient_clip_algorithm: str = GradClipAlgorithmType.NORM,
-        norm_type: float = float(2.0),
-    ):
+        norm_type: float = 2.0,
+    ) -> None:
         if gradient_clip_algorithm == GradClipAlgorithmType.VALUE:
             parameters = list(self.master_params(optimizer))
             if isinstance(parameters, torch.Tensor):
@@ -50,9 +49,4 @@
             torch.nn.utils.clip_grad_value_(parameters, clip_value=clip_val)
         elif gradient_clip_algorithm == GradClipAlgorithmType.NORM:
             optimizer = cast(OSS, optimizer)
-            optimizer.clip_grad_norm(clip_val, norm_type=norm_type)
-=======
-    def clip_gradients(self, optimizer: 'Optimizer', clip_val: Union[int, float], norm_type: float = 2.0) -> None:
-        optimizer = cast(OSS, optimizer)
-        optimizer.clip_grad_norm(clip_val, norm_type=norm_type)
->>>>>>> 3371d326
+            optimizer.clip_grad_norm(clip_val, norm_type=norm_type)
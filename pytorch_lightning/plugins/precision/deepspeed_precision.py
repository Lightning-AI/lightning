# Copyright The PyTorch Lightning team.
#
# Licensed under the Apache License, Version 2.0 (the "License");
# you may not use this file except in compliance with the License.
# You may obtain a copy of the License at
#
#     http://www.apache.org/licenses/LICENSE-2.0
#
# Unless required by applicable law or agreed to in writing, software
# distributed under the License is distributed on an "AS IS" BASIS,
# WITHOUT WARRANTIES OR CONDITIONS OF ANY KIND, either express or implied.
# See the License for the specific language governing permissions and
# limitations under the License.
from typing import Any, Callable, Optional, Union

from torch import Tensor
from torch.nn import Module
from torch.optim import LBFGS, Optimizer

import pytorch_lightning as pl
from pytorch_lightning.plugins.precision.precision_plugin import PrecisionPlugin
from pytorch_lightning.utilities import GradClipAlgorithmType
from pytorch_lightning.utilities.exceptions import MisconfigurationException
from pytorch_lightning.utilities.imports import _DEEPSPEED_AVAILABLE
from pytorch_lightning.utilities.model_helpers import is_overridden
from pytorch_lightning.utilities.warnings import WarningCache

if _DEEPSPEED_AVAILABLE:
    from deepspeed import DeepSpeedEngine

warning_cache = WarningCache()


class DeepSpeedPrecisionPlugin(PrecisionPlugin):
    """Precision plugin for DeepSpeed integration."""

    def __init__(self, precision: int) -> None:
        super().__init__()
        self.precision = precision

    def backward(self, model: "pl.LightningModule", closure_loss: Tensor, *args: Any, **kwargs: Any) -> None:
        if is_overridden("backward", model):
            warning_cache.warn(
                "You have overridden the `LightningModule.backward` hook but it will be ignored since DeepSpeed handles"
                " the backward logic internally."
            )
        deepspeed_engine = model.trainer.model
        deepspeed_engine.backward(closure_loss, *args, **kwargs)

    def _run_backward(self, tensor: Tensor, model: Module, *args: Any, **kwargs: Any) -> None:
        model.backward(tensor, *args, **kwargs)

    def pre_optimizer_step(
        self,
        model: Union["pl.LightningModule", Module],
        optimizer: Optimizer,
        optimizer_idx: int,
        lambda_closure: Callable,
        **kwargs: Any,
    ) -> bool:
        """Hook to do something before each optimizer step."""
        if isinstance(optimizer, LBFGS):
            raise MisconfigurationException(
                f"DeepSpeed and the LBFGS optimizer are not compatible (optimizer {optimizer_idx})."
            )
        result = lambda_closure()  # DeepSpeed does not support closures
        super().pre_optimizer_step(model, optimizer, optimizer_idx, lambda_closure, **kwargs)
        skipped_backward = result is None
        # in manual optimization, the closure does not return a value
        if isinstance(model, pl.LightningModule) and model.automatic_optimization and skipped_backward:
            raise MisconfigurationException(
                "Skipping backward by returning `None` from your `training_step` is not supported by `DeepSpeed`"
            )
<<<<<<< HEAD
        # the following should be in a `optimizer_step` hook but we don't have one in the precision plugin.
        if isinstance(model, pl.LightningModule):
            deepspeed_engine: DeepSpeedEngine = model.trainer.model
            deepspeed_engine.step()
            return False
        return True

    def backward(self, model: "pl.LightningModule", closure_loss: Tensor, *args: Any, **kwargs: Any) -> None:
        if is_overridden("backward", model):
            warning_cache.warn(
                "You have overridden the `LightningModule.backward` hook but it will be ignored since DeepSpeed handles"
                " the backward logic internally."
            )
        # todo: hack around for deepspeed engine to call backward
        deepspeed_engine = model.trainer.model
        deepspeed_engine.backward(closure_loss, *args, **kwargs)

    def _run_backward(self, tensor: Tensor, model: Module, *args: Any, **kwargs: Any) -> None:
        model.backward(tensor, *args, **kwargs)
=======
        # DeepSpeed handles the optimizer step internally
        deepspeed_engine = model.trainer.model if isinstance(model, pl.LightningModule) else model
        deepspeed_engine.step()
        return False
>>>>>>> f703112b

    def clip_gradients(
        self,
        optimizer: Optimizer,
        clip_val: Union[int, float],
        gradient_clip_algorithm: GradClipAlgorithmType = GradClipAlgorithmType.NORM,
        model: Optional[Module] = None,
    ) -> None:
        """DeepSpeed handles gradient clipping internally."""<|MERGE_RESOLUTION|>--- conflicted
+++ resolved
@@ -44,7 +44,7 @@
                 "You have overridden the `LightningModule.backward` hook but it will be ignored since DeepSpeed handles"
                 " the backward logic internally."
             )
-        deepspeed_engine = model.trainer.model
+        deepspeed_engine: DeepSpeedEngine = model.trainer.model
         deepspeed_engine.backward(closure_loss, *args, **kwargs)
 
     def _run_backward(self, tensor: Tensor, model: Module, *args: Any, **kwargs: Any) -> None:
@@ -71,32 +71,10 @@
             raise MisconfigurationException(
                 "Skipping backward by returning `None` from your `training_step` is not supported by `DeepSpeed`"
             )
-<<<<<<< HEAD
-        # the following should be in a `optimizer_step` hook but we don't have one in the precision plugin.
-        if isinstance(model, pl.LightningModule):
-            deepspeed_engine: DeepSpeedEngine = model.trainer.model
-            deepspeed_engine.step()
-            return False
-        return True
-
-    def backward(self, model: "pl.LightningModule", closure_loss: Tensor, *args: Any, **kwargs: Any) -> None:
-        if is_overridden("backward", model):
-            warning_cache.warn(
-                "You have overridden the `LightningModule.backward` hook but it will be ignored since DeepSpeed handles"
-                " the backward logic internally."
-            )
-        # todo: hack around for deepspeed engine to call backward
-        deepspeed_engine = model.trainer.model
-        deepspeed_engine.backward(closure_loss, *args, **kwargs)
-
-    def _run_backward(self, tensor: Tensor, model: Module, *args: Any, **kwargs: Any) -> None:
-        model.backward(tensor, *args, **kwargs)
-=======
         # DeepSpeed handles the optimizer step internally
         deepspeed_engine = model.trainer.model if isinstance(model, pl.LightningModule) else model
         deepspeed_engine.step()
         return False
->>>>>>> f703112b
 
     def clip_gradients(
         self,

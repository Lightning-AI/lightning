# Copyright The PyTorch Lightning team.
#
# Licensed under the Apache License, Version 2.0 (the "License");
# you may not use this file except in compliance with the License.
# You may obtain a copy of the License at
#
#     http://www.apache.org/licenses/LICENSE-2.0
#
# Unless required by applicable law or agreed to in writing, software
# distributed under the License is distributed on an "AS IS" BASIS,
# WITHOUT WARRANTIES OR CONDITIONS OF ANY KIND, either express or implied.
# See the License for the specific language governing permissions and
# limitations under the License.
from typing import Any, Callable, Optional, Union

from torch import Tensor
from torch.nn import Module
from torch.optim import LBFGS, Optimizer

import pytorch_lightning as pl
from pytorch_lightning.plugins.precision.precision_plugin import PrecisionPlugin
from pytorch_lightning.utilities import GradClipAlgorithmType
from pytorch_lightning.utilities.exceptions import MisconfigurationException
from pytorch_lightning.utilities.model_helpers import is_overridden
from pytorch_lightning.utilities.warnings import WarningCache

warning_cache = WarningCache()


class DeepSpeedPrecisionPlugin(PrecisionPlugin):
    """Precision plugin for DeepSpeed integration."""

    def __init__(self, precision: int) -> None:
        super().__init__()
        self.precision = precision

    def backward(self, model: "pl.LightningModule", closure_loss: Tensor, *args: Any, **kwargs: Any) -> None:
        if is_overridden("backward", model):
            warning_cache.warn(
                "You have overridden the `LightningModule.backward` hook but it will be ignored since DeepSpeed handles"
                " the backward logic internally."
            )
        deepspeed_engine = model.trainer.model
        deepspeed_engine.backward(closure_loss, *args, **kwargs)

    def _run_backward(self, tensor: Tensor, model: Module, *args: Any, **kwargs: Any) -> None:
        model.backward(tensor, *args, **kwargs)

    def pre_optimizer_step(
        self,
        model: Union["pl.LightningModule", Module],
        optimizer: Optimizer,
        optimizer_idx: int,
        lambda_closure: Callable,
        **kwargs: Any,
    ) -> bool:
        """Hook to do something before each optimizer step."""
        if isinstance(optimizer, LBFGS):
            raise MisconfigurationException(
                f"DeepSpeed and the LBFGS optimizer are not compatible (optimizer {optimizer_idx})."
            )
        result = lambda_closure()  # DeepSpeed does not support closures
        super().pre_optimizer_step(model, optimizer, optimizer_idx, lambda_closure, **kwargs)
        skipped_backward = result is None
        # in manual optimization, the closure does not return a value
<<<<<<< HEAD
        if isinstance(model, pl.LightningModule) and model.automatic_optimization and result is None:
            raise MisconfigurationException(
                "Skipping backward by returning `None` from your `training_step` is not supported by `DeepSpeed`"
            )
        # the following should be in a `optimizer_step` hook but we don't have one in the precision plugin.
        if isinstance(model, pl.LightningModule):
            deepspeed_engine = model.trainer.model
            deepspeed_engine.step()
            return False
        return True
=======
        if model.automatic_optimization and skipped_backward:
            raise MisconfigurationException(
                "Skipping backward by returning `None` from your `training_step` is not supported by `DeepSpeed`"
            )
        # DeepSpeed handles the optimizer step internally
        deepspeed_engine = model.trainer.model
        deepspeed_engine.step()
        return False
>>>>>>> b35210af

    def clip_gradients(
        self,
        optimizer: Optimizer,
        clip_val: Union[int, float],
        gradient_clip_algorithm: GradClipAlgorithmType = GradClipAlgorithmType.NORM,
        model: Optional[Module] = None,
    ) -> None:
        """DeepSpeed handles gradient clipping internally."""<|MERGE_RESOLUTION|>--- conflicted
+++ resolved
@@ -63,27 +63,16 @@
         super().pre_optimizer_step(model, optimizer, optimizer_idx, lambda_closure, **kwargs)
         skipped_backward = result is None
         # in manual optimization, the closure does not return a value
-<<<<<<< HEAD
-        if isinstance(model, pl.LightningModule) and model.automatic_optimization and result is None:
+        if isinstance(model, pl.LightningModule) and model.automatic_optimization and skipped_backward:
             raise MisconfigurationException(
                 "Skipping backward by returning `None` from your `training_step` is not supported by `DeepSpeed`"
             )
-        # the following should be in a `optimizer_step` hook but we don't have one in the precision plugin.
+        # DeepSpeed handles the optimizer step internally
         if isinstance(model, pl.LightningModule):
             deepspeed_engine = model.trainer.model
             deepspeed_engine.step()
             return False
         return True
-=======
-        if model.automatic_optimization and skipped_backward:
-            raise MisconfigurationException(
-                "Skipping backward by returning `None` from your `training_step` is not supported by `DeepSpeed`"
-            )
-        # DeepSpeed handles the optimizer step internally
-        deepspeed_engine = model.trainer.model
-        deepspeed_engine.step()
-        return False
->>>>>>> b35210af
 
     def clip_gradients(
         self,

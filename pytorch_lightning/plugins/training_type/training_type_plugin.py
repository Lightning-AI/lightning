--- conflicted
+++ resolved
@@ -13,11 +13,7 @@
 # limitations under the License.
 import contextlib
 from abc import ABC, abstractmethod
-<<<<<<< HEAD
-from typing import Any, Callable, Dict, Generator, Iterable, List, Mapping, Optional, Sequence, Tuple, Union
-=======
 from typing import Any, Callable, Dict, Generator, Iterable, List, Mapping, Optional, Tuple, Union
->>>>>>> 3ea53475
 
 import torch
 from torch import Tensor
@@ -65,19 +61,6 @@
     def setup(self) -> None:
         """Called by the accelerator to finish setup."""
 
-<<<<<<< HEAD
-    def setup_models_and_optimizers(
-        self, models: List[Module], optimizers: List[Optimizer]
-    ) -> Tuple[List[Module], List[Optimizer]]:
-        models = [self.setup_model(model) for model in models]
-        optimizers = [self.setup_optimizer(optimizer) for optimizer in optimizers]
-        return models, optimizers
-
-    def setup_model(self, model: Module) -> Module:
-        return model
-
-    def setup_optimizer(self, optimizer: Optimizer) -> Optimizer:
-=======
     def _setup_models_and_optimizers(
         self, models: List[Module], optimizers: List[Optimizer]
     ) -> Tuple[List[Module], List[Optimizer]]:
@@ -99,7 +82,6 @@
     def _setup_optimizer(self, optimizer: Optimizer) -> Optimizer:
         """Performs setup for the optimizer, e.g., by wrapping it by another class."""
         # TODO (@awaelchli): standardize this across all plugins in Lightning and Lite. Related refactor: #7324
->>>>>>> 3ea53475
         return optimizer
 
     @property

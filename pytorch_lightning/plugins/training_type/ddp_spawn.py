# Copyright The PyTorch Lightning team.
#
# Licensed under the Apache License, Version 2.0 (the "License");
# you may not use this file except in compliance with the License.
# You may obtain a copy of the License at
#
#     http://www.apache.org/licenses/LICENSE-2.0
#
# Unless required by applicable law or agreed to in writing, software
# distributed under the License is distributed on an "AS IS" BASIS,
# WITHOUT WARRANTIES OR CONDITIONS OF ANY KIND, either express or implied.
# See the License for the specific language governing permissions and
# limitations under the License.
import logging
import os
import re
from typing import Any, List, Optional, Union

import torch
import torch.distributed
import torch.multiprocessing as mp
from torch.nn.parallel.distributed import DistributedDataParallel
from torch.optim import Optimizer

from pytorch_lightning.distributed.dist import LightningDistributed
from pytorch_lightning.overrides import LightningDistributedModule
from pytorch_lightning.overrides.distributed import prepare_for_backward
from pytorch_lightning.plugins.environments.cluster_environment import ClusterEnvironment
from pytorch_lightning.plugins.training_type.parallel import ParallelPlugin
from pytorch_lightning.trainer.states import TrainerFn
from pytorch_lightning.utilities import (
    _TORCH_GREATER_EQUAL_1_7,
    _TORCH_GREATER_EQUAL_1_8,
    rank_zero_deprecation,
    rank_zero_warn,
)
from pytorch_lightning.utilities.cloud_io import atomic_save
from pytorch_lightning.utilities.cloud_io import load as pl_load
from pytorch_lightning.utilities.distributed import (
    distributed_available,
    rank_zero_info,
    rank_zero_only,
    ReduceOp,
    sync_ddp_if_available,
)
from pytorch_lightning.utilities.seed import reset_seed

if _TORCH_GREATER_EQUAL_1_8:
    from pytorch_lightning.utilities.distributed import register_ddp_comm_hook

log = logging.getLogger(__name__)


class DDPSpawnPlugin(ParallelPlugin):
    """
    Spawns processes using the :func:`torch.multiprocessing.spawn` method and joins processes after
    training finishes.
    """

    distributed_backend = "ddp_spawn"

    def __init__(
        self,
        parallel_devices: Optional[List[torch.device]] = None,
        num_nodes: Optional[int] = None,
        cluster_environment: ClusterEnvironment = None,
        sync_batchnorm: Optional[bool] = None,
        ddp_comm_state: Optional[object] = None,
        ddp_comm_hook: Optional[callable] = None,
        ddp_comm_wrapper: Optional[callable] = None,
        **kwargs: Any,
    ):
        super().__init__(parallel_devices=parallel_devices, cluster_environment=cluster_environment)
        if num_nodes is not None:
            rank_zero_deprecation(
                "Argument `num_nodes` in `DDPSpawnPlugin` is deprecated in v1.4, and will be removed in v1.6. "
                "Notice that it will be overriden by the trainer setting."
            )
        self._num_nodes = num_nodes or 1
        if sync_batchnorm is not None:
            rank_zero_deprecation(
                "Argument `sync_batchnorm` in `DDPSpawnPlugin` is deprecated in v1.4, and will be removed in v1.6. "
                "Notice that it will be overriden by the trainer setting."
            )
        self._sync_batchnorm = sync_batchnorm or False
        self._ddp_kwargs = kwargs
        self.dist = LightningDistributed()
        self.num_processes = len(parallel_devices) if parallel_devices is not None else 0
        self.mp_queue = None
        self._ddp_comm_state = ddp_comm_state
        self._ddp_comm_hook = ddp_comm_hook
        self._ddp_comm_wrapper = ddp_comm_wrapper
        self._local_rank = 0
        self.set_world_ranks()

    @property
    def num_nodes(self) -> int:
        return self._num_nodes

    @num_nodes.setter
    def num_nodes(self, num_nodes: int) -> None:
        # note that world ranks is related to num_nodes, when resetting it, need to reset world ranks
        self._num_nodes = num_nodes
        self.set_world_ranks()

    @property
    def sync_batchnorm(self) -> bool:
        return self._sync_batchnorm

    @sync_batchnorm.setter
    def sync_batchnorm(self, sync_batchnorm: bool) -> None:
        self._sync_batchnorm = sync_batchnorm

    @property
    def local_rank(self) -> int:
        return self._local_rank

    def __getstate__(self):
        """ Makes this plugin pickleable without destroying the queue in the current process. """
        state = self.__dict__.copy()
        state["mp_queue"] = None
        return state

    def __setstate__(self, state):
        self.__dict__ = state

    @property
    def root_device(self):
        return self.parallel_devices[self.local_rank]

    @property
    def distributed_sampler_kwargs(self):
        distributed_sampler_kwargs = dict(num_replicas=(self.num_nodes * self.num_processes), rank=self.global_rank)
        return distributed_sampler_kwargs

    @property
    def _is_single_process_single_device(self):
        return True

    def setup(self, model):
        os.environ["MASTER_PORT"] = str(self.cluster_environment.master_port())
        # pass in a state q
        smp = mp.get_context("spawn")
        self.mp_queue = smp.SimpleQueue()

    def set_world_ranks(self, process_idx: int = 0) -> None:
        self._local_rank = process_idx
        if self.cluster_environment is None:
            return
        self.cluster_environment.set_global_rank(self.node_rank * self.num_processes + self.local_rank)
        self.cluster_environment.set_world_size(self.num_nodes * self.num_processes)
        rank_zero_only.rank = self.cluster_environment.global_rank()

    @property
    def mp_spawn_kwargs(self):
        return {
            "args": (self.lightning_module.trainer, self.mp_queue),
            "nprocs": self.num_processes,
        }

    def start_training(self, trainer):
        mp.spawn(self.new_process, **self.mp_spawn_kwargs)
        # reset optimizers, since main process is never used for training and thus does not have a valid optim state
        trainer.optimizers = []

    def start_evaluating(self, trainer):
        mp.spawn(self.new_process, **self.mp_spawn_kwargs)

    def start_predicting(self, trainer):
        mp.spawn(self.new_process, **self.mp_spawn_kwargs)

    def new_process(self, process_idx, trainer, mp_queue):
        self.mp_queue = mp_queue

        reset_seed()

        self.set_world_ranks(process_idx)

        # set warning rank
        rank_zero_only.rank = self.global_rank

        # set up server using proc 0's ip address
        # try to init for 20 times at max in case ports are taken
        # where to store ip_table
        self.init_ddp_connection(self.global_rank, self.world_size)

        # TODO: we moved it to the trainer.fit after calling pre_dispatch
        #   ... need to double check that it is the correct place
        # self.trainer.call_setup_hook(self.model)

        # set the ranks and devices
        self.dist.rank = self.global_rank
        self.dist.device = self.root_device

        # move the model to the correct device
        self.model_to_device()

        if self.sync_batchnorm:
            self.model = self.configure_sync_batchnorm(self.model)

        self.configure_ddp()

        self.barrier()

        results = trainer.run_stage()

        # persist info in ddp_spawn
        self.transfer_distrib_spawn_state_on_fit_end(results)

    def post_dispatch(self):
        # restore main state with best weights
        best_path = self.mp_queue.get()
        last_path = self.mp_queue.get()
        self._results = self.mp_queue.get()
        # get the `callback_metrics` and set it to the trainer
        # only in case the user does not override it.
        self.lightning_module.get_from_queue(self.mp_queue)

        # recover the weights of the processes trained in the children
        self.__recover_child_process_weights(best_path, last_path)

    def pre_configure_ddp(self):
        # if unset, default `find_unused_parameters` `True`
        # Many models require setting this parameter to True, as there are corner cases
        # when not all parameter backward hooks are fired by the autograd engine even if require_grad is set to True.
        # This flag does come with a performance hit, so it is suggested to disable in cases where it is possible.
        self._ddp_kwargs["find_unused_parameters"] = self._ddp_kwargs.get("find_unused_parameters", True)
        # todo: PyTorch 1.7.0 DDP introduces ``self.reducer._rebuild_buckets()`` breaking manual_optimization
        if _TORCH_GREATER_EQUAL_1_7 and not self.lightning_module.automatic_optimization and not self._ddp_kwargs.get(
            "find_unused_parameters", False
        ):
            rank_zero_warn(
                "From PyTorch 1.7.0, Lightning ``manual_optimization`` needs to set ``find_unused_parameters=True`` "
                "to properly work with DDP."
            )
            self._ddp_kwargs["find_unused_parameters"] = True

    def _register_ddp_hooks(self) -> None:
        # currently, DDP communication hooks only work with NCCL backend and SPSD (single process single device) mode
        # https://github.com/pytorch/pytorch/blob/v1.8.0/torch/nn/parallel/distributed.py#L1080-L1084
        if (_TORCH_GREATER_EQUAL_1_8 and self.on_gpu and self._is_single_process_single_device):
            register_ddp_comm_hook(
                model=self._model,
                ddp_comm_state=self._ddp_comm_state,
                ddp_comm_hook=self._ddp_comm_hook,
                ddp_comm_wrapper=self._ddp_comm_wrapper,
            )

    def configure_ddp(self):
        self.pre_configure_ddp()
        self._model = DistributedDataParallel(
            LightningDistributedModule(self.model),
            device_ids=self.determine_ddp_device_ids(),
            **self._ddp_kwargs,
        )
        self._register_ddp_hooks()

    def init_ddp_connection(self, global_rank: Optional[int], world_size: Optional[int]) -> None:
        # TODO: this code is duplicated in DDP and DDPSpawn, make this a function
        global_rank = global_rank if global_rank is not None else self.cluster_environment.global_rank()
        world_size = world_size if world_size is not None else self.cluster_environment.world_size()
        os.environ["MASTER_ADDR"] = self.cluster_environment.master_address()
        os.environ["MASTER_PORT"] = str(self.cluster_environment.master_port())

        if not torch.distributed.is_initialized():
            log.info(f"initializing ddp: GLOBAL_RANK: {global_rank}, MEMBER: {global_rank + 1}/{world_size}")
            torch.distributed.init_process_group(
                self.torch_distributed_backend, rank=global_rank, world_size=world_size
            )

            # on rank=0 let everyone know training is starting
            rank_zero_info(
                f"{'-' * 100}\n"
                f"distributed_backend={self.torch_distributed_backend}\n"
                f"All DDP processes registered. Starting ddp with {self.world_size} processes\n"
                f"{'-' * 100}\n"
            )

    def determine_ddp_device_ids(self):
        if self.root_device.type == "cpu":
            return None
        return [self.root_device.index]

    def transfer_distrib_spawn_state_on_fit_end(self, results):
        checkpoint_callback = self.lightning_module.trainer.checkpoint_callback
        best_model_path = checkpoint_callback.best_model_path if checkpoint_callback else None

        # requires to compute the state_dict on all processes in case Metrics are present
        state_dict = self.lightning_module.state_dict()

        if self.global_rank == 0 and self.mp_queue is not None:
            rank_zero_warn("cleaning up ddp environment...")

            # save the last weights
            last_path = None
            if (
                self.lightning_module.trainer.state.fn == TrainerFn.FITTING and best_model_path is not None
                and len(best_model_path) > 0
            ):
                last_path = re.sub(".ckpt", ".tmp_end.ckpt", best_model_path)
                atomic_save(self.on_save(state_dict), last_path)

            # todo, pass complete checkpoint as state dictionary
            self.mp_queue.put(best_model_path)
            self.mp_queue.put(last_path)
            self.mp_queue.put(results)
            self.lightning_module.add_to_queue(self.mp_queue)  # adds the `callback_metrics` to the queue

    def __recover_child_process_weights(self, best_path, last_path):
        # transfer back the best path to the trainer
        if self.lightning_module.trainer.checkpoint_callback:
            self.lightning_module.trainer.checkpoint_callback.best_model_path = best_path
        # todo, pass also best score

        # load last weights
        if last_path is not None and self.lightning_module.trainer.state.fn == TrainerFn.FITTING:
            ckpt = pl_load(last_path, map_location=lambda storage, loc: storage)
            self.lightning_module.load_state_dict(ckpt)

    def barrier(self, *args, **kwargs) -> None:
<<<<<<< HEAD
        if not distributed_available():
=======
        if not torch.distributed.is_initialized():
>>>>>>> 87b1b86e
            return
        if _TORCH_GREATER_EQUAL_1_8 and torch.distributed.get_backend() == "nccl":
            torch.distributed.barrier(device_ids=self.determine_ddp_device_ids())
        else:
            torch.distributed.barrier()

    def broadcast(self, obj: object, src: int = 0) -> object:
        return self.dist.broadcast(obj)

    def model_to_device(self):
        if self.root_device.type == "cuda":
            torch.cuda.set_device(self.root_device)
        self.model.to(self.root_device)

    def pre_backward(self, closure_loss: torch.Tensor, should_accumulate: bool, optimizer: Optimizer, opt_idx: int):
        """Run before precision plugin executes backward"""
        if not self.lightning_module.automatic_optimization and self.model.require_backward_grad_sync:
            prepare_for_backward(self.model, closure_loss)

    def reduce(self, tensor, group: Optional[Any] = None, reduce_op: Union[ReduceOp, str] = "mean") -> torch.Tensor:
        """
        Reduces a tensor from several distributed processes to one aggregated tensor.

        Args:
            tensor: the tensor to sync and reduce
            group: the process group to gather results from. Defaults to all processes (world)
            reduce_op: the reduction operation. Defaults to 'mean'/'avg'.
                Can also be a string 'sum' to calculate the sum during reduction.

        Return:
            reduced value, except when the input was not a tensor the output remains is unchanged
        """
        if isinstance(tensor, torch.Tensor):
            tensor = sync_ddp_if_available(tensor, group, reduce_op=reduce_op)
        return tensor

    def training_step(self, *args, **kwargs):
        return self.model(*args, **kwargs)

    def validation_step(self, *args, **kwargs):
        return self.model(*args, **kwargs)

    def test_step(self, *args, **kwargs):
        return self.model(*args, **kwargs)

    def predict_step(self, *args, **kwargs):
        return self.model(*args, **kwargs)

    def post_training_step(self):
        if not self.lightning_module.automatic_optimization:
            self.model.require_backward_grad_sync = True<|MERGE_RESOLUTION|>--- conflicted
+++ resolved
@@ -318,11 +318,7 @@
             self.lightning_module.load_state_dict(ckpt)
 
     def barrier(self, *args, **kwargs) -> None:
-<<<<<<< HEAD
         if not distributed_available():
-=======
-        if not torch.distributed.is_initialized():
->>>>>>> 87b1b86e
             return
         if _TORCH_GREATER_EQUAL_1_8 and torch.distributed.get_backend() == "nccl":
             torch.distributed.barrier(device_ids=self.determine_ddp_device_ids())

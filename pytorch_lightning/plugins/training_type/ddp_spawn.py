# Copyright The PyTorch Lightning team.
#
# Licensed under the Apache License, Version 2.0 (the "License");
# you may not use this file except in compliance with the License.
# You may obtain a copy of the License at
#
#     http://www.apache.org/licenses/LICENSE-2.0
#
# Unless required by applicable law or agreed to in writing, software
# distributed under the License is distributed on an "AS IS" BASIS,
# WITHOUT WARRANTIES OR CONDITIONS OF ANY KIND, either express or implied.
# See the License for the specific language governing permissions and
# limitations under the License.
import logging
import os
import re
from collections import UserList
from multiprocessing.queues import SimpleQueue
from typing import Any, Callable, Dict, List, NamedTuple, Optional, Union

import numpy as np
import torch
import torch.distributed
import torch.multiprocessing as mp
from torch.nn import Module
from torch.nn.parallel.distributed import DistributedDataParallel

import pytorch_lightning as pl
from pytorch_lightning.overrides import LightningDistributedModule
from pytorch_lightning.overrides.distributed import prepare_for_backward
from pytorch_lightning.plugins.environments.cluster_environment import ClusterEnvironment
from pytorch_lightning.plugins.io.checkpoint_plugin import CheckpointIO
from pytorch_lightning.plugins.precision import PrecisionPlugin
from pytorch_lightning.plugins.training_type.parallel import ParallelPlugin
from pytorch_lightning.trainer.states import TrainerFn
from pytorch_lightning.utilities import _TORCH_GREATER_EQUAL_1_8, rank_zero_warn
from pytorch_lightning.utilities.apply_func import apply_to_collection, move_data_to_device
from pytorch_lightning.utilities.distributed import distributed_available
from pytorch_lightning.utilities.distributed import group as _group
from pytorch_lightning.utilities.distributed import (
    init_dist_connection,
    rank_zero_debug,
    rank_zero_only,
    ReduceOp,
    sync_ddp_if_available,
)
from pytorch_lightning.utilities.enums import _StrategyType
from pytorch_lightning.utilities.model_helpers import is_overridden
from pytorch_lightning.utilities.seed import reset_seed
from pytorch_lightning.utilities.types import _PATH, STEP_OUTPUT

if _TORCH_GREATER_EQUAL_1_8:
    from pytorch_lightning.utilities.distributed import register_ddp_comm_hook

log = logging.getLogger(__name__)


class DDPSpawnPlugin(ParallelPlugin):
    """Spawns processes using the :func:`torch.multiprocessing.spawn` method and joins processes after training
    finishes."""

    distributed_backend = _StrategyType.DDP_SPAWN

    def __init__(
        self,
        parallel_devices: Optional[List[torch.device]] = None,
        cluster_environment: Optional[ClusterEnvironment] = None,
        checkpoint_io: Optional[CheckpointIO] = None,
        precision_plugin: Optional[PrecisionPlugin] = None,
        ddp_comm_state: Optional[object] = None,
        ddp_comm_hook: Optional[callable] = None,
        ddp_comm_wrapper: Optional[callable] = None,
        **kwargs: Any,
    ):
        super().__init__(
            parallel_devices=parallel_devices,
            cluster_environment=cluster_environment,
            checkpoint_io=checkpoint_io,
            precision_plugin=precision_plugin,
        )
        self._num_nodes = 1
        self.sync_batchnorm = False
        self._ddp_kwargs = kwargs
        self.num_processes = len(parallel_devices) if parallel_devices is not None else 0
        self._ddp_comm_state = ddp_comm_state
        self._ddp_comm_hook = ddp_comm_hook
        self._ddp_comm_wrapper = ddp_comm_wrapper
        self._local_rank = 0
        self.set_world_ranks()

    @property
    def num_nodes(self) -> int:
        return self._num_nodes

    @num_nodes.setter
    def num_nodes(self, num_nodes: int) -> None:
        # note that world ranks is related to num_nodes, when resetting it, need to reset world ranks
        self._num_nodes = num_nodes
        self.set_world_ranks()

    @property
    def local_rank(self) -> int:
        return self._local_rank

    @property
    def root_device(self):
        return self.parallel_devices[self.local_rank]

    @property
    def distributed_sampler_kwargs(self):
        distributed_sampler_kwargs = dict(num_replicas=(self.num_nodes * self.num_processes), rank=self.global_rank)
        return distributed_sampler_kwargs

    @property
    def _is_single_process_single_device(self):
        return True

    def setup(self, trainer: "pl.Trainer") -> None:
        os.environ["MASTER_PORT"] = str(self.cluster_environment.main_port)
        super().setup(trainer)

    def _setup_model(self, model: Module) -> DistributedDataParallel:
        """Wraps the model into a :class:`~torch.nn.parallel.distributed.DistributedDataParallel` module."""
        return DistributedDataParallel(module=model, device_ids=self.determine_ddp_device_ids(), **self._ddp_kwargs)

    def set_world_ranks(self, process_idx: int = 0) -> None:
        self._local_rank = process_idx
        if self.cluster_environment is None:
            return
        self.cluster_environment.set_global_rank(self.node_rank * self.num_processes + self.local_rank)
        self.cluster_environment.set_world_size(self.num_nodes * self.num_processes)
        rank_zero_only.rank = self.cluster_environment.global_rank()

    def get_mp_spawn_kwargs(self, trainer: Optional["pl.Trainer"] = None) -> Dict[str, Any]:
        return {"nprocs": self.num_processes}

    def start_training(self, trainer: "pl.Trainer") -> Any:
        spawn_output: _SpawnOutput = self.spawn(self.new_process, trainer)
        self.__recover_results_in_main_process(spawn_output, trainer)
        # reset optimizers, since main process is never used for training and thus does not have a valid optim state
        trainer.optimizers = []
        return spawn_output.trainer_results

    def start_evaluating(self, trainer: "pl.Trainer") -> Any:
        spawn_output: _SpawnOutput = self.spawn(self.new_process, trainer)
        self.__recover_results_in_main_process(spawn_output, trainer)
        return spawn_output.trainer_results

    def start_predicting(self, trainer: "pl.Trainer") -> Any:
        spawn_output: _SpawnOutput = self.spawn(self.new_process, trainer)
        self.__recover_results_in_main_process(spawn_output, trainer)
        return spawn_output.trainer_results

    def spawn(self, function: Callable, *args: Any, **kwargs: Any) -> Optional[Union[Any, "_SpawnOutput"]]:
        """Spawn processes that run the given function.

        Args:
            function: The function to spawn processes from.
            *args: Optional positional arguments that will be passed to the function in addition to the process index.
                These arguments must be pickleable.
            **kwargs: Optional named arguments that will be passed to the function in addition to the process index.
                These arguments must be pickleable.

        Return:
            The output of the function of process 0.
        """
        os.environ["MASTER_PORT"] = str(self.cluster_environment.main_port)
        context = mp.get_context("spawn")
        return_queue = context.SimpleQueue()
        mp.spawn(self._wrapped_function, args=(function, args, kwargs, return_queue), nprocs=self.num_processes)
        return return_queue.get()

    def _wrapped_function(
        self, process_idx: int, function: Callable, args: Any, kwargs: Any, return_queue: SimpleQueue
    ) -> None:
        self._worker_setup(process_idx)
        result = function(*args, **kwargs)
        if self.local_rank == 0:
            return_queue.put(move_data_to_device(result, "cpu"))

    def _worker_setup(self, process_idx: int):
        reset_seed()
        self.set_world_ranks(process_idx)
        rank_zero_only.rank = self.global_rank
        init_dist_connection(
            self.cluster_environment, self.torch_distributed_backend, self.global_rank, self.world_size
        )

    def new_process(self, trainer: "pl.Trainer") -> Optional["_SpawnOutput"]:
        # move the model to the correct device
        self.model_to_device()

        if self.sync_batchnorm:
            self.model = self.configure_sync_batchnorm(self.model)

        # skip wrapping the model if we are not fitting as no gradients need to be exchanged
        trainer_fn = self.lightning_module.trainer.state.fn
        if trainer_fn == TrainerFn.FITTING:
            self.configure_ddp()

        self.barrier()

        results = trainer.run_stage()
        outputs = self.__collect_rank_zero_results(trainer, results)

        # ensure that spawned processes go through teardown before joining
        trainer._call_teardown_hook()
        return outputs

    def pre_configure_ddp(self):
        # if unset, default `find_unused_parameters` `True`
        # Many models require setting this parameter to True, as there are corner cases
        # when not all parameter backward hooks are fired by the autograd engine even if require_grad is set to True.
        # This flag does come with a performance hit, so it is suggested to disable in cases where it is possible.
        self._ddp_kwargs["find_unused_parameters"] = self._ddp_kwargs.get("find_unused_parameters", True)
        if not self.lightning_module.automatic_optimization and not self._ddp_kwargs.get(
            "find_unused_parameters", False
        ):
            # TODO: PyTorch 1.7.0 DDP introduces `self.reducer._rebuild_buckets()` breaking manual_optimization
            rank_zero_warn(
                "From PyTorch 1.7.0, Lightning `manual_optimization` needs to set `find_unused_parameters=True` to"
                " properly work with DDP. Using `find_unused_parameters=True`."
            )
            self._ddp_kwargs["find_unused_parameters"] = True

    def _register_ddp_hooks(self) -> None:
        # currently, DDP communication hooks only work with NCCL backend and SPSD (single process single device) mode
        # https://github.com/pytorch/pytorch/blob/v1.8.0/torch/nn/parallel/distributed.py#L1080-L1084
        if _TORCH_GREATER_EQUAL_1_8 and self.on_gpu and self._is_single_process_single_device:
            register_ddp_comm_hook(
                model=self._model,
                ddp_comm_state=self._ddp_comm_state,
                ddp_comm_hook=self._ddp_comm_hook,
                ddp_comm_wrapper=self._ddp_comm_wrapper,
            )

    def configure_ddp(self) -> None:
        self.pre_configure_ddp()
        self._model = self._setup_model(LightningDistributedModule(self.model))
        self._register_ddp_hooks()

    def determine_ddp_device_ids(self):
        if self.root_device.type == "cpu":
            return None
        return [self.root_device.index]

<<<<<<< HEAD
    def __transfer_distrib_spawn_state_on_fit_end(self, trainer: "pl.Trainer", results: Any) -> None:
        rank_zero_debug("Transferring results back to main process ...")
=======
    def __collect_rank_zero_results(self, trainer: "pl.Trainer", results: Any) -> Optional["_SpawnOutput"]:
        rank_zero_warn("cleaning up ddp environment...")
>>>>>>> ff20af41
        checkpoint_callback = trainer.checkpoint_callback
        best_model_path = checkpoint_callback.best_model_path if checkpoint_callback else None

        # requires to compute the state_dict on all processes in case Metrics are present
        state_dict = self.lightning_module.state_dict()

<<<<<<< HEAD
        if self.global_rank == 0 and self.mp_queue is not None:
            # save the last weights
            last_path = None
            if trainer.state.fn == TrainerFn.FITTING and best_model_path is not None and len(best_model_path) > 0:
                last_path = re.sub(".ckpt", ".tmp_end.ckpt", best_model_path)
                self.checkpoint_io.save_checkpoint(state_dict, last_path)
=======
        if self.global_rank != 0:
            return

        # save the last weights
        last_path = None
        if trainer.state.fn == TrainerFn.FITTING and best_model_path is not None and len(best_model_path) > 0:
            last_path = re.sub(".ckpt", ".tmp_end.ckpt", best_model_path)
            self.checkpoint_io.save_checkpoint(state_dict, last_path)
>>>>>>> ff20af41

        # adds the `callback_metrics` to the queue
        extra = _FakeQueue()
        if is_overridden("add_to_queue", self.lightning_module):
            # TODO: Remove the if in v1.7
            self.lightning_module.add_to_queue(extra)
        else:
            self.add_to_queue(trainer, extra)

        return _SpawnOutput(best_model_path, last_path, results, extra)

    def __recover_results_in_main_process(self, spawn_output: "_SpawnOutput", trainer) -> None:
        # transfer back the best path to the trainer
        if self.lightning_module.trainer.checkpoint_callback:
            self.lightning_module.trainer.checkpoint_callback.best_model_path = spawn_output.best_model_path

        # TODO: pass also best score
        # load last weights
        if spawn_output.last_path is not None and self.lightning_module.trainer.state.fn == TrainerFn.FITTING:
            ckpt = self.checkpoint_io.load_checkpoint(
                spawn_output.last_path, map_location=(lambda storage, loc: storage)
            )
            self.lightning_module.load_state_dict(ckpt)

        # get the `callback_metrics` and set it to the trainer
        if is_overridden("get_from_queue", self.lightning_module):
            # only in case the user does not override it.
            # TODO: Remove the if in v1.7
            self.lightning_module.get_from_queue(spawn_output.extra)
        else:
            self.get_from_queue(trainer, spawn_output.extra)

    def barrier(self, *args, **kwargs) -> None:
        if not distributed_available():
            return
        if _TORCH_GREATER_EQUAL_1_8 and torch.distributed.get_backend() == "nccl":
            torch.distributed.barrier(device_ids=self.determine_ddp_device_ids())
        else:
            torch.distributed.barrier()

    def broadcast(self, obj: object, src: int = 0) -> object:
        if not distributed_available():
            return obj
        obj = [obj]
        if self.global_rank != src:
            obj = [None]
        torch.distributed.broadcast_object_list(obj, src, group=_group.WORLD)
        return obj[0]

    def model_to_device(self):
        if self.root_device.type == "cuda":
            # set the device on the spawned subprocesses
            torch.cuda.set_device(self.root_device)
        self.model.to(self.root_device)

    def pre_backward(self, closure_loss: torch.Tensor) -> None:
        """Run before precision plugin executes backward."""
        if not self.lightning_module.automatic_optimization:
            prepare_for_backward(self.model, closure_loss)

    def reduce(self, tensor, group: Optional[Any] = None, reduce_op: Union[ReduceOp, str] = "mean") -> torch.Tensor:
        """Reduces a tensor from several distributed processes to one aggregated tensor.

        Args:
            tensor: the tensor to sync and reduce
            group: the process group to gather results from. Defaults to all processes (world)
            reduce_op: the reduction operation. Defaults to 'mean'/'avg'.
                Can also be a string 'sum' to calculate the sum during reduction.

        Return:
            reduced value, except when the input was not a tensor the output remains is unchanged
        """
        if isinstance(tensor, torch.Tensor):
            tensor = sync_ddp_if_available(tensor, group, reduce_op=reduce_op)
        return tensor

    def training_step(self, *args, **kwargs) -> Optional[Any]:
        return self.model(*args, **kwargs)

    def validation_step(self, *args, **kwargs) -> Optional[STEP_OUTPUT]:
        if isinstance(self.model, DistributedDataParallel):
            # used when calling `trainer.fit`
            return self.model(*args, **kwargs)
        else:
            # used when calling `trainer.validate`
            return self.lightning_module.validation_step(*args, **kwargs)

    def test_step(self, *args, **kwargs) -> Optional[STEP_OUTPUT]:
        return self.lightning_module.test_step(*args, **kwargs)

    def predict_step(self, *args, **kwargs) -> Any:
        return self.lightning_module.predict_step(*args, **kwargs)

    def post_training_step(self):
        if not self.lightning_module.automatic_optimization:
            self.model.require_backward_grad_sync = True

    def add_to_queue(self, trainer: "pl.Trainer", queue: "_FakeQueue") -> None:
        """Appends the :attr:`trainer.callback_metrics` dictionary to the given queue. To avoid issues with memory
        sharing, we cast the data to numpy.

        Args:
            trainer: reference to the Trainer.
            queue: the instance of the queue to append the data.
        """
        callback_metrics: dict = apply_to_collection(
            trainer.callback_metrics, torch.Tensor, lambda x: x.cpu().numpy()
        )  # send as numpy to avoid issues with memory sharing
        queue.put(callback_metrics)

    def get_from_queue(self, trainer: "pl.Trainer", queue: "_FakeQueue") -> None:
        """Retrieve the :attr:`trainer.callback_metrics` dictionary from the given queue. To preserve consistency,
        we cast back the data to ``torch.Tensor``.

        Args:
            trainer: reference to the Trainer.
            queue: the instance of the queue from where to get the data.
        """
        # NOTE: `add_to_queue` needs to be called before
        callback_metrics: dict = queue.get()
        trainer.callback_metrics.update(apply_to_collection(callback_metrics, np.ndarray, lambda x: torch.tensor(x)))

    @classmethod
    def register_plugins(cls, plugin_registry: Dict) -> None:
        plugin_registry.register(
            "ddp_spawn_find_unused_parameters_false",
            cls,
            description="DDPSpawn Plugin with `find_unused_parameters` as False",
            find_unused_parameters=False,
        )

    def teardown(self) -> None:
        if isinstance(self.model, DistributedDataParallel):
            self.model = self.lightning_module

        if self.on_gpu:
            # GPU teardown
            self.lightning_module.cpu()
            # clean up memory
            torch.cuda.empty_cache()


class _FakeQueue(UserList):
    """Simulates a :class:`torch.multiprocessing.queue.SimpleQueue` interface using the Python list."""

    def get(self) -> Any:
        return self.pop(0)

    def put(self, item: Any) -> None:
        self.append(item)

    def empty(self) -> bool:
        return len(self) == 0


class _SpawnOutput(NamedTuple):
    best_model_path: Optional[_PATH]
    last_path: Optional[_PATH]
    trainer_results: Any
    extra: _FakeQueue<|MERGE_RESOLUTION|>--- conflicted
+++ resolved
@@ -244,27 +244,14 @@
             return None
         return [self.root_device.index]
 
-<<<<<<< HEAD
-    def __transfer_distrib_spawn_state_on_fit_end(self, trainer: "pl.Trainer", results: Any) -> None:
+    def __collect_rank_zero_results(self, trainer: "pl.Trainer", results: Any) -> Optional["_SpawnOutput"]:
         rank_zero_debug("Transferring results back to main process ...")
-=======
-    def __collect_rank_zero_results(self, trainer: "pl.Trainer", results: Any) -> Optional["_SpawnOutput"]:
-        rank_zero_warn("cleaning up ddp environment...")
->>>>>>> ff20af41
         checkpoint_callback = trainer.checkpoint_callback
         best_model_path = checkpoint_callback.best_model_path if checkpoint_callback else None
 
         # requires to compute the state_dict on all processes in case Metrics are present
         state_dict = self.lightning_module.state_dict()
 
-<<<<<<< HEAD
-        if self.global_rank == 0 and self.mp_queue is not None:
-            # save the last weights
-            last_path = None
-            if trainer.state.fn == TrainerFn.FITTING and best_model_path is not None and len(best_model_path) > 0:
-                last_path = re.sub(".ckpt", ".tmp_end.ckpt", best_model_path)
-                self.checkpoint_io.save_checkpoint(state_dict, last_path)
-=======
         if self.global_rank != 0:
             return
 
@@ -273,7 +260,6 @@
         if trainer.state.fn == TrainerFn.FITTING and best_model_path is not None and len(best_model_path) > 0:
             last_path = re.sub(".ckpt", ".tmp_end.ckpt", best_model_path)
             self.checkpoint_io.save_checkpoint(state_dict, last_path)
->>>>>>> ff20af41
 
         # adds the `callback_metrics` to the queue
         extra = _FakeQueue()

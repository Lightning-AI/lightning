--- conflicted
+++ resolved
@@ -53,20 +53,13 @@
 from pytorch_lightning.utilities.distributed import _info, distributed_available
 from pytorch_lightning.utilities.distributed import group as _group
 from pytorch_lightning.utilities.distributed import (
-<<<<<<< HEAD
-    init_ddp_connection,
+    init_dist_connection,
     rank_zero_info,
-=======
-    init_dist_connection,
->>>>>>> 89e1360e
     rank_zero_only,
     ReduceOp,
     sync_ddp_if_available,
 )
-<<<<<<< HEAD
-=======
 from pytorch_lightning.utilities.enums import DistributedType
->>>>>>> 89e1360e
 from pytorch_lightning.utilities.exceptions import DeadlockDetectedException, MisconfigurationException
 from pytorch_lightning.utilities.seed import reset_seed
 from pytorch_lightning.utilities.types import _PATH, STEP_OUTPUT

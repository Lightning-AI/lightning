--- conflicted
+++ resolved
@@ -183,12 +183,8 @@
 
         self.setup_distributed()
 
-<<<<<<< HEAD
-    def setup_model(self, model: Module) -> Module:
-=======
     def _setup_model(self, model: Module) -> DistributedDataParallel:
         """Wraps the model into a :class:`~torch.nn.parallel.distributed.DistributedDataParallel` module."""
->>>>>>> 3ea53475
         return DistributedDataParallel(module=model, device_ids=self.determine_ddp_device_ids(), **self._ddp_kwargs)
 
     def _call_children_scripts(self):
@@ -365,11 +361,7 @@
 
     def configure_ddp(self) -> None:
         self.pre_configure_ddp()
-<<<<<<< HEAD
-        self._model = self.setup_model(LightningDistributedModule(self.model))
-=======
         self._model = self._setup_model(LightningDistributedModule(self.model))
->>>>>>> 3ea53475
         self._register_ddp_hooks()
 
     def determine_ddp_device_ids(self):

--- conflicted
+++ resolved
@@ -201,12 +201,7 @@
             self.lightning_module.add_to_queue(extra)
         self.add_to_queue(trainer, extra)
 
-<<<<<<< HEAD
-        state = trainer.state
-        return _SpawnOutput(best_model_path, last_path, state, results, extra)
-=======
         return _SpawnOutput(best_model_path, last_path, trainer.state, results, extra)
->>>>>>> 5f8504ee
 
     def broadcast(self, obj: object, src: int = 0) -> object:
         if not self.is_distributed:

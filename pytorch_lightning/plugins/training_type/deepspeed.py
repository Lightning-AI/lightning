# Copyright The PyTorch Lightning team.
#
# Licensed under the Apache License, Version 2.0 (the "License");
# you may not use this file except in compliance with the License.
# You may obtain a copy of the License at
#
#     http://www.apache.org/licenses/LICENSE-2.0
#
# Unless required by applicable law or agreed to in writing, software
# distributed under the License is distributed on an "AS IS" BASIS,
# WITHOUT WARRANTIES OR CONDITIONS OF ANY KIND, either express or implied.
# See the License for the specific language governing permissions and
# limitations under the License.
import contextlib
import inspect
import json
import logging
import os
import warnings
from collections import OrderedDict
from pathlib import Path
from typing import Any, Callable, Dict, Generator, List, Mapping, Optional, Tuple, Union

import torch

import pytorch_lightning as pl
from pytorch_lightning.callbacks import GradientAccumulationScheduler
from pytorch_lightning.overrides.base import _LightningModuleWrapperBase
from pytorch_lightning.plugins.environments.cluster_environment import ClusterEnvironment
from pytorch_lightning.plugins.training_type.ddp import DDPPlugin
from pytorch_lightning.trainer.optimizers import _get_default_scheduler_config
from pytorch_lightning.utilities import AMPType
from pytorch_lightning.utilities.apply_func import apply_to_collection
from pytorch_lightning.utilities.distributed import rank_zero_info, rank_zero_only
from pytorch_lightning.utilities.exceptions import MisconfigurationException
from pytorch_lightning.utilities.imports import _DEEPSPEED_AVAILABLE

if _DEEPSPEED_AVAILABLE:
    import deepspeed


def remove_module_hooks(model: torch.nn.Module) -> None:
    # todo (tchaton) awaiting this feature to move upstream to DeepSpeed
    for module in model.modules():
        module._backward_hooks = OrderedDict()
        module._is_full_backward_hook = None
        module._forward_hooks = OrderedDict()
        module._forward_pre_hooks = OrderedDict()
        module._state_dict_hooks = OrderedDict()
        module._load_state_dict_pre_hooks = OrderedDict()


class LightningDeepSpeedModule(_LightningModuleWrapperBase):

    def __init__(self, pl_module: 'pl.LightningModule', precision: int) -> None:
        super().__init__(pl_module)
        self.precision = precision

    def forward(self, *inputs, **kwargs):
        if self.precision == 16:
            inputs = self._move_float_tensors_to_half(inputs)

        return super().forward(*inputs, **kwargs)

    @staticmethod
    def batch_to(data):
        return data.half()

    def _move_float_tensors_to_half(self, batch: Any):
        batch = apply_to_collection(batch, (torch.FloatTensor, torch.cuda.FloatTensor), function=self.batch_to)
        return batch


class DeepSpeedPlugin(DDPPlugin):
    distributed_backend = "deepspeed"
    DEEPSPEED_ENV_VAR = "PL_DEEPSPEED_CONFIG_PATH"

    def __init__(
        self,
        zero_optimization: bool = True,
        stage: int = 2,
        remote_device: str = 'cpu',
        offload_optimizer: bool = False,
        offload_parameters: bool = False,
        offload_params_device: str = 'cpu',
        nvme_path: str = '/local_nvme',
        params_buffer_count: int = 5,
        params_buffer_size: int = 1e8,
        max_in_cpu: int = 1e9,
        offload_optimizer_device: str = 'cpu',
        optimizer_buffer_count: int = 4,
        block_size: int = 1048576,
        queue_depth: int = 8,
        single_submit: bool = False,
        overlap_events: bool = True,
        thread_count: int = 1,
        pin_memory: bool = False,
        sub_group_size: int = 1e12,
        contiguous_gradients: bool = True,
        overlap_comm: bool = True,
        allgather_partitions: bool = True,
        reduce_scatter: bool = True,
        allgather_bucket_size: int = 2e8,
        reduce_bucket_size: int = 2e8,
        zero_allow_untested_optimizer: bool = True,
        logging_batch_size_per_gpu: Union[str, int] = "auto",
        config: Optional[Union[Path, str, dict]] = None,
        logging_level: int = logging.WARN,
        num_nodes: Optional[int] = None,
        parallel_devices: Optional[List[torch.device]] = None,
        cluster_environment: Optional[ClusterEnvironment] = None,
        loss_scale: float = 0,
        initial_scale_power: int = 16,
        loss_scale_window: int = 1000,
        hysteresis: int = 2,
        min_loss_scale: int = 1,
        partition_activations: bool = False,
        cpu_checkpointing: bool = False,
        contiguous_memory_optimization: bool = False,
        synchronize_checkpoint_boundary: bool = False,
        save_full_weights: bool = True,
        cpu_offload: bool = False,
        cpu_offload_params: bool = False,
        cpu_offload_use_pin_memory: bool = False,
    ) -> None:
        """
        Provides capabilities to run training using the DeepSpeed library,
        with training optimizations for large billion parameter models.
        `For more information: https://pytorch-lightning.readthedocs.io/en/latest/advanced/multi_gpu.html#deepspeed`.

        .. warning:: ``DeepSpeedPlugin`` is in beta and subject to change.

        Defaults have been set to enable ZeRO-Offload and some have been taken from the link below.
        These defaults have been set generally, but may require tuning for optimum performance based on your model size.
        `For more information: https://www.deepspeed.ai/docs/config-json/#zero-optimizations-for-fp16-training`.

        Arguments:

            zero_optimization: Enable ZeRO optimization. This is only compatible with precision=16.

            stage: Different stages of the ZeRO Optimizer. 0 is disabled,
                1 is optimizer state partitioning, 2 is optimizer+gradient state partitioning,
                3 is optimizer+gradient_parameter partitioning using the infinity engine.

            remote_device: Device to instantiate the model on initially (``cpu`` or ``nvme``).

            offload_optimizer: Enable offloading optimizer memory and computation to CPU or NVMe
                based on ``offload_optimizer_device``.

            offload_parameters: When using ZeRO Stage 3, Enable offloading parameter memory and computation
                to CPU or NVMe based on ``offload_params_device``.

            offload_params_device: When offloading parameters choose the device to offload to, ``cpu`` or ``nvme``.

            offload_optimizer_device: When offloading optimizer state choose the device to offload to,
                ``cpu`` or ``nvme``.

            params_buffer_count: Number of buffers in buffer pool for
                parameter offloading when ``offload_params_device`` is ``nvme``.

            params_buffer_size: Size of buffers in buffer pool for parameter offloading
                when ``offload_params_device`` is ``nvme``.

            max_in_cpu: Number of parameter elements to maintain in CPU memory when offloading to NVMe is enabled.

            nvme_path: Filesystem path for NVMe device for optimizer/parameter state offloading.

            optimizer_buffer_count: Number of buffers in buffer pool for optimizer state offloading
                when ``offload_optimizer_device`` is set to to ``nvme``.
                This should be at least the number of states maintained per parameter by the optimizer.
                For example, Adam optimizer has 4 states (parameter, gradient, momentum, and variance).

            block_size: When using NVMe Offloading, the I/O block size in bytes.

            queue_depth: When using NVMe Offloading, the I/O queue depth.

            single_submit: When using NVMe Offloading,
                submit requests to storage device as multiple individual requests,
                as opposed to one block of requests.

            overlap_events: When using NVMe Offloading,
                submit requests to storage device in an overlapped fashion
                without waiting for completion of earlier requests.

            thread_count: When using NVMe Offloading,
                Intra-request parallelism for each read/write submitted by a user thread.

            pin_memory: When using ZeRO stage 3, pin optimizer state memory on CPU.
                This could boost throughput at the cost of extra memory overhead.

            sub_group_size: When using ZeRO stage 3, defines the number of parameters
                within a sub group to offload at a time.
                Smaller numbers require more communication, but improve memory efficiency.

            contiguous_gradients: Copies gradients to a continuous buffer as they are produced.
                Avoids memory fragmentation during backwards. Useful when training large models.

            overlap_comm: Overlap the reduction (synchronization) of gradients with the backwards computation.
                This is a speed optimization when training across multiple GPUs/machines.

            allgather_partitions: All gather updated parameters at the end of training step,
                instead of using a series of broadcast collectives.

            reduce_scatter: Use reduce/scatter instead of allreduce to average gradients.

            allgather_bucket_size: Number of elements to allgather at once.
                Used to limit the memory required for larger model sizes, with a tradeoff with speed.

            reduce_bucket_size: Number of elements to reduce at once.
                Used to limit the memory required for larger model sizes, with a tradeoff with speed.

            zero_allow_untested_optimizer: Allow untested optimizers to be used with ZeRO. Currently only Adam is a
                DeepSpeed supported optimizer when using ZeRO.

            logging_batch_size_per_gpu: Config used in DeepSpeed to calculate verbose timing for logging
                on a per sample per second basis (only displayed if logging=logging.INFO).
                If set to "auto", the plugin tries to infer this from
                the train DataLoader's BatchSampler, else defaults to 1.
                To obtain accurate logs when using datasets that do not support batch samplers,
                set this to the actual per gpu batch size (trainer.batch_size).

            config: Pass in a deepspeed formatted config dict,
                or path to a deepspeed config: https://www.deepspeed.ai/docs/config-json.
                All defaults will be ignored if a config is passed in.

            logging_level: Set logging level for deepspeed.

            loss_scale: Loss scaling value for FP16 training.
                0.0 results in dynamic loss scaling, otherwise static.

            initial_scale_power: Power of the initial dynamic loss scale value. Loss scale is computed
                by ``2^initial_scale_power``.

            loss_scale_window: Window in which to raise/lower the dynamic FP16 loss scaling value.

            hysteresis: FP16 Delay shift in Dynamic Loss scaling.

            min_loss_scale: The minimum FP16 dynamic loss scaling value.

            partition_activations: Enables partition activation when used with ZeRO stage 3 and model parallelism.
                Still requires you to wrap your forward functions in deepspeed.checkpointing.checkpoint.
                See `deepspeed tutorial
                <https://www.deepspeed.ai/tutorials/megatron/#deepspeed-activation-checkpoints-optional>`_.

            cpu_checkpointing: Offloads partitioned activations to CPU if ``partition_activations`` is enabled.

            contiguous_memory_optimization: Copies partitioned activations so that they are contiguous in memory.
                Not supported by all models.

            synchronize_checkpoint_boundary: Insert :func:`torch.cuda.synchronize` at each checkpoint boundary.

            save_full_weights: Gathers weights across all processes before saving to disk
                when using ZeRO Stage 3. This allows a single weight file to contain the entire model,
                rather than individual sharded weight files.
                Disable to save sharded states individually.
        """
        if not _DEEPSPEED_AVAILABLE:
            raise MisconfigurationException(
                "To use the DeepSpeed plugin, you must have DeepSpeed installed."
                " pip install deepspeed"
            )

        if cpu_offload or cpu_offload_params or cpu_offload_use_pin_memory:
            warnings.warn(
                "The usage of `cpu_offload`, `cpu_offload_params`, and `cpu_offload_use_pin_memory` "
                "is deprecated since v1.4 and will be removed in v1.5."
                " From now on use `offload_optimizer`, `offload_parameters` and `pin_memory`.", DeprecationWarning
            )
            offload_optimizer = cpu_offload
            offload_parameters = cpu_offload_params
            pin_memory = cpu_offload_use_pin_memory

        super().__init__(
            parallel_devices=parallel_devices, num_nodes=num_nodes, cluster_environment=cluster_environment
        )
        self.config = self._load_config(config)
        if self.config is None:
            # User has not overridden config, set defaults
            self.config = self._create_default_config(
                zero_optimization,
                zero_allow_untested_optimizer,
                logging_batch_size_per_gpu,
                offload_optimizer=offload_optimizer,
                offload_parameters=offload_parameters,
                nvme_path=nvme_path,
                offload_params_device=offload_params_device,
                params_buffer_count=params_buffer_count,
                params_buffer_size=params_buffer_size,
                max_in_cpu=max_in_cpu,
                pin_memory=pin_memory,
                offload_optimizer_device=offload_optimizer_device,
                optimizer_buffer_count=optimizer_buffer_count,
                block_size=block_size,
                queue_depth=queue_depth,
                single_submit=single_submit,
                overlap_events=overlap_events,
                thread_count=thread_count,
                partition_activations=partition_activations,
                cpu_checkpointing=cpu_checkpointing,
                contiguous_memory_optimization=contiguous_memory_optimization,
                synchronize_checkpoint_boundary=synchronize_checkpoint_boundary,
                stage=stage,
                contiguous_gradients=contiguous_gradients,
                overlap_comm=overlap_comm,
                allgather_partitions=allgather_partitions,
                reduce_scatter=reduce_scatter,
                allgather_bucket_size=allgather_bucket_size,
                reduce_bucket_size=reduce_bucket_size,
                sub_group_size=sub_group_size,
            )
        self._config_initialized = False
        deepspeed.utils.logging.logger.setLevel(logging_level)

        self.remote_device = remote_device
        self.save_full_weights = save_full_weights

        # default FP16 parameters.
        self.loss_scale = loss_scale
        self.initial_scale_power = initial_scale_power
        self.loss_scale_window = loss_scale_window
        self.hysteresis = hysteresis
        self.min_loss_scale = min_loss_scale

    def _load_config(self, config):
        if config is None and self.DEEPSPEED_ENV_VAR in os.environ:
            rank_zero_info(f"Loading DeepSpeed config from set {self.DEEPSPEED_ENV_VAR} environment variable")
            config = os.environ[self.DEEPSPEED_ENV_VAR]
        if isinstance(config, str) or isinstance(config, Path):
            if not os.path.isfile(config):
                raise MisconfigurationException(
                    f"You passed in a path to a DeepSpeed config but the path does not exist: {config}"
                )
            with open(config) as f:
                config = json.load(f)
        return config

    def setup_distributed(self):
        super().setup_distributed()
        if not self._config_initialized:
            self._format_config()
            self._config_initialized = True
        if self.on_gpu:
            torch.cuda.set_device(self.root_device)

    def pre_dispatch(self):
        self.init_deepspeed()
        self.barrier()

    def init_deepspeed(self):
        self._handle_gradient_accumulation_steps()

        precision = self.lightning_module.trainer.accelerator.precision
        model = LightningDeepSpeedModule(pl_module=self.model, precision=precision)

        if self.zero_stage_3:
            # Ensure the entire model has been moved to the appropriate device
            dtype = torch.float16 if self.precision in (16, "mixed") else torch.float32
            deepspeed.zero.Init(
                module=model, remote_device=self.remote_device, pin_memory=True, config=self.config, dtype=dtype
            )

        if self.lightning_module.trainer and self.lightning_module.trainer.training:
            self._initialize_deepspeed_train(model)
        else:
            self._initialize_deepspeed_inference(model)

    def _init_scheduler_optimizer(self):
        optimizers, schedulers, optimizer_frequencies = self.lightning_module.trainer.init_optimizers(
            self.lightning_module
        )
        if len(optimizers) > 1 or len(schedulers) > 1:
            raise MisconfigurationException(
                "DeepSpeed currently only supports single optimizer, single optional scheduler."
            )
        scheduler = schedulers[0]['scheduler'] if len(schedulers) == 1 else None
        optimizer = optimizers[0]
        return optimizer, scheduler, optimizer_frequencies

    @property
    def zero_stage_3(self) -> bool:
        return self.config.get('zero_optimization') and self.config.get('zero_optimization').get('stage') == 3

    def _initialize_deepspeed_train(self, model):
        optimizer, lightning_scheduler, optimizer_frequencies = None, None, None

        if "optimizer" not in self.config:
            rank_zero_info(
                "You have not specified an optimizer or scheduler within the DeepSpeed config."
                "Using `configure_optimizers` to define optimizer and scheduler."
            )
            optimizer, lightning_scheduler, optimizer_frequencies = self._init_scheduler_optimizer()
        model_parameters = filter(lambda p: p.requires_grad, self.model.parameters())
        model, optimizer, _, lr_scheduler = deepspeed.initialize(
            config=self.config,
            model=model,
            model_parameters=model_parameters,
            optimizer=optimizer,
            lr_scheduler=lightning_scheduler,
            dist_init_required=False
        )
        self._set_deepspeed_activation_checkpointing()

        # set optimizer for save/load, but deepspeed manages the specific optimizer logic
        self.lightning_module.trainer.optimizers = [optimizer]
        self.lightning_module.trainer.schedulers = [lr_scheduler]
        self.model = model

    @contextlib.contextmanager
    def model_sharded_context(self) -> Generator[None, None, None]:
        if self.zero_stage_3:
<<<<<<< HEAD
            kwargs = {
                "remote_device": "cpu",
                "pin_memory": True,
            }
            # from DeepSpeed 0.4.0, weights need to be properly casted before calling `deepspeed.initialize`.
            if "dtype" in inspect.signature(deepspeed.zero.Init).parameters.keys():
                precision: int = self.lightning_module.trainer.accelerator.precision
                kwargs["dtype"] = torch.float16 if precision == 16 else torch.float32
            model_parallel_context = deepspeed.zero.Init(**kwargs)
=======
            assert self._config_initialized
            dtype = torch.float16 if self.precision in (16, "mixed") else torch.float32
            model_parallel_context = deepspeed.zero.Init(
                remote_device=self.remote_device, pin_memory=True, config=self.config, dtype=dtype
            )
>>>>>>> 024cf23c
        else:
            model_parallel_context = super().model_sharded_context()

        with model_parallel_context:
            yield

    @property
    def precision(self) -> Union[str, int]:
        return self.lightning_module.trainer.precision

    def _set_deepspeed_activation_checkpointing(self):
        if self.config.get('activation_checkpointing'):
            checkpoint_config = self.config['activation_checkpointing']
            deepspeed.checkpointing.configure(
                mpu_=None,
                partition_activations=checkpoint_config.get('partition_activations'),
                contiguous_checkpointing=checkpoint_config.get('contiguous_checkpointing'),
                checkpoint_in_cpu=checkpoint_config.get('checkpoint_in_cpu'),
                profile=checkpoint_config.get('profile'),
            )

    def _initialize_deepspeed_inference(self, model):
        # todo: Currently DeepSpeed requires optimizers at inference to partition weights correctly
        optimizer, lightning_scheduler, optimizer_frequencies = None, None, None
        if "optimizer" not in self.config:
            rank_zero_info(
                "You have not specified an optimizer or scheduler within the DeepSpeed config."
                "Using `configure_optimizers` to define optimizer and scheduler."
            )
            optimizer, lightning_scheduler, optimizer_frequencies = self._init_scheduler_optimizer()
        inference_config = {
            # todo: this is required for DeepSpeed throughput timers, or throughput timers will be incorrect
            'train_micro_batch_size_per_gpu': 1,
        }
        if 'fp16' in self.config:
            inference_config.update({"fp16": self.config["fp16"]})
        if self.zero_stage_3:
            inference_config.update({
                "zero_allow_untested_optimizer": self.config['zero_allow_untested_optimizer'],
                "zero_optimization": self.config['zero_optimization'],
            })
        # Remove all module hooks before initializing new model
        remove_module_hooks(model)
        model, _, _, _ = deepspeed.initialize(
            config=inference_config,
            model=model,
            optimizer=optimizer,
            lr_scheduler=lightning_scheduler,
            model_parameters=[],
            dist_init_required=False
        )
        self.model = model

    def configure_scheduler(self, lr_scheduler):
        scheduler = _get_default_scheduler_config()
        scheduler["scheduler"] = lr_scheduler
        return [scheduler]

    @property
    def lightning_module(self):
        # the model may not be wrapped with DeepEngine & LightningDeepSpeedModule if calling this too early
        module = getattr(self.model, "module", self.model)
        return module.module if isinstance(module, LightningDeepSpeedModule) else module

    @property
    def distributed_sampler_kwargs(self):
        distributed_sampler_kwargs = dict(num_replicas=self.world_size, rank=self.global_rank)
        return distributed_sampler_kwargs

    def init_optimizers(self, trainer: 'pl.Trainer', model: 'pl.LightningModule') -> Tuple[List, List, List]:
        # Skip initializing optimizers here as DeepSpeed handles optimizers via config.
        # User may have specified config options instead in configure_optimizers, but this is handled
        # via `_initialize_deepspeed_train`
        return [], [], []  # empty optimizers, schedulers and frequencies

    def optimizer_step(self, optimizer: torch.optim.Optimizer, lambda_closure: Callable, **kwargs):
        # note: We rely on the deepspeed engine to carry out the step rather than the optimizer.
        # internally, the engine has a reference to the optimizer already.
        self.model.step(**kwargs)

    def _handle_gradient_accumulation_steps(self):
        """
        This functions overrides the trainer.accumulation_scheduler to generate
        ``accumulate_grad_batches=1``.
        Therefore, ``optimizer_step`` will be called on every batches seen
        so DeepSpeed Engine handles the gradient accumulation logic internally.
        """
        if self.config.get("gradient_accumulation_steps") > 1:
            self._original_accumulate_grad_batches = self.lightning_module.trainer.accumulate_grad_batches
            # todo (tchaton) Add support for accumulate_grad_batches being a dictionary.
            self.lightning_module.trainer.accumulation_scheduler = GradientAccumulationScheduler({0: 1})
        else:
            self._original_accumulate_grad_batches = None

    def _format_config(self):
        if self.config is None:
            raise MisconfigurationException(
                "To use DeepSpeed you must pass in a DeepSpeed config dict, or a path to a JSON config."
                " See: https://pytorch-lightning.readthedocs.io/en/latest/advanced/multi_gpu.html#deepspeed"
            )
        self._format_batch_size_and_grad_accum_config()
        self._format_precision_config()

    def _format_batch_size_and_grad_accum_config(self):
        if "gradient_accumulation_steps" in self.config:
            raise MisconfigurationException(
                "Within the DeepSpeed config, do not set gradient_accumulation_steps"
                " as this will be set via accumulate_grad_batches=x argument passed via the Lightning Trainer."
            )
        if "train_micro_batch_size_per_gpu" not in self.config:
            batch_size = self._auto_select_batch_size()
            self.config["train_micro_batch_size_per_gpu"] = batch_size
        self.config["gradient_accumulation_steps"] = self.lightning_module.trainer.accumulate_grad_batches
        if "gradient_clipping" not in self.config:
            self.config["gradient_clipping"] = self.lightning_module.trainer.gradient_clip_val

    def _auto_select_batch_size(self):
        # train_micro_batch_size_per_gpu is used for throughput logging purposes
        # by default we try to use the batch size of the loader
        batch_size = 1
        if hasattr(self.lightning_module, 'train_dataloader'):
            train_dataloader = self.lightning_module.train_dataloader()
            if hasattr(train_dataloader, 'batch_sampler'):
                batch_size = train_dataloader.batch_sampler.batch_size
        return batch_size

    def _format_precision_config(self):
        amp_type = self.lightning_module.trainer.accelerator_connector.amp_type
        amp_level = self.lightning_module.trainer.accelerator_connector.amp_level
        precision = self.lightning_module.trainer.accelerator_connector.precision
        if precision == 16:
            if "fp16" not in self.config and amp_type == AMPType.NATIVE:
                # FP16 is a DeepSpeed standalone AMP implementation
                rank_zero_info("Enabling DeepSpeed FP16.")
                self.config["fp16"] = {
                    "enabled": True,
                    "loss_scale": self.loss_scale,
                    "initial_scale_power": self.initial_scale_power,
                    "loss_scale_window": self.loss_scale_window,
                    "hysteresis": self.hysteresis,
                    "min_loss_scale": self.min_loss_scale
                }
            elif "amp" not in self.config and amp_type == AMPType.APEX:
                rank_zero_only("Enabling DeepSpeed APEX Implementation.")
                self.config["amp"] = {
                    "enabled": True,
                    "opt_level": amp_level,
                }
        if "zero_optimization" in self.config and not ("amp" in self.config or "fp16" in self.config):
            raise MisconfigurationException("To use DeepSpeed ZeRO Optimization, you must set precision=16.")

    def _create_default_config(
        self,
        zero_optimization: bool,
        zero_allow_untested_optimizer: bool,
        logging_batch_size_per_gpu: Union[str, int],
        partition_activations: bool,
        cpu_checkpointing: bool,
        contiguous_memory_optimization: bool,
        synchronize_checkpoint_boundary: bool,
        offload_optimizer: bool,
        offload_parameters: bool,
        nvme_path: str,
        offload_params_device: str,
        params_buffer_count: int,
        params_buffer_size: int,
        max_in_cpu: int,
        offload_optimizer_device: str,
        optimizer_buffer_count: int,
        pin_memory: bool,
        block_size: int,
        queue_depth: int,
        single_submit: bool,
        overlap_events: bool,
        thread_count: int,
        **zero_kwargs,
    ) -> Dict:
        cfg = {
            'activation_checkpointing': {
                "partition_activations": partition_activations,
                "cpu_checkpointing": cpu_checkpointing,
                "contiguous_memory_optimization": contiguous_memory_optimization,
                "synchronize_checkpoint_boundary": synchronize_checkpoint_boundary
            },
            "aio": {
                "block_size": block_size,
                "queue_depth": queue_depth,
                "single_submit": single_submit,
                "overlap_events": overlap_events,
                "thread_count": thread_count
            },
        }
        if zero_optimization:
            zero_config = zero_kwargs

            if offload_optimizer:
                zero_config["offload_optimizer"] = {
                    'device': offload_optimizer_device,
                    'nvme_path': nvme_path,
                    'buffer_count': optimizer_buffer_count,
                    'pin_memory': pin_memory
                }
            if offload_parameters:
                zero_config['offload_param'] = {
                    'device': offload_params_device,
                    'nvme_path': nvme_path,
                    'buffer_count': params_buffer_count,
                    'buffer_size': params_buffer_size,
                    'max_in_cpu': max_in_cpu,
                    'pin_memory': pin_memory
                }
            cfg = {
                "zero_allow_untested_optimizer": zero_allow_untested_optimizer,
                "zero_optimization": zero_config,
                **cfg
            }
        if logging_batch_size_per_gpu != 'auto':
            cfg = {"train_micro_batch_size_per_gpu": logging_batch_size_per_gpu, **cfg}
        return cfg

    def _filepath_to_dir(self, filepath: str) -> str:
        return os.path.dirname(filepath)

    @property
    def deepspeed_engine(self):
        return self.model

    def save_checkpoint(self, checkpoint: Dict, filepath: str) -> None:
        """Save model/training states as a checkpoint file through state-dump and file-write.

        Args:
            checkpoint: The checkpoint state dictionary
            filepath: write-target file's path
        """
        if self.world_size > 1 and self.zero_stage_3:
            if self.save_full_weights:
                # todo: expose this as general function in deepspeed
                state_dict = self.deepspeed_engine._zero3_consolidated_fp16_state_dict()
                if self.is_global_zero:
                    # State dict keys will include reference to wrapper LightningDeepSpeedModule
                    # Delete `module` prefix before saving.
                    state_dict = {k.partition('module.')[2]: state_dict[k] for k in state_dict.keys()}
                    checkpoint['state_dict'] = state_dict
                    return super().save_checkpoint(checkpoint, filepath)
                return

            # Use deepspeed's internal checkpointing function to handle partitioned weights across processes
            # dump states as a checkpoint dictionary object
            save_dir = self._filepath_to_dir(filepath)
            _exclude_keys = ['state_dict', 'optimizer_states', 'lr_schedulers']
            checkpoint = {k: v for k, v in checkpoint.items() if k not in _exclude_keys}
            self.deepspeed_engine.save_checkpoint(save_dir, client_state=checkpoint)
        else:
            super().save_checkpoint(checkpoint, filepath)

    def load_checkpoint_file(self, checkpoint_path: Union[str, Path]) -> Dict[str, Any]:
        if self.save_full_weights or self.world_size == 1:
            # Broadcast to ensure we load from the rank 0 checkpoint
            # This doesn't have to be the case when using deepspeed sharded checkpointing
            checkpoint_path = self.broadcast(checkpoint_path)
            return super().load_checkpoint_file(checkpoint_path)

        # Rely on deepspeed to load the checkpoint and necessary information
        from pytorch_lightning.trainer.states import TrainerFn
        is_fitting = self.lightning_module.trainer.state.fn == TrainerFn.FITTING
        save_dir = self._filepath_to_dir(checkpoint_path)

        if self.zero_stage_3:
            # TODO: Currently required as this call is missing within the deepspeed engine.
            self.deepspeed_engine.optimizer._partition_all_parameters()

        _, client_state = self.deepspeed_engine.load_checkpoint(
            save_dir, load_optimizer_states=is_fitting, load_lr_scheduler_states=is_fitting
        )
        return client_state

    def load_model_state_dict(self, checkpoint: Mapping[str, Any]) -> None:
        # override to do nothing, deepspeed engine already loaded the weights in `load_checkpoint_file()`
        pass

    def load_optimizer_state_dict(self, checkpoint: Mapping[str, Any]) -> None:
        # override to do nothing, deepspeed engine already loaded the states in `load_checkpoint_file()`
        pass

    def update_global_step(self, total_batch_idx: int, current_global_step: int) -> int:
        if self._original_accumulate_grad_batches is None:
            return super().update_global_step(total_batch_idx, current_global_step)
        else:
            if total_batch_idx % self._original_accumulate_grad_batches == 0:
                current_global_step += 1
            return current_global_step

    @classmethod
    def register_plugins(cls, plugin_registry: Dict) -> None:
        plugin_registry.register("deepspeed", cls, description="Default DeepSpeed Plugin")
        plugin_registry.register("deepspeed_stage_2", cls, description="DeepSpeed with ZeRO Stage 2 enabled", stage=2)
        plugin_registry.register(
            "deepspeed_stage_2_offload",
            cls,
            description="DeepSpeed ZeRO Stage 2 and CPU Offload",
            stage=2,
            offload_optimizer=True
        )
        plugin_registry.register("deepspeed_stage_3", cls, description="DeepSpeed ZeRO Stage 3", stage=3)
        plugin_registry.register(
            "deepspeed_stage_3_offload",
            cls,
            description="DeepSpeed ZeRO Stage 3 and CPU Offload",
            stage=3,
            offload_optimizer=True,
            offload_parameters=True,
        )
        plugin_registry.register(
            "deepspeed_stage_3_offload_nvme",
            cls,
            description="DeepSpeed ZeRO Stage 3 and NVMe Offload",
            stage=3,
            offload_optimizer=True,
            offload_parameters=True,
            remote_device='nvme',
            offload_params_device='nvme',
            offload_optimizer_device='nvme'
        )<|MERGE_RESOLUTION|>--- conflicted
+++ resolved
@@ -12,7 +12,6 @@
 # See the License for the specific language governing permissions and
 # limitations under the License.
 import contextlib
-import inspect
 import json
 import logging
 import os
@@ -408,23 +407,11 @@
     @contextlib.contextmanager
     def model_sharded_context(self) -> Generator[None, None, None]:
         if self.zero_stage_3:
-<<<<<<< HEAD
-            kwargs = {
-                "remote_device": "cpu",
-                "pin_memory": True,
-            }
-            # from DeepSpeed 0.4.0, weights need to be properly casted before calling `deepspeed.initialize`.
-            if "dtype" in inspect.signature(deepspeed.zero.Init).parameters.keys():
-                precision: int = self.lightning_module.trainer.accelerator.precision
-                kwargs["dtype"] = torch.float16 if precision == 16 else torch.float32
-            model_parallel_context = deepspeed.zero.Init(**kwargs)
-=======
             assert self._config_initialized
             dtype = torch.float16 if self.precision in (16, "mixed") else torch.float32
             model_parallel_context = deepspeed.zero.Init(
                 remote_device=self.remote_device, pin_memory=True, config=self.config, dtype=dtype
             )
->>>>>>> 024cf23c
         else:
             model_parallel_context = super().model_sharded_context()
 

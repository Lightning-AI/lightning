# Copyright The PyTorch Lightning team.
#
# Licensed under the Apache License, Version 2.0 (the "License");
# you may not use this file except in compliance with the License.
# You may obtain a copy of the License at
#
#     http://www.apache.org/licenses/LICENSE-2.0
#
# Unless required by applicable law or agreed to in writing, software
# distributed under the License is distributed on an "AS IS" BASIS,
# WITHOUT WARRANTIES OR CONDITIONS OF ANY KIND, either express or implied.
# See the License for the specific language governing permissions and
# limitations under the License.
import argparse
import contextlib
import json
import logging
import os
import platform
from collections import OrderedDict
from pathlib import Path
from typing import Any, Callable, Dict, Generator, List, Mapping, Optional, Tuple, Union

import torch
from torch.nn import Module
from torch.optim import Optimizer
from torch.optim.lr_scheduler import _LRScheduler

import pytorch_lightning as pl
from pytorch_lightning.overrides.base import _LightningModuleWrapperBase
from pytorch_lightning.plugins.environments.cluster_environment import ClusterEnvironment
from pytorch_lightning.plugins.io.checkpoint_plugin import CheckpointIO
from pytorch_lightning.plugins.training_type.ddp import DDPPlugin
from pytorch_lightning.trainer.optimizers import _get_default_scheduler_config
from pytorch_lightning.trainer.states import TrainerFn
from pytorch_lightning.utilities import AMPType
from pytorch_lightning.utilities.apply_func import apply_to_collection
from pytorch_lightning.utilities.distributed import log, rank_zero_info, rank_zero_only
from pytorch_lightning.utilities.enums import GradClipAlgorithmType
from pytorch_lightning.utilities.exceptions import MisconfigurationException
from pytorch_lightning.utilities.imports import _DEEPSPEED_AVAILABLE
from pytorch_lightning.utilities.model_helpers import is_overridden
from pytorch_lightning.utilities.seed import reset_seed
from pytorch_lightning.utilities.types import _PATH, LRSchedulerTypeTuple
from pytorch_lightning.utilities.warnings import rank_zero_warn, WarningCache

warning_cache = WarningCache()

if _DEEPSPEED_AVAILABLE:
    import deepspeed


def remove_module_hooks(model: torch.nn.Module) -> None:
    # todo (tchaton) awaiting this feature to move upstream to DeepSpeed
    for module in model.modules():
        module._backward_hooks = OrderedDict()
        module._is_full_backward_hook = None
        module._forward_hooks = OrderedDict()
        module._forward_pre_hooks = OrderedDict()
        module._state_dict_hooks = OrderedDict()
        module._load_state_dict_pre_hooks = OrderedDict()


class LightningDeepSpeedModule(_LightningModuleWrapperBase):
    def __init__(self, pl_module: "pl.LightningModule", precision: int) -> None:
        super().__init__(pl_module)
        self.precision = precision

    def forward(self, *inputs, **kwargs):
        if self.precision == 16:
            inputs = self._move_float_tensors_to_half(inputs)

        return super().forward(*inputs, **kwargs)

    @staticmethod
    def batch_to(data):
        return data.half()

    def _move_float_tensors_to_half(self, batch: Any):
        batch = apply_to_collection(batch, (torch.FloatTensor, torch.cuda.FloatTensor), function=self.batch_to)
        return batch


class DeepSpeedPlugin(DDPPlugin):
    distributed_backend = "deepspeed"
    DEEPSPEED_ENV_VAR = "PL_DEEPSPEED_CONFIG_PATH"

    def __init__(
        self,
        zero_optimization: bool = True,
        stage: int = 2,
        remote_device: str = "cpu",
        offload_optimizer: bool = False,
        offload_parameters: bool = False,
        offload_params_device: str = "cpu",
        nvme_path: str = "/local_nvme",
        params_buffer_count: int = 5,
        params_buffer_size: int = 1e8,
        max_in_cpu: int = 1e9,
        offload_optimizer_device: str = "cpu",
        optimizer_buffer_count: int = 4,
        block_size: int = 1048576,
        queue_depth: int = 8,
        single_submit: bool = False,
        overlap_events: bool = True,
        thread_count: int = 1,
        pin_memory: bool = False,
        sub_group_size: int = 1e12,
        contiguous_gradients: bool = True,
        overlap_comm: bool = True,
        allgather_partitions: bool = True,
        reduce_scatter: bool = True,
        allgather_bucket_size: int = 2e8,
        reduce_bucket_size: int = 2e8,
        zero_allow_untested_optimizer: bool = True,
        logging_batch_size_per_gpu: Union[str, int] = "auto",
        config: Optional[Union[Path, str, dict]] = None,
        logging_level: int = logging.WARN,
        num_nodes: Optional[int] = None,
        parallel_devices: Optional[List[torch.device]] = None,
        cluster_environment: Optional[ClusterEnvironment] = None,
        loss_scale: float = 0,
        initial_scale_power: int = 16,
        loss_scale_window: int = 1000,
        hysteresis: int = 2,
        min_loss_scale: int = 1,
        partition_activations: bool = False,
        cpu_checkpointing: bool = False,
        contiguous_memory_optimization: bool = False,
        synchronize_checkpoint_boundary: bool = False,
        load_full_weights: bool = False,
        partition_module: bool = True,
    ) -> None:
        """Provides capabilities to run training using the DeepSpeed library, with training optimizations for large
        billion parameter models. `For more information: https://pytorch-
        lightning.readthedocs.io/en/latest/advanced/multi_gpu.html#deepspeed`.

        .. warning:: ``DeepSpeedPlugin`` is in beta and subject to change.

        Defaults have been set to enable ZeRO-Offload and some have been taken from the link below.
        These defaults have been set generally, but may require tuning for optimum performance based on your model size.
        `For more information: https://www.deepspeed.ai/docs/config-json/#zero-optimizations-for-fp16-training`.

        Arguments:

            zero_optimization: Enable ZeRO optimization. This is only compatible with precision=16.

            stage: Different stages of the ZeRO Optimizer. 0 is disabled,
                1 is optimizer state partitioning, 2 is optimizer+gradient state partitioning,
                3 is optimizer+gradient_parameter partitioning using the infinity engine.

            remote_device: Device to instantiate the model on initially (``cpu`` or ``nvme``).

            offload_optimizer: Enable offloading optimizer memory and computation to CPU or NVMe
                based on ``offload_optimizer_device``.

            offload_parameters: When using ZeRO Stage 3, Enable offloading parameter memory and computation
                to CPU or NVMe based on ``offload_params_device``.

            offload_params_device: When offloading parameters choose the device to offload to, ``cpu`` or ``nvme``.

            offload_optimizer_device: When offloading optimizer state choose the device to offload to,
                ``cpu`` or ``nvme``.

            params_buffer_count: Number of buffers in buffer pool for
                parameter offloading when ``offload_params_device`` is ``nvme``.

            params_buffer_size: Size of buffers in buffer pool for parameter offloading
                when ``offload_params_device`` is ``nvme``.

            max_in_cpu: Number of parameter elements to maintain in CPU memory when offloading to NVMe is enabled.

            nvme_path: Filesystem path for NVMe device for optimizer/parameter state offloading.

            optimizer_buffer_count: Number of buffers in buffer pool for optimizer state offloading
                when ``offload_optimizer_device`` is set to to ``nvme``.
                This should be at least the number of states maintained per parameter by the optimizer.
                For example, Adam optimizer has 4 states (parameter, gradient, momentum, and variance).

            block_size: When using NVMe Offloading, the I/O block size in bytes.

            queue_depth: When using NVMe Offloading, the I/O queue depth.

            single_submit: When using NVMe Offloading,
                submit requests to storage device as multiple individual requests,
                as opposed to one block of requests.

            overlap_events: When using NVMe Offloading,
                submit requests to storage device in an overlapped fashion
                without waiting for completion of earlier requests.

            thread_count: When using NVMe Offloading,
                Intra-request parallelism for each read/write submitted by a user thread.

            pin_memory: When using ZeRO stage 3, pin optimizer state memory on CPU.
                This could boost throughput at the cost of extra memory overhead.

            sub_group_size: When using ZeRO stage 3, defines the number of parameters
                within a sub group to offload at a time.
                Smaller numbers require more communication, but improve memory efficiency.

            contiguous_gradients: Copies gradients to a continuous buffer as they are produced.
                Avoids memory fragmentation during backwards. Useful when training large models.

            overlap_comm: Overlap the reduction (synchronization) of gradients with the backwards computation.
                This is a speed optimization when training across multiple GPUs/machines.

            allgather_partitions: All gather updated parameters at the end of training step,
                instead of using a series of broadcast collectives.

            reduce_scatter: Use reduce/scatter instead of allreduce to average gradients.

            allgather_bucket_size: Number of elements to allgather at once.
                Used to limit the memory required for larger model sizes, with a tradeoff with speed.

            reduce_bucket_size: Number of elements to reduce at once.
                Used to limit the memory required for larger model sizes, with a tradeoff with speed.

            zero_allow_untested_optimizer: Allow untested optimizers to be used with ZeRO. Currently only Adam is a
                DeepSpeed supported optimizer when using ZeRO.

            logging_batch_size_per_gpu: Config used in DeepSpeed to calculate verbose timing for logging
                on a per sample per second basis (only displayed if logging=logging.INFO).
                If set to "auto", the plugin tries to infer this from
                the train DataLoader's BatchSampler, else defaults to 1.
                To obtain accurate logs when using datasets that do not support batch samplers,
                set this to the actual per gpu batch size (trainer.batch_size).

            config: Pass in a deepspeed formatted config dict,
                or path to a deepspeed config: https://www.deepspeed.ai/docs/config-json.
                All defaults will be ignored if a config is passed in.

            logging_level: Set logging level for deepspeed.

            loss_scale: Loss scaling value for FP16 training.
                0.0 results in dynamic loss scaling, otherwise static.

            initial_scale_power: Power of the initial dynamic loss scale value. Loss scale is computed
                by ``2^initial_scale_power``.

            loss_scale_window: Window in which to raise/lower the dynamic FP16 loss scaling value.

            hysteresis: FP16 Delay shift in Dynamic Loss scaling.

            min_loss_scale: The minimum FP16 dynamic loss scaling value.

            partition_activations: Enables partition activation when used with ZeRO stage 3 and model parallelism.
                Still requires you to wrap your forward functions in deepspeed.checkpointing.checkpoint.
                See `deepspeed tutorial
                <https://www.deepspeed.ai/tutorials/megatron/#deepspeed-activation-checkpoints-optional>`_.

            cpu_checkpointing: Offloads partitioned activations to CPU if ``partition_activations`` is enabled.

            contiguous_memory_optimization: Copies partitioned activations so that they are contiguous in memory.
                Not supported by all models.

            synchronize_checkpoint_boundary: Insert :func:`torch.cuda.synchronize` at each checkpoint boundary.

            load_full_weights: True when loading a single checkpoint file containing the model state dict
                when using ZeRO Stage 3. This differs from the DeepSpeed checkpoint which contains shards
                per worker.

            partition_module: When True, partitions the ``LightningModule`` across devices when using ZeRO Stage 3.
                This is the default behaviour to ensure that the entire module is appropriately initialized
                for DeepSpeed. When False we do not explicitly convert the model, which is fine if NO layers
                or ALL layers are defined in ``configure_sharded_model``. This is useful for layers such as
                ``torch.nn.RNN`` which do internal logic when moving to device.
        """
        if not _DEEPSPEED_AVAILABLE:
            raise MisconfigurationException(
                "To use the DeepSpeed plugin, you must have DeepSpeed installed. pip install deepspeed"
            )

        super().__init__(
            parallel_devices=parallel_devices,
            num_nodes=num_nodes,
            cluster_environment=cluster_environment,
        )

        self.config = self._load_config(config)
        if self.config is None:
            # User has not overridden config, set defaults
            self.config = self._create_default_config(
                zero_optimization,
                zero_allow_untested_optimizer,
                logging_batch_size_per_gpu,
                offload_optimizer=offload_optimizer,
                offload_parameters=offload_parameters,
                nvme_path=nvme_path,
                offload_params_device=offload_params_device,
                params_buffer_count=params_buffer_count,
                params_buffer_size=params_buffer_size,
                max_in_cpu=max_in_cpu,
                pin_memory=pin_memory,
                offload_optimizer_device=offload_optimizer_device,
                optimizer_buffer_count=optimizer_buffer_count,
                block_size=block_size,
                queue_depth=queue_depth,
                single_submit=single_submit,
                overlap_events=overlap_events,
                thread_count=thread_count,
                partition_activations=partition_activations,
                cpu_checkpointing=cpu_checkpointing,
                contiguous_memory_optimization=contiguous_memory_optimization,
                synchronize_checkpoint_boundary=synchronize_checkpoint_boundary,
                stage=stage,
                contiguous_gradients=contiguous_gradients,
                overlap_comm=overlap_comm,
                allgather_partitions=allgather_partitions,
                reduce_scatter=reduce_scatter,
                allgather_bucket_size=allgather_bucket_size,
                reduce_bucket_size=reduce_bucket_size,
                sub_group_size=sub_group_size,
            )
        self._config_initialized = False
        deepspeed.utils.logging.logger.setLevel(logging_level)

        self.remote_device = remote_device
        self.load_full_weights = load_full_weights
        self.partition_module = partition_module

        # default FP16 parameters.
        self.loss_scale = loss_scale
        self.initial_scale_power = initial_scale_power
        self.loss_scale_window = loss_scale_window
        self.hysteresis = hysteresis
        self.min_loss_scale = min_loss_scale

        self._precision = None
        self.amp_level = None
        self.amp_type = None

    def _load_config(self, config):
        if config is None and self.DEEPSPEED_ENV_VAR in os.environ:
            rank_zero_info(f"Loading DeepSpeed config from set {self.DEEPSPEED_ENV_VAR} environment variable")
            config = os.environ[self.DEEPSPEED_ENV_VAR]
        if isinstance(config, (str, Path)):
            if not os.path.isfile(config):
                raise MisconfigurationException(
                    f"You passed in a path to a DeepSpeed config but the path does not exist: {config}"
                )
            with open(config) as f:
                config = json.load(f)
        return config

    # getting called by Lightning trainer AND Lite
    def setup_distributed(self):
        reset_seed()

        # determine which process we are and world size
        self.set_world_ranks()

        self._init_deepspeed_distributed()

        if not self._config_initialized:
            self._format_config()
            self._config_initialized = True

    def _init_deepspeed_distributed(self) -> None:
        if platform.system() != "Windows":
            # do not set env variables on windows, allow deepspeed to control setup
            self._set_node_environment_variables()
            log.info(
                "initializing deepspeed distributed: "
                f"GLOBAL_RANK: {self.global_rank}, "
                f"MEMBER: {self.global_rank + 1}/{self.world_size}"
            )
        deepspeed.init_distributed(
            self.torch_distributed_backend, distributed_port=self.cluster_environment.master_port()
        )

    def _set_node_environment_variables(self) -> None:
        os.environ["MASTER_ADDR"] = self.cluster_environment.master_address()
        os.environ["MASTER_PORT"] = str(self.cluster_environment.master_port())
        os.environ["RANK"] = str(self.global_rank)
        os.environ["WORLD_SIZE"] = str(self.world_size)
        os.environ["LOCAL_RANK"] = str(self.local_rank)

    @property
    def restore_checkpoint_after_pre_dispatch(self) -> bool:
        return True

    def pre_dispatch(self):
        self.init_deepspeed()
        self.barrier()

<<<<<<< HEAD
    def setup_models_and_optimizers(
        self, models: List[Module], optimizers: List[Optimizer]
    ) -> Tuple[List[Module], List[Optimizer]]:
=======
    def _setup_models_and_optimizers(
        self, models: List[Module], optimizers: List[Optimizer]
    ) -> Tuple[List[Module], List[Optimizer]]:
        """Setup multiple models and multiple optimizers together.

        Currently only one model paired with a single optimizer is supported.

        Return:
            A list with one model wrapped into a :class:`deepspeed.DeepSpeedEngine` and list with a single
            deepspeed optimizer.
        """
>>>>>>> 3ea53475
        if not (len(models) == len(optimizers) == 1):
            raise ValueError(
                f"Currently only one model and one optimizer is supported with DeepSpeed."
                f" Got {len(models)} models and {len(optimizers)} optimizers instead."
            )

<<<<<<< HEAD
        self.config["train_micro_batch_size_per_gpu"] = 1
=======
        # train_micro_batch_size_per_gpu is used for throughput logging purposes
        # normally we set this to the batch size, but it is not available here unless the user provides it
        # as part of the config
        self.config.setdefault("train_micro_batch_size_per_gpu", 1)
>>>>>>> 3ea53475
        self._model, optimizer = self._setup_model_and_optimizer(models[0], optimizers[0])
        self._set_deepspeed_activation_checkpointing()
        return [self._model], [optimizer]

    def _setup_model_and_optimizer(
        self, model: Module, optimizer: Optimizer, lr_scheduler: Optional[_LRScheduler] = None
    ):
<<<<<<< HEAD
=======
        """Initialize one model and one optimizer with an optional learning rate scheduler.

        This calls :func:`deepspeed.initialize` internally.
        """
>>>>>>> 3ea53475
        model_parameters = filter(lambda p: p.requires_grad, model.parameters())
        deepspeed_engine, deepspeed_optimizer, _, _ = deepspeed.initialize(
            args=argparse.Namespace(device_rank=self.root_device.index),
            config=self.config,
            model=model,
            model_parameters=model_parameters,  # type: ignore
            optimizer=optimizer,
            lr_scheduler=lr_scheduler,
            dist_init_required=False,
        )
        return deepspeed_engine, deepspeed_optimizer

    def init_deepspeed(self):
        # check that `configure_gradient_clipping` hook isn't overriden since deepspeed handles
        # gradient clipping internally
        if is_overridden("configure_gradient_clipping", self.lightning_module):
            rank_zero_warn(
                "Since deepspeed handles gradient clipping internally, this hook will"
                " be ignored. Consider setting `gradient_clip_val` and `gradient_clip_algorithm`"
                " inside `Trainer`."
            )

        if self.lightning_module.trainer.gradient_clip_algorithm == GradClipAlgorithmType.VALUE:
            raise MisconfigurationException("Deepspeed does not support clipping gradients by value.")

        accumulation_scheduler = self.lightning_module.trainer.accumulation_scheduler

        if accumulation_scheduler.epochs != [0]:
            raise MisconfigurationException(
                "DeepSpeed currently does not support different `accumulate_grad_batches` at different epochs."
            )

        precision = self.lightning_module.trainer.accelerator.precision
        model = LightningDeepSpeedModule(pl_module=self.model, precision=precision)

        if self.zero_stage_3 and self.partition_module:
            # Ensure the entire model has been moved to the appropriate device
            dtype = torch.float16 if self.precision in (16, "mixed") else torch.float32
            deepspeed.zero.Init(
                module=model, remote_device=self.remote_device, pin_memory=True, config=self.config, dtype=dtype
            )

        if self.lightning_module.trainer and self.lightning_module.trainer.training:
            self._initialize_deepspeed_train(model)
        else:
            self._initialize_deepspeed_inference(model)

    def _init_optimizers(self) -> Tuple[Optimizer, Optional[Union[LRSchedulerTypeTuple]], Optional[int]]:
        optimizers, schedulers, optimizer_frequencies = self.lightning_module.trainer.init_optimizers(
            self.lightning_module
        )
        if len(optimizers) > 1 or len(schedulers) > 1:
            raise MisconfigurationException(
                "DeepSpeed currently only supports single optimizer, single optional scheduler."
            )
        return (
            optimizers[0],
            schedulers[0] if schedulers else _get_default_scheduler_config(),
            optimizer_frequencies[0] if optimizer_frequencies else None,
        )

    @property
    def zero_stage_3(self) -> bool:
        return self.config.get("zero_optimization") and self.config.get("zero_optimization").get("stage") == 3

    def _initialize_deepspeed_train(self, model):
        if "optimizer" in self.config:
            optimizer, lr_scheduler = None, _get_default_scheduler_config()
        else:
            rank_zero_info(
                "You have not specified an optimizer or scheduler within the DeepSpeed config."
                "Using `configure_optimizers` to define optimizer and scheduler."
            )
            optimizer, lr_scheduler, _ = self._init_optimizers()

        scheduler = lr_scheduler["scheduler"]
        model, deepspeed_optimizer = self._setup_model_and_optimizer(model, optimizer, scheduler)
        self._set_deepspeed_activation_checkpointing()

        # although we set these here, deepspeed manages the specific optimizer logic
        self.lightning_module.trainer.optimizers = [deepspeed_optimizer]

        deepspeed_scheduler = model.lr_scheduler
        if deepspeed_scheduler is not None:
            # disable deepspeed lr scheduling as lightning manages scheduling
            model.lr_scheduler = None
            lr_scheduler["scheduler"] = deepspeed_scheduler
            self.lightning_module.trainer.lr_schedulers = [lr_scheduler]
        self.model = model

    @contextlib.contextmanager
    def model_sharded_context(self) -> Generator[None, None, None]:
        if self.zero_stage_3:
            assert self._config_initialized
            dtype = torch.float16 if self.precision in (16, "mixed") else torch.float32
            model_parallel_context = deepspeed.zero.Init(
                remote_device=self.remote_device, pin_memory=True, config=self.config, dtype=dtype
            )
        else:
            model_parallel_context = super().model_sharded_context()

        with model_parallel_context:
            yield

    @property
    def precision(self) -> Union[str, int]:
        return self._precision or self.lightning_module.trainer.precision

    def _set_deepspeed_activation_checkpointing(self):
        if self.config.get("activation_checkpointing"):
            checkpoint_config = self.config["activation_checkpointing"]
            deepspeed.checkpointing.configure(
                mpu_=None,
                partition_activations=checkpoint_config.get("partition_activations"),
                contiguous_checkpointing=checkpoint_config.get("contiguous_checkpointing"),
                checkpoint_in_cpu=checkpoint_config.get("checkpoint_in_cpu"),
                profile=checkpoint_config.get("profile"),
            )

    def _initialize_deepspeed_inference(self, model):
        # todo: Currently DeepSpeed requires optimizers at inference to partition weights correctly
        optimizer, scheduler = None, None
        if "optimizer" not in self.config:
            rank_zero_info(
                "You have not specified an optimizer or scheduler within the DeepSpeed config."
                "Using `configure_optimizers` to define optimizer and scheduler."
            )
            optimizer, lr_scheduler, _ = self._init_optimizers()
            scheduler = lr_scheduler["scheduler"]
        inference_config = {
            # todo: this is required for DeepSpeed throughput timers, or throughput timers will be incorrect
            "train_micro_batch_size_per_gpu": 1
        }
        if "fp16" in self.config:
            inference_config.update({"fp16": self.config["fp16"]})
        if self.zero_stage_3:
            inference_config.update(
                {
                    "zero_allow_untested_optimizer": self.config["zero_allow_untested_optimizer"],
                    "zero_optimization": self.config["zero_optimization"],
                }
            )
        # Remove all module hooks before initializing new model
        remove_module_hooks(model)
        model, _, _, _ = deepspeed.initialize(
            args=argparse.Namespace(device_rank=self.root_device.index),
            config=inference_config,
            model=model,
            optimizer=optimizer,
            lr_scheduler=scheduler,
            model_parameters=[],
            dist_init_required=False,
        )
        self.model = model

    @property
    def lightning_module(self):
        # the model may not be wrapped with DeepEngine & LightningDeepSpeedModule if calling this too early
        module = getattr(self.model, "module", self.model)
        return module.module if isinstance(module, LightningDeepSpeedModule) else module

    @property
    def distributed_sampler_kwargs(self):
        distributed_sampler_kwargs = dict(num_replicas=self.world_size, rank=self.global_rank)
        return distributed_sampler_kwargs

    def init_optimizers(self, trainer: "pl.Trainer", model: "pl.LightningModule") -> Tuple[List, List, List]:
        # Skip initializing optimizers here as DeepSpeed handles optimizers via config.
        # User may have specified config options instead in configure_optimizers, but this is handled
        # via `_initialize_deepspeed_train`
        return [], [], []  # empty optimizers, schedulers and frequencies

    def optimizer_step(self, optimizer: torch.optim.Optimizer, lambda_closure: Callable, **kwargs):
        # note: We rely on the deepspeed engine to carry out the step rather than the optimizer.
        # internally, the engine has a reference to the optimizer already.
        self.model.step(**kwargs)

    @property
    def handles_gradient_accumulation(self) -> bool:
        """Whether the plugin handles gradient accumulation internally."""
        return True

    def _format_config(self):
        if self.config is None:
            raise MisconfigurationException(
                "To use DeepSpeed you must pass in a DeepSpeed config dict, or a path to a JSON config."
                " See: https://pytorch-lightning.readthedocs.io/en/latest/advanced/multi_gpu.html#deepspeed"
            )
        self._format_batch_size_and_grad_accum_config()
        self._format_precision_config()

    def _format_batch_size_and_grad_accum_config(self):
<<<<<<< HEAD
=======
        # todo: using lite, we do not support these variables within the config
>>>>>>> 3ea53475
        if self.lightning_module is None:
            return

        if "gradient_accumulation_steps" in self.config:
            raise MisconfigurationException(
                "Do not set `gradient_accumulation_steps` in the DeepSpeed config"
                " as this will be set with the `accumulate_grad_batches` argument passed via the Lightning Trainer."
            )
        self.config["gradient_accumulation_steps"] = self.lightning_module.trainer.accumulate_grad_batches
        if "train_micro_batch_size_per_gpu" not in self.config:
            rank_zero_warn(
                "Inferring the batch size for internal deepspeed logging from the `train_dataloader()`. "
                "If you require skipping this, please pass "
                "`Trainer(plugins=DeepSpeedPlugin(logging_batch_size_per_gpu=batch_size))`"
            )
            batch_size = self._auto_select_batch_size()
            self.config["train_micro_batch_size_per_gpu"] = batch_size
        if "gradient_clipping" not in self.config:
            self.config["gradient_clipping"] = self.lightning_module.trainer.gradient_clip_val or 0.0

    def _auto_select_batch_size(self):
        # train_micro_batch_size_per_gpu is used for throughput logging purposes
        # by default we try to use the batch size of the loader
        batch_size = 1
        if hasattr(self.lightning_module, "train_dataloader"):
            train_dataloader = self.lightning_module.train_dataloader()
            if hasattr(train_dataloader, "batch_sampler"):
                batch_size = train_dataloader.batch_sampler.batch_size
        return batch_size

    def _format_precision_config(self):
        amp_type = self.amp_type or self.lightning_module.trainer.accelerator_connector.amp_type
        precision = self.precision or self.lightning_module.trainer.accelerator_connector.precision
        if amp_type == AMPType.APEX:
            amp_level = self.amp_level or self.lightning_module.trainer.accelerator_connector.amp_level
        if precision in (16, "mixed"):
            if "fp16" not in self.config and amp_type == AMPType.NATIVE:
                # FP16 is a DeepSpeed standalone AMP implementation
                rank_zero_info("Enabling DeepSpeed FP16.")
                self.config["fp16"] = {
                    "enabled": True,
                    "loss_scale": self.loss_scale,
                    "initial_scale_power": self.initial_scale_power,
                    "loss_scale_window": self.loss_scale_window,
                    "hysteresis": self.hysteresis,
                    "min_loss_scale": self.min_loss_scale,
                }
            elif "amp" not in self.config and amp_type == AMPType.APEX:
                rank_zero_only("Enabling DeepSpeed APEX Implementation.")
                self.config["amp"] = {"enabled": True, "opt_level": amp_level}

    def _create_default_config(
        self,
        zero_optimization: bool,
        zero_allow_untested_optimizer: bool,
        logging_batch_size_per_gpu: Union[str, int],
        partition_activations: bool,
        cpu_checkpointing: bool,
        contiguous_memory_optimization: bool,
        synchronize_checkpoint_boundary: bool,
        offload_optimizer: bool,
        offload_parameters: bool,
        nvme_path: str,
        offload_params_device: str,
        params_buffer_count: int,
        params_buffer_size: int,
        max_in_cpu: int,
        offload_optimizer_device: str,
        optimizer_buffer_count: int,
        pin_memory: bool,
        block_size: int,
        queue_depth: int,
        single_submit: bool,
        overlap_events: bool,
        thread_count: int,
        **zero_kwargs,
    ) -> Dict:
        cfg = {
            "activation_checkpointing": {
                "partition_activations": partition_activations,
                "cpu_checkpointing": cpu_checkpointing,
                "contiguous_memory_optimization": contiguous_memory_optimization,
                "synchronize_checkpoint_boundary": synchronize_checkpoint_boundary,
            },
            "aio": {
                "block_size": block_size,
                "queue_depth": queue_depth,
                "single_submit": single_submit,
                "overlap_events": overlap_events,
                "thread_count": thread_count,
            },
        }
        if zero_optimization:
            zero_config = zero_kwargs

            if offload_optimizer:
                zero_config["offload_optimizer"] = {
                    "device": offload_optimizer_device,
                    "nvme_path": nvme_path,
                    "buffer_count": optimizer_buffer_count,
                    "pin_memory": pin_memory,
                }
            if offload_parameters:
                zero_config["offload_param"] = {
                    "device": offload_params_device,
                    "nvme_path": nvme_path,
                    "buffer_count": params_buffer_count,
                    "buffer_size": params_buffer_size,
                    "max_in_cpu": max_in_cpu,
                    "pin_memory": pin_memory,
                }
            cfg = {
                "zero_allow_untested_optimizer": zero_allow_untested_optimizer,
                "zero_optimization": zero_config,
                **cfg,
            }
        if logging_batch_size_per_gpu != "auto":
            cfg = {"train_micro_batch_size_per_gpu": logging_batch_size_per_gpu, **cfg}
        return cfg

    @property
    def deepspeed_engine(self):
        return self.model

    @property
    def _multi_device(self) -> bool:
        return self.num_processes > 1 or self.num_nodes > 1

    def save_checkpoint(self, checkpoint: Dict, filepath: _PATH) -> None:
        """Save model/training states as a checkpoint file through state-dump and file-write.

        Args:
            checkpoint: The checkpoint state dictionary
            filepath: write-target file's path
        """
        if self.zero_stage_3 and self._multi_device and self.is_global_zero:
            warning_cache.warn(
                "When saving the DeepSpeed Stage 3 checkpoint, "
                "each worker will save a shard of the checkpoint within a directory. "
                "If a single file is required after training, "
                "see https://pytorch-lightning.readthedocs.io/en/latest/advanced/advanced_gpu.html#"
                "deepspeed-zero-stage-3-single-file for instructions."
            )
        # Use deepspeed's internal checkpointing function to handle partitioned weights across processes
        # dump states as a checkpoint dictionary object
        _exclude_keys = ["state_dict", "optimizer_states", "lr_schedulers"]
        checkpoint = {k: v for k, v in checkpoint.items() if k not in _exclude_keys}
        self.deepspeed_engine.save_checkpoint(filepath, client_state=checkpoint)

    def load_checkpoint(self, checkpoint_path: _PATH) -> Dict[str, Any]:
        if self.load_full_weights and self.zero_stage_3:
            # Broadcast to ensure we load from the rank 0 checkpoint
            # This doesn't have to be the case when using deepspeed sharded checkpointing
            checkpoint_path = self.broadcast(checkpoint_path)
            return super().load_checkpoint(checkpoint_path)

        # Rely on deepspeed to load the checkpoint and necessary information
        from pytorch_lightning.trainer.states import TrainerFn

        is_fitting = self.lightning_module.trainer.state.fn == TrainerFn.FITTING
        _, client_state = self.deepspeed_engine.load_checkpoint(
            checkpoint_path, load_optimizer_states=is_fitting, load_lr_scheduler_states=is_fitting
        )
        if client_state is None:
            raise MisconfigurationException(
                "DeepSpeed was unable to load the checkpoint. Ensure you passed in a DeepSpeed compatible checkpoint "
                "or a single checkpoint file with `Trainer(plugins=DeepSpeedPlugin(load_full_weights=True))`."
            )
        return client_state

    @property
    def lightning_restore_optimizer_and_schedulers(self) -> bool:
        # managed by DeepSpeed
        if self.load_full_weights and self.zero_stage_3 and self.lightning_module.trainer.state.fn == TrainerFn.FITTING:
            rank_zero_warn(
                "A single checkpoint file has been given. This means optimizer states and "
                "scheduler states can not be restored. If you'd like to restore these states, you must "
                "provide a path to the originally saved DeepSpeed checkpoint."
            )
        return False

    def load_model_state_dict(self, checkpoint: Mapping[str, Any]) -> None:
        # override to do nothing, deepspeed engine already loaded the weights in `load_checkpoint()`
        if self.load_full_weights and self.zero_stage_3:
            self.model_to_device()
            self._restore_zero_state(checkpoint)

    def _restore_zero_state(self, ckpt: Mapping[str, Any]) -> None:
        """Overrides the normal load_state_dict behaviour in PyTorch to ensure we gather parameters that may be
        sharded across processes before loading the state dictionary when using ZeRO stage 3. This is then
        automatically synced across processes.

        Args:
            ckpt: The ckpt file.
        """

        def load(module: torch.nn.Module, prefix=""):

            missing_keys = []
            unexpected_keys = []
            error_msgs = []
            state_dict = ckpt["state_dict"]

            # copy state_dict so _load_from_state_dict can modify it
            metadata = getattr(state_dict, "_metadata", None)
            state_dict = state_dict.copy()
            if metadata is not None:
                state_dict._metadata = metadata

            local_metadata = {} if metadata is None else metadata.get(prefix[:-1], {})
            # because zero3 puts placeholders in model params, this context
            # manager gathers (unpartitions) the params of the current layer, then loads from
            # the state dict and then re-partitions them again
            with deepspeed.zero.GatheredParameters(list(module.parameters(recurse=False)), modifier_rank=0):
                if self.is_global_zero:
                    module._load_from_state_dict(
                        state_dict=state_dict,
                        prefix=prefix,
                        local_metadata=local_metadata,
                        strict=True,
                        missing_keys=missing_keys,
                        unexpected_keys=unexpected_keys,
                        error_msgs=error_msgs,
                    )

            for name, child in module._modules.items():
                if child is not None:
                    load(child, prefix + name + ".")

        load(self.lightning_module, prefix="")

    def load_optimizer_state_dict(self, checkpoint: Mapping[str, Any]) -> None:
        # override to do nothing, deepspeed engine already loaded the states in `load_checkpoint()`
        pass

    @classmethod
    def register_plugins(cls, plugin_registry: Dict) -> None:
        plugin_registry.register("deepspeed", cls, description="Default DeepSpeed Plugin")
        plugin_registry.register("deepspeed_stage_1", cls, description="DeepSpeed with ZeRO Stage 1 enabled", stage=1)
        plugin_registry.register("deepspeed_stage_2", cls, description="DeepSpeed with ZeRO Stage 2 enabled", stage=2)
        plugin_registry.register(
            "deepspeed_stage_2_offload",
            cls,
            description="DeepSpeed ZeRO Stage 2 and CPU Offload",
            stage=2,
            offload_optimizer=True,
        )
        plugin_registry.register("deepspeed_stage_3", cls, description="DeepSpeed ZeRO Stage 3", stage=3)
        plugin_registry.register(
            "deepspeed_stage_3_offload",
            cls,
            description="DeepSpeed ZeRO Stage 3 and CPU Offload",
            stage=3,
            offload_optimizer=True,
            offload_parameters=True,
        )
        plugin_registry.register(
            "deepspeed_stage_3_offload_nvme",
            cls,
            description="DeepSpeed ZeRO Stage 3 and NVMe Offload",
            stage=3,
            offload_optimizer=True,
            offload_parameters=True,
            remote_device="nvme",
            offload_params_device="nvme",
            offload_optimizer_device="nvme",
        )

    @property
    def checkpoint_io(self) -> CheckpointIO:
        return self._checkpoint_io

    @checkpoint_io.setter
    def checkpoint_io(self, plugin: CheckpointIO) -> None:
        raise MisconfigurationException("DeepSpeed currently does not support custom checkpoint plugins.")

    def validation_step(self, *args, **kwargs):
        return self.model(*args, **kwargs)

    def test_step(self, *args, **kwargs):
        return self.model(*args, **kwargs)

    def predict_step(self, *args, **kwargs):
        return self.model(*args, **kwargs)<|MERGE_RESOLUTION|>--- conflicted
+++ resolved
@@ -384,11 +384,6 @@
         self.init_deepspeed()
         self.barrier()
 
-<<<<<<< HEAD
-    def setup_models_and_optimizers(
-        self, models: List[Module], optimizers: List[Optimizer]
-    ) -> Tuple[List[Module], List[Optimizer]]:
-=======
     def _setup_models_and_optimizers(
         self, models: List[Module], optimizers: List[Optimizer]
     ) -> Tuple[List[Module], List[Optimizer]]:
@@ -400,21 +395,16 @@
             A list with one model wrapped into a :class:`deepspeed.DeepSpeedEngine` and list with a single
             deepspeed optimizer.
         """
->>>>>>> 3ea53475
         if not (len(models) == len(optimizers) == 1):
             raise ValueError(
                 f"Currently only one model and one optimizer is supported with DeepSpeed."
                 f" Got {len(models)} models and {len(optimizers)} optimizers instead."
             )
 
-<<<<<<< HEAD
-        self.config["train_micro_batch_size_per_gpu"] = 1
-=======
         # train_micro_batch_size_per_gpu is used for throughput logging purposes
         # normally we set this to the batch size, but it is not available here unless the user provides it
         # as part of the config
         self.config.setdefault("train_micro_batch_size_per_gpu", 1)
->>>>>>> 3ea53475
         self._model, optimizer = self._setup_model_and_optimizer(models[0], optimizers[0])
         self._set_deepspeed_activation_checkpointing()
         return [self._model], [optimizer]
@@ -422,13 +412,10 @@
     def _setup_model_and_optimizer(
         self, model: Module, optimizer: Optimizer, lr_scheduler: Optional[_LRScheduler] = None
     ):
-<<<<<<< HEAD
-=======
         """Initialize one model and one optimizer with an optional learning rate scheduler.
 
         This calls :func:`deepspeed.initialize` internally.
         """
->>>>>>> 3ea53475
         model_parameters = filter(lambda p: p.requires_grad, model.parameters())
         deepspeed_engine, deepspeed_optimizer, _, _ = deepspeed.initialize(
             args=argparse.Namespace(device_rank=self.root_device.index),
@@ -621,10 +608,7 @@
         self._format_precision_config()
 
     def _format_batch_size_and_grad_accum_config(self):
-<<<<<<< HEAD
-=======
         # todo: using lite, we do not support these variables within the config
->>>>>>> 3ea53475
         if self.lightning_module is None:
             return
 

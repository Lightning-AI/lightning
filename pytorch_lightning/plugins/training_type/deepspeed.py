--- conflicted
+++ resolved
@@ -82,11 +82,7 @@
         return batch
 
 
-<<<<<<< HEAD
-class DeepSpeedStrategy(DDPPlugin):
-=======
-class DeepSpeedPlugin(DDPStrategy):
->>>>>>> ba0c9013
+class DeepSpeedStrategy(DDPStrategy):
     distributed_backend = _StrategyType.DEEPSPEED
     DEEPSPEED_ENV_VAR = "PL_DEEPSPEED_CONFIG_PATH"
 

# Copyright The PyTorch Lightning team.
#
# Licensed under the Apache License, Version 2.0 (the "License");
# you may not use this file except in compliance with the License.
# You may obtain a copy of the License at
#
#     http://www.apache.org/licenses/LICENSE-2.0
#
# Unless required by applicable law or agreed to in writing, software
# distributed under the License is distributed on an "AS IS" BASIS,
# WITHOUT WARRANTIES OR CONDITIONS OF ANY KIND, either express or implied.
# See the License for the specific language governing permissions and
# limitations under the License.

import json
import logging
import os
from pathlib import Path
from types import SimpleNamespace
from typing import Any, Callable, Dict, List, Optional, Tuple, Union

import torch

from pytorch_lightning.callbacks import GradientAccumulationScheduler
from pytorch_lightning.core.lightning import LightningModule
from pytorch_lightning.overrides.base import _LightningModuleWrapperBase
from pytorch_lightning.plugins.environments.cluster_environment import ClusterEnvironment
from pytorch_lightning.plugins.training_type.ddp import DDPPlugin
from pytorch_lightning.trainer.optimizers import _get_default_scheduler_config
from pytorch_lightning.utilities import AMPType
from pytorch_lightning.utilities.apply_func import apply_to_collection
from pytorch_lightning.utilities.distributed import rank_zero_info, rank_zero_only
from pytorch_lightning.utilities.exceptions import MisconfigurationException
from pytorch_lightning.utilities.imports import _DEEPSPEED_AVAILABLE

if _DEEPSPEED_AVAILABLE:
    import deepspeed
    from deepspeed.runtime.zero.stage3 import remove_module_hooks


class LightningDeepSpeedModule(_LightningModuleWrapperBase):

    def __init__(self, pl_module: LightningModule, precision: int):
        super().__init__(pl_module)
        self.precision = precision

    def forward(self, *inputs, **kwargs):
        if self.precision == 16:
            inputs = self._move_float_tensors_to_half(inputs)

        return super().forward(*inputs, **kwargs)

    @staticmethod
    def batch_to(data):
        return data.half()

    def _move_float_tensors_to_half(self, batch: Any):
        batch = apply_to_collection(batch, (torch.FloatTensor, torch.cuda.FloatTensor), function=self.batch_to)
        return batch


class DeepSpeedPlugin(DDPPlugin):
    distributed_backend = "deepspeed"
    DEEPSPEED_ENV_VAR = "PL_DEEPSPEED_CONFIG_PATH"

    def __init__(
        self,
        zero_optimization: bool = True,
        stage: int = 2,
        cpu_offload: bool = False,
        cpu_offload_params: bool = False,
        cpu_offload_use_pin_memory: bool = False,
        contiguous_gradients: bool = True,
        overlap_comm: bool = True,
        allgather_partitions: bool = True,
        reduce_scatter: bool = True,
        allgather_bucket_size: int = 2e8,
        reduce_bucket_size: int = 2e8,
        zero_allow_untested_optimizer: bool = True,
        config: Optional[Union[Path, str, dict]] = None,
        logging_level: int = logging.WARN,
        num_nodes: int = 1,
        parallel_devices: Optional[List[torch.device]] = None,
        cluster_environment: Optional[ClusterEnvironment] = None,
        loss_scale: float = 0,
        initial_scale_power: int = 32,
        loss_scale_window: int = 1000,
        hysteresis: int = 2,
        min_loss_scale: int = 1,
        partition_activations: bool = False,
        cpu_checkpointing: bool = False,
        contiguous_memory_optimization: bool = False,
        synchronize_checkpoint_boundary: bool = False,
    ) -> None:
        """

        Provides capabilities to run training using the DeepSpeed library,
        with training optimizations for large billion parameter models.
        `For more information: https://www.deepspeed.ai/`.

        .. warning:: ``DeepSpeedPlugin`` is in beta and subject to change.

        Defaults have been set to enable ZeRO-Offload and some have been taken from the link below.
        These defaults have been set generally, but may require tuning for optimum performance based on your model size.
        `For more information: https://www.deepspeed.ai/docs/config-json/#zero-optimizations-for-fp16-training`.

        Arguments:

            zero_optimization: Enable ZeRO optimization. This is only compatible with precision=16. (default: True)

            stage: Different stages of the ZeRO Optimizer. 0 is disabled,
                1 is optimizer state partitioning, 2 is optimizer+gradient state partitioning (default: 2)

            cpu_offload: Enable offloading optimizer memory and computation to CPU

            cpu_offload_params: When using ZeRO stage 3, offload parameters to CPU

            cpu_offload_use_pin_memory: When using ZeRO stage 3, pin memory on CPU

            contiguous_gradients: Copies gradients to a continuous buffer as they are produced.
                Avoids memory fragmentation during backwards. Useful when training large models. (default: True)

            overlap_comm: Overlap the reduction (synchronization) of gradients with the backwards computation.
                This is a speed optimization when training across multiple GPUs/machines. (default: True)

            allgather_partitions: All gather updated parameters at the end of training step,
                instead of using a series of broadcast collectives (default: True)

            reduce_scatter: Use reduce/scatter instead of allreduce to average gradients (default:True)

            allgather_bucket_size: Number of elements to allgather at once.
                Used to limit the memory required for larger model sizes, with a tradeoff with speed. (default: 2e8)

            reduce_bucket_size: Number of elements to reduce at once.
                Used to limit the memory required for larger model sizes, with a tradeoff with speed (default: 2e8)

            zero_allow_untested_optimizer: Allow untested optimizers to be used with ZeRO. Currently only Adam is a
                DeepSpeed supported optimizer when using ZeRO (default: True)

            config: Pass in a deepspeed formatted config dict,
                or path to a deepspeed config: https://www.deepspeed.ai/docs/config-json.
                All defaults will be ignored if a config is passed in. (Default: ``None``)

            logging_level: Set logging level for deepspeed. (Default: ``logging.WARN``)

            loss_scale: Loss scaling value for FP16 training.
                0.0 results in dynamic loss scaling, otherwise static (Default: 0)

            initial_scale_power: Power of the initial dynamic loss scale value. Loss scale is computed
                by ``2^initial_scale_power`` (Default: 32)

            loss_scale_window: Window in which to raise/lower the dynamic FP16 loss scaling value (Default: 1000)

            hysteresis: FP16 Delay shift in Dynamic Loss scaling (Default: 2)

            min_loss_scale: The minimum FP16 dynamic loss scaling value (Default: 1000)

            partition_activations: Enables partition activation when used with ZeRO stage 3.
                Still requires you to wrap your forward functions in deepspeed.checkpointing.checkpoint.
                See https://www.deepspeed.ai/tutorials/megatron/#deepspeed-activation-checkpoints-optional

            cpu_checkpointing: Offloads partitioned activations to CPU if ``partition_activations`` is enabled

            contiguous_memory_optimization: Copies partitioned activations so that they are contiguous in memory.
                Not supported by all models

            synchronize_checkpoint_boundary: Insert ``torch.cuda.synchronize()`` at each checkpoint boundary.
        """
        if not _DEEPSPEED_AVAILABLE:
            raise MisconfigurationException(
                "To use the DeepSpeed plugin, you must have DeepSpeed installed."
                " pip install deepspeed mpi4py"
            )
        super().__init__(
            parallel_devices=parallel_devices, num_nodes=num_nodes, cluster_environment=cluster_environment
        )
        self.config = self._load_config(config)
        if self.config is None:
            # User has not overridden config, set defaults
            self.config = self._create_default_config(
                zero_optimization,
                zero_allow_untested_optimizer,
                partition_activations=partition_activations,
                cpu_checkpointing=cpu_checkpointing,
                contiguous_memory_optimization=contiguous_memory_optimization,
                synchronize_checkpoint_boundary=synchronize_checkpoint_boundary,
                stage=stage,
                cpu_offload=cpu_offload,
                cpu_offload_params=cpu_offload_params,
                cpu_offload_use_pin_memory=cpu_offload_use_pin_memory,
                contiguous_gradients=contiguous_gradients,
                overlap_comm=overlap_comm,
                allgather_partitions=allgather_partitions,
                reduce_scatter=reduce_scatter,
                allgather_bucket_size=allgather_bucket_size,
                reduce_bucket_size=reduce_bucket_size
            )
        self._config_initialized = False
        deepspeed.utils.logging.logger.setLevel(logging_level)

        # default FP16 parameters.
        self.loss_scale = loss_scale
        self.initial_scale_power = initial_scale_power
        self.loss_scale_window = loss_scale_window
        self.hysteresis = hysteresis
        self.min_loss_scale = min_loss_scale
        self.on_model_parallel_setup_called = False

    def _load_config(self, config):
        if config is None and self.DEEPSPEED_ENV_VAR in os.environ:
            rank_zero_info(f"Loading DeepSpeed config from set {self.DEEPSPEED_ENV_VAR} environment variable")
            config = os.environ[self.DEEPSPEED_ENV_VAR]
        if isinstance(config, str) or isinstance(config, Path):
            if not os.path.isfile(config):
                raise MisconfigurationException(
                    f"You passed in a path to a DeepSpeed config but the path does not exist: {config}"
                )
            with open(config) as f:
                config = json.load(f)
        return config

    def pre_dispatch(self):
        self.init_deepspeed()
<<<<<<< HEAD

        self.lightning_module.trainer.save_checkpoint = self.save_checkpoint

        # set warning rank
        rank_zero_only.rank = self.global_rank

        # set the ranks and devices
        self.dist.rank = self.global_rank
        self.dist.device = self.root_device
=======
>>>>>>> 2064ece5
        self.barrier()

    def init_deepspeed(self):
        if not self._config_initialized:
            self._format_config()
            self._config_initialized = True

        self._handle_gradient_accumulation_steps()

        precision = self.lightning_module.trainer.accelerator.precision
        model = LightningDeepSpeedModule(pl_module=self.model, precision=precision)

        if self.on_gpu:
            torch.cuda.set_device(self.root_device)

        self._call_model_parallel_setup()

        if self.lightning_module.trainer and self.lightning_module.trainer.training:
            self._initialize_deepspeed_train(model)
        else:
            self._initialize_deepspeed_inference(model)

    def _init_scheduler_optimizer(self):
        optimizers, schedulers, optimizer_frequencies = self.lightning_module.trainer.init_optimizers(
            self.lightning_module
        )
        if len(optimizers) > 1 or len(schedulers) > 1:
            raise MisconfigurationException(
                "DeepSpeed currently only supports single optimizer, single optional scheduler."
            )
        scheduler = schedulers[0]['scheduler'] if len(schedulers) == 1 else None
        optimizer = optimizers[0]
        return optimizer, scheduler, optimizer_frequencies

    @property
    def zero_stage_3(self) -> bool:
        return self.config.get('zero_optimization') and self.config.get('zero_optimization').get('stage') == 3

    def _initialize_deepspeed_train(self, model):
        optimizer, lightning_scheduler, optimizer_frequencies = None, None, None
        if "optimizer" not in self.config:
            rank_zero_info(
                "You have not specified an optimizer or scheduler within the DeepSpeed config."
                "Using `configure_optimizers` to define optimizer and scheduler."
            )
            optimizer, lightning_scheduler, optimizer_frequencies = self._init_scheduler_optimizer()
        model_parameters = filter(lambda p: p.requires_grad, self.model.parameters())
        model, optimizer, _, lr_scheduler = deepspeed.initialize(
            model=model,
            model_parameters=model_parameters,
            optimizer=optimizer,
            lr_scheduler=lightning_scheduler,
            config_params=self.config,
        )
        self._set_deepspeed_activation_checkpointing()

        # set optimizer for save/load, but deepspeed manages the specific optimizer logic
        self.lightning_module.trainer.optimizers = [optimizer]
        self.lightning_module.trainer.schedulers = [lr_scheduler]
        self.model = model

    def _call_model_parallel_setup(self):
        if not self.on_model_parallel_setup_called:
            if self.zero_stage_3:
                with deepspeed.zero.Init(remote_device="cpu", pin_memory=True):
                    self.lightning_module.trainer.call_hook("on_model_parallel_setup")
            else:
                self.lightning_module.trainer.call_hook("on_model_parallel_setup")
            self.on_model_parallel_setup_called = True

    def _set_deepspeed_activation_checkpointing(self):
        if self.config.get('activation_checkpointing'):
            checkpoint_config = self.config['activation_checkpointing']
            deepspeed.checkpointing.configure(
                mpu_=None,
                partition_activations=checkpoint_config.get('partition_activations'),
                contiguous_checkpointing=checkpoint_config.get('contiguous_checkpointing'),
                checkpoint_in_cpu=checkpoint_config.get('checkpoint_in_cpu'),
                profile=checkpoint_config.get('profile'),
            )

    def _initialize_deepspeed_inference(self, model):
        # todo: Currently DeepSpeed requires optimizers at inference to partition weights correctly
        optimizer, lightning_scheduler, optimizer_frequencies = None, None, None
        if "optimizer" not in self.config:
            rank_zero_info(
                "You have not specified an optimizer or scheduler within the DeepSpeed config."
                "Using `configure_optimizers` to define optimizer and scheduler."
            )
            optimizer, lightning_scheduler, optimizer_frequencies = self._init_scheduler_optimizer()
        inference_config = {
            # todo: this is required for DeepSpeed throughput timers
            'train_micro_batch_size_per_gpu': 1,
        }
        if 'fp16' in self.config:
            inference_config.update({"fp16": self.config["fp16"]})
        if self.zero_stage_3:
            inference_config.update({
                "zero_allow_untested_optimizer": self.config['zero_allow_untested_optimizer'],
                "zero_optimization": self.config['zero_optimization'],
            })
        # Remove all module hooks before initializing new model
        remove_module_hooks(model)
        model, _, _, _ = deepspeed.initialize(
            args=SimpleNamespace(local_rank=self.local_rank),
            model=model,
            optimizer=optimizer,
            lr_scheduler=lightning_scheduler,
            config_params=inference_config,
            model_parameters=[],
        )
        self.model = model

    def configure_scheduler(self, lr_scheduler):
        scheduler = _get_default_scheduler_config()
        scheduler["scheduler"] = lr_scheduler
        return [scheduler]

    @property
    def lightning_module(self):
        # the model may not be wrapped with DeepEngine & LightningDeepSpeedModule if calling this too early
        module = getattr(self.model, "module", self.model)
        return module.module if isinstance(module, LightningDeepSpeedModule) else module

    @property
    def distributed_sampler_kwargs(self):
        distributed_sampler_kwargs = dict(num_replicas=self.world_size, rank=self.global_rank)
        return distributed_sampler_kwargs

    def init_optimizers(self, trainer, model: LightningModule) -> Tuple[List, List, List]:
        # Skip initializing optimizers here as DeepSpeed handles optimizers via config.
        # User may have specified config options instead in configure_optimizers, but this is handled
        # via `_initialize_deepspeed_train`
        return [], [], []  # empty optimizers, schedulers and frequencies

    def optimizer_step(self, optimizer: torch.optim.Optimizer, lambda_closure: Callable, **kwargs):
        # note: We rely on the deepspeed engine to carry out the step rather than the optimizer.
        # internally, the engine has a reference to the optimizer already.
        self.model.step(**kwargs)

    def _handle_gradient_accumulation_steps(self):
        if self.config.get("gradient_accumulation_steps") > 1:
            self._original_accumulate_grad_batches = self.lightning_module.trainer.accumulate_grad_batches
            self.lightning_module.trainer.accumulation_scheduler = GradientAccumulationScheduler({0: 1})
        else:
            self._original_accumulate_grad_batches = None

    def _format_config(self):
        if self.config is None:
            raise MisconfigurationException(
                "To use DeepSpeed you must pass in a DeepSpeed config dict, or a path to a JSON config."
                " See: https://pytorch-lightning.readthedocs.io/en/latest/advanced/multi_gpu.html#deepspeed"
            )
        self._format_batch_size_and_grad_accum_config()
        self._format_precision_config()

    def _format_batch_size_and_grad_accum_config(self):
        if "gradient_accumulation_steps" in self.config:
            raise MisconfigurationException(
                "Within the DeepSpeed config, do not set gradient_accumulation_steps"
                " as this will be set via accumulate_grad_batches=x argument passed via the Lightning Trainer."
            )
        if "train_micro_batch_size_per_gpu" not in self.config:
            # train_micro_batch_size_per_gpu is used for throughput logging purposes
            # by default we use the batch size of the loader which may be incorrect if a batch sampler is passed
            batch_size = self.lightning_module.train_dataloader().batch_sampler.batch_size
            self.config["train_micro_batch_size_per_gpu"] = batch_size
        self.config["gradient_accumulation_steps"] = self.lightning_module.trainer.accumulate_grad_batches
        if "gradient_clipping" not in self.config:
            self.config["gradient_clipping"] = self.lightning_module.trainer.gradient_clip_val

    def _format_precision_config(self):
        amp_type = self.lightning_module.trainer.accelerator_connector.amp_type
        amp_level = self.lightning_module.trainer.accelerator_connector.amp_level
        precision = self.lightning_module.trainer.accelerator_connector.precision
        if precision == 16:
            if "fp16" not in self.config and amp_type == AMPType.NATIVE:
                # FP16 is a DeepSpeed standalone AMP implementation
                rank_zero_info("Enabling DeepSpeed FP16.")
                self.config["fp16"] = {
                    "enabled": True,
                    "loss_scale": self.loss_scale,
                    "initial_scale_power": self.initial_scale_power,
                    "loss_scale_window": self.loss_scale_window,
                    "hysteresis": self.hysteresis,
                    "min_loss_scale": self.min_loss_scale
                }
            elif "amp" not in self.config and amp_type == AMPType.APEX:
                rank_zero_only("Enabling DeepSpeed APEX Implementation.")
                self.config["amp"] = {
                    "enabled": True,
                    "opt_level": amp_level,
                }
        if "zero_optimization" in self.config and not ("amp" in self.config or "fp16" in self.config):
            raise MisconfigurationException("To use DeepSpeed ZeRO Optimization, you must set precision=16.")

    def _create_default_config(
        self, zero_optimization: bool, zero_allow_untested_optimizer: bool, partition_activations: bool,
        cpu_checkpointing: bool, contiguous_memory_optimization: bool, synchronize_checkpoint_boundary: bool,
        **zero_kwargs
    ) -> Dict:
        cfg = {
            'activation_checkpointing': {
                "partition_activations": partition_activations,
                "cpu_checkpointing": cpu_checkpointing,
                "contiguous_memory_optimization": contiguous_memory_optimization,
                "synchronize_checkpoint_boundary": synchronize_checkpoint_boundary
            }
        }
        if zero_optimization:
            cfg = {
                "zero_allow_untested_optimizer": zero_allow_untested_optimizer,
                "zero_optimization": zero_kwargs,
                **cfg
            }
        return cfg

    def _filepath_to_dir(self, filepath: str):
        return os.path.dirname(filepath)

    @property
    def deepspeed_engine(self):
        return self.model

    def save_checkpoint(self, filepath: str, weights_only: bool = False) -> None:
        """Save model/training states as a checkpoint file through state-dump and file-write.

        Args:
            filepath: write-target file's path
            weights_only: saving model weights only
        """
        if torch.distributed.get_world_size() > 1:
            # Use deepspeed's internal checkpointing function to handle partitioned weights across processes
            # dump states as a checkpoint dictionary object
            client_state = self.lightning_module.trainer.checkpoint_connector.dump_checkpoint(weights_only)
            save_dir = self._filepath_to_dir(filepath)
            _exclude_keys = ['state_dict', 'optimizer_states', 'lr_schedulers']
            client_state = {k: v for k, v in client_state.items() if k not in _exclude_keys}
            self.deepspeed_engine.save_checkpoint(save_dir, client_state=client_state)
        else:
            self.lightning_module.trainer.checkpoint_connector.save_checkpoint(filepath)

    def restore_model_state_from_ckpt_path(self,
                                           ckpt_path: str,
                                           map_location=lambda storage, loc: storage) -> Tuple[Dict, bool]:
        if torch.distributed.get_world_size() > 1:
            from pytorch_lightning.trainer.states import TrainerState
            load_optimizer_states = self.lightning_module.trainer.state == TrainerState.FITTING
            save_dir = self._filepath_to_dir(ckpt_path)

            if self.zero_stage_3:
                # TODO: Currently required as this call is missing within the deepspeed engine.
                self.deepspeed_engine.optimizer._partition_all_parameters()

            _, client_state = self.model.load_checkpoint(
                save_dir, load_optimizer_states=load_optimizer_states, load_lr_scheduler_states=load_optimizer_states
            )

            # restore datamodule states
            if self.lightning_module.trainer.datamodule is not None:
                self.lightning_module.trainer.datamodule.on_load_checkpoint(client_state)

            # hook: give user access to checkpoint if needed.
            self.lightning_module.on_load_checkpoint(client_state)
            return client_state, False
        return super().restore_model_state_from_ckpt_path(ckpt_path, map_location=map_location)

    def _accumulated_batches_reached(self, trainer):
        return trainer.total_batch_idx % trainer.accumulate_grad_batches == 0

    def increment_accumulated_grad_global_step(self, trainer):
        if self._original_accumulate_grad_batches is None:
            trainer.global_step += 1
        else:
            trainer.accumulate_grad_batches = self._original_accumulate_grad_batches
            if self._accumulated_batches_reached(trainer):
                trainer.global_step += 1
            trainer.accumulate_grad_batches = 1<|MERGE_RESOLUTION|>--- conflicted
+++ resolved
@@ -221,18 +221,7 @@
 
     def pre_dispatch(self):
         self.init_deepspeed()
-<<<<<<< HEAD
-
         self.lightning_module.trainer.save_checkpoint = self.save_checkpoint
-
-        # set warning rank
-        rank_zero_only.rank = self.global_rank
-
-        # set the ranks and devices
-        self.dist.rank = self.global_rank
-        self.dist.device = self.root_device
-=======
->>>>>>> 2064ece5
         self.barrier()
 
     def init_deepspeed(self):

# Copyright The PyTorch Lightning team.
#
# Licensed under the Apache License, Version 2.0 (the "License");
# you may not use this file except in compliance with the License.
# You may obtain a copy of the License at
#
#     http://www.apache.org/licenses/LICENSE-2.0
#
# Unless required by applicable law or agreed to in writing, software
# distributed under the License is distributed on an "AS IS" BASIS,
# WITHOUT WARRANTIES OR CONDITIONS OF ANY KIND, either express or implied.
# See the License for the specific language governing permissions and
# limitations under the License
import logging
import os
from typing import List, Optional

import torch
import torch.distributed as torch_distrib
from torch import nn
from torch.nn.parallel import DistributedDataParallel
from torch.optim import Optimizer

from pytorch_lightning.core.lightning import LightningModule
from pytorch_lightning.overrides.distributed import LightningDistributedModule
from pytorch_lightning.plugins.training_type.rpc import DEFAULT_RPC_TIMEOUT_SEC, RPCPlugin
from pytorch_lightning.trainer.states import RunningStage
from pytorch_lightning.utilities import _FAIRSCALE_PIPE_AVAILABLE, rank_zero_only
from pytorch_lightning.utilities.exceptions import MisconfigurationException

if _FAIRSCALE_PIPE_AVAILABLE:
    import fairscale.nn.model_parallel as mpu
    from fairscale.nn import PipeRPCWrapper
    from fairscale.nn.pipe import balance as pipe_balance
    from fairscale.nn.pipe import rpc as rpc_pipe
    from fairscale.nn.pipe.pipeline import PipelineStyle

log = logging.getLogger(__name__)


class RPCSequentialPlugin(RPCPlugin):

    def __init__(
        self,
        balance: List[int],
        microbatches: int = 8,
        checkpoint: str = 'except_last',
        balance_mode: str = "balance_by_size",
        pipelined_backward: Optional[bool] = True,
        rpc_timeout_sec: float = DEFAULT_RPC_TIMEOUT_SEC,
        **kwargs
    ):
        """
        Provides sequential model parallelism for :class:`nn.Sequential <torch.nn.Sequential>` module.
        If the module requires lots of memory, Pipe can be used to reduce this by leveraging multiple GPUs.

        .. _RPCSequentialPlugin: https://arxiv.org/abs/1811.06965

        Pipeline parallelism comes with with checkpointing to reduce peak
        memory required to train while minimizing device under-utilization.
        This is turned on by default and can be turned off via the checkpoint argument.

        You should determine the balance when defining the plugin,
        or you can pass an example input array via the LightningModule to infer a balance.
        The module will be partitioned into multiple devices according to the given balance. You may also rely on
        your own heuristics to find your own optimal configuration.

        Args:
            balance: The balance of the model, i.e [2, 2] (two layers on each GPU).
            If not provided assumes user provides an input example array to find a balance on all GPUs.

            microbatches: Allows for parallelization to reduce device utilization
            by splitting the batch into further smaller batches.

            checkpoint: Enables gradient checkpointing. ['always', 'except_last', 'never']

            balance_mode: Type of balance heuristic to use if balance to be inferred.

                - 'balance_by_size': checks memory usage of each layer and determines balance

                - 'balance_by_time': checks time of each layer and determines balance

            pipelined_backward: if True, call torch.autograd.backward once per microbatch on the

            backward pass (instead of once for the whole batch). This works
            around a potential deadlock in pytorch when using tensor parallelism
            at the same time. Defaults to `True` if
            `get_model_parallel_world_size() > 1`
        """
        self._check_pipe_available()
        super().__init__(rpc_timeout_sec=rpc_timeout_sec, **kwargs)

        self.balance = balance

        self.microbatches = microbatches
        self.checkpoint = checkpoint
        self.balance_mode = balance_mode
        self.pipelined_backward = pipelined_backward
        self._main_rpc_process = True

    def init_ddp_connection(
        self,
        global_rank: int,
        world_size: int,
    ) -> None:
        if self.lightning_module.trainer.amp_backend is not None:
            raise MisconfigurationException(
                '`RPCSequentialPlugin` is currently not supported in Automatic Mixed Precision'
            )

        if self._skip_init_connections():
            return
        super().init_ddp_connection(
            global_rank=global_rank,
            world_size=world_size,
        )
        super().init_rpc_connection(global_rank=global_rank, world_size=world_size)
        model = self.lightning_module
        self.gpus_per_model = self._infer_check_num_gpus()
        self.init_model_parallel_groups()
        self.set_main_rpc_process()

        self._check_sequential_model_exists(model)

        # check if user given balance is valid
        if self.balance is not None:
            self._assert_valid_model_balance()

        if self.main_rpc_process:
            if self.balance is None:
                self._infer_model_balance()
            self.init_pipe_module()
        else:
            self.handle_transferred_pipe_module()
            self.exit_rpc_process()

    def _infer_model_balance(self):
        log.info(f'Inferring model balance using {self.balance_mode} mode')
        model = self.lightning_module
        if model.example_input_array is None:
            raise MisconfigurationException(
                'Please set example_input_array to your model, so we can infer the right model balance for you'
            )
        balance_func = getattr(pipe_balance, self.balance_mode)
        self.balance = balance_func(self.gpus_per_model, model.sequential_module, model.example_input_array)
        self._sync_balance_to_all_parallel_groups()

        log.info(f'The following model balance {self.balance.tolist()} was inferred using {self.balance_mode} mode')

    def _sync_balance_to_all_parallel_groups(self, main_rank=0):
        """
        Ensures that we sync the balance to all main processes, so that the balance is the same per replica.
        Args:
            main_rank: The rank with the balance we'd like to replicate.
        """
        self.balance = torch.tensor(self.balance, dtype=torch.int, device='cuda')
        # Ensure we sync to all processes within the main data parallel group
        # We use the data parallel group as all main processes are found within the same group
        torch_distrib.broadcast(self.balance, src=main_rank, group=mpu.get_data_parallel_group())
        self.balance = self.balance.cpu()

    def _check_sequential_model_exists(self, model):
        if not hasattr(model, "sequential_module") or not isinstance(model.sequential_module, nn.Sequential):
            raise MisconfigurationException(
                'Could not find a PipeLightningModule within the model. '
                'Did you set your sequential model as the `sequential_module` attribute of your model?'
            )

    def _find_and_init_pipe_module(self, model):
        if hasattr(model, "sequential_module") and isinstance(model.sequential_module, LightningPipeModule):
            # model has been wrapped already
            return
        elif hasattr(model, "sequential_module") and isinstance(model.sequential_module, nn.Sequential):
            # try to wrap model for the user
            model.sequential_module = LightningPipeModule(
                model.sequential_module,
                balance=self.balance,
                microbatches=self.microbatches,
                checkpoint=self.checkpoint,
            )
            # Update references for workers to access correct lightning functions when calling RPC
            model.sequential_module.trainer = model.trainer
            model.sequential_module.configure_optimizers = model.configure_optimizers

            # Update references for main process to access correct lightning functions when calling RPC
            model.sequential_module.module.model.trainer = model.trainer
            model.sequential_module.module.model.configure_optimizers = model.configure_optimizers

            self.model = model

        else:
            raise MisconfigurationException(
                'Could not find a PipeLightningModule within the model. '
                'Did you defined set your sequential model as a `sequential_module` attribute of your model?'
            )

    def _assert_valid_model_balance(self):
        model = self.lightning_module
        if sum(self.balance) != len(model.sequential_module):
            raise MisconfigurationException(
                f'The provided balance sum: {sum(self.balance)} does not'
                f' match your Sequential length: {len(model.sequential_module)}'
            )

    def _skip_init_connections(self):
        """
        Skip initialization if torch is already initialized and we're in testing.
        Returns: Whether to skip initialization

        """
        return torch_distrib.is_initialized() and self.lightning_module.running_stage == RunningStage.TESTING

    def init_model_parallel_groups(self):
        num_model_parallel = 1  # TODO currently no support for vertical model parallel
        mpu.initialize_model_parallel(model_parallel_size_=num_model_parallel, pipeline_length=self.gpus_per_model)

    def _infer_check_num_gpus(self):
        """
        Infer the number of GPUs per model.

        Returns: The appropriate balance for the model
        """
        if isinstance(self.balance, list):
            if len(self.balance) != (self.world_size / self.num_nodes):
                raise MisconfigurationException(
                    "Pipe currently only supports splitting the module onto all available GPUs"
                )
            # User has defined a balance for his model
            return len(self.balance)
        # Assume that the user wants to balance his model on all GPUs
        return self.world_size

    def handle_transferred_pipe_module(self) -> None:
        if not self.lightning_module.running_stage == RunningStage.TESTING:
            torch_distrib.barrier()  # Ensure we await main process initialization
            # Add trainer/configure_optimizers to the pipe model for access in all worker processes
            rpc_pipe.PipeModel.trainer = self.lightning_module.trainer
            del rpc_pipe.PipeModel.trainer.model.sequential_module
            rpc_pipe.PipeModel.trainer.model.sequential_module = rpc_pipe.PipeModel
            rpc_pipe.PipeModel.configure_optimizers = self.lightning_module.configure_optimizers

    def init_pipe_module(self) -> None:
        # Create pipe_module
        model = self.lightning_module
        self._find_and_init_pipe_module(model)
        if not self.lightning_module.running_stage == RunningStage.TESTING:
            torch_distrib.barrier()  # Ensure we join main process initialization
            model.sequential_module.foreach_worker(register_optimizers, include_self=True)

            # TODO: Move this to the connector

    def pre_backward(self, closure_loss: torch.Tensor, should_accumulate: bool, optimizer: Optimizer, opt_idx: int):
        """Run before precision plugin executes backward"""

    def configure_ddp(self):
        if self.main_rpc_process:
            self.pre_configure_ddp()

            self._model = DistributedDataParallel(
                LightningDistributedModule(self.model),
                device_ids=self.determine_ddp_device_ids(),
                process_group=mpu.get_data_parallel_group(),
                **self._ddp_kwargs,
            )
            # Plugin handle backwards across processes. Currently not supported for DDP + pipe parallel
            self._model.require_backward_grad_sync = False

    @rank_zero_only
    def rpc_save_model(self, save_model_fn, last_filepath, trainer, pl_module) -> None:
        model = self.lightning_module
        if not hasattr(model.sequential_module, "foreach_worker"):
            return
        current_layers = pl_module.sequential_module
        model.sequential_module.foreach_worker(
            save_layers_on_all_rank_zero_workers, {"gpus_per_model": self.gpus_per_model}, include_self=True
        )
        pl_module.sequential_module = load_sequential_from_saved_layers(self.gpus_per_model)
        save_model_fn(last_filepath, trainer, pl_module)
        pl_module.sequential_module = current_layers

    def worker_optimizer_step(self, model: LightningModule, opt_idx: int, *args, **kwargs) -> None:
        model.sequential_module.foreach_worker(
            run_optimizer, {
                "opt_idx": opt_idx,
                "args": args,
                "kwargs": kwargs
            }, include_self=False
        )

    @property
    def distributed_sampler_kwargs(self):
        return dict(
            num_replicas=mpu.get_data_parallel_world_size(),
            rank=mpu.get_data_parallel_rank(),
        )

    @property
    def data_parallel_group(self):
        return mpu.get_data_parallel_group()

    def set_main_rpc_process(self):
        self.main_rpc_process = torch_distrib.get_rank(group=mpu.get_pipeline_parallel_group()) == 0

    @property
    def main_rpc_process(self) -> bool:
        return self._main_rpc_process

    @main_rpc_process.setter
    def main_rpc_process(self, is_main_process):
        self._main_rpc_process = is_main_process

    def barrier(self, name: Optional[str] = None) -> None:
        if torch_distrib.is_initialized() and self.main_rpc_process:
            torch_distrib.barrier(group=self.data_parallel_group)

    def _check_pipe_available(self):
        if not _FAIRSCALE_PIPE_AVAILABLE:
            raise MisconfigurationException(
                'PipeRPCPlugin requires FairScale and currently is only supported on PyTorch 1.6.'
            )

    def post_optimizer_step(self, optimizer: Optimizer, optimizer_idx: int, **kwargs) -> None:
        """Hook to do something after each optimizer step."""
        if self.rpc_enabled and self.main_rpc_process:
            # Initialize optimizer step on main process
            self.worker_optimizer_step(model=self.lightning_module, opt_idx=optimizer_idx, **kwargs)

<<<<<<< HEAD
    def post_dispatch(self):
        if self.main_rpc_process:
            super().post_dispatch()
=======
    def post_training_step(self):
        if self.main_rpc_process:
            super().post_training_step()
>>>>>>> 6cca568c

    def start_training(self, trainer: 'Trainer') -> None:
        if self.main_rpc_process:
            super().start_training(trainer)

    def start_testing(self, trainer: 'Trainer') -> None:
        if self.main_rpc_process:
            super().start_testing(trainer)


class LightningPipeModule(nn.Module):
    """
    This class wraps Fairscale Pipe and PipeRCPWrapper class.
    """

    def __init__(self, module: nn.Sequential, balance: List[int], microbatches: int = 8, checkpoint='never'):
        super().__init__()
        self.module = module
        self.balance = balance
        self.microbatches = microbatches
        self.checkpoint = checkpoint
        self._init_pipe()

    def _init_pipe(self):
        device = torch.device("cuda", torch_distrib.get_rank())

        self.module = PipeRPCWrapper(
            module=self.module,
            balance=self.balance,
            chunks=self.microbatches,
            style=PipelineStyle.MultiProcess,
            input_device=device,
            worker_map=self.get_worker_map(),
            checkpoint=self.checkpoint,
        )

    def foreach_worker(self, *args, **kwargs):
        self.module.foreach_worker(*args, **kwargs)

    def forward(self, *args, **kwargs):
        return self.module(*args, **kwargs)

    def get_worker_map(self):
        # TODO, is this correct with multinodes? We also assume "worker" is the same as defined in the RPCPlugin
        return {rank: f"worker{rank}" for rank in range(torch_distrib.get_world_size())}


def register_optimizers(ctx, model):
    optimizers, lr_schedulers, optimizer_frequencies = model.trainer.init_optimizers(model)
    model.trainer.optimizers = optimizers
    model.trainer.lr_schedulers = lr_schedulers
    model.trainer.optimizer_frequencies = optimizer_frequencies


def run_optimizer(ctx, model):
    trainer = model.trainer
    opt_idx = ctx["opt_idx"]
    optimizer = trainer.optimizers[opt_idx]
    optimizer.step(*ctx["args"], **ctx["kwargs"])


def save_layers_on_all_rank_zero_workers(ctx, model):
    gpus_per_model = ctx["gpus_per_model"]
    rank = torch_distrib.get_rank()
    if rank in range(gpus_per_model):
        seq = list(model.children())[0]
        torch.save(seq, f"seq_{rank}.pt")


def load_sequential_from_saved_layers(gpus_per_model):
    partial_seqs = [torch.load(f"seq_{rank}.pt", map_location='cpu') for rank in range(gpus_per_model)]
    seq = nn.Sequential()
    for p_seq in partial_seqs:
        for name, child in p_seq.named_children():
            seq.add_module(name, child)
    # delete tmp files
    [os.remove(f"seq_{rank}.pt") for rank in range(gpus_per_model)]
    return seq<|MERGE_RESOLUTION|>--- conflicted
+++ resolved
@@ -325,15 +325,9 @@
             # Initialize optimizer step on main process
             self.worker_optimizer_step(model=self.lightning_module, opt_idx=optimizer_idx, **kwargs)
 
-<<<<<<< HEAD
-    def post_dispatch(self):
-        if self.main_rpc_process:
-            super().post_dispatch()
-=======
     def post_training_step(self):
         if self.main_rpc_process:
             super().post_training_step()
->>>>>>> 6cca568c
 
     def start_training(self, trainer: 'Trainer') -> None:
         if self.main_rpc_process:

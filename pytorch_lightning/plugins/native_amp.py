# Copyright The PyTorch Lightning team.
#
# Licensed under the Apache License, Version 2.0 (the "License");
# you may not use this file except in compliance with the License.
# You may obtain a copy of the License at
#
#     http://www.apache.org/licenses/LICENSE-2.0
#
# Unless required by applicable law or agreed to in writing, software
# distributed under the License is distributed on an "AS IS" BASIS,
# WITHOUT WARRANTIES OR CONDITIONS OF ANY KIND, either express or implied.
# See the License for the specific language governing permissions and
# limitations under the License.

import torch


class NativeAMP:

    def __init__(self, trainer):
        self.trainer = trainer

    def connect(self, model, optimizers):
        return model, optimizers

<<<<<<< HEAD
    def backward(self, unscaled_loss, optimizer=None, *args, **kwargs):
        self.trainer.dev_debugger.track_backward_calls({'type': 'native_amp'})
        scaled_loss = self.trainer.scaler.scale(unscaled_loss)
        scaled_loss.backward(*args, **kwargs)
=======
    def backward(self, closure_loss, optimizer, *args, **kwargs):
        closure_loss = self.trainer.scaler.scale(closure_loss)

        # do backward pass
        closure_loss.backward(*args, **kwargs)

        # once backward has been applied, release graph
        closure_loss = closure_loss.detach()
        return closure_loss
>>>>>>> d1bbb449

    def training_step(self, fx, args):
        with torch.cuda.amp.autocast():
            output = fx(*args)
        return output<|MERGE_RESOLUTION|>--- conflicted
+++ resolved
@@ -23,12 +23,6 @@
     def connect(self, model, optimizers):
         return model, optimizers
 
-<<<<<<< HEAD
-    def backward(self, unscaled_loss, optimizer=None, *args, **kwargs):
-        self.trainer.dev_debugger.track_backward_calls({'type': 'native_amp'})
-        scaled_loss = self.trainer.scaler.scale(unscaled_loss)
-        scaled_loss.backward(*args, **kwargs)
-=======
     def backward(self, closure_loss, optimizer, *args, **kwargs):
         closure_loss = self.trainer.scaler.scale(closure_loss)
 
@@ -38,7 +32,6 @@
         # once backward has been applied, release graph
         closure_loss = closure_loss.detach()
         return closure_loss
->>>>>>> d1bbb449
 
     def training_step(self, fx, args):
         with torch.cuda.amp.autocast():

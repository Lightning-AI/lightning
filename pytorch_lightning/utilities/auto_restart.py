--- conflicted
+++ resolved
@@ -473,14 +473,6 @@
         metadata = dataset.state_dict()
     else:
         state_dict_fn = getattr(dataset, "state_dict", None)
-<<<<<<< HEAD
-        if state_dict_fn:
-            info = get_worker_info()
-            worker_id = info.id if info else 0
-            metadata = state_dict_fn()
-            if worker_id not in metadata:
-                raise MisconfigurationException("The state_dict needs to be indexed by `worker_id`")
-=======
         info = get_worker_info()
         worker_id = info.id if info else 0
         if state_dict_fn:
@@ -489,7 +481,6 @@
                 raise MisconfigurationException("The state_dict needs to be indexed by `worker_id`")
         if metadata is None:
             metadata = {worker_id: {}}
->>>>>>> d7c9913d
 
     return {"data": data, AutoRestartBatchKeys.PL_RESTART_META: metadata}
 
@@ -623,14 +614,11 @@
 
                 obj.load_state_dict(sampler_state[k])
 
-<<<<<<< HEAD
-=======
         load_state_dict_fn = getattr(dataset, "load_state_dict", None)
 
         if not load_state_dict_fn:
             return
 
->>>>>>> d7c9913d
         dataset_state = {
             worker_id: state_dict["state"][worker_id]["dataset_state"][worker_id]
             for worker_id in state_dict["state"].keys()
@@ -693,12 +681,9 @@
         combined_batch = super()._next_data()
 
         batch, state = combined_batch["data"], combined_batch[AutoRestartBatchKeys.PL_RESTART_META]
-<<<<<<< HEAD
-=======
 
         print(batch["ys_pad"][-1][:10])
 
->>>>>>> d7c9913d
         self.num_batches_fetched += 1
 
         sampler_state, sampler_state_idx = self._sampler_state.pop(0)

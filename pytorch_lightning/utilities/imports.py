--- conflicted
+++ resolved
@@ -53,15 +53,9 @@
 _FAIRSCALE_AVAILABLE = platform.system() != 'Windows' and _module_available('fairscale.nn.data_parallel')
 _RPC_AVAILABLE = platform.system() != 'Windows' and _module_available('torch.distributed.rpc')
 _GROUP_AVAILABLE = platform.system() != 'Windows' and _module_available('torch.distributed.group')
-<<<<<<< HEAD
-_FAIRSCALE_PIPE_AVAILABLE = _FAIRSCALE_AVAILABLE and LooseVersion(torch.__version__) >= LooseVersion("1.6.0")
-_BOLTS_AVAILABLE = _module_available('pl_bolts')
-=======
 _FAIRSCALE_PIPE_AVAILABLE = _FAIRSCALE_AVAILABLE and LooseVersion(
     torch.__version__
 ) >= LooseVersion("1.6.0") and LooseVersion(pkg_resources.get_distribution('fairscale').version
                                             ) <= LooseVersion("0.1.3")
 _BOLTS_AVAILABLE = _module_available('pl_bolts')
-_PYTORCH_PRUNE_AVAILABLE = _module_available('torch.nn.utils.prune')
-_TORCHVISION_AVAILABLE = _module_available('torchvision')
->>>>>>> 774e9bd0
+_TORCHVISION_AVAILABLE = _module_available('torchvision')
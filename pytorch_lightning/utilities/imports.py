# Copyright The PyTorch Lightning team.
#
# Licensed under the Apache License, Version 2.0 (the "License");
# you may not use this file except in compliance with the License.
# You may obtain a copy of the License at
#
#     http://www.apache.org/licenses/LICENSE-2.0
#
# Unless required by applicable law or agreed to in writing, software
# distributed under the License is distributed on an "AS IS" BASIS,
# WITHOUT WARRANTIES OR CONDITIONS OF ANY KIND, either express or implied.
# See the License for the specific language governing permissions and
# limitations under the License.
"""General utilities"""
import importlib
import platform
from distutils.version import LooseVersion

import pkg_resources
import torch


def _module_available(module_path: str) -> bool:
    """Testing if given module is avalaible in your env

    >>> _module_available('os')
    True
    >>> _module_available('bla.bla')
    False
    """
    # todo: find a better way than try / except
    try:
        mods = module_path.split('.')
        assert mods, 'nothing given to test'
        # it has to be tested as per partets
        for i in range(len(mods)):
            module_path = '.'.join(mods[:i + 1])
            if importlib.util.find_spec(module_path) is None:
                return False
        return True
    except AttributeError:
        return False


_APEX_AVAILABLE = _module_available("apex.amp")
_NATIVE_AMP_AVAILABLE = _module_available("torch.cuda.amp") and hasattr(torch.cuda.amp, "autocast")
_OMEGACONF_AVAILABLE = _module_available("omegaconf")
_HYDRA_AVAILABLE = _module_available("hydra")
_HYDRA_EXPERIMENTAL_AVAILABLE = _module_available("hydra.experimental")
_HOROVOD_AVAILABLE = _module_available("horovod.torch")
_TORCHTEXT_AVAILABLE = _module_available("torchtext")
_XLA_AVAILABLE = _module_available("torch_xla")
_FAIRSCALE_AVAILABLE = platform.system() != 'Windows' and _module_available('fairscale.nn.data_parallel')
_RPC_AVAILABLE = platform.system() != 'Windows' and _module_available('torch.distributed.rpc')
_GROUP_AVAILABLE = platform.system() != 'Windows' and _module_available('torch.distributed.group')
_FAIRSCALE_PIPE_AVAILABLE = _FAIRSCALE_AVAILABLE and LooseVersion(
    torch.__version__
) >= LooseVersion("1.6.0") and LooseVersion(pkg_resources.get_distribution('fairscale').version
                                            ) <= LooseVersion("0.1.3")
_BOLTS_AVAILABLE = _module_available('pl_bolts')
<<<<<<< HEAD
_PYTORCH_GREATER_EQUAL_1_6_0 = LooseVersion(torch.__version__) >= LooseVersion("1.6.0")
_PYTORCH_PRUNE_AVAILABLE = _module_available('torch.nn.utils.prune')
=======
_PYTORCH_PRUNE_AVAILABLE = _module_available('torch.nn.utils.prune')
_TORCHVISION_AVAILABLE = _module_available('torchvision')
>>>>>>> 9dd56398
<|MERGE_RESOLUTION|>--- conflicted
+++ resolved
@@ -58,10 +58,6 @@
 ) >= LooseVersion("1.6.0") and LooseVersion(pkg_resources.get_distribution('fairscale').version
                                             ) <= LooseVersion("0.1.3")
 _BOLTS_AVAILABLE = _module_available('pl_bolts')
-<<<<<<< HEAD
 _PYTORCH_GREATER_EQUAL_1_6_0 = LooseVersion(torch.__version__) >= LooseVersion("1.6.0")
 _PYTORCH_PRUNE_AVAILABLE = _module_available('torch.nn.utils.prune')
-=======
-_PYTORCH_PRUNE_AVAILABLE = _module_available('torch.nn.utils.prune')
-_TORCHVISION_AVAILABLE = _module_available('torchvision')
->>>>>>> 9dd56398
+_TORCHVISION_AVAILABLE = _module_available('torchvision')
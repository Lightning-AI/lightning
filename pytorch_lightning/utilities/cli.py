--- conflicted
+++ resolved
@@ -14,15 +14,10 @@
 import os
 import sys
 from argparse import Namespace
-<<<<<<< HEAD
 from dataclasses import dataclass, field
-from types import MethodType, ModuleType
-from typing import Any, Callable, cast, Dict, List, Optional, Tuple, Type, Union
-from unittest import mock
-=======
 from types import MethodType
 from typing import Any, Callable, Dict, List, Optional, Set, Tuple, Type, Union
->>>>>>> 0dfc6a18
+from unittest import mock
 
 import torch
 from torch.optim import Optimizer
@@ -395,7 +390,6 @@
         """Method that instantiates the argument parser."""
         return LightningArgumentParser(**kwargs)
 
-<<<<<<< HEAD
     @staticmethod
     def _sanitize_argv(optimizers_and_lr_schedulers: List[str]) -> None:
         """This function is used to replace ``<space>`` in ``sys.argv`` with ``=``."""
@@ -424,11 +418,6 @@
 
         sys.argv = sys.argv[:start_index] + argv
 
-    def setup_parser(self, **kwargs: Any) -> None:
-        """Initialize and setup the parser, and arguments."""
-        self.parser = self.init_parser(**kwargs)
-        self._add_arguments(self.parser)
-=======
     def setup_parser(
         self, add_subcommands: bool, main_kwargs: Dict[str, Any], subparser_kwargs: Dict[str, Any]
     ) -> None:
@@ -439,7 +428,6 @@
             self._add_subcommands(self.parser, **subparser_kwargs)
         else:
             self._add_arguments(self.parser)
->>>>>>> 0dfc6a18
 
     def add_default_arguments_to_parser(self, parser: LightningArgumentParser) -> None:
         """Adds default arguments to the parser."""
@@ -475,26 +463,6 @@
         """
 
     @staticmethod
-<<<<<<< HEAD
-    def _contains_from_registry(pattern: str, registry: _Registry) -> bool:
-        return any(True for v in sys.argv for registered_name in registry if f"--{pattern}={registered_name}" in v)
-
-    def link_optimizers_and_lr_schedulers(self) -> None:
-        """Creates argument links for optimizers and learning rate schedulers that specified a ``link_to``."""
-
-        self._sanitize_argv(list(self.parser.optimizers_and_lr_schedulers))
-
-        if self._contains_from_registry("optimizer", OPTIMIZER_REGISTRY):
-            if "optimizer" not in self.parser.groups:
-                self.parser.add_optimizer_args(self.registered_optimizers)
-
-        if self._contains_from_registry("lr_scheduler", LR_SCHEDULER_REGISTRY):
-            lr_schdulers = tuple(v for v in LR_SCHEDULER_REGISTRY.values())
-            if "lr_scheduler" not in self.parser.groups:
-                self.parser.add_lr_scheduler_args(lr_schdulers)
-
-        for key, (class_type, link_to) in self.parser.optimizers_and_lr_schedulers.items():
-=======
     def subcommands() -> Dict[str, Set[str]]:
         """Defines the list of available subcommands and the arguments to skip."""
         return {
@@ -529,12 +497,27 @@
         # need to save which arguments were added to pass them to the method later
         self._subcommand_method_arguments[subcommand] = added
         return parser
+    
+    @staticmethod
+    def _contains_from_registry(pattern: str, registry: _Registry) -> bool:
+        # FIXME: remove me after https://github.com/omni-us/jsonargparse/issues/83
+        return any(True for v in sys.argv for registered_name in registry if f"--{pattern}={registered_name}" in v)
 
     @staticmethod
     def link_optimizers_and_lr_schedulers(parser: LightningArgumentParser) -> None:
         """Creates argument links for optimizers and learning rate schedulers that specified a ``link_to``."""
+        self._sanitize_argv(list(parser.optimizers_and_lr_schedulers))
+
+        if self._contains_from_registry("optimizer", OPTIMIZER_REGISTRY):
+            if "optimizer" not in parser.groups:
+                parser.add_optimizer_args(self.registered_optimizers)
+
+        if self._contains_from_registry("lr_scheduler", LR_SCHEDULER_REGISTRY):
+            lr_schdulers = tuple(v for v in LR_SCHEDULER_REGISTRY.values())
+            if "lr_scheduler" not in parser.groups:
+                parser.add_lr_scheduler_args(lr_schdulers)
+
         for key, (class_type, link_to) in parser.optimizers_and_lr_schedulers.items():
->>>>>>> 0dfc6a18
             if link_to == "AUTOMATIC":
                 continue
             if isinstance(class_type, tuple):

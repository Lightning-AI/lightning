# Copyright The PyTorch Lightning team.
#
# Licensed under the Apache License, Version 2.0 (the "License");
# you may not use this file except in compliance with the License.
# You may obtain a copy of the License at
#
#     http://www.apache.org/licenses/LICENSE-2.0
#
# Unless required by applicable law or agreed to in writing, software
# distributed under the License is distributed on an "AS IS" BASIS,
# WITHOUT WARRANTIES OR CONDITIONS OF ANY KIND, either express or implied.
# See the License for the specific language governing permissions and
# limitations under the License.
import inspect
import os
import sys
from argparse import Namespace
from types import MethodType, ModuleType
from typing import Any, Callable, Dict, List, Optional, Set, Tuple, Type, Union
from unittest import mock

import torch
<<<<<<< HEAD
import yaml
=======
>>>>>>> a3a791f3
from torch.optim import Optimizer

import pytorch_lightning as pl
from pytorch_lightning import Callback, LightningDataModule, LightningModule, seed_everything, Trainer
from pytorch_lightning.utilities import _JSONARGPARSE_AVAILABLE, rank_zero_warn, warnings
from pytorch_lightning.utilities.cloud_io import get_filesystem
from pytorch_lightning.utilities.exceptions import MisconfigurationException
from pytorch_lightning.utilities.model_helpers import is_overridden
from pytorch_lightning.utilities.types import LRSchedulerType, LRSchedulerTypeTuple

if _JSONARGPARSE_AVAILABLE:
    from jsonargparse import ActionConfigFile, ArgumentParser, class_from_function, set_config_read_mode
    from jsonargparse.actions import _ActionSubCommands
    from jsonargparse.optionals import import_docstring_parse

    set_config_read_mode(fsspec_enabled=True)
else:
    ArgumentParser = object


class _Registry(dict):
    def __call__(self, cls: Type, key: Optional[str] = None, override: bool = False) -> None:
        """Registers a class mapped to a name.

        Args:
            cls: the class to be mapped.
            key: the name that identifies the provided class.
        """
        if key is None:
            key = cls.__name__
        elif not isinstance(key, str):
            raise TypeError(f"`key` must be a str, found {key}")

        if key in self and not override:
            raise MisconfigurationException(f"'{key}' is already present in the registry. HINT: Use `override=True`.")
        self[key] = cls

    def register_package(self, module: ModuleType, base_cls: Type) -> None:
        """This function is an utility to register all classes from a module."""
        for _, cls in inspect.getmembers(module, predicate=inspect.isclass):
            if issubclass(cls, base_cls) and cls != base_cls:
                self(cls=cls)

    @property
    def names(self) -> List[str]:
        """Returns the registered names."""
        return list(self.keys())

    @property
    def classes(self) -> Tuple[Type, ...]:
        """Returns the registered classes."""
        return tuple(self.values())

    def __str__(self) -> str:
        return f"Registered objects: {self.names}"


<<<<<<< HEAD
CALLBACK_REGISTRY = _Registry()
CALLBACK_REGISTRY.register_package(pl.callbacks, pl.callbacks.Callback)

=======
>>>>>>> a3a791f3
OPTIMIZER_REGISTRY = _Registry()
OPTIMIZER_REGISTRY.register_package(torch.optim, torch.optim.Optimizer)

LR_SCHEDULER_REGISTRY = _Registry()
LR_SCHEDULER_REGISTRY.register_package(torch.optim.lr_scheduler, torch.optim.lr_scheduler._LRScheduler)


class LightningArgumentParser(ArgumentParser):
    """Extension of jsonargparse's ArgumentParser for pytorch-lightning."""

    def __init__(self, *args: Any, parse_as_dict: bool = True, **kwargs: Any) -> None:
        """Initialize argument parser that supports configuration file input.

        For full details of accepted arguments see `ArgumentParser.__init__
        <https://jsonargparse.readthedocs.io/en/stable/#jsonargparse.core.ArgumentParser.__init__>`_.
        """
        if not _JSONARGPARSE_AVAILABLE:
            raise ModuleNotFoundError(
                "`jsonargparse` is not installed but it is required for the CLI."
                " Install it with `pip install jsonargparse[signatures]`."
            )
        super().__init__(*args, parse_as_dict=parse_as_dict, **kwargs)
        self.add_argument(
            "--config", action=ActionConfigFile, help="Path to a configuration file in json or yaml format."
        )
        self.callback_keys: List[str] = []
        # separate optimizers and lr schedulers to know which were added
        self._optimizers: Dict[str, Tuple[Union[Type, Tuple[Type, ...]], str]] = {}
        self._lr_schedulers: Dict[str, Tuple[Union[Type, Tuple[Type, ...]], str]] = {}
        # we need a mutable global argv copy in order to support `add_class_choices`
        sys.__argv = sys.argv.copy()

    def add_lightning_class_args(
        self,
        lightning_class: Union[
            Callable[..., Union[Trainer, LightningModule, LightningDataModule, Callback]],
            Type[Trainer],
            Type[LightningModule],
            Type[LightningDataModule],
            Type[Callback],
        ],
        nested_key: str,
        subclass_mode: bool = False,
    ) -> List[str]:
        """Adds arguments from a lightning class to a nested key of the parser.

        Args:
            lightning_class: A callable or any subclass of {Trainer, LightningModule, LightningDataModule, Callback}.
            nested_key: Name of the nested namespace to store arguments.
            subclass_mode: Whether allow any subclass of the given class.

        Returns:
            A list with the names of the class arguments added.
        """
        if callable(lightning_class) and not isinstance(lightning_class, type):
            lightning_class = class_from_function(lightning_class)

        if isinstance(lightning_class, type) and issubclass(
            lightning_class, (Trainer, LightningModule, LightningDataModule, Callback)
        ):
            if issubclass(lightning_class, Callback):
                self.callback_keys.append(nested_key)
            if subclass_mode:
                return self.add_subclass_arguments(lightning_class, nested_key, required=True)
            return self.add_class_arguments(
                lightning_class, nested_key, fail_untyped=False, instantiate=not issubclass(lightning_class, Trainer)
            )
        raise MisconfigurationException(
            f"Cannot add arguments from: {lightning_class}. You should provide either a callable or a subclass of: "
            "Trainer, LightningModule, LightningDataModule, or Callback."
        )

    def add_optimizer_args(
        self,
        optimizer_class: Union[Type[Optimizer], Tuple[Type[Optimizer], ...]],
        nested_key: str = "optimizer",
        link_to: str = "AUTOMATIC",
    ) -> None:
        """Adds arguments from an optimizer class to a nested key of the parser.

        Args:
            optimizer_class: Any subclass of torch.optim.Optimizer.
            nested_key: Name of the nested namespace to store arguments.
            link_to: Dot notation of a parser key to set arguments or AUTOMATIC.
        """
        if isinstance(optimizer_class, tuple):
            assert all(issubclass(o, Optimizer) for o in optimizer_class)
        else:
            assert issubclass(optimizer_class, Optimizer)
        kwargs = {"instantiate": False, "fail_untyped": False, "skip": {"params"}}
        if isinstance(optimizer_class, tuple):
            self.add_class_choices(optimizer_class, nested_key, **kwargs)
        else:
            self.add_class_arguments(optimizer_class, nested_key, **kwargs)
        self._optimizers[nested_key] = (optimizer_class, link_to)

    def add_lr_scheduler_args(
        self,
        lr_scheduler_class: Union[LRSchedulerType, Tuple[LRSchedulerType, ...]],
        nested_key: str = "lr_scheduler",
        link_to: str = "AUTOMATIC",
    ) -> None:
        """Adds arguments from a learning rate scheduler class to a nested key of the parser.

        Args:
            lr_scheduler_class: Any subclass of ``torch.optim.lr_scheduler.{_LRScheduler, ReduceLROnPlateau}``.
            nested_key: Name of the nested namespace to store arguments.
            link_to: Dot notation of a parser key to set arguments or AUTOMATIC.
        """
        if isinstance(lr_scheduler_class, tuple):
            assert all(issubclass(o, LRSchedulerTypeTuple) for o in lr_scheduler_class)
        else:
            assert issubclass(lr_scheduler_class, LRSchedulerTypeTuple)
        kwargs = {"instantiate": False, "fail_untyped": False, "skip": {"optimizer"}}
        if isinstance(lr_scheduler_class, tuple):
            self.add_class_choices(lr_scheduler_class, nested_key, **kwargs)
        else:
            self.add_class_arguments(lr_scheduler_class, nested_key, **kwargs)
        self._lr_schedulers[nested_key] = (lr_scheduler_class, link_to)

    def parse_args(self, *args: Any, **kwargs: Any) -> Dict[str, Any]:
<<<<<<< HEAD
        argv = self._convert_argv_issue_85("trainer.callbacks", sys.__argv, CALLBACK_REGISTRY)
        with mock.patch("sys.argv", argv):
=======
        with mock.patch("sys.argv", sys.__argv):
>>>>>>> a3a791f3
            return super().parse_args(*args, **kwargs)

    def add_class_choices(self, classes: Tuple[Type, ...], nested_key: str, *args: Any, **kwargs: Any) -> None:
        """Placeholder for https://github.com/omni-us/jsonargparse/issues/84.

        This should be removed once implemented.
        """
        if not any(arg.startswith(f"--{nested_key}") for arg in sys.__argv):  # the key was passed
            if any(arg.startswith("--config") for arg in sys.__argv):  # a config was passed
                # parsing config files would be too difficult, fall back to what's available
                self.add_subclass_arguments(classes, nested_key, *args, **kwargs)
            elif kwargs.get("required", False):
                raise MisconfigurationException(f"The {nested_key} key is required but wasn't passed")
        else:
            clean_argv = self._convert_argv_issue_84(classes, nested_key, sys.__argv)
            self.add_subclass_arguments(classes, nested_key, *args, **kwargs)
            sys.__argv = clean_argv

    @staticmethod
    def _convert_argv_issue_84(classes: Tuple[Type, ...], nested_key: str, argv: List[str]) -> List[str]:
        passed_args, clean_argv = {}, []
        argv_key = f"--{nested_key}"
        # get the argv args for this nested key
        i = 0
        while i < len(argv):
            arg = argv[i]
            if arg.startswith(argv_key):
                if "=" in arg:
                    key, value = arg.split("=")
                else:
                    key = arg
                    i += 1
                    value = argv[i]
                passed_args[key] = value
            else:
                clean_argv.append(arg)
            i += 1
        # generate the associated config file
        argv_class = passed_args.pop(argv_key, None)
        if argv_class is None:
            # the user passed a config as a str
            class_path = passed_args[f"{argv_key}.class_path"]
            init_args_key = f"{argv_key}.init_args"
            init_args = {k[len(init_args_key) + 1 :]: v for k, v in passed_args.items() if k.startswith(init_args_key)}
            config = str({"class_path": class_path, "init_args": init_args})
        elif argv_class.startswith("{"):
            # the user passed a config as a dict
            config = argv_class
        else:
<<<<<<< HEAD
            # the user passed the short format
=======
            # the user passed the shorthand format
>>>>>>> a3a791f3
            init_args = {k[len(argv_key) + 1 :]: v for k, v in passed_args.items()}  # +1 to account for the period
            for cls in classes:
                if cls.__name__ == argv_class:
                    config = str(_global_add_class_path(cls, init_args))
                    break
            else:
                raise ValueError(f"Could not generate a config for {repr(argv_class)}")
        return clean_argv + [argv_key, config]

<<<<<<< HEAD
    @staticmethod
    def _convert_argv_issue_85(nested_key: str, argv: List[str], registry: _Registry) -> List[str]:
        """Placeholder for https://github.com/omni-us/jsonargparse/issues/85.

        This should be removed once implemented.
        """
        passed_args, clean_argv = [], []
        passed_configs = {}
        argv_key = f"--{nested_key}"
        # get the argv args for this nested key
        i = 0
        while i < len(argv):
            arg = argv[i]
            if arg.startswith(argv_key):
                if "=" in arg:
                    key, value = arg.split("=")
                else:
                    key = arg
                    i += 1
                    value = argv[i]
                if "class_path" in value:
                    # the user passed a config as a dict
                    passed_configs[key] = yaml.safe_load(value)
                else:
                    passed_args.append((key, value))
            else:
                clean_argv.append(arg)
            i += 1
        # generate the associated config file
        config = []
        i, n = 0, len(passed_args)
        while i < n - 1:
            ki, vi = passed_args[i]
            # convert class name to class path
            cls_type = registry.get(vi)
            if cls_type is None:
                raise ValueError(
                    f"Passed the class `--{nested_key}={ki}` but it's not registered in the registry."
                    f"The available classes are: {registry.names}"
                )
            config.append(_global_add_class_path(cls_type))
            # get any init args
            j = i + 1  # in case the j-loop doesn't run
            for j in range(i + 1, n):
                kj, vj = passed_args[j]
                if ki == kj:
                    break
                if kj.startswith(ki):
                    init_arg_name = kj.split(".")[-1]
                    config[-1]["init_args"][init_arg_name] = vj
            i = j
        # update at the end to preserve the order
        for k, v in passed_configs.items():
            config.extend(v)
        if not config:
            return clean_argv
        return clean_argv + [argv_key, str(config)]

=======
>>>>>>> a3a791f3

class SaveConfigCallback(Callback):
    """Saves a LightningCLI config to the log_dir when training starts.

    Raises:
        RuntimeError: If the config file already exists in the directory to avoid overwriting a previous run
    """

    def __init__(
        self,
        parser: LightningArgumentParser,
        config: Union[Namespace, Dict[str, Any]],
        config_filename: str,
        overwrite: bool = False,
    ) -> None:
        self.parser = parser
        self.config = config
        self.config_filename = config_filename
        self.overwrite = overwrite

    def setup(self, trainer: Trainer, pl_module: LightningModule, stage: Optional[str] = None) -> None:
        # save the config in `setup` because (1) we want it to save regardless of the trainer function run
        # and we want to save before processes are spawned
        log_dir = trainer.log_dir
        assert log_dir is not None
        config_path = os.path.join(log_dir, self.config_filename)
        if not self.overwrite and os.path.isfile(config_path):
            raise RuntimeError(
                f"{self.__class__.__name__} expected {config_path} to NOT exist. Aborting to avoid overwriting"
                " results of a previous run. You can delete the previous config file,"
                " set `LightningCLI(save_config_callback=None)` to disable config saving,"
                " or set `LightningCLI(save_config_overwrite=True)` to overwrite the config file."
            )
        if trainer.is_global_zero:
            # save only on rank zero to avoid race conditions on DDP.
            # the `log_dir` needs to be created as we rely on the logger to do it usually
            # but it hasn't logged anything at this point
            get_filesystem(log_dir).makedirs(log_dir, exist_ok=True)
            self.parser.save(self.config, config_path, skip_none=False, overwrite=self.overwrite)

    def __reduce__(self) -> Tuple[Type["SaveConfigCallback"], Tuple, Dict]:
        # `ArgumentParser` is un-pickleable. Drop it
        return self.__class__, (None, self.config, self.config_filename), {}


class LightningCLI:
    """Implementation of a configurable command line tool for pytorch-lightning."""

    def __init__(
        self,
        model_class: Union[Type[LightningModule], Callable[..., LightningModule]],
        datamodule_class: Optional[Union[Type[LightningDataModule], Callable[..., LightningDataModule]]] = None,
        save_config_callback: Optional[Type[SaveConfigCallback]] = SaveConfigCallback,
        save_config_filename: str = "config.yaml",
        save_config_overwrite: bool = False,
        trainer_class: Union[Type[Trainer], Callable[..., Trainer]] = Trainer,
        trainer_defaults: Optional[Dict[str, Any]] = None,
        seed_everything_default: Optional[int] = None,
        description: str = "pytorch-lightning trainer command line tool",
        env_prefix: str = "PL",
        env_parse: bool = False,
        parser_kwargs: Optional[Union[Dict[str, Any], Dict[str, Dict[str, Any]]]] = None,
        subclass_mode_model: bool = False,
        subclass_mode_data: bool = False,
        run: bool = True,
    ) -> None:
        """Receives as input pytorch-lightning classes (or callables which return pytorch-lightning classes), which
        are called / instantiated using a parsed configuration file and / or command line args.

        Parsing of configuration from environment variables can be enabled by setting ``env_parse=True``.
        A full configuration yaml would be parsed from ``PL_CONFIG`` if set.
        Individual settings are so parsed from variables named for example ``PL_TRAINER__MAX_EPOCHS``.

        For more info, read :ref:`the CLI docs <common/lightning_cli:LightningCLI>`.

        .. warning:: ``LightningCLI`` is in beta and subject to change.

        Args:
            model_class: :class:`~pytorch_lightning.core.lightning.LightningModule` class to train on or a callable
                which returns a :class:`~pytorch_lightning.core.lightning.LightningModule` instance when called.
            datamodule_class: An optional :class:`~pytorch_lightning.core.datamodule.LightningDataModule` class or a
                callable which returns a :class:`~pytorch_lightning.core.datamodule.LightningDataModule` instance when
                called.
            save_config_callback: A callback class to save the training config.
            save_config_filename: Filename for the config file.
            save_config_overwrite: Whether to overwrite an existing config file.
            trainer_class: An optional subclass of the :class:`~pytorch_lightning.trainer.trainer.Trainer` class or a
                callable which returns a :class:`~pytorch_lightning.trainer.trainer.Trainer` instance when called.
            trainer_defaults: Set to override Trainer defaults or add persistent callbacks.
            seed_everything_default: Default value for the :func:`~pytorch_lightning.utilities.seed.seed_everything`
                seed argument.
            description: Description of the tool shown when running ``--help``.
            env_prefix: Prefix for environment variables.
            env_parse: Whether environment variable parsing is enabled.
            parser_kwargs: Additional arguments to instantiate each ``LightningArgumentParser``.
            subclass_mode_model: Whether model can be any `subclass
                <https://jsonargparse.readthedocs.io/en/stable/#class-type-and-sub-classes>`_
                of the given class.
            subclass_mode_data: Whether datamodule can be any `subclass
                <https://jsonargparse.readthedocs.io/en/stable/#class-type-and-sub-classes>`_
                of the given class.
            run: Whether subcommands should be added to run a :class:`~pytorch_lightning.trainer.trainer.Trainer`
                method. If set to ``False``, the trainer and model classes will be instantiated only.
        """
        self.model_class = model_class
        self.datamodule_class = datamodule_class
        self.save_config_callback = save_config_callback
        self.save_config_filename = save_config_filename
        self.save_config_overwrite = save_config_overwrite
        self.trainer_class = trainer_class
        self.trainer_defaults = trainer_defaults or {}
        self.seed_everything_default = seed_everything_default
        self.subclass_mode_model = subclass_mode_model
        self.subclass_mode_data = subclass_mode_data

        main_kwargs, subparser_kwargs = self._setup_parser_kwargs(
            parser_kwargs or {},  # type: ignore  # github.com/python/mypy/issues/6463
            {"description": description, "env_prefix": env_prefix, "default_env": env_parse},
        )
        self.setup_parser(run, main_kwargs, subparser_kwargs)
        self.parse_arguments(self.parser)

        self.subcommand = self.config["subcommand"] if run else None

        seed = self._get(self.config, "seed_everything")
        if seed is not None:
            seed_everything(seed, workers=True)

        self.before_instantiate_classes()
        self.instantiate_classes()

        if self.subcommand is not None:
            self._run_subcommand(self.subcommand)

    def _setup_parser_kwargs(
        self, kwargs: Dict[str, Any], defaults: Dict[str, Any]
    ) -> Tuple[Dict[str, Any], Dict[str, Any]]:
        if kwargs.keys() & self.subcommands().keys():
            # `kwargs` contains arguments per subcommand
            return defaults, kwargs
        main_kwargs = defaults
        main_kwargs.update(kwargs)
        return main_kwargs, {}

    def init_parser(self, **kwargs: Any) -> LightningArgumentParser:
        """Method that instantiates the argument parser."""
        return LightningArgumentParser(**kwargs)

    def setup_parser(
        self, add_subcommands: bool, main_kwargs: Dict[str, Any], subparser_kwargs: Dict[str, Any]
    ) -> None:
        """Initialize and setup the parser, subcommands, and arguments."""
        self.parser = self.init_parser(**main_kwargs)
        if add_subcommands:
            self._subcommand_method_arguments: Dict[str, List[str]] = {}
            self._add_subcommands(self.parser, **subparser_kwargs)
        else:
            self._add_arguments(self.parser)

    def add_default_arguments_to_parser(self, parser: LightningArgumentParser) -> None:
        """Adds default arguments to the parser."""
        parser.add_argument(
            "--seed_everything",
            type=Optional[int],
            default=self.seed_everything_default,
            help="Set to an int to run seed_everything with this value before classes instantiation",
        )

    def add_core_arguments_to_parser(self, parser: LightningArgumentParser) -> None:
        """Adds arguments from the core classes to the parser."""
        parser.add_lightning_class_args(self.trainer_class, "trainer")
        trainer_defaults = {"trainer." + k: v for k, v in self.trainer_defaults.items() if k != "callbacks"}
        parser.set_defaults(trainer_defaults)
        parser.add_lightning_class_args(self.model_class, "model", subclass_mode=self.subclass_mode_model)
        if self.datamodule_class is not None:
            parser.add_lightning_class_args(self.datamodule_class, "data", subclass_mode=self.subclass_mode_data)

    def _add_arguments(self, parser: LightningArgumentParser) -> None:
        # default + core + custom arguments
        self.add_default_arguments_to_parser(parser)
        self.add_core_arguments_to_parser(parser)
        self.add_arguments_to_parser(parser)
        # add default optimizer args if necessary
        if not parser._optimizers:  # already added by the user in `add_arguments_to_parser`
            parser.add_optimizer_args(OPTIMIZER_REGISTRY.classes)
        if not parser._lr_schedulers:  # already added by the user in `add_arguments_to_parser`
            parser.add_lr_scheduler_args(LR_SCHEDULER_REGISTRY.classes)
        self.link_optimizers_and_lr_schedulers(parser)

    def add_arguments_to_parser(self, parser: LightningArgumentParser) -> None:
        """Implement to add extra arguments to the parser or link arguments.

        Args:
            parser: The parser object to which arguments can be added
        """

    @staticmethod
    def subcommands() -> Dict[str, Set[str]]:
        """Defines the list of available subcommands and the arguments to skip."""
        return {
            "fit": {"model", "train_dataloaders", "train_dataloader", "val_dataloaders", "datamodule"},
            "validate": {"model", "dataloaders", "val_dataloaders", "datamodule"},
            "test": {"model", "dataloaders", "test_dataloaders", "datamodule"},
            "predict": {"model", "dataloaders", "datamodule"},
            "tune": {"model", "train_dataloaders", "train_dataloader", "val_dataloaders", "datamodule"},
        }

    def _add_subcommands(self, parser: LightningArgumentParser, **kwargs: Any) -> None:
        """Adds subcommands to the input parser."""
        parser_subcommands = parser.add_subcommands()
        # the user might have passed a builder function
        trainer_class = (
            self.trainer_class if isinstance(self.trainer_class, type) else class_from_function(self.trainer_class)
        )
        # register all subcommands in separate subcommand parsers under the main parser
        for subcommand in self.subcommands():
            subcommand_parser = self._prepare_subcommand_parser(trainer_class, subcommand, **kwargs.get(subcommand, {}))
            fn = getattr(trainer_class, subcommand)
            # extract the first line description in the docstring for the subcommand help message
            description = _get_short_description(fn)
            parser_subcommands.add_subcommand(subcommand, subcommand_parser, help=description)

    def _prepare_subcommand_parser(self, klass: Type, subcommand: str, **kwargs: Any) -> LightningArgumentParser:
        parser = self.init_parser(**kwargs)
        self._add_arguments(parser)
        # subcommand arguments
        skip = self.subcommands()[subcommand]
        added = parser.add_method_arguments(klass, subcommand, skip=skip)
        # need to save which arguments were added to pass them to the method later
        self._subcommand_method_arguments[subcommand] = added
        return parser

    @staticmethod
    def link_optimizers_and_lr_schedulers(parser: LightningArgumentParser) -> None:
        """Creates argument links for optimizers and learning rate schedulers that specified a ``link_to``."""
        optimizers_and_lr_schedulers = {**parser._optimizers, **parser._lr_schedulers}
        for key, (class_type, link_to) in optimizers_and_lr_schedulers.items():
            if link_to == "AUTOMATIC":
                continue
            if isinstance(class_type, tuple):
                parser.link_arguments(key, link_to)
            else:
                add_class_path = _add_class_path_generator(class_type)
                parser.link_arguments(key, link_to, compute_fn=add_class_path)

    def parse_arguments(self, parser: LightningArgumentParser) -> None:
        """Parses command line arguments and stores it in ``self.config``."""
        self.config = parser.parse_args()

    def before_instantiate_classes(self) -> None:
        """Implement to run some code before instantiating the classes."""

    def instantiate_classes(self) -> None:
        """Instantiates the classes and sets their attributes."""
        self.config_init = self.parser.instantiate_classes(self.config)
        self.datamodule = self._get(self.config_init, "data")
        self.model = self._get(self.config_init, "model")
        self._add_configure_optimizers_method_to_model(self.subcommand)
        self.trainer = self.instantiate_trainer()

    def instantiate_trainer(self, **kwargs: Any) -> Trainer:
        """Instantiates the trainer.

        Args:
            kwargs: Any custom trainer arguments.
        """
        extra_callbacks = [self._get(self.config_init, c) for c in self._parser(self.subcommand).callback_keys]
        trainer_config = {**self._get(self.config_init, "trainer"), **kwargs}
        return self._instantiate_trainer(trainer_config, extra_callbacks)

    def _instantiate_trainer(self, config: Dict[str, Any], callbacks: List[Callback]) -> Trainer:
        config["callbacks"] = config["callbacks"] or []
        config["callbacks"].extend(callbacks)
        if "callbacks" in self.trainer_defaults:
            if isinstance(self.trainer_defaults["callbacks"], list):
                config["callbacks"].extend(self.trainer_defaults["callbacks"])
            else:
                config["callbacks"].append(self.trainer_defaults["callbacks"])
        if self.save_config_callback and not config["fast_dev_run"]:
            config_callback = self.save_config_callback(
                self.parser, self.config, self.save_config_filename, overwrite=self.save_config_overwrite
            )
            config["callbacks"].append(config_callback)
        return self.trainer_class(**config)

    def _parser(self, subcommand: Optional[str]) -> LightningArgumentParser:
        if subcommand is None:
            return self.parser
        # return the subcommand parser for the subcommand passed
        action_subcommands = [a for a in self.parser._actions if isinstance(a, _ActionSubCommands)]
        action_subcommand = action_subcommands[0]
        return action_subcommand._name_parser_map[subcommand]

    def _add_configure_optimizers_method_to_model(self, subcommand: Optional[str]) -> None:
        """Adds to the model an automatically generated ``configure_optimizers`` method.

        If a single optimizer and optionally a scheduler argument groups are added to the parser as 'AUTOMATIC', then a
        `configure_optimizers` method is automatically implemented in the model class.
        """
        parser = self._parser(subcommand)

        def get_automatic(
            class_type: Union[Type, Tuple[Type, ...]], register: Dict[str, Tuple[Union[Type, Tuple[Type, ...]], str]]
        ) -> List[str]:
            automatic = []
            for key, (base_class, link_to) in register.items():
                if not isinstance(base_class, tuple):
                    base_class = (base_class,)
                if link_to == "AUTOMATIC" and any(issubclass(c, class_type) for c in base_class):
                    automatic.append(key)
            return automatic

        optimizers = get_automatic(Optimizer, parser._optimizers)
        lr_schedulers = get_automatic(LRSchedulerTypeTuple, parser._lr_schedulers)

        if len(optimizers) == 0:
            return

        if len(optimizers) > 1 or len(lr_schedulers) > 1:
            raise MisconfigurationException(
                f"`{self.__class__.__name__}.add_configure_optimizers_method_to_model` expects at most one optimizer "
                f"and one lr_scheduler to be 'AUTOMATIC', but found {optimizers+lr_schedulers}. In this case the user "
                "is expected to link the argument groups and implement `configure_optimizers`, see "
                "https://pytorch-lightning.readthedocs.io/en/stable/common/lightning_cli.html"
                "#optimizers-and-learning-rate-schedulers"
            )

        if is_overridden("configure_optimizers", self.model):
            warnings._warn(
                f"`{self.model.__class__.__name__}.configure_optimizers` will be overridden by "
                f"`{self.__class__.__name__}.add_configure_optimizers_method_to_model`."
            )

        optimizer_class = parser._optimizers[optimizers[0]][0]
        optimizer_init = self._get(self.config_init, optimizers[0])
        if not isinstance(optimizer_class, tuple):
            optimizer_init = _global_add_class_path(optimizer_class, optimizer_init)
        if not optimizer_init:
            # optimizers were registered automatically but not passed by the user
            return
        lr_scheduler_init = None
        if lr_schedulers:
            lr_scheduler_class = parser._lr_schedulers[lr_schedulers[0]][0]
            lr_scheduler_init = self._get(self.config_init, lr_schedulers[0])
            if not isinstance(lr_scheduler_class, tuple):
                lr_scheduler_init = _global_add_class_path(lr_scheduler_class, lr_scheduler_init)

        def configure_optimizers(
            self: LightningModule,
        ) -> Union[Optimizer, Tuple[List[Optimizer], List[LRSchedulerType]]]:
            optimizer = instantiate_class(self.parameters(), optimizer_init)
            if not lr_scheduler_init:
                return optimizer
            lr_scheduler = instantiate_class(optimizer, lr_scheduler_init)
            return [optimizer], [lr_scheduler]

        self.model.configure_optimizers = MethodType(configure_optimizers, self.model)

    def _get(self, config: Dict[str, Any], key: str, default: Optional[Any] = None) -> Any:
        """Utility to get a config value which might be inside a subcommand."""
        if self.subcommand is not None:
            return config[self.subcommand].get(key, default)
        return config.get(key, default)

    def _run_subcommand(self, subcommand: str) -> None:
        """Run the chosen subcommand."""
        before_fn = getattr(self, f"before_{subcommand}", None)
        if callable(before_fn):
            before_fn()

        default = getattr(self.trainer, subcommand)
        fn = getattr(self, subcommand, default)
        fn_kwargs = self._prepare_subcommand_kwargs(subcommand)
        fn(**fn_kwargs)

        after_fn = getattr(self, f"after_{subcommand}", None)
        if callable(after_fn):
            after_fn()

    def _prepare_subcommand_kwargs(self, subcommand: str) -> Dict[str, Any]:
        """Prepares the keyword arguments to pass to the subcommand to run."""
        fn_kwargs = {
            k: v for k, v in self.config_init[subcommand].items() if k in self._subcommand_method_arguments[subcommand]
        }
        fn_kwargs["model"] = self.model
        if self.datamodule is not None:
            fn_kwargs["datamodule"] = self.datamodule
        return fn_kwargs


def _global_add_class_path(class_type: Type, init_args: Dict[str, Any] = None) -> Dict[str, Any]:
    return {"class_path": class_type.__module__ + "." + class_type.__name__, "init_args": init_args or {}}


def _add_class_path_generator(class_type: Type) -> Callable[[Dict[str, Any]], Dict[str, Any]]:
    def add_class_path(init_args: Dict[str, Any]) -> Dict[str, Any]:
        return _global_add_class_path(class_type, init_args)

    return add_class_path


def instantiate_class(args: Union[Any, Tuple[Any, ...]], init: Dict[str, Any]) -> Any:
    """Instantiates a class with the given args and init.

    Args:
        args: Positional arguments required for instantiation.
        init: Dict of the form {"class_path":...,"init_args":...}.

    Returns:
        The instantiated class object.
    """
    kwargs = init.get("init_args", {})
    if not isinstance(args, tuple):
        args = (args,)
    class_module, class_name = init["class_path"].rsplit(".", 1)
    module = __import__(class_module, fromlist=[class_name])
    args_class = getattr(module, class_name)
    return args_class(*args, **kwargs)


def _get_short_description(component: object) -> Optional[str]:
    parse = import_docstring_parse("LightningCLI(run=True)")
    try:
        docstring = parse(component.__doc__)
        return docstring.short_description
    except ValueError:
        rank_zero_warn(f"Failed parsing docstring for {component}")<|MERGE_RESOLUTION|>--- conflicted
+++ resolved
@@ -20,11 +20,8 @@
 from unittest import mock
 
 import torch
-<<<<<<< HEAD
+from torch.optim import Optimizer
 import yaml
-=======
->>>>>>> a3a791f3
-from torch.optim import Optimizer
 
 import pytorch_lightning as pl
 from pytorch_lightning import Callback, LightningDataModule, LightningModule, seed_everything, Trainer
@@ -81,17 +78,14 @@
         return f"Registered objects: {self.names}"
 
 
-<<<<<<< HEAD
+OPTIMIZER_REGISTRY = _Registry()
+OPTIMIZER_REGISTRY.register_package(torch.optim, Optimizer)
+
+LR_SCHEDULER_REGISTRY = _Registry()
+LR_SCHEDULER_REGISTRY.register_package(torch.optim.lr_scheduler, torch.optim.lr_scheduler._LRScheduler)
+
 CALLBACK_REGISTRY = _Registry()
 CALLBACK_REGISTRY.register_package(pl.callbacks, pl.callbacks.Callback)
-
-=======
->>>>>>> a3a791f3
-OPTIMIZER_REGISTRY = _Registry()
-OPTIMIZER_REGISTRY.register_package(torch.optim, torch.optim.Optimizer)
-
-LR_SCHEDULER_REGISTRY = _Registry()
-LR_SCHEDULER_REGISTRY.register_package(torch.optim.lr_scheduler, torch.optim.lr_scheduler._LRScheduler)
 
 
 class LightningArgumentParser(ArgumentParser):
@@ -208,12 +202,8 @@
         self._lr_schedulers[nested_key] = (lr_scheduler_class, link_to)
 
     def parse_args(self, *args: Any, **kwargs: Any) -> Dict[str, Any]:
-<<<<<<< HEAD
         argv = self._convert_argv_issue_85("trainer.callbacks", sys.__argv, CALLBACK_REGISTRY)
         with mock.patch("sys.argv", argv):
-=======
-        with mock.patch("sys.argv", sys.__argv):
->>>>>>> a3a791f3
             return super().parse_args(*args, **kwargs)
 
     def add_class_choices(self, classes: Tuple[Type, ...], nested_key: str, *args: Any, **kwargs: Any) -> None:
@@ -263,11 +253,7 @@
             # the user passed a config as a dict
             config = argv_class
         else:
-<<<<<<< HEAD
-            # the user passed the short format
-=======
             # the user passed the shorthand format
->>>>>>> a3a791f3
             init_args = {k[len(argv_key) + 1 :]: v for k, v in passed_args.items()}  # +1 to account for the period
             for cls in classes:
                 if cls.__name__ == argv_class:
@@ -277,7 +263,6 @@
                 raise ValueError(f"Could not generate a config for {repr(argv_class)}")
         return clean_argv + [argv_key, config]
 
-<<<<<<< HEAD
     @staticmethod
     def _convert_argv_issue_85(nested_key: str, argv: List[str], registry: _Registry) -> List[str]:
         """Placeholder for https://github.com/omni-us/jsonargparse/issues/85.
@@ -336,8 +321,6 @@
             return clean_argv
         return clean_argv + [argv_key, str(config)]
 
-=======
->>>>>>> a3a791f3
 
 class SaveConfigCallback(Callback):
     """Saves a LightningCLI config to the log_dir when training starts.
@@ -650,7 +633,7 @@
                     automatic.append(key)
             return automatic
 
-        optimizers = get_automatic(Optimizer, parser._optimizers)
+        optimizers = get_automatic(torch.optim.Optimizer, parser._optimizers)
         lr_schedulers = get_automatic(LRSchedulerTypeTuple, parser._lr_schedulers)
 
         if len(optimizers) == 0:

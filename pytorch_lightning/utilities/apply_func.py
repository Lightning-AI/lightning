--- conflicted
+++ resolved
@@ -14,15 +14,10 @@
 from abc import ABC
 from collections.abc import Mapping, Sequence
 from copy import copy
-<<<<<<< HEAD
 from functools import partial
 from pytorch_lightning.utilities.exceptions import MisconfigurationException
 from typing import Any, Callable, Union
 import numpy as np
-=======
-from typing import Any, Callable, Union, Optional
-
->>>>>>> 8a906d3f
 import torch
 
 from pytorch_lightning.utilities.imports import _TORCHTEXT_AVAILABLE
@@ -33,21 +28,15 @@
     Batch = type(None)
 
 
-<<<<<<< HEAD
 CONVERSION_DTYPES = [
     (bool, torch.bool),
     (int, torch.int),
     (float, torch.float),
     (np.ndarray, None),
-
 ]
 
 
 def apply_to_collection(data: Any, dtype: Union[type, tuple], function: Callable, *args, **kwargs) -> Any:
-=======
-def apply_to_collection(data: Any, dtype: Union[type, tuple], function: Callable, *args,
-                        wrong_dtype: Optional[Union[type, tuple]] = None, **kwargs) -> Any:
->>>>>>> 8a906d3f
     """
     Recursively applies a function to all elements of a certain dtype.
 

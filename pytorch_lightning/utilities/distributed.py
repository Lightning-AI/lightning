# Copyright The PyTorch Lightning team.
#
# Licensed under the Apache License, Version 2.0 (the "License");
# you may not use this file except in compliance with the License.
# You may obtain a copy of the License at
#
#     http://www.apache.org/licenses/LICENSE-2.0
#
# Unless required by applicable law or agreed to in writing, software
# distributed under the License is distributed on an "AS IS" BASIS,
# WITHOUT WARRANTIES OR CONDITIONS OF ANY KIND, either express or implied.
# See the License for the specific language governing permissions and
# limitations under the License.
"""Utilities that can be used with distributed training."""

import logging
import os
from typing import Any, Callable, Dict, List, Optional, Tuple, Union

import torch
from torch.nn.parallel.distributed import DistributedDataParallel

import pytorch_lightning as pl
from pytorch_lightning.utilities.imports import _TORCH_GREATER_EQUAL_1_8, _TORCH_GREATER_EQUAL_1_9, _TPU_AVAILABLE
from pytorch_lightning.utilities.rank_zero import rank_zero_debug as new_rank_zero_debug
from pytorch_lightning.utilities.rank_zero import rank_zero_only  # noqa: F401
from pytorch_lightning.utilities.rank_zero import rank_zero_deprecation
from pytorch_lightning.utilities.rank_zero import rank_zero_info as new_rank_zero_info

if _TPU_AVAILABLE:
    import torch_xla.core.xla_model as xm

if torch.distributed.is_available():
    from torch.distributed import group, ReduceOp

else:

    class ReduceOp:  # type: ignore # (see https://github.com/python/mypy/issues/1153)
        SUM = None

    class group:  # type: ignore
        WORLD = None


log = logging.getLogger(__name__)


def gather_all_tensors(result: torch.Tensor, group: Optional[Any] = None) -> List[torch.Tensor]:
    """Function to gather all tensors from several ddp processes onto a list that is broadcasted to all processes.

    Args:
        result: the value to sync
        group: the process group to gather results from. Defaults to all processes (world)

    Return:
        gathered_result: list with size equal to the process group where
            gathered_result[i] corresponds to result tensor from process i
    """
    if group is None:
        group = torch.distributed.group.WORLD

    # convert tensors to contiguous format
    result = result.contiguous()

    world_size = torch.distributed.get_world_size(group)

    gathered_result = [torch.zeros_like(result) for _ in range(world_size)]

    # sync and broadcast all
    torch.distributed.barrier(group=group)
    torch.distributed.all_gather(gathered_result, result, group)

    return gathered_result


def distributed_available() -> bool:
    return torch.distributed.is_available() and torch.distributed.is_initialized() or tpu_distributed()


def sync_ddp_if_available(
    result: torch.Tensor, group: Optional[Any] = None, reduce_op: Optional[Union[ReduceOp, str]] = None
) -> torch.Tensor:
    """Function to reduce a tensor across worker processes during distributed training.

    Args:
        result: the value to sync and reduce (typically tensor or number)
        group: the process group to gather results from. Defaults to all processes (world)
        reduce_op: the reduction operation. Defaults to sum.
            Can also be a string of 'avg', 'mean' to calculate the mean during reduction.

    Return:
        reduced value
    """
    if distributed_available():
        return sync_ddp(result, group=group, reduce_op=reduce_op)
    return result


def sync_ddp(
    result: torch.Tensor, group: Optional[Any] = None, reduce_op: Optional[Union[ReduceOp, str]] = None
) -> torch.Tensor:
    """Function to reduce the tensors from several ddp processes to one main process.

    Args:
        result: the value to sync and reduce (typically tensor or number)
        group: the process group to gather results from. Defaults to all processes (world)
        reduce_op: the reduction operation. Defaults to sum.
            Can also be a string of 'avg', 'mean' to calculate the mean during reduction.

    Return:
        reduced value
    """
    divide_by_world_size = False

    if group is None:
        group = torch.distributed.group.WORLD

    if isinstance(reduce_op, str):
        if reduce_op.lower() in ("avg", "mean"):
            op = ReduceOp.SUM
            divide_by_world_size = True
        else:
            op = getattr(ReduceOp, reduce_op.upper())
    else:
        op = reduce_op

    # sync all processes before reduction
    torch.distributed.barrier(group=group)
    torch.distributed.all_reduce(result, op=op, group=group, async_op=False)

    if divide_by_world_size:
        result = result / torch.distributed.get_world_size(group)

    return result


class AllGatherGrad(torch.autograd.Function):
    @staticmethod
    def forward(
        ctx: Any,
        tensor: torch.Tensor,
        group: Optional["torch.distributed.ProcessGroup"] = group.WORLD,
    ) -> torch.Tensor:
        ctx.group = group

        gathered_tensor = [torch.zeros_like(tensor) for _ in range(torch.distributed.get_world_size())]

        torch.distributed.all_gather(gathered_tensor, tensor, group=group)
        gathered_tensor = torch.stack(gathered_tensor, dim=0)

        return gathered_tensor

    @staticmethod
    def backward(ctx: Any, *grad_output: torch.Tensor) -> Tuple[torch.Tensor, None]:
        grad_output = torch.cat(grad_output)

        torch.distributed.all_reduce(grad_output, op=torch.distributed.ReduceOp.SUM, async_op=False, group=ctx.group)

        return grad_output[torch.distributed.get_rank()], None


def all_gather_ddp_if_available(
    tensor: torch.Tensor, group: Optional["torch.distributed.ProcessGroup"] = None, sync_grads: bool = False
) -> torch.Tensor:
    """Function to gather a tensor from several distributed processes.

    Args:
        tensor: tensor of shape (batch, ...)
        group: the process group to gather results from. Defaults to all processes (world)
        sync_grads: flag that allows users to synchronize gradients for all_gather op

    Return:
        A tensor of shape (world_size, batch, ...)
    """
    group = group if group is not None else torch.distributed.group.WORLD
    if distributed_available():
        if sync_grads:
            return AllGatherGrad.apply(tensor, group)
        with torch.no_grad():
            return AllGatherGrad.apply(tensor, group)
    return tensor


def register_ddp_comm_hook(
    model: DistributedDataParallel,
    ddp_comm_state: Optional[object] = None,
    ddp_comm_hook: Optional[Callable] = None,
    ddp_comm_wrapper: Optional[Callable] = None,
) -> None:
    """Function to register communication hook for DDP model https://pytorch.org/docs/master/ddp_comm_hooks.html.

    Args:
        model:
            DDP model
        ddp_comm_state:
            state is passed to the hook and can be used to maintain
            and update any state information that users would like to
            maintain as part of the training process. Examples: error
            feedback in gradient compression, peers to communicate with
            next in GossipGrad etc.
        ddp_comm_hook:
            hook(state: object, bucket: dist._GradBucket) -> torch.futures.Future

            This callable function is called once the bucket is ready. The
            hook can perform whatever processing is needed and return
            a Future indicating completion of any async work (ex: allreduce).
            If the hook doesn't perform any communication, it can also
            just return a completed Future. The Future should hold the
            new value of grad bucket's tensors. Once a bucket is ready,
            c10d reducer would call this hook and use the tensors returned
            by the Future and copy grads to individual parameters.
        ddp_comm_wrapper:
            communication hook wraper to support a communication hook such
            as FP16 compression as wrapper, which could be combined with
            ddp_comm_hook

    .. warning ::
        DDP communication hook needs pytorch version at least 1.8.0

    .. warning ::
        DDP communication wrapper needs pytorch version at least 1.9.0
        Post-localSGD hook needs pytorch version at least 1.9.0

    Examples:

        >>> from torch.distributed.algorithms.ddp_comm_hooks import ( # doctest: +SKIP
        ...     default_hooks as default,
        ...     powerSGD_hook as powerSGD,
        ...     post_localSGD_hook as post_localSGD,
        ... )
        >>>
        >>> # fp16_compress_hook for compress gradients
        >>> ddp_model = ...
        >>> register_ddp_comm_hook( # doctest: +SKIP
        ...     model=ddp_model,
        ...     ddp_comm_hook=default.fp16_compress_hook,
        ... )
        >>>
        >>> # powerSGD_hook
        >>> ddp_model = ...
        >>> register_ddp_comm_hook( # doctest: +SKIP
        ...     model=ddp_model,
        ...     ddp_comm_state=powerSGD.PowerSGDState(
        ...         process_group=None,
        ...         matrix_approximation_rank=1,
        ...         start_powerSGD_iter=5000,
        ...     ),
        ...     ddp_comm_hook=powerSGD.powerSGD_hook,
        ... )
        >>>
        >>> # post_localSGD_hook
        >>> subgroup, _ = torch.distributed.new_subgroups() # doctest: +SKIP
        >>> ddp_model = ...
        >>> register_ddp_comm_hook( # doctest: +SKIP
        ...     model=ddp_model,
        ...     state=post_localSGD.PostLocalSGDState(
        ...         process_group=None,
        ...         subgroup=subgroup,
        ...         start_localSGD_iter=1_000,
        ...     ),
        ...     ddp_comm_hook=post_localSGD.post_localSGD_hook,
        ... )
        >>>
        >>> # fp16_compress_wrapper combined with other communication hook
        >>> ddp_model = ...
        >>> register_ddp_comm_hook( # doctest: +SKIP
        ...     model=ddp_model,
        ...     ddp_comm_state=powerSGD.PowerSGDState(
        ...         process_group=None,
        ...         matrix_approximation_rank=1,
        ...         start_powerSGD_iter=5000,
        ...     ),
        ...     ddp_comm_hook=powerSGD.powerSGD_hook,
        ...     ddp_comm_wrapper=default.fp16_compress_wrapper,
        ... )
    """
    from pytorch_lightning.utilities import rank_zero_warn

    if not _TORCH_GREATER_EQUAL_1_8:
        rank_zero_warn("Not registering DDP comm hook. To use communication hooks, please use pytorch>=1.8.0.")
        return
    if ddp_comm_hook is None:
        return
    # inform mypy that ddp_comm_hook is callable
    ddp_comm_hook: Callable = ddp_comm_hook

    if ddp_comm_wrapper is not None:
        if not _TORCH_GREATER_EQUAL_1_9:
            rank_zero_warn("Not applying DDP comm wrapper. To use communication wrapper, please use pytorch>=1.9.0.")
        else:
            new_rank_zero_info(
                f"DDP comm wrapper is provided, apply {ddp_comm_wrapper.__qualname__}({ddp_comm_hook.__qualname__})."
            )
            ddp_comm_hook = ddp_comm_wrapper(ddp_comm_hook)

    rank_zero_debug(f"Registering DDP comm hook: {ddp_comm_hook.__qualname__}.")
    model.register_comm_hook(state=ddp_comm_state, hook=ddp_comm_hook)


def tpu_distributed() -> bool:
    return _TPU_AVAILABLE and xm.xrt_world_size() > 1


def init_dist_connection(
    cluster_environment: "pl.plugins.environments.ClusterEnvironment",
    torch_distributed_backend: str,
    global_rank: Optional[int] = None,
    world_size: Optional[int] = None,
    **kwargs: Any,
) -> None:
    """Utility function to initialize distributed connection by setting env variables and initiliazing the
    distributed process group.

    Args:
        cluster_environment: ``ClusterEnvironment`` instance
        torch_distributed_backend: backend to use (includes `nccl` and `gloo`)
        global_rank: rank of the current process
        world_size: number of processes in the group
        kwargs: kwargs for ``init_process_group``

    Raises:
        RuntimeError:
            If ``torch.distributed`` is not available
    """
    if not torch.distributed.is_available():
        raise RuntimeError("torch.distributed is not available. Cannot initialize distributed process group")
    if torch.distributed.is_initialized():
        log.debug("torch.distributed is already initialized. Exiting early")
        return
    global_rank = global_rank if global_rank is not None else cluster_environment.global_rank()
    world_size = world_size if world_size is not None else cluster_environment.world_size()
    os.environ["MASTER_ADDR"] = cluster_environment.main_address
    os.environ["MASTER_PORT"] = str(cluster_environment.main_port)
    log.info(f"Initializing distributed: GLOBAL_RANK: {global_rank}, MEMBER: {global_rank + 1}/{world_size}")
    torch.distributed.init_process_group(torch_distributed_backend, rank=global_rank, world_size=world_size, **kwargs)

    # on rank=0 let everyone know training is starting
    new_rank_zero_info(
        f"{'-' * 100}\n"
        f"distributed_backend={torch_distributed_backend}\n"
        f"All distributed processes registered. Starting with {world_size} processes\n"
        f"{'-' * 100}\n"
    )


def _broadcast_object_list(obj: Any, rank: int) -> Any:
    objects = [obj if torch.distributed.get_rank() == rank else None]
    torch.distributed.broadcast_object_list(objects, src=rank)
    return objects[0]


# TODO: Refactor with the Strategy Collectives once finalized.
def _collect_states_on_rank_zero(state: Dict[str, Any]) -> Dict[int, Any]:
    """This distributed utility collects dictionary state across all processes.

    Args:
        state: Dictionary containing the state of the current process
        device: Current process device.

    Returns:
        states: On global rank 0, a dictionary where the primary keys are
            the process rank and the values their associated states. Otherwise, returns None.
    """
    if not distributed_available():
        return {0: state}
<<<<<<< HEAD
    return {rank: _broadcast_object_list(state, rank) for rank in range(torch.distributed.get_world_size())}
=======
    return {rank: _broadcast_object_list(state, rank) for rank in range(torch.distributed.get_world_size())}


class _BatchNormXd(torch.nn.modules.batchnorm._BatchNorm):
    def _check_input_dim(self, input: torch.Tensor) -> None:
        # The only difference between BatchNorm1d, BatchNorm2d, BatchNorm3d, etc
        # is this method that is overwritten by the subclass.
        # Here, we are bypassing some tensor sanity checks and trusting that the user
        # provides the right input dimensions at inference.
        return


def _revert_sync_batchnorm(module: Module) -> Module:
    # Code adapted from https://github.com/pytorch/pytorch/issues/41081#issuecomment-783961547
    # Original author: Kapil Yedidi (@kapily)
    converted_module = module
    if isinstance(module, torch.nn.modules.batchnorm.SyncBatchNorm):
        # Unfortunately, SyncBatchNorm does not store the original class - if it did
        # we could return the one that was originally created.
        converted_module = _BatchNormXd(
            module.num_features, module.eps, module.momentum, module.affine, module.track_running_stats
        )
        if module.affine:
            with torch.no_grad():
                converted_module.weight = module.weight
                converted_module.bias = module.bias
        converted_module.running_mean = module.running_mean
        converted_module.running_var = module.running_var
        converted_module.num_batches_tracked = module.num_batches_tracked
        if hasattr(module, "qconfig"):
            converted_module.qconfig = module.qconfig
    for name, child in module.named_children():
        converted_module.add_module(name, _revert_sync_batchnorm(child))
    del module
    return converted_module


def rank_zero_info(*args: Any, **kwargs: Any) -> Any:
    rank_zero_deprecation(
        "pytorch_lightning.utilities.distributed.rank_zero_info has been deprecated in v1.6"
        " and will be removed in v1.8."
        " Use the equivalent function from the pytorch_lightning.utilities.rank_zero module instead."
    )
    return new_rank_zero_info(*args, **kwargs)


def rank_zero_debug(*args: Any, **kwargs: Any) -> Any:
    rank_zero_deprecation(
        "pytorch_lightning.utilities.distributed.rank_zero_debug has been deprecated in v1.6"
        " and will be removed in v1.8."
        " Use the equivalent function from the pytorch_lightning.utilities.rank_zero module instead."
    )
    return new_rank_zero_debug(*args, **kwargs)
>>>>>>> f79d75d4
<|MERGE_RESOLUTION|>--- conflicted
+++ resolved
@@ -363,44 +363,7 @@
     """
     if not distributed_available():
         return {0: state}
-<<<<<<< HEAD
     return {rank: _broadcast_object_list(state, rank) for rank in range(torch.distributed.get_world_size())}
-=======
-    return {rank: _broadcast_object_list(state, rank) for rank in range(torch.distributed.get_world_size())}
-
-
-class _BatchNormXd(torch.nn.modules.batchnorm._BatchNorm):
-    def _check_input_dim(self, input: torch.Tensor) -> None:
-        # The only difference between BatchNorm1d, BatchNorm2d, BatchNorm3d, etc
-        # is this method that is overwritten by the subclass.
-        # Here, we are bypassing some tensor sanity checks and trusting that the user
-        # provides the right input dimensions at inference.
-        return
-
-
-def _revert_sync_batchnorm(module: Module) -> Module:
-    # Code adapted from https://github.com/pytorch/pytorch/issues/41081#issuecomment-783961547
-    # Original author: Kapil Yedidi (@kapily)
-    converted_module = module
-    if isinstance(module, torch.nn.modules.batchnorm.SyncBatchNorm):
-        # Unfortunately, SyncBatchNorm does not store the original class - if it did
-        # we could return the one that was originally created.
-        converted_module = _BatchNormXd(
-            module.num_features, module.eps, module.momentum, module.affine, module.track_running_stats
-        )
-        if module.affine:
-            with torch.no_grad():
-                converted_module.weight = module.weight
-                converted_module.bias = module.bias
-        converted_module.running_mean = module.running_mean
-        converted_module.running_var = module.running_var
-        converted_module.num_batches_tracked = module.num_batches_tracked
-        if hasattr(module, "qconfig"):
-            converted_module.qconfig = module.qconfig
-    for name, child in module.named_children():
-        converted_module.add_module(name, _revert_sync_batchnorm(child))
-    del module
-    return converted_module
 
 
 def rank_zero_info(*args: Any, **kwargs: Any) -> Any:
@@ -418,5 +381,4 @@
         " and will be removed in v1.8."
         " Use the equivalent function from the pytorch_lightning.utilities.rank_zero module instead."
     )
-    return new_rank_zero_debug(*args, **kwargs)
->>>>>>> f79d75d4
+    return new_rank_zero_debug(*args, **kwargs)
--- conflicted
+++ resolved
@@ -18,92 +18,4 @@
     DeprecationWarning
 )
 
-<<<<<<< HEAD
-XLA_AVAILABLE = importlib.util.find_spec("torch_xla") is not None
-#: define waiting time got checking TPU available in sec
-TPU_CHECK_TIMEOUT = 100
-
-if XLA_AVAILABLE:
-    import torch_xla.core.xla_model as xm
-
-
-def inner_f(queue, func, *args, **kwargs):  # pragma: no cover
-    try:
-        queue.put(func(*args, **kwargs))
-    except Exception:
-        traceback.print_exc()
-        queue.put(None)
-
-
-def pl_multi_process(func):
-    @functools.wraps(func)
-    def wrapper(*args, **kwargs):
-        queue = Queue()
-        proc = Process(target=inner_f, args=(queue, func, *args), kwargs=kwargs)
-        proc.start()
-        proc.join(TPU_CHECK_TIMEOUT)
-        try:
-            return queue.get_nowait()
-        except q.Empty:
-            traceback.print_exc()
-            return False
-
-    return wrapper
-
-
-class XLADeviceUtils:
-    """Used to detect the type of XLA device"""
-
-    TPU_AVAILABLE = None
-
-    @staticmethod
-    def _fetch_xla_device_type(device: torch.device) -> str:
-        """
-        Returns XLA device type
-
-        Args:
-            device: (:class:`~torch.device`): Accepts a torch.device type with a XLA device format i.e xla:0
-
-        Return:
-            Returns a str of the device hardware type. i.e TPU
-        """
-        if XLA_AVAILABLE:
-            return xm.xla_device_hw(device)
-
-    @staticmethod
-    def _is_device_tpu() -> bool:
-        """
-        Check if device is TPU
-
-        Return:
-            A boolean value indicating if the xla device is a TPU device or not
-        """
-        if XLA_AVAILABLE:
-            device = xm.xla_device()
-            device_type = XLADeviceUtils._fetch_xla_device_type(device)
-            return device_type == "TPU"
-
-    @staticmethod
-    def xla_available() -> bool:
-        """
-        Check if XLA library is installed
-
-        Return:
-            A boolean value indicating if a XLA is installed
-        """
-        return XLA_AVAILABLE
-
-    @staticmethod
-    def tpu_device_exists() -> bool:
-        """
-        Runs XLA device check within a separate process
-
-        Return:
-            A boolean value indicating if a TPU device exists on the system
-        """
-        if XLADeviceUtils.TPU_AVAILABLE is None and XLA_AVAILABLE:
-            XLADeviceUtils.TPU_AVAILABLE = pl_multi_process(XLADeviceUtils._is_device_tpu)()
-        return XLADeviceUtils.TPU_AVAILABLE
-=======
-from pytorch_lightning.utilities.xla_device import *  # noqa: F403 E402 F401
->>>>>>> e7298b5d
+from pytorch_lightning.utilities.xla_device import *  # noqa: F403 E402 F401
# Copyright The PyTorch Lightning team.
#
# Licensed under the Apache License, Version 2.0 (the "License");
# you may not use this file except in compliance with the License.
# You may obtain a copy of the License at
#
#     http://www.apache.org/licenses/LICENSE-2.0
#
# Unless required by applicable law or agreed to in writing, software
# distributed under the License is distributed on an "AS IS" BASIS,
# WITHOUT WARRANTIES OR CONDITIONS OF ANY KIND, either express or implied.
# See the License for the specific language governing permissions and
# limitations under the License.
"""Enumerated utilities."""
import os
from enum import Enum, EnumMeta
from typing import Any, List, Optional, Union

from pytorch_lightning.utilities.exceptions import MisconfigurationException
from pytorch_lightning.utilities.warnings import rank_zero_deprecation


class LightningEnum(str, Enum):
    """Type of any enumerator with allowed comparison to string invariant to cases."""

    @classmethod
    def from_str(cls, value: str) -> Optional["LightningEnum"]:
        statuses = [status for status in dir(cls) if not status.startswith("_")]
        for st in statuses:
            if st.lower() == value.lower():
                return getattr(cls, st)
        return None

    def __eq__(self, other: Union[str, Enum]) -> bool:
        other = other.value if isinstance(other, Enum) else str(other)
        return self.value.lower() == other.lower()

    def __hash__(self) -> int:
        # re-enable hashtable so it can be used as a dict key or in a set
        # example: set(LightningEnum)
        return hash(self.value.lower())


class _OnAccessEnumMeta(EnumMeta):
    """Enum with a hook to run a function whenever a member is accessed.

    Adapted from:
    https://www.buzzphp.com/posts/how-do-i-detect-and-invoke-a-function-when-a-python-enum-member-is-accessed
    """

    def __getattribute__(cls, name: str) -> Any:
        obj = super().__getattribute__(name)
        if isinstance(obj, Enum):
            obj.deprecate()
        return obj

    def __getitem__(cls, name: str) -> Any:
        member = super().__getitem__(name)
        member.deprecate()
        return member

    def __call__(cls, value: str, *args: Any, **kwargs: Any) -> Any:
        obj = super().__call__(value, *args, **kwargs)
        if isinstance(obj, Enum):
            obj.deprecate()
        return obj


class AMPType(LightningEnum):
    """Type of Automatic Mixed Precission used for training.

    >>> # you can match the type with string
    >>> AMPType.APEX == 'apex'
    True
    """

    APEX = "apex"
    NATIVE = "native"


class PrecisionType(LightningEnum):
    """Type of precision used.

    >>> PrecisionType.HALF == 16
    True
    >>> PrecisionType.HALF in (16, "16")
    True
    """

    HALF = "16"
    FLOAT = "32"
    FULL = "64"
    BFLOAT = "bf16"
    MIXED = "mixed"

    @staticmethod
    def supported_type(precision: Union[str, int]) -> bool:
        return any(x == precision for x in PrecisionType)

    @staticmethod
    def supported_types() -> List[str]:
        return [x.value for x in PrecisionType]


class DistributedType(LightningEnum, metaclass=_OnAccessEnumMeta):
    """Define type of training strategy.

    Deprecated since v1.6.0 and will be removed in v1.8.0.

    Use `_StrategyType` instead.
    """

    DP = "dp"
    DDP = "ddp"
    DDP2 = "ddp2"
    DDP_CPU = "ddp_cpu"
    DDP_SPAWN = "ddp_spawn"
    TPU_SPAWN = "tpu_spawn"
    DEEPSPEED = "deepspeed"
    HOROVOD = "horovod"
    DDP_SHARDED = "ddp_sharded"
    DDP_SHARDED_SPAWN = "ddp_sharded_spawn"
    DDP_FULLY_SHARDED = "ddp_fully_sharded"

    @staticmethod
    def interactive_compatible_types() -> List["DistributedType"]:
        """Returns a list containing interactive compatible DistributeTypes."""
        return [
            DistributedType.DP,
            DistributedType.DDP_SPAWN,
            DistributedType.DDP_SHARDED_SPAWN,
            DistributedType.TPU_SPAWN,
        ]

    def is_interactive_compatible(self) -> bool:
        """Returns whether self is interactive compatible."""
        return self in DistributedType.interactive_compatible_types()

    def deprecate(self) -> None:
        rank_zero_deprecation(
            "`DistributedType` Enum has been deprecated in v1.6 and will be removed in v1.8."
            " Use the string value `{self.value!r}` instead."
        )


class DeviceType(LightningEnum, metaclass=_OnAccessEnumMeta):
    """Define Device type by its nature - accelerators.

    Deprecated since v1.6.0 and will be removed in v1.8.0.

    Use `_AcceleratorType` instead.
    """

    CPU = "CPU"
    GPU = "GPU"
    IPU = "IPU"
    TPU = "TPU"

    def deprecate(self) -> None:
        rank_zero_deprecation(
            "`DeviceType` Enum has been deprecated in v1.6 and will be removed in v1.8."
            " Use the string value `{self.value!r}` instead."
        )


class GradClipAlgorithmType(LightningEnum):
    """Define gradient_clip_algorithm types - training-tricks.
    NORM type means "clipping gradients by norm". This computed over all model parameters together.
    VALUE type means "clipping gradients by value". This will clip the gradient value for each parameter.

    References:
        clip_by_norm: https://pytorch.org/docs/stable/nn.html#torch.nn.utils.clip_grad_norm_
        clip_by_value: https://pytorch.org/docs/stable/nn.html#torch.nn.utils.clip_grad_value_
    """

    VALUE = "value"
    NORM = "norm"

    @staticmethod
    def supported_type(val: str) -> bool:
        return any(x.value == val for x in GradClipAlgorithmType)

    @staticmethod
    def supported_types() -> List[str]:
        return [x.value for x in GradClipAlgorithmType]


class AutoRestartBatchKeys(LightningEnum):
    """Defines special dictionary keys used to track captured dataset state with multiple workers."""

    PL_RESTART_META = "__pl_restart_meta"


class ModelSummaryMode(LightningEnum):
    # TODO: remove in v1.6 (as `mode` would be deprecated for `max_depth`)
    """Define the Model Summary mode to be used.

    Can be one of
        - `top`: only the top-level modules will be recorded (the children of the root module)
        - `full`: summarizes all layers and their submodules in the root module

    >>> # you can match the type with string
    >>> ModelSummaryMode.TOP == 'TOP'
    True
    >>> # which is case invariant
    >>> ModelSummaryMode.TOP in ('top', 'FULL')
    True
    """

    TOP = "top"
    FULL = "full"

    @staticmethod
    def get_max_depth(mode: str) -> int:
        if mode == ModelSummaryMode.TOP:
            return 1
        if mode == ModelSummaryMode.FULL:
            return -1
        raise ValueError(f"`mode` can be {', '.join(list(ModelSummaryMode))}, got {mode}.")

    @staticmethod
    def supported_types() -> List[str]:
        return [x.value for x in ModelSummaryMode]


class _StrategyType(LightningEnum):
    """Define type of training strategy.

    >>> # you can match the type with string
    >>> _StrategyType.DDP == 'ddp'
    True
    >>> # which is case invariant
    >>> _StrategyType.DDP2 in ('ddp2', )
    True
    """

    DP = "dp"
    DDP = "ddp"
    DDP2 = "ddp2"
    DDP_CPU = "ddp_cpu"
    DDP_SPAWN = "ddp_spawn"
    TPU_SPAWN = "tpu_spawn"
    DEEPSPEED = "deepspeed"
    HOROVOD = "horovod"
    DDP_SHARDED = "ddp_sharded"
    DDP_SHARDED_SPAWN = "ddp_sharded_spawn"
    DDP_FULLY_SHARDED = "ddp_fully_sharded"

    @staticmethod
    def interactive_compatible_types() -> List["_StrategyType"]:
        """Returns a list containing interactive compatible _StrategyTypes."""
        return [
            _StrategyType.DP,
            _StrategyType.DDP_SPAWN,
            _StrategyType.DDP_SHARDED_SPAWN,
            _StrategyType.TPU_SPAWN,
        ]

    def is_interactive_compatible(self) -> bool:
        """Returns whether self is interactive compatible."""
        return self in _StrategyType.interactive_compatible_types()


<<<<<<< HEAD
class _AcceleratorType(LightningEnum):
    """Define Accelerator type by its nature.

    >>> _AcceleratorType.CPU == _AcceleratorType.from_str('cpu')
    True
    >>> # you can match the type with string
    >>> _AcceleratorType.GPU == 'GPU'
    True
    >>> # which is case invariant
    >>> _AcceleratorType.TPU in ('tpu', 'CPU')
    True
    """

    CPU = "CPU"
    GPU = "GPU"
    IPU = "IPU"
    TPU = "TPU"
=======
class _FaultTolerantMode(LightningEnum):

    DISABLED = "disabled"
    AUTOMATIC = "automatic"
    MANUAL = "manual"

    @property
    def is_enabled(self) -> bool:
        return self is not _FaultTolerantMode.DISABLED

    @property
    def is_automatic(self) -> bool:
        return self is _FaultTolerantMode.AUTOMATIC

    @property
    def is_manual(self) -> bool:
        return self is _FaultTolerantMode.MANUAL

    @classmethod
    def detect_current_mode(cls) -> "_FaultTolerantMode":
        """This classmethod detects if `Fault Tolerant` is activated and maps its value to `_FaultTolerantMode`."""
        env_value = os.getenv("PL_FAULT_TOLERANT_TRAINING", "0").lower()
        # the int values are kept for backwards compatibility, but long-term we want to keep only the strings
        if env_value in ("0", "disabled"):
            return _FaultTolerantMode.DISABLED
        elif env_value in ("1", "automatic"):
            return _FaultTolerantMode.AUTOMATIC
        elif env_value in ("2", "manual"):
            return _FaultTolerantMode.MANUAL
        raise MisconfigurationException(
            "The environment flag `PL_FAULT_TOLERANT_TRAINING` should be either 'disabled', 'automatic', or 'manual'."
        )
>>>>>>> 991cd895
<|MERGE_RESOLUTION|>--- conflicted
+++ resolved
@@ -261,7 +261,6 @@
         return self in _StrategyType.interactive_compatible_types()
 
 
-<<<<<<< HEAD
 class _AcceleratorType(LightningEnum):
     """Define Accelerator type by its nature.
 
@@ -279,7 +278,8 @@
     GPU = "GPU"
     IPU = "IPU"
     TPU = "TPU"
-=======
+
+
 class _FaultTolerantMode(LightningEnum):
 
     DISABLED = "disabled"
@@ -311,5 +311,4 @@
             return _FaultTolerantMode.MANUAL
         raise MisconfigurationException(
             "The environment flag `PL_FAULT_TOLERANT_TRAINING` should be either 'disabled', 'automatic', or 'manual'."
-        )
->>>>>>> 991cd895
+        )
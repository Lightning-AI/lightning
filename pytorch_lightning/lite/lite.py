# Copyright The PyTorch Lightning team.
#
# Licensed under the Apache License, Version 2.0 (the "License");
# you may not use this file except in compliance with the License.
# You may obtain a copy of the License at
#
#     http://www.apache.org/licenses/LICENSE-2.0
#
# Unless required by applicable law or agreed to in writing, software
# distributed under the License is distributed on an "AS IS" BASIS,
# WITHOUT WARRANTIES OR CONDITIONS OF ANY KIND, either express or implied.
# See the License for the specific language governing permissions and
# limitations under the License.
import os
from abc import ABC, abstractmethod
from collections import Callable
from contextlib import contextmanager
from functools import partial
from pathlib import Path
from typing import Any, Dict, Generator, List, Optional, Sequence, Tuple, Union

import torch
import torch.nn as nn
from torch import Tensor
from torch.optim import Optimizer
from torch.utils.data import DataLoader, DistributedSampler, RandomSampler, SequentialSampler

from pytorch_lightning import Trainer
from pytorch_lightning.accelerators import Accelerator, TPUAccelerator
from pytorch_lightning.lite.wrappers import _LiteDataLoader, _LiteModule, _LiteOptimizer
from pytorch_lightning.plugins import (
    DDPShardedPlugin,
    DDPSpawnPlugin,
    DeepSpeedPlugin,
    PLUGIN_INPUT,
    TPUSpawnPlugin,
    TrainingTypePlugin,
)
from pytorch_lightning.trainer.connectors.accelerator_connector import AcceleratorConnector
from pytorch_lightning.trainer.data_loading import TrainerDataLoadingMixin
from pytorch_lightning.utilities import DeviceType, DistributedType, move_data_to_device
from pytorch_lightning.utilities.data import has_iterable_dataset
from pytorch_lightning.utilities.exceptions import MisconfigurationException


class LightningLite(ABC):
    """Lite accelerates your PyTorch training or inference code with minimal changes required.

    - Automatic placement of models and data onto the device
    - Automatic support for mixed and double precision (smaller memory footprint)
    - Seamless switching between hardware (CPU, GPU, TPU) and distributed training strategies
      (data-parallel training, sharded training, etc.)
    - Automated spawning of processes, no launch utilities required
    - Multi-node support

    Args:
        accelerator: The hardware to run on. Possible choices are: cpu, gpu, tpu.
        strategy: Strategy for how to run across multiple devices. Possible choices are:
            dp, ddp, ddp_spawn, tpu_spawn, deepspeed, ddp_sharded.
        devices: Number of devices to train on (int) or which GPUs to train on (list or str). The value applies
            per node.
        num_nodes: Number of GPU nodes for distributed training.
        precision: Double precision (64), full precision (32), half precision (16) or bfloat16 precision (bf16).
        plugins: One or several custom plugins
        gpus: Provides the same function as the ``devices`` argument but implies ``accelerator="gpu"``.
        tpu_cores: Provides the same function as the ``devices`` argument but implies ``accelerator="tpu"``.
    """

    def __init__(
        self,
        accelerator: Optional[Union[str, Accelerator]] = None,
        strategy: Optional[Union[str, TrainingTypePlugin]] = None,
        devices: Optional[Union[List[int], str, int]] = None,
        num_nodes: int = 1,
        precision: Union[int, str] = 32,
        plugins: Optional[Union[PLUGIN_INPUT, List[PLUGIN_INPUT]]] = None,
        gpus: Optional[Union[List[int], str, int]] = None,
        tpu_cores: Optional[Union[List[int], str, int]] = None,
    ) -> None:
        self._check_accelerator_support(accelerator)
        self._check_strategy_support(strategy)
        gpu_ids, tpu_cores = Trainer._parse_devices(gpus=gpus, auto_select_gpus=False, tpu_cores=tpu_cores)
        self._accelerator_connector = AcceleratorConnector(
            num_processes=1,
            devices=devices,
            tpu_cores=tpu_cores,
            ipus=None,
            distributed_backend=None,
            accelerator=accelerator,
            strategy=strategy,
            gpus=gpus,
            gpu_ids=gpu_ids,
            num_nodes=num_nodes,
            sync_batchnorm=False,  # TODO: add support?
            benchmark=False,
            replace_sampler_ddp=True,
            deterministic=False,
            precision=precision,
            amp_type="native",
            amp_level=None,
            plugins=plugins,
        )
        self._accelerator = self._accelerator_connector.accelerator
        self._strategy = self._accelerator.training_type_plugin
        self._precision_plugin = self._accelerator.precision_plugin

        # wrap the run method so we can inject setup logic or spawn processes for the user
        setattr(self, "run", self._run_wrapper(self.run))

    @property
    def device(self) -> torch.device:
        """The current device this process runs on.

        Use this to create tensors directly on the device if needed.
        """
        return self._accelerator.root_device

    @property
    def global_rank(self) -> int:
        """The global index of the current process across all devices and nodes."""
        return getattr(self._strategy, "global_rank", 0)

    @property
    def local_rank(self) -> int:
        """The index of the current process among the processes running on the local node."""
        return getattr(self._strategy, "local_rank", 0)

    @property
    def node_rank(self) -> int:
        """The index of the current node."""
        return getattr(self._strategy, "node_rank", 0)

    @property
    def world_size(self) -> int:
        """The total number of processes running across all devices and nodes."""
        return getattr(self._strategy, "world_size", 1)

    @abstractmethod
    def run(self, *args: Any, **kwargs: Any) -> Any:
        """All the code inside this run method gets accelerated by Lite.

        Args:
            *args: Add any positional arguments you need, e.g., the hyperparameters for your model
            **kwargs: Add any keyword arguments you need, e.g., the hyperparameters for your model
        """

    def setup(
        self,
        model: nn.Module,
        optimizers: Union[Optimizer, List[Optimizer]],
        move_to_device: bool = True,
    ) -> Tuple[nn.Module, Union[_LiteOptimizer, List[_LiteOptimizer]]]:
        """Setup a model and its optimizers for accelerated training.

        Args:
            model: A model to setup
            optimizers: A list of optimizers to setup
            move_to_device: If set ``True`` (default), moves the model to the correct device. Set this to ``False``
                and alternatively use :meth:`to_device` manually.

        Returns:
            The tuple of the wrapped model and list of optimizers, in the same order they were passed in.
        """
        # wrap all objects passed in and return them in the same order
        optimizers = [optimizers] if isinstance(optimizers, Optimizer) else optimizers

        if move_to_device:
            params_on_cpu = dict(model.named_parameters())
            model = self.to_device(model)
            params_on_device = dict(model.named_parameters())

            # When the user creates the optimizer, they reference the parameters on the CPU.
            # However, when running with TPU the parameters get copied and the reference in the optimizer
            # remains invalid. We need to update the references to point to the parameter tensors on the device.
            mapping = {param: params_on_device[name] for name, param in params_on_cpu.items()}
            for optimizer in optimizers:
                for param_group in optimizer.param_groups:
                    param_group["params"] = [mapping.get(p, p) for p in param_group["params"]]

        model, optimizers = self._setup_model_and_optimizers(model, optimizers)
        optimizers = optimizers[0] if len(optimizers) == 1 else optimizers
        return model, optimizers

    def setup_dataloaders(
        self, *dataloaders: DataLoader, replace_sampler: bool = True, move_to_device: bool = True
    ) -> Union[DataLoader, List[DataLoader]]:
        """Setup one or multiple dataloaders for accelerated training. If you need different settings for each
        dataloader, call this method individually for each one.

        Args:
            *dataloaders: A single dataloader or a sequence of dataloaders.
            replace_sampler: If set ``True`` (default), automatically wraps or replaces the sampler on the dataloader(s)
                for distributed training. If you have a custom sampler defined, set this to this argument to ``False``.
            move_to_device: If set ``True`` (default), moves the data returned by the dataloader(s) automatially to
                the correct device. Set this to ``False`` and alternatively use :meth:`to_device` manually on the
                returned data.

        Returns:
            The wrapped dataloaders, in the same order they were passed in.
        """
        # user can call this method independently instead of the general purpose setup method
        dataloaders = [
            self._setup_dataloader(dataloader, replace_sampler=replace_sampler, move_to_device=move_to_device)
            for dataloader in dataloaders
        ]
        dataloaders = dataloaders[0] if len(dataloaders) == 1 else dataloaders
        return dataloaders

    def _setup_dataloader(
        self, dataloader: DataLoader, replace_sampler: bool = True, move_to_device: bool = True
    ) -> DataLoader:
        """Setup a single dataloader for accelerated training.

        Args:
            dataloader: The dataloader to accelerate.
            replace_sampler: If set ``True`` (default), automatically wraps or replaces the sampler on the dataloader
                for distributed training. If you have a custom sampler defined, set this to this argument to ``False``.
            move_to_device: If set ``True`` (default), moves the data returned by the dataloader automatially to
                the correct device. Set this to ``False`` and alternatively use :meth:`to_device` manually on the
                returned data.

        Returns:
            The wrapped dataloader.
        """
        sampler = dataloader.sampler
        if replace_sampler and (
            self._requires_distributed_sampler(dataloader) or isinstance(self._accelerator, TPUAccelerator)
        ):
            if not isinstance(dataloader.sampler, (SequentialSampler, RandomSampler)):
                raise MisconfigurationException(
                    "You seem to have configured a sampler in your DataLoader. This will be replaced "
                    " by `DistributedSampler` since `replace_sampler_ddp` is True and you are using"
                    " distributed training. Either remove the sampler from your DataLoader or set"
                    " `replace_sampler=False` if you want to use your custom sampler."
                )
            sampler = self._get_distributed_sampler(dataloader, **self._strategy.distributed_sampler_kwargs)

        kwargs = TrainerDataLoadingMixin._get_dataloader_init_kwargs(dataloader, sampler)
        device = self.device if move_to_device else None
<<<<<<< HEAD
        if isinstance(self._strategy, TPUSpawnPlugin):
            dataloader = DataLoader(**kwargs)
        else:
            dataloader = _LiteDataLoader(device=device, **kwargs)
        return self._strategy.process_dataloader(dataloader)
=======
        lite_dataloader = _LiteDataLoader(device=device, **kwargs)
        return self._strategy.process_dataloader(lite_dataloader)
>>>>>>> 60050404

    def backward(self, tensor: Tensor, *args: Any, **kwargs: Any) -> None:
        """Replaces ``loss.backward()`` in your training loop. Handles precision and automatically for you.

        Args:
            tensor: The tensor (loss) to back-propagate gradients from.
            *args: Optional positional arguments passed to the underlying backward function.
            **kwargs: Optional named keyword arguments passed to the underlying backward function.
        """
        self._precision_plugin._run_backward(tensor, self._strategy.model, *args, **kwargs)

    @contextmanager
    def cast(self) -> Generator[None, None, None]:
        """A context manager to automatically convert operations for the chosen precision.

        Use this only if the `forward` method of your model does not cover all operations you wish to run with the
        chosen precision setting.
        """
        with self._precision_plugin.forward_context():
            yield

    def to_device(self, obj: Union[nn.Module, Tensor, Any]) -> Union[nn.Module, Tensor, Any]:
        """Move a :class:`torch.nn.Module` or a collection of tensors to the current device, if it is not already
        on that device.

        Args:
            obj: An object to move to the device. Can be an instance of :class:`torch.nn.Module`, a tensor, or a
                 (nested) collection of tensors (e.g., a dictionary).

        Returns:
            A reference to the object that was moved to the new device.
        """
        if isinstance(obj, nn.Module):
            if self.device.type == "cuda":
                # need to call this manually here again in case we spawned with DDPSpawnPlugin
                # TODO: refactor to let plugin handle this cleanly
                torch.cuda.set_device(self.device)
            return obj.to(self.device)
        return move_data_to_device(obj, device=self.device)

    def print(self, *args: Any, **kwargs: Any) -> None:
        """Print something only on the first process.

        Arguments passed to this method are forwarded to the Python built-in :func:`print` function.
        """
        if self.local_rank == 0:
            print(*args, **kwargs)

    def barrier(self) -> None:
        """Wait for all processes to enter this call. Use this to synchronize all parallel processes, but only if
        necessary, otherwhise the overhead of synchronization will cause your program to slow down.

        Example::

            if self.global_rank == 0:
                # let process 0 download the dataset
                dataset.download_files()

            # let all processes wait before reading the dataset
            self.barrier()

            # now all processes can read the files and start training
        """
        self._strategy.barrier()

    def reduce_decision(self, decision: bool) -> bool:
        return self._strategy.reduce_boolean_decision(decision)

    def save_checkpoint(self, filepath: Union[str, Path], content: Dict[str, Any]) -> None:
        raise NotImplementedError()

    def execute_on_rank(self, func: Callable, rank: int, *args: Any, **kwargs: Any) -> None:
        if self.global_rank == rank:
            func(*args, **kwargs)

    def _run_wrapper(self, run_method: Callable) -> Callable:
        return partial(self._run_impl, run_method)

    def _run_impl(self, run_method: Callable, *args: Any, **kwargs: Any) -> None:
        self._set_plugin_specific_precision_variables()
        self._accelerator.setup_environment()
        if isinstance(self._strategy, DDPSpawnPlugin):
            self._strategy.spawn(run_method, *args, **kwargs)
        else:
            run_method(*args, **kwargs)

    def _set_plugin_specific_precision_variables(self) -> None:
        # todo: these are hacks as plugins rely on access to the precision plugin
        if isinstance(self._strategy, DeepSpeedPlugin):
            self._set_deepspeed_precision_variables()
        if isinstance(self._strategy, DDPShardedPlugin):
            self._strategy._precision = self._accelerator_connector.precision

    def _set_deepspeed_precision_variables(self) -> None:
        amp_type = self._accelerator_connector.amp_type
        amp_level = self._accelerator_connector.amp_level
        precision = self._accelerator_connector.precision
        self._strategy.amp_level, self._strategy.amp_type, self._strategy._precision = amp_level, amp_type, precision

    def _setup_model_and_optimizers(
        self,
        model: nn.Module,
        optimizers: List[Optimizer],
    ) -> Tuple[_LiteModule, List[_LiteOptimizer]]:
        # Let accelerator/plugin wrap and connect the models and optimizers
        [model], optimizers = self._strategy.setup_models_and_optimizers([model], optimizers)
        model = _LiteModule(module=model, accelerator=self._accelerator)
        optimizers = [_LiteOptimizer(optimizer=optimizer, accelerator=self._accelerator) for optimizer in optimizers]
        return model, optimizers

    def _requires_distributed_sampler(self, dataloader: DataLoader) -> bool:
        return (
            self._accelerator_connector.is_distributed
            and not isinstance(dataloader.sampler, DistributedSampler)
            and not has_iterable_dataset(dataloader)
        )

    @staticmethod
    def _get_distributed_sampler(dataloader: DataLoader, **kwargs: Any) -> DistributedSampler:
        kwargs.setdefault("seed", int(os.getenv("PL_GLOBAL_SEED", 0)))
        return DistributedSampler(dataloader.dataset, **kwargs)

    def _check_accelerator_support(self, accelerator: Optional[Union[str, Accelerator]]) -> None:
        if accelerator is None:
            return
        supported = [t.lower() for t in self._supported_device_types()]
        if not isinstance(accelerator, (Accelerator, str)) or accelerator not in supported:
            raise MisconfigurationException(
                f"`accelerator={repr(accelerator)}` is not a valid choice."
                f" Choose one of {supported} or pass in a `Accelerator` instance."
            )

    def _check_strategy_support(self, strategy: Optional[Union[str, TrainingTypePlugin]]) -> None:
        if strategy is None:
            return
        supported = [t.lower() for t in self._supported_strategy_types()]
        if not isinstance(strategy, (TrainingTypePlugin, str)) or strategy not in supported:
            raise MisconfigurationException(
                f"`strategy={repr(strategy)}` is not a valid choice."
                f" Choose one of {supported} or pass in a `TrainingTypePlugin` instance."
            )

    @staticmethod
    def _supported_device_types() -> Sequence[DeviceType]:
        return (
            DeviceType.CPU,
            DeviceType.GPU,
            DeviceType.TPU,
        )

    @staticmethod
    def _supported_strategy_types() -> Sequence[str]:
        return (
            DistributedType.DP,
            DistributedType.DDP,
            DistributedType.DDP_SPAWN,
            DistributedType.TPU_SPAWN,
            DistributedType.DP,
            DistributedType.DEEPSPEED,
            DistributedType.DDP_SHARDED,
        )<|MERGE_RESOLUTION|>--- conflicted
+++ resolved
@@ -237,16 +237,11 @@
 
         kwargs = TrainerDataLoadingMixin._get_dataloader_init_kwargs(dataloader, sampler)
         device = self.device if move_to_device else None
-<<<<<<< HEAD
         if isinstance(self._strategy, TPUSpawnPlugin):
             dataloader = DataLoader(**kwargs)
         else:
             dataloader = _LiteDataLoader(device=device, **kwargs)
         return self._strategy.process_dataloader(dataloader)
-=======
-        lite_dataloader = _LiteDataLoader(device=device, **kwargs)
-        return self._strategy.process_dataloader(lite_dataloader)
->>>>>>> 60050404
 
     def backward(self, tensor: Tensor, *args: Any, **kwargs: Any) -> None:
         """Replaces ``loss.backward()`` in your training loop. Handles precision and automatically for you.

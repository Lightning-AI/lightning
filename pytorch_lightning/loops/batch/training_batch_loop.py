# Copyright The PyTorch Lightning team.
#
# Licensed under the Apache License, Version 2.0 (the "License");
# you may not use this file except in compliance with the License.
# You may obtain a copy of the License at
#
#     http://www.apache.org/licenses/LICENSE-2.0
#
# Unless required by applicable law or agreed to in writing, software
# distributed under the License is distributed on an "AS IS" BASIS,
# WITHOUT WARRANTIES OR CONDITIONS OF ANY KIND, either express or implied.
# See the License for the specific language governing permissions and
# limitations under the License.

<<<<<<< HEAD
from contextlib import contextmanager
=======
from collections import OrderedDict
>>>>>>> c0bd6583
from copy import copy
from functools import partial
from typing import Any, Callable, Dict, List, Optional, Tuple

import numpy as np
import torch
from deprecate import void
from torch import Tensor
from torch.optim import Optimizer

from pytorch_lightning.core.optimizer import LightningOptimizer
from pytorch_lightning.loops.base import Loop
from pytorch_lightning.loops.closure import Closure, ClosureResult
from pytorch_lightning.loops.utilities import (
<<<<<<< HEAD
    _build_training_step_kwargs,
=======
    _block_parallel_sync_behavior,
>>>>>>> c0bd6583
    _check_training_step_output,
    _process_training_step_output,
    check_finite_loss,
)
from pytorch_lightning.trainer.progress import OptimizationProgress
from pytorch_lightning.trainer.supporters import TensorRunningAccum
from pytorch_lightning.utilities import AMPType, AttributeDict, DeviceType, grad_norm
from pytorch_lightning.utilities.exceptions import MisconfigurationException
from pytorch_lightning.utilities.imports import _TPU_AVAILABLE
from pytorch_lightning.utilities.types import STEP_OUTPUT
from pytorch_lightning.utilities.warnings import WarningCache


class TrainingBatchLoop(Loop):
    """Runs over a single batch of data."""

    def __init__(self) -> None:
        super().__init__()
        self.accumulated_loss: Optional[Tensor] = None
        self.batch_outputs: Optional[List[List[STEP_OUTPUT]]] = None
        self.running_loss: TensorRunningAccum = TensorRunningAccum(window_length=20)
        # the current split index when the batch gets split into chunks in truncated backprop through time
        self.split_idx: Optional[int] = None
        self.optim_progress = OptimizationProgress()

        self._warning_cache: WarningCache = WarningCache()
        self._hiddens: Optional[Tensor] = None
        self._optimizer_freq_cumsum: Optional[int] = None
        self._remaining_splits: Optional[List[Any]] = None
        self._skip_backward: bool = False

    @property
    def done(self) -> bool:
        """Returns if all batch splits have been processed already"""
        return len(self._remaining_splits) == 0

    @property
    def optimizer_freq_cumsum(self) -> int:
        """Returns the cumulated sum of optimizer frequencies"""
        if self._optimizer_freq_cumsum is None:
            self._optimizer_freq_cumsum = np.cumsum(self.trainer.optimizer_frequencies)
        return self._optimizer_freq_cumsum

    def connect(self, **kwargs: "Loop") -> None:
        raise NotImplementedError(f"{self.__class__.__name__} does not connect any child loops.")

    def run(self, batch: Any, batch_idx: int) -> AttributeDict:
        """Runs all the data splits and the ``on_batch_start`` and ``on_train_batch_start`` hooks

        Args:
            batch: the current batch to run the train step on
            batch_idx: the index of the current batch
        """
        if batch is None:
            self._warning_cache.warn("train_dataloader yielded None. If this was on purpose, ignore this warning...")
            return AttributeDict(signal=0, training_step_output=[[]])

        # hook
        self.trainer.logger_connector.on_batch_start()
        response = self.trainer.call_hook("on_batch_start")
        if response == -1:
            return AttributeDict(signal=-1)

        # hook
        response = self.trainer.call_hook("on_train_batch_start", batch, batch_idx, 0)
        if response == -1:
            return AttributeDict(signal=-1)

        self.trainer.fit_loop.epoch_loop.batch_progress.increment_started()

        super().run(batch, batch_idx)
        output = AttributeDict(signal=0, training_step_output=self.batch_outputs)
        self.batch_outputs = None  # free memory
        return output

    def reset(self) -> None:
        """Resets the loop state"""
        self._hiddens = None
        self.batch_outputs = [[] for _ in range(len(self.trainer.optimizers))]

    def on_run_start(self, batch: Any, batch_idx: int):
        """Splits the data into tbptt splits

        Args:
            batch: the current batch to run the trainstep on
            batch_idx: the index of the current batch
        """
        void(batch_idx)
        self._remaining_splits = list(enumerate(self._tbptt_split_batch(batch)))

    def advance(self, batch, batch_idx):
        """Runs the train step together with optimization (if necessary) on the current batch split

        Args:
            batch: the current batch to run the training on (this is not the split!)
            batch_idx: the index of the current batch
        """
        void(batch)
        split_idx, split_batch = self._remaining_splits.pop(0)
        self.split_idx = split_idx

        # let logger connector extract current batch size
        self.trainer.logger_connector.on_train_split_start(batch_idx, split_idx, split_batch)

        if self.trainer.lightning_module.automatic_optimization:
            for opt_idx, optimizer in self.get_active_optimizers(batch_idx):
                # handle optimization restart
                if self.restarting:
                    if opt_idx < self.optim_progress.optimizer_idx:
                        continue

                self.optim_progress.optimizer_idx = opt_idx

                result = self._run_optimization(batch_idx, split_batch, opt_idx, optimizer)
                if result:
                    self.batch_outputs[opt_idx].append(copy(result.result_collection))
        else:
            # in manual optimization, there is no looping over optimizers
            result = self._run_optimization(batch_idx, split_batch)
            if result:
                self.batch_outputs[0].append(copy(result.result_collection))

    def teardown(self) -> None:
        # release memory
        self._remaining_splits = None

    def num_active_optimizers(self, batch_idx: Optional[int] = None) -> int:
        """Gets the number of active optimizers based on their frequency"""
        return len(self.get_active_optimizers(batch_idx))

    def _run_optimization(
        self,
        batch_idx: int,
        split_batch: Any,
        opt_idx: Optional[int] = None,
        optimizer: Optional[torch.optim.Optimizer] = None,
    ) -> Optional[ClosureResult]:
        """Runs closure (train step + backward) together with optimization if necessary.

        Args:
            batch_idx: the index of the current batch
            split_batch: the current tbptt split of the whole batch
            opt_idx: the index of the current optimizer or `None` in case of manual optimization
            optimizer: the current optimizer or `None` in case of manual optimization
        """
        # toggle model params
        self._run_optimization_start(opt_idx, optimizer)

        closure = self._make_closure(split_batch, batch_idx, opt_idx, optimizer, self._hiddens)

        if self.trainer.fit_loop.should_accumulate():
            # For gradient accumulation

            # -------------------
            # calculate loss (train step + train step end)
            # -------------------
            # automatic_optimization: perform ddp sync only when performing optimizer_step
            with _block_parallel_sync_behavior(self._trainer):
                closure()

        # ------------------------------
        # BACKWARD PASS
        # ------------------------------
        # gradient update with accumulated gradients
        else:
            if self.trainer.lightning_module.automatic_optimization:
                self._optimizer_step(optimizer, opt_idx, batch_idx, closure)
            else:
                closure()

        result = closure.get_result()

        if result:
            # if no result, user decided to skip optimization
            # otherwise update running loss + reset accumulated loss
            self._update_running_loss(result.loss)

        # untoggle model params
        self._run_optimization_end(opt_idx)
        return result

    def _make_closure(
        self,
        split_batch: Any,
        batch_idx: int,
        opt_idx: int,
        optimizer: Optimizer,
        hiddens: Any,
    ) -> Closure:
        """
        Build a closure object that captures the given arguments and runs the `training_step` function and optionally
        other functions such as `backward` and `zero_grad`.
        """
        step_fn = self._make_step_fn(split_batch, batch_idx, opt_idx, hiddens)
        backward_fn = self._make_backward_fn(optimizer, opt_idx)
        zero_grad_fn = self._make_zero_grad_fn(batch_idx, opt_idx, optimizer)

        return Closure(
            step_fn=step_fn,
            backward_fn=backward_fn,
            zero_grad_fn=zero_grad_fn,
            profiler=self.trainer.profiler,
        )

    def _make_step_fn(self, split_batch: Any, batch_idx: int, opt_idx: int, hiddens: Any) -> Callable[[], dict]:
        """Build the step function that runs the `training_step` and processes its output."""
        return partial(self._training_step, split_batch, batch_idx, opt_idx, hiddens)

    def _make_zero_grad_fn(self, batch_idx: int, opt_idx: int, optimizer: Optimizer) -> Optional[Callable[[], None]]:
        """
        Build a `zero_grad` function that zeroes the gradients before back-propagation.
        Returns ``None`` in the case backward needs to be skipped, e.g., when manual optimization is on.
        """

        def zero_grad_fn():
            self._on_before_zero_grad(optimizer)
            self._optimizer_zero_grad(batch_idx, optimizer, opt_idx)

        is_first_batch_to_accumulate = batch_idx % self.trainer.accumulate_grad_batches == 0
        if (
            not self._skip_backward
            and self.trainer.lightning_module.automatic_optimization
            and is_first_batch_to_accumulate
        ):
            return zero_grad_fn

    def _make_backward_fn(self, optimizer: Optimizer, opt_idx: int) -> Optional[Callable[[Tensor], Tensor]]:
        """
        Build a `backward` function that handles back-propagation through the output produced by the `training_step`
        function. Returns ``None`` in the case backward needs to be skipped, e.g., when manual optimization is on.
        """

        def backward_fn(loss: Tensor):
            self.backward(loss, optimizer, opt_idx)

            # check if loss or model weights are nan
            if self.trainer.terminate_on_nan:
                check_finite_loss(self.trainer.lightning_module, loss)

            return loss

        if not self._skip_backward and self.trainer.lightning_module.automatic_optimization:
            return backward_fn

    def _training_step(
        self, split_batch: Any, batch_idx: int, opt_idx: int, hiddens: Tensor
    ) -> Optional[AttributeDict]:
        """Performs the actual train step with the tied hooks.

        Args:
            split_batch: the current tbptt split of the current batch
            batch_idx: the index of the current batch
            opt_idx: the index of the current optimizer
            hiddens: the model's hidden state of the previous iteration

        Returns:
            an AttributeDict containing the loss value and the training step output.
        """
        # give the PL module a result for logging
        model_ref = self.trainer.lightning_module

        with self.trainer.profiler.profile("model_forward"):
            step_kwargs = _build_training_step_kwargs(
                model_ref, self.trainer.optimizers, split_batch, batch_idx, opt_idx, hiddens
            )

            # manually capture logged metrics
            model_ref._current_fx_name = "training_step"
            with self.trainer.profiler.profile("training_step"):
                training_step_output = self.trainer.accelerator.training_step(step_kwargs)
                self.trainer.accelerator.post_training_step()

            del step_kwargs

            training_step_output = self.trainer.call_hook("training_step_end", training_step_output)

            _check_training_step_output(self.trainer.lightning_module, training_step_output)

            result_collection, self._hiddens = _process_training_step_output(self.trainer, training_step_output)
            if result_collection is None:
                return

        closure_loss = None
        loss = None
        if self.trainer.lightning_module.automatic_optimization:
            # accumulate loss. if accumulate_grad_batches==1, no effect
            closure_loss = result_collection.minimize / self.trainer.accumulate_grad_batches
            # the loss will get scaled for amp. avoid any modifications to it
            loss = closure_loss.detach().clone()
        return AttributeDict(closure_loss=closure_loss, loss=loss, result_collection=result_collection)

    def _optimizer_step(
        self, optimizer: torch.optim.Optimizer, opt_idx: int, batch_idx: int, train_step_and_backward_closure: Callable
    ) -> None:
        """Performs the optimizer step and some sanity checking.

        Args:
            optimizer: the optimizer to perform the step with
            opt_idx: the index of the current :param:`optimizer`
            batch_idx: the index of the current batch
            train_step_and_backward_closure: the closure function performing the train step and computing the
                gradients. By default called by the optimizer (if possible)
        """
        model_ref = self.trainer.lightning_module

        is_lbfgs = isinstance(optimizer, torch.optim.LBFGS)
        using_native_amp = self.trainer.amp_backend == AMPType.NATIVE

        # native amp + lbfgs is a no go right now
        if using_native_amp and is_lbfgs:
            raise MisconfigurationException(
                "native PyTorch amp and lbfgs are not compatible."
                " To request, please file a Github issue in PyTorch and tag @mcarilli"
            )

        # wraps into LightningOptimizer only for running step
        optimizer = LightningOptimizer._to_lightning_optimizer(optimizer, self.trainer, opt_idx)

        self.optim_progress.optimizer.step.increment_ready()

        # model hook
        model_ref.optimizer_step(
            self.trainer.current_epoch,
            batch_idx,
            optimizer,
            opt_idx,
            train_step_and_backward_closure,
            on_tpu=(self.trainer._device_type == DeviceType.TPU and _TPU_AVAILABLE),
            using_native_amp=using_native_amp,
            using_lbfgs=is_lbfgs,
        )

        self.optim_progress.optimizer.step.increment_completed()

    def _on_before_zero_grad(self, optimizer: torch.optim.Optimizer) -> None:
        """Calls the ``on_before_zero_grad`` hook.

        Args:
            optimizer: the current optimizer
        """
        self.optim_progress.optimizer.zero_grad.increment_ready()
        self.trainer.call_hook("on_before_zero_grad", optimizer)
        self.optim_progress.optimizer.zero_grad.increment_started()

    def _optimizer_zero_grad(self, batch_idx: int, optimizer: torch.optim.Optimizer, opt_idx: int) -> None:
        """Zeroes out all gradients of parameters optimized by the current optimizer.

        Args:
            batch_idx: the index of the current batch
            optimizer: the current optimizer
            opt_idx: the index of the current optimizer
        """
        self.trainer.accelerator.optimizer_zero_grad(self.trainer.current_epoch, batch_idx, optimizer, opt_idx)
        self.optim_progress.optimizer.zero_grad.increment_completed()

    def _track_and_norm_grad(self, optimizer: torch.optim.Optimizer) -> Dict[str, Tensor]:
        """Tracks gradient norms and clips the gradients of all parameters optimized by the current optimizer.

        Args:
            optimizer: the current optimizer
        """
        # track gradient norms
        grad_norm_dict = {}
        can_log = (self.trainer.global_step + 1) % self.trainer.log_every_n_steps == 0
        should_track = float(self.trainer.track_grad_norm) > 0
        if should_track and can_log:
            grad_norm_dict = grad_norm(self.trainer.lightning_module, self.trainer.track_grad_norm)

        # clip gradients
        self.trainer.accelerator.clip_gradients(
            optimizer, self.trainer.gradient_clip_val, gradient_clip_algorithm=self.trainer.gradient_clip_algorithm
        )
        return grad_norm_dict

    def _tbptt_split_batch(self, batch: Any) -> List[Any]:
        """Splits a single batch into a list of sequence steps for tbptt.

        Args:
            batch: the current batch to split
        """
        tbptt_steps = self.trainer.lightning_module.truncated_bptt_steps
        if tbptt_steps == 0:
            return [batch]

        model_ref = self.trainer.lightning_module
        with self.trainer.profiler.profile("tbptt_split_batch"):
            splits = model_ref.tbptt_split_batch(batch, tbptt_steps)
        return splits

    def _run_optimization_start(self, opt_idx: int, optimizer: torch.optim.Optimizer) -> None:
        """Toggles the optimizer to ensure the correct one is used and prevend dangling grads.

        Args:
            opt_idx: the index of the optimizer to use
            optimizer: the optimizer to use

        """
        # make sure only the gradients of the current optimizer's parameters are calculated
        # in the training step to prevent dangling gradients in multiple-optimizer setup.
        if self.trainer.lightning_module.automatic_optimization and len(self.trainer.optimizers) > 1:
            model = self.trainer.lightning_module
            model.toggle_optimizer(optimizer, opt_idx)

    def _run_optimization_end(self, opt_idx: int) -> None:
        if self.trainer.lightning_module.automatic_optimization and len(self.trainer.optimizers) > 1:
            model = self.trainer.lightning_module
            model.untoggle_optimizer(opt_idx)

    def backward(
        self,
        loss: Tensor,
        optimizer: Optional[torch.optim.Optimizer],
        opt_idx: Optional[int] = None,
        *args: Any,
        **kwargs: Any,
    ) -> Tensor:
        """Performs the backward step.

        Args:
            loss: The loss value to back-propagate on
            optimizer: Current optimizer being used. ``None`` if using manual optimization.
            opt_idx: Index of the current optimizer being used. ``None`` if using manual optimization.
        """
        self.trainer.accelerator.backward(loss, optimizer, opt_idx, *args, **kwargs)

        if not self.trainer.fit_loop.should_accumulate():
            # track gradients
            grad_norm_dict = self._track_and_norm_grad(optimizer=optimizer)
            if grad_norm_dict:
                self.trainer.lightning_module._current_fx_name = "on_after_backward"
                self.trainer.lightning_module.log_grad_norm(grad_norm_dict)
        return loss

    def _update_running_loss(self, current_loss: Tensor) -> None:
        """Updates the running loss value with the current value"""
        if self.trainer.lightning_module.automatic_optimization:
            # track total loss for logging (avoid mem leaks)
            self.accumulated_loss.append(current_loss)

        accumulated_loss = self.accumulated_loss.mean()

        if accumulated_loss is not None:
            # calculate running loss for display
            self.running_loss.append(self.accumulated_loss.mean() * self.trainer.accumulate_grad_batches)

        # reset for next set of accumulated grads
        self.accumulated_loss.reset()

    def get_active_optimizers(self, batch_idx: Optional[int] = None) -> List[Tuple[int, Optimizer]]:
        """
        Returns the currently active optimizers. When multiple optimizers are used with different frequencies,
        only one of the optimizers is active at a time.

        Returns:
            A list of tuples (opt_idx, optimizer) of currently active optimizers.
        """
        if not self.trainer.optimizer_frequencies:
            # call training_step once per optimizer
            return list(enumerate(self.trainer.optimizers))

        optimizers_loop_length = self.optimizer_freq_cumsum[-1]
        current_place_in_loop = batch_idx % optimizers_loop_length

        # find optimzier index by looking for the first {item > current_place} in the cumsum list
        opt_idx = int(np.argmax(self.optimizer_freq_cumsum > current_place_in_loop))
        return [(opt_idx, self.trainer.optimizers[opt_idx])]<|MERGE_RESOLUTION|>--- conflicted
+++ resolved
@@ -11,12 +11,6 @@
 # WITHOUT WARRANTIES OR CONDITIONS OF ANY KIND, either express or implied.
 # See the License for the specific language governing permissions and
 # limitations under the License.
-
-<<<<<<< HEAD
-from contextlib import contextmanager
-=======
-from collections import OrderedDict
->>>>>>> c0bd6583
 from copy import copy
 from functools import partial
 from typing import Any, Callable, Dict, List, Optional, Tuple
@@ -31,11 +25,8 @@
 from pytorch_lightning.loops.base import Loop
 from pytorch_lightning.loops.closure import Closure, ClosureResult
 from pytorch_lightning.loops.utilities import (
-<<<<<<< HEAD
+    _block_parallel_sync_behavior,
     _build_training_step_kwargs,
-=======
-    _block_parallel_sync_behavior,
->>>>>>> c0bd6583
     _check_training_step_output,
     _process_training_step_output,
     check_finite_loss,

# Copyright The PyTorch Lightning team.
#
# Licensed under the Apache License, Version 2.0 (the "License");
# you may not use this file except in compliance with the License.
# You may obtain a copy of the License at
#
#     http://www.apache.org/licenses/LICENSE-2.0
#
# Unless required by applicable law or agreed to in writing, software
# distributed under the License is distributed on an "AS IS" BASIS,
# WITHOUT WARRANTIES OR CONDITIONS OF ANY KIND, either express or implied.
# See the License for the specific language governing permissions and
# limitations under the License.

from collections import OrderedDict
from contextlib import contextmanager
from functools import partial, update_wrapper
from typing import Any, Callable, Dict, Generator, List, Mapping, Optional, Tuple

import numpy as np
import torch
from deprecate import void
from torch import Tensor
from torch.optim import Optimizer

import pytorch_lightning as pl
from pytorch_lightning.core.optimizer import LightningOptimizer
from pytorch_lightning.loops.base import Loop
from pytorch_lightning.plugins import ParallelPlugin
from pytorch_lightning.trainer.connectors.logger_connector.result import ResultCollection
from pytorch_lightning.trainer.progress import BatchProgress, OptimizationProgress
from pytorch_lightning.trainer.supporters import TensorRunningAccum
from pytorch_lightning.utilities import AMPType, AttributeDict, DeviceType, grad_norm
from pytorch_lightning.utilities.exceptions import MisconfigurationException
from pytorch_lightning.utilities.finite_checks import detect_nan_parameters
from pytorch_lightning.utilities.imports import _TPU_AVAILABLE
from pytorch_lightning.utilities.signature_utils import is_param_in_hook_signature
from pytorch_lightning.utilities.types import STEP_OUTPUT
from pytorch_lightning.utilities.warnings import WarningCache


class TrainingBatchLoop(Loop):
    """ Runs over a single batch of data. """

    def __init__(self) -> None:
        super().__init__()
        self.accumulated_loss: Optional[Tensor] = None
        self.batch_outputs: Optional[List[List[STEP_OUTPUT]]] = None
        self.running_loss: TensorRunningAccum = TensorRunningAccum(window_length=20)
        self.batch_idx: int = 0
        self.split_idx: Optional[int] = None
<<<<<<< HEAD
        self.progress = BatchProgress()
        self.optim_progress = OptimizationProgress()
=======
        self._warning_cache: WarningCache = WarningCache()
>>>>>>> 9030119c

        self._warning_cache: WarningCache = WarningCache()
        self._hiddens: Optional[Tensor] = None
        self._optimizer_freq_cumsum: Optional[int] = None
        self._remaining_splits: Optional[List[Any]] = None
        self._skip_backward: bool = False

    def connect(
        self,
        trainer: 'pl.Trainer',
        *args: Any,
        progress: Optional[BatchProgress] = None,
        optim_progress: Optional[OptimizationProgress] = None,
        **kwargs: Any
    ) -> None:
        """Connects the loop with necessary arguments like the trainer"""
        super().connect(trainer, *args, **kwargs)
        if progress is not None:
            self.progress = progress
        if optim_progress:
            self.optim_progress = optim_progress

    @property
    def done(self) -> bool:
        """Returns if all batch splits have been processed already"""
        return len(self._remaining_splits) == 0

    @property
    def optimizer_freq_cumsum(self) -> int:
        """Returns the cumulated sum of optimizer frequencies"""
        if self._optimizer_freq_cumsum is None:
            self._optimizer_freq_cumsum = np.cumsum(self.trainer.optimizer_frequencies)
        return self._optimizer_freq_cumsum

    def run(self, batch: Any, batch_idx: int, dataloader_idx: int) -> AttributeDict:
        """Runs all the data splits and the ``on_batch_start`` and ``on_train_batch_start`` hooks

        Args:
            batch: the current batch to run the train step on
            batch_idx: the index of the current batch
            dataloader_idx: the index of the dataloader producing the current batch
        """
        if batch is None:
            self._warning_cache.warn("train_dataloader yielded None. If this was on purpose, ignore this warning...")
            return AttributeDict(signal=0, training_step_output=[[]])

        # hook
        self.trainer.logger_connector.on_batch_start()
        response = self.trainer.call_hook("on_batch_start")
        if response == -1:
            return AttributeDict(signal=-1)

        # hook
        response = self.trainer.call_hook("on_train_batch_start", batch, batch_idx, dataloader_idx)
        if response == -1:
            return AttributeDict(signal=-1)

        super().run(batch, batch_idx, dataloader_idx)
        output = AttributeDict(signal=0, training_step_output=self.batch_outputs)
        self.batch_outputs = None  # free memory
        return output

    def reset(self) -> None:
        """Resets the loop state"""
        self._hiddens = None
        self.batch_idx = 0
        self.batch_outputs = [[] for _ in range(len(self.trainer.optimizers))]

    def on_run_start(self, batch: Any, batch_idx: int, dataloader_idx: int):
        """Splits the data into tbptt splits

        Args:
            batch: the current batch to run the trainstep on
            batch_idx: the index of the current batch
            dataloader_idx: the index of the dataloader producing the current batch
        """
        void(batch_idx, dataloader_idx)
        self._remaining_splits = list(enumerate(self._tbptt_split_batch(batch)))

    def advance(self, batch, batch_idx, dataloader_idx):
        """Runs the train step together with optimization (if necessary) on the current batch split

        Args:
            batch: the current batch to run the training on (this is not the split!)
            batch_idx: the index of the current batch
            dataloader_idx: the index of the dataloader producing the current batch
        """
        void(batch, dataloader_idx)
        split_idx, split_batch = self._remaining_splits.pop(0)
        self.batch_idx = batch_idx
        self.split_idx = split_idx

        # let logger connector extract current batch size
        self.trainer.logger_connector.on_train_split_start(batch_idx, split_idx, split_batch)

        if self.trainer.lightning_module.automatic_optimization:
            for opt_idx, optimizer in self.get_active_optimizers(batch_idx):
                result = self._run_optimization(batch_idx, split_batch, opt_idx, optimizer)
                if result:
                    self.batch_outputs[opt_idx].append(result.training_step_output)
        else:
            # in manual optimization, there is no looping over optimizers
            result = self._run_optimization(batch_idx, split_batch)
            if result:
                self.batch_outputs[0].append(result.training_step_output)

    def num_active_optimizers(self, batch_idx: Optional[int] = None) -> int:
        """Gets the number of active optimizers based on their frequency"""
        return len(self.get_active_optimizers(batch_idx))

    def _run_optimization(
        self, batch_idx: int, split_batch: Any, opt_idx: int = 0, optimizer: Optional[torch.optim.Optimizer] = None
    ):
        """Runs closure (train step + backward) together with optimization if necessary.

        Args:
            batch_idx: the index of the current batch
            split_batch: the current tbptt split of the whole batch
            opt_idx: the index of the current optimizer
            optimizer: the current optimizer
        """
        # TODO(@awaelchli): In v1.5, when optimizer_idx gets removed from training_step in manual_optimization, change
        #   opt_idx=0 to opt_idx=None in the signature here

        # toggle model params
        self._run_optimization_start(opt_idx, optimizer)

        result = AttributeDict()
        closure = self._make_closure(split_batch, batch_idx, opt_idx, optimizer, self._hiddens, result)

        if self.should_accumulate():
            # For gradient accumulation

            # -------------------
            # calculate loss (train step + train step end)
            # -------------------
            # automatic_optimization=True: perform ddp sync only when performing optimizer_step
            # automatic_optimization=False: don't block synchronization here
            with self.block_ddp_sync_behaviour():
                closure()

        # ------------------------------
        # BACKWARD PASS
        # ------------------------------
        # gradient update with accumulated gradients
        else:
            if self.trainer.lightning_module.automatic_optimization:
                self._optimizer_step(optimizer, opt_idx, batch_idx, closure)
                if len(self.trainer.optimizers) > 1:
                    # revert back to previous state
                    self.trainer.lightning_module.untoggle_optimizer(opt_idx)
            else:
                result = self._training_step(split_batch, batch_idx, opt_idx, self._hiddens)

            if not result:
                # user decided to skip optimization
                return result

            # update running loss + reset accumulated loss
            self._update_running_loss(result.loss)

        self._process_closure_result(result)
        return result

    def _training_step_and_backward_closure(
        self,
        split_batch: Any,
        batch_idx: int,
        opt_idx: int,
        optimizer: Optimizer,
        hiddens: Tensor,
        return_result: AttributeDict,
    ) -> Optional[Tensor]:
        """Closure for training step and backward

        Args:
            split_batch: the current tbptt split of the batch
            batch_idx: the index of the current batch
            opt_idx: the index of the current optimizer
            optimizer: the current optimizer
            hiddens: the hidden state of the recurrent net
            return_result: the storage of the trainstep results
        """

        result = self.training_step_and_backward(split_batch, batch_idx, opt_idx, optimizer, hiddens)
        if result is not None:
            return_result.update(result)
            return return_result.loss

    def _make_closure(self, *closure_args: Any, **closure_kwargs: Any) -> Callable:
        """ Wraps the training step closure into a partial object which will be called within ``optimizer.step``. """
        partial_func = partial(self._training_step_and_backward_closure, *closure_args, **closure_kwargs)
        return update_wrapper(partial_func, self._training_step_and_backward_closure)

    def _process_closure_result(self, opt_closure_result: Optional[AttributeDict]) -> None:
        """Checks if the closure results is finite and optionally breaks if it is not

        Args:
            opt_closure_result: the result of the train step wrapped in an attribute dict
        """
        if not opt_closure_result:
            return

        # check if loss or model weights are nan
        if self.trainer.terminate_on_nan:
            self._check_finite(opt_closure_result.loss)

    def _on_after_backward(self, batch_idx: int, untouched_loss: Tensor) -> None:
        """Calls ``on_after_backward`` hook and tracks loss history

        Args:
            batch_idx: the index of the current batch
            untouched_loss: the original loss value
        """

        # insert after step hook
        self.trainer.call_hook("on_after_backward")

        # when in dev debugging track the losses
        self.trainer.dev_debugger.track_train_loss_history(batch_idx, untouched_loss.detach())

    def _check_training_step_output(self, training_step_output: STEP_OUTPUT) -> None:
        """Sanity checks that training produced a valid output and optimizer step has already been called in manual
        optimization.

        Args:
            training_step_output: the output of the training step (before wrapping in an AttributeDict)

        """
        if isinstance(training_step_output, Tensor) and not self.trainer.lightning_module.automatic_optimization:
            if training_step_output.grad_fn is None:
                # TODO: Find why - RuntimeError: Expected to mark a variable ready only once ...
                raise MisconfigurationException("In manual optimization, `training_step` should not return a Tensor")
        elif self.trainer.lightning_module.automatic_optimization:
            if not any((
                isinstance(training_step_output, Tensor),
                (isinstance(training_step_output, Mapping)
                 and 'loss' in training_step_output), training_step_output is None
            )):
                raise MisconfigurationException(
                    "In automatic optimization, `training_step` must either return a Tensor, "
                    "a dict with key 'loss' or None (where the step will be skipped)."
                )

    def _training_step(
        self,
        split_batch: Any,
        batch_idx: int,
        opt_idx: int,
        hiddens: Tensor,
    ) -> Optional[AttributeDict]:
        """Performs the actual train step with the tied hooks.

        Args:
            split_batch: the current tbptt split of the current batch
            batch_idx: the index of the current batch
            opt_idx: the index of the current optimizer
            hiddens: the model's hidden state of the previous iteration

        Returns:
            an AttributeDict containing the loss value and the training step output.
        """
        # give the PL module a result for logging
        model_ref = self.trainer.lightning_module

        with self.trainer.profiler.profile("model_forward"):
            step_kwargs = self._build_kwargs(split_batch, batch_idx, opt_idx, hiddens)

            # manually capture logged metrics
            model_ref._current_fx_name = 'training_step'
            with self.trainer.profiler.profile("training_step"):
                training_step_output = self.trainer.accelerator.training_step(step_kwargs)
                self.trainer.accelerator.post_training_step()

            training_step_output = self.trainer.call_hook("training_step_end", training_step_output)

            self._check_training_step_output(training_step_output)

            training_step_output = self._process_training_step_output(training_step_output)
            if training_step_output is None:
                return

        closure_loss = None
        loss = None
        if self.trainer.lightning_module.automatic_optimization:
            # accumulate loss. if accumulate_grad_batches==1, no effect
            closure_loss = training_step_output.minimize / self.trainer.accumulate_grad_batches
            # the loss will get scaled for amp. avoid any modifications to it
            loss = closure_loss.detach().clone()
        return AttributeDict(closure_loss=closure_loss, loss=loss, training_step_output=training_step_output)

    def _process_training_step_output(self, training_step_output: STEP_OUTPUT) -> Optional[ResultCollection]:
        """Adds the :param:`training_step_output` to the trainer's results

        Args:
            training_step_output: the output of the training step (before wrapping into an AttributeDict)

        Returns:
            the updated results if the training_step's output was not None else None
        """
        if training_step_output is None:
            return None

        results = self.trainer._results

        loss = None
        hiddens = None
        results.extra = {}

        # handle dict return
        if isinstance(training_step_output, dict):
            loss = training_step_output.pop("loss", None)
            hiddens = training_step_output.pop("hiddens", None)

            results.extra = training_step_output

        # handle scalar return
        elif isinstance(training_step_output, Tensor):
            loss = training_step_output

        # map to results under the hood
        results.minimize = loss
        self._hiddens = hiddens

        if self.trainer.move_metrics_to_cpu:
            results.cpu()
        return results

    def _optimizer_step(
        self, optimizer: torch.optim.Optimizer, opt_idx: int, batch_idx: int, train_step_and_backward_closure: Callable
    ) -> None:
        """Performs the optimizer step and some sanity checking.

        Args:
            optimizer: the optimizer to perform the step with
            opt_idx: the index of the current :param:`optimizer`
            batch_idx: the index of the current batch
            train_step_and_backward_closure: the closure function performing the train step and computing the
                gradients. By default called by the optimizer (if possible)
        """
        model_ref = self.trainer.lightning_module

        is_lbfgs = isinstance(optimizer, torch.optim.LBFGS)
        using_native_amp = self.trainer.amp_backend == AMPType.NATIVE

        # native amp + lbfgs is a no go right now
        if using_native_amp and is_lbfgs:
            raise MisconfigurationException(
                'native PyTorch amp and lbfgs are not compatible.'
                ' To request, please file a Github issue in PyTorch and tag @mcarilli'
            )

        # wraps into LightningOptimizer only for running step
        optimizer = LightningOptimizer._to_lightning_optimizer(optimizer, self.trainer, opt_idx)

        # model hook
        model_ref.optimizer_step(
            self.trainer.current_epoch,
            batch_idx,
            optimizer,
            opt_idx,
            train_step_and_backward_closure,
            on_tpu=(self.trainer._device_type == DeviceType.TPU and _TPU_AVAILABLE),
            using_native_amp=using_native_amp,
            using_lbfgs=is_lbfgs,
        )

    def _on_before_zero_grad(self, optimizer: torch.optim.Optimizer) -> None:
        """Calls the ``on_before_zero_grad`` hook.

        Args:
            optimizer: the current optimizer
        """
        self.trainer.call_hook('on_before_zero_grad', optimizer)

    def _optimizer_zero_grad(self, batch_idx: int, optimizer: torch.optim.Optimizer, opt_idx: int) -> None:
        """Zeroes out all gradients of parameters optimized by the current optimizer.

        Args:
            batch_idx: the index of the current batch
            optimizer: the current optimizer
            opt_idx: the index of the current optimizer
        """
        self.trainer.accelerator.optimizer_zero_grad(self.trainer.current_epoch, batch_idx, optimizer, opt_idx)

    def _track_and_norm_grad(self, optimizer: torch.optim.Optimizer) -> Dict[str, Tensor]:
        """Tracks gradient norms and clips the gradients of all parameters optimized by the current optimizer.

        Args:
            optimizer: the current optimizer
        """
        # track gradient norms
        grad_norm_dict = {}
        can_log = (self.trainer.global_step + 1) % self.trainer.log_every_n_steps == 0
        should_track = float(self.trainer.track_grad_norm) > 0
        if should_track and can_log:
            grad_norm_dict = grad_norm(self.trainer.lightning_module, self.trainer.track_grad_norm)

        # clip gradients
        self.trainer.accelerator.clip_gradients(
            optimizer, self.trainer.gradient_clip_val, gradient_clip_algorithm=self.trainer.gradient_clip_algorithm
        )
        return grad_norm_dict

    def _accumulated_batches_reached(self) -> bool:
        """Determine if accumulation will be finished by the end of the current batch."""
        # FIXME(@awaelchli): use progress tracking of batches instead of manual batch_idx
        return (self.batch_idx + 1) % self.trainer.accumulate_grad_batches == 0

    def _num_training_batches_reached(self, is_last_batch: bool = False) -> bool:
        """Checks whether sufficient training batches have been processed.

        Args:
            is_last_batch: Whether the current batch is the last one
        """
        # FIXME(@awaelchli): use progress tracking of batches instead of manual batch_idx
        return (self.batch_idx + 1) == self.trainer.num_training_batches or is_last_batch

    def should_accumulate(self) -> bool:
        """Checks if the optimizer step should be performed or gradients should be accumulated for the current step."""
        # checks if backward or backward + optimizer step (via closure)
        accumulation_done = self._accumulated_batches_reached()
        is_final_batch = self._num_training_batches_reached()
        return not (accumulation_done or is_final_batch)

    def _tbptt_split_batch(self, batch: Any) -> List[Any]:
        """Splits a single batch into a list of sequence steps for tbptt.

        Args:
            batch: the current batch to split
        """
        splits = [batch]
        if self.trainer.truncated_bptt_steps is not None:
            model_ref = self.trainer.lightning_module
            with self.trainer.profiler.profile("tbptt_split_batch"):
                splits = model_ref.tbptt_split_batch(batch, self.trainer.truncated_bptt_steps)
        return splits

    def _run_optimization_start(self, opt_idx: int, optimizer: torch.optim.Optimizer) -> None:
        """Toggles the optimizer to ensure the correct one is used and prevend dangling grads.

        Args:
            opt_idx: the index of the optimizer to use
            optimizer: the optimizer to use

        """
        # make sure only the gradients of the current optimizer's parameters are calculated
        # in the training step to prevent dangling gradients in multiple-optimizer setup.
        if self.trainer.lightning_module.automatic_optimization and len(self.trainer.optimizers) > 1:
            model = self.trainer.lightning_module
            model.toggle_optimizer(optimizer, opt_idx)

    @contextmanager
    def block_ddp_sync_behaviour(self, should_block_sync: bool = False) -> Generator[None, None, None]:
        """
        automatic_optimization = True
        Blocks ddp sync gradients behaviour on backwards pass.
        This is useful for skipping sync when accumulating gradients, reducing communication overhead

        automatic_optimization = False
        do not block ddp gradient sync when using manual optimization
        as gradients are needed within the training step

        Returns:
            context manager with sync behaviour off
        """
        if (
            isinstance(self.trainer.training_type_plugin, ParallelPlugin)
            and (self.trainer.lightning_module.automatic_optimization or should_block_sync)
        ):
            with self.trainer.training_type_plugin.block_backward_sync():
                yield None
        else:
            yield None

    def training_step_and_backward(
        self,
        split_batch: Any,
        batch_idx: int,
        opt_idx: int,
        optimizer: torch.optim.Optimizer,
        hiddens: Optional[Tensor],
    ) -> STEP_OUTPUT:
        """Wrap forward, zero_grad and backward in a closure so second order methods work"""
        with self.trainer.profiler.profile("training_step_and_backward"):
            # lightning module hook
            result = self._training_step(split_batch, batch_idx, opt_idx, hiddens)

            if not self._skip_backward and self.trainer.lightning_module.automatic_optimization:
                is_first_batch_to_accumulate = batch_idx % self.trainer.accumulate_grad_batches == 0

                if is_first_batch_to_accumulate:
                    self._on_before_zero_grad(optimizer)
                    self._optimizer_zero_grad(batch_idx, optimizer, opt_idx)

                # backward pass
                if result is not None:
                    with self.trainer.profiler.profile("backward"):
                        self.backward(result, optimizer, opt_idx)

                    # hook - call this hook only
                    # when gradients have finished to accumulate
                    if not self.should_accumulate():
                        self._on_after_backward(batch_idx, result.loss)

                    # check if loss or model weights are nan
                    if self.trainer.terminate_on_nan:
                        self._check_finite(result.loss)

                else:
                    self._warning_cache.warn(
                        "training_step returned None. If this was on purpose, ignore this warning..."
                    )

        return result

    def _check_finite(self, loss: Tensor) -> None:
        """Checks fotr finite parameters and loss values.

        Args:
            loss: the loss value to check to be finite
        """
        if not torch.isfinite(loss).all():
            raise ValueError(f'The loss returned in `training_step` is {loss}.')
        model = self.trainer.lightning_module
        detect_nan_parameters(model)

    def backward(
        self, result: STEP_OUTPUT, optimizer: torch.optim.Optimizer, opt_idx: int, *args: Any, **kwargs: Any
    ) -> None:
        """Performs the backward step.

        Args:
            result: The output of the trainstep (including the loss value)
            optimizer: The optimizer optimizing the gradients to call backward for
            opt_idx: the index of the current optimizer
        """
        self.trainer.dev_debugger.track_event("backward_call")

        should_accumulate = self.should_accumulate()

        # backward can be called manually in the training loop
        if isinstance(result, Tensor):
            self.trainer.accelerator.backward(result, optimizer, opt_idx, should_accumulate, *args, **kwargs)
        else:
            result.closure_loss = self.trainer.accelerator.backward(
                result.closure_loss, optimizer, opt_idx, should_accumulate, *args, **kwargs
            )

        if not self.should_accumulate():
            # track gradients
            grad_norm_dict = self._track_and_norm_grad(optimizer=optimizer)
            if grad_norm_dict:
                self.trainer.lightning_module._current_fx_name = "on_after_backward"
                self.trainer.lightning_module.log_grad_norm(grad_norm_dict)

    def _update_running_loss(self, current_loss: Tensor) -> None:
        """Updates the running loss value with the current value"""
        if self.trainer.lightning_module.automatic_optimization:
            # track total loss for logging (avoid mem leaks)
            self.accumulated_loss.append(current_loss)

        accumulated_loss = self.accumulated_loss.mean()

        if accumulated_loss is not None:
            # calculate running loss for display
            self.running_loss.append(self.accumulated_loss.mean() * self.trainer.accumulate_grad_batches)

        # reset for next set of accumulated grads
        self.accumulated_loss.reset()

    def get_active_optimizers(self, batch_idx: Optional[int] = None) -> List[Tuple[int, Optimizer]]:
        """
        Returns the currently active optimizers. When multiple optimizers are used with different frequencies,
        only one of the optimizers is active at a time.

        Returns:
            A list of tuples (opt_idx, optimizer) of currently active optimizers.
        """
        if not self.trainer.optimizer_frequencies:
            # call training_step once per optimizer
            return list(enumerate(self.trainer.optimizers))

        optimizers_loop_length = self.optimizer_freq_cumsum[-1]
        current_place_in_loop = batch_idx % optimizers_loop_length

        # find optimzier index by looking for the first {item > current_place} in the cumsum list
        opt_idx = int(np.argmax(self.optimizer_freq_cumsum > current_place_in_loop))
        return [(opt_idx, self.trainer.optimizers[opt_idx])]

    def _build_kwargs(self, batch: Any, batch_idx: int, opt_idx: int, hiddens: Optional[Tensor]) -> Dict[str, Any]:
        """Builds the keyword arguments for training_step

        Args:
            batch: the batch to train on
            batch_idx: the index of the current batch
            opt_idx: the index of the current optimizer
            hiddens: the hidden state of the previous RNN iteration

        Returns:
            the keyword arguments for the training step
        """
        # enable not needing to add opt_idx to training_step
        step_kwargs = OrderedDict([('batch', batch), ('batch_idx', batch_idx)])

        lightning_module = self.trainer.lightning_module

        if len(self.trainer.optimizers) > 1:
            training_step_fx = getattr(lightning_module, "training_step")
            has_opt_idx_in_train_step = is_param_in_hook_signature(training_step_fx, "optimizer_idx")
            if has_opt_idx_in_train_step:
                if not lightning_module.automatic_optimization:
                    self._warning_cache.deprecation(
                        "`training_step` hook signature has changed in v1.3."
                        " `optimizer_idx` argument has been removed in case of manual optimization. Support for"
                        " the old signature will be removed in v1.5"
                    )
                step_kwargs['optimizer_idx'] = opt_idx
            elif not has_opt_idx_in_train_step and lightning_module.automatic_optimization:
                raise ValueError(
                    f"Your LightningModule defines {len(self.trainer.optimizers)} optimizers but"
                    ' `training_step` is missing the `optimizer_idx` argument.'
                )

        # pass hiddens if using tbptt
        if self._truncated_bptt_enabled():
            step_kwargs['hiddens'] = hiddens

        return step_kwargs

    def _truncated_bptt_enabled(self) -> bool:
        """ Temporary tbptt utilities until this flag is fully migrated to the lightning module. """
        return self._truncated_bptt_steps() > 0

    def _truncated_bptt_steps(self) -> int:
        """Returns the number of tbptt steps"""
        lightning_module = self.trainer.lightning_module
        # Give precedence to the LightningModule as the Trainer flag will be removed in v1.5
        if lightning_module.truncated_bptt_steps > 0:
            return lightning_module.truncated_bptt_steps
        return self.trainer.truncated_bptt_steps or 0<|MERGE_RESOLUTION|>--- conflicted
+++ resolved
@@ -49,12 +49,8 @@
         self.running_loss: TensorRunningAccum = TensorRunningAccum(window_length=20)
         self.batch_idx: int = 0
         self.split_idx: Optional[int] = None
-<<<<<<< HEAD
         self.progress = BatchProgress()
         self.optim_progress = OptimizationProgress()
-=======
-        self._warning_cache: WarningCache = WarningCache()
->>>>>>> 9030119c
 
         self._warning_cache: WarningCache = WarningCache()
         self._hiddens: Optional[Tensor] = None

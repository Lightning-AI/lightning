# Copyright The PyTorch Lightning team.
#
# Licensed under the Apache License, Version 2.0 (the "License");
# you may not use this file except in compliance with the License.
# You may obtain a copy of the License at
#
#     http://www.apache.org/licenses/LICENSE-2.0
#
# Unless required by applicable law or agreed to in writing, software
# distributed under the License is distributed on an "AS IS" BASIS,
# WITHOUT WARRANTIES OR CONDITIONS OF ANY KIND, either express or implied.
# See the License for the specific language governing permissions and
# limitations under the License.
from copy import deepcopy
from typing import Any, List, Optional, Tuple

import numpy as np
from deprecate import void
from torch import Tensor
from torch.optim import Optimizer

from pytorch_lightning.loops.base import Loop
from pytorch_lightning.loops.batch.manual import ManualOptimization
from pytorch_lightning.loops.optimizer.optimizer_loop import OptimizerLoop
from pytorch_lightning.trainer.supporters import TensorRunningAccum
from pytorch_lightning.utilities import AttributeDict
from pytorch_lightning.utilities.types import STEP_OUTPUT
from pytorch_lightning.utilities.warnings import WarningCache


class TrainingBatchLoop(Loop):
    """Runs over a single batch of data."""

    def __init__(self) -> None:
        super().__init__()
        self.accumulated_loss: Optional[Tensor] = None
        self.batch_outputs: Optional[List[List[STEP_OUTPUT]]] = None
        self.running_loss: TensorRunningAccum = TensorRunningAccum(window_length=20)
        # the current split index when the batch gets split into chunks in truncated backprop through time
        self.split_idx: Optional[int] = None
        self.optimizer_loop = OptimizerLoop()
        self.manual_loop = ManualOptimization()

        self._warning_cache: WarningCache = WarningCache()
        self._optimizer_freq_cumsum: Optional[int] = None
        self._remaining_splits: Optional[List[Any]] = None

    @property
    def done(self) -> bool:
        """Returns if all batch splits have been processed already."""
        return len(self._remaining_splits) == 0

    @property
    def optimizer_freq_cumsum(self) -> int:
        """Returns the cumulated sum of optimizer frequencies."""
        if self._optimizer_freq_cumsum is None:
            self._optimizer_freq_cumsum = np.cumsum(self.trainer.optimizer_frequencies)
        return self._optimizer_freq_cumsum

    def connect(
        self, optimizer_loop: Optional["Loop"] = None, manual_loop: Optional[ManualOptimization] = None
    ) -> None:
        if optimizer_loop is not None:
            self.optimizer_loop = optimizer_loop
        if manual_loop is not None:
            self.manual_loop = manual_loop

    def run(self, batch: Any, batch_idx: int) -> AttributeDict:
        """Runs all the data splits and the ``on_batch_start`` and ``on_train_batch_start`` hooks.

        Args:
            batch: the current batch to run the train step on
            batch_idx: the index of the current batch
        """
        if batch is None:
            self._warning_cache.warn("train_dataloader yielded None. If this was on purpose, ignore this warning...")
            return AttributeDict(signal=0, training_step_output=[[]])

        # hook
        self.trainer.logger_connector.on_batch_start()
        response = self.trainer.call_hook("on_batch_start")
        if response == -1:
            return AttributeDict(signal=-1)

        # hook
        response = self.trainer.call_hook("on_train_batch_start", batch, batch_idx, 0)
        if response == -1:
            return AttributeDict(signal=-1)

        self.trainer.fit_loop.epoch_loop.batch_progress.increment_started()

        super().run(batch, batch_idx)
        output = AttributeDict(signal=0, training_step_output=self.batch_outputs)
        self.batch_outputs = None  # free memory
        return output

    def reset(self) -> None:
        """Resets the loop state."""
        self.batch_outputs = [[] for _ in range(len(self.trainer.optimizers))]

    def on_run_start(self, batch: Any, batch_idx: int):
        """Splits the data into tbptt splits.

        Args:
            batch: the current batch to run the trainstep on
            batch_idx: the index of the current batch
        """
        void(batch_idx)
        self._remaining_splits = list(enumerate(self._tbptt_split_batch(batch)))

    def advance(self, batch, batch_idx):
        """Runs the train step together with optimization (if necessary) on the current batch split.

        Args:
            batch: the current batch to run the training on (this is not the split!)
            batch_idx: the index of the current batch
        """
        void(batch)
        split_idx, split_batch = self._remaining_splits.pop(0)
        self.split_idx = split_idx

        # let logger connector extract current batch size
        self.trainer.logger_connector.on_train_split_start(batch_idx, split_idx, split_batch)

        if self.trainer.lightning_module.automatic_optimization:
            # in automatic optimization, hand over execution to the OptimizerLoop
            optimizers = [optimizer for _, optimizer in self.get_active_optimizers(batch_idx)]
            batch_outputs = self.optimizer_loop.run(split_batch, optimizers, batch_idx)
            # combine outputs from each optimizer
            for k in range(len(batch_outputs)):
                self.batch_outputs[k].extend(batch_outputs[k])
        else:
            # in manual optimization, hand over execution to the ManualOptimization loop
            output = self.manual_loop.run(split_batch, batch_idx)
            if output is not None:
                self.batch_outputs[0].append(deepcopy(output))

    def on_run_end(self) -> None:
        self.optimizer_loop._hiddens = None
        # this is not necessary as the manual loop runs for only 1 iteration, but just in case
        self.manual_loop._hiddens = None

    def teardown(self) -> None:
        # release memory
        self._remaining_splits = None

    def num_active_optimizers(self, batch_idx: Optional[int] = None) -> int:
        """Gets the number of active optimizers based on their frequency."""
        return len(self.get_active_optimizers(batch_idx))

<<<<<<< HEAD
    def _run_optimization(
        self,
        batch_idx: int,
        split_batch: Any,
        opt_idx: Optional[int] = None,
        optimizer: Optional[torch.optim.Optimizer] = None,
    ) -> Optional[ClosureResult]:
        """Runs closure (train step + backward) together with optimization if necessary.

        Args:
            batch_idx: the index of the current batch
            split_batch: the current tbptt split of the whole batch
            opt_idx: the index of the current optimizer or `None` in case of manual optimization
            optimizer: the current optimizer or `None` in case of manual optimization
        """
        # toggle model params
        self._run_optimization_start(opt_idx, optimizer)

        closure = self._make_closure(split_batch, batch_idx, opt_idx, optimizer, self._hiddens)

        if self.trainer.fit_loop.should_accumulate():
            # For gradient accumulation

            # -------------------
            # calculate loss (train step + train step end)
            # -------------------
            # automatic_optimization: perform ddp sync only when performing optimizer_step
            with _block_parallel_sync_behavior(self._trainer):
                closure()

        # ------------------------------
        # BACKWARD PASS
        # ------------------------------
        # gradient update with accumulated gradients
        else:
            if self.trainer.lightning_module.automatic_optimization:
                self._optimizer_step(optimizer, opt_idx, batch_idx, closure)
            else:
                closure()

        result = closure.get_result()

        if result:
            # if no result, user decided to skip optimization
            # otherwise update running loss + reset accumulated loss
            self._update_running_loss(result.loss)

        # untoggle model params
        self._run_optimization_end(opt_idx)
        return result

    def _make_closure(
        self,
        split_batch: Any,
        batch_idx: int,
        opt_idx: int,
        optimizer: Optimizer,
        hiddens: Any,
    ) -> Closure:
        """
        Build a closure object that captures the given arguments and runs the `training_step` function and optionally
        other functions such as `backward` and `zero_grad`.
        """
        step_fn = self._make_step_fn(split_batch, batch_idx, opt_idx, hiddens)
        backward_fn = self._make_backward_fn(optimizer, opt_idx)
        zero_grad_fn = self._make_zero_grad_fn(batch_idx, opt_idx, optimizer)

        return Closure(
            step_fn=step_fn,
            backward_fn=backward_fn,
            zero_grad_fn=zero_grad_fn,
            profiler=self.trainer.profiler,
        )

    def _make_step_fn(self, split_batch: Any, batch_idx: int, opt_idx: int, hiddens: Any) -> Callable[[], dict]:
        """Build the step function that runs the `training_step` and processes its output."""
        return partial(self._training_step, split_batch, batch_idx, opt_idx, hiddens)

    def _make_zero_grad_fn(self, batch_idx: int, opt_idx: int, optimizer: Optimizer) -> Optional[Callable[[], None]]:
        """
        Build a `zero_grad` function that zeroes the gradients before back-propagation.
        Returns ``None`` in the case backward needs to be skipped, e.g., when manual optimization is on.
        """

        def zero_grad_fn():
            self._on_before_zero_grad(optimizer)
            self._optimizer_zero_grad(batch_idx, optimizer, opt_idx)

        is_first_batch_to_accumulate = batch_idx % self.trainer.accumulate_grad_batches == 0
        if (
            not self._skip_backward
            and self.trainer.lightning_module.automatic_optimization
            and is_first_batch_to_accumulate
        ):
            return zero_grad_fn

    def _make_backward_fn(self, optimizer: Optimizer, opt_idx: int) -> Optional[Callable[[Tensor], Tensor]]:
        """
        Build a `backward` function that handles back-propagation through the output produced by the `training_step`
        function. Returns ``None`` in the case backward needs to be skipped, e.g., when manual optimization is on.
        """

        def backward_fn(loss: Tensor):
            self.backward(loss, optimizer, opt_idx)

            # check if loss or model weights are nan
            if self.trainer.terminate_on_nan or self.trainer.detect_anomaly:
                check_finite_loss(self.trainer.lightning_module, loss)

            return loss

        if not self._skip_backward and self.trainer.lightning_module.automatic_optimization:
            return backward_fn

    def _process_closure_result(self, opt_closure_result: Optional[ClosureResult]) -> None:
        """Checks if the closure results is finite and optionally breaks if it is not

        Args:
            opt_closure_result: the result of the train step wrapped in an attribute dict
        """
        if not opt_closure_result:
            return

        # check if loss or model weights are nan
        if self.trainer.terminate_on_nan or self.trainer.detect_anomaly:
            check_finite_loss(self.trainer.lightning_module, opt_closure_result.loss)

    def _training_step(
        self, split_batch: Any, batch_idx: int, opt_idx: int, hiddens: Tensor
    ) -> Optional[AttributeDict]:
        """Performs the actual train step with the tied hooks.

        Args:
            split_batch: the current tbptt split of the current batch
            batch_idx: the index of the current batch
            opt_idx: the index of the current optimizer
            hiddens: the model's hidden state of the previous iteration

        Returns:
            an AttributeDict containing the loss value and the training step output.
        """
        # give the PL module a result for logging
        model_ref = self.trainer.lightning_module

        with self.trainer.profiler.profile("model_forward"):
            step_kwargs = _build_training_step_kwargs(
                model_ref, self.trainer.optimizers, split_batch, batch_idx, opt_idx, hiddens
            )

            # manually capture logged metrics
            model_ref._current_fx_name = "training_step"
            with self.trainer.profiler.profile("training_step"):
                training_step_output = self.trainer.accelerator.training_step(step_kwargs)
                self.trainer.accelerator.post_training_step()

            del step_kwargs

            training_step_output = self.trainer.call_hook("training_step_end", training_step_output)

            _check_training_step_output(self.trainer.lightning_module, training_step_output)

            result_collection, self._hiddens = _process_training_step_output(self.trainer, training_step_output)
            if result_collection is None:
                return

        closure_loss = None
        loss = None
        if self.trainer.lightning_module.automatic_optimization:
            # accumulate loss. if accumulate_grad_batches==1, no effect
            closure_loss = result_collection.minimize / self.trainer.accumulate_grad_batches
            # the loss will get scaled for amp. avoid any modifications to it
            loss = closure_loss.detach().clone()
        return AttributeDict(closure_loss=closure_loss, loss=loss, result_collection=result_collection)

    def _optimizer_step(
        self, optimizer: torch.optim.Optimizer, opt_idx: int, batch_idx: int, train_step_and_backward_closure: Callable
    ) -> None:
        """Performs the optimizer step and some sanity checking.

        Args:
            optimizer: the optimizer to perform the step with
            opt_idx: the index of the current :param:`optimizer`
            batch_idx: the index of the current batch
            train_step_and_backward_closure: the closure function performing the train step and computing the
                gradients. By default called by the optimizer (if possible)
        """
        model_ref = self.trainer.lightning_module

        is_lbfgs = isinstance(optimizer, torch.optim.LBFGS)
        using_native_amp = self.trainer.amp_backend == AMPType.NATIVE

        # native amp + lbfgs is a no go right now
        if using_native_amp and is_lbfgs:
            raise MisconfigurationException(
                "native PyTorch amp and lbfgs are not compatible."
                " To request, please file a Github issue in PyTorch and tag @mcarilli"
            )

        # wraps into LightningOptimizer only for running step
        optimizer = LightningOptimizer._to_lightning_optimizer(optimizer, self.trainer, opt_idx)

        self.optim_progress.optimizer.step.increment_ready()

        # model hook
        model_ref.optimizer_step(
            self.trainer.current_epoch,
            batch_idx,
            optimizer,
            opt_idx,
            train_step_and_backward_closure,
            on_tpu=(self.trainer._device_type == DeviceType.TPU and _TPU_AVAILABLE),
            using_native_amp=using_native_amp,
            using_lbfgs=is_lbfgs,
        )

        self.optim_progress.optimizer.step.increment_completed()

    def _on_before_zero_grad(self, optimizer: torch.optim.Optimizer) -> None:
        """Calls the ``on_before_zero_grad`` hook.

        Args:
            optimizer: the current optimizer
        """
        self.optim_progress.optimizer.zero_grad.increment_ready()
        self.trainer.call_hook("on_before_zero_grad", optimizer)
        self.optim_progress.optimizer.zero_grad.increment_started()

    def _optimizer_zero_grad(self, batch_idx: int, optimizer: torch.optim.Optimizer, opt_idx: int) -> None:
        """Zeroes out all gradients of parameters optimized by the current optimizer.

        Args:
            batch_idx: the index of the current batch
            optimizer: the current optimizer
            opt_idx: the index of the current optimizer
        """
        self.trainer.accelerator.optimizer_zero_grad(self.trainer.current_epoch, batch_idx, optimizer, opt_idx)
        self.optim_progress.optimizer.zero_grad.increment_completed()

    def _track_and_norm_grad(self, optimizer: torch.optim.Optimizer) -> Dict[str, Tensor]:
        """Tracks gradient norms and clips the gradients of all parameters optimized by the current optimizer.

        Args:
            optimizer: the current optimizer
        """
        # track gradient norms
        grad_norm_dict = {}
        can_log = (self.trainer.global_step + 1) % self.trainer.log_every_n_steps == 0
        should_track = float(self.trainer.track_grad_norm) > 0
        if should_track and can_log:
            grad_norm_dict = grad_norm(self.trainer.lightning_module, self.trainer.track_grad_norm)

        # clip gradients
        self.trainer.accelerator.clip_gradients(
            optimizer, self.trainer.gradient_clip_val, gradient_clip_algorithm=self.trainer.gradient_clip_algorithm
        )
        return grad_norm_dict

=======
>>>>>>> 8407238d
    def _tbptt_split_batch(self, batch: Any) -> List[Any]:
        """Splits a single batch into a list of sequence steps for tbptt.

        Args:
            batch: the current batch to split
        """
        tbptt_steps = self.trainer.lightning_module.truncated_bptt_steps
        if tbptt_steps == 0:
            return [batch]

        model_ref = self.trainer.lightning_module
        with self.trainer.profiler.profile("tbptt_split_batch"):
            splits = model_ref.tbptt_split_batch(batch, tbptt_steps)
        return splits

    def _update_running_loss(self, current_loss: Tensor) -> None:
        """Updates the running loss value with the current value."""
        if self.trainer.lightning_module.automatic_optimization:
            # track total loss for logging (avoid mem leaks)
            self.accumulated_loss.append(current_loss)

        accumulated_loss = self.accumulated_loss.mean()

        if accumulated_loss is not None:
            # calculate running loss for display
            self.running_loss.append(self.accumulated_loss.mean() * self.trainer.accumulate_grad_batches)

        # reset for next set of accumulated grads
        self.accumulated_loss.reset()

    def get_active_optimizers(self, batch_idx: Optional[int] = None) -> List[Tuple[int, Optimizer]]:
        """Returns the currently active optimizers. When multiple optimizers are used with different frequencies,
        only one of the optimizers is active at a time.

        Returns:
            A list of tuples (opt_idx, optimizer) of currently active optimizers.
        """
        if not self.trainer.optimizer_frequencies:
            # call training_step once per optimizer
            return list(enumerate(self.trainer.optimizers))

        optimizers_loop_length = self.optimizer_freq_cumsum[-1]
        current_place_in_loop = batch_idx % optimizers_loop_length

        # find optimzier index by looking for the first {item > current_place} in the cumsum list
        opt_idx = int(np.argmax(self.optimizer_freq_cumsum > current_place_in_loop))
        return [(opt_idx, self.trainer.optimizers[opt_idx])]<|MERGE_RESOLUTION|>--- conflicted
+++ resolved
@@ -148,266 +148,6 @@
         """Gets the number of active optimizers based on their frequency."""
         return len(self.get_active_optimizers(batch_idx))
 
-<<<<<<< HEAD
-    def _run_optimization(
-        self,
-        batch_idx: int,
-        split_batch: Any,
-        opt_idx: Optional[int] = None,
-        optimizer: Optional[torch.optim.Optimizer] = None,
-    ) -> Optional[ClosureResult]:
-        """Runs closure (train step + backward) together with optimization if necessary.
-
-        Args:
-            batch_idx: the index of the current batch
-            split_batch: the current tbptt split of the whole batch
-            opt_idx: the index of the current optimizer or `None` in case of manual optimization
-            optimizer: the current optimizer or `None` in case of manual optimization
-        """
-        # toggle model params
-        self._run_optimization_start(opt_idx, optimizer)
-
-        closure = self._make_closure(split_batch, batch_idx, opt_idx, optimizer, self._hiddens)
-
-        if self.trainer.fit_loop.should_accumulate():
-            # For gradient accumulation
-
-            # -------------------
-            # calculate loss (train step + train step end)
-            # -------------------
-            # automatic_optimization: perform ddp sync only when performing optimizer_step
-            with _block_parallel_sync_behavior(self._trainer):
-                closure()
-
-        # ------------------------------
-        # BACKWARD PASS
-        # ------------------------------
-        # gradient update with accumulated gradients
-        else:
-            if self.trainer.lightning_module.automatic_optimization:
-                self._optimizer_step(optimizer, opt_idx, batch_idx, closure)
-            else:
-                closure()
-
-        result = closure.get_result()
-
-        if result:
-            # if no result, user decided to skip optimization
-            # otherwise update running loss + reset accumulated loss
-            self._update_running_loss(result.loss)
-
-        # untoggle model params
-        self._run_optimization_end(opt_idx)
-        return result
-
-    def _make_closure(
-        self,
-        split_batch: Any,
-        batch_idx: int,
-        opt_idx: int,
-        optimizer: Optimizer,
-        hiddens: Any,
-    ) -> Closure:
-        """
-        Build a closure object that captures the given arguments and runs the `training_step` function and optionally
-        other functions such as `backward` and `zero_grad`.
-        """
-        step_fn = self._make_step_fn(split_batch, batch_idx, opt_idx, hiddens)
-        backward_fn = self._make_backward_fn(optimizer, opt_idx)
-        zero_grad_fn = self._make_zero_grad_fn(batch_idx, opt_idx, optimizer)
-
-        return Closure(
-            step_fn=step_fn,
-            backward_fn=backward_fn,
-            zero_grad_fn=zero_grad_fn,
-            profiler=self.trainer.profiler,
-        )
-
-    def _make_step_fn(self, split_batch: Any, batch_idx: int, opt_idx: int, hiddens: Any) -> Callable[[], dict]:
-        """Build the step function that runs the `training_step` and processes its output."""
-        return partial(self._training_step, split_batch, batch_idx, opt_idx, hiddens)
-
-    def _make_zero_grad_fn(self, batch_idx: int, opt_idx: int, optimizer: Optimizer) -> Optional[Callable[[], None]]:
-        """
-        Build a `zero_grad` function that zeroes the gradients before back-propagation.
-        Returns ``None`` in the case backward needs to be skipped, e.g., when manual optimization is on.
-        """
-
-        def zero_grad_fn():
-            self._on_before_zero_grad(optimizer)
-            self._optimizer_zero_grad(batch_idx, optimizer, opt_idx)
-
-        is_first_batch_to_accumulate = batch_idx % self.trainer.accumulate_grad_batches == 0
-        if (
-            not self._skip_backward
-            and self.trainer.lightning_module.automatic_optimization
-            and is_first_batch_to_accumulate
-        ):
-            return zero_grad_fn
-
-    def _make_backward_fn(self, optimizer: Optimizer, opt_idx: int) -> Optional[Callable[[Tensor], Tensor]]:
-        """
-        Build a `backward` function that handles back-propagation through the output produced by the `training_step`
-        function. Returns ``None`` in the case backward needs to be skipped, e.g., when manual optimization is on.
-        """
-
-        def backward_fn(loss: Tensor):
-            self.backward(loss, optimizer, opt_idx)
-
-            # check if loss or model weights are nan
-            if self.trainer.terminate_on_nan or self.trainer.detect_anomaly:
-                check_finite_loss(self.trainer.lightning_module, loss)
-
-            return loss
-
-        if not self._skip_backward and self.trainer.lightning_module.automatic_optimization:
-            return backward_fn
-
-    def _process_closure_result(self, opt_closure_result: Optional[ClosureResult]) -> None:
-        """Checks if the closure results is finite and optionally breaks if it is not
-
-        Args:
-            opt_closure_result: the result of the train step wrapped in an attribute dict
-        """
-        if not opt_closure_result:
-            return
-
-        # check if loss or model weights are nan
-        if self.trainer.terminate_on_nan or self.trainer.detect_anomaly:
-            check_finite_loss(self.trainer.lightning_module, opt_closure_result.loss)
-
-    def _training_step(
-        self, split_batch: Any, batch_idx: int, opt_idx: int, hiddens: Tensor
-    ) -> Optional[AttributeDict]:
-        """Performs the actual train step with the tied hooks.
-
-        Args:
-            split_batch: the current tbptt split of the current batch
-            batch_idx: the index of the current batch
-            opt_idx: the index of the current optimizer
-            hiddens: the model's hidden state of the previous iteration
-
-        Returns:
-            an AttributeDict containing the loss value and the training step output.
-        """
-        # give the PL module a result for logging
-        model_ref = self.trainer.lightning_module
-
-        with self.trainer.profiler.profile("model_forward"):
-            step_kwargs = _build_training_step_kwargs(
-                model_ref, self.trainer.optimizers, split_batch, batch_idx, opt_idx, hiddens
-            )
-
-            # manually capture logged metrics
-            model_ref._current_fx_name = "training_step"
-            with self.trainer.profiler.profile("training_step"):
-                training_step_output = self.trainer.accelerator.training_step(step_kwargs)
-                self.trainer.accelerator.post_training_step()
-
-            del step_kwargs
-
-            training_step_output = self.trainer.call_hook("training_step_end", training_step_output)
-
-            _check_training_step_output(self.trainer.lightning_module, training_step_output)
-
-            result_collection, self._hiddens = _process_training_step_output(self.trainer, training_step_output)
-            if result_collection is None:
-                return
-
-        closure_loss = None
-        loss = None
-        if self.trainer.lightning_module.automatic_optimization:
-            # accumulate loss. if accumulate_grad_batches==1, no effect
-            closure_loss = result_collection.minimize / self.trainer.accumulate_grad_batches
-            # the loss will get scaled for amp. avoid any modifications to it
-            loss = closure_loss.detach().clone()
-        return AttributeDict(closure_loss=closure_loss, loss=loss, result_collection=result_collection)
-
-    def _optimizer_step(
-        self, optimizer: torch.optim.Optimizer, opt_idx: int, batch_idx: int, train_step_and_backward_closure: Callable
-    ) -> None:
-        """Performs the optimizer step and some sanity checking.
-
-        Args:
-            optimizer: the optimizer to perform the step with
-            opt_idx: the index of the current :param:`optimizer`
-            batch_idx: the index of the current batch
-            train_step_and_backward_closure: the closure function performing the train step and computing the
-                gradients. By default called by the optimizer (if possible)
-        """
-        model_ref = self.trainer.lightning_module
-
-        is_lbfgs = isinstance(optimizer, torch.optim.LBFGS)
-        using_native_amp = self.trainer.amp_backend == AMPType.NATIVE
-
-        # native amp + lbfgs is a no go right now
-        if using_native_amp and is_lbfgs:
-            raise MisconfigurationException(
-                "native PyTorch amp and lbfgs are not compatible."
-                " To request, please file a Github issue in PyTorch and tag @mcarilli"
-            )
-
-        # wraps into LightningOptimizer only for running step
-        optimizer = LightningOptimizer._to_lightning_optimizer(optimizer, self.trainer, opt_idx)
-
-        self.optim_progress.optimizer.step.increment_ready()
-
-        # model hook
-        model_ref.optimizer_step(
-            self.trainer.current_epoch,
-            batch_idx,
-            optimizer,
-            opt_idx,
-            train_step_and_backward_closure,
-            on_tpu=(self.trainer._device_type == DeviceType.TPU and _TPU_AVAILABLE),
-            using_native_amp=using_native_amp,
-            using_lbfgs=is_lbfgs,
-        )
-
-        self.optim_progress.optimizer.step.increment_completed()
-
-    def _on_before_zero_grad(self, optimizer: torch.optim.Optimizer) -> None:
-        """Calls the ``on_before_zero_grad`` hook.
-
-        Args:
-            optimizer: the current optimizer
-        """
-        self.optim_progress.optimizer.zero_grad.increment_ready()
-        self.trainer.call_hook("on_before_zero_grad", optimizer)
-        self.optim_progress.optimizer.zero_grad.increment_started()
-
-    def _optimizer_zero_grad(self, batch_idx: int, optimizer: torch.optim.Optimizer, opt_idx: int) -> None:
-        """Zeroes out all gradients of parameters optimized by the current optimizer.
-
-        Args:
-            batch_idx: the index of the current batch
-            optimizer: the current optimizer
-            opt_idx: the index of the current optimizer
-        """
-        self.trainer.accelerator.optimizer_zero_grad(self.trainer.current_epoch, batch_idx, optimizer, opt_idx)
-        self.optim_progress.optimizer.zero_grad.increment_completed()
-
-    def _track_and_norm_grad(self, optimizer: torch.optim.Optimizer) -> Dict[str, Tensor]:
-        """Tracks gradient norms and clips the gradients of all parameters optimized by the current optimizer.
-
-        Args:
-            optimizer: the current optimizer
-        """
-        # track gradient norms
-        grad_norm_dict = {}
-        can_log = (self.trainer.global_step + 1) % self.trainer.log_every_n_steps == 0
-        should_track = float(self.trainer.track_grad_norm) > 0
-        if should_track and can_log:
-            grad_norm_dict = grad_norm(self.trainer.lightning_module, self.trainer.track_grad_norm)
-
-        # clip gradients
-        self.trainer.accelerator.clip_gradients(
-            optimizer, self.trainer.gradient_clip_val, gradient_clip_algorithm=self.trainer.gradient_clip_algorithm
-        )
-        return grad_norm_dict
-
-=======
->>>>>>> 8407238d
     def _tbptt_split_batch(self, batch: Any) -> List[Any]:
         """Splits a single batch into a list of sequence steps for tbptt.
 

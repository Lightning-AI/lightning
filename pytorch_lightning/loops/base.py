# Copyright The PyTorch Lightning team.
#
# Licensed under the Apache License, Version 2.0 (the "License");
# you may not use this file except in compliance with the License.
# You may obtain a copy of the License at
#
#     http://www.apache.org/licenses/LICENSE-2.0
#
# Unless required by applicable law or agreed to in writing, software
# distributed under the License is distributed on an "AS IS" BASIS,
# WITHOUT WARRANTIES OR CONDITIONS OF ANY KIND, either express or implied.
# See the License for the specific language governing permissions and
# limitations under the License.

from abc import ABC, abstractmethod
from typing import Any, Dict, Optional

from deprecate import void
from torchmetrics import Metric

import pytorch_lightning as pl
from pytorch_lightning.trainer.connectors.logger_connector.result import ResultCollection
from pytorch_lightning.trainer.progress import BaseProgress, Progress
from pytorch_lightning.utilities.apply_func import apply_to_collection
from pytorch_lightning.utilities.exceptions import MisconfigurationException


class Loop(ABC):
    """
    Basic Loops interface. All classes derived from this must implement the following properties and methods:

        * :attr:`done` (property): Condition to break the loop
        * :attr:`reset` (method): Resets the internal state between multiple calls of :attr:`run`
        * :attr:`advance` (method): Implements one step of the loop

    This class implements the following loop structure:

    .. codeblock:: python

        on_run_start()

        while not done:
            on_advance_start()
            advance()
            on_advance_end()

        on_run_end()
    """

    def __init__(self) -> None:
        self.restarting = False
        self._trainer: Optional["pl.Trainer"] = None

    @property
    def trainer(self) -> Optional["pl.Trainer"]:
        return self._trainer

    @trainer.setter
    def trainer(self, trainer: "pl.Trainer"):
        """Connects this loop's trainer and its children"""
        if not isinstance(trainer, pl.Trainer):
            raise MisconfigurationException(
                f"Loop {self.__class__.__name__} should be connected to a `Trainer`, found: {trainer}."
            )
        self._trainer = trainer
        for v in self.__dict__.values():
            if isinstance(v, Loop):
                v.trainer = trainer

    @property
    @abstractmethod
    def done(self) -> bool:
        """Property indicating when loop is finished"""

    @property
    def skip(self) -> bool:
        """Determine whether to return immediately from the call to :meth:`run`."""
        return False

    def connect(self, **kwargs: "Loop") -> None:
        """Optionally connect one or multiple loops to this one. Linked loops should form a tree."""

    def on_skip(self) -> Optional[Any]:
        """
        The function to run when :meth:`run` should be skipped, determined by the condition in :attr:`skip`.

        Returns:
            the default output value of :meth:`on_run_end`
        """

    def run(self, *args: Any, **kwargs: Any) -> Optional[Any]:
        """
        The main entry point to the loop.

        Will frequently check the :attr:`done` condition and calls :attr:`advance`
        until :attr:`done` evaluates to ``True``.

        Returns:
            the output of :attr:`on_run_end` (often outputs collected from each step of the loop)
        """
        if self.skip:
            return self.on_skip()

        self.reset()

        self.on_run_start(*args, **kwargs)

        while not self.done:
            try:
                self.on_advance_start(*args, **kwargs)
                self.advance(*args, **kwargs)
                self.on_advance_end()
                self.restarting = False
            except StopIteration:
                break

        output = self.on_run_end()
        return output

    @abstractmethod
    def reset(self) -> None:
        """Resets the internal state of the loop at the beginning of each call to :attr:`run`."""

    def on_run_start(self, *args: Any, **kwargs: Any) -> None:
        """
        Hook to be called as the first thing after entering :attr:`run` (except the state reset).

        Accepts all arguments passed to :attr:`run`.
        """
        void(*args, **kwargs)

    def on_advance_start(self, *args: Any, **kwargs: Any) -> None:
        """
        Hook to be called each time before :attr:`advance` is called. Accepts all arguments passed to :attr`run`.
        """
        void(*args, **kwargs)

    @abstractmethod
    def advance(self, *args: Any, **kwargs: Any) -> None:
        """Performs a single step. Accepts all arguments passed to :attr:`run`."""

    def on_advance_end(self) -> None:
        """Hook to be called each time after :attr:`advance` is called."""

    def on_run_end(self) -> Any:
        """Hook to be called at the end of the run. Its return argument is returned from :attr:`run`."""

    def teardown(self) -> None:
        """Use to release memory etc."""

    def on_save_checkpoint(self) -> Dict:
        """
        Called when saving a model checkpoint, use to persist loop state.

        Returns:
            The current loop state.
        """
        return {}

    def on_load_checkpoint(self, state_dict: Dict) -> None:
        """Called when loading a model checkpoint, use to reload loop state."""

    def state_dict(self, destination: Optional[Dict] = None, prefix: Optional[str] = "") -> Dict:
        """
        The state dict is determined by the state and progress of this loop and all its children.

        Args:
            destination: An existing dictionary to update with this loop's state. By default a new dictionary
                is returned.
            prefix: A prefix for each key in the state dictionary
        """
        if destination is None:
            destination = {}

        destination[prefix + "state_dict"] = self.on_save_checkpoint()

        for k, v in self.__dict__.items():
            key = prefix + k
            if isinstance(v, BaseProgress):
                destination[key] = v.state_dict()
            elif isinstance(v, Loop):
<<<<<<< HEAD
                v.state_dict(destination, prefix + k + ".")
            elif isinstance(v, ResultCollection):
                # sync / unsync metrics
                v.sync()
                destination[prefix + k] = v.state_dict()
=======
                v.state_dict(destination, key + ".")
            elif isinstance(v, ResultCollection):
                # sync / unsync metrics
                v.sync()
                destination[key] = v.state_dict()
>>>>>>> 41a51567
                v.unsync()

        return destination

    def load_state_dict(
        self,
        state_dict: Dict,
        prefix: str = "",
        restart_progress: bool = True,
        metrics: Optional[Dict[str, Metric]] = None,
    ) -> None:
        """Loads the state of this loop and all its children."""
        self._load_from_state_dict(state_dict.copy(), prefix, restart_progress, metrics)
        for k, v in self.__dict__.items():
            if isinstance(v, Loop):
                v.load_state_dict(state_dict.copy(), prefix + k + ".", restart_progress)

    def _load_from_state_dict(
        self, state_dict: Dict, prefix: str, restart_progress: bool, metrics: Optional[Dict[str, Metric]] = None
    ) -> None:
        for k, v in self.__dict__.items():
            key = prefix + k
            if isinstance(v, BaseProgress):
                v.load_state_dict(state_dict[key])
                if restart_progress:
                    apply_to_collection(v, Progress, lambda p: p.current.reset_on_restart())

            elif isinstance(v, ResultCollection):
<<<<<<< HEAD
                if self.trainer is not None and getattr(self.trainer, "lightning_module", None) is not None:
=======
                if isinstance(self.trainer, pl.Trainer) and getattr(self.trainer, "lightning_module", None) is not None:
>>>>>>> 41a51567
                    metric_attributes = {
                        name: module
                        for name, module in self.trainer.lightning_module.named_modules()
                        if isinstance(module, Metric)
                    }
                    if metrics:
                        metric_attributes.update(metrics)

<<<<<<< HEAD
                    # The `ResultCollection` objects has 2 types of metrics: tensor and torchmetrics.Metric.
                    # When creating a checkpoint, the Metric type are been dropped from the loop state_dict
                    # to serialize only pure Python primitives.
                    # However, their states are saved alongside the model state_dict.
                    # On reload, we need to re-attach the Metrics back the ResultCollection.
                    # The references are provided through ``metric_attributes`` dictionary.
                    v.load_state_dict(
                        state_dict[prefix + k],
                        metrics=metric_attributes,
                        sync_fn=self.trainer.training_type_plugin.reduce,
=======
                    # re-attach metrics references
                    v.load_state_dict(
                        state_dict[key], metrics=metric_attributes, sync_fn=self.trainer.training_type_plugin.reduce
>>>>>>> 41a51567
                    )

                    if not self.trainer.is_global_zero:
                        v.reset(metrics=False)

        self.on_load_checkpoint(state_dict[prefix + "state_dict"])
        self.restarting = True<|MERGE_RESOLUTION|>--- conflicted
+++ resolved
@@ -179,19 +179,11 @@
             if isinstance(v, BaseProgress):
                 destination[key] = v.state_dict()
             elif isinstance(v, Loop):
-<<<<<<< HEAD
-                v.state_dict(destination, prefix + k + ".")
-            elif isinstance(v, ResultCollection):
-                # sync / unsync metrics
-                v.sync()
-                destination[prefix + k] = v.state_dict()
-=======
                 v.state_dict(destination, key + ".")
             elif isinstance(v, ResultCollection):
                 # sync / unsync metrics
                 v.sync()
                 destination[key] = v.state_dict()
->>>>>>> 41a51567
                 v.unsync()
 
         return destination
@@ -220,11 +212,7 @@
                     apply_to_collection(v, Progress, lambda p: p.current.reset_on_restart())
 
             elif isinstance(v, ResultCollection):
-<<<<<<< HEAD
                 if self.trainer is not None and getattr(self.trainer, "lightning_module", None) is not None:
-=======
-                if isinstance(self.trainer, pl.Trainer) and getattr(self.trainer, "lightning_module", None) is not None:
->>>>>>> 41a51567
                     metric_attributes = {
                         name: module
                         for name, module in self.trainer.lightning_module.named_modules()
@@ -233,7 +221,6 @@
                     if metrics:
                         metric_attributes.update(metrics)
 
-<<<<<<< HEAD
                     # The `ResultCollection` objects has 2 types of metrics: tensor and torchmetrics.Metric.
                     # When creating a checkpoint, the Metric type are been dropped from the loop state_dict
                     # to serialize only pure Python primitives.
@@ -244,11 +231,6 @@
                         state_dict[prefix + k],
                         metrics=metric_attributes,
                         sync_fn=self.trainer.training_type_plugin.reduce,
-=======
-                    # re-attach metrics references
-                    v.load_state_dict(
-                        state_dict[key], metrics=metric_attributes, sync_fn=self.trainer.training_type_plugin.reduce
->>>>>>> 41a51567
                     )
 
                     if not self.trainer.is_global_zero:

# Copyright The PyTorch Lightning team.
#
# Licensed under the Apache License, Version 2.0 (the "License");
# you may not use this file except in compliance with the License.
# You may obtain a copy of the License at
#
#     http://www.apache.org/licenses/LICENSE-2.0
#
# Unless required by applicable law or agreed to in writing, software
# distributed under the License is distributed on an "AS IS" BASIS,
# WITHOUT WARRANTIES OR CONDITIONS OF ANY KIND, either express or implied.
# See the License for the specific language governing permissions and
# limitations under the License.

from collections import OrderedDict
from contextlib import contextmanager
from functools import partial, update_wrapper
from typing import Any, Callable, Dict, Generator, List, Mapping, Optional, Tuple

import numpy as np
import torch
from deprecate import void
from torch import Tensor
from torch.optim import Optimizer

import pytorch_lightning as pl
from pytorch_lightning.core.optimizer import LightningOptimizer
from pytorch_lightning.loops.base import Loop
from pytorch_lightning.plugins import ParallelPlugin
from pytorch_lightning.trainer.connectors.logger_connector.result import ResultCollection
from pytorch_lightning.trainer.progress import TrainBatchLoopProgress, TrainingProgress
from pytorch_lightning.trainer.supporters import TensorRunningAccum
from pytorch_lightning.utilities import AMPType, AttributeDict, DeviceType, grad_norm
from pytorch_lightning.utilities.exceptions import MisconfigurationException
from pytorch_lightning.utilities.finite_checks import detect_nan_parameters
from pytorch_lightning.utilities.imports import _TPU_AVAILABLE
from pytorch_lightning.utilities.signature_utils import is_param_in_hook_signature
from pytorch_lightning.utilities.types import STEP_OUTPUT
from pytorch_lightning.utilities.warnings import WarningCache


class TrainingBatchLoop(Loop):
    """ Runs over a single batch of data. """

    def __init__(self) -> None:
        super().__init__()
        self.accumulated_loss: Optional[Tensor] = None
        self.batch_outputs: Optional[List[List[STEP_OUTPUT]]] = None
        self.running_loss: TensorRunningAccum = TensorRunningAccum(window_length=20)
        self.batch_idx: int = 0
        self.split_idx: Optional[int] = None
        self.warning_cache: WarningCache = WarningCache()

        self._hiddens: Optional[Tensor] = None
        self._optimizer_freq_cumsum: Optional[int] = None
        self._remaining_splits: Optional[List[Any]] = None
        self._skip_backward: bool = False
        self.progress: Optional[TrainBatchLoopProgress] = None
        self.progress_optimization: Optional[TrainingProgress] = None

    @property
    def done(self) -> bool:
        """Returns if all batch splits have been processed already"""
        return len(self._remaining_splits) == 0

    @property
    def optimizer_freq_cumsum(self) -> int:
        """Returns the cumulated sum of optimizer frequencies"""
        if self._optimizer_freq_cumsum is None:
            self._optimizer_freq_cumsum = np.cumsum(self.trainer.optimizer_frequencies)
        return self._optimizer_freq_cumsum

    def connect(self, trainer: 'pl.Trainer', *args: Any, **kwargs: Any) -> None:
        # TODO(@justusschock): can we make this a weakref/proxy?
        void(*args, **kwargs)
        self.trainer = trainer

<<<<<<< HEAD
    def create_progress(self, progress: TrainBatchLoopProgress, progress_optimization: TrainingProgress) -> None:
        self.progress = progress
        self.progress_optimization = progress_optimization

    def reset(self) -> None:
        """Resets the loop state"""
        self._hiddens = None
        self.batch_idx = 0
        self.batch_outputs = [[] for _ in range(len(self.trainer.optimizers))]

=======
>>>>>>> 0d6dfd42
    def run(self, batch: Any, batch_idx: int, dataloader_idx: int) -> AttributeDict:
        """Runs all the data splits and the ``on_batch_start`` and ``on_train_batch_start`` hooks

        Args:
            batch: the current batch to run the train step on
            batch_idx: the index of the current batch
            dataloader_idx: the index of the dataloader producing the current batch
        """
        if batch is None:
            self.warning_cache.warn("train_dataloader yielded None. If this was on purpose, ignore this warning...")
            return AttributeDict(signal=0, training_step_output=[[]])

        self.progress.increment_ready()

        # hook
        self.trainer.logger_connector.on_batch_start()
        response = self.trainer.call_hook("on_batch_start")
        if response == -1:
            return AttributeDict(signal=-1)

        # hook
        response = self.trainer.call_hook("on_train_batch_start", batch, batch_idx, dataloader_idx)
        if response == -1:
            return AttributeDict(signal=-1)

        super().run(batch, batch_idx, dataloader_idx)

        return AttributeDict(signal=0, training_step_output=self.batch_outputs)

    def reset(self) -> None:
        """Resets the loop state"""
        self._hiddens = None
        self.batch_idx = 0
        self.batch_outputs = [[] for _ in range(len(self.trainer.optimizers))]

    def on_run_start(self, batch: Any, batch_idx: int, dataloader_idx: int):
        """Splits the data into tbptt splits

        Args:
            batch: the current batch to run the trainstep on
            batch_idx: the index of the current batch
            dataloader_idx: the index of the dataloader producing the current batch
        """
        void(batch_idx, dataloader_idx)
        self._remaining_splits = list(enumerate(self.tbptt_split_batch(batch)))

    def on_advance_start(self, *args: Any, **kwargs: Any) -> None:
        self.progress.increment_started()
        return super().on_advance_start(*args, **kwargs)

    def on_advance_end(self) -> None:
        self.progress.increment_completed()
        return super().on_advance_end()

    def advance(self, batch, batch_idx, dataloader_idx):
        """Runs the train step together with optimization (if necessary) on the current batch split

        Args:
            batch: the current batch to run the training on (this is not the split!)
            batch_idx: the index of the current batch
            dataloader_idx: the index of the dataloader producing the current batch
        """
        void(batch, dataloader_idx)
        split_idx, split_batch = self._remaining_splits.pop(0)
        self.batch_idx = batch_idx
        self.split_idx = split_idx

        # let logger connector extract current batch size
        self.trainer.logger_connector.on_train_split_start(batch_idx, split_idx, split_batch)

        if self.trainer.lightning_module.automatic_optimization:
            for opt_idx, optimizer in self.get_active_optimizers(batch_idx):

                # track optimizer_idx
                self.progress.optimizer_idx = opt_idx

                result = self._run_optimization(batch_idx, split_batch, opt_idx, optimizer)
                if result:
                    self.batch_outputs[opt_idx].append(result.training_step_output)
        else:
            # in manual optimization, there is no looping over optimizers
            result = self._run_optimization(batch_idx, split_batch)
            if result:
                self.batch_outputs[0].append(result.training_step_output)

        self.progress.increment_processed()

    def num_active_optimizers(self, batch_idx: Optional[int] = None) -> int:
        """Gets the number of active optimizers based on their frequency"""
        return len(self.get_active_optimizers(batch_idx))

    def _run_optimization(
        self, batch_idx: int, split_batch: Any, opt_idx: int = 0, optimizer: Optional[torch.optim.Optimizer] = None
    ):
        """Runs closure (train step + backward) together with optimization if necessary.

        Args:
            batch_idx: the index of the current batch
            split_batch: the current tbptt split of the whole batch
            opt_idx: the index of the current optimizer
            optimizer: the current optimizer
        """
        # TODO(@awaelchli): In v1.5, when optimizer_idx gets removed from training_step in manual_optimization, change
        #   opt_idx=0 to opt_idx=None in the signature here

        # toggle model params
        self.run_optimization_start(opt_idx, optimizer)

        result = AttributeDict()
        closure = self.make_closure(split_batch, batch_idx, opt_idx, optimizer, self._hiddens, result)

        if self.should_accumulate():
            # For gradient accumulation

            # -------------------
            # calculate loss (train step + train step end)
            # -------------------
            # automatic_optimization=True: perform ddp sync only when performing optimizer_step
            # automatic_optimization=False: don't block synchronization here
            with self.block_ddp_sync_behaviour():
                closure()

        # ------------------------------
        # BACKWARD PASS
        # ------------------------------
        # gradient update with accumulated gradients
        else:
            if self.trainer.lightning_module.automatic_optimization:
                self.optimizer_step(optimizer, opt_idx, batch_idx, closure)
                if len(self.trainer.optimizers) > 1:
                    # revert back to previous state
                    self.trainer.lightning_module.untoggle_optimizer(opt_idx)
            else:
                result = self.training_step(split_batch, batch_idx, opt_idx, self._hiddens)

            if not result:
                # user decided to skip optimization
                return result

            # update running loss + reset accumulated loss
            self.update_running_loss(result.loss)

        self._process_closure_result(result)
        return result

    def training_step_and_backward_closure(
        self,
        split_batch: Any,
        batch_idx: int,
        opt_idx: int,
        optimizer: Optimizer,
        hiddens: Tensor,
        return_result: AttributeDict,
    ) -> Optional[Tensor]:
        """Closure for training step and backward

        Args:
            split_batch: the current tbptt split of the batch
            batch_idx: the index of the current batch
            opt_idx: the index of the current optimizer
            optimizer: the current optimizer
            hiddens: the hidden state of the recurrent net
            return_result: the storage of the trainstep results
        """

        result = self.training_step_and_backward(split_batch, batch_idx, opt_idx, optimizer, hiddens)

        if result is not None:
            return_result.update(result)

            # this should be done only if result.loss exists
            self.progress_optimization.optimization.optimizer.increment_started()

            return return_result.loss

    def make_closure(self, *closure_args: Any, **closure_kwargs: Any) -> Callable:
        """ Wraps the training step closure into a partial object which will be called within ``optimizer.step``. """
        partial_func = partial(self.training_step_and_backward_closure, *closure_args, **closure_kwargs)
        return update_wrapper(partial_func, self.training_step_and_backward_closure)

    def _process_closure_result(self, opt_closure_result: Optional[AttributeDict]) -> None:
        """Checks if the closure results is finite and optionally breaks if it is not

        Args:
            opt_closure_result: the result of the train step wrapped in an attribute dict
        """
        if not opt_closure_result:
            return

        # check if loss or model weights are nan
        if self.trainer.terminate_on_nan:
            self._check_finite(opt_closure_result.loss)

    def on_after_backward(self, batch_idx: int, untouched_loss: Tensor, opt_idx: int) -> None:
        """Calls ``on_after_backward`` hook and tracks loss history

        Args:
            batch_idx: the index of the current batch
            untouched_loss: the original loss value
        """

        # insert after step hook
        self.trainer.call_hook("on_after_backward")

        self.progress_optimization.optimization.optimizer.increment_ready()

        # when in dev debugging track the losses
        self.trainer.dev_debugger.track_train_loss_history(batch_idx, untouched_loss.detach())

    def _check_training_step_output(self, training_step_output: STEP_OUTPUT) -> None:
        """Sanity checks that training produced a valid output and optimizer step has already been called in manual
        optimization.

        Args:
            training_step_output: the output of the training step (before wrapping in an AttributeDict)

        """
        if isinstance(training_step_output, Tensor) and not self.trainer.lightning_module.automatic_optimization:
            if training_step_output.grad_fn is None:
                # TODO: Find why - RuntimeError: Expected to mark a variable ready only once ...
                raise MisconfigurationException("In manual optimization, `training_step` should not return a Tensor")
        elif self.trainer.lightning_module.automatic_optimization:
            if not any((
                isinstance(training_step_output, Tensor),
                (isinstance(training_step_output, Mapping)
                 and 'loss' in training_step_output), training_step_output is None
            )):
                raise MisconfigurationException(
                    "In automatic optimization, `training_step` must either return a Tensor, "
                    "a dict with key 'loss' or None (where the step will be skipped)."
                )

    def training_step(self, split_batch: Any, batch_idx: int, opt_idx: int, hiddens: Tensor) -> Optional[AttributeDict]:
        """Performs the actual train step with the tied hooks.

        Args:
            split_batch: the current tbptt split of the current batch
            batch_idx: the index of the current batch
            opt_idx: the index of the current optimizer
            hiddens: the model's hidden state of the previous iteration

        Returns:
            an AttributeDict containing the loss value and the training step output.
        """
        # give the PL module a result for logging
        model_ref = self.trainer.lightning_module

        with self.trainer.profiler.profile("model_forward"):
            step_kwargs = self._build_kwargs(split_batch, batch_idx, opt_idx, hiddens)

            # manually capture logged metrics
            model_ref._current_fx_name = 'training_step'
            with self.trainer.profiler.profile("training_step"):
                training_step_output = self.trainer.accelerator.training_step(step_kwargs)
                self.trainer.accelerator.post_training_step()

            training_step_output = self.trainer.call_hook("training_step_end", training_step_output)

            self._check_training_step_output(training_step_output)

            training_step_output = self._process_training_step_output(training_step_output)
            if training_step_output is None:
                return

        closure_loss = None
        loss = None
        if self.trainer.lightning_module.automatic_optimization:
            # accumulate loss. if accumulate_grad_batches==1, no effect
            closure_loss = training_step_output.minimize / self.trainer.accumulate_grad_batches
            # the loss will get scaled for amp. avoid any modifications to it
            loss = closure_loss.detach().clone()
        return AttributeDict(closure_loss=closure_loss, loss=loss, training_step_output=training_step_output)

    def _process_training_step_output(self, training_step_output: STEP_OUTPUT) -> Optional[ResultCollection]:
        """Adds the :param:`training_step_output` to the trainer's results

        Args:
            training_step_output: the output of the training step (before wrapping into an AttributeDict)

        Returns:
            the updated results if the training_step's output was not None else None
        """
        if training_step_output is None:
            return None

        results = self.trainer._results

        loss = None
        hiddens = None
        results.extra = {}

        # handle dict return
        if isinstance(training_step_output, dict):
            loss = training_step_output.pop("loss", None)
            hiddens = training_step_output.pop("hiddens", None)
            if hiddens is not None:
                hiddens = hiddens.detach()
            results.extra = training_step_output

        # handle scalar return
        elif isinstance(training_step_output, Tensor):
            loss = training_step_output

        # map to results under the hood
        results.minimize = loss
        self._hiddens = hiddens

        if self.trainer.move_metrics_to_cpu:
            results.cpu()
        return results

    def optimizer_step(
        self, optimizer: torch.optim.Optimizer, opt_idx: int, batch_idx: int, train_step_and_backward_closure: Callable
    ) -> None:
        """Performs the optimizer step and some sanity checking.

        Args:
            optimizer: the optimizer to perform the step with
            opt_idx: the index of the current :param:`optimizer`
            batch_idx: the index of the current batch
            train_step_and_backward_closure: the closure function performing the train step and computing the
                gradients. By default called by the optimizer (if possible)
        """
        model_ref = self.trainer.lightning_module

        is_lbfgs = isinstance(optimizer, torch.optim.LBFGS)
        using_native_amp = self.trainer.amp_backend == AMPType.NATIVE

        # native amp + lbfgs is a no go right now
        if using_native_amp and is_lbfgs:
            raise MisconfigurationException(
                'native PyTorch amp and lbfgs are not compatible.'
                ' To request, please file a Github issue in PyTorch and tag @mcarilli'
            )

        # wraps into LightningOptimizer only for running step
        optimizer = LightningOptimizer._to_lightning_optimizer(optimizer, self.trainer, opt_idx)

        # model hook
        model_ref.optimizer_step(
            self.trainer.current_epoch,
            batch_idx,
            optimizer,
            opt_idx,
            train_step_and_backward_closure,
            on_tpu=(self.trainer._device_type == DeviceType.TPU and _TPU_AVAILABLE),
            using_native_amp=using_native_amp,
            using_lbfgs=is_lbfgs,
        )

        self.progress_optimization.optimization.optimizer.increment_completed()

    def on_before_zero_grad(self, optimizer: torch.optim.Optimizer, opt_idx: int) -> None:
        """Calls the ``on_before_zero_grad`` hook.

        Args:
            optimizer: the current optimizer
        """
        self.progress_optimization.optimization.zero_grad.increment_ready()

        self.trainer.call_hook('on_before_zero_grad', optimizer)

        self.progress_optimization.optimization.zero_grad.increment_started()

    def optimizer_zero_grad(self, batch_idx: int, optimizer: torch.optim.Optimizer, opt_idx: int) -> None:
        """Zeroes out all gradients of parameters optimized by the current optimizer.

        Args:
            batch_idx: the index of the current batch
            optimizer: the current optimizer
            opt_idx: the index of the current optimizer
        """
        self.trainer.accelerator.optimizer_zero_grad(self.trainer.current_epoch, batch_idx, optimizer, opt_idx)

        self.progress_optimization.optimization.zero_grad.increment_completed()

    def track_and_norm_grad(self, optimizer: torch.optim.Optimizer) -> Dict[str, Tensor]:
        """Tracks gradient norms and clips the gradients of all parameters optimized by the current optimizer.

        Args:
            optimizer: the current optimizer
        """
        # track gradient norms
        grad_norm_dict = {}
        can_log = (self.trainer.global_step + 1) % self.trainer.log_every_n_steps == 0
        should_track = float(self.trainer.track_grad_norm) > 0
        if should_track and can_log:
            grad_norm_dict = grad_norm(self.trainer.lightning_module, self.trainer.track_grad_norm)

        # clip gradients
        self.trainer.accelerator.clip_gradients(
            optimizer, self.trainer.gradient_clip_val, gradient_clip_algorithm=self.trainer.gradient_clip_algorithm
        )
        return grad_norm_dict

    def _accumulated_batches_reached(self) -> bool:
        """Determine if accumulation will be finished by the end of the current batch."""
        # FIXME(@awaelchli): use progress tracking of batches instead of manual batch_idx
        return (self.batch_idx + 1) % self.trainer.accumulate_grad_batches == 0

    def _num_training_batches_reached(self, is_last_batch: bool = False) -> bool:
        """Checks whether sufficient training batches have been processed.

        Args:
            is_last_batch: Whether the current batch is the last one
        """
        # FIXME(@awaelchli): use progress tracking of batches instead of manual batch_idx
        return (self.batch_idx + 1) == self.trainer.num_training_batches or is_last_batch

    def should_accumulate(self) -> bool:
        """Checks if the optimizer step should be performed or gradients should be accumulated for the current step."""
        # checks if backward or backward + optimizer step (via closure)
        accumulation_done = self._accumulated_batches_reached()
        is_final_batch = self._num_training_batches_reached()
        return not (accumulation_done or is_final_batch)

    def tbptt_split_batch(self, batch: Any) -> List[Any]:
        """Splits a single batch into a list of sequence steps for tbptt.

        Args:
            batch: the current batch to split
        """
        splits = [batch]
        if self.trainer.truncated_bptt_steps is not None:
            model_ref = self.trainer.lightning_module
            with self.trainer.profiler.profile("tbptt_split_batch"):
                splits = model_ref.tbptt_split_batch(batch, self.trainer.truncated_bptt_steps)
        return splits

    def build_train_args(self, batch: Any, batch_idx: int, opt_idx: int, hiddens: Tensor) -> List[Any]:
        """Builds arguments for train step

        Args:
            batch: the current batch to train on
            batch_idx: the index of the current batch
            opt_idx: the index of the current optimizer
            hiddens: the hidden state of the previous RNN iteration

        Returns:
            the positional arguments for training
        """
        # enable not needing to add opt_idx to training_step
        args = [batch, batch_idx]

        if len(self.trainer.optimizers) > 1:
            if self.trainer.has_arg("training_step", "optimizer_idx"):
                if not self.trainer.lightning_module.automatic_optimization:
                    self.warning_cache.deprecation(
                        "`training_step` hook signature has changed in v1.3."
                        " `optimizer_idx` argument has been removed in case of manual optimization. Support for"
                        " the old signature will be removed in v1.5",
                    )
                args.append(opt_idx)
            elif not self.trainer.has_arg(
                "training_step", "optimizer_idx"
            ) and self.trainer.lightning_module.automatic_optimization:
                raise ValueError(
                    f"Your LightningModule defines {len(self.trainer.optimizers)} optimizers but"
                    ' `training_step` is missing the `optimizer_idx` argument.'
                )

        # pass hiddens if using tbptt
        if self.trainer.truncated_bptt_steps is not None:
            args.append(hiddens)

        return args

    def run_optimization_start(self, opt_idx: int, optimizer: torch.optim.Optimizer) -> None:
        """Toggles the optimizer to ensure the correct one is used and prevend dangling grads.

        Args:
            opt_idx: the index of the optimizer to use
            optimizer: the optimizer to use

        """
        # make sure only the gradients of the current optimizer's parameters are calculated
        # in the training step to prevent dangling gradients in multiple-optimizer setup.
        if self.trainer.lightning_module.automatic_optimization and len(self.trainer.optimizers) > 1:
            model = self.trainer.lightning_module
            model.toggle_optimizer(optimizer, opt_idx)

    @contextmanager
    def block_ddp_sync_behaviour(self, should_block_sync: bool = False) -> Generator[None, None, None]:
        """
        automatic_optimization = True
        Blocks ddp sync gradients behaviour on backwards pass.
        This is useful for skipping sync when accumulating gradients, reducing communication overhead

        automatic_optimization = False
        do not block ddp gradient sync when using manual optimization
        as gradients are needed within the training step

        Returns:
            context manager with sync behaviour off
        """
        if (
            isinstance(self.trainer.training_type_plugin, ParallelPlugin)
            and (self.trainer.lightning_module.automatic_optimization or should_block_sync)
        ):
            with self.trainer.training_type_plugin.block_backward_sync():
                yield None
        else:
            yield None

    def training_step_and_backward(
        self,
        split_batch: Any,
        batch_idx: int,
        opt_idx: int,
        optimizer: torch.optim.Optimizer,
        hiddens: Optional[Tensor],
    ) -> STEP_OUTPUT:
        """Wrap forward, zero_grad and backward in a closure so second order methods work"""
        with self.trainer.profiler.profile("training_step_and_backward"):
            # lightning module hook
            result = self.training_step(split_batch, batch_idx, opt_idx, hiddens)

            if not self._skip_backward and self.trainer.lightning_module.automatic_optimization:
                is_first_batch_to_accumulate = batch_idx % self.trainer.accumulate_grad_batches == 0

                if is_first_batch_to_accumulate:
                    self.on_before_zero_grad(optimizer, opt_idx)
                    self.optimizer_zero_grad(batch_idx, optimizer, opt_idx)

                # backward pass
                if result is not None:
                    with self.trainer.profiler.profile("backward"):
                        self.backward(result, optimizer, opt_idx)

                    # hook - call this hook only
                    # when gradients have finished to accumulate
                    if not self.should_accumulate():
                        self.on_after_backward(batch_idx, result.loss, opt_idx)

                    # check if loss or model weights are nan
                    if self.trainer.terminate_on_nan:
                        self._check_finite(result.loss)

                else:
                    self.warning_cache.warn(
                        "training_step returned None. If this was on purpose, ignore this warning..."
                    )

        return result

    def _check_finite(self, loss: Tensor) -> None:
        """Checks fotr finite parameters and loss values.

        Args:
            loss: the loss value to check to be finite
        """
        if not torch.isfinite(loss).all():
            raise ValueError(f'The loss returned in `training_step` is {loss}.')
        model = self.trainer.lightning_module
        detect_nan_parameters(model)

    def backward(
        self, result: STEP_OUTPUT, optimizer: torch.optim.Optimizer, opt_idx: int, *args: Any, **kwargs: Any
    ) -> None:
        """Performs the backward step.

        Args:
            result: The output of the trainstep (including the loss value)
            optimizer: The optimizer optimizing the gradients to call backward for
            opt_idx: the index of the current optimizer
        """
        self.trainer.dev_debugger.track_event("backward_call")

        should_accumulate = self.should_accumulate()

        # backward can be called manually in the training loop
        if isinstance(result, Tensor):
            self.trainer.accelerator.backward(result, optimizer, opt_idx, should_accumulate, *args, **kwargs)
        else:
            result.closure_loss = self.trainer.accelerator.backward(
                result.closure_loss, optimizer, opt_idx, should_accumulate, *args, **kwargs
            )

        if not self.should_accumulate():
            # track gradients
            grad_norm_dict = self.track_and_norm_grad(optimizer=optimizer)
            if grad_norm_dict:
                self.trainer.lightning_module._current_fx_name = "on_after_backward"
                self.trainer.lightning_module.log_grad_norm(grad_norm_dict)

    def update_running_loss(self, current_loss: Tensor) -> None:
        """Updates the running loss value with the current value"""
        if self.trainer.lightning_module.automatic_optimization:
            # track total loss for logging (avoid mem leaks)
            self.accumulated_loss.append(current_loss)

        accumulated_loss = self.accumulated_loss.mean()

        if accumulated_loss is not None:
            # calculate running loss for display
            self.running_loss.append(self.accumulated_loss.mean() * self.trainer.accumulate_grad_batches)

        # reset for next set of accumulated grads
        self.accumulated_loss.reset()

    def get_active_optimizers(self, batch_idx: Optional[int] = None) -> List[Tuple[int, Optimizer]]:
        """
        Returns the currently active optimizers. When multiple optimizers are used with different frequencies,
        only one of the optimizers is active at a time.

        Returns:
            A list of tuples (opt_idx, optimizer) of currently active optimizers.
        """
        if not self.trainer.optimizer_frequencies:
            # call training_step once per optimizer
            return list(enumerate(self.trainer.optimizers))

        optimizers_loop_length = self.optimizer_freq_cumsum[-1]
        current_place_in_loop = batch_idx % optimizers_loop_length

        # find optimzier index by looking for the first {item > current_place} in the cumsum list
        opt_idx = int(np.argmax(self.optimizer_freq_cumsum > current_place_in_loop))
        return [(opt_idx, self.trainer.optimizers[opt_idx])]

    def _build_kwargs(self, batch: Any, batch_idx: int, opt_idx: int, hiddens: Optional[Tensor]) -> Dict[str, Any]:
        """Builds the keyword arguments for training_step

        Args:
            batch: the batch to train on
            batch_idx: the index of the current batch
            opt_idx: the index of the current optimizer
            hiddens: the hidden state of the previous RNN iteration

        Returns:
            the keyword arguments for the training step
        """
        # enable not needing to add opt_idx to training_step
        step_kwargs = OrderedDict([('batch', batch), ('batch_idx', batch_idx)])

        lightning_module = self.trainer.lightning_module

        if len(self.trainer.optimizers) > 1:
            training_step_fx = getattr(lightning_module, "training_step")
            has_opt_idx_in_train_step = is_param_in_hook_signature(training_step_fx, "optimizer_idx")
            if has_opt_idx_in_train_step:
                if not lightning_module.automatic_optimization:
                    self.warning_cache.deprecation(
                        "`training_step` hook signature has changed in v1.3."
                        " `optimizer_idx` argument has been removed in case of manual optimization. Support for"
                        " the old signature will be removed in v1.5",
                    )
                step_kwargs['optimizer_idx'] = opt_idx
            elif not has_opt_idx_in_train_step and lightning_module.automatic_optimization:
                raise ValueError(
                    f"Your LightningModule defines {len(self.trainer.optimizers)} optimizers but"
                    ' `training_step` is missing the `optimizer_idx` argument.'
                )

        # pass hiddens if using tbptt
        if self._truncated_bptt_enabled():
            step_kwargs['hiddens'] = hiddens

        return step_kwargs

    def _truncated_bptt_enabled(self) -> bool:
        """ Temporary tbptt utilities until this flag is fully migrated to the lightning module. """
        return self._truncated_bptt_steps() > 0

    def _truncated_bptt_steps(self) -> int:
        """Returns the number of tbptt steps"""
        lightning_module = self.trainer.lightning_module
        # Give precedence to the LightningModule as the Trainer flag will be removed in v1.5
        if lightning_module.truncated_bptt_steps > 0:
            return lightning_module.truncated_bptt_steps
        return self.trainer.truncated_bptt_steps or 0<|MERGE_RESOLUTION|>--- conflicted
+++ resolved
@@ -75,7 +75,6 @@
         void(*args, **kwargs)
         self.trainer = trainer
 
-<<<<<<< HEAD
     def create_progress(self, progress: TrainBatchLoopProgress, progress_optimization: TrainingProgress) -> None:
         self.progress = progress
         self.progress_optimization = progress_optimization
@@ -86,8 +85,6 @@
         self.batch_idx = 0
         self.batch_outputs = [[] for _ in range(len(self.trainer.optimizers))]
 
-=======
->>>>>>> 0d6dfd42
     def run(self, batch: Any, batch_idx: int, dataloader_idx: int) -> AttributeDict:
         """Runs all the data splits and the ``on_batch_start`` and ``on_train_batch_start`` hooks
 

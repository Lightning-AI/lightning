# Copyright The PyTorch Lightning team.
#
# Licensed under the Apache License, Version 2.0 (the "License");
# you may not use this file except in compliance with the License.
# You may obtain a copy of the License at
#
#     http://www.apache.org/licenses/LICENSE-2.0
#
# Unless required by applicable law or agreed to in writing, software
# distributed under the License is distributed on an "AS IS" BASIS,
# WITHOUT WARRANTIES OR CONDITIONS OF ANY KIND, either express or implied.
# See the License for the specific language governing permissions and
# limitations under the License.

from typing import Any, List, Optional, Sequence, Union

from deprecate.utils import void
from torch.utils.data.dataloader import DataLoader

import pytorch_lightning as pl
from pytorch_lightning.loops.dataloader.dataloader_loop import DataLoaderLoop
from pytorch_lightning.loops.evaluation_epoch_loop import EvaluationEpochLoop
from pytorch_lightning.trainer.connectors.logger_connector.result import ResultCollection
from pytorch_lightning.trainer.states import TrainerFn
from pytorch_lightning.utilities.model_helpers import is_overridden
from pytorch_lightning.utilities.types import EPOCH_OUTPUT


class EvaluationDataLoaderLoop(DataLoaderLoop):
    """Loops over all dataloaders for evaluation."""

    def __init__(self):
        super().__init__()
        self._max_batches: Optional[Union[int, Sequence[int]]] = None
        self.outputs = []
        self.epoch_loop = EvaluationEpochLoop()

        self._results = ResultCollection(training=False)

    @property
    def num_dataloaders(self) -> int:
        """Returns the total number of dataloaders"""
        # case where user does:
        # return dl1, dl2
        dataloaders = self.dataloaders
        if dataloaders is None:
            return 0
        length = len(dataloaders)
        if length > 0 and isinstance(dataloaders[0], (list, tuple)):
            length = len(dataloaders[0])
        return length

    @property
    def dataloaders(self) -> Sequence[DataLoader]:
        """Returns the validation or test dataloaders"""
        if self.trainer.testing:
            return self.trainer.test_dataloaders
        return self.trainer.val_dataloaders

    @property
    def results(self) -> ResultCollection:
        """Returns the current results"""
        return self._results

    @property
    def predictions(self):
        """Returns the predictions from all dataloaders"""
        return self.epoch_loop.predictions

    def connect(self, trainer: "pl.Trainer", *args: Any, **kwargs: Any) -> None:
        """Connects the loop to everything necessary (like trainer and accelerators)"""
        super().connect(trainer, *args, **kwargs)
<<<<<<< HEAD
        self.evaluation_loop.connect(trainer)
=======
        # TODO: Make the trainer a weakref/proxy
        self.epoch_loop.connect(trainer)
>>>>>>> f79f0f9d

    @property
    def done(self) -> bool:
        """Returns whether all dataloaders are processed or evaluation should be skipped altogether"""
        return (self.current_dataloader_idx >= len(self.dataloaders)) or self.skip

    @property
    def skip(self) -> bool:
        """Returns whether the evaluation should be skipped."""
        max_batches = self.get_max_batches()
        return sum(max_batches) == 0

    def reset(self) -> None:
        """Resets the internal state of the loop"""
        self.iteration_count = 0
        self._max_batches = self.get_max_batches()
        # bookkeeping
        self.outputs = []

        if isinstance(self._max_batches, int):
            self._max_batches = [self._max_batches] * len(self.dataloaders)

    def on_skip(self) -> List:
        return []

    def on_run_start(self, *args: Any, **kwargs: Any) -> None:
        """Runs the ``on_evaluation_model_eval``, ``on_evaluation_start`` and ``on_evaluation_epoch_start`` hooks"""
        void(*args, **kwargs)
        # hook
        self.on_evaluation_model_eval()
        self.trainer.lightning_module.zero_grad()
        self.on_evaluation_start()
        self.on_evaluation_epoch_start()

    def advance(self, *args: Any, **kwargs: Any) -> None:
        """Performs evaluation on one single dataloader"""
        void(*args, **kwargs)
        dataloader = self.trainer.accelerator.process_dataloader(self.current_dataloader)
        dataloader_iter = enumerate(dataloader)
        dl_max_batches = self._max_batches[self.current_dataloader_idx]

        dl_outputs = self.epoch_loop.run(
            dataloader_iter,
            self.current_dataloader_idx,
            dl_max_batches,
            self.num_dataloaders,
        )

        # store batch level output per dataloader
        if self.should_track_batch_outputs_for_epoch_end:
            self.outputs.append(dl_outputs)

    def on_run_end(self) -> Any:
        """Runs the ``on_evaluation_epoch_end`` hook"""
        outputs = self.outputs

        # free memory
        self.outputs = []

        # with a single dataloader don't pass a 2D list
        if len(outputs) > 0 and self.num_dataloaders == 1:
            outputs = outputs[0]

        # lightning module method
        self.evaluation_epoch_end(outputs)

        # hook
        self.on_evaluation_epoch_end()

        # log epoch metrics
        eval_loop_results = self.trainer.logger_connector.update_eval_epoch_metrics()

        # hook
        self.on_evaluation_end()

        # save predictions to disk
        self.epoch_loop.predictions.to_disk()

        # enable train mode again
        self.on_evaluation_model_train()

        return eval_loop_results

    def get_max_batches(self) -> List[Union[int, float]]:
        """Returns the max number of batches for each dataloader"""
        if self.trainer.testing:
            max_batches = self.trainer.num_test_batches
        else:
            if self.trainer.sanity_checking:
                self.trainer.num_sanity_val_batches = [
                    min(self.trainer.num_sanity_val_steps, val_batches) for val_batches in self.trainer.num_val_batches
                ]
                max_batches = self.trainer.num_sanity_val_batches
            else:
                max_batches = self.trainer.num_val_batches
        return max_batches

    def reload_evaluation_dataloaders(self) -> None:
        """Reloads dataloaders if necessary"""
        model = self.trainer.lightning_module
        if self.trainer.testing:
            self.trainer.reset_test_dataloader(model)
        elif self.trainer.val_dataloaders is None or self.trainer.reload_dataloaders_every_epoch:
            self.trainer.reset_val_dataloader(model)

    def on_evaluation_start(self, *args: Any, **kwargs: Any) -> None:
        """Runs ``on_{validation/test}_start`` hooks"""
        self.should_track_batch_outputs_for_epoch_end: bool = self._should_track_batch_outputs_for_epoch_end()

        assert self.results is not None
        self.results.to(device=self.trainer.lightning_module.device)

        if self.trainer.testing:
            self.trainer.call_hook("on_test_start", *args, **kwargs)
        else:
            self.trainer.call_hook("on_validation_start", *args, **kwargs)

    def on_evaluation_model_eval(self) -> None:
        """Sets model to eval mode"""
        model_ref = self.trainer.lightning_module
        if self.trainer.testing:
            model_ref.on_test_model_eval()
        else:
            model_ref.on_validation_model_eval()

    def on_evaluation_model_train(self) -> None:
        """Sets model to train mode"""
        model_ref = self.trainer.lightning_module
        if self.trainer.testing:
            model_ref.on_test_model_train()
        else:
            model_ref.on_validation_model_train()

    def on_evaluation_end(self, *args: Any, **kwargs: Any) -> None:
        """Runs ``on_{validation/test}_end`` hook"""
        if self.trainer.testing:
            self.trainer.call_hook("on_test_end", *args, **kwargs)
        else:
            self.trainer.call_hook("on_validation_end", *args, **kwargs)

        if self.trainer.state.fn != TrainerFn.FITTING:
            # summarize profile results
            self.trainer.profiler.describe()

        # reset any `torchmetrics.Metric` and the logger connector state
        self.trainer.logger_connector.reset(metrics=True)

    def on_evaluation_epoch_start(self, *args: Any, **kwargs: Any) -> None:
        """Runs ``on_epoch_start`` and ``on_{validation/test}_epoch_start`` hooks"""
        self.trainer.logger_connector.on_epoch_start()
        self.trainer.call_hook("on_epoch_start", *args, **kwargs)

        if self.trainer.testing:
            self.trainer.call_hook("on_test_epoch_start", *args, **kwargs)
        else:
            self.trainer.call_hook("on_validation_epoch_start", *args, **kwargs)

    def _should_track_batch_outputs_for_epoch_end(self) -> bool:
        """Whether the batch outputs should be stored for later usage"""
        model = self.trainer.lightning_module
        if self.trainer.testing:
            return is_overridden("test_epoch_end", model)
        else:
            return is_overridden("validation_epoch_end", model)

    def evaluation_epoch_end(self, outputs: EPOCH_OUTPUT) -> None:
        """Runs ``{validation/test}_epoch_end``"""
        # inform logger the batch loop has finished
        self.trainer.logger_connector.epoch_end_reached()

        # call the model epoch end
        model = self.trainer.lightning_module

        # unset dataloader_idx in model
        model._current_dataloader_idx = None

        if self.trainer.testing:
            if is_overridden("test_epoch_end", model):
                model._current_fx_name = "test_epoch_end"
                model.test_epoch_end(outputs)

        else:
            if is_overridden("validation_epoch_end", model):
                model._current_fx_name = "validation_epoch_end"
                model.validation_epoch_end(outputs)

    def on_evaluation_epoch_end(self) -> None:
        """Runs ``on_{validation/test}_epoch_end`` hook"""
        hook_name = ("on_test_epoch_end" if self.trainer.testing else "on_validation_epoch_end")
        self.trainer.call_hook(hook_name)
        self.trainer.call_hook("on_epoch_end")
        self.trainer.logger_connector.on_epoch_end()<|MERGE_RESOLUTION|>--- conflicted
+++ resolved
@@ -70,12 +70,7 @@
     def connect(self, trainer: "pl.Trainer", *args: Any, **kwargs: Any) -> None:
         """Connects the loop to everything necessary (like trainer and accelerators)"""
         super().connect(trainer, *args, **kwargs)
-<<<<<<< HEAD
-        self.evaluation_loop.connect(trainer)
-=======
-        # TODO: Make the trainer a weakref/proxy
         self.epoch_loop.connect(trainer)
->>>>>>> f79f0f9d
 
     @property
     def done(self) -> bool:

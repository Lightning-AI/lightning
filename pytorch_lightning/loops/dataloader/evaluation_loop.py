--- conflicted
+++ resolved
@@ -33,18 +33,12 @@
     def __init__(self):
         super().__init__()
         self.outputs = []
-<<<<<<< HEAD
         self.progress = EpochLoopProgress()
-=======
->>>>>>> 9030119c
 
         self.epoch_loop = EvaluationEpochLoop()
 
         self._results = ResultCollection(training=False)
-<<<<<<< HEAD
         self._max_batches: Optional[Union[int, Sequence[int]]] = None
-=======
->>>>>>> 9030119c
         self._has_run: bool = False
 
     @property

--- conflicted
+++ resolved
@@ -21,7 +21,7 @@
 from pytorch_lightning.loops.dataloader import DataLoaderLoop
 from pytorch_lightning.loops.epoch import EvaluationEpochLoop
 from pytorch_lightning.trainer.connectors.logger_connector.result import ResultCollection
-from pytorch_lightning.trainer.progress import ValLoopProgress
+from pytorch_lightning.trainer.progress import EpochLoopProgress
 from pytorch_lightning.trainer.states import TrainerFn
 from pytorch_lightning.utilities.model_helpers import is_overridden
 from pytorch_lightning.utilities.types import EPOCH_OUTPUT
@@ -35,11 +35,8 @@
         self._max_batches: Optional[Union[int, Sequence[int]]] = None
         self.outputs = []
         self.epoch_loop = EvaluationEpochLoop()
-<<<<<<< HEAD
-        self._progress: Optional[ValLoopProgress] = None
-=======
+        self._progress: Optional[EpochLoopProgress] = None
         self._has_run: bool = False
->>>>>>> 571a810a
         self._results = ResultCollection(training=False)
 
     @property
@@ -56,15 +53,15 @@
         return length
 
     @property
-    def progress(self) -> ValLoopProgress:
+    def progress(self) -> EpochLoopProgress:
         if not self._progress:
-            self._progress = ValLoopProgress(batch=self.epoch_loop.progress)
+            self._progress = EpochLoopProgress(epoch=self.epoch_loop.progress)
         return self._progress
 
     @progress.setter
-    def progress(self, progress: ValLoopProgress):
+    def progress(self, progress: EpochLoopProgress):
         self._progress = progress
-        self.epoch_loop.progress = progress.batch
+        self.epoch_loop.progress = progress.epoch
 
     @property
     def dataloaders(self) -> Sequence[DataLoader]:

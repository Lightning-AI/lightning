# Copyright The PyTorch Lightning team.
#
# Licensed under the Apache License, Version 2.0 (the "License");
# you may not use this file except in compliance with the License.
# You may obtain a copy of the License at
#
#     http://www.apache.org/licenses/LICENSE-2.0
#
# Unless required by applicable law or agreed to in writing, software
# distributed under the License is distributed on an "AS IS" BASIS,
# WITHOUT WARRANTIES OR CONDITIONS OF ANY KIND, either express or implied.
# See the License for the specific language governing permissions and
# limitations under the License.
from dataclasses import dataclass, field
from functools import partial
from typing import Any, Callable, Dict, List, Optional, Tuple

import torch
from torch import Tensor
from torch.optim import Optimizer

from pytorch_lightning.core.optimizer import LightningOptimizer
from pytorch_lightning.loops import Loop
from pytorch_lightning.loops.optimization.closure import AbstractClosure, OutputResult
from pytorch_lightning.loops.utilities import (
    _block_parallel_sync_behavior,
    _build_training_step_kwargs,
    _extract_hiddens,
    check_finite_loss,
)
from pytorch_lightning.profiler import BaseProfiler, PassThroughProfiler
from pytorch_lightning.trainer.progress import OptimizationProgress
from pytorch_lightning.utilities import AMPType, DeviceType, grad_norm
from pytorch_lightning.utilities.exceptions import MisconfigurationException
from pytorch_lightning.utilities.finite_checks import detect_nan_parameters
from pytorch_lightning.utilities.imports import _TPU_AVAILABLE
from pytorch_lightning.utilities.types import STEP_OUTPUT
from pytorch_lightning.utilities.warnings import WarningCache


@dataclass
class ClosureResult(OutputResult):
    """A container to hold the result of a :class:`Closure` call.

    It is created from the output of :meth:`~pytorch_lightning.core.lightning.LightningModule.training_step`.

    Attributes:
        closure_loss: The loss with a graph attached.
        loss: A detached copy of the closure loss.
        extra: Any keys other than the loss returned.
    """

    closure_loss: Optional[Tensor]
    loss: Optional[Tensor] = field(init=False, default=None)
    extra: Dict[str, Any] = field(default_factory=dict)

    def __post_init__(self) -> None:
        # TODO: remove with the deprecation removal in v1.6
        self.extra = self._check_extra_detach_deprecation(self.extra)

        self._clone_loss()

    def _clone_loss(self) -> None:
        if self.closure_loss is not None:
            # the loss will get scaled for amp. avoid any modifications to it
            self.loss = self.closure_loss.detach().clone()

    @classmethod
    def from_training_step_output(
        cls, training_step_output: Optional[STEP_OUTPUT], normalize: int = 1
    ) -> "ClosureResult":
        closure_loss, extra = None, {}

        if isinstance(training_step_output, dict):
            # this should not modify the `training_step_output`, as the user could be using it after `training_step_end`
            closure_loss = training_step_output.get("loss")
            if closure_loss is None:
                raise MisconfigurationException(
                    "In automatic_optimization, when `training_step` returns a dict, the 'loss' key needs to be present"
                )
            extra = {k: v for k, v in training_step_output.items() if k not in ("loss", "hiddens")}
        elif isinstance(training_step_output, Tensor):
            closure_loss = training_step_output
        elif training_step_output is not None:
            raise MisconfigurationException(
                "In automatic optimization, `training_step` must return a Tensor, "
                "a dict, or None (where the step will be skipped)."
            )

        if closure_loss is not None:
            # accumulate the loss. If ``accumulate_grad_batches == 1``, no effect
            # note: avoid in-place operation `x /= y` here on purpose
            closure_loss = closure_loss / normalize

        return cls(closure_loss, extra=extra)

    def asdict(self) -> Dict[str, Any]:
        return {"loss": self.loss, **self.extra}


class Closure(AbstractClosure[ClosureResult]):
    """An implementation of a :class:`AbstractClosure` for automatic optimization in Lightning that combines three
    elementary closures into one: ``training_step``, ``backward`` and ``zero_grad``.

    The Closure gets created by the training loop(s) and is then passed to the
    :meth:`torch.optim.Optimizer.step` method. An optimizer is responsible for calling the closure and optionally
    do something with the output.

    Args:
        step_fn: This is typically the :meth:`pytorch_lightning.core.lightning.LightningModule.training_step
            wrapped with processing for its outputs
        backward_fn: A function that takes a loss value as input, performs back-propagation and returns the loss value.
            Can be set to ``None`` to skip the backward operation.
        zero_grad_fn: A function that zeroes the gradients. Can be set to ``None`` to skip zero_grad, for example
            when accumulating gradients.
        profiler: A profiler for profiling the actions of the passed in closure functions.

    Example:

        closure = Closure()
        optimizer = torch.optim.Adam(...)
        optimizer.step(closure)
    """

    warning_cache = WarningCache()

    def __init__(
        self,
        step_fn: Callable[[], ClosureResult],
        backward_fn: Optional[Callable[[Tensor], None]] = None,
        zero_grad_fn: Optional[Callable[[], None]] = None,
        profiler: Optional[BaseProfiler] = None,
    ):
        super().__init__()
        self._step_fn = step_fn
        self._backward_fn = backward_fn
        self._zero_grad_fn = zero_grad_fn
        self._profiler = PassThroughProfiler() if profiler is None else profiler

    def closure(self, *args: Any, **kwargs: Any) -> ClosureResult:
        with self._profiler.profile("training_step_and_backward"):
            step_output = self._step_fn()

            if step_output.closure_loss is None:
                self.warning_cache.warn(
                    "`training_step` returned `None`. If this was on purpose, ignore this warning..."
                )

            if self._zero_grad_fn is not None:
                with self._profiler.profile("zero_grad"):
                    self._zero_grad_fn()

            if self._backward_fn is not None and step_output.closure_loss is not None:
                with self._profiler.profile("backward"):
                    self._backward_fn(step_output.closure_loss)

        return step_output

    def __call__(self, *args: Any, **kwargs: Any) -> Optional[Tensor]:
        self._result = self.closure(*args, **kwargs)
        return self._result.loss


_OUTPUTS_TYPE = Dict[int, Dict[str, Any]]


class OptimizerLoop(Loop[_OUTPUTS_TYPE]):
    """Runs over a sequence of optimizers.

    This loop implements what is known in Lightning as Automatic Optimization.
    """

    output_result_cls = ClosureResult

    def __init__(self) -> None:
        super().__init__()
        self.optim_progress: OptimizationProgress = OptimizationProgress()

        self._outputs: _OUTPUTS_TYPE = {}
        self._skip_backward: bool = False
        self._batch_idx: int = 0
        self._optimizers: List[Optimizer] = []
        self._indices: List[int] = []
        self._hiddens: Optional[Any] = None

    @property
    def optimizer_idx(self) -> int:
        return self._indices[self.optim_progress.optimizer_position]

    @property
    def done(self) -> bool:
        """Returns ``True`` when the last optimizer in the sequence has run."""
        return self.optim_progress.optimizer_position >= len(self._indices)

    def connect(self, **kwargs: "Loop") -> None:
        raise NotImplementedError(f"{self.__class__.__name__} does not connect any child loops.")

    def reset(self) -> None:
        if not self.restarting:
            # when reset() is called from outside (manually), we reset the loop progress
            self.optim_progress.optimizer_position = 0
        else:
            self.optim_progress.reset_on_restart()
        self._outputs = {}

    def on_run_start(  # type: ignore[override]
        self, batch: Any, optimizers: List[Tuple[int, Optimizer]], batch_idx: int
    ) -> None:
        self._batch_idx = batch_idx
        self._indices, self._optimizers = zip(*optimizers)
        if self.done:
            self.optim_progress.optimizer_position = 0

    def advance(self, batch: Any, *args: Any, **kwargs: Any) -> None:  # type: ignore[override]
        result = self._run_optimization(
            batch,
            self._batch_idx,
            self._optimizers[self.optim_progress.optimizer_position],
            self.optimizer_idx,
        )
        if result.loss is not None:
            # automatic optimization assumes a loss needs to be returned for extras to be considered as the batch
            # would be skipped otherwise
            self._outputs[self.optimizer_idx] = result.asdict()
        self.optim_progress.optimizer_position += 1

    def on_run_end(self) -> _OUTPUTS_TYPE:
        outputs, self._outputs = self._outputs, {}  # free memory
        return outputs

    def _backward(
        self, loss: Tensor, optimizer: torch.optim.Optimizer, opt_idx: int, *args: Any, **kwargs: Any
    ) -> None:
        """Performs the backward step.

        Args:
            loss: The loss value to back-propagate on
            optimizer: Current optimizer being used
            opt_idx: Index of the current optimizer being used
        """
        self.trainer.accelerator.backward(loss, optimizer, opt_idx, *args, **kwargs)

        if not self.trainer.fit_loop._should_accumulate():
            # track gradients
            grad_norm_dict = self._track_and_norm_grad(optimizer=optimizer, opt_idx=opt_idx)
            if grad_norm_dict:
                self.trainer.lightning_module._current_fx_name = "on_after_backward"
                self.trainer.lightning_module.log_grad_norm(grad_norm_dict)

    def _run_optimization(
        self, split_batch: Any, batch_idx: int, optimizer: torch.optim.Optimizer, opt_idx: int
    ) -> ClosureResult:
        """Runs closure (train step + backward) together with optimization if necessary.

        Args:
            split_batch: the current tbptt split of the whole batch
            batch_idx: the index of the current batch
            optimizer: the current optimizer
            opt_idx: the index of the current optimizer
        """
        # toggle model params
        self._run_optimization_start(opt_idx, optimizer)

        closure = self._make_closure(split_batch, batch_idx, opt_idx, optimizer)

        if (
            # when the training type plugin handles accumulation, we want to always call the optimizer step
            not self.trainer.training_type_plugin.handles_gradient_accumulation
            and self.trainer.fit_loop._should_accumulate()
        ):
            # For gradient accumulation

            # -------------------
            # calculate loss (train step + train step end)
            # -------------------
            # automatic_optimization=True: perform ddp sync only when performing optimizer_step
            with _block_parallel_sync_behavior(self.trainer, block=True):
                closure()

        # ------------------------------
        # BACKWARD PASS
        # ------------------------------
        # gradient update with accumulated gradients
        else:
            self._optimizer_step(optimizer, opt_idx, batch_idx, closure)

        result = closure.consume_result()

        if result.loss is not None:
            # if no result, user decided to skip optimization
            # otherwise update running loss + reset accumulated loss
            # TODO: find proper way to handle updating running loss
            assert self.trainer.fit_loop is not None
            assert self.trainer.fit_loop.epoch_loop is not None
            assert self.trainer.fit_loop.epoch_loop.batch_loop is not None
            self.trainer.fit_loop.epoch_loop.batch_loop._update_running_loss(result.loss)

        # untoggle model params
        self._run_optimization_end(opt_idx)
        return result

    def _make_closure(self, split_batch: Any, batch_idx: int, opt_idx: int, optimizer: Optimizer) -> Closure:
        """Build a closure object that captures the given arguments and runs the `training_step` function and
        optionally other functions such as `backward` and `zero_grad`."""
        step_fn = self._make_step_fn(split_batch, batch_idx, opt_idx)
        backward_fn = self._make_backward_fn(optimizer, opt_idx)
        zero_grad_fn = self._make_zero_grad_fn(batch_idx, opt_idx, optimizer)

        return Closure(
            step_fn=step_fn, backward_fn=backward_fn, zero_grad_fn=zero_grad_fn, profiler=self.trainer.profiler
        )

    def _make_step_fn(self, split_batch: Any, batch_idx: int, opt_idx: int) -> Callable[[], ClosureResult]:
        """Build the step function that runs the `training_step` and processes its output."""
        return partial(self._training_step, split_batch, batch_idx, opt_idx)

    def _make_zero_grad_fn(self, batch_idx: int, opt_idx: int, optimizer: Optimizer) -> Optional[Callable[[], None]]:
        """Build a `zero_grad` function that zeroes the gradients before back-propagation.

        Returns ``None`` in the case backward needs to be skipped.
        """

        if self._skip_backward:
            return None

        is_first_batch_to_accumulate = batch_idx % self.trainer.accumulate_grad_batches == 0
        if not is_first_batch_to_accumulate:
            return None

        def zero_grad_fn() -> None:
            self._on_before_zero_grad(optimizer)
            self._optimizer_zero_grad(batch_idx, optimizer, opt_idx)

        return zero_grad_fn

    def _make_backward_fn(self, optimizer: Optimizer, opt_idx: int) -> Optional[Callable[[Tensor], None]]:
        """Build a `backward` function that handles back-propagation through the output produced by the
        `training_step` function.

        Returns ``None`` in the case backward needs to be skipped.
        """
        if self._skip_backward:
            return None

        def backward_fn(loss: Tensor) -> None:
            self._backward(loss, optimizer, opt_idx)

            # check if model weights are nan
            if self.trainer._terminate_on_nan:
                detect_nan_parameters(self.trainer.lightning_module)

        return backward_fn

    def _run_optimization_start(self, opt_idx: int, optimizer: torch.optim.Optimizer) -> None:
        """Toggles the optimizer to ensure the correct one is used and prevend dangling grads.

        Args:
            opt_idx: the index of the optimizer to use
            optimizer: the optimizer to use
        """
        # make sure only the gradients of the current optimizer's parameters are calculated
        # in the training step to prevent dangling gradients in multiple-optimizer setup.
        if len(self.trainer.optimizers) > 1:
            model = self.trainer.lightning_module
            model.toggle_optimizer(optimizer, opt_idx)

    def _run_optimization_end(self, opt_idx: int) -> None:
        if len(self.trainer.optimizers) > 1:
            model = self.trainer.lightning_module
            model.untoggle_optimizer(opt_idx)

    def _optimizer_step(
        self,
        optimizer: Optimizer,
        opt_idx: int,
        batch_idx: int,
        train_step_and_backward_closure: Callable[[], Optional[Tensor]],
    ) -> None:
        """Performs the optimizer step and some sanity checking.

        Args:
            optimizer: the optimizer to perform the step with
            opt_idx: the index of the current :param:`optimizer`
            batch_idx: the index of the current batch
            train_step_and_backward_closure: the closure function performing the train step and computing the
                gradients. By default called by the optimizer (if possible)
        """
        lightning_module = self.trainer.lightning_module

        is_lbfgs = isinstance(optimizer, torch.optim.LBFGS)
        # wraps into LightningOptimizer only for running step
        optimizer = LightningOptimizer._to_lightning_optimizer(optimizer, self.trainer, opt_idx)

        self.optim_progress.optimizer.step.increment_ready()

        # model hook
        lightning_module.optimizer_step(
            self.trainer.current_epoch,
            batch_idx,
            optimizer,
            opt_idx,
            train_step_and_backward_closure,
            on_tpu=(self.trainer._device_type == DeviceType.TPU and _TPU_AVAILABLE),
            using_native_amp=(self.trainer.amp_backend is not None and self.trainer.amp_backend == AMPType.NATIVE),
            using_lbfgs=is_lbfgs,
        )

        self.optim_progress.optimizer.step.increment_completed()

    def _on_before_zero_grad(self, optimizer: torch.optim.Optimizer) -> None:
        """Calls the ``on_before_zero_grad`` hook.

        Args:
            optimizer: the current optimizer
        """
        self.optim_progress.optimizer.zero_grad.increment_ready()
        self.trainer.call_hook("on_before_zero_grad", optimizer)
        self.optim_progress.optimizer.zero_grad.increment_started()

    def _optimizer_zero_grad(self, batch_idx: int, optimizer: torch.optim.Optimizer, opt_idx: int) -> None:
        """Zeroes out all gradients of parameters optimized by the current optimizer.

        Args:
            batch_idx: the index of the current batch
            optimizer: the current optimizer
            opt_idx: the index of the current optimizer
        """
        self.trainer.accelerator.optimizer_zero_grad(self.trainer.current_epoch, batch_idx, optimizer, opt_idx)
        self.optim_progress.optimizer.zero_grad.increment_completed()

    def _training_step(self, split_batch: Any, batch_idx: int, opt_idx: int) -> ClosureResult:
        """Performs the actual train step with the tied hooks.

        Args:
            split_batch: the current tbptt split of the current batch
            batch_idx: the index of the current batch
            opt_idx: the index of the current optimizer

        Returns:
            A ``ClosureResult`` containing the training step output.
        """
        # give the PL module a result for logging
        lightning_module = self.trainer.lightning_module

        with self.trainer.profiler.profile("model_forward"):

            step_kwargs = _build_training_step_kwargs(
                lightning_module, self.trainer.optimizers, split_batch, batch_idx, opt_idx, self._hiddens
            )

            # manually capture logged metrics
            lightning_module._current_fx_name = "training_step"
            with self.trainer.profiler.profile("training_step"):
                training_step_output = self.trainer.accelerator.training_step(step_kwargs)
                self.trainer.training_type_plugin.post_training_step()

            del step_kwargs

            training_step_output = self.trainer.call_hook("training_step_end", training_step_output)

            self._hiddens = _extract_hiddens(training_step_output, lightning_module.truncated_bptt_steps)

            result = self.output_result_cls.from_training_step_output(
                training_step_output, self.trainer.accumulate_grad_batches
            )

            if self.trainer._terminate_on_nan:
                check_finite_loss(result.closure_loss)

            if self.trainer.move_metrics_to_cpu:
                # hiddens and the training step output are not moved as they are not considered "metrics"
                assert self.trainer._results is not None
                self.trainer._results.cpu()

        return result

    def _track_and_norm_grad(self, optimizer: torch.optim.Optimizer, opt_idx: int) -> Dict[str, float]:
        """Tracks gradient norms and clips the gradients of all parameters optimized by the current optimizer.

        Args:
            optimizer: the current optimizer
        """
        # track gradient norms
        grad_norm_dict = {}
        if self.trainer.track_grad_norm != -1:
            grad_norm_dict = grad_norm(
                self.trainer.lightning_module, self.trainer.track_grad_norm, self.trainer.logger.group_separator
            )

        # clip gradients
<<<<<<< HEAD
        if not self.trainer._accelerator_connector.use_deepspeed:
            self.trainer.lightning_module.configure_gradient_clipping(
                optimizer,
                opt_idx,
                gradient_clip_val=self.trainer.gradient_clip_val,
                gradient_clip_algorithm=self.trainer.gradient_clip_algorithm,
            )
=======
        self.trainer.lightning_module.configure_gradient_clipping(
            optimizer,
            opt_idx,
            gradient_clip_val=self.trainer.gradient_clip_val,
            gradient_clip_algorithm=self.trainer.gradient_clip_algorithm,
        )
>>>>>>> 76081fb8
        return grad_norm_dict<|MERGE_RESOLUTION|>--- conflicted
+++ resolved
@@ -488,20 +488,10 @@
             )
 
         # clip gradients
-<<<<<<< HEAD
-        if not self.trainer._accelerator_connector.use_deepspeed:
-            self.trainer.lightning_module.configure_gradient_clipping(
-                optimizer,
-                opt_idx,
-                gradient_clip_val=self.trainer.gradient_clip_val,
-                gradient_clip_algorithm=self.trainer.gradient_clip_algorithm,
-            )
-=======
         self.trainer.lightning_module.configure_gradient_clipping(
             optimizer,
             opt_idx,
             gradient_clip_val=self.trainer.gradient_clip_val,
             gradient_clip_algorithm=self.trainer.gradient_clip_algorithm,
         )
->>>>>>> 76081fb8
         return grad_norm_dict
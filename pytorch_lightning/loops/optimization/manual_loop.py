# Copyright The PyTorch Lightning team.
#
# Licensed under the Apache License, Version 2.0 (the "License");
# you may not use this file except in compliance with the License.
# You may obtain a copy of the License at
#
#     http://www.apache.org/licenses/LICENSE-2.0
#
# Unless required by applicable law or agreed to in writing, software
# distributed under the License is distributed on an "AS IS" BASIS,
# WITHOUT WARRANTIES OR CONDITIONS OF ANY KIND, either express or implied.
# See the License for the specific language governing permissions and
# limitations under the License.
from dataclasses import dataclass, field
from typing import Any, Dict, Optional

from torch import Tensor

from pytorch_lightning.core.optimizer import do_nothing_closure
from pytorch_lightning.loops import Loop
from pytorch_lightning.loops.optimization.closure import OutputResult
from pytorch_lightning.loops.utilities import _build_training_step_kwargs, _extract_hiddens
from pytorch_lightning.trainer.progress import Progress, ReadyCompletedTracker
from pytorch_lightning.utilities.exceptions import MisconfigurationException
from pytorch_lightning.utilities.types import STEP_OUTPUT


@dataclass
class ManualResult(OutputResult):
    """A container to hold the result returned by the ``ManualLoop``.

    It is created from the output of :meth:`~pytorch_lightning.core.lightning.LightningModule.training_step`.

    Attributes:
        extra: Anything returned by the ``training_step``.
    """

    extra: Dict[str, Any] = field(default_factory=dict)

    @classmethod
    def from_training_step_output(cls, training_step_output: Optional[STEP_OUTPUT]) -> "ManualResult":
        extra = {}
        if isinstance(training_step_output, dict):
            extra = {k: v for k, v in training_step_output.items() if k != "hiddens"}
        elif isinstance(training_step_output, Tensor):
            extra = {"loss": training_step_output}
        elif training_step_output is not None:
            raise MisconfigurationException(
                "In manual optimization, `training_step` must either return a Tensor, "
                "a dict with extras to pass to `training_epoch_end` or have no return."
            )

        if "loss" in extra:
            # we detach manually as it's expected that it will have a `grad_fn`
            extra["loss"] = extra["loss"].detach()

        return cls(extra=extra)

    def asdict(self) -> Dict[str, Any]:
        return self.extra


_OUTPUTS_TYPE = Dict[str, Any]


class ManualOptimization(Loop[_OUTPUTS_TYPE]):
    """A special loop implementing what is known in Lightning as Manual Optimization where the optimization happens
    entirely in the :meth:`~pytorch_lightning.core.lightning.LightningModule.training_step` and therefore the user
    is responsible for back-propagating gradients and making calls to the optimizers.

    This loop is a trivial case because it performs only a single iteration (calling directly into the module's
    :meth:`~pytorch_lightning.core.lightning.LightningModule.training_step`) and passing through the output(s).
    """

    output_result_cls = ManualResult

    def __init__(self) -> None:
        super().__init__()
        # since manual optimization does not track lr scheduler or optimizer frequencies, we use a simpler progress than
        # `OptimizationProgress`
        self.optim_step_progress = Progress.from_defaults(ReadyCompletedTracker)

        self._done: bool = False
        self._hiddens: Optional[Any] = None
        self._output: _OUTPUTS_TYPE = {}

    @property
    def done(self) -> bool:
        return self._done

    def reset(self) -> None:
        self._done = False

    def on_run_start(self, *_: Any, **__: Any) -> None:
        # inject logic around the optimizer step
        for i, lightning_optimizer in self.trainer.strategy._lightning_optimizers.items():
            lightning_optimizer._on_before_step = self._on_before_step
            lightning_optimizer._on_after_step = self._on_after_step

    def advance(self, batch: Any, batch_idx: int) -> None:  # type: ignore[override]
        """Performs the training step for manual optimization.

        Args:
            batch: the current tbptt split of the current batch
            batch_idx: the index of the current batch
        """
        assert self.trainer is not None
        lightning_module = self.trainer.lightning_module

        with self.trainer.profiler.profile("model_forward"):

            step_kwargs = _build_training_step_kwargs(
                lightning_module, self.trainer.optimizers, batch, batch_idx, opt_idx=None, hiddens=self._hiddens
            )

            # manually capture logged metrics
            training_step_output = self.trainer._call_strategy_hook("training_step", *step_kwargs.values())
            self.trainer.strategy.post_training_step()

            del step_kwargs

            model_output = self.trainer._call_lightning_module_hook("training_step_end", training_step_output)
            strategy_output = self.trainer._call_strategy_hook("training_step_end", training_step_output)
            training_step_output = strategy_output if model_output is None else model_output
            self._hiddens = _extract_hiddens(training_step_output, lightning_module.truncated_bptt_steps)

            result = self.output_result_cls.from_training_step_output(training_step_output)

            if self.trainer.move_metrics_to_cpu:
                # hiddens and the training step output are not moved as they are not considered "metrics"
                # the user might need them on the correct device for an operation in `training_epoch_end`
                assert self.trainer._results is not None
                self.trainer._results.cpu()

        self._done = True
        self._output = result.asdict()

    def on_run_end(self) -> _OUTPUTS_TYPE:
        """Returns the result of this loop, i.e., the post-processed outputs from the training step."""
        output, self._output = self._output, {}  # free memory
        # reset logic around the optimizer step
        for i, lightning_optimizer in self.trainer.strategy._lightning_optimizers.items():
            lightning_optimizer._on_before_step = do_nothing_closure
            lightning_optimizer._on_after_step = do_nothing_closure
        return output

    def _on_before_step(self) -> None:
        self.optim_step_progress.increment_ready()
<<<<<<< HEAD
        self.trainer.profiler.start("optimizer_step")

    def _on_after_step(self) -> None:
        self.optim_step_progress.increment_completed()
        self.trainer.profiler.stop("optimizer_step")
=======

    def _on_after_step(self) -> None:
        self.optim_step_progress.increment_completed()
>>>>>>> 4cc05b2c
<|MERGE_RESOLUTION|>--- conflicted
+++ resolved
@@ -146,14 +146,8 @@
 
     def _on_before_step(self) -> None:
         self.optim_step_progress.increment_ready()
-<<<<<<< HEAD
         self.trainer.profiler.start("optimizer_step")
 
     def _on_after_step(self) -> None:
-        self.optim_step_progress.increment_completed()
         self.trainer.profiler.stop("optimizer_step")
-=======
-
-    def _on_after_step(self) -> None:
-        self.optim_step_progress.increment_completed()
->>>>>>> 4cc05b2c
+        self.optim_step_progress.increment_completed()
--- conflicted
+++ resolved
@@ -12,11 +12,7 @@
 # See the License for the specific language governing permissions and
 # limitations under the License.
 from collections import defaultdict
-<<<<<<< HEAD
-from typing import Any, Dict, Generator, Iterator, List, Optional, Tuple, Union
-=======
 from typing import Any, Dict, Generator, Iterator, List, Optional, overload, Tuple, Union
->>>>>>> bc50591d
 
 import numpy as np
 import torch
@@ -225,7 +221,6 @@
                 automatic=model.automatic_optimization,
                 num_optimizers=len(self.trainer.optimizers),
             )
-<<<<<<< HEAD
             # run lightning module hook training_epoch_end
             # refresh the result for custom logging at the epoch level
             model._current_fx_name = "training_epoch_end"
@@ -235,21 +230,6 @@
                     "training_epoch_end expects a return of None. "
                     "HINT: remove the return statement in training_epoch_end"
                 )
-=======
-            # check that the dataloader/iterator produced a batch
-            if epoch_end_outputs:
-                # run training_epoch_end
-                # refresh the result for custom logging at the epoch level
-                model._current_fx_name = "training_epoch_end"
-
-                # lightning module hook
-                epoch_end_outputs = model.training_epoch_end(epoch_end_outputs)
-                if epoch_end_outputs is not None:
-                    raise MisconfigurationException(
-                        "training_epoch_end expects a return of None. "
-                        "HINT: remove the return statement in training_epoch_end"
-                    )
->>>>>>> bc50591d
         # free memory
         self._outputs = []
 
@@ -421,9 +401,6 @@
     return [outs[opt_idx] if opt_idx in outs else None for opt_idx in range(num_optimizers)]
 
 
-<<<<<<< HEAD
-def _recursive_unpad(nested: List[Any], value: Optional[Any] = None) -> List:
-=======
 @overload
 def _recursive_unpad(nested: Any, value: Optional[Any] = None) -> Any:
     ...
@@ -435,7 +412,6 @@
 
 
 def _recursive_unpad(nested: Union[Any, List[Any]], value: Optional[Any] = None) -> Union[Any, List[Any]]:
->>>>>>> bc50591d
     """Removes the given pad value from the nested list. Not strictly the reverse operation of
     :func:`_recursive_pad` because it removes the padding element everywhere, not just from the end of a list.
 

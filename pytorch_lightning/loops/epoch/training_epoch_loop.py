# Copyright The PyTorch Lightning team.
#
# Licensed under the Apache License, Version 2.0 (the "License");
# you may not use this file except in compliance with the License.
# You may obtain a copy of the License at
#
#     http://www.apache.org/licenses/LICENSE-2.0
#
# Unless required by applicable law or agreed to in writing, software
# distributed under the License is distributed on an "AS IS" BASIS,
# WITHOUT WARRANTIES OR CONDITIONS OF ANY KIND, either express or implied.
# See the License for the specific language governing permissions and
# limitations under the License.
import math
from collections import defaultdict
from typing import Any, Dict, Generator, List, Optional, overload, Tuple, Union

import numpy as np
import torch

from pytorch_lightning import loops  # import as loops to avoid circular imports
from pytorch_lightning.loops.batch import TrainingBatchLoop
from pytorch_lightning.loops.batch.training_batch_loop import _OUTPUTS_TYPE as _BATCH_OUTPUTS_TYPE
from pytorch_lightning.loops.utilities import _get_active_optimizers, _is_max_limit_reached
from pytorch_lightning.trainer.connectors.logger_connector.result import _ResultCollection
from pytorch_lightning.trainer.progress import BatchProgress, SchedulerProgress
from pytorch_lightning.trainer.supporters import CombinedLoader
from pytorch_lightning.utilities.apply_func import apply_to_collection
from pytorch_lightning.utilities.auto_restart import _collect_states_on_rank_zero_over_collection
from pytorch_lightning.utilities.exceptions import MisconfigurationException
from pytorch_lightning.utilities.fetching import AbstractDataFetcher, DataLoaderIterDataFetcher
from pytorch_lightning.utilities.model_helpers import is_overridden
from pytorch_lightning.utilities.rank_zero import rank_zero_deprecation, rank_zero_warn
from pytorch_lightning.utilities.signature_utils import is_param_in_hook_signature
from pytorch_lightning.utilities.warnings import WarningCache

_OUTPUTS_TYPE = List[_BATCH_OUTPUTS_TYPE]


class TrainingEpochLoop(loops.Loop[_OUTPUTS_TYPE]):
    """Runs over all batches in a dataloader (one epoch).

    Args:
        min_steps: The minimum number of steps (batches) to process
        max_steps: The maximum number of steps (batches) to process
    """

    def __init__(self, min_steps: Optional[int] = None, max_steps: int = -1) -> None:
        super().__init__()
        if max_steps is None:
            rank_zero_deprecation(
                "Setting `max_steps = None` is deprecated in v1.5 and will no longer be supported in v1.7."
                " Use `max_steps = -1` instead."
            )
            max_steps = -1
        elif max_steps < -1:
            raise MisconfigurationException(
                f"`max_steps` must be a non-negative integer or -1 (infinite steps). You passed in {max_steps}."
            )
        self.min_steps = min_steps
        self.max_steps = max_steps

        self.global_step: int = 0
        self.batch_progress = BatchProgress()
        self.scheduler_progress = SchedulerProgress()

        self.batch_loop = TrainingBatchLoop()
        self.val_loop = loops.EvaluationLoop(verbose=False)

        self._results = _ResultCollection(training=True)
        self._outputs: _OUTPUTS_TYPE = []
        self._warning_cache = WarningCache()
        # caches the loaded dataloader state until dataloader objects are available
        self._dataloader_state_dict: Dict[str, Any] = {}

    @property
    def total_batch_idx(self) -> int:
        """Returns the current batch index (across epochs)"""
        # use `ready` instead of `completed` in case this is accessed after `completed` has been increased
        # but before the next `ready` increase
        return self.batch_progress.total.ready - 1

    @property
    def batch_idx(self) -> int:
        """Returns the current batch index (within this epoch)"""
        # use `ready` instead of `completed` in case this is accessed after `completed` has been increased
        # but before the next `ready` increase
        return self.batch_progress.current.ready - 1

    @property
    def _is_training_done(self) -> bool:
        max_steps_reached = _is_max_limit_reached(self.global_step, self.max_steps)
        return max_steps_reached or self._num_ready_batches_reached()

    @property
    def _is_validation_done(self) -> bool:
        # when we are restarting we want to check whether the val loop has finished
        return not self.restarting or self.val_loop.done

    @property
    def done(self) -> bool:
        """Evaluates when to leave the loop."""
        return (self._is_training_done and self._is_validation_done) or self.trainer.should_stop

    def connect(  # type: ignore[override]
        self,
        batch_loop: Optional[TrainingBatchLoop] = None,
        val_loop: Optional["loops.EvaluationLoop"] = None,
    ) -> None:
        """Optionally connect a custom batch or validation loop to this training epoch loop."""
        if batch_loop is not None:
            self.batch_loop = batch_loop
        if val_loop is not None:
            self.val_loop = val_loop

    def reset(self) -> None:
        """Resets the internal state of the loop for a new run."""
        if self.restarting:
            self.batch_progress.reset_on_restart()
            self.scheduler_progress.reset_on_restart()
            self.batch_loop.optimizer_loop.optim_progress.reset_on_restart()

            trainer = self.trainer
            if not trainer.state._fault_tolerant_mode.is_enabled and trainer.num_training_batches != float("inf"):
                expected_steps = math.ceil(trainer.num_training_batches / trainer.accumulate_grad_batches)
                if self.global_step % expected_steps != 0:
                    rank_zero_warn(
                        "You're resuming from a checkpoint that ended before the epoch ended. This can cause unreliable"
                        " results if further training is done. Consider using an end-of-epoch checkpoint or enabling"
                        " fault-tolerant training:"
                        " https://pytorch-lightning.readthedocs.io/en/stable/advanced/fault_tolerant_training.html"
                    )
        else:
            self.batch_progress.reset_on_run()
            self.scheduler_progress.reset_on_run()
            self.batch_loop.optimizer_loop.optim_progress.reset_on_run()
            # when the epoch starts, the total val batch progress should be reset as it's supposed to count the batches
            # seen per epoch, this is useful for tracking when validation is run multiple times per epoch
            self.val_loop.epoch_loop.batch_progress.total.reset()

        self._outputs = []

    def on_run_start(self, data_fetcher: AbstractDataFetcher) -> None:  # type: ignore[override]
        self._reload_dataloader_state_dict(data_fetcher)
        _ = iter(data_fetcher)  # creates the iterator inside the fetcher
        # add the previous `fetched` value to properly track `is_last_batch` with no prefetching
        data_fetcher.fetched += self.batch_progress.current.ready

    def advance(self, data_fetcher: AbstractDataFetcher) -> None:  # type: ignore[override]
        """Runs a single training batch.

        Raises:
            StopIteration: When the epoch is canceled by the user returning -1
        """
        if self.restarting and self._should_check_val_fx(self.batch_idx, self.batch_progress.is_last_batch):
            # skip training and run validation in `on_advance_end`
            return
        # we are going to train first so the val loop does not need to restart
        self.val_loop.restarting = False

<<<<<<< HEAD
        assert self._dataloader_iter is not None
        with self.trainer.profiler.profile(f"[{self.__class__.__name__}].train_dataloader_next"):
            if not isinstance(data_fetcher, DataLoaderIterDataFetcher):
                batch_idx = self.batch_idx + 1
                batch, self.batch_progress.is_last_batch = next(self._dataloader_iter)
            else:
                batch_idx, (batch, self.batch_progress.is_last_batch) = next(self._dataloader_iter)
=======
        if not isinstance(data_fetcher, DataLoaderIterDataFetcher):
            batch_idx = self.batch_idx + 1
            batch = next(data_fetcher)
        else:
            batch_idx, batch = next(data_fetcher)
        self.batch_progress.is_last_batch = data_fetcher.done
>>>>>>> 0fe3379f

        self.batch_progress.increment_ready()

        self.trainer.logger_connector.on_batch_start(batch, batch_idx)

        if batch is None:
            self._warning_cache.warn("train_dataloader yielded None. If this was on purpose, ignore this warning...")
            batch_output = []
        else:
            # hook
            self.trainer._call_callback_hooks("on_batch_start")

            # TODO: Update this in v1.7 (deprecation: #9816)
            model_fx = self.trainer.lightning_module.on_train_batch_start
            extra_kwargs = (
                {"dataloader_idx": 0}
                if callable(model_fx) and is_param_in_hook_signature(model_fx, "dataloader_idx", explicit=True)
                else {}
            )

            # hook
            self.trainer._call_callback_hooks("on_train_batch_start", batch, batch_idx, **extra_kwargs)
            response = self.trainer._call_lightning_module_hook(
                "on_train_batch_start", batch, batch_idx, **extra_kwargs
            )
            self.trainer._call_strategy_hook("on_train_batch_start", batch, batch_idx, **extra_kwargs)
            if response == -1:
                self.batch_progress.increment_processed()
                raise StopIteration

            self.batch_progress.increment_started()

            with self.trainer.profiler.profile("run_training_batch"):
                batch_output = self.batch_loop.run(batch, batch_idx)

        self.batch_progress.increment_processed()

        # update non-plateau LR schedulers
        # update epoch-interval ones only when we are at the end of training epoch
        self.update_lr_schedulers("step", update_plateau_schedulers=False)
        if self._num_ready_batches_reached():
            self.update_lr_schedulers("epoch", update_plateau_schedulers=False)

        batch_end_outputs = self._prepare_outputs_training_batch_end(
            batch_output,
            automatic=self.trainer.lightning_module.trainer.lightning_module.automatic_optimization,
            num_optimizers=len(self.trainer.optimizers),
        )

        # TODO: Update this in v1.7 (deprecation: #9816)
        model_fx = self.trainer.lightning_module.on_train_batch_end
        extra_kwargs = (
            {"dataloader_idx": 0}
            if callable(model_fx) and is_param_in_hook_signature(model_fx, "dataloader_idx", explicit=True)
            else {}
        )
        self.trainer._call_callback_hooks("on_train_batch_end", batch_end_outputs, batch, batch_idx, **extra_kwargs)
        self.trainer._call_lightning_module_hook(
            "on_train_batch_end", batch_end_outputs, batch, batch_idx, **extra_kwargs
        )
        self.trainer._call_callback_hooks("on_batch_end")
        self.trainer.logger_connector.on_batch_end()

        self.batch_progress.increment_completed()

        if is_overridden("training_epoch_end", self.trainer.lightning_module):
            self._outputs.append(batch_output)

        # -----------------------------------------
        # SAVE METRICS TO LOGGERS AND PROGRESS_BAR
        # -----------------------------------------
        self.trainer.logger_connector.update_train_step_metrics()

    def on_advance_end(self) -> None:
        # -----------------------------------------
        # VALIDATE IF NEEDED
        # -----------------------------------------
        should_check_val = self._should_check_val_fx(self.batch_idx, self.batch_progress.is_last_batch)
        if should_check_val:
            self.trainer.validating = True
            self._run_validation()
            self.trainer.training = True

        # -----------------------------------------
        # SAVE LOGGERS (ie: Tensorboard, etc...)
        # -----------------------------------------
        self._save_loggers_on_train_batch_end()

        # update plateau LR scheduler after metrics are logged
        self.update_lr_schedulers("step", update_plateau_schedulers=True)

        if not self._should_accumulate():
            # progress global step according to grads progress
            self.global_step += 1

        # if training finished, defer exit to the parent. this assumes there will be enough time in between
        # which might not be the case depending on what's in the `*_epoch_end` hooks
        if not self._is_training_done:
            # if fault tolerant is enabled and process has been notified, exit.
            self.trainer._exit_gracefully_on_signal()

    def on_run_end(self) -> _OUTPUTS_TYPE:
        outputs, self._outputs = self._outputs, []
        return outputs

    def teardown(self) -> None:
        self._results.cpu()
        self.batch_loop.teardown()
        self.val_loop.teardown()

    def on_save_checkpoint(self) -> Dict:
        state_dict = super().on_save_checkpoint()

        if (
            self.trainer is not None
            and self.trainer.state._fault_tolerant_mode.is_enabled
            and self.trainer.train_dataloader is not None
            and not self._num_completed_batches_reached()  # did not finish
            # TODO: fault-tolerance requires a minimum number of batches so probably should be > 0
            and self.batch_progress.current.ready  # did start
        ):
            loader: CombinedLoader = self.trainer.train_dataloader
            state = loader.state_dict(has_completed=self._has_completed())
            if state:
                state_dict["dataloader_state_dict"] = _collect_states_on_rank_zero_over_collection(state)

        return state_dict

    def on_load_checkpoint(self, state_dict: Dict) -> None:
        # cache the dataloader state dict until the dataloader objects are available
        self._dataloader_state_dict = state_dict.get("dataloader_state_dict")

    def _run_validation(self) -> None:
        # reload dataloaders
        self.val_loop._reload_evaluation_dataloaders()

        with torch.no_grad():
            self.val_loop.run()

    def _accumulated_batches_reached(self) -> bool:
        """Determine if accumulation will be finished by the end of the current batch."""
        return self.batch_progress.current.ready % self.trainer.accumulate_grad_batches == 0

    def _num_ready_batches_reached(self) -> bool:
        """Checks if we are in the last batch or if there are more batches to follow."""
        epoch_finished_on_ready = self.batch_progress.current.ready == self.trainer.num_training_batches
        return epoch_finished_on_ready or self.batch_progress.is_last_batch

    def _num_completed_batches_reached(self) -> bool:
        epoch_finished_on_completed = self.batch_progress.current.completed == self.trainer.num_training_batches
        dataloader_consumed_successfully = self.batch_progress.is_last_batch and self._has_completed()
        return epoch_finished_on_completed or dataloader_consumed_successfully

    def _has_completed(self) -> bool:
        return self.batch_progress.current.ready == self.batch_progress.current.completed

    def _should_accumulate(self) -> bool:
        """Checks if the optimizer step should be performed or gradients should be accumulated for the current
        step."""
        accumulation_done = self._accumulated_batches_reached()
        # Lightning steps on the final batch
        is_final_batch = self._num_ready_batches_reached()
        # but the strategy might not
        strategy_accumulates_on_final_batch = self.trainer.strategy.handles_gradient_accumulation or not is_final_batch
        return not accumulation_done and strategy_accumulates_on_final_batch

    @staticmethod
    def _prepare_outputs_training_batch_end(
        batch_output: _BATCH_OUTPUTS_TYPE,
        automatic: bool,
        num_optimizers: int,
    ) -> Union[List[List[Dict[str, Any]]], List[Dict[str, Any]]]:
        """Processes the outputs from the batch loop into the format passed to the ``training_batch_end`` hook.

        ``(tbptt_steps, n_opt) -> (n_opt, tbptt_steps)``. The optimizer dimension might have been squeezed.
        """
        if not batch_output:
            return []

        # convert optimizer dicts to list
        if automatic:
            batch_output = apply_to_collection(
                batch_output, dtype=dict, function=_convert_optim_dict, num_optimizers=num_optimizers
            )
        array = np.array(batch_output, dtype=object)
        if array.ndim == 1:
            array = np.expand_dims(array, 1)

        array = array.transpose((1, 0))
        array = array.squeeze()
        array = array.tolist()
        array = _recursive_unpad(array)
        return array

    @staticmethod
    def _prepare_outputs_training_epoch_end(
        batch_outputs: _OUTPUTS_TYPE,
        automatic: bool,
        num_optimizers: int,
    ) -> Union[List[List[List[Dict[str, Any]]]], List[List[Dict[str, Any]]], List[Dict[str, Any]]]:
        """Processes the outputs from the batch loop into the format passed to the ``training_epoch_end`` hook.

        ``(n_batches, tbptt_steps, n_opt) -> (n_opt, n_batches, tbptt_steps)``.
        All single-element dimensions might have been squeezed.

        This processing is necessary because the format of the inputs to the ``training_epoch_end`` hook does not
        match the loop structure and because empty dimensions are squeezed. This could break with loop customization.
        """
        # `batch_outputs` (plural) is the same as `epoch_end_output` (singular)
        if not batch_outputs:
            return []

        # convert optimizer dicts to list
        if automatic:
            batch_outputs = apply_to_collection(
                batch_outputs, dtype=dict, function=_convert_optim_dict, num_optimizers=num_optimizers
            )

        array = _recursive_pad(batch_outputs)
        if array.ndim == 2:
            array = np.expand_dims(array, 2)
        array = array.transpose((2, 0, 1))
        array = array.squeeze()
        array = array.tolist()
        array = _recursive_unpad(array)

        # in case we squeezed from 1-element array to a 0-dim array
        array = array if isinstance(array, list) else [array]
        # remove residual empty lists
        array = [item for item in array if not isinstance(item, list) or len(item)]
        return array

    def update_lr_schedulers(self, interval: str, update_plateau_schedulers: bool) -> None:
        """updates the lr schedulers based on the given interval."""
        if interval == "step" and self._should_accumulate():
            return
        active_optimizers = _get_active_optimizers(
            self.trainer.optimizers, self.trainer.optimizer_frequencies, self.total_batch_idx
        )
        self._update_learning_rates(
            interval=interval,
            update_plateau_schedulers=update_plateau_schedulers,
            opt_indices=[opt_idx for opt_idx, _ in active_optimizers],
        )

    def _update_learning_rates(
        self, interval: str, update_plateau_schedulers: bool, opt_indices: Optional[List[int]] = None
    ) -> None:
        """Update learning rates.

        Args:
            interval: either 'epoch' or 'step'.
            update_plateau_schedulers: control whether ``ReduceLROnPlateau`` or non-plateau schedulers get updated.
                This is used so non-plateau schedulers can be updated before running validation. Checkpoints are
                commonly saved during validation, however, on-plateau schedulers might monitor a validation metric
                so they have to be updated separately.
            opt_indices: indices of the optimizers to update.
        """
        if not self.trainer.lr_scheduler_configs or not self.trainer.lightning_module.automatic_optimization:
            return

        if opt_indices is None:
            opt_indices = []

        for config in self.trainer.lr_scheduler_configs:
            if config.opt_idx not in opt_indices:
                continue

            if update_plateau_schedulers ^ config.reduce_on_plateau:
                continue

            current_idx = self.batch_idx if interval == "step" else self.trainer.current_epoch
            current_idx += 1  # account for both batch and epoch starts from 0
            # Take step if call to update_learning_rates matches the interval key and
            # the current step modulo the schedulers frequency is zero
            if config.interval == interval and current_idx % config.frequency == 0:
                monitor_val = None
                if config.reduce_on_plateau:
                    # If instance of ReduceLROnPlateau, we need a monitor
                    monitor_key = config.monitor
                    monitor_val = self._get_monitor_value(monitor_key)
                    if monitor_val is None:
                        if config.strict:
                            avail_metrics = list(self.trainer.callback_metrics)
                            raise MisconfigurationException(
                                f"ReduceLROnPlateau conditioned on metric {monitor_key}"
                                f" which is not available. Available metrics are: {avail_metrics}."
                                " Condition can be set using `monitor` key in lr scheduler dict"
                            )
                        rank_zero_warn(
                            f"ReduceLROnPlateau conditioned on metric {monitor_key}"
                            " which is not available but strict is set to `False`."
                            " Skipping learning rate update.",
                            category=RuntimeWarning,
                        )
                        continue

                self.scheduler_progress.increment_ready()

                # update LR
                self.trainer._call_lightning_module_hook(
                    "lr_scheduler_step",
                    config.scheduler,
                    config.opt_idx,
                    monitor_val,
                )
                self.scheduler_progress.increment_completed()

    def _get_monitor_value(self, key: str) -> Any:
        # this is a separate method to aid in testing
        return self.trainer.callback_metrics.get(key)

    def _should_check_val_fx(self, batch_idx: int, is_last_batch: bool) -> bool:
        """Decide if we should run validation."""
        if not self.trainer.enable_validation:
            return False

        is_val_check_epoch = (self.trainer.current_epoch + 1) % self.trainer.check_val_every_n_epoch == 0
        if not is_val_check_epoch:
            return False

        # val_check_batch is inf for iterable datasets with no length defined
        is_infinite_dataset = self.trainer.val_check_batch == float("inf")
        if is_last_batch and is_infinite_dataset:
            return True

        if self.trainer.should_stop:
            return True

        # TODO(@awaelchli): let training/eval loop handle logic around limit_*_batches and val_check_batch
        is_val_check_batch = is_last_batch
        if isinstance(self.trainer.limit_train_batches, int) and is_infinite_dataset:
            is_val_check_batch = (batch_idx + 1) % self.trainer.limit_train_batches == 0
        elif self.trainer.val_check_batch != float("inf"):
            is_val_check_batch = (batch_idx + 1) % self.trainer.val_check_batch == 0
        return is_val_check_batch

    def _save_loggers_on_train_batch_end(self) -> None:
        """Flushes loggers to disk."""
        # when loggers should save to disk
        should_flush_logs = self.trainer.logger_connector.should_flush_logs
        # TODO: is_global_zero check should be moved to logger.save() implementation
        if should_flush_logs and self.trainer.is_global_zero:
            for logger in self.trainer.loggers:
                logger.save()

    def _reload_dataloader_state_dict(self, data_fetcher: AbstractDataFetcher) -> None:
        if self._dataloader_state_dict:
            data_fetcher.dataloader.load_state_dict(self._dataloader_state_dict)
            self._dataloader_state_dict = None


def _convert_optim_dict(outs: Dict[int, Dict[str, Any]], num_optimizers: int) -> List[Dict[str, Any]]:
    """Converts an optimizer dict to a list in which the key of the dict determines the position of the element.

    Example::
        >>> _convert_optim_dict({0: {"loss": 0.0}, 2: {"loss": 0.2}}, num_optimizers=3)
        [{'loss': 0.0}, None, {'loss': 0.2}]
    """
    return [outs[opt_idx] if opt_idx in outs else None for opt_idx in range(num_optimizers)]


@overload
def _recursive_unpad(nested: Any, value: Optional[Any] = None) -> Any:
    ...


@overload
def _recursive_unpad(nested: List[Any], value: Optional[Any] = None) -> List[Any]:
    ...


def _recursive_unpad(nested: Union[Any, List[Any]], value: Optional[Any] = None) -> Union[Any, List[Any]]:
    """Removes the given pad value from the nested list. Not strictly the reverse operation of
    :func:`_recursive_pad` because it removes the padding element everywhere, not just from the end of a list.

    Example::
        >>> _recursive_unpad([[[0, 1, 0]], [2], [0, 0]], value=0)
        [[[1]], [2], []]
    """
    if not isinstance(nested, list):
        return nested

    return [_recursive_unpad(item, value) for item in nested if item != value]


def _recursive_pad(nested: List[Any], fill_value: Optional[Any] = None) -> np.array:
    """Pads a jagged nested list of lists with the given value such that a proper multi-dimensional array can be
    formed with rectangular shape. The padding appends to the incomplete lists.

    Example::
        >>> _recursive_pad([[], [1], [2, 3], [4]], fill_value=0)  # doctest: +NORMALIZE_WHITESPACE
        array([[0, 0], [1, 0], [2, 3], [4, 0]], dtype=object)
    """
    # code adapted from stackexchange:
    # https://codereview.stackexchange.com/questions/222623/pad-a-ragged-multidimensional-array-to-rectangular-shape
    dimensions = _get_max_shape(nested)
    result = np.full(dimensions, fill_value, dtype=object)
    for index, value in _iterate_nested_array(nested):
        result[index] = value
    return result


def _get_dimensions(array: List[Any], level: int = 0) -> Generator:
    yield level, len(array)
    if all(isinstance(row, list) for row in array):
        for row in array:
            yield from _get_dimensions(row, level + 1)


def _get_max_shape(array: List[Any]) -> List[int]:
    """Calculates the max size in each dimension of a jagged (non-rectangular) nested list of lists.

    Example::
        >>> _get_max_shape([[], [[1], [2]], []])
        [3, 2, 1]
    """
    dimensions = defaultdict(int)
    for level, length in _get_dimensions(array):
        dimensions[level] = max(dimensions[level], length)
    return [value for _, value in sorted(dimensions.items())]


def _iterate_nested_array(array: List[Any], index: Tuple = ()) -> Generator:
    if all(isinstance(item, list) for item in array):
        for idx, row in enumerate(array):
            yield from _iterate_nested_array(row, (*index, idx))
    else:  # final level
        yield (*index, slice(len(array))), array<|MERGE_RESOLUTION|>--- conflicted
+++ resolved
@@ -158,22 +158,14 @@
         # we are going to train first so the val loop does not need to restart
         self.val_loop.restarting = False
 
-<<<<<<< HEAD
-        assert self._dataloader_iter is not None
         with self.trainer.profiler.profile(f"[{self.__class__.__name__}].train_dataloader_next"):
             if not isinstance(data_fetcher, DataLoaderIterDataFetcher):
                 batch_idx = self.batch_idx + 1
-                batch, self.batch_progress.is_last_batch = next(self._dataloader_iter)
+                batch = next(data_fetcher)
             else:
-                batch_idx, (batch, self.batch_progress.is_last_batch) = next(self._dataloader_iter)
-=======
-        if not isinstance(data_fetcher, DataLoaderIterDataFetcher):
-            batch_idx = self.batch_idx + 1
-            batch = next(data_fetcher)
-        else:
-            batch_idx, batch = next(data_fetcher)
+                batch_idx, batch = next(data_fetcher)
+
         self.batch_progress.is_last_batch = data_fetcher.done
->>>>>>> 0fe3379f
 
         self.batch_progress.increment_ready()
 

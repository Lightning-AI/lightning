# Copyright The PyTorch Lightning team.
#
# Licensed under the Apache License, Version 2.0 (the "License");
# you may not use this file except in compliance with the License.
# You may obtain a copy of the License at
#
#     http://www.apache.org/licenses/LICENSE-2.0
#
# Unless required by applicable law or agreed to in writing, software
# distributed under the License is distributed on an "AS IS" BASIS,
# WITHOUT WARRANTIES OR CONDITIONS OF ANY KIND, either express or implied.
# See the License for the specific language governing permissions and
# limitations under the License.
from typing import Any, Dict, Iterator, List, Optional, Tuple, Union

import torch

from pytorch_lightning import loops  # import as loops to avoid circular imports
from pytorch_lightning.loops.batch import TrainingBatchLoop
from pytorch_lightning.loops.processors import IteratorBatchProcessor
from pytorch_lightning.trainer.connectors.logger_connector.result import ResultCollection
from pytorch_lightning.trainer.progress import Progress, SchedulerProgress
from pytorch_lightning.utilities.exceptions import MisconfigurationException
from pytorch_lightning.utilities.model_helpers import is_overridden
from pytorch_lightning.utilities.types import STEP_OUTPUT

# TODO: currently, the batch processor is only a loop when tbptt is enabled.
# As we introduce more specialized batch processors, we may want to choose a
# more suitable abstraction for them.
BATCH_LOOP_TYPE = Optional[Tuple[TrainingBatchLoop, IteratorBatchProcessor]]


class TrainingEpochLoop(loops.Loop):
    """
    Runs over all batches in a dataloader (one epoch).

    Args:
        min_steps: The minimum number of steps (batches) to process
        max_steps: The maximum number of steps (batches) to process
    """

    def __init__(self, min_steps: int, max_steps: int):
        super().__init__()
        self.min_steps: int = min_steps
        self.max_steps: int = max_steps

        self.global_step: int = 0
        # manually tracking which is the last batch is necessary for iterable dataset support
        self.is_last_batch: Optional[bool] = None
        self.batch_progress = Progress()
        self.scheduler_progress = SchedulerProgress()

        self.batch_loop: BATCH_LOOP_TYPE = None
        self.val_loop: Optional["loops.EvaluationLoop"] = None

        self._results = ResultCollection(training=True)
        self._epoch_output: Optional[List[List[STEP_OUTPUT]]] = None

    @property
    def total_batch_idx(self) -> int:
        """Returns the current batch index (across epochs)"""
        # use `ready` instead of `completed` in case this is accessed after `completed` has been increased
        # but before the next `ready` increase
        return self.batch_progress.total.ready - 1

    @property
    def batch_idx(self) -> int:
        """Returns the current batch index (within this epoch)"""
        # use `ready` instead of `completed` in case this is accessed after `completed` has been increased
        # but before the next `ready` increase
        return self.batch_progress.current.ready - 1

    @property
    def done(self) -> bool:
        """Returns whether the training should be stopped.
        The criteria are that the number of steps reached the max steps,
        the last batch is reached or the trainer signals to stop (e.g. by early stopping).
        """
        max_steps_reached = self.max_steps is not None and self.global_step >= self.max_steps
        return max_steps_reached or self.trainer.should_stop or self._num_training_batches_reached(self.is_last_batch)

    def connect(
        self,
        batch_loop: BATCH_LOOP_TYPE = None,
        val_loop: Optional["loops.EvaluationLoop"] = None,
    ) -> None:
        """Optionally connect a custom batch or validation loop to this training epoch loop."""
        if batch_loop is not None:
            self.batch_loop = batch_loop
        if val_loop is not None:
            self.val_loop = val_loop

    def reset(self) -> None:
        """Resets the internal state of the loop for a new run"""
        self.is_last_batch = False

        # track epoch output
        self._epoch_output = [[] for _ in range(self.batch_loop.num_active_optimizers(self.total_batch_idx))]

        if not self.restarting:
            self.batch_progress.current.reset()
            self.scheduler_progress.current.reset()
            self.batch_loop.optim_progress.reset_on_epoch()

    def on_run_start(self, *args: Any, **kwargs: Any) -> None:
        # hook
        self.trainer.logger_connector.on_epoch_start()
        self.trainer.call_hook("on_epoch_start")
        self.trainer.call_hook("on_train_epoch_start")
        self.trainer.fit_loop.epoch_progress.increment_started()

    def advance(self, dataloader_iter: Iterator, **kwargs: Any) -> None:
        """Runs a single training batch.

        Args:
            dataloader_iter: the iterator over the dataloader producing the new batch

        Raises:
            StopIteration: When the epoch is canceled by the user returning -1
        """
        if isinstance(self.batch_loop, IteratorBatchProcessor):
            # By contract, when taking `dataloader_iter` as an argument,
            # `training_step` is responsible for reporting `is_last` in the
            # result dict, which is used to determine the stop condition for
            # the epoch. So as long as `advance` is invoked, it's correct to
            # assume that there are more batches to be processed.
            self.batch_progress.increment_ready()
            with self.trainer.profiler.profile("run_training_batch"):
                batch_output = self.batch_loop.run(dataloader_iter)
            self.batch_progress.increment_processed()
            is_last = batch_output.is_last
        else:
            _, (batch, is_last) = next(dataloader_iter)

            # ------------------------------------
            # TRAINING_STEP + TRAINING_STEP_END
            # ------------------------------------
            with self.trainer.profiler.profile("training_batch_to_device"):
                batch = self.trainer.accelerator.batch_to_device(batch)

            self.batch_progress.increment_ready()

            with self.trainer.profiler.profile("run_training_batch"):
                batch_output = self.batch_loop.run(batch, self.batch_idx)

            self.batch_progress.increment_processed()

        self.is_last_batch = is_last

        # when returning -1 from train_step, we end epoch early
        if batch_output.signal == -1:
            raise StopIteration

        # update non-plateau LR schedulers
        # update epoch-interval ones only when we are at the end of training epoch
        self.update_lr_schedulers("step", update_plateau_schedulers=False)
        if self._num_training_batches_reached(is_last):
            self.update_lr_schedulers("epoch", update_plateau_schedulers=False)

        batch_end_outputs = [opt_idx_out for opt_idx_out in batch_output.training_step_output if len(opt_idx_out)]
        processed_batch_end_outputs = self._prepare_outputs(batch_end_outputs, batch_mode=True)

        # hook
        if not isinstance(self.batch_loop, IteratorBatchProcessor):
            self.trainer.call_hook("on_train_batch_end", processed_batch_end_outputs, batch, self.batch_idx, 0)
        self.trainer.call_hook("on_batch_end")
        self.trainer.logger_connector.on_batch_end()

        self.batch_progress.increment_completed()

        # figure out what to track for epoch end
        self._track_epoch_end_reduce_metrics(self._epoch_output, batch_end_outputs)

        # -----------------------------------------
        # SAVE METRICS TO LOGGERS AND PROGRESS_BAR
        # -----------------------------------------
        self.trainer.logger_connector.update_train_step_metrics()

    def on_advance_end(self):
        """Runs validation and Checkpointing if necessary.

        Raises:
            StopIteration: if :attr:`done` evaluates to ``True`` to finish this epoch
        """
        # -----------------------------------------
        # VALIDATE IF NEEDED + CHECKPOINT CALLBACK
        # -----------------------------------------
        should_check_val = self._should_check_val_fx(self.batch_idx, self.is_last_batch)
        if should_check_val:
            self.trainer.validating = True
            self._run_validation()
            self.trainer.training = True

        # -----------------------------------------
        # SAVE LOGGERS (ie: Tensorboard, etc...)
        # -----------------------------------------
        self._save_loggers_on_train_batch_end()

        # update plateau LR scheduler after metrics are logged
        self.update_lr_schedulers("step", update_plateau_schedulers=True)

        # progress global step according to grads progress
        if not self._should_accumulate():
            self.global_step += 1

    def on_run_end(self) -> List[List[STEP_OUTPUT]]:
        """Calls the on_epoch_end hook.

        Returns:
            The output of each training step for each optimizer

        Raises:
            MisconfigurationException: ``train_epoch_end`` does not return ``None``
        """
        if self.batch_progress.current.ready == 0:
            # dataloader/iterator did not produce a batch
            return

        # inform logger the batch loop has finished
        self.trainer.logger_connector.epoch_end_reached()

        # prepare epoch output
        processed_outputs = self._prepare_outputs(self._epoch_output, batch_mode=False)

        # get the model and call model.training_epoch_end
        model = self.trainer.lightning_module

        if is_overridden("training_epoch_end", model):
            # run training_epoch_end
            # refresh the result for custom logging at the epoch level
            model._current_fx_name = "training_epoch_end"

            # lightningmodule hook
            training_epoch_end_output = model.training_epoch_end(processed_outputs)

            if training_epoch_end_output is not None:
                raise MisconfigurationException(
                    "training_epoch_end expects a return of None. "
                    "HINT: remove the return statement in training_epoch_end"
                )

        self.trainer.fit_loop.epoch_progress.increment_processed()

        # call train epoch end hooks
        self.trainer.call_hook("on_train_epoch_end")
        self.trainer.call_hook("on_epoch_end")
        self.trainer.logger_connector.on_epoch_end()

        if self._num_training_batches_reached(self.is_last_batch):
            self.update_lr_schedulers("epoch", update_plateau_schedulers=True)

        epoch_output = self._epoch_output
        # free memory
        self._epoch_output = None
        return epoch_output

    def teardown(self) -> None:
        self._results.cpu()
        self.batch_loop.teardown()
        self.val_loop.teardown()

    def _run_validation(self):
        # reload dataloaders
        self.val_loop.reload_evaluation_dataloaders()

        with torch.no_grad():
            self.val_loop.run()

    def _accumulated_batches_reached(self) -> bool:
        """Determine if accumulation will be finished by the end of the current batch."""
        agb = self.trainer.accelerator.accumulate_grad_batches or self.trainer.accumulate_grad_batches
        return self.batch_progress.current.ready % agb == 0

    def _num_training_batches_reached(self, is_last_batch: bool = False) -> bool:
        """Checks if we are in the last batch or if there are more batches to follow.

        Args:
            is_last_batch: Whether the current batch is the last one
        """
        return self.batch_progress.current.ready == self.trainer.num_training_batches or is_last_batch

    def _should_accumulate(self) -> bool:
        """Checks if the optimizer step should be performed or gradients should be accumulated for the current step."""
        accumulation_done = self._accumulated_batches_reached()
        is_final_batch = self._num_training_batches_reached()
        return not (accumulation_done or is_final_batch)

    def _track_epoch_end_reduce_metrics(
        self, epoch_output: List[List[STEP_OUTPUT]], batch_end_outputs: STEP_OUTPUT
    ) -> None:
        """Adds the batch outputs to the epoch outputs and prepares reduction"""
        hook_overridden = is_overridden("training_epoch_end", self.trainer.lightning_module)
        if not hook_overridden:
            return

        # track the outputs to reduce at the end of the epoch
        for opt_idx, opt_outputs in enumerate(batch_end_outputs):
            # with 1 step (no tbptt) don't use a sequence at epoch end
            if isinstance(opt_outputs, list) and len(opt_outputs) == 1:
                opt_outputs = opt_outputs[0]

            epoch_output[opt_idx].append(opt_outputs)

    @staticmethod
    def _prepare_outputs(
        outputs: List[List[List["ResultCollection"]]], batch_mode: bool
    ) -> Union[List[List[List[Dict]]], List[List[Dict]], List[Dict], Dict]:
        """
        Extract required information from batch or epoch end results.

        Args:
            outputs: A 3-dimensional list of ``ResultCollection`` objects with dimensions:
                ``[optimizer outs][batch outs][tbptt steps]``.

            batch_mode: If True, ignore the batch output dimension.

        Returns:
            The cleaned outputs with ``ResultCollection`` objects converted to dictionaries.
            All list dimensions of size one will be collapsed.
        """
        processed_outputs = []
        for opt_outputs in outputs:
            # handle an edge case where an optimizer output is the empty list
            if len(opt_outputs) == 0:
                continue

            processed_batch_outputs = []

            if batch_mode:
                opt_outputs = [opt_outputs]

            for batch_outputs in opt_outputs:
                processed_tbptt_outputs = []

                if isinstance(batch_outputs, ResultCollection):
                    batch_outputs = [batch_outputs]

                for tbptt_output in batch_outputs:
                    out = {}
                    if tbptt_output.minimize is not None:
                        out["loss"] = tbptt_output.minimize.detach()
                    out.update(tbptt_output.extra)
                    processed_tbptt_outputs.append(out)

                # if there was only one tbptt step then we can collapse that dimension
                if len(processed_tbptt_outputs) == 1:
                    processed_tbptt_outputs = processed_tbptt_outputs[0]
                processed_batch_outputs.append(processed_tbptt_outputs)

            # batch_outputs should be just one dict (or a list of dicts if using tbptt) per optimizer
            if batch_mode:
                processed_batch_outputs = processed_batch_outputs[0]
            processed_outputs.append(processed_batch_outputs)

        # if there is only one optimiser then we collapse that dimension
        if len(processed_outputs) == 1:
            processed_outputs = processed_outputs[0]
        return processed_outputs

    def update_lr_schedulers(self, interval: str, update_plateau_schedulers: bool) -> None:
        """updates the lr schedulers based on the given interval"""
        if interval == "step" and self._should_accumulate():
            return
        self.trainer.optimizer_connector.update_learning_rates(
            interval=interval,
            update_plateau_schedulers=update_plateau_schedulers,
            opt_indices=[opt_idx for opt_idx, _ in self.batch_loop.get_active_optimizers(self.total_batch_idx)],
        )

<<<<<<< HEAD
=======
    def _increment_accumulated_grad_global_step(self) -> None:
        """Increments global step according to grads progress"""
        if not self._should_accumulate():
            self.global_step = self.trainer.accelerator.update_global_step(
                self.batch_progress.current.ready, self.trainer.global_step
            )

>>>>>>> 38ceb894
    def _should_check_val_fx(self, batch_idx: int, is_last_batch: bool) -> bool:
        """Decide if we should run validation."""
        if not self.trainer.enable_validation:
            return False

        is_val_check_epoch = (self.trainer.current_epoch + 1) % self.trainer.check_val_every_n_epoch == 0
        if not is_val_check_epoch:
            return False

        # val_check_batch is inf for iterable datasets with no length defined
        is_infinite_dataset = self.trainer.val_check_batch == float("inf")
        if is_last_batch and is_infinite_dataset:
            return True

        if self.trainer.should_stop:
            return True

        # TODO(@awaelchli): let training/eval loop handle logic around limit_*_batches and val_check_batch
        is_val_check_batch = is_last_batch
        if isinstance(self.trainer.limit_train_batches, int) and is_infinite_dataset:
            is_val_check_batch = (batch_idx + 1) % self.trainer.limit_train_batches == 0
        elif self.trainer.val_check_batch != float("inf"):
            is_val_check_batch = (batch_idx + 1) % self.trainer.val_check_batch == 0
        return is_val_check_batch

    def _save_loggers_on_train_batch_end(self) -> None:
        """Flushes loggers to disk"""
        # when loggers should save to disk
        should_flush_logs = self.trainer.logger_connector.should_flush_logs
        if should_flush_logs and self.trainer.is_global_zero and self.trainer.logger is not None:
            self.trainer.logger.save()<|MERGE_RESOLUTION|>--- conflicted
+++ resolved
@@ -367,16 +367,6 @@
             opt_indices=[opt_idx for opt_idx, _ in self.batch_loop.get_active_optimizers(self.total_batch_idx)],
         )
 
-<<<<<<< HEAD
-=======
-    def _increment_accumulated_grad_global_step(self) -> None:
-        """Increments global step according to grads progress"""
-        if not self._should_accumulate():
-            self.global_step = self.trainer.accelerator.update_global_step(
-                self.batch_progress.current.ready, self.trainer.global_step
-            )
-
->>>>>>> 38ceb894
     def _should_check_val_fx(self, batch_idx: int, is_last_batch: bool) -> bool:
         """Decide if we should run validation."""
         if not self.trainer.enable_validation:

# Copyright The PyTorch Lightning team.
#
# Licensed under the Apache License, Version 2.0 (the "License");
# you may not use this file except in compliance with the License.
# You may obtain a copy of the License at
#
#     http://www.apache.org/licenses/LICENSE-2.0
#
# Unless required by applicable law or agreed to in writing, software
# distributed under the License is distributed on an "AS IS" BASIS,
# WITHOUT WARRANTIES OR CONDITIONS OF ANY KIND, either express or implied.
# See the License for the specific language governing permissions and
# limitations under the License.
import math
from collections import defaultdict
from typing import Any, Dict, Generator, List, Optional, overload, Tuple, Union

import numpy as np
import torch

import pytorch_lightning as pl
from pytorch_lightning import loops  # import as loops to avoid circular imports
from pytorch_lightning.loops.batch import TrainingBatchLoop
from pytorch_lightning.loops.batch.training_batch_loop import _OUTPUTS_TYPE as _BATCH_OUTPUTS_TYPE
from pytorch_lightning.loops.utilities import _get_active_optimizers, _is_max_limit_reached, _v1_8_output_format
from pytorch_lightning.trainer.connectors.logger_connector.result import _ResultCollection
from pytorch_lightning.trainer.progress import BatchProgress, SchedulerProgress
from pytorch_lightning.trainer.supporters import CombinedLoader
from pytorch_lightning.utilities.apply_func import apply_to_collection
from pytorch_lightning.utilities.auto_restart import _collect_states_on_rank_zero_over_collection
from pytorch_lightning.utilities.exceptions import MisconfigurationException
from pytorch_lightning.utilities.fetching import AbstractDataFetcher, DataLoaderIterDataFetcher
from pytorch_lightning.utilities.model_helpers import is_overridden
from pytorch_lightning.utilities.rank_zero import rank_zero_deprecation, rank_zero_warn
from pytorch_lightning.utilities.signature_utils import is_param_in_hook_signature
from pytorch_lightning.utilities.warnings import WarningCache

_OUTPUTS_TYPE = List[_BATCH_OUTPUTS_TYPE]


class TrainingEpochLoop(loops.Loop[_OUTPUTS_TYPE]):
    """Runs over all batches in a dataloader (one epoch).

    Args:
        min_steps: The minimum number of steps (batches) to process
        max_steps: The maximum number of steps (batches) to process
    """

    def __init__(self, min_steps: Optional[int] = None, max_steps: int = -1) -> None:
        super().__init__()
        if max_steps is None:
            rank_zero_deprecation(
                "Setting `max_steps = None` is deprecated in v1.5 and will no longer be supported in v1.7."
                " Use `max_steps = -1` instead."
            )
            max_steps = -1
        elif max_steps < -1:
            raise MisconfigurationException(
                f"`max_steps` must be a non-negative integer or -1 (infinite steps). You passed in {max_steps}."
            )
        self.min_steps = min_steps
        self.max_steps = max_steps

        self.batch_progress = BatchProgress()
        self.scheduler_progress = SchedulerProgress()

        self.batch_loop = TrainingBatchLoop()
        self.val_loop = loops.EvaluationLoop(verbose=False)

        self._results = _ResultCollection(training=True)
        self._outputs: _OUTPUTS_TYPE = []
        self._warning_cache = WarningCache()
        # caches the loaded dataloader state until dataloader objects are available
        self._dataloader_state_dict: Dict[str, Any] = {}
        self._batches_that_stepped: int = 0

    @property
    def total_batch_idx(self) -> int:
        """Returns the current batch index (across epochs)"""
        # use `ready` instead of `completed` in case this is accessed after `completed` has been increased
        # but before the next `ready` increase
        return self.batch_progress.total.ready - 1

    @property
    def batch_idx(self) -> int:
        """Returns the current batch index (within this epoch)"""
        # use `ready` instead of `completed` in case this is accessed after `completed` has been increased
        # but before the next `ready` increase
        return self.batch_progress.current.ready - 1

    @property
    def global_step(self) -> int:
        lightning_module = self.trainer.lightning_module
        if lightning_module is None or lightning_module.automatic_optimization:
            return self.batch_loop.optimizer_loop.optim_progress.optimizer_steps
        return self.batch_loop.manual_loop.optim_step_progress.total.completed

    @property
    def _is_training_done(self) -> bool:
        max_steps_reached = _is_max_limit_reached(self.global_step, self.max_steps)
        return max_steps_reached or self._num_ready_batches_reached()

    @property
    def _is_validation_done(self) -> bool:
        # when we are restarting we want to check whether the val loop has finished
        return not self.restarting or self.val_loop.done

    @property
    def done(self) -> bool:
        """Evaluates when to leave the loop."""
        return (self._is_training_done and self._is_validation_done) or self.trainer.should_stop

    def connect(  # type: ignore[override]
        self,
        batch_loop: Optional[TrainingBatchLoop] = None,
        val_loop: Optional["loops.EvaluationLoop"] = None,
    ) -> None:
        """Optionally connect a custom batch or validation loop to this training epoch loop."""
        if batch_loop is not None:
            self.batch_loop = batch_loop
        if val_loop is not None:
            self.val_loop = val_loop

    def reset(self) -> None:
        """Resets the internal state of the loop for a new run."""
        if self.restarting:
            self.batch_progress.reset_on_restart()
            self.scheduler_progress.reset_on_restart()
            self.batch_loop.optimizer_loop.optim_progress.reset_on_restart()

            trainer = self.trainer
            if not trainer.state._fault_tolerant_mode.is_enabled and trainer.num_training_batches != float("inf"):
                expected_steps = math.ceil(trainer.num_training_batches / trainer.accumulate_grad_batches)
                if self.global_step % expected_steps != 0:
                    rank_zero_warn(
                        "You're resuming from a checkpoint that ended before the epoch ended. This can cause unreliable"
                        " results if further training is done. Consider using an end-of-epoch checkpoint or enabling"
                        " fault-tolerant training:"
                        " https://pytorch-lightning.readthedocs.io/en/stable/advanced/fault_tolerant_training.html"
                    )
        else:
            self.batch_progress.reset_on_run()
            self.scheduler_progress.reset_on_run()
            self.batch_loop.optimizer_loop.optim_progress.reset_on_run()
            # when the epoch starts, the total val batch progress should be reset as it's supposed to count the batches
            # seen per epoch, this is useful for tracking when validation is run multiple times per epoch
            self.val_loop.epoch_loop.batch_progress.total.reset()

        self._outputs = []

    def on_run_start(self, data_fetcher: AbstractDataFetcher) -> None:  # type: ignore[override]
        self._reload_dataloader_state_dict(data_fetcher)
        _ = iter(data_fetcher)  # creates the iterator inside the fetcher
        # add the previous `fetched` value to properly track `is_last_batch` with no prefetching
        data_fetcher.fetched += self.batch_progress.current.ready

    def advance(self, data_fetcher: AbstractDataFetcher) -> None:  # type: ignore[override]
        """Runs a single training batch.

        Raises:
            StopIteration: When the epoch is canceled by the user returning -1
        """
        if self.restarting and self._should_check_val_fx(self.batch_idx, self.batch_progress.is_last_batch):
            # skip training and run validation in `on_advance_end`
            return
        # we are going to train first so the val loop does not need to restart
        self.val_loop.restarting = False

        if not isinstance(data_fetcher, DataLoaderIterDataFetcher):
            batch_idx = self.batch_idx + 1
            batch = next(data_fetcher)
        else:
            batch_idx, batch = next(data_fetcher)
        self.batch_progress.is_last_batch = data_fetcher.done

        self.batch_progress.increment_ready()

        self.trainer._logger_connector.on_batch_start(batch, batch_idx)

        if batch is None:
            self._warning_cache.warn("train_dataloader yielded None. If this was on purpose, ignore this warning...")
            batch_output = []
        else:
            # hook
            self.trainer._call_callback_hooks("on_batch_start")

            # TODO: Update this in v1.7 (deprecation: #9816)
            model_fx = self.trainer.lightning_module.on_train_batch_start
            extra_kwargs = (
                {"dataloader_idx": 0}
                if callable(model_fx) and is_param_in_hook_signature(model_fx, "dataloader_idx", explicit=True)
                else {}
            )

            # hook
            self.trainer._call_callback_hooks("on_train_batch_start", batch, batch_idx, **extra_kwargs)
            response = self.trainer._call_lightning_module_hook(
                "on_train_batch_start", batch, batch_idx, **extra_kwargs
            )
            self.trainer._call_strategy_hook("on_train_batch_start", batch, batch_idx, **extra_kwargs)
            if response == -1:
                self.batch_progress.increment_processed()
                raise StopIteration

            self.batch_progress.increment_started()

            with self.trainer.profiler.profile("run_training_batch"):
                batch_output = self.batch_loop.run(batch, batch_idx)

        self.batch_progress.increment_processed()

        # update non-plateau LR schedulers
        # update epoch-interval ones only when we are at the end of training epoch
        self.update_lr_schedulers("step", update_plateau_schedulers=False)
        if self._num_ready_batches_reached():
            self.update_lr_schedulers("epoch", update_plateau_schedulers=False)

        batch_end_outputs = self._prepare_outputs_training_batch_end(
            batch_output,
            lightning_module=self.trainer.lightning_module,
            num_optimizers=len(self.trainer.optimizers),
        )

        # TODO: Update this in v1.7 (deprecation: #9816)
        model_fx = self.trainer.lightning_module.on_train_batch_end
        extra_kwargs = (
            {"dataloader_idx": 0}
            if callable(model_fx) and is_param_in_hook_signature(model_fx, "dataloader_idx", explicit=True)
            else {}
        )
        self.trainer._call_callback_hooks("on_train_batch_end", batch_end_outputs, batch, batch_idx, **extra_kwargs)
        self.trainer._call_lightning_module_hook(
            "on_train_batch_end", batch_end_outputs, batch, batch_idx, **extra_kwargs
        )
        self.trainer._call_callback_hooks("on_batch_end")
        self.trainer._logger_connector.on_batch_end()

        self.batch_progress.increment_completed()

        if is_overridden("training_epoch_end", self.trainer.lightning_module):
            self._outputs.append(batch_output)

        # -----------------------------------------
        # SAVE METRICS TO LOGGERS AND PROGRESS_BAR
        # -----------------------------------------
        self.trainer._logger_connector.update_train_step_metrics()

    def on_advance_end(self) -> None:
        # -----------------------------------------
        # VALIDATE IF NEEDED
        # -----------------------------------------
        should_check_val = self._should_check_val_fx(self.batch_idx, self.batch_progress.is_last_batch)
        if should_check_val:
            self.trainer.validating = True
            self._run_validation()
            self.trainer.training = True

        # update plateau LR scheduler after metrics are logged
        self.update_lr_schedulers("step", update_plateau_schedulers=True)

        if not self._should_accumulate():
            # this is increased once per batch disregarding multiple optimizers or tbptt on purpose for loggers
            self._batches_that_stepped += 1
        # this will save based on the `batches_that_stepped` value
        self._save_loggers_on_train_batch_end()

        # if training finished, defer exit to the parent. this assumes there will be enough time in between
        # which might not be the case depending on what's in the `*_epoch_end` hooks
        if not self._is_training_done:
            # if fault tolerant is enabled and process has been notified, exit.
            self.trainer._exit_gracefully_on_signal()

    def on_run_end(self) -> _OUTPUTS_TYPE:
        outputs, self._outputs = self._outputs, []
        return outputs

    def teardown(self) -> None:
        self._results.cpu()
        self.batch_loop.teardown()
        self.val_loop.teardown()

    def on_save_checkpoint(self) -> Dict:
        state_dict = super().on_save_checkpoint()

        if (
            self.trainer is not None
            and self.trainer.state._fault_tolerant_mode.is_enabled
            and self.trainer.train_dataloader is not None
            and not self._num_completed_batches_reached()  # did not finish
            # TODO: fault-tolerance requires a minimum number of batches so probably should be > 0
            and self.batch_progress.current.ready  # did start
        ):
            loader: CombinedLoader = self.trainer.train_dataloader
            state = loader.state_dict(has_completed=self._has_completed())
            if state:
                state_dict["dataloader_state_dict"] = _collect_states_on_rank_zero_over_collection(state)

        return state_dict

    def on_load_checkpoint(self, state_dict: Dict) -> None:
        # cache the dataloader state dict until the dataloader objects are available
        self._dataloader_state_dict = state_dict.get("dataloader_state_dict")

    def _run_validation(self) -> None:
        # reload dataloaders
        self.val_loop._reload_evaluation_dataloaders()

        with torch.no_grad():
            self.val_loop.run()

    def _accumulated_batches_reached(self) -> bool:
        """Determine if accumulation will be finished by the end of the current batch."""
        return self.batch_progress.current.ready % self.trainer.accumulate_grad_batches == 0

    def _num_ready_batches_reached(self) -> bool:
        """Checks if we are in the last batch or if there are more batches to follow."""
        epoch_finished_on_ready = self.batch_progress.current.ready == self.trainer.num_training_batches
        return epoch_finished_on_ready or self.batch_progress.is_last_batch

    def _num_completed_batches_reached(self) -> bool:
        epoch_finished_on_completed = self.batch_progress.current.completed == self.trainer.num_training_batches
        dataloader_consumed_successfully = self.batch_progress.is_last_batch and self._has_completed()
        return epoch_finished_on_completed or dataloader_consumed_successfully

    def _has_completed(self) -> bool:
        return self.batch_progress.current.ready == self.batch_progress.current.completed

    def _should_accumulate(self) -> bool:
        """Checks if the optimizer step should be performed or gradients should be accumulated for the current
        step."""
        accumulation_done = self._accumulated_batches_reached()
        # Lightning steps on the final batch
        is_final_batch = self._num_ready_batches_reached()
        # but the strategy might not
        strategy_accumulates_on_final_batch = self.trainer.strategy.handles_gradient_accumulation or not is_final_batch
        return not accumulation_done and strategy_accumulates_on_final_batch

    @staticmethod
    def _prepare_outputs_training_batch_end(
        batch_output: _BATCH_OUTPUTS_TYPE,
        lightning_module: "pl.LightningModule",
        num_optimizers: int,
    ) -> Union[List[List[Dict[str, Any]]], List[Dict[str, Any]]]:
        """Processes the outputs from the batch loop into the format passed to the ``on_train_batch_end`` hook."""
        if not batch_output:
            return []

        # convert optimizer dicts to list
        if lightning_module.automatic_optimization:
            batch_output = apply_to_collection(
                batch_output, dtype=dict, function=_convert_optim_dict, num_optimizers=num_optimizers
            )

        array = np.array(batch_output, dtype=object)
        # TODO: remove in v1.8
        if (
            num_optimizers > 1
            and lightning_module.truncated_bptt_steps > 0
            and not _v1_8_output_format(lightning_module.on_train_batch_end)
        ):
            rank_zero_deprecation(
                "You are training with multiple optimizers AND truncated backpropagation through time enabled."
                " The current format of the `on_train_batch_end(outputs, ...)` is a 2d list with sizes"
                " (n_optimizers, tbptt_steps), however, this has been deprecated and will change in version v1.8 to"
                " (tbptt_steps, n_optimizers). You can update your code by adding the following parameter to your"
                " hook signature: `on_train_batch_end(outputs, ..., new_format=True)`."
            )
            # (tbptt_steps, n_opt) -> (n_opt, tbptt_steps)
            if array.ndim == 1:
                array = np.expand_dims(array, 1)
            array = array.transpose((1, 0))
        # squeeze all single-element dimensions
        array = array.squeeze()
        array = array.tolist()
        array = _recursive_unpad(array)
        return array

    @staticmethod
    def _prepare_outputs_training_epoch_end(
        batch_outputs: _OUTPUTS_TYPE,
        lightning_module: "pl.LightningModule",
        num_optimizers: int,
    ) -> Union[List[List[List[Dict[str, Any]]]], List[List[Dict[str, Any]]], List[Dict[str, Any]]]:
        """Processes the outputs from the batch loop into the format passed to the ``training_epoch_end`` hook."""
        # `batch_outputs` (plural) is the same as `epoch_end_output` (singular)
        if not batch_outputs:
            return []

        # convert optimizer dicts to list
        if lightning_module.automatic_optimization:
            batch_outputs = apply_to_collection(
                batch_outputs, dtype=dict, function=_convert_optim_dict, num_optimizers=num_optimizers
            )

        array = _recursive_pad(batch_outputs)
        # TODO: remove in v1.8
        if (
            num_optimizers > 1
            and lightning_module.truncated_bptt_steps > 0
            and not _v1_8_output_format(lightning_module.on_train_epoch_end)
        ):
            rank_zero_deprecation(
                "You are training with multiple optimizers AND truncated backpropagation through time enabled."
                " The current format of the `training_epoch_end(outputs)` is a 3d list with sizes"
                " (n_optimizers, n_batches, tbptt_steps), however, this has been deprecated and will change in version"
                " v1.8 to (n_batches, tbptt_steps, n_optimizers). You can update your code by adding the following"
                " parameter to your hook signature: `training_epoch_end(outputs, new_format=True)`."
            )
            # (n_batches, tbptt_steps, n_opt) -> (n_opt, n_batches, tbptt_steps)
            if array.ndim == 2:
                array = np.expand_dims(array, 2)
            array = array.transpose((2, 0, 1))
        # squeeze all single-element dimensions
        array = array.squeeze()
        array = array.tolist()
        array = _recursive_unpad(array)
        # in case we squeezed from 1-element array to a 0-dim array
        array = array if isinstance(array, list) else [array]
        # remove residual empty lists
        array = [item for item in array if not isinstance(item, list) or len(item)]
        return array

    def update_lr_schedulers(self, interval: str, update_plateau_schedulers: bool) -> None:
        """updates the lr schedulers based on the given interval."""
        if interval == "step" and self._should_accumulate():
            return
        active_optimizers = _get_active_optimizers(
            self.trainer.optimizers, self.trainer.optimizer_frequencies, self.total_batch_idx
        )
        self._update_learning_rates(
            interval=interval,
            update_plateau_schedulers=update_plateau_schedulers,
            opt_indices=[opt_idx for opt_idx, _ in active_optimizers],
        )

    def _update_learning_rates(
        self, interval: str, update_plateau_schedulers: bool, opt_indices: Optional[List[int]] = None
    ) -> None:
        """Update learning rates.

        Args:
            interval: either 'epoch' or 'step'.
            update_plateau_schedulers: control whether ``ReduceLROnPlateau`` or non-plateau schedulers get updated.
                This is used so non-plateau schedulers can be updated before running validation. Checkpoints are
                commonly saved during validation, however, on-plateau schedulers might monitor a validation metric
                so they have to be updated separately.
            opt_indices: indices of the optimizers to update.
        """
        if not self.trainer.lr_scheduler_configs or not self.trainer.lightning_module.automatic_optimization:
            return

        if opt_indices is None:
            opt_indices = []

        for config in self.trainer.lr_scheduler_configs:
            if config.opt_idx not in opt_indices:
                continue

            if update_plateau_schedulers ^ config.reduce_on_plateau:
                continue

            current_idx = self.batch_idx if interval == "step" else self.trainer.current_epoch
            current_idx += 1  # account for both batch and epoch starts from 0
            # Take step if call to update_learning_rates matches the interval key and
            # the current step modulo the schedulers frequency is zero
            if config.interval == interval and current_idx % config.frequency == 0:
                monitor_val = None
                if config.reduce_on_plateau:
                    # If instance of ReduceLROnPlateau, we need a monitor
                    monitor_key = config.monitor
                    monitor_val = self._get_monitor_value(monitor_key)
                    if monitor_val is None:
                        if config.strict:
                            avail_metrics = list(self.trainer.callback_metrics)
                            raise MisconfigurationException(
                                f"ReduceLROnPlateau conditioned on metric {monitor_key}"
                                f" which is not available. Available metrics are: {avail_metrics}."
                                " Condition can be set using `monitor` key in lr scheduler dict"
                            )
                        rank_zero_warn(
                            f"ReduceLROnPlateau conditioned on metric {monitor_key}"
                            " which is not available but strict is set to `False`."
                            " Skipping learning rate update.",
                            category=RuntimeWarning,
                        )
                        continue

                self.scheduler_progress.increment_ready()

                # update LR
                self.trainer._call_lightning_module_hook(
                    "lr_scheduler_step",
                    config.scheduler,
                    config.opt_idx,
                    monitor_val,
                )
                self.scheduler_progress.increment_completed()

    def _get_monitor_value(self, key: str) -> Any:
        # this is a separate method to aid in testing
        return self.trainer.callback_metrics.get(key)

    def _should_check_val_epoch(self):
        return self.trainer.enable_validation and (
<<<<<<< HEAD
            (self.trainer.current_epoch + 1) % self.trainer.check_val_every_n_epoch == 0
            or (self.trainer.current_epoch + 1) == self.trainer.max_epochs
=======
            self.trainer.check_val_every_n_epoch is None
            or (self.trainer.current_epoch + 1) % self.trainer.check_val_every_n_epoch == 0
>>>>>>> f931e273
        )

    def _should_check_val_fx(self, batch_idx: int, is_last_batch: bool) -> bool:
        """Decide if we should run validation."""
        if not self._should_check_val_epoch():
            return False

        # val_check_batch is inf for iterable datasets with no length defined
        is_infinite_dataset = self.trainer.val_check_batch == float("inf")
        if is_last_batch and is_infinite_dataset:
            return True

        if self.trainer.should_stop:
            return True

        # TODO(@awaelchli): let training/eval loop handle logic around limit_*_batches and val_check_batch
        is_val_check_batch = is_last_batch
        if isinstance(self.trainer.limit_train_batches, int) and is_infinite_dataset:
            is_val_check_batch = (batch_idx + 1) % self.trainer.limit_train_batches == 0
        elif self.trainer.val_check_batch != float("inf"):
            # if `check_val_every_n_epoch is `None`, run a validation loop every n training batches
            # else condition it based on the batch_idx of the current epoch
            current_iteration = (
                self._batches_that_stepped if self.trainer.check_val_every_n_epoch is None else batch_idx
            )
            is_val_check_batch = (current_iteration + 1) % self.trainer.val_check_batch == 0

        return is_val_check_batch

    def _save_loggers_on_train_batch_end(self) -> None:
        """Flushes loggers to disk."""
        # this assumes that `batches_that_stepped` was increased before
        should_flush = self._batches_that_stepped % self.trainer.flush_logs_every_n_steps == 0
        if should_flush or self.trainer.should_stop:
            for logger in self.trainer.loggers:
                logger.save()

    def _reload_dataloader_state_dict(self, data_fetcher: AbstractDataFetcher) -> None:
        if self._dataloader_state_dict:
            data_fetcher.dataloader.load_state_dict(self._dataloader_state_dict)
            self._dataloader_state_dict = None


def _convert_optim_dict(outs: Dict[int, Dict[str, Any]], num_optimizers: int) -> List[Optional[Dict[str, Any]]]:
    """Converts an optimizer dict to a list in which the key of the dict determines the position of the element.

    Example::
        >>> _convert_optim_dict({0: {"loss": 0.0}, 2: {"loss": 0.2}}, num_optimizers=3)
        [{'loss': 0.0}, None, {'loss': 0.2}]
    """
    return [outs[opt_idx] if opt_idx in outs else None for opt_idx in range(num_optimizers)]


@overload
def _recursive_unpad(nested: Any, value: Optional[Any] = None) -> Any:
    ...


@overload
def _recursive_unpad(nested: List[Any], value: Optional[Any] = None) -> List[Any]:
    ...


def _recursive_unpad(nested: Union[Any, List[Any]], value: Optional[Any] = None) -> Union[Any, List[Any]]:
    """Removes the given pad value from the nested list. Not strictly the reverse operation of
    :func:`_recursive_pad` because it removes the padding element everywhere, not just from the end of a list.

    Example::
        >>> _recursive_unpad([[[0, 1, 0]], [2], [0, 0]], value=0)
        [[[1]], [2], []]
    """
    if not isinstance(nested, list):
        return nested

    return [_recursive_unpad(item, value) for item in nested if item != value]


def _recursive_pad(nested: List[Any], fill_value: Optional[Any] = None) -> np.array:
    """Pads a jagged nested list of lists with the given value such that a proper multi-dimensional array can be
    formed with rectangular shape. The padding appends to the incomplete lists.

    Example::
        >>> _recursive_pad([[], [1], [2, 3], [4]], fill_value=0)  # doctest: +NORMALIZE_WHITESPACE
        array([[0, 0], [1, 0], [2, 3], [4, 0]], dtype=object)
    """
    # code adapted from stackexchange:
    # https://codereview.stackexchange.com/questions/222623/pad-a-ragged-multidimensional-array-to-rectangular-shape
    dimensions = _get_max_shape(nested)
    result = np.full(dimensions, fill_value, dtype=object)
    for index, value in _iterate_nested_array(nested):
        result[index] = value
    return result


def _get_dimensions(array: List[Any], level: int = 0) -> Generator:
    yield level, len(array)
    if all(isinstance(row, list) for row in array):
        for row in array:
            yield from _get_dimensions(row, level + 1)


def _get_max_shape(array: List[Any]) -> List[int]:
    """Calculates the max size in each dimension of a jagged (non-rectangular) nested list of lists.

    Example::
        >>> _get_max_shape([[], [[1], [2]], []])
        [3, 2, 1]
    """
    dimensions = defaultdict(int)
    for level, length in _get_dimensions(array):
        dimensions[level] = max(dimensions[level], length)
    return [value for _, value in sorted(dimensions.items())]


def _iterate_nested_array(array: List[Any], index: Tuple = ()) -> Generator:
    if all(isinstance(item, list) for item in array):
        for idx, row in enumerate(array):
            yield from _iterate_nested_array(row, (*index, idx))
    else:  # final level
        yield (*index, slice(len(array))), array<|MERGE_RESOLUTION|>--- conflicted
+++ resolved
@@ -502,13 +502,9 @@
 
     def _should_check_val_epoch(self):
         return self.trainer.enable_validation and (
-<<<<<<< HEAD
-            (self.trainer.current_epoch + 1) % self.trainer.check_val_every_n_epoch == 0
-            or (self.trainer.current_epoch + 1) == self.trainer.max_epochs
-=======
             self.trainer.check_val_every_n_epoch is None
             or (self.trainer.current_epoch + 1) % self.trainer.check_val_every_n_epoch == 0
->>>>>>> f931e273
+            or (self.trainer.current_epoch + 1) == self.trainer.max_epochs
         )
 
     def _should_check_val_fx(self, batch_idx: int, is_last_batch: bool) -> bool:

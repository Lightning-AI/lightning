--- conflicted
+++ resolved
@@ -220,19 +220,11 @@
         if self.trainer.testing:
             self.trainer.lightning_module._current_fx_name = "test_step"
             with self.trainer.profiler.profile("test_step"):
-<<<<<<< HEAD
-                output = self.trainer.accelerator.test_step(**kwargs)
+                output = self.trainer.accelerator.test_step(*kwargs.values())
         else:
             self.trainer.lightning_module._current_fx_name = "validation_step"
             with self.trainer.profiler.profile("validation_step"):
-                output = self.trainer.accelerator.validation_step(**kwargs)
-=======
-                output = self.trainer.accelerator.test_step(*step_kwargs.values())
-        else:
-            self.trainer.lightning_module._current_fx_name = "validation_step"
-            with self.trainer.profiler.profile("validation_step"):
-                output = self.trainer.accelerator.validation_step(*step_kwargs.values())
->>>>>>> 6fe32115
+                output = self.trainer.accelerator.validation_step(*kwargs.values())
 
         return output
 

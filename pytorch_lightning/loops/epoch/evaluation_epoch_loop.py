# Copyright The PyTorch Lightning team.
#
# Licensed under the Apache License, Version 2.0 (the "License");
# you may not use this file except in compliance with the License.
# You may obtain a copy of the License at
#
#     http://www.apache.org/licenses/LICENSE-2.0
#
# Unless required by applicable law or agreed to in writing, software
# distributed under the License is distributed on an "AS IS" BASIS,
# WITHOUT WARRANTIES OR CONDITIONS OF ANY KIND, either express or implied.
# See the License for the specific language governing permissions and
# limitations under the License.

from collections import OrderedDict
from dataclasses import asdict
from functools import lru_cache
from typing import Any, Dict, Iterator, Optional, Union

from deprecate import void

from pytorch_lightning.loops.base import Loop
from pytorch_lightning.loops.utilities import _update_dataloader_iter
from pytorch_lightning.trainer.progress import BatchProgress
from pytorch_lightning.trainer.supporters import CombinedLoader
from pytorch_lightning.utilities.auto_restart import (
    _collect_states_on_rank_zero_over_collection,
    _reload_dataloader_state_dict,
    MergedIteratorState,
)
from pytorch_lightning.utilities.exceptions import MisconfigurationException
from pytorch_lightning.utilities.fetching import AbstractDataFetcher
from pytorch_lightning.utilities.imports import _fault_tolerant_training
from pytorch_lightning.utilities.model_helpers import is_overridden
from pytorch_lightning.utilities.types import EPOCH_OUTPUT, STEP_OUTPUT


class EvaluationEpochLoop(Loop):
    """This is the loop performing the evaluation.

    It mainly loops over the given dataloader and runs the validation or test step (depending on the trainer's current
    state).
    """

    def __init__(self) -> None:
        super().__init__()
        self.batch_progress = BatchProgress()

        self._outputs: EPOCH_OUTPUT = []
        self._dl_max_batches = 0
        self._num_dataloaders = 0
        self._dataloader_iter: Optional[Iterator] = None
        self._data_fetcher: Optional[AbstractDataFetcher] = None
        self._dataloader_state_dict: Dict[str, Any] = {}

    @property
    def done(self) -> bool:
        """Returns ``True`` if the current iteration count reaches the number of dataloader batches."""
        return self.batch_progress.current.completed >= self._dl_max_batches

    def reset(self) -> None:
        """Resets the loop's internal state."""
        self._dl_max_batches = 0
        self._num_dataloaders = 0
        self._data_fetcher = None
        self._outputs = []

        if not self.restarting:
            self.batch_progress.reset_on_run()
        else:
            self.batch_progress.reset_on_restart()

    def on_run_start(  # type: ignore[override]
        self, data_fetcher: AbstractDataFetcher, dataloader_idx: int, dl_max_batches: int, num_dataloaders: int
    ) -> None:
        """Adds the passed arguments to the loop's state if necessary.

        Args:
            data_fetcher: the current data_fetcher wrapping the dataloader
            dataloader_idx: index of the current dataloader
            dl_max_batches: maximum number of batches the dataloader can produce
            num_dataloaders: the total number of dataloaders
        """
        void(dataloader_idx)
        self._dl_max_batches = dl_max_batches
        self._num_dataloaders = num_dataloaders
        self._data_fetcher = data_fetcher

        self._reload_dataloader_state_dict(data_fetcher)
        self._dataloader_iter = _update_dataloader_iter(data_fetcher, self.batch_progress.current.ready)

    def advance(  # type: ignore[override]
        self, data_fetcher: AbstractDataFetcher, dataloader_idx: int, dl_max_batches: int, num_dataloaders: int
    ) -> None:
        """Calls the evaluation step with the corresponding hooks and updates the logger connector.

        Args:
            data_fetcher: iterator over the dataloader
            dataloader_idx: index of the current dataloader
            dl_max_batches: maximum number of batches the dataloader can produce
            num_dataloaders: the total number of dataloaders

        Raises:
            StopIteration: If the current batch is None
        """
        void(dl_max_batches, num_dataloaders)

        assert self._dataloader_iter is not None
        batch_idx, (batch, self.batch_progress.is_last_batch) = next(self._dataloader_iter)

        if batch is None:
            raise StopIteration

        if not data_fetcher.store_on_device:
            with self.trainer.profiler.profile("evaluation_batch_to_device"):
                batch = self.trainer.training_type_plugin.batch_to_device(batch, dataloader_idx=dataloader_idx)

        self.batch_progress.increment_ready()

        # hook
        self._on_evaluation_batch_start(batch, batch_idx, dataloader_idx)

        self.batch_progress.increment_started()

        # lightning module methods
        with self.trainer.profiler.profile("evaluation_step_and_end"):
            output = self._evaluation_step(batch, batch_idx, dataloader_idx)
            output = self._evaluation_step_end(output)

        self.batch_progress.increment_processed()

        # track loss history
        self._on_evaluation_batch_end(output, batch, batch_idx, dataloader_idx)

        self.batch_progress.increment_completed()

        # log batch metrics
        self.trainer.logger_connector.update_eval_step_metrics()

        # track epoch level outputs
        if self._should_track_batch_outputs_for_epoch_end() and output is not None:
            self._outputs.append(output)

        if self.trainer.move_metrics_to_cpu:
            # the evaluation step output is not moved as they are not considered "metrics"
            assert self.trainer._results is not None
            self.trainer._results.cpu()

        if not self.batch_progress.is_last_batch:
            # if fault tolerant is enabled and process has been notified, exit.
            self.trainer._exit_gracefully_on_signal()

    def on_run_end(self) -> EPOCH_OUTPUT:
        """Returns the outputs of the whole run."""
        outputs, self._outputs = self._outputs, []  # free memory
        self._dataloader_iter = None
        self._data_fetcher = None
        return outputs

    def teardown(self) -> None:
        # in case the model changes
        self._should_track_batch_outputs_for_epoch_end.cache_clear()

    def on_save_checkpoint(self) -> Dict:
        state_dict = super().on_save_checkpoint()

        if (
            self._data_fetcher is None
            or self._num_completed_batches_reached()  # did not finish
            # TODO: fault-tolerance requires a minimum number of batches so probably should be > 0
            or self.batch_progress.current.ready == 0  # did not start
        ):
            return state_dict

        # TODO: this should use `pytorch_lightning/trainer/supporters.py::CombinedLoader._state_dict_fn`
        state_to_save = "state" if self._has_completed() else "previous_state"
        state: Optional[MergedIteratorState] = getattr(self._data_fetcher.dataloader_iter, state_to_save, None)
        if state:
            state_dict["dataloader_state_dict"] = _collect_states_on_rank_zero_over_collection(asdict(state))
        return state_dict

    def on_load_checkpoint(self, state_dict: Dict) -> None:
        # cache the dataloader state dict until the dataloader objects are available
        # dataset states are collected across all ranks
        dataloader_state_dict = state_dict.get("dataloader_state_dict", None)
        if not _fault_tolerant_training() or not dataloader_state_dict:
            return
        self._dataloader_state_dict = dataloader_state_dict[self.trainer.global_rank]

    def _reload_dataloader_state_dict(self, data_fetcher: AbstractDataFetcher) -> None:
        if self.trainer.sanity_checking or not self._dataloader_state_dict:
            return
        dataloader = data_fetcher.dataloader
        if isinstance(dataloader, CombinedLoader):
            raise MisconfigurationException(
                "Reloading support hasn't been implemented for `CombinedLoader`. You can request it by opening an issue"
                " in `https://github.com/PyTorchLightning/pytorch-lightning/issues`."
            )
        assert dataloader is not None
        _reload_dataloader_state_dict(dataloader, self._dataloader_state_dict)
        self._dataloader_state_dict = {}

    def _num_completed_batches_reached(self) -> bool:
        epoch_finished_on_completed = self.batch_progress.current.completed == self._dl_max_batches
        dataloader_consumed_successfully = self.batch_progress.is_last_batch and self._has_completed()
        return epoch_finished_on_completed or dataloader_consumed_successfully

    def _has_completed(self) -> bool:
        return self.batch_progress.current.ready == self.batch_progress.current.completed

    def _evaluation_step(self, batch: Any, batch_idx: int, dataloader_idx: int) -> Optional[STEP_OUTPUT]:
        """The evaluation step (validation_step or test_step depending on the trainer's state).

        Args:
            batch: The current batch to run through the step.
            batch_idx: The index of the current batch
            dataloader_idx: the index of the dataloader producing the current batch

        Returns:
            the outputs of the step
        """
        # configure step_kwargs
        step_kwargs = self._build_kwargs(batch, batch_idx, dataloader_idx)

        if self.trainer.testing:
<<<<<<< HEAD
            output = self.trainer._call_accelerator_hook("test_step", step_kwargs)
        else:
            output = self.trainer._call_accelerator_hook("validation_step", step_kwargs)
=======
            self.trainer.lightning_module._current_fx_name = "test_step"
            with self.trainer.profiler.profile("test_step"):
                output = self.trainer.accelerator.test_step(*step_kwargs.values())
        else:
            self.trainer.lightning_module._current_fx_name = "validation_step"
            with self.trainer.profiler.profile("validation_step"):
                output = self.trainer.accelerator.validation_step(*step_kwargs.values())
>>>>>>> 7792b779

        return output

    def _evaluation_step_end(self, *args: Any, **kwargs: Any) -> Optional[STEP_OUTPUT]:
        """Calls the `{validation/test}_step_end` hook."""
        hook_name = "test_step_end" if self.trainer.testing else "validation_step_end"
        model_output = self.trainer._call_lightning_module_hook(hook_name, *args, **kwargs)
        ttp_output = self.trainer._call_ttp_hook(hook_name, *args, **kwargs)
        output = ttp_output if model_output is None else model_output
        return output

    def _on_evaluation_batch_start(self, batch: Any, batch_idx: int, dataloader_idx: int) -> None:
        """Calls the ``on_{validation/test}_batch_start`` hook.

        Args:
            batch: The current batch to run through the step
            batch_idx: The index of the current batch
            dataloader_idx: The index of the dataloader producing the current batch

        Raises:
            AssertionError: If the number of dataloaders is None (has not yet been set).
        """
        self.trainer.logger_connector.on_batch_start(batch_idx, batch)

        assert self._num_dataloaders is not None
        self.trainer.logger_connector.on_evaluation_batch_start(dataloader_idx, self._num_dataloaders)

        if self.trainer.testing:
            self.trainer._call_callback_hooks("on_test_batch_start", batch, batch_idx, dataloader_idx)
            self.trainer._call_lightning_module_hook("on_test_batch_start", batch, batch_idx, dataloader_idx)
        else:
            self.trainer._call_callback_hooks("on_validation_batch_start", batch, batch_idx, dataloader_idx)
            self.trainer._call_lightning_module_hook("on_validation_batch_start", batch, batch_idx, dataloader_idx)

    def _on_evaluation_batch_end(
        self, output: Optional[STEP_OUTPUT], batch: Any, batch_idx: int, dataloader_idx: int
    ) -> None:
        """The ``on_{validation/test}_batch_end`` hook.

        Args:
            output: The output of the performed step
            batch: The input batch for the step
            batch_idx: The index of the current batch
            dataloader_idx: Index of the dataloader producing the current batch
        """
        hook_name = "on_test_batch_end" if self.trainer.testing else "on_validation_batch_end"
        self.trainer._call_callback_hooks(hook_name, output, batch, batch_idx, dataloader_idx)
        self.trainer._call_lightning_module_hook(hook_name, output, batch, batch_idx, dataloader_idx)

        self.trainer.logger_connector.on_batch_end()

    def _build_kwargs(self, batch: Any, batch_idx: int, dataloader_idx: int) -> Dict[str, Union[Any, int]]:
        """Helper function to build the arguments for the current step.

        Args:
            batch: The current batch to run through the step
            batch_idx: the index of the current batch
            dataloader_idx: the index of the dataloader producing the current batch

        Returns:
            the keyword arguments to pass to the step function
        """
        # make dataloader_idx arg in validation_step optional
        step_kwargs = OrderedDict([("batch", batch), ("batch_idx", batch_idx)])

        multiple_val_loaders = not self.trainer.testing and self._num_dataloaders > 1
        multiple_test_loaders = self.trainer.testing and self._num_dataloaders > 1

        if multiple_test_loaders or multiple_val_loaders:
            step_kwargs["dataloader_idx"] = dataloader_idx

        return step_kwargs

    @lru_cache(1)
    def _should_track_batch_outputs_for_epoch_end(self) -> bool:
        """Whether the batch outputs should be stored for later usage."""
        model = self.trainer.lightning_module
        if self.trainer.testing:
            return is_overridden("test_epoch_end", model)
        return is_overridden("validation_epoch_end", model)<|MERGE_RESOLUTION|>--- conflicted
+++ resolved
@@ -223,19 +223,9 @@
         step_kwargs = self._build_kwargs(batch, batch_idx, dataloader_idx)
 
         if self.trainer.testing:
-<<<<<<< HEAD
-            output = self.trainer._call_accelerator_hook("test_step", step_kwargs)
+            output = self.trainer._call_accelerator_hook("test_step", *step_kwargs.values())
         else:
-            output = self.trainer._call_accelerator_hook("validation_step", step_kwargs)
-=======
-            self.trainer.lightning_module._current_fx_name = "test_step"
-            with self.trainer.profiler.profile("test_step"):
-                output = self.trainer.accelerator.test_step(*step_kwargs.values())
-        else:
-            self.trainer.lightning_module._current_fx_name = "validation_step"
-            with self.trainer.profiler.profile("validation_step"):
-                output = self.trainer.accelerator.validation_step(*step_kwargs.values())
->>>>>>> 7792b779
+            output = self.trainer._call_accelerator_hook("validation_step", *step_kwargs.values())
 
         return output
 

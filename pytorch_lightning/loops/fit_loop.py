# Copyright The PyTorch Lightning team.
#
# Licensed under the Apache License, Version 2.0 (the "License");
# you may not use this file except in compliance with the License.
# You may obtain a copy of the License at
#
#     http://www.apache.org/licenses/LICENSE-2.0
#
# Unless required by applicable law or agreed to in writing, software
# distributed under the License is distributed on an "AS IS" BASIS,
# WITHOUT WARRANTIES OR CONDITIONS OF ANY KIND, either express or implied.
# See the License for the specific language governing permissions and
# limitations under the License.

import logging
from contextlib import suppress
from typing import Any, Optional

<<<<<<< HEAD
from deprecate import void
=======
from torch.optim import Optimizer
>>>>>>> a45ab00b

import pytorch_lightning as pl
from pytorch_lightning.loops.base import Loop
from pytorch_lightning.loops.dataloader.evaluation_dataloader_loop import EvaluationDataLoaderLoop
from pytorch_lightning.loops.training_epoch_loop import TrainingEpochLoop
from pytorch_lightning.trainer.connectors.logger_connector.result import ResultCollection
from pytorch_lightning.trainer.supporters import TensorRunningAccum
from pytorch_lightning.utilities import rank_zero_info

log = logging.getLogger(__name__)


class FitLoop(Loop):
    """This Loop iterates over the epochs to run the training

    Args:
        min_epochs: The minimum number of epochs
        max_epochs: The maximum number of epochs
        min_steps: The minimum number of steps
        max_steps: The maximum number of epoch

    .. note::
        If neither the minimum epochs nor steps are specified the minimum number of epochs is set to 1
        and if neither the maximum steps nor epochs are specified, the maximum epochs are set to 1000.
    """

    def __init__(
        self,
        min_epochs: Optional[int] = None,
        max_epochs: Optional[int] = None,
        min_steps: Optional[int] = None,
        max_steps: Optional[int] = None
    ):
        super().__init__()
        self.max_epochs = 1000 if (max_epochs is None and max_steps is None) else max_epochs
        self.min_epochs = 1 if (min_epochs is None and min_steps is None) else min_epochs
        self.training_loop = TrainingEpochLoop(min_steps, max_steps)
        self.validation_loop = EvaluationDataLoaderLoop()

    @property
    def results(self) -> ResultCollection:
        if self.trainer.training:
            return self.training_loop.results
        elif self.trainer.validating:
            return self.validation_loop.results
        raise RuntimeError("`FitLoop.results` property isn't defined. Accessed outside of scope")

    @property
    def current_epoch(self) -> int:
        """Return the current epoch"""
        return self.iteration_count

    @current_epoch.setter
    def current_epoch(self, value: int) -> None:
        """Setter for the current epoch"""
        self.iteration_count = value

    @property
    def global_step(self) -> int:
        """Returns the global step"""
        return self.training_loop.global_step

    @global_step.setter
    def global_step(self, value: int) -> None:
        """Sets the global step (forwards to training_loop)"""
        self.training_loop.global_step = value

    @property
    def total_batch_idx(self) -> int:
        """Returns the total number of batches already run (across all epochs)"""
        return self.training_loop.total_batch_idx

    @property
    def batch_idx(self) -> int:
        """Returns the number of batches already run within this epoch"""
        return self.training_loop.iteration_count

    @property
    def split_idx(self) -> int:
        """Returns the index of the current batch split (within the current batch) for bptt"""
        return self.training_loop.split_idx

    @property
    def min_steps(self) -> int:
        # TODO(@justusschock): Why aren't we using the attribute in this class?
        """Returns the minimum numnber of steps to run"""
        return self.training_loop.min_steps

    @property
    def max_steps(self) -> int:
        """Returns the maximum number of steps to run"""
        return self.training_loop.max_steps

    @max_steps.setter
    def max_steps(self, value: int) -> None:
        """Sets the maximum number of steps (forwards to training_loop)"""
        # TODO(@awaelchli): This setter is required by debugging connector (fast dev run), should be avoided
        self.training_loop.max_steps = value

    @property
    def running_loss(self) -> TensorRunningAccum:
        """Returns the running loss"""
        return self.training_loop.batch_loop.running_loss

    @property
    def _skip_backward(self) -> bool:
        """ Determines whether the loop will skip backward during automatic optimization. """
        return self.training_loop.batch_loop._skip_backward

    @_skip_backward.setter
    def _skip_backward(self, value: bool) -> None:
        """ Determines whether the loop will skip backward during automatic optimization. """
        self.training_loop.batch_loop._skip_backward = value

    @property
    def done(self) -> bool:
        """Evaluates when to leave the loop.

        Returns True if trainer.should_stop was set (e.g. by early stopping)
        or if the maximum number of steps or epochs is reached.
        """
        # TODO(@awaelchli): Move track steps inside training loop and move part of these condition inside training loop
        stop_steps = self.max_steps is not None and self.global_step >= self.max_steps
        stop_epochs = self.max_epochs is not None and self.current_epoch >= self.max_epochs

        should_stop = False
        if self.trainer.should_stop:
            # early stopping
            met_min_epochs = self.current_epoch >= self.min_epochs if self.min_epochs else True
            met_min_steps = self.global_step >= self.min_steps if self.min_steps else True
            if met_min_epochs and met_min_steps:
                should_stop = True
            else:
                log.info(
                    'Trainer was signaled to stop but required minimum epochs'
                    f' ({self.min_epochs}) or minimum steps ({self.min_steps}) has'
                    ' not been met. Training will continue...'
                )
        self.trainer.should_stop = should_stop

        return stop_steps or should_stop or stop_epochs

    @property
    def skip(self) -> bool:
        """Whether we should skip the training and immediately return from the call to :meth:`run`."""
        return self.done or self.trainer.num_training_batches == 0

    def connect(self, trainer: 'pl.Trainer', *args: Any, **kwargs: Any) -> None:
        """Connects the loop with necessary arguments like the trainer"""
        super().connect(trainer, *args, **kwargs)
        self.training_loop.connect(trainer)
        self.validation_loop.connect(trainer)

    def reset(self) -> None:
        """Resets the internal state of this loop"""

    def on_run_start(self) -> None:
        """Calls the ``on_train_start`` hook."""
        self.results.to(device=self.trainer.lightning_module.device)
        self.trainer.call_hook("on_train_start")

    def on_advance_start(self) -> None:
        """Prepares the dataloader for training and calls the hooks ``on_epoch_start`` and ``on_train_epoch_start``"""
        model = self.trainer.lightning_module

        # reset train dataloader
        if self.current_epoch != 0 and self.trainer.reload_dataloaders_every_epoch:
            self.trainer.reset_train_dataloader(model)

        # TODO: specify the possible exception
        with suppress(Exception):
            # set seed for distributed sampler (enables shuffling for each epoch)
            self.trainer.train_dataloader.sampler.set_epoch(self.current_epoch)

        # changing gradient according accumulation_scheduler
        self.trainer.accumulation_scheduler.on_train_epoch_start(self.trainer, self.trainer.lightning_module)

        # stores accumulated grad fractions per batch
        self.training_loop.batch_loop.accumulated_loss = TensorRunningAccum(
            window_length=self.trainer.accumulate_grad_batches
        )

    def advance(self) -> None:
        """Runs one whole epoch."""
        train_dataloader = self.trainer.accelerator.process_dataloader(self.trainer.train_dataloader)
        train_dataloader = self.trainer.data_connector.get_profiled_train_dataloader(train_dataloader)

        with self.trainer.profiler.profile("run_training_epoch"):
            # run train epoch
            epoch_output = self.training_loop.run(train_dataloader)

            if epoch_output is None:
                return

            # the global step is manually decreased here due to backwards compatibility with existing loggers
            # as they expect that the same step is used when logging epoch end metrics even when the batch loop has
            # finished. this means the attribute does not exactly track the number of optimizer steps applied.
            # TODO(@carmocca): deprecate and rename so users don't get confused
            self.global_step -= 1
            # log epoch metrics
            self.trainer.logger_connector.update_train_epoch_metrics()
            self.global_step += 1

    def on_advance_end(self) -> None:
        """Updates the LR schedulers and does some internal bookkeeping"""
        if self.training_loop.batches_seen == 0:
            return

        self.training_loop.update_lr_schedulers('epoch', update_plateau_schedulers=True)

        did_train_only = self.trainer.disable_validation or self.trainer.evaluation_loop.skip
        if did_train_only:
            self.global_step -= 1
            self._check_checkpoint_callback(True)
            self.global_step += 1

    def on_run_end(self) -> None:
        """Runs teardown logic and calls the ``on_train_end`` hook"""
        # NOTE: the iteration_count/current_epoch is already incremented
        # Lightning today does not increment the current epoch at the last epoch run in Trainer.fit
        # To simulate that current behavior, we decrement here.
        # TODO: must be fixed by https://github.com/PyTorchLightning/pytorch-lightning/issues/5007
        self.current_epoch -= 1

        # trigger checkpoint check. need to temporarily decrease the global step to avoid saving duplicates
        # when a checkpoint was saved at the last step
        self.training_loop.global_step -= 1
        # TODO: see discussion/rework https://github.com/PyTorchLightning/pytorch-lightning/issues/7406
        self._check_checkpoint_callback(should_update=True, is_last=True)
        self.training_loop.global_step += 1

        # hook
        self.trainer.call_hook("on_train_end")

        # todo: TPU 8 cores hangs in flush with TensorBoard. Might do for all loggers.
        # It might be related to xla tensors blocked when moving the cpu
        # kill loggers
        if self.trainer.logger is not None:
            self.trainer.logger.finalize("success")

        # summarize profile results
        self.trainer.profiler.describe()

        # give accelerators a chance to finish
        self.trainer.accelerator.on_train_end()

        # reset bookkeeping
        self.trainer._running_stage = None

    def should_accumulate(self) -> bool:
        """Whether the gradients should be accumulated"""
        return self.training_loop.batch_loop.should_accumulate()

    def _check_checkpoint_callback(self, should_update: bool, is_last: bool = False):
        """Checks if checkpointing needs to be done"""
        # TODO: bake this logic into the ModelCheckpoint callback
        if should_update and self.trainer.checkpoint_connector.has_trained:
            callbacks = self.trainer.checkpoint_callbacks

            if is_last and any(cb.save_last and cb.verbose for cb in callbacks):
                rank_zero_info("Saving latest checkpoint...")

            model = self.trainer.lightning_module

            for cb in callbacks:
                cb.on_validation_end(self.trainer, model)<|MERGE_RESOLUTION|>--- conflicted
+++ resolved
@@ -16,11 +16,8 @@
 from contextlib import suppress
 from typing import Any, Optional
 
-<<<<<<< HEAD
 from deprecate import void
-=======
 from torch.optim import Optimizer
->>>>>>> a45ab00b
 
 import pytorch_lightning as pl
 from pytorch_lightning.loops.base import Loop

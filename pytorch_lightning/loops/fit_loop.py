# Copyright The PyTorch Lightning team.
#
# Licensed under the Apache License, Version 2.0 (the "License");
# you may not use this file except in compliance with the License.
# You may obtain a copy of the License at
#
#     http://www.apache.org/licenses/LICENSE-2.0
#
# Unless required by applicable law or agreed to in writing, software
# distributed under the License is distributed on an "AS IS" BASIS,
# WITHOUT WARRANTIES OR CONDITIONS OF ANY KIND, either express or implied.
# See the License for the specific language governing permissions and
# limitations under the License.

import logging
from contextlib import suppress
from typing import Any, Optional

import pytorch_lightning as pl
<<<<<<< HEAD
from pytorch_lightning.loops.base import Loop
from pytorch_lightning.loops.dataloader.evaluation_loop import EvaluationLoop
from pytorch_lightning.loops.epoch.training_epoch_loop import TrainingEpochLoop
=======
from pytorch_lightning.loops import Loop
from pytorch_lightning.loops.epoch import TrainingEpochLoop
>>>>>>> c0782ffd
from pytorch_lightning.trainer.connectors.logger_connector.result import ResultCollection
from pytorch_lightning.trainer.supporters import TensorRunningAccum
from pytorch_lightning.utilities import rank_zero_info

log = logging.getLogger(__name__)


class FitLoop(Loop):
    """This Loop iterates over the epochs to run the training

    Args:
        min_epochs: The minimum number of epochs
        max_epochs: The maximum number of epochs

    .. note::
        If neither the minimum epochs nor steps are specified the minimum number of epochs is set to 1
        and if neither the maximum steps nor epochs are specified, the maximum epochs are set to 1000.
    """

    # FIXME: update the note above
    def __init__(self, min_epochs: Optional[int] = None, max_epochs: Optional[int] = None):
        super().__init__()
<<<<<<< HEAD
        self.min_epochs = min_epochs
        self.max_epochs = max_epochs
        self.epoch_loop: Optional[TrainingEpochLoop] = None
        self.validation_loop: Optional[EvaluationLoop] = None

    @property
    def results(self) -> ResultCollection:
        if self.trainer.training:
            return self.epoch_loop.results
        elif self.trainer.validating:
            return self.validation_loop.results
        raise RuntimeError("`FitLoop.results` property isn't defined. Accessed outside of scope")
=======
        self.max_epochs = 1000 if (max_epochs is None and max_steps is None) else max_epochs
        self.min_epochs = 1 if (min_epochs is None and min_steps is None) else min_epochs
        self.epoch_loop = TrainingEpochLoop(min_steps, max_steps)

    @property
    def results(self) -> ResultCollection:
        return self.epoch_loop.results
>>>>>>> c0782ffd

    @property
    def current_epoch(self) -> int:
        """Return the current epoch"""
        return self.iteration_count

    @current_epoch.setter
    def current_epoch(self, value: int) -> None:
        """Setter for the current epoch"""
        self.iteration_count = value

    @property
    def global_step(self) -> int:
        """Returns the global step"""
        return self.epoch_loop.global_step

    @global_step.setter
    def global_step(self, value: int) -> None:
        """Sets the global step (forwards to epoch_loop)"""
        self.epoch_loop.global_step = value

    @property
    def total_batch_idx(self) -> int:
        """Returns the total number of batches already run (across all epochs)"""
        return self.epoch_loop.total_batch_idx

    @property
    def batch_idx(self) -> int:
        """Returns the number of batches already run within this epoch"""
        return self.epoch_loop.iteration_count

    @property
    def split_idx(self) -> int:
        """Returns the index of the current batch split (within the current batch) for bptt"""
        return self.epoch_loop.split_idx

    @property
    def min_steps(self) -> int:
        # TODO(@justusschock): Why aren't we using the attribute in this class?
        """Returns the minimum numnber of steps to run"""
        return self.epoch_loop.min_steps

    @property
    def max_steps(self) -> int:
        """Returns the maximum number of steps to run"""
        return self.epoch_loop.max_steps

    @max_steps.setter
    def max_steps(self, value: int) -> None:
        """Sets the maximum number of steps (forwards to epoch_loop)"""
        # TODO(@awaelchli): This setter is required by debugging connector (fast dev run), should be avoided
        self.epoch_loop.max_steps = value

    @property
    def running_loss(self) -> TensorRunningAccum:
        """Returns the running loss"""
        return self.epoch_loop.batch_loop.running_loss

    @property
    def _skip_backward(self) -> bool:
        """ Determines whether the loop will skip backward during automatic optimization. """
        return self.epoch_loop.batch_loop._skip_backward

    @_skip_backward.setter
    def _skip_backward(self, value: bool) -> None:
        """ Determines whether the loop will skip backward during automatic optimization. """
        self.epoch_loop.batch_loop._skip_backward = value

    @property
    def done(self) -> bool:
        """Evaluates when to leave the loop.

        Returns True if trainer.should_stop was set (e.g. by early stopping)
        or if the maximum number of steps or epochs is reached.
        """
        # TODO(@awaelchli): Move track steps inside training loop and move part of these condition inside training loop
        stop_steps = self.max_steps is not None and self.global_step >= self.max_steps
        stop_epochs = self.max_epochs is not None and self.current_epoch >= self.max_epochs

        should_stop = False
        if self.trainer.should_stop:
            # early stopping
            met_min_epochs = self.current_epoch >= self.min_epochs if self.min_epochs else True
            met_min_steps = self.global_step >= self.min_steps if self.min_steps else True
            if met_min_epochs and met_min_steps:
                should_stop = True
            else:
                log.info(
                    'Trainer was signaled to stop but required minimum epochs'
                    f' ({self.min_epochs}) or minimum steps ({self.min_steps}) has'
                    ' not been met. Training will continue...'
                )
        self.trainer.should_stop = should_stop

        return stop_steps or should_stop or stop_epochs

    @property
    def skip(self) -> bool:
        """Whether we should skip the training and immediately return from the call to :meth:`run`."""
        return self.done or self.trainer.num_training_batches == 0

<<<<<<< HEAD
    def connect(self, trainer: 'pl.Trainer', epoch_loop: TrainingEpochLoop, validation_loop: EvaluationLoop) -> None:
        """Connects the loop with a trainer and two other loops: a training epoch loop and a validation loop."""
        super().connect(trainer)
        self.epoch_loop = epoch_loop
        self.validation_loop = validation_loop
=======
    def connect(self, trainer: 'pl.Trainer', *args: Any, **kwargs: Any) -> None:
        """Connects the loop with necessary arguments like the trainer"""
        super().connect(trainer, *args, **kwargs)
        self.epoch_loop.connect(trainer)
>>>>>>> c0782ffd

    def reset(self) -> None:
        """Resets the internal state of this loop"""

    def on_run_start(self) -> None:
        """Calls the ``on_train_start`` hook."""
        self.results.to(device=self.trainer.lightning_module.device)
        self.trainer.call_hook("on_train_start")

    def on_advance_start(self) -> None:
        """Prepares the dataloader for training and calls the hooks ``on_epoch_start`` and ``on_train_epoch_start``"""
        model = self.trainer.lightning_module

        # reset train dataloader
        if self.current_epoch != 0 and self.trainer.reload_dataloaders_every_epoch:
            self.trainer.reset_train_dataloader(model)

        # TODO: specify the possible exception
        with suppress(Exception):
            # set seed for distributed sampler (enables shuffling for each epoch)
            self.trainer.train_dataloader.sampler.set_epoch(self.current_epoch)

        # changing gradient according accumulation_scheduler
        self.trainer.accumulation_scheduler.on_train_epoch_start(self.trainer, self.trainer.lightning_module)

        # stores accumulated grad fractions per batch
        self.epoch_loop.batch_loop.accumulated_loss = TensorRunningAccum(
            window_length=self.trainer.accumulate_grad_batches
        )

    def advance(self) -> None:
        """Runs one whole epoch."""
        train_dataloader = self.trainer.accelerator.process_dataloader(self.trainer.train_dataloader)
        train_dataloader = self.trainer.data_connector.get_profiled_train_dataloader(train_dataloader)

        with self.trainer.profiler.profile("run_training_epoch"):
            # run train epoch
            epoch_output = self.epoch_loop.run(train_dataloader)

            if epoch_output is None:
                return

            # the global step is manually decreased here due to backwards compatibility with existing loggers
            # as they expect that the same step is used when logging epoch end metrics even when the batch loop has
            # finished. this means the attribute does not exactly track the number of optimizer steps applied.
            # TODO(@carmocca): deprecate and rename so users don't get confused
            self.global_step -= 1
            # log epoch metrics
            self.trainer.logger_connector.update_train_epoch_metrics()
            self.global_step += 1

    def on_advance_end(self) -> None:
        """Updates the LR schedulers and does some internal bookkeeping"""
        if self.epoch_loop.batches_seen == 0:
            return

        self.epoch_loop.update_lr_schedulers('epoch', update_plateau_schedulers=True)

        did_train_only = self.trainer.disable_validation or self.trainer.evaluation_loop.skip
        if did_train_only:
            self.global_step -= 1
            self._check_checkpoint_callback(True)
            self.global_step += 1

    def on_run_end(self) -> None:
        """Runs teardown logic and calls the ``on_train_end`` hook"""
        # NOTE: the iteration_count/current_epoch is already incremented
        # Lightning today does not increment the current epoch at the last epoch run in Trainer.fit
        # To simulate that current behavior, we decrement here.
        # TODO: must be fixed by https://github.com/PyTorchLightning/pytorch-lightning/issues/5007
        self.current_epoch -= 1

        # trigger checkpoint check. need to temporarily decrease the global step to avoid saving duplicates
        # when a checkpoint was saved at the last step
        self.epoch_loop.global_step -= 1
        # TODO: see discussion/rework https://github.com/PyTorchLightning/pytorch-lightning/issues/7406
        self._check_checkpoint_callback(should_update=True, is_last=True)
        self.epoch_loop.global_step += 1

        # hook
        self.trainer.call_hook("on_train_end")

        # todo: TPU 8 cores hangs in flush with TensorBoard. Might do for all loggers.
        # It might be related to xla tensors blocked when moving the cpu
        # kill loggers
        if self.trainer.logger is not None:
            self.trainer.logger.finalize("success")

        # summarize profile results
        self.trainer.profiler.describe()

        # give accelerators a chance to finish
        self.trainer.accelerator.on_train_end()

        # reset bookkeeping
        self.trainer._running_stage = None

    def should_accumulate(self) -> bool:
        """Whether the gradients should be accumulated"""
        return self.epoch_loop.batch_loop.should_accumulate()

    def _check_checkpoint_callback(self, should_update: bool, is_last: bool = False):
        """Checks if checkpointing needs to be done"""
        # TODO: bake this logic into the ModelCheckpoint callback
        if should_update and self.trainer.checkpoint_connector.has_trained:
            callbacks = self.trainer.checkpoint_callbacks

            if is_last and any(cb.save_last and cb.verbose for cb in callbacks):
                rank_zero_info("Saving latest checkpoint...")

            model = self.trainer.lightning_module

            for cb in callbacks:
                cb.on_validation_end(self.trainer, model)<|MERGE_RESOLUTION|>--- conflicted
+++ resolved
@@ -17,14 +17,8 @@
 from typing import Any, Optional
 
 import pytorch_lightning as pl
-<<<<<<< HEAD
-from pytorch_lightning.loops.base import Loop
-from pytorch_lightning.loops.dataloader.evaluation_loop import EvaluationLoop
-from pytorch_lightning.loops.epoch.training_epoch_loop import TrainingEpochLoop
-=======
 from pytorch_lightning.loops import Loop
 from pytorch_lightning.loops.epoch import TrainingEpochLoop
->>>>>>> c0782ffd
 from pytorch_lightning.trainer.connectors.logger_connector.result import ResultCollection
 from pytorch_lightning.trainer.supporters import TensorRunningAccum
 from pytorch_lightning.utilities import rank_zero_info
@@ -47,20 +41,6 @@
     # FIXME: update the note above
     def __init__(self, min_epochs: Optional[int] = None, max_epochs: Optional[int] = None):
         super().__init__()
-<<<<<<< HEAD
-        self.min_epochs = min_epochs
-        self.max_epochs = max_epochs
-        self.epoch_loop: Optional[TrainingEpochLoop] = None
-        self.validation_loop: Optional[EvaluationLoop] = None
-
-    @property
-    def results(self) -> ResultCollection:
-        if self.trainer.training:
-            return self.epoch_loop.results
-        elif self.trainer.validating:
-            return self.validation_loop.results
-        raise RuntimeError("`FitLoop.results` property isn't defined. Accessed outside of scope")
-=======
         self.max_epochs = 1000 if (max_epochs is None and max_steps is None) else max_epochs
         self.min_epochs = 1 if (min_epochs is None and min_steps is None) else min_epochs
         self.epoch_loop = TrainingEpochLoop(min_steps, max_steps)
@@ -68,7 +48,6 @@
     @property
     def results(self) -> ResultCollection:
         return self.epoch_loop.results
->>>>>>> c0782ffd
 
     @property
     def current_epoch(self) -> int:
@@ -170,18 +149,10 @@
         """Whether we should skip the training and immediately return from the call to :meth:`run`."""
         return self.done or self.trainer.num_training_batches == 0
 
-<<<<<<< HEAD
-    def connect(self, trainer: 'pl.Trainer', epoch_loop: TrainingEpochLoop, validation_loop: EvaluationLoop) -> None:
-        """Connects the loop with a trainer and two other loops: a training epoch loop and a validation loop."""
-        super().connect(trainer)
-        self.epoch_loop = epoch_loop
-        self.validation_loop = validation_loop
-=======
     def connect(self, trainer: 'pl.Trainer', *args: Any, **kwargs: Any) -> None:
         """Connects the loop with necessary arguments like the trainer"""
         super().connect(trainer, *args, **kwargs)
         self.epoch_loop.connect(trainer)
->>>>>>> c0782ffd
 
     def reset(self) -> None:
         """Resets the internal state of this loop"""

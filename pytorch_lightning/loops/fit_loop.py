# Copyright The PyTorch Lightning team.
#
# Licensed under the Apache License, Version 2.0 (the "License");
# you may not use this file except in compliance with the License.
# You may obtain a copy of the License at
#
#     http://www.apache.org/licenses/LICENSE-2.0
#
# Unless required by applicable law or agreed to in writing, software
# distributed under the License is distributed on an "AS IS" BASIS,
# WITHOUT WARRANTIES OR CONDITIONS OF ANY KIND, either express or implied.
# See the License for the specific language governing permissions and
# limitations under the License.

import logging
from contextlib import suppress
from typing import Any, Dict, Optional

import pytorch_lightning as pl
from pytorch_lightning.loops import Loop
from pytorch_lightning.loops.epoch import TrainingEpochLoop
from pytorch_lightning.trainer.connectors.logger_connector.result import ResultCollection
from pytorch_lightning.trainer.progress import FitLoopProgress
from pytorch_lightning.trainer.supporters import TensorRunningAccum
from pytorch_lightning.utilities import rank_zero_info

log = logging.getLogger(__name__)


class FitLoop(Loop):
    """This Loop iterates over the epochs to run the training

    Args:
        min_epochs: The minimum number of epochs
        max_epochs: The maximum number of epochs

    .. note::
        If neither the minimum epochs nor steps are specified the minimum number of epochs is set to 1
        and if neither the maximum steps nor epochs are specified, the maximum epochs are set to 1000.
    """

    # FIXME: update the note above
    def __init__(self, min_epochs: Optional[int] = None, max_epochs: Optional[int] = None):
        super().__init__()
<<<<<<< HEAD
        self.max_epochs = min_epochs
        self.min_epochs = max_epochs
        self.epoch_loop = None
=======
        self.max_epochs = 1000 if (max_epochs is None and max_steps is None) else max_epochs
        self.min_epochs = 1 if (min_epochs is None and min_steps is None) else min_epochs
        self.progress = FitLoopProgress()
>>>>>>> 4184d7e7

        self.epoch_loop = TrainingEpochLoop(min_steps, max_steps)

    @property
    def current_epoch(self) -> int:
        """Return the current epoch"""
        return self.iteration_count

    @current_epoch.setter
    def current_epoch(self, value: int) -> None:
        """Setter for the current epoch"""
        self.iteration_count = value

    @property
    def global_step(self) -> int:
        """Returns the global step"""
        return self.epoch_loop.global_step

    @global_step.setter
    def global_step(self, value: int) -> None:
        """Sets the global step (forwards to epoch_loop)"""
        self.epoch_loop.global_step = value

    @property
    def total_batch_idx(self) -> int:
        """Returns the total number of batches already run (across all epochs)"""
        return self.epoch_loop.total_batch_idx

    @property
    def batch_idx(self) -> int:
        """Returns the number of batches already run within this epoch"""
        return self.epoch_loop.iteration_count

    @property
    def split_idx(self) -> int:
        """Returns the index of the current batch split (within the current batch) for bptt"""
        return self.epoch_loop.split_idx

    @property
    def min_steps(self) -> int:
        # TODO(@justusschock): Why aren't we using the attribute in this class?
        """Returns the minimum numnber of steps to run"""
        return self.epoch_loop.min_steps

    @min_steps.setter
    def min_steps(self, value: int) -> None:
        """Sets the minimum number of steps (forwards to epoch_loop)"""
        # TODO(@awaelchli): This setter is required by debugging connector (fast dev run), should be avoided
        self.epoch_loop.min_steps = value

    @property
    def max_steps(self) -> int:
        """Returns the maximum number of steps to run"""
        return self.epoch_loop.max_steps

    @max_steps.setter
    def max_steps(self, value: int) -> None:
        """Sets the maximum number of steps (forwards to epoch_loop)"""
        # TODO(@awaelchli): This setter is required by debugging connector (fast dev run), should be avoided
        self.epoch_loop.max_steps = value

    @property
    def running_loss(self) -> TensorRunningAccum:
        """Returns the running loss"""
        return self.epoch_loop.batch_loop.running_loss

    @property
    def _skip_backward(self) -> bool:
        """ Determines whether the loop will skip backward during automatic optimization. """
        return self.epoch_loop.batch_loop._skip_backward

    @_skip_backward.setter
    def _skip_backward(self, value: bool) -> None:
        """ Determines whether the loop will skip backward during automatic optimization. """
        self.epoch_loop.batch_loop._skip_backward = value

    @property
    def _results(self) -> ResultCollection:
        if self.trainer.training:
            return self.epoch_loop._results
        if self.trainer.validating:
            return self.epoch_loop.val_loop._results
        raise RuntimeError("`FitLoop._results` property isn't defined. Accessed outside of scope")

    @property
    def done(self) -> bool:
        """Evaluates when to leave the loop.

        Returns True if trainer.should_stop was set (e.g. by early stopping)
        or if the maximum number of steps or epochs is reached.
        """
        # TODO(@awaelchli): Move track steps inside training loop and move part of these condition inside training loop
        stop_steps = self.max_steps is not None and self.global_step >= self.max_steps
        stop_epochs = self.max_epochs is not None and self.current_epoch >= self.max_epochs

        should_stop = False
        if self.trainer.should_stop:
            # early stopping
            met_min_epochs = self.current_epoch >= self.min_epochs if self.min_epochs else True
            met_min_steps = self.global_step >= self.min_steps if self.min_steps else True
            if met_min_epochs and met_min_steps:
                should_stop = True
            else:
                log.info(
                    'Trainer was signaled to stop but required minimum epochs'
                    f' ({self.min_epochs}) or minimum steps ({self.min_steps}) has'
                    ' not been met. Training will continue...'
                )
        self.trainer.should_stop = should_stop

        return stop_steps or should_stop or stop_epochs

    @property
    def skip(self) -> bool:
        """Whether we should skip the training and immediately return from the call to :meth:`run`."""
        return self.done or self.trainer.num_training_batches == 0

<<<<<<< HEAD
    def connect(self, trainer: 'pl.Trainer', epoch_loop) -> None:
        """Connects the loop with necessary arguments like the trainer"""
        super().connect(trainer)
        self.epoch_loop = epoch_loop
=======
    def connect(
        self, trainer: 'pl.Trainer', *args: Any, progress: Optional[FitLoopProgress] = None, **kwargs: Any
    ) -> None:
        """Connects the loop with necessary arguments like the trainer"""
        super().connect(trainer, *args, **kwargs)
        if progress is not None:
            self.progress = progress
        self.epoch_loop.connect(trainer, progress=self.progress.epoch)
>>>>>>> 4184d7e7

    def reset(self) -> None:
        """Resets the internal state of this loop"""

    def on_run_start(self) -> None:
        """Calls the ``on_train_start`` hook."""
        self._results.to(device=self.trainer.lightning_module.device)
        self.trainer.call_hook("on_train_start")

    def on_advance_start(self) -> None:
        """Prepares the dataloader for training and calls the hooks ``on_epoch_start`` and ``on_train_epoch_start``"""
        model = self.trainer.lightning_module

        # reset train dataloader
        if self.current_epoch != 0 and self.trainer.reload_dataloaders_every_epoch:
            self.trainer.reset_train_dataloader(model)

        # TODO: specify the possible exception
        with suppress(Exception):
            # set seed for distributed sampler (enables shuffling for each epoch)
            self.trainer.train_dataloader.sampler.set_epoch(self.current_epoch)

        # changing gradient according accumulation_scheduler
        self.trainer.accumulation_scheduler.on_train_epoch_start(self.trainer, self.trainer.lightning_module)

        # stores accumulated grad fractions per batch
        self.epoch_loop.batch_loop.accumulated_loss = TensorRunningAccum(
            window_length=self.trainer.accumulate_grad_batches
        )

    def advance(self) -> None:
        """Runs one whole epoch."""
        train_dataloader = self.trainer.accelerator.process_dataloader(self.trainer.train_dataloader)
        train_dataloader = self.trainer.data_connector.get_profiled_train_dataloader(train_dataloader)

        with self.trainer.profiler.profile("run_training_epoch"):
            # run train epoch
            epoch_output = self.epoch_loop.run(train_dataloader)

            if epoch_output is None:
                return

            # the global step is manually decreased here due to backwards compatibility with existing loggers
            # as they expect that the same step is used when logging epoch end metrics even when the batch loop has
            # finished. this means the attribute does not exactly track the number of optimizer steps applied.
            # TODO(@carmocca): deprecate and rename so users don't get confused
            self.global_step -= 1
            # log epoch metrics
            self.trainer.logger_connector.update_train_epoch_metrics()
            self.global_step += 1

    def on_advance_end(self) -> None:
        """Updates the LR schedulers and does some internal bookkeeping"""
        if self.epoch_loop.batches_seen == 0:
            return

        self.epoch_loop.update_lr_schedulers('epoch', update_plateau_schedulers=True)

        did_train_only = not self.trainer.enable_validation or self.epoch_loop.val_loop.skip
        if did_train_only:
            self.global_step -= 1
            self._check_checkpoint_callback(True)
            self.global_step += 1

    def on_run_end(self) -> None:
        """Calls the ``on_train_end`` hook"""
        # NOTE: the iteration_count/current_epoch is already incremented
        # Lightning today does not increment the current epoch at the last epoch run in Trainer.fit
        # To simulate that current behavior, we decrement here.
        # TODO: must be fixed by https://github.com/PyTorchLightning/pytorch-lightning/issues/5007
        self.current_epoch -= 1

        # trigger checkpoint check. need to temporarily decrease the global step to avoid saving duplicates
        # when a checkpoint was saved at the last step
        self.epoch_loop.global_step -= 1
        # TODO: see discussion/rework https://github.com/PyTorchLightning/pytorch-lightning/issues/7406
        self._check_checkpoint_callback(should_update=True, is_last=True)
        self.epoch_loop.global_step += 1

        # hook
        self.trainer.call_hook("on_train_end")

        # todo: TPU 8 cores hangs in flush with TensorBoard. Might do for all loggers.
        # It might be related to xla tensors blocked when moving the cpu
        # kill loggers
        if self.trainer.logger is not None:
            self.trainer.logger.finalize("success")

        # summarize profile results
        self.trainer.profiler.describe()

        # give accelerators a chance to finish
        self.trainer.accelerator.on_train_end()

    def should_accumulate(self) -> bool:
        """Whether the gradients should be accumulated"""
        return self.epoch_loop.batch_loop.should_accumulate()

    def _check_checkpoint_callback(self, should_update: bool, is_last: bool = False):
        """Checks if checkpointing needs to be done"""
        # TODO: bake this logic into the ModelCheckpoint callback
        if should_update and self.trainer.checkpoint_connector.has_trained:
            callbacks = self.trainer.checkpoint_callbacks

            if is_last and any(cb.save_last and cb.verbose for cb in callbacks):
                rank_zero_info("Saving latest checkpoint...")

            model = self.trainer.lightning_module

            for cb in callbacks:
                cb.on_validation_end(self.trainer, model)

    def state_dict(self) -> Dict:
        return {"epoch_loop": self.epoch_loop.state_dict()}

    def load_state_dict(self, state_dict: Dict) -> None:
        self.epoch_loop.load_state_dict(state_dict["epoch_loop"])

    def teardown(self) -> None:
        self.epoch_loop.teardown()<|MERGE_RESOLUTION|>--- conflicted
+++ resolved
@@ -42,17 +42,9 @@
     # FIXME: update the note above
     def __init__(self, min_epochs: Optional[int] = None, max_epochs: Optional[int] = None):
         super().__init__()
-<<<<<<< HEAD
         self.max_epochs = min_epochs
         self.min_epochs = max_epochs
         self.epoch_loop = None
-=======
-        self.max_epochs = 1000 if (max_epochs is None and max_steps is None) else max_epochs
-        self.min_epochs = 1 if (min_epochs is None and min_steps is None) else min_epochs
-        self.progress = FitLoopProgress()
->>>>>>> 4184d7e7
-
-        self.epoch_loop = TrainingEpochLoop(min_steps, max_steps)
 
     @property
     def current_epoch(self) -> int:
@@ -168,21 +160,17 @@
         """Whether we should skip the training and immediately return from the call to :meth:`run`."""
         return self.done or self.trainer.num_training_batches == 0
 
-<<<<<<< HEAD
-    def connect(self, trainer: 'pl.Trainer', epoch_loop) -> None:
-        """Connects the loop with necessary arguments like the trainer"""
-        super().connect(trainer)
-        self.epoch_loop = epoch_loop
-=======
     def connect(
         self, trainer: 'pl.Trainer', *args: Any, progress: Optional[FitLoopProgress] = None, **kwargs: Any
     ) -> None:
+    def connect(self, trainer: 'pl.Trainer', epoch_loop) -> None:
         """Connects the loop with necessary arguments like the trainer"""
         super().connect(trainer, *args, **kwargs)
         if progress is not None:
             self.progress = progress
         self.epoch_loop.connect(trainer, progress=self.progress.epoch)
->>>>>>> 4184d7e7
+        super().connect(trainer)
+        self.epoch_loop = epoch_loop
 
     def reset(self) -> None:
         """Resets the internal state of this loop"""

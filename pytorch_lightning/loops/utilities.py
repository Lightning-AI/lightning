--- conflicted
+++ resolved
@@ -11,13 +11,9 @@
 # WITHOUT WARRANTIES OR CONDITIONS OF ANY KIND, either express or implied.
 # See the License for the specific language governing permissions and
 # limitations under the License.
-<<<<<<< HEAD
 from collections import OrderedDict
-from typing import Any, Dict, Iterator, Mapping, Optional, Sequence, Tuple
-=======
 from contextlib import contextmanager
-from typing import Any, Generator, Iterator, Mapping, Optional, Tuple
->>>>>>> c0bd6583
+from typing import Any, Dict, Generator, Iterator, Mapping, Optional, Sequence, Tuple
 
 import torch
 from torch import Tensor

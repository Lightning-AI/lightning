import logging
import os
from typing import Any, Dict, List, Optional, Union

import torch
from torch.nn import Module

import pytorch_lightning as pl
from pytorch_lightning.overrides.base import (
    _LightningModuleWrapperBase,
    _LightningPrecisionModuleWrapperBase,
    unwrap_lightning_module,
)
from pytorch_lightning.plugins.environments.cluster_environment import ClusterEnvironment
from pytorch_lightning.plugins.io.checkpoint_plugin import CheckpointIO
from pytorch_lightning.plugins.precision import PrecisionPlugin
from pytorch_lightning.strategies.ddp import DDPStrategy
from pytorch_lightning.strategies.strategy import TBroadcast
from pytorch_lightning.trainer.states import TrainerFn
from pytorch_lightning.utilities.distributed import ReduceOp
from pytorch_lightning.utilities.exceptions import MisconfigurationException
from pytorch_lightning.utilities.imports import _BAGUA_AVAILABLE
from pytorch_lightning.utilities.optimizer import optimizers_to_device
from pytorch_lightning.utilities.seed import reset_seed

if _BAGUA_AVAILABLE:
    import bagua.torch_api as bagua
    from bagua.torch_api.algorithms import Algorithm
    from bagua.torch_api.algorithms.q_adam import QAdamOptimizer
    from bagua.torch_api.communication import allreduce_inplace, barrier, broadcast_object, is_initialized
    from bagua.torch_api.communication import ReduceOp as BaguaReduceOp
    from bagua.torch_api.data_parallel.distributed import DistributedDataParallel_V1_9_0 as BaguaDistributedDataParallel

    # Convert a reduce op to its equivalent `bagua.torch_api.ReduceOp`
    _bagua_reduce_ops = {
        ReduceOp.SUM: BaguaReduceOp.SUM,
        ReduceOp.PRODUCT: BaguaReduceOp.PRODUCT,
        ReduceOp.MIN: BaguaReduceOp.MIN,
        ReduceOp.MAX: BaguaReduceOp.MAX,
        ReduceOp.BAND: BaguaReduceOp.BAND,
        ReduceOp.BOR: BaguaReduceOp.BOR,
        ReduceOp.BXOR: BaguaReduceOp.BXOR,
        "avg": BaguaReduceOp.AVG,
        "mean": BaguaReduceOp.AVG,
        "sum": BaguaReduceOp.SUM,
    }
else:
    _bagua_reduce_ops = {}

log = logging.getLogger(__name__)


class LightningBaguaModule(_LightningModuleWrapperBase):
    def __init__(self, pl_module: Union["pl.LightningModule", _LightningPrecisionModuleWrapperBase]) -> None:
        super().__init__(pl_module)
        # Bagua use `bagua_module_name` to distinguish different modules
        self._bagua_module_name = f"{pl_module.__class__.__name__}{id(pl_module)}"


class BaguaStrategy(DDPStrategy):
    strategy_name = "bagua"

    def __init__(
        self,
        algorithm: str = "gradient_allreduce",
        flatten: bool = True,
        accelerator: Optional["pl.accelerators.accelerator.Accelerator"] = None,
        parallel_devices: Optional[List[torch.device]] = None,
        cluster_environment: Optional[ClusterEnvironment] = None,
        checkpoint_io: Optional[CheckpointIO] = None,
        precision_plugin: Optional[PrecisionPlugin] = None,
        **bagua_kwargs: Union[Any, Dict[str, Any]],
    ):
        """Strategy for training using the `Bagua <https://github.com/BaguaSys/bagua>`_ library, with advanced
        distributed training algorithms and system optimizations.

        This strategy requires the `bagua` package to be installed. See
        `installation guide <https://tutorials.baguasys.com/installation>`_ for more information.

        The :class:`BaguaStrategy` is only supported on GPU and on Linux systems.

        Arguments:
            algorithm: Distributed algorithm used to do the actual communication and update. Built-in algorithms
                include "gradient_allreduce", "bytegrad", "decentralized", "low_precision_decentralized", "qadam" and
                "async".
            flatten: Whether to flatten the Bagua communication buckets. The flatten operation will reset data
                pointer of bucket tensors so that they can use faster code paths.
            bagua_kwargs: Additional keyword arguments that will be passed to initialize the Bagua algorithm. More
                details on keyword arguments accepted for each algorithm can be found in the
                `documentation <https://bagua.readthedocs.io/en/latest/autoapi/bagua/torch_api/algorithms/index.html>`_.
        """
        if not _BAGUA_AVAILABLE:
            raise MisconfigurationException(
                "To use the `BaguaStrategy`, you must have `Bagua` installed. Use `pip install bagua` to install it."
            )

        super().__init__(
            accelerator=accelerator,
            parallel_devices=parallel_devices,
            cluster_environment=cluster_environment,
            checkpoint_io=checkpoint_io,
            precision_plugin=precision_plugin,
        )

        self._bagua_algorithm = algorithm
        self._bagua_flatten = flatten
        self._bagua_kwargs = bagua_kwargs

    @property
    def lightning_module(self) -> Optional["pl.LightningModule"]:
        model = self.model
        if isinstance(model, BaguaDistributedDataParallel):
            model = model.module
        return unwrap_lightning_module(model) if model is not None else None

    def setup_distributed(self) -> None:
        reset_seed()

        # determine which process we are and world size
        self.set_world_ranks()

        self._init_bagua_distributed()

    def _init_bagua_distributed(self) -> None:
        self._set_node_environment_variables()
        log.info(
            "Initializing Bagua Distributed: "
            f"GLOBAL_RANK: {self.global_rank}, "
            f"MEMBER: {self.global_rank + 1}/{self.world_size}"
        )

        # need to set device first before initialize Bagua distributed environment
        # Note: setup_environment calls super().setup_distributed after calling init_distributed()
        torch.cuda.set_device(self.local_rank)

        if not is_initialized():
            bagua.init_process_group()

    def _set_node_environment_variables(self) -> None:
        """Set the environment variables as required by the :func:`bagua.init_process_group` call.

        This enables the use of other cluster environments which don't set these exact variables, e.g., Bagua can be
        launched with ``torch.distributed.run``.
        """
        os.environ["MASTER_ADDR"] = self.cluster_environment.main_address  # type: ignore[union-attr]
        os.environ["MASTER_PORT"] = str(self.cluster_environment.main_port)  # type: ignore[union-attr]
        os.environ["RANK"] = str(self.global_rank)
        os.environ["NODE_RANK"] = str(self.node_rank)
        os.environ["WORLD_SIZE"] = str(self.world_size)
        os.environ["LOCAL_RANK"] = str(self.local_rank)

    def setup(self, trainer: "pl.Trainer") -> None:
        self._rank_0_will_call_children_scripts = self.broadcast(self._rank_0_will_call_children_scripts)
        if self._should_run_deadlock_detection():
            self._share_information_to_prevent_deadlock()

        self.accelerator.setup(trainer)

        # move the model to the correct device
        self.model_to_device()

        if self._layer_sync and self.model:
            self.model = self._layer_sync.apply(self.model)

        # skip wrapping the model if we are not fitting as no gradients need to be exchanged
        trainer_fn = trainer.state.fn

        # set up optimizers after the module has been moved to the device
        # but before the module has been wrapped
        self.setup_optimizers(trainer)
        optimizers_to_device(self.optimizers, self.root_device)

        if trainer_fn == TrainerFn.FITTING:
            self._configure_bagua_model(trainer)

        self.setup_precision_plugin()
        self._rank_0_will_call_children_scripts = self.broadcast(self._rank_0_will_call_children_scripts)
        if self._should_run_deadlock_detection():
            self._share_information_to_prevent_deadlock()

    def _check_qadam_optimizer(self) -> None:
        has_qadam_optimizer = any([isinstance(opt, QAdamOptimizer) for opt in self.optimizers])

        if not has_qadam_optimizer or len(self.optimizers) > 1 or len(self.lr_scheduler_configs) > 1:
            raise MisconfigurationException("Bagua QAdam can only accept one QAdamOptimizer and one LR Scheduler.")

        self._bagua_kwargs["q_adam_optimizer"] = self.optimizers[0]

    def _configure_bagua_model(self, trainer: "pl.Trainer") -> None:
        model = LightningBaguaModule(self.model)  # type: ignore[arg-type]
        self._model = self._setup_model(model)

        # start the background communication for async algorithm
<<<<<<< HEAD
        if trainer.training and self._bagua_algorithm == "async":
=======
        assert self.lightning_module is not None
        assert self.lightning_module.trainer is not None
        if self.lightning_module.trainer.training and self._bagua_algorithm == "async":
>>>>>>> 88c202ee
            self.model.bagua_algorithm.resume(self.model)  # type: ignore

    def _setup_model(self, model: Module) -> "BaguaDistributedDataParallel":
        """Wraps the model into a Bagua distributed module."""

        if self._bagua_algorithm == "qadam":
            self._check_qadam_optimizer()

        algorithm = Algorithm.init(self._bagua_algorithm, **self._bagua_kwargs)
        return BaguaDistributedDataParallel(
            module=model,
            optimizers=self.optimizers,
            algorithm=algorithm,
            gradient_as_bucket_view=self._bagua_flatten,
        )

    @classmethod
    def register_strategies(cls, strategy_registry: Dict) -> None:
        strategy_registry.register(
            cls.strategy_name,
            cls,
            description=f"{cls.__class__.__name__}",
        )

    def teardown(self) -> None:
        # abort the background communication for async algorithm
        assert self.lightning_module is not None
        assert self.lightning_module.trainer is not None
        if self.lightning_module.trainer.training and self._bagua_algorithm == "async":
            self.model.bagua_algorithm.abort(self.model)  # type: ignore

        if isinstance(self.model, BaguaDistributedDataParallel):
            self.model = self.lightning_module

        if self.root_device.type == "cuda":
            # GPU teardown
            log.detail(f"{self.__class__.__name__}: moving model to CPU")
            self.lightning_module.cpu()
            # clean up memory
            torch.cuda.empty_cache()

    def barrier(self, *args, **kwargs) -> None:  # type: ignore[no-untyped-def]
        if is_initialized():
            barrier()

    def broadcast(self, obj: TBroadcast, src: int = 0) -> TBroadcast:
        return broadcast_object(obj, src)

    def reduce(
        self, tensor: torch.Tensor, group: Optional[Any] = None, reduce_op: Optional[Union[ReduceOp, str]] = "mean"
    ) -> torch.Tensor:
        """Reduces a tensor from several distributed processes to one aggregated tensor.

        Args:
            tensor: The tensor to sync and reduce.
            group: The process group to gather results from. Defaults to all processes (world).
            reduce_op: The reduction operation.
                Can also be a string 'sum' or ReduceOp.

        Return:
            The reduced value, except when the input was not a tensor the output remains is unchanged.
        """
        if not isinstance(tensor, torch.Tensor):
            return tensor
        if group is not None:
            raise ValueError("`Bagua` does not support allreduce using a subcommunicator at this time. Unset `group`.")

        if reduce_op is None:
            op = BaguaReduceOp.AVG
        else:
            op = _bagua_reduce_ops.get(reduce_op, None)
            if op is None:
                raise ValueError(f"Unrecognized `reduce_op` for `BaguaStrategy`: {reduce_op}")

        allreduce_inplace(tensor, op=op)
        return tensor<|MERGE_RESOLUTION|>--- conflicted
+++ resolved
@@ -191,13 +191,7 @@
         self._model = self._setup_model(model)
 
         # start the background communication for async algorithm
-<<<<<<< HEAD
         if trainer.training and self._bagua_algorithm == "async":
-=======
-        assert self.lightning_module is not None
-        assert self.lightning_module.trainer is not None
-        if self.lightning_module.trainer.training and self._bagua_algorithm == "async":
->>>>>>> 88c202ee
             self.model.bagua_algorithm.resume(self.model)  # type: ignore
 
     def _setup_model(self, model: Module) -> "BaguaDistributedDataParallel":

--- conflicted
+++ resolved
@@ -62,13 +62,8 @@
 
 if _FAIRSCALE_AVAILABLE:
     from fairscale.optim import OSS
-<<<<<<< HEAD
-=======
-if _TORCH_GREATER_EQUAL_1_8:
-    from pytorch_lightning.utilities.distributed import register_ddp_comm_hook
 if _TORCH_GREATER_EQUAL_1_10:
     from torch.distributed.algorithms.model_averaging.averagers import ModelAverager
->>>>>>> 28dac0c8
 
 
 log = logging.getLogger(__name__)
@@ -220,7 +215,7 @@
         log.detail(f"{self.__class__.__name__}: registering ddp hooks")
         # In 1.8, DDP communication hooks only work with NCCL backend and SPSD (single process single device) mode
         # Since 1.9, DDP communication hooks can work on all backends.
-        if _TORCH_GREATER_EQUAL_1_9 or self.root_device.type == "cuda" and self._is_single_process_single_device:
+        if _TORCH_GREATER_EQUAL_1_9 or (self.root_device.type == "cuda" and self._is_single_process_single_device):
             register_ddp_comm_hook(
                 model=self.model,
                 ddp_comm_state=self._ddp_comm_state,

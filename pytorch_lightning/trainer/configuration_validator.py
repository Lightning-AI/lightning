# Copyright The PyTorch Lightning team.
#
# Licensed under the Apache License, Version 2.0 (the "License");
# you may not use this file except in compliance with the License.
# You may obtain a copy of the License at
#
#     http://www.apache.org/licenses/LICENSE-2.0
#
# Unless required by applicable law or agreed to in writing, software
# distributed under the License is distributed on an "AS IS" BASIS,
# WITHOUT WARRANTIES OR CONDITIONS OF ANY KIND, either express or implied.
# See the License for the specific language governing permissions and
# limitations under the License.
from pytorch_lightning.core.lightning import LightningModule
from pytorch_lightning.utilities import rank_zero_warn
from pytorch_lightning.utilities.exceptions import MisconfigurationException
from pytorch_lightning.utilities.model_helpers import is_overridden


class ConfigValidator(object):

    def __init__(self, trainer):
        self.trainer = trainer

    def verify_loop_configurations(self, model: LightningModule):
        r"""
        Checks that the model is configured correctly before the run is started.

        Args:
            model: The model to check the configuration.

        """
<<<<<<< HEAD
        if not self.trainer.evaluating:
            self.__verify_train_loop_configuration(model)
            self.__verify_eval_loop_configuration(model, 'validation')
        else:
            # check evaluation loop configurations
            self.__verify_eval_loop_configuration(model, self.trainer.evaluating)
=======
        if self.trainer.training:
            self.__verify_train_loop_configuration(model)
        elif self.trainer.evaluating:
            self.__verify_eval_loop_configuration(model)
>>>>>>> 0e9d69c3

    def __verify_train_loop_configuration(self, model):
        # -----------------------------------
        # verify model has a training step
        # -----------------------------------
        has_training_step = is_overridden('training_step', model)
        if not has_training_step:
            raise MisconfigurationException(
                'No `training_step()` method defined. Lightning `Trainer` expects as minimum a'
                ' `training_step()`, `train_dataloader()` and `configure_optimizers()` to be defined.'
            )

        # -----------------------------------
        # verify model has a train dataloader
        # -----------------------------------
        has_train_dataloader = is_overridden('train_dataloader', model)
        if not has_train_dataloader:
            raise MisconfigurationException(
                'No `train_dataloader()` method defined. Lightning `Trainer` expects as minimum a'
                ' `training_step()`, `train_dataloader()` and `configure_optimizers()` to be defined.'
            )

        # -----------------------------------
        # verify model has optimizer
        # -----------------------------------
        has_optimizers = is_overridden('configure_optimizers', model)
        if not has_optimizers:
            raise MisconfigurationException(
                'No `configure_optimizers()` method defined. Lightning `Trainer` expects as minimum a'
                ' `training_step()`, `train_dataloader()` and `configure_optimizers()` to be defined.'
            )

        trainer = self.trainer

        trainer.overriden_optimizer_step = is_overridden('optimizer_step', model)
        trainer.overriden_optimizer_zero_grad = is_overridden('optimizer_zero_grad', model)
        automatic_optimization = trainer.train_loop.automatic_optimization
        going_to_accumulate_grad_batches = trainer.accumulation_scheduler.going_to_accumulate_grad_batches()

        has_overriden_optimization_functions = trainer.overriden_optimizer_step or trainer.overriden_optimizer_zero_grad
        if (has_overriden_optimization_functions) and going_to_accumulate_grad_batches and automatic_optimization:
            raise MisconfigurationException(
                'When overriding `LightningModule` optimizer_step or optimizer_zero_grad,'
                ' `accumulate_grad_batches` in `Trainer` should be 1.'
                ' It ensures optimizer_step or optimizer_zero_grad are called on every batch.'
            )

    def __verify_eval_loop_configuration(self, model):
        stage = "val" if self.trainer.validating else "test"

        loader_name = f'{stage}_dataloader'
        step_name = f'{stage}_step'

        has_loader = is_overridden(loader_name, model)
        has_step = is_overridden(step_name, model)

        if has_loader and not has_step:
            rank_zero_warn(f'you passed in a {loader_name} but have no {step_name}. Skipping {stage} loop')
        if has_step and not has_loader:
            rank_zero_warn(f'you defined a {step_name} but have no {loader_name}. Skipping {stage} loop')<|MERGE_RESOLUTION|>--- conflicted
+++ resolved
@@ -30,19 +30,10 @@
             model: The model to check the configuration.
 
         """
-<<<<<<< HEAD
-        if not self.trainer.evaluating:
-            self.__verify_train_loop_configuration(model)
-            self.__verify_eval_loop_configuration(model, 'validation')
-        else:
-            # check evaluation loop configurations
-            self.__verify_eval_loop_configuration(model, self.trainer.evaluating)
-=======
         if self.trainer.training:
             self.__verify_train_loop_configuration(model)
         elif self.trainer.evaluating:
             self.__verify_eval_loop_configuration(model)
->>>>>>> 0e9d69c3
 
     def __verify_train_loop_configuration(self, model):
         # -----------------------------------

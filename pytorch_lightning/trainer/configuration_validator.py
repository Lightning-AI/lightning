--- conflicted
+++ resolved
@@ -187,30 +187,12 @@
             raise MisconfigurationException("`predict_step` cannot be None to run `Trainer.predict`")
         elif not has_step and not is_overridden("forward", model):
             raise MisconfigurationException("`Trainer.predict` requires `forward` method to run.")
-        return
-
-<<<<<<< HEAD
-    # -----------------------------------
-    # verify model has an eval_step
-    # -----------------------------------
-    if not has_step:
-        raise MisconfigurationException(f"No `{step_name}()` method defined to run `Trainer.{trainer_method}`.")
-=======
-def __verify_predict_loop_configuration(trainer: "pl.Trainer", model: "pl.LightningModule") -> None:
-    has_predict_dataloader = trainer._data_connector._predict_dataloader_source.is_defined()
-    if not has_predict_dataloader:
-        raise MisconfigurationException("Dataloader not found for `Trainer.predict`")
-    # ----------------------------------------------
-    # verify model does not have
-    # - on_predict_dataloader
-    # ----------------------------------------------
-    has_on_predict_dataloader = is_overridden("on_predict_dataloader", model)
-    if has_on_predict_dataloader:
-        rank_zero_deprecation(
-            "Method `on_predict_dataloader` in DataHooks is deprecated and will be removed in v1.7.0."
-            " Please use `predict_dataloader()` directly."
-        )
->>>>>>> f8a7f3fd
+    else:
+        # -----------------------------------
+        # verify model has an eval_step
+        # -----------------------------------
+        if not has_step:
+            raise MisconfigurationException(f"No `{step_name}()` method defined to run `Trainer.{trainer_method}`.")
 
 
 def __verify_dp_batch_transfer_support(trainer: "pl.Trainer", model: "pl.LightningModule") -> None:

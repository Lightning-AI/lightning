--- conflicted
+++ resolved
@@ -1540,18 +1540,12 @@
         hook_name: str,
         *args: Any,
         **kwargs: Any,
-<<<<<<< HEAD
     ) -> Any:
         pl_module = self.lightning_module
         prev_fx_name = pl_module._current_fx_name
         pl_module._current_fx_name = hook_name
 
         fn = getattr(self.accelerator, hook_name)
-=======
-    ) -> Optional[Any]:
-        self.lightning_module._current_fx_name = hook_name
-        fn = getattr(self.training_type_plugin, hook_name)
->>>>>>> 6bfc0bbc
         if not callable(fn):
             return
 

# Copyright The PyTorch Lightning team.
#
# Licensed under the Apache License, Version 2.0 (the "License");
# you may not use this file except in compliance with the License.
# You may obtain a copy of the License at
#
#     http://www.apache.org/licenses/LICENSE-2.0
#
# Unless required by applicable law or agreed to in writing, software
# distributed under the License is distributed on an "AS IS" BASIS,
# WITHOUT WARRANTIES OR CONDITIONS OF ANY KIND, either express or implied.
# See the License for the specific language governing permissions and
# limitations under the License.
"""Trainer to automate the training."""
import inspect
import logging
import os
import traceback
import warnings
from argparse import ArgumentParser, Namespace
from datetime import timedelta
from pathlib import Path
from typing import Any, Callable, cast, Dict, Iterable, List, Optional, Tuple, Union
from weakref import proxy

import torch
from torch.optim import Optimizer

import pytorch_lightning as pl
from pytorch_lightning.accelerators import Accelerator, IPUAccelerator
from pytorch_lightning.callbacks import Callback, EarlyStopping, ModelCheckpoint, ProgressBarBase
from pytorch_lightning.callbacks.prediction_writer import BasePredictionWriter
from pytorch_lightning.core.datamodule import LightningDataModule
from pytorch_lightning.core.optimizer import LightningOptimizer
from pytorch_lightning.loggers import LightningLoggerBase
from pytorch_lightning.loggers.base import DummyLogger, LoggerCollection
from pytorch_lightning.loggers.tensorboard import TensorBoardLogger
from pytorch_lightning.loops import PredictionLoop, TrainingBatchLoop, TrainingEpochLoop
from pytorch_lightning.loops.dataloader.evaluation_loop import EvaluationLoop
from pytorch_lightning.loops.fit_loop import FitLoop
from pytorch_lightning.loops.utilities import _parse_loop_limits
from pytorch_lightning.plugins import (
    ApexMixedPrecisionPlugin,
    DDPSpawnPlugin,
    NativeMixedPrecisionPlugin,
    ParallelPlugin,
    PLUGIN_INPUT,
    PrecisionPlugin,
    TrainingTypePlugin,
)
from pytorch_lightning.plugins.environments.slurm_environment import SLURMEnvironment
from pytorch_lightning.plugins.training_type.ddp_spawn import _SpawnOutput
from pytorch_lightning.profiler import (
    AdvancedProfiler,
    BaseProfiler,
    PassThroughProfiler,
    PyTorchProfiler,
    SimpleProfiler,
    XLAProfiler,
)
from pytorch_lightning.trainer.callback_hook import TrainerCallbackHookMixin
from pytorch_lightning.trainer.configuration_validator import verify_loop_configurations
from pytorch_lightning.trainer.connectors.accelerator_connector import AcceleratorConnector
from pytorch_lightning.trainer.connectors.callback_connector import CallbackConnector
from pytorch_lightning.trainer.connectors.checkpoint_connector import CheckpointConnector
from pytorch_lightning.trainer.connectors.data_connector import DataConnector
from pytorch_lightning.trainer.connectors.logger_connector import LoggerConnector
from pytorch_lightning.trainer.connectors.logger_connector.result import ResultCollection
from pytorch_lightning.trainer.connectors.signal_connector import SignalConnector
from pytorch_lightning.trainer.data_loading import TrainerDataLoadingMixin
from pytorch_lightning.trainer.optimizers import TrainerOptimizersMixin
from pytorch_lightning.trainer.states import RunningStage, TrainerFn, TrainerState, TrainerStatus
from pytorch_lightning.tuner.lr_finder import _LRFinder
from pytorch_lightning.tuner.tuning import Tuner
from pytorch_lightning.utilities import (
    _AcceleratorType,
    _IPU_AVAILABLE,
    _StrategyType,
    _TPU_AVAILABLE,
    AMPType,
    device_parser,
    GradClipAlgorithmType,
    parsing,
    rank_zero_deprecation,
    rank_zero_info,
    rank_zero_warn,
)
from pytorch_lightning.utilities.argparse import (
    _defaults_from_env_vars,
    add_argparse_args,
    from_argparse_args,
    parse_argparser,
    parse_env_variables,
)
from pytorch_lightning.utilities.cloud_io import get_filesystem
from pytorch_lightning.utilities.distributed import distributed_available
from pytorch_lightning.utilities.exceptions import ExitGracefullyException, MisconfigurationException
from pytorch_lightning.utilities.imports import _fault_tolerant_training
from pytorch_lightning.utilities.meta import is_on_meta_device, materialize_module
from pytorch_lightning.utilities.model_helpers import is_overridden
from pytorch_lightning.utilities.seed import reset_seed
from pytorch_lightning.utilities.types import (
    _EVALUATE_OUTPUT,
    _PATH,
    _PREDICT_OUTPUT,
    EVAL_DATALOADERS,
    LRSchedulerTypeUnion,
    TRAIN_DATALOADERS,
)
from pytorch_lightning.utilities.warnings import PossibleUserWarning

log = logging.getLogger(__name__)
# warnings to ignore in trainer
warnings.filterwarnings(
    "ignore", message="torch.distributed.reduce_op is deprecated, please use torch.distributed.ReduceOp instead"
)


class Trainer(
    TrainerCallbackHookMixin,
    TrainerOptimizersMixin,
    TrainerDataLoadingMixin,
):
    # Needed because of LightningOptimizer
    _lightning_optimizers = None

    @_defaults_from_env_vars
    def __init__(
        self,
        logger: Union[LightningLoggerBase, Iterable[LightningLoggerBase], bool] = True,
        checkpoint_callback: Optional[bool] = None,
        enable_checkpointing: bool = True,
        callbacks: Optional[Union[List[Callback], Callback]] = None,
        default_root_dir: Optional[str] = None,
        gradient_clip_val: Optional[Union[int, float]] = None,
        gradient_clip_algorithm: Optional[str] = None,
        process_position: int = 0,
        num_nodes: int = 1,
        num_processes: int = 1,
        devices: Optional[Union[List[int], str, int]] = None,
        gpus: Optional[Union[List[int], str, int]] = None,
        auto_select_gpus: bool = False,
        tpu_cores: Optional[Union[List[int], str, int]] = None,
        ipus: Optional[int] = None,
        log_gpu_memory: Optional[str] = None,  # TODO: Remove in 1.7
        progress_bar_refresh_rate: Optional[int] = None,  # TODO: remove in v1.7
        enable_progress_bar: bool = True,
        overfit_batches: Union[int, float] = 0.0,
        track_grad_norm: Union[int, float, str] = -1,
        check_val_every_n_epoch: int = 1,
        fast_dev_run: Union[int, bool] = False,
        accumulate_grad_batches: Optional[Union[int, Dict[int, int]]] = None,
        max_epochs: Optional[int] = None,
        min_epochs: Optional[int] = None,
        max_steps: int = -1,
        min_steps: Optional[int] = None,
        max_time: Optional[Union[str, timedelta, Dict[str, int]]] = None,
        limit_train_batches: Union[int, float] = 1.0,
        limit_val_batches: Union[int, float] = 1.0,
        limit_test_batches: Union[int, float] = 1.0,
        limit_predict_batches: Union[int, float] = 1.0,
        val_check_interval: Union[int, float] = 1.0,
        flush_logs_every_n_steps: Optional[int] = None,
        log_every_n_steps: int = 50,
        accelerator: Optional[Union[str, Accelerator]] = None,
        strategy: Optional[Union[str, TrainingTypePlugin]] = None,
        sync_batchnorm: bool = False,
        precision: Union[int, str] = 32,
        enable_model_summary: bool = True,
        weights_summary: Optional[str] = "top",
        weights_save_path: Optional[str] = None,
        num_sanity_val_steps: int = 2,
        resume_from_checkpoint: Optional[Union[Path, str]] = None,
        profiler: Optional[Union[BaseProfiler, str]] = None,
        benchmark: bool = False,
        deterministic: bool = False,
        reload_dataloaders_every_n_epochs: int = 0,
        auto_lr_find: Union[bool, str] = False,
        replace_sampler_ddp: bool = True,
        detect_anomaly: bool = False,
        auto_scale_batch_size: Union[str, bool] = False,
        prepare_data_per_node: Optional[bool] = None,
        plugins: Optional[Union[PLUGIN_INPUT, List[PLUGIN_INPUT]]] = None,
        amp_backend: str = "native",
        amp_level: Optional[str] = None,
        move_metrics_to_cpu: bool = False,
        multiple_trainloader_mode: str = "max_size_cycle",
        stochastic_weight_avg: bool = False,
        terminate_on_nan: Optional[bool] = None,
    ):
        r"""
        Customize every aspect of training via flags.

        Args:

            accelerator: Supports passing different accelerator types ("cpu", "gpu", "tpu", "ipu", "auto")
                as well as custom accelerator instances.

                .. deprecated:: v1.5
                    Passing training strategies (e.g., 'ddp') to ``accelerator`` has been deprecated in v1.5.0
                    and will be removed in v1.7.0. Please use the ``strategy`` argument instead.

            accumulate_grad_batches: Accumulates grads every k batches or as set up in the dict.

            amp_backend: The mixed precision backend to use ("native" or "apex").

            amp_level: The optimization level to use (O1, O2, etc...). By default it will be set to "O2"
                if ``amp_backend`` is set to "apex".

            auto_lr_find: If set to True, will make trainer.tune() run a learning rate finder,
                trying to optimize initial learning for faster convergence. trainer.tune() method will
                set the suggested learning rate in self.lr or self.learning_rate in the LightningModule.
                To use a different key set a string instead of True with the key name.

            auto_scale_batch_size: If set to True, will `initially` run a batch size
                finder trying to find the largest batch size that fits into memory.
                The result will be stored in self.batch_size in the LightningModule.
                Additionally, can be set to either `power` that estimates the batch size through
                a power search or `binsearch` that estimates the batch size through a binary search.

            auto_select_gpus: If enabled and ``gpus`` is an integer, pick available
                gpus automatically. This is especially useful when
                GPUs are configured to be in "exclusive mode", such
                that only one process at a time can access them.

            benchmark: If true enables cudnn.benchmark.

            callbacks: Add a callback or list of callbacks.

            checkpoint_callback: If ``True``, enable checkpointing.

                .. deprecated:: v1.5
                    ``checkpoint_callback`` has been deprecated in v1.5 and will be removed in v1.7.
                    Please consider using ``enable_checkpointing`` instead.

            enable_checkpointing: If ``True``, enable checkpointing.
                It will configure a default ModelCheckpoint callback if there is no user-defined ModelCheckpoint in
                :paramref:`~pytorch_lightning.trainer.trainer.Trainer.callbacks`.

            check_val_every_n_epoch: Check val every n train epochs.

            default_root_dir: Default path for logs and weights when no logger/ckpt_callback passed.
                Default: ``os.getcwd()``.
                Can be remote file paths such as `s3://mybucket/path` or 'hdfs://path/'

            detect_anomaly: Enable anomaly detection for the autograd engine.

            deterministic: If ``True``, sets whether PyTorch operations must use deterministic algorithms.
                Default: ``False``.

            devices: Will be mapped to either `gpus`, `tpu_cores`, `num_processes` or `ipus`,
                based on the accelerator type.

            fast_dev_run: Runs n if set to ``n`` (int) else 1 if set to ``True`` batch(es)
                of train, val and test to find any bugs (ie: a sort of unit test).

            flush_logs_every_n_steps: How often to flush logs to disk (defaults to every 100 steps).

                .. deprecated:: v1.5
                    ``flush_logs_every_n_steps`` has been deprecated in v1.5 and will be removed in v1.7.
                    Please configure flushing directly in the logger instead.

            gpus: Number of GPUs to train on (int) or which GPUs to train on (list or str) applied per node

            gradient_clip_val: The value at which to clip gradients. Passing ``gradient_clip_val=None`` disables
                gradient clipping. If using Automatic Mixed Precision (AMP), the gradients will be unscaled before.

            gradient_clip_algorithm: The gradient clipping algorithm to use. Pass ``gradient_clip_algorithm="value"``
                to clip by value, and ``gradient_clip_algorithm="norm"`` to clip by norm. By default it will
                be set to ``"norm"``.

            limit_train_batches: How much of training dataset to check (float = fraction, int = num_batches).

            limit_val_batches: How much of validation dataset to check (float = fraction, int = num_batches).

            limit_test_batches: How much of test dataset to check (float = fraction, int = num_batches).

            limit_predict_batches: How much of prediction dataset to check (float = fraction, int = num_batches).

            logger: Logger (or iterable collection of loggers) for experiment tracking. A ``True`` value uses
                the default ``TensorBoardLogger``. ``False`` will disable logging. If multiple loggers are
                provided and the `save_dir` property of that logger is not set, local files (checkpoints,
                profiler traces, etc.) are saved in ``default_root_dir`` rather than in the ``log_dir`` of any
                of the individual loggers.

            log_gpu_memory: None, 'min_max', 'all'. Might slow performance.

                .. deprecated:: v1.5
                    Deprecated in v1.5.0 and will be removed in v1.7.0
                    Please use the ``DeviceStatsMonitor`` callback directly instead.

            log_every_n_steps: How often to log within steps (defaults to every 50 steps).

            prepare_data_per_node: If True, each LOCAL_RANK=0 will call prepare data.
                Otherwise only NODE_RANK=0, LOCAL_RANK=0 will prepare data

                .. deprecated:: v1.5
                    Deprecated in v1.5.0 and will be removed in v1.7.0
                    Please set ``prepare_data_per_node`` in ``LightningDataModule`` and/or
                    ``LightningModule`` directly instead.

            process_position: Orders the progress bar when running multiple models on same machine.

                .. deprecated:: v1.5
                    ``process_position`` has been deprecated in v1.5 and will be removed in v1.7.
                    Please pass :class:`~pytorch_lightning.callbacks.progress.TQDMProgressBar` with ``process_position``
                    directly to the Trainer's ``callbacks`` argument instead.

            progress_bar_refresh_rate: How often to refresh progress bar (in steps). Value ``0`` disables progress bar.
                Ignored when a custom progress bar is passed to :paramref:`~Trainer.callbacks`. Default: None, means
                a suitable value will be chosen based on the environment (terminal, Google COLAB, etc.).

                .. deprecated:: v1.5
                    ``progress_bar_refresh_rate`` has been deprecated in v1.5 and will be removed in v1.7.
                    Please pass :class:`~pytorch_lightning.callbacks.progress.TQDMProgressBar` with ``refresh_rate``
                    directly to the Trainer's ``callbacks`` argument instead. To disable the progress bar,
                    pass ``enable_progress_bar = False`` to the Trainer.

            enable_progress_bar: Whether to enable to progress bar by default.

            profiler: To profile individual steps during training and assist in identifying bottlenecks.

            overfit_batches: Overfit a fraction of training data (float) or a set number of batches (int).

            plugins: Plugins allow modification of core behavior like ddp and amp, and enable custom lightning plugins.

            precision: Double precision (64), full precision (32), half precision (16) or bfloat16 precision (bf16).
                Can be used on CPU, GPU or TPUs.

            max_epochs: Stop training once this number of epochs is reached. Disabled by default (None).
                If both max_epochs and max_steps are not specified, defaults to ``max_epochs = 1000``.
                To enable infinite training, set ``max_epochs = -1``.

            min_epochs: Force training for at least these many epochs. Disabled by default (None).
                If both min_epochs and min_steps are not specified, defaults to ``min_epochs = 1``.

            max_steps: Stop training after this number of steps. Disabled by default (-1). If ``max_steps = -1``
                and ``max_epochs = None``, will default to ``max_epochs = 1000``. To enable infinite training, set
                ``max_epochs`` to ``-1``.

            min_steps: Force training for at least these number of steps. Disabled by default (None).

            max_time: Stop training after this amount of time has passed. Disabled by default (None).
                The time duration can be specified in the format DD:HH:MM:SS (days, hours, minutes seconds), as a
                :class:`datetime.timedelta`, or a dictionary with keys that will be passed to
                :class:`datetime.timedelta`.

            num_nodes: Number of GPU nodes for distributed training.

            num_processes: Number of processes for distributed training with ``accelerator="cpu"``.

            num_sanity_val_steps: Sanity check runs n validation batches before starting the training routine.
                Set it to `-1` to run all batches in all validation dataloaders.

            reload_dataloaders_every_n_epochs: Set to a non-negative integer to reload dataloaders every n epochs.

            replace_sampler_ddp: Explicitly enables or disables sampler replacement. If not specified this
                will toggled automatically when DDP is used. By default it will add ``shuffle=True`` for
                train sampler and ``shuffle=False`` for val/test sampler. If you want to customize it,
                you can set ``replace_sampler_ddp=False`` and add your own distributed sampler.

            resume_from_checkpoint: Path/URL of the checkpoint from which training is resumed. If there is
                no checkpoint file at the path, an exception is raised. If resuming from mid-epoch checkpoint,
                training will start from the beginning of the next epoch.

                .. deprecated:: v1.5
                    ``resume_from_checkpoint`` is deprecated in v1.5 and will be removed in v1.7.
                    Please pass the path to ``Trainer.fit(..., ckpt_path=...)`` instead.

            strategy: Supports different training strategies with aliases
                as well custom training type plugins.

            sync_batchnorm: Synchronize batch norm layers between process groups/whole world.

            terminate_on_nan: If set to True, will terminate training (by raising a `ValueError`) at the
                end of each training batch, if any of the parameters or the loss are NaN or +/-inf.

                .. deprecated:: v1.5
                    Trainer argument ``terminate_on_nan`` was deprecated in v1.5 and will be removed in 1.7.
                    Please use ``detect_anomaly`` instead.

            detect_anomaly: Enable anomaly detection for the autograd engine.

            tpu_cores: How many TPU cores to train on (1 or 8) / Single TPU to train on [1]

            ipus: How many IPUs to train on.

            track_grad_norm: -1 no tracking. Otherwise tracks that p-norm. May be set to 'inf' infinity-norm. If using
                Automatic Mixed Precision (AMP), the gradients will be unscaled before logging them.

            val_check_interval: How often to check the validation set. Use float to check within a training epoch,
                use int to check every n steps (batches).

            enable_model_summary: Whether to enable model summarization by default.

            weights_summary: Prints a summary of the weights when training begins.

                .. deprecated:: v1.5
                    ``weights_summary`` has been deprecated in v1.5 and will be removed in v1.7.
                    To disable the summary, pass ``enable_model_summary = False`` to the Trainer.
                    To customize the summary, pass :class:`~pytorch_lightning.callbacks.model_summary.ModelSummary`
                    directly to the Trainer's ``callbacks`` argument.

            weights_save_path: Where to save weights if specified. Will override default_root_dir
                for checkpoints only. Use this if for whatever reason you need the checkpoints
                stored in a different place than the logs written in `default_root_dir`.
                Can be remote file paths such as `s3://mybucket/path` or 'hdfs://path/'
                Defaults to `default_root_dir`.

            move_metrics_to_cpu: Whether to force internal logged metrics to be moved to cpu.
                This can save some gpu memory, but can make training slower. Use with attention.

            multiple_trainloader_mode: How to loop over the datasets when there are multiple train loaders.
                In 'max_size_cycle' mode, the trainer ends one epoch when the largest dataset is traversed,
                and smaller datasets reload when running out of their data. In 'min_size' mode, all the datasets
                reload when reaching the minimum length of datasets.

            stochastic_weight_avg: Whether to use `Stochastic Weight Averaging (SWA)
                <https://pytorch.org/blog/pytorch-1.6-now-includes-stochastic-weight-averaging/>`_.

                .. deprecated:: v1.5
                    ``stochastic_weight_avg`` has been deprecated in v1.5 and will be removed in v1.7.
                    Please pass :class:`~pytorch_lightning.callbacks.stochastic_weight_avg.StochasticWeightAveraging`
                    directly to the Trainer's ``callbacks`` argument instead.
        """
        super().__init__()
        Trainer._log_api_event("init")
        self.state = TrainerState()

        gpu_ids, tpu_cores = self._parse_devices(gpus, auto_select_gpus, tpu_cores)

        # init connectors
        self._data_connector = DataConnector(self, multiple_trainloader_mode)

        self._accelerator_connector = AcceleratorConnector(
            num_processes,
            devices,
            tpu_cores,
            ipus,
            accelerator,
            strategy,
            gpus,
            gpu_ids,
            num_nodes,
            sync_batchnorm,
            benchmark,
            replace_sampler_ddp,
            deterministic,
            precision,
            amp_backend,
            amp_level,
            plugins,
        )
        self.logger_connector = LoggerConnector(self, log_gpu_memory)
        self._callback_connector = CallbackConnector(self)
        self.checkpoint_connector = CheckpointConnector(self, resume_from_checkpoint)
        self.signal_connector = SignalConnector(self)
        self.tuner = Tuner(self)

        min_steps, max_steps, min_epochs, max_epochs, max_time = _parse_loop_limits(
            min_steps, max_steps, min_epochs, max_epochs, max_time
        )
        fit_loop = FitLoop(min_epochs=min_epochs, max_epochs=max_epochs)
        training_epoch_loop = TrainingEpochLoop(min_steps=min_steps, max_steps=max_steps)
        training_batch_loop = TrainingBatchLoop()
        training_validation_loop = EvaluationLoop()
        training_epoch_loop.connect(batch_loop=training_batch_loop, val_loop=training_validation_loop)
        fit_loop.connect(epoch_loop=training_epoch_loop)

        # default .fit() loop
        self.fit_loop = fit_loop

        # default .validate() loop
        self.validate_loop = EvaluationLoop()

        # default .test() loop
        self.test_loop = EvaluationLoop()

        # default .predict() loop
        self.predict_loop = PredictionLoop()

        # Needed because of LightningOptimizer
        self._lightning_optimizers = None

        # .validate() and .test() set this when they load a checkpoint
        self.validated_ckpt_path: Optional[str] = None
        self.tested_ckpt_path: Optional[str] = None
        self.predicted_ckpt_path: Optional[str] = None

        # todo: remove in v1.7
        self._weights_summary: Optional[str] = None

        # init callbacks
        # Declare attributes to be set in _callback_connector on_trainer_init
        self._callback_connector.on_trainer_init(
            callbacks,
            checkpoint_callback,
            enable_checkpointing,
            enable_progress_bar,
            progress_bar_refresh_rate,
            process_position,
            default_root_dir,
            weights_save_path,
            enable_model_summary,
            weights_summary,
            stochastic_weight_avg,
            max_time,
            accumulate_grad_batches,
        )

        # hook
        self._call_callback_hooks("on_init_start")

        # init optimizer + lr scheduler related flags
        self.lr_schedulers = []
        self.optimizers = []
        self.optimizer_frequencies = []

        # init data flags
        self._data_connector.on_trainer_init(
            check_val_every_n_epoch,
            reload_dataloaders_every_n_epochs,
            prepare_data_per_node,
        )

        if terminate_on_nan is not None:
            rank_zero_deprecation(
                "Trainer argument `terminate_on_nan` was deprecated in v1.5 and will be removed in 1.7."
                " Please use `Trainer(detect_anomaly=True)` instead."
            )
            if not isinstance(terminate_on_nan, bool):
                raise TypeError(f"`terminate_on_nan` should be a bool, got {terminate_on_nan}.")

        # gradient clipping
        if gradient_clip_val is not None and not isinstance(gradient_clip_val, (int, float)):
            raise TypeError(f"`gradient_clip_val` should be an int or a float. Got {gradient_clip_val}.")

        if gradient_clip_algorithm is not None and not GradClipAlgorithmType.supported_type(
            gradient_clip_algorithm.lower()
        ):
            raise MisconfigurationException(
                f"`gradient_clip_algorithm` {gradient_clip_algorithm} is invalid. "
                f"Allowed algorithms: {GradClipAlgorithmType.supported_types()}."
            )

        # gradient norm tracking
        if track_grad_norm != -1 and not (
            (isinstance(track_grad_norm, (int, float)) or track_grad_norm == "inf") and float(track_grad_norm) > 0
        ):
            raise MisconfigurationException(
                f"`track_grad_norm` must be a positive number or 'inf' (infinity norm). Got {track_grad_norm}."
            )

        self._terminate_on_nan = terminate_on_nan
        self.gradient_clip_val: Union[int, float] = gradient_clip_val
        self.gradient_clip_algorithm = (
            GradClipAlgorithmType(gradient_clip_algorithm.lower())
            if gradient_clip_algorithm is not None
            else gradient_clip_algorithm
        )
        self.track_grad_norm: float = float(track_grad_norm)

        self._detect_anomaly: bool = detect_anomaly
        self._setup_on_init(num_sanity_val_steps)

        # configure tuner
        self.tuner.on_trainer_init(auto_lr_find, auto_scale_batch_size)

        # configure profiler
        self.__init_profiler(profiler)

        # init logger flags
        self.logger_connector.on_trainer_init(logger, flush_logs_every_n_steps, log_every_n_steps, move_metrics_to_cpu)

        # init debugging flags
        self._init_debugging_flags(
            limit_train_batches,
            limit_val_batches,
            limit_test_batches,
            limit_predict_batches,
            val_check_interval,
            overfit_batches,
            fast_dev_run,
        )

        # Callback system
        self._call_callback_hooks("on_init_end")

    def _init_debugging_flags(
        self,
        limit_train_batches,
        limit_val_batches,
        limit_test_batches,
        limit_predict_batches,
        val_check_interval,
        overfit_batches,
        fast_dev_run,
    ):
        if isinstance(fast_dev_run, int) and (fast_dev_run < 0):
            raise MisconfigurationException(
                f"fast_dev_run={fast_dev_run} is not a valid configuration. It should be >= 0."
            )

        self.fast_dev_run = fast_dev_run

        # set fast_dev_run=True when it is 1, used while logging
        if fast_dev_run == 1:
            self.fast_dev_run = True

        if fast_dev_run:
            num_batches = int(fast_dev_run)
            limit_train_batches = num_batches
            limit_val_batches = num_batches
            limit_test_batches = num_batches
            limit_predict_batches = num_batches
            self.fit_loop.max_steps = num_batches
            self.num_sanity_val_steps = 0
            self.fit_loop.max_epochs = 1
            val_check_interval = 1.0
            self.check_val_every_n_epoch = 1
            self.logger = DummyLogger() if self.logger is not None else None

            rank_zero_info(
                "Running in fast_dev_run mode: will run a full train,"
                f" val, test and prediction loop using {num_batches} batch(es)."
            )

        self.limit_train_batches = _determine_batch_limits(limit_train_batches, "limit_train_batches")
        self.limit_val_batches = _determine_batch_limits(limit_val_batches, "limit_val_batches")
        self.limit_test_batches = _determine_batch_limits(limit_test_batches, "limit_test_batches")
        self.limit_predict_batches = _determine_batch_limits(limit_predict_batches, "limit_predict_batches")
        self.val_check_interval = _determine_batch_limits(val_check_interval, "val_check_interval")
        self.overfit_batches = _determine_batch_limits(overfit_batches, "overfit_batches")
        self._determine_data_use_amount(self.overfit_batches)

    def _determine_data_use_amount(self, overfit_batches: float) -> None:
        """Use less data for debugging purposes."""
        if overfit_batches > 0:
            self.limit_train_batches = overfit_batches
            self.limit_val_batches = 0

    def _setup_on_init(self, num_sanity_val_steps: int) -> None:
        self._log_device_info()

        self.should_stop = False
        self.state = TrainerState()
        self.num_training_batches = float("inf")
        self.train_dataloader = None

        if num_sanity_val_steps == -1:
            self.num_sanity_val_steps = float("inf")
        else:
            self.num_sanity_val_steps = num_sanity_val_steps

        self.num_sanity_val_batches = []
        self.num_test_batches = []
        self.num_val_batches = []
        self.test_dataloaders = None
        self.val_dataloaders = None

        # when true, print evaluation results in .validate() and .test()
        self.verbose_evaluate = True

        self.num_predict_batches = []

    def _call_and_handle_interrupt(self, trainer_fn: Callable, *args: Any, **kwargs: Any) -> Any:
        r"""
        Error handling, intended to be used only for main trainer function entry points (fit, validate, test, predict)
        as all errors should funnel through them

        Args:
            trainer_fn: one of (fit, validate, test, predict)
            *args: positional arguments to be passed to the `trainer_fn`
            **kwargs: keyword arguments to be passed to `trainer_fn`
        """
        try:
            if isinstance(self.training_type_plugin, DDPSpawnPlugin):
                spawn_output: _SpawnOutput = self.training_type_plugin.spawn(trainer_fn, *args, **kwargs)
                self.training_type_plugin._recover_results_in_main_process(spawn_output, self)
                return spawn_output.trainer_results
            else:
                return trainer_fn(*args, **kwargs)
        # TODO: treat KeyboardInterrupt as BaseException (delete the code below) in v1.7
        except KeyboardInterrupt as exception:
            rank_zero_warn("Detected KeyboardInterrupt, attempting graceful shutdown...")
            # user could press Ctrl+c many times... only shutdown once
            if not self.interrupted:
                self.state.status = TrainerStatus.INTERRUPTED
                self._call_callback_hooks("on_keyboard_interrupt")
                self._call_callback_hooks("on_exception", exception)
        except BaseException as exception:
            self.state.status = TrainerStatus.INTERRUPTED
            if distributed_available() and self.world_size > 1:
                # try syncing remaing processes, kill otherwise
                self.training_type_plugin.reconciliate_processes(traceback.format_exc())
            self._on_exception()
            # reset bookkeeping
            self.state.stage = None
            self._call_callback_hooks("on_exception", exception)
            # shutdown workers
            self._data_connector.teardown()
            raise

    def fit(
        self,
        model: "pl.LightningModule",
        train_dataloaders: Optional[Union[TRAIN_DATALOADERS, LightningDataModule]] = None,
        val_dataloaders: Optional[EVAL_DATALOADERS] = None,
        datamodule: Optional[LightningDataModule] = None,
        ckpt_path: Optional[str] = None,
    ) -> None:
        r"""
        Runs the full optimization routine.

        Args:
            model: Model to fit.

            train_dataloaders: A collection of :class:`torch.utils.data.DataLoader` or a
                :class:`~pytorch_lightning.core.datamodule.LightningDataModule` specifying training samples.
                In the case of multiple dataloaders, please see this :ref:`section <multiple-dataloaders>`.

            val_dataloaders: A :class:`torch.utils.data.DataLoader` or a sequence of them specifying validation samples.

            ckpt_path: Path/URL of the checkpoint from which training is resumed. If there is
                no checkpoint file at the path, an exception is raised. If resuming from mid-epoch checkpoint,
                training will start from the beginning of the next epoch.

            datamodule: An instance of :class:`~pytorch_lightning.core.datamodule.LightningDataModule`.
        """
        self.training_type_plugin.model = model
        self._call_and_handle_interrupt(
            self._fit_impl, model, train_dataloaders, val_dataloaders, datamodule, ckpt_path
        )

    def _fit_impl(
        self,
        model: "pl.LightningModule",
        train_dataloaders: Optional[Union[TRAIN_DATALOADERS, LightningDataModule]] = None,
        val_dataloaders: Optional[EVAL_DATALOADERS] = None,
        datamodule: Optional[LightningDataModule] = None,
        ckpt_path: Optional[str] = None,
    ) -> None:
        Trainer._log_api_event("fit")

        self.state.fn = TrainerFn.FITTING
        self.state.status = TrainerStatus.RUNNING
        self.training = True

        # if a datamodule comes in as the second arg, then fix it for the user
        if isinstance(train_dataloaders, LightningDataModule):
            datamodule = train_dataloaders
            train_dataloaders = None
        # If you supply a datamodule you can't supply train_dataloader or val_dataloaders
        if (train_dataloaders is not None or val_dataloaders is not None) and datamodule is not None:
            raise MisconfigurationException(
                "You cannot pass `train_dataloader` or `val_dataloaders` to `trainer.fit(datamodule=...)`"
            )

        # links data to the trainer
        self._data_connector.attach_data(
            model, train_dataloaders=train_dataloaders, val_dataloaders=val_dataloaders, datamodule=datamodule
        )

        # TODO: ckpt_path only in v1.7
        ckpt_path = ckpt_path or self.resume_from_checkpoint
        results = self._run(model, ckpt_path=ckpt_path)

        assert self.state.stopped
        self.training = False
        return results

    def validate(
        self,
        model: Optional["pl.LightningModule"] = None,
        dataloaders: Optional[Union[EVAL_DATALOADERS, LightningDataModule]] = None,
        ckpt_path: Optional[str] = None,
        verbose: bool = True,
        datamodule: Optional[LightningDataModule] = None,
    ) -> _EVALUATE_OUTPUT:
        r"""
        Perform one evaluation epoch over the validation set.

        Args:
            model: The model to validate.

            dataloaders: A :class:`torch.utils.data.DataLoader` or a sequence of them,
                or a :class:`~pytorch_lightning.core.datamodule.LightningDataModule` specifying validation samples.

            ckpt_path: Either ``best`` or path to the checkpoint you wish to validate.
                If ``None`` and the model instance was passed, use the current weights.
                Otherwise, the best model checkpoint from the previous ``trainer.fit`` call will be loaded
                if a checkpoint callback is configured.

            verbose: If True, prints the validation results.

            datamodule: An instance of :class:`~pytorch_lightning.core.datamodule.LightningDataModule`.

        Returns:
            List of dictionaries with metrics logged during the validation phase, e.g., in model- or callback hooks
            like :meth:`~pytorch_lightning.core.lightning.LightningModule.validation_step`,
            :meth:`~pytorch_lightning.core.lightning.LightningModule.validation_epoch_end`, etc.
            The length of the list corresponds to the number of validation dataloaders used.
        """
        self.training_type_plugin.model = model or self.lightning_module
        return self._call_and_handle_interrupt(self._validate_impl, model, dataloaders, ckpt_path, verbose, datamodule)

    def _validate_impl(
        self,
        model: Optional["pl.LightningModule"] = None,
        dataloaders: Optional[Union[EVAL_DATALOADERS, LightningDataModule]] = None,
        ckpt_path: Optional[str] = None,
        verbose: bool = True,
        datamodule: Optional[LightningDataModule] = None,
    ) -> _EVALUATE_OUTPUT:
        # --------------------
        # SETUP HOOK
        # --------------------
        Trainer._log_api_event("validate")
        self.verbose_evaluate = verbose

        self.state.fn = TrainerFn.VALIDATING
        self.state.status = TrainerStatus.RUNNING
        self.validating = True

        # if a datamodule comes in as the second arg, then fix it for the user
        if isinstance(dataloaders, LightningDataModule):
            datamodule = dataloaders
            dataloaders = None
        # If you supply a datamodule you can't supply val_dataloaders
        if dataloaders is not None and datamodule:
            raise MisconfigurationException("You cannot pass both `trainer.validate(dataloaders=..., datamodule=...)`")

        model_provided = model is not None
        model = model or self.lightning_module
        if model is None:
            raise MisconfigurationException(
                "`model` must be provided to `trainer.validate()` when it hasn't been passed in a previous run"
            )

        # links data to the trainer
        self._data_connector.attach_data(model, val_dataloaders=dataloaders, datamodule=datamodule)

        self.validated_ckpt_path = self.__set_ckpt_path(
            ckpt_path, model_provided=model_provided, model_connected=self.lightning_module is not None
        )

        # run validate
        results = self._run(model, ckpt_path=self.validated_ckpt_path)

        assert self.state.stopped
        self.validating = False

        return results

    def test(
        self,
        model: Optional["pl.LightningModule"] = None,
        dataloaders: Optional[Union[EVAL_DATALOADERS, LightningDataModule]] = None,
        ckpt_path: Optional[str] = None,
        verbose: bool = True,
        datamodule: Optional[LightningDataModule] = None,
    ) -> _EVALUATE_OUTPUT:
        r"""
        Perform one evaluation epoch over the test set.
        It's separated from fit to make sure you never run on your test set until you want to.

        Args:
            model: The model to test.

            dataloaders: A :class:`torch.utils.data.DataLoader` or a sequence of them,
                or a :class:`~pytorch_lightning.core.datamodule.LightningDataModule` specifying test samples.

            ckpt_path: Either ``best`` or path to the checkpoint you wish to test.
                If ``None`` and the model instance was passed, use the current weights.
                Otherwise, the best model checkpoint from the previous ``trainer.fit`` call will be loaded
                if a checkpoint callback is configured.

            verbose: If True, prints the test results.

            datamodule: An instance of :class:`~pytorch_lightning.core.datamodule.LightningDataModule`.

        Returns:
            List of dictionaries with metrics logged during the test phase, e.g., in model- or callback hooks
            like :meth:`~pytorch_lightning.core.lightning.LightningModule.test_step`,
            :meth:`~pytorch_lightning.core.lightning.LightningModule.test_epoch_end`, etc.
            The length of the list corresponds to the number of test dataloaders used.
        """
        self.training_type_plugin.model = model or self.lightning_module
        return self._call_and_handle_interrupt(self._test_impl, model, dataloaders, ckpt_path, verbose, datamodule)

    def _test_impl(
        self,
        model: Optional["pl.LightningModule"] = None,
        dataloaders: Optional[Union[EVAL_DATALOADERS, LightningDataModule]] = None,
        ckpt_path: Optional[str] = None,
        verbose: bool = True,
        datamodule: Optional[LightningDataModule] = None,
    ) -> _EVALUATE_OUTPUT:
        # --------------------
        # SETUP HOOK
        # --------------------
        Trainer._log_api_event("test")
        self.verbose_evaluate = verbose

        self.state.fn = TrainerFn.TESTING
        self.state.status = TrainerStatus.RUNNING
        self.testing = True

        # if a datamodule comes in as the second arg, then fix it for the user
        if isinstance(dataloaders, LightningDataModule):
            datamodule = dataloaders
            dataloaders = None
        # If you supply a datamodule you can't supply test_dataloaders
        if dataloaders is not None and datamodule:
            raise MisconfigurationException("You cannot pass both `trainer.test(dataloaders=..., datamodule=...)`")

        model_provided = model is not None
        model = model or self.lightning_module
        if model is None:
            raise MisconfigurationException(
                "`model` must be provided to `trainer.test()` when it hasn't been passed in a previous run"
            )

        # links data to the trainer
        self._data_connector.attach_data(model, test_dataloaders=dataloaders, datamodule=datamodule)

        self.tested_ckpt_path = self.__set_ckpt_path(
            ckpt_path, model_provided=model_provided, model_connected=self.lightning_module is not None
        )

        # run test
        results = self._run(model, ckpt_path=self.tested_ckpt_path)

        assert self.state.stopped
        self.testing = False

        return results

    def predict(
        self,
        model: Optional["pl.LightningModule"] = None,
        dataloaders: Optional[Union[EVAL_DATALOADERS, LightningDataModule]] = None,
        datamodule: Optional[LightningDataModule] = None,
        return_predictions: Optional[bool] = None,
        ckpt_path: Optional[str] = None,
    ) -> Optional[_PREDICT_OUTPUT]:
        r"""
        Run inference on your data.
        This will call the model forward function to compute predictions. Useful to perform distributed
        and batched predictions. Logging is disabled in the predict hooks.

        Args:
            model: The model to predict with.

            dataloaders: A :class:`torch.utils.data.DataLoader` or a sequence of them,
                or a :class:`~pytorch_lightning.core.datamodule.LightningDataModule` specifying prediction samples.

            datamodule: The datamodule with a predict_dataloader method that returns one or more dataloaders.

            return_predictions: Whether to return predictions.
                ``True`` by default except when an accelerator that spawns processes is used (not supported).

            ckpt_path: Either ``best`` or path to the checkpoint you wish to predict.
                If ``None`` and the model instance was passed, use the current weights.
                Otherwise, the best model checkpoint from the previous ``trainer.fit`` call will be loaded
                if a checkpoint callback is configured.

        Returns:
            Returns a list of dictionaries, one for each provided dataloader containing their respective predictions.
        """
        self.training_type_plugin.model = model or self.lightning_module
        return self._call_and_handle_interrupt(
            self._predict_impl, model, dataloaders, datamodule, return_predictions, ckpt_path
        )

    def _predict_impl(
        self,
        model: Optional["pl.LightningModule"] = None,
        dataloaders: Optional[Union[EVAL_DATALOADERS, LightningDataModule]] = None,
        datamodule: Optional[LightningDataModule] = None,
        return_predictions: Optional[bool] = None,
        ckpt_path: Optional[str] = None,
    ) -> Optional[_PREDICT_OUTPUT]:
        # --------------------
        # SETUP HOOK
        # --------------------
        Trainer._log_api_event("predict")

        self.state.fn = TrainerFn.PREDICTING
        self.state.status = TrainerStatus.RUNNING
        self.predicting = True

        self.predict_loop.return_predictions = return_predictions

        # if a datamodule comes in as the second arg, then fix it for the user
        if isinstance(dataloaders, LightningDataModule):
            datamodule = dataloaders
            dataloaders = None
        if dataloaders is not None and datamodule:
            raise MisconfigurationException("You cannot pass both `trainer.predict(dataloaders=..., datamodule=...)`")

        model_provided = model is not None
        model = model or self.lightning_module
        if model is None:
            raise MisconfigurationException(
                "`model` must be provided to `trainer.predict()` when it hasn't been passed in a previous run"
            )

        # links data to the trainer
        self._data_connector.attach_data(model, predict_dataloaders=dataloaders, datamodule=datamodule)

        self.predicted_ckpt_path = self.__set_ckpt_path(
            ckpt_path, model_provided=model_provided, model_connected=self.lightning_module is not None
        )

        results = self._run(model, ckpt_path=self.predicted_ckpt_path)

        assert self.state.stopped
        self.predicting = False

        return results

    def tune(
        self,
        model: "pl.LightningModule",
        train_dataloaders: Optional[Union[TRAIN_DATALOADERS, LightningDataModule]] = None,
        val_dataloaders: Optional[EVAL_DATALOADERS] = None,
        datamodule: Optional[LightningDataModule] = None,
        scale_batch_size_kwargs: Optional[Dict[str, Any]] = None,
        lr_find_kwargs: Optional[Dict[str, Any]] = None,
    ) -> Dict[str, Optional[Union[int, _LRFinder]]]:
        r"""
        Runs routines to tune hyperparameters before training.

        Args:
            model: Model to tune.

            train_dataloaders: A collection of :class:`torch.utils.data.DataLoader` or a
                :class:`~pytorch_lightning.core.datamodule.LightningDataModule` specifying training samples.
                In the case of multiple dataloaders, please see this :ref:`section <multiple-dataloaders>`.

            val_dataloaders: A :class:`torch.utils.data.DataLoader` or a sequence of them specifying validation samples.

            datamodule: An instance of :class:`~pytorch_lightning.core.datamodule.LightningDataModule`.

            scale_batch_size_kwargs: Arguments for :func:`~pytorch_lightning.tuner.batch_size_scaling.scale_batch_size`

            lr_find_kwargs: Arguments for :func:`~pytorch_lightning.tuner.lr_finder.lr_find`
        """
        Trainer._log_api_event("tune")

        self.state.fn = TrainerFn.TUNING
        self.state.status = TrainerStatus.RUNNING
        self.tuning = True

        # if a datamodule comes in as the second arg, then fix it for the user
        if isinstance(train_dataloaders, LightningDataModule):
            datamodule = train_dataloaders
            train_dataloaders = None
        # If you supply a datamodule you can't supply train_dataloader or val_dataloaders
        if (train_dataloaders is not None or val_dataloaders is not None) and datamodule is not None:
            raise MisconfigurationException(
                "You cannot pass `train_dataloader` or `val_dataloaders` to `trainer.tune(datamodule=...)`"
            )

        # links data to the trainer
        self._data_connector.attach_data(
            model, train_dataloaders=train_dataloaders, val_dataloaders=val_dataloaders, datamodule=datamodule
        )

        result = self.tuner._tune(model, scale_batch_size_kwargs=scale_batch_size_kwargs, lr_find_kwargs=lr_find_kwargs)

        assert self.state.stopped
        self.tuning = False

        return result

    def _restore_modules_and_callbacks(self, checkpoint_path: Optional[_PATH] = None) -> None:
        # restore modules after setup
        self.checkpoint_connector.resume_start(checkpoint_path)
        self.checkpoint_connector.restore_model()
        self.checkpoint_connector.restore_datamodule()
        if self.state.fn == TrainerFn.FITTING:
            # restore callback states
            self.checkpoint_connector.restore_callbacks()

    def _run(
        self, model: "pl.LightningModule", ckpt_path: Optional[str] = None
    ) -> Optional[Union[_EVALUATE_OUTPUT, _PREDICT_OUTPUT]]:
        # clean hparams
        if hasattr(model, "hparams"):
            parsing.clean_namespace(model.hparams)

        # attach model to the training type plugin
        self.training_type_plugin.connect(model)

        self._callback_connector._attach_model_callbacks()
        self._callback_connector._attach_model_logging_functions()

        verify_loop_configurations(self)

        # hook
        self._data_connector.prepare_data()

        # ----------------------------
        # SET UP TRAINING
        # ----------------------------
        self._call_callback_hooks("on_before_accelerator_backend_setup")
        self.accelerator.setup_environment()
        self._call_setup_hook()  # allow user to setup lightning_module in accelerator environment

        # check if we should delay restoring checkpoint till later
        if not self.training_type_plugin.restore_checkpoint_after_pre_dispatch:
            self._restore_modules_and_callbacks(ckpt_path)

        self._call_configure_sharded_model()  # allow user to setup in model sharded environment
        self.accelerator.setup(self)

        # ----------------------------
        # INSPECT THE CORE LOOPS
        # ----------------------------
        fr"""
             Lightning internal flow looks like this:
        {Trainer.fit} or {Trainer.test} or {Trainer.predict}  ||
                                |                             ||
<<<<<<< HEAD
                        setup accelerator                     ||
                           and strategy                       ||
                                |                             ||  LIGHTNING
                                |                             ||
                         {self._run_stage}                     ||  FLOW
                                |                             ||
=======
                         spawn processes                      ||
               {self.accelerator.setup_environment}           ||
                                |                             ||
                        setup accelerator                     ||
                           and strategy                       ||  LIGHTNING
                                |                             ||
                         {self.run_stage}                     ||  FLOW
                                |                             ||
>>>>>>> 23807c24
                        {self._run_train}                     ||  DIRECTION
                     or {self._run_evaluate}                  ||
                     or {self._run_predict}                   ||
                                |                             ||
                             results                          \/
        This is used to guide readers to the core loops: train, test, predict.
        {self._run_predict} is the simplest to understand, use `Go to Definition` to read it :)
        """

        # ----------------------------
        # TRAIN
        # ----------------------------

        # reset logger connector
        self.logger_connector.reset_results()
        self.logger_connector.reset_metrics()

        # hook
        if self.state.fn == TrainerFn.FITTING:
            self._call_callback_hooks("on_fit_start")
            self._call_lightning_module_hook("on_fit_start")

        # plugin will move model to device
        self._pre_dispatch()

        if self.training_type_plugin.restore_checkpoint_after_pre_dispatch:
            self._restore_modules_and_callbacks(ckpt_path)

        # restore optimizers, etc.
        self.checkpoint_connector.restore_training_state()

        self.checkpoint_connector.resume_end()

<<<<<<< HEAD
        results = self._run_stage()
=======
        results = self.run_stage()
>>>>>>> 23807c24
        self._teardown()

        # ----------------------------
        # POST-Training CLEAN UP
        # ----------------------------
        # hook
        if self.state.fn == TrainerFn.FITTING:
            self._call_callback_hooks("on_fit_end")
            self._call_lightning_module_hook("on_fit_end")

        self._call_teardown_hook()

        if self.state.status != TrainerStatus.INTERRUPTED:
            self.state.status = TrainerStatus.FINISHED
        self.state.stage = None

        if isinstance(self.training_type_plugin, DDPSpawnPlugin):
            results = self.training_type_plugin._collect_rank_zero_results(self, results)

        return results

    def _pre_dispatch(self):
        self.training_type_plugin.pre_dispatch(self)
        self._log_hyperparams()

    def _log_hyperparams(self) -> None:
        # log hyper-parameters
        hparams_initial = None

        if self.logger is not None:
            # save exp to get started (this is where the first experiment logs are written)
            datamodule_log_hyperparams = self.datamodule._log_hyperparams if self.datamodule is not None else False

            if self.lightning_module._log_hyperparams and datamodule_log_hyperparams:
                datamodule_hparams = self.datamodule.hparams_initial
                lightning_hparams = self.lightning_module.hparams_initial
                inconsistent_keys = []
                for key in lightning_hparams.keys() & datamodule_hparams.keys():
                    lm_val, dm_val = lightning_hparams[key], datamodule_hparams[key]
                    if type(lm_val) != type(dm_val):
                        inconsistent_keys.append(key)
                    elif isinstance(lm_val, torch.Tensor) and id(lm_val) != id(dm_val):
                        inconsistent_keys.append(key)
                    elif lm_val != dm_val:
                        inconsistent_keys.append(key)
                if inconsistent_keys:
                    raise MisconfigurationException(
                        f"Error while merging hparams: the keys {inconsistent_keys} are present "
                        "in both the LightningModule's and LightningDataModule's hparams "
                        "but have different values."
                    )
                hparams_initial = {**lightning_hparams, **datamodule_hparams}
            elif self.lightning_module._log_hyperparams:
                hparams_initial = self.lightning_module.hparams_initial
            elif datamodule_log_hyperparams:
                hparams_initial = self.datamodule.hparams_initial

            if hparams_initial is not None:
                self.logger.log_hyperparams(hparams_initial)
            self.logger.log_graph(self.lightning_module)
            self.logger.save()

    def _teardown(self):
        """This is the Trainer's internal teardown, unrelated to the `teardown` hooks in LightningModule and
        Callback; those are handled by :meth:`_call_teardown_hook`."""
        self.training_type_plugin.post_dispatch(self)
        self.accelerator.teardown()
        self._data_connector.teardown()
        self._active_loop.teardown()
        self.logger_connector.teardown()
        self.signal_connector.teardown()

<<<<<<< HEAD
    def run_stage(self) -> None:
        rank_zero_deprecation(
            "`Trainer.run_stage` is deprecated in v1.6 and will be removed in v1.8. Use"
            " `Trainer.{fit,validate,test,predict}` instead."
        )
        return self._run_stage()

    def _run_stage(self):
=======
    def run_stage(self):
>>>>>>> 23807c24
        self.training_type_plugin.barrier("run-stage")
        self.training_type_plugin.dispatch(self)
        self.__setup_profiler()

        if self.evaluating:
            return self._run_evaluate()
        if self.predicting:
            return self._run_predict()
        return self._run_train()

    def _pre_training_routine(self):
        # wait for all to join if on distributed
        self.training_type_plugin.barrier("setup_training")

        # register signals
        self.signal_connector.register_signal_handlers()

        # --------------------------
        # Pre-train
        # --------------------------
        self._call_callback_hooks("on_pretrain_routine_start")
        self._call_lightning_module_hook("on_pretrain_routine_start")

        self._call_callback_hooks("on_pretrain_routine_end")
        self._call_lightning_module_hook("on_pretrain_routine_end")

    def _run_train(self) -> None:
        self._pre_training_routine()

        if not self.is_global_zero and self.progress_bar_callback is not None:
            self.progress_bar_callback.disable()

        self._run_sanity_check(self.lightning_module)

        # enable train mode
        self.model.train()
        torch.set_grad_enabled(True)

        self.fit_loop.trainer = self
        with torch.autograd.set_detect_anomaly(self._detect_anomaly):
            self.fit_loop.run()

    def _run_evaluate(self) -> _EVALUATE_OUTPUT:
        if not self.is_global_zero and self.progress_bar_callback is not None:
            self.progress_bar_callback.disable()

        assert self.evaluating

        # reload dataloaders
        self._evaluation_loop._reload_evaluation_dataloaders()

        # reset trainer on this loop and all child loops in case user connected a custom loop
        self._evaluation_loop.trainer = self

        with self.profiler.profile(f"run_{self.state.stage}_evaluation"), torch.no_grad():
            eval_loop_results = self._evaluation_loop.run()

        # remove the tensors from the eval results
        for result in eval_loop_results:
            if isinstance(result, dict):
                for k, v in result.items():
                    if isinstance(v, torch.Tensor):
                        result[k] = v.cpu().item()

        return eval_loop_results

    def _run_predict(self) -> Optional[_PREDICT_OUTPUT]:
        self.reset_predict_dataloader(self.lightning_module)
        # reset trainer on this loop and all child loops in case user connected a custom loop
        self.predict_loop.trainer = self
        with torch.no_grad():
            return self.predict_loop.run()

    def _run_sanity_check(self, ref_model):
        should_sanity_check = (
            self.enable_validation
            and self.num_sanity_val_steps > 0
            # do not sanity check if restarting because it would mess up the loaded state
            and not self._evaluation_loop.restarting
        )

        # run tiny validation (if validation defined)
        # to make sure program won't crash during val
        if should_sanity_check:
            stage = self.state.stage
            self.sanity_checking = True

            # reset logger connector
            self.logger_connector.reset_results()
            self.logger_connector.reset_metrics()

            self._call_callback_hooks("on_sanity_check_start")

            # reload dataloaders
            self._evaluation_loop._reload_evaluation_dataloaders()

            # run eval step
            with torch.no_grad():
                self._evaluation_loop.run()

            self._call_callback_hooks("on_sanity_check_end")

            # reset logger connector
            self.logger_connector.reset_results()
            self.logger_connector.reset_metrics()

            # reset the seed to what it was before sanity check
            # prevents sanity check to affect random sampling in training
            reset_seed()

            # restore the previous stage when the sanity check if finished
            self.state.stage = stage

    def __set_ckpt_path(self, ckpt_path: Optional[str], model_provided: bool, model_connected: bool) -> Optional[str]:
        if model_provided and ckpt_path is None:
            # use passed model to function without loading weights
            return

        fn = self.state.fn.value

        if model_connected and ckpt_path is None:
            rank_zero_warn(
                f"`.{fn}(ckpt_path=None)` was called without a model."
                " The best model of the previous `fit` call will be used."
                f" You can pass `{fn}(ckpt_path='best')` to use and best model"
                " checkpoint and avoid this warning or"
                " `ckpt_path=trainer.checkpoint_callback.last_model_path` to use the last model."
            )
            ckpt_path = "best"

        if ckpt_path == "best":
            # if user requests the best checkpoint but we don't have it, error
            if not self.checkpoint_callback:
                raise MisconfigurationException(
                    f'`.{fn}(ckpt_path="best")` is set but `ModelCheckpoint` is not configured.'
                )
            if not self.checkpoint_callback.best_model_path:
                if self.fast_dev_run:
                    raise MisconfigurationException(
                        f"You cannot execute `.{fn}()` with `fast_dev_run=True` unless you do"
                        f" `.{fn}(ckpt_path=PATH)` as no checkpoint path was generated during fitting."
                    )
                raise MisconfigurationException(
                    f'`.{fn}(ckpt_path="best")` is set but `ModelCheckpoint` is not configured to save the best model.'
                )
            # load best weights
            ckpt_path = self.checkpoint_callback.best_model_path

        if not ckpt_path:
            raise MisconfigurationException(
                f"`.{fn}()` found no path for the best weights: {ckpt_path!r}. Please"
                f" specify a path for a checkpoint `.{fn}(ckpt_path=PATH)`"
            )
        return ckpt_path

    def _call_setup_hook(self) -> None:
        fn = self.state.fn._setup_fn

        self.training_type_plugin.barrier("pre_setup")

        if self.datamodule is not None:
            self.datamodule.setup(stage=fn)
        self._call_callback_hooks("setup", stage=fn)
        self._call_lightning_module_hook("setup", stage=fn)

        self.training_type_plugin.barrier("post_setup")

    def _call_configure_sharded_model(self) -> None:
        with self.training_type_plugin.model_sharded_context():
            self._handle_meta_model()
            self._call_lightning_module_hook("configure_sharded_model")
            self._call_callback_hooks("on_configure_sharded_model")

    def _handle_meta_model(self) -> None:
        if not is_on_meta_device(self.lightning_module):
            return

        if isinstance(self.training_type_plugin, DDPSpawnPlugin):
            raise MisconfigurationException("LightningModule on meta device isn't supported with spawn.")

        materialize_module(self.lightning_module)
        # the trainer reference is lost during materialization
        self.lightning_module.trainer = proxy(self)

    def _call_teardown_hook(self) -> None:
        fn = self.state.fn._setup_fn

        if self.datamodule is not None:
            self.datamodule.teardown(stage=fn)

        self._call_callback_hooks("teardown", stage=fn)
        self._call_lightning_module_hook("teardown", stage=fn)

        self.lightning_module._current_fx_name = None
        # these could have become stale if metrics are defined in `setup`
        self.lightning_module._metric_attributes = None

        # todo: TPU 8 cores hangs in flush with TensorBoard. Might do for all loggers.
        # It might be related to xla tensors blocked when moving the cpu kill loggers.
        if self.logger is not None:
            self.logger.finalize("success")

        # summarize profile results
        self.profiler.describe()

    def call_hook(
        self, hook_name: str, *args: Any, pl_module: Optional["pl.LightningModule"] = None, **kwargs: Any
    ) -> Any:
        r"""
        .. deprecated:: v1.6
            The Trainer's `call_hook` method was deprecated in v1.6 and will be removed in v1.8.
        """
        rank_zero_deprecation("The Trainer's `call_hook` method was deprecated in v1.6 and will be removed in v1.8.")
        pl_module = self.lightning_module or pl_module
        if pl_module:
            prev_fx_name = pl_module._current_fx_name
            pl_module._current_fx_name = hook_name

        # always profile hooks
        with self.profiler.profile(hook_name):

            # first call trainer hook
            callback_fx = getattr(self, hook_name, None)
            if callable(callback_fx):
                callback_fx(*args, **kwargs)

            # next call hook in lightningModule
            output = None
            model_fx = getattr(pl_module, hook_name, None)
            if callable(model_fx):
                output = model_fx(*args, **kwargs)

            # *Bad code alert*
            # The `Accelerator` mostly calls the `TrainingTypePlugin` but some of those calls are deprecated.
            # The following logic selectively chooses which hooks are called on each object.
            # In the case of `setup` and `teardown`, the hooks on the `LightningModule` should not call the hooks of the
            # same name in these objects as they are meant to be managed outside of the `LightningModule` lifecycle.
            # All of this should be fixed by #8506

            # call the accelerator hook
            if hook_name in ("on_train_start",) and hasattr(self.accelerator, hook_name):
                accelerator_hook = getattr(self.accelerator, hook_name)
                accelerator_output = accelerator_hook(*args, **kwargs)
                # Rely on the accelerator output if lightningModule hook returns nothing
                # Required for cases such as DataParallel where we reduce the output for the user
                # todo: move this data parallel logic into the data parallel plugin
                output = accelerator_output if output is None else output

            # call the ttp hook
            if hook_name not in ("setup", "teardown", "on_train_start") and hasattr(
                self.training_type_plugin, hook_name
            ):
                ttp_hook = getattr(self.training_type_plugin, hook_name)
                ttp_output = ttp_hook(*args, **kwargs)
                output = ttp_output if output is None else output

        if pl_module:
            # restore current_fx when nested context
            pl_module._current_fx_name = prev_fx_name

        return output

    def _call_lightning_module_hook(
        self,
        hook_name: str,
        *args: Any,
        pl_module: Optional["pl.LightningModule"] = None,
        **kwargs: Any,
    ) -> Any:
        pl_module = pl_module or self.lightning_module

        if pl_module is None:
            raise TypeError("No Lightning Module is available to call hooks on")

        fn = getattr(pl_module, hook_name)
        if not callable(fn):
            return

        prev_fx_name = pl_module._current_fx_name
        pl_module._current_fx_name = hook_name

        # TODO: when profiling separate hook name by hook object name (e.g. Callback, LM)
        with self.profiler.profile(hook_name):
            output = fn(*args, **kwargs)

        # restore current_fx when nested context
        pl_module._current_fx_name = prev_fx_name

        return output

    def _call_callback_hooks(
        self,
        hook_name: str,
        *args: Any,
        **kwargs: Any,
    ) -> None:
        # TODO: remove if block in v1.8
        if hook_name in ("on_init_start", "on_init_end"):
            # these `Callback` hooks are the only ones that do not take a lightning module.
            # we also don't profile bc profiler hasn't been set yet
            for callback in self.callbacks:
                fn = getattr(callback, hook_name)
                if callable(fn):
                    fn(self, *args, **kwargs)
            return

        pl_module = self.lightning_module
        if pl_module:
            prev_fx_name = pl_module._current_fx_name
            pl_module._current_fx_name = hook_name

        # TODO: remove if block in v1.7
        if hook_name in ("on_train_batch_start", "on_train_batch_end"):
            fn = getattr(self, hook_name)
            if callable(fn):
                with self.profiler.profile(hook_name):
                    fn(*args, **kwargs)
        else:
            for callback in self.callbacks:
                fn = getattr(callback, hook_name)
                if callable(fn):
                    with self.profiler.profile(hook_name):
                        fn(self, self.lightning_module, *args, **kwargs)

        if pl_module:
            # restore current_fx when nested context
            pl_module._current_fx_name = prev_fx_name

    # TODO: rename to _call_strategy_hook and eventually no longer need this
    def _call_ttp_hook(
        self,
        hook_name: str,
        *args: Any,
        **kwargs: Any,
    ) -> Any:
        pl_module = self.lightning_module
        prev_fx_name = pl_module._current_fx_name
        pl_module._current_fx_name = hook_name

        fn = getattr(self.training_type_plugin, hook_name)
        if not callable(fn):
            return

        with self.profiler.profile(hook_name):
            output = fn(*args, **kwargs)

        # restore current_fx when nested context
        pl_module._current_fx_name = prev_fx_name

        return output

    @staticmethod
    def _parse_devices(
        gpus: Optional[Union[List[int], str, int]],
        auto_select_gpus: bool,
        tpu_cores: Optional[Union[List[int], str, int]],
    ) -> Tuple[Optional[List[int]], Optional[Union[List[int], int]]]:
        return device_parser._parse_devices(gpus, auto_select_gpus, tpu_cores)

    @staticmethod
    def _log_api_event(event: str) -> None:
        torch._C._log_api_usage_once("lightning.trainer." + event)

    def __init_profiler(self, profiler: Optional[Union[BaseProfiler, str]]) -> None:
        if isinstance(profiler, str):
            PROFILERS = {
                "simple": SimpleProfiler,
                "advanced": AdvancedProfiler,
                "pytorch": PyTorchProfiler,
                "xla": XLAProfiler,
            }
            profiler = profiler.lower()
            if profiler not in PROFILERS:
                raise MisconfigurationException(
                    "When passing string value for the `profiler` parameter of `Trainer`,"
                    f" it can only be one of {list(PROFILERS.keys())}"
                )
            profiler_class = PROFILERS[profiler]
            profiler = profiler_class()
        self.profiler: BaseProfiler = profiler or PassThroughProfiler()

    def __setup_profiler(self) -> None:
        local_rank = self.local_rank if self.world_size > 1 else None
        self.profiler._lightning_module = proxy(self.lightning_module)
        self.profiler.setup(stage=self.state.fn._setup_fn, local_rank=local_rank, log_dir=self.log_dir)

    def _log_device_info(self) -> None:
        rank_zero_info(f"GPU available: {torch.cuda.is_available()}, used: {self._device_type == _AcceleratorType.GPU}")

        num_tpu_cores = (
            self.tpu_cores if self.tpu_cores is not None and self._device_type == _AcceleratorType.TPU else 0
        )
        rank_zero_info(f"TPU available: {_TPU_AVAILABLE}, using: {num_tpu_cores} TPU cores")

        num_ipus = self.ipus if self.ipus is not None else 0
        rank_zero_info(f"IPU available: {_IPU_AVAILABLE}, using: {num_ipus} IPUs")

        if torch.cuda.is_available() and self._device_type != _AcceleratorType.GPU:
            rank_zero_warn(
                "GPU available but not used. Set the gpus flag in your trainer `Trainer(gpus=1)` or script `--gpus=1`.",
                category=PossibleUserWarning,
            )

        if _TPU_AVAILABLE and self._device_type != _AcceleratorType.TPU:
            rank_zero_warn(
                "TPU available but not used. Set the `tpu_cores` flag in your trainer"
                " `Trainer(tpu_cores=8)` or script `--tpu_cores=8`."
            )

        if (
            _IPU_AVAILABLE
            and self._device_type != _AcceleratorType.IPU
            and not isinstance(self.accelerator, IPUAccelerator)
        ):
            rank_zero_warn(
                "IPU available but not used. Set the `ipus` flag in your trainer"
                " `Trainer(ipus=8)` or script `--ipus=8`."
            )

    def _on_exception(self) -> None:
        if not _fault_tolerant_training():
            return
        # save a checkpoint for fault tolerant training. we don't use `log_dir` to minimize the chances of failure.
        file_path = os.path.join(self.default_root_dir, ".pl_auto_save.ckpt")
        self.save_checkpoint(file_path)

    """
    Accelerator properties
    """

    @property
    def accelerator(self) -> Accelerator:
        return self._accelerator_connector.accelerator

    @property
    def training_type_plugin(self) -> TrainingTypePlugin:
        return self.accelerator.training_type_plugin

    @property
    def precision_plugin(self) -> PrecisionPlugin:
        return self.training_type_plugin.precision_plugin

    @property
    def global_rank(self) -> int:
        return self.training_type_plugin.global_rank

    @property
    def local_rank(self) -> int:
        # some training types define a local rank
        return getattr(self.training_type_plugin, "local_rank", 0)

    @property
    def node_rank(self) -> int:
        # some training types define a node rank
        return getattr(self.training_type_plugin, "node_rank", 0)

    @property
    def world_size(self) -> int:
        # some training types define a world size
        return getattr(self.training_type_plugin, "world_size", 1)

    @property
    def _distrib_type(self) -> _StrategyType:
        return self._accelerator_connector._distrib_type

    @property
    def _device_type(self) -> _AcceleratorType:
        return self._accelerator_connector._device_type

    @property
    def num_nodes(self) -> int:
        return self._accelerator_connector.num_nodes

    @property
    def num_processes(self) -> int:
        return self._accelerator_connector.num_processes

    @property
    def root_gpu(self) -> Optional[int]:
        return self._accelerator_connector.root_gpu

    @property
    def tpu_cores(self) -> int:
        return self._accelerator_connector.tpu_cores

    @property
    def ipus(self) -> int:
        return self._accelerator_connector.num_ipus

    @property
    def num_gpus(self) -> int:
        return self._accelerator_connector.num_gpus

    @property
    def devices(self) -> Optional[Union[List[int], str, int]]:
        return self._accelerator_connector.devices

    @property
    def data_parallel_device_ids(self) -> Optional[List[int]]:
        return self._accelerator_connector.parallel_device_ids

    @property
    def lightning_module(self) -> "pl.LightningModule":
        return self.accelerator.lightning_module

    @property
    def optimizers(self) -> List[Optimizer]:
        return self.training_type_plugin.optimizers

    @optimizers.setter
    def optimizers(self, new_optims: Optional[List[Optimizer]]) -> None:
        # Necessary to rewrap optimizers to lightning
        # They will be re-created when accessing
        # the `lightning_optimizers` trainer property
        self._lightning_optimizers = None

        self.training_type_plugin.optimizers = new_optims

    @property
    def lr_schedulers(self) -> List[LRSchedulerTypeUnion]:
        return self.training_type_plugin.lr_schedulers

    @lr_schedulers.setter
    def lr_schedulers(self, new_schedulers: List[LRSchedulerTypeUnion]) -> None:
        self.training_type_plugin.lr_schedulers = new_schedulers

    @property
    def optimizer_frequencies(self) -> list:
        return self.training_type_plugin.optimizer_frequencies

    @optimizer_frequencies.setter
    def optimizer_frequencies(self, new_freqs: list) -> None:
        self.training_type_plugin.optimizer_frequencies = new_freqs

    @property
    def amp_backend(self) -> Optional[AMPType]:
        if isinstance(self.precision_plugin, ApexMixedPrecisionPlugin):
            return AMPType.APEX
        if isinstance(self.precision_plugin, NativeMixedPrecisionPlugin):
            return AMPType.NATIVE
        return None

    @property
    def precision(self) -> Union[str, int]:
        return self.training_type_plugin.precision_plugin.precision

    @property
    def scaler(self) -> Optional[Any]:
        return getattr(self.precision_plugin, "scaler", None)

    @property
    def gpus(self) -> Optional[Union[List[int], str, int]]:
        return self._accelerator_connector.gpus

    @property
    def model(self) -> torch.nn.Module:
        """The LightningModule, but possibly wrapped into DataParallel or DistributedDataParallel.

        To access the pure LightningModule, use
        :meth:`~pytorch_lightning.trainer.trainer.Trainer.lightning_module` instead.
        """
        return self.accelerator.model

    @model.setter
    def model(self, model: torch.nn.Module) -> None:
        """Setter for the model, pass-through to accelerator and plugin where the model reference is stored. Used
        by the Tuner to reset the state of Trainer and Accelerator.

        Args:
            model: The LightningModule, possibly wrapped into DataParallel or DistributedDataParallel, depending
                on the backend.
        """
        self.accelerator.model = model

    """
    General properties
    """

    @property
    def log_dir(self) -> Optional[str]:
        if self.logger is None:
            dirpath = self.default_root_dir
        elif isinstance(self.logger, TensorBoardLogger):
            dirpath = self.logger.log_dir
        elif isinstance(self.logger, LoggerCollection):
            dirpath = self.default_root_dir
        else:
            dirpath = self.logger.save_dir

        dirpath = self.training_type_plugin.broadcast(dirpath)
        return dirpath

    @property
    def use_amp(self) -> bool:
        return self.precision == 16

    @property
    def is_global_zero(self) -> bool:
        return self.global_rank == 0

    @property
    def slurm_job_id(self) -> Optional[int]:
        rank_zero_deprecation("Method `slurm_job_id` is deprecated in v1.6.0 and will be removed in v1.7.0.")
        return SLURMEnvironment.job_id()

    @property
    def lightning_optimizers(self) -> List[LightningOptimizer]:
        if self._lightning_optimizers is None:
            self.convert_to_lightning_optimizers()
        return self._lightning_optimizers

    @property
    def distributed_sampler_kwargs(self) -> Optional[dict]:
        if isinstance(self.training_type_plugin, ParallelPlugin):
            return self.training_type_plugin.distributed_sampler_kwargs

    @property
    def data_parallel(self) -> bool:
        return self._distrib_type in (
            _StrategyType.DP,
            _StrategyType.DDP,
            _StrategyType.DDP_SPAWN,
            _StrategyType.DDP2,
        )

    @property
    def progress_bar_dict(self) -> dict:
        """Read-only for progress bar metrics."""
        rank_zero_deprecation(
            "`trainer.progress_bar_dict` is deprecated in v1.5 and will be removed in v1.7."
            " Use `ProgressBarBase.get_metrics` instead."
        )
        ref_model = self.lightning_module
        ref_model = cast(pl.LightningModule, ref_model)
        if self.progress_bar_callback:
            return self.progress_bar_callback.get_metrics(self, ref_model)
        return self.progress_bar_metrics

    @property
    def _should_reload_dl_epoch(self) -> bool:
        """Check if dataloader should be reloaded in the current epoch."""
        n_epochs = self.reload_dataloaders_every_n_epochs
        return n_epochs and (not self.current_epoch % n_epochs)

    @property
    def enable_validation(self) -> bool:
        """Check if we should run validation during training."""
        return (
            self._data_connector._val_dataloader_source.is_defined()
            and is_overridden("validation_step", self.lightning_module)
            and self.limit_val_batches > 0
        )

    @property
    def default_root_dir(self) -> str:
        """The default location to save artifacts of loggers, checkpoints etc.

        It is used as a fallback if logger or checkpoint callback do not define specific save paths.
        """
        if get_filesystem(self._default_root_dir).protocol == "file":
            return os.path.normpath(self._default_root_dir)
        return self._default_root_dir

    @property
    def weights_save_path(self) -> str:
        """
        The default root location to save weights (checkpoints), e.g., when the
        :class:`~pytorch_lightning.callbacks.model_checkpoint.ModelCheckpoint` does not define a file path.
        """
        if get_filesystem(self._weights_save_path).protocol == "file":
            return os.path.normpath(self._weights_save_path)
        return self._weights_save_path

    @property
    def early_stopping_callback(self) -> Optional[EarlyStopping]:
        """The first :class:`~pytorch_lightning.callbacks.early_stopping.EarlyStopping` callback in the
        Trainer.callbacks list, or ``None`` if it doesn't exist."""
        callbacks = self.early_stopping_callbacks
        return callbacks[0] if len(callbacks) > 0 else None

    @property
    def early_stopping_callbacks(self) -> List[EarlyStopping]:
        """A list of all instances of :class:`~pytorch_lightning.callbacks.early_stopping.EarlyStopping` found in
        the Trainer.callbacks list."""
        return [c for c in self.callbacks if isinstance(c, EarlyStopping)]

    @property
    def prediction_writer_callbacks(self) -> List[BasePredictionWriter]:
        """A list of all instances of :class:`~pytorch_lightning.callbacks.prediction_writer.BasePredictionWriter`
        found in the Trainer.callbacks list."""
        return [cb for cb in self.callbacks if isinstance(cb, BasePredictionWriter)]

    @property
    def checkpoint_callback(self) -> Optional[ModelCheckpoint]:
        """The first :class:`~pytorch_lightning.callbacks.model_checkpoint.ModelCheckpoint` callback in the
        Trainer.callbacks list, or ``None`` if it doesn't exist."""
        callbacks = self.checkpoint_callbacks
        return callbacks[0] if len(callbacks) > 0 else None

    @property
    def checkpoint_callbacks(self) -> List[ModelCheckpoint]:
        """A list of all instances of :class:`~pytorch_lightning.callbacks.model_checkpoint.ModelCheckpoint` found
        in the Trainer.callbacks list."""
        return [c for c in self.callbacks if isinstance(c, ModelCheckpoint)]

    @property
    def progress_bar_callback(self) -> Optional[ProgressBarBase]:
        """An instance of :class:`~pytorch_lightning.callbacks.progress.base.ProgressBarBase` found in the
        Trainer.callbacks list, or ``None`` if one doesn't exist."""
        for c in self.callbacks:
            if isinstance(c, ProgressBarBase):
                return c
        return None

    @property
    def resume_from_checkpoint(self) -> Optional[Union[str, Path]]:
        resume_from_checkpoint = self.checkpoint_connector.resume_from_checkpoint_fit_path
        if resume_from_checkpoint is not None:
            rank_zero_deprecation(
                "`trainer.resume_from_checkpoint` is deprecated in v1.5 and will be removed in v1.7."
                " Specify the fit checkpoint path with `trainer.fit(ckpt_path=)` instead."
            )

        return resume_from_checkpoint

    def save_checkpoint(self, filepath: _PATH, weights_only: bool = False) -> None:
        self.checkpoint_connector.save_checkpoint(filepath, weights_only)

    """
    Parsing properties
    """

    @classmethod
    def default_attributes(cls) -> dict:
        init_signature = inspect.signature(cls)
        return {k: v.default for k, v in init_signature.parameters.items()}

    @classmethod
    def get_deprecated_arg_names(cls) -> List:
        """Returns a list with deprecated Trainer arguments."""
        depr_arg_names = []
        for name, val in cls.__dict__.items():
            if name.startswith("DEPRECATED") and isinstance(val, (tuple, list)):
                depr_arg_names.extend(val)
        return depr_arg_names

    @classmethod
    def from_argparse_args(cls: Any, args: Union[Namespace, ArgumentParser], **kwargs) -> Any:
        return from_argparse_args(cls, args, **kwargs)

    @classmethod
    def parse_argparser(cls, arg_parser: Union[ArgumentParser, Namespace]) -> Namespace:
        return parse_argparser(cls, arg_parser)

    @classmethod
    def match_env_arguments(cls) -> Namespace:
        return parse_env_variables(cls)

    @classmethod
    def add_argparse_args(cls, parent_parser: ArgumentParser, **kwargs) -> ArgumentParser:
        return add_argparse_args(cls, parent_parser, **kwargs)

    """
    State properties
    """

    @property
    def interrupted(self) -> bool:
        return self.state.status == TrainerStatus.INTERRUPTED

    @property
    def training(self) -> bool:
        return self.state.stage == RunningStage.TRAINING

    @training.setter
    def training(self, val: bool) -> None:
        if val:
            self.state.stage = RunningStage.TRAINING
        elif self.training:
            self.state.stage = None

    @property
    def testing(self) -> bool:
        return self.state.stage == RunningStage.TESTING

    @testing.setter
    def testing(self, val: bool) -> None:
        if val:
            self.state.stage = RunningStage.TESTING
        elif self.testing:
            self.state.stage = None

    @property
    def predicting(self) -> bool:
        return self.state.stage == RunningStage.PREDICTING

    @predicting.setter
    def predicting(self, val: bool) -> None:
        if val:
            self.state.stage = RunningStage.PREDICTING
        elif self.predicting:
            self.state.stage = None

    @property
    def tuning(self) -> bool:
        return self.state.stage == RunningStage.TUNING

    @tuning.setter
    def tuning(self, val: bool) -> None:
        if val:
            self.state.stage = RunningStage.TUNING
        elif self.tuning:
            self.state.stage = None

    @property
    def validating(self) -> bool:
        return self.state.stage == RunningStage.VALIDATING

    @validating.setter
    def validating(self, val: bool) -> None:
        if val:
            self.state.stage = RunningStage.VALIDATING
        elif self.validating:
            self.state.stage = None

    @property
    def evaluating(self) -> bool:
        return self.state.stage and self.state.stage.evaluating

    @property
    def sanity_checking(self) -> bool:
        return self.state.stage == RunningStage.SANITY_CHECKING

    @sanity_checking.setter
    def sanity_checking(self, val: bool) -> None:
        if val:
            self.state.stage = RunningStage.SANITY_CHECKING
        elif self.sanity_checking:
            self.state.stage = None

    """
    Loop properties
    """

    @property
    def global_step(self) -> int:
        return self.fit_loop.global_step

    @property
    def current_epoch(self) -> int:
        return self.fit_loop.current_epoch

    @property
    def max_epochs(self) -> int:
        return self.fit_loop.max_epochs

    @property
    def min_epochs(self) -> Optional[int]:
        return self.fit_loop.min_epochs

    @property
    def max_steps(self) -> int:
        return self.fit_loop.max_steps

    @property
    def min_steps(self) -> Optional[int]:
        return self.fit_loop.min_steps

    @property
    def is_last_batch(self) -> bool:
        return self.fit_loop.epoch_loop.batch_progress.is_last_batch

    @property
    def fit_loop(self) -> FitLoop:
        return self._fit_loop

    @fit_loop.setter
    def fit_loop(self, loop: FitLoop):
        """Attach a custom fit loop to this Trainer.

        It will run with
        :meth:`~pytorch_lightning.trainer.trainer.Trainer.fit`.
        """
        loop.trainer = self
        self._fit_loop = loop

    @property
    def validate_loop(self) -> EvaluationLoop:
        return self._validate_loop

    @validate_loop.setter
    def validate_loop(self, loop: EvaluationLoop):
        """Attach a custom validation loop to this Trainer.

        It will run with
        :meth:`~pytorch_lightning.trainer.trainer.Trainer.validate`. Note that this loop is different from the one
        running during training inside the :meth:`pytorch_lightning.trainer.trainer.Trainer.fit` call.
        """
        loop.trainer = self
        self._validate_loop = loop

    @property
    def test_loop(self) -> EvaluationLoop:
        return self._test_loop

    @test_loop.setter
    def test_loop(self, loop: EvaluationLoop):
        """Attach a custom test loop to this Trainer.

        It will run with
        :meth:`~pytorch_lightning.trainer.trainer.Trainer.test`.
        """
        loop.trainer = self
        self._test_loop = loop

    @property
    def predict_loop(self) -> PredictionLoop:
        return self._predict_loop

    @predict_loop.setter
    def predict_loop(self, loop: PredictionLoop):
        """Attach a custom prediction loop to this Trainer.

        It will run with
        :meth:`~pytorch_lightning.trainer.trainer.Trainer.predict`.
        """
        loop.trainer = self
        self._predict_loop = loop

    @property
    def _evaluation_loop(self) -> EvaluationLoop:
        if self.state.fn in (TrainerFn.FITTING, TrainerFn.TUNING):
            return self.fit_loop.epoch_loop.val_loop
        if self.state.fn == TrainerFn.VALIDATING:
            return self.validate_loop
        if self.state.fn == TrainerFn.TESTING:
            return self.test_loop
        raise RuntimeError("The `Trainer._evaluation_loop` property isn't defined. Accessed outside of scope")

    @property
    def _active_loop(self) -> Optional[Union[FitLoop, EvaluationLoop, PredictionLoop]]:
        if self.training:
            return self.fit_loop
        if self.sanity_checking or self.evaluating:
            return self._evaluation_loop
        if self.predicting:
            return self.predict_loop

    """
    Logging properties
    """

    @property
    def callback_metrics(self) -> dict:
        return self.logger_connector.callback_metrics

    @property
    def logged_metrics(self) -> dict:
        return self.logger_connector.logged_metrics

    @property
    def progress_bar_metrics(self) -> dict:
        return self.logger_connector.progress_bar_metrics

    @property
    def _results(self) -> Optional[ResultCollection]:
        active_loop = self._active_loop
        if active_loop is not None:
            return active_loop._results

    def _exit_gracefully_on_signal(self) -> None:
        if not _fault_tolerant_training() or not self._should_terminate_gracefully():
            return
        raise ExitGracefullyException(0)

    def _should_terminate_gracefully(self) -> bool:
        value = torch.tensor(int(self._terminate_gracefully), device=self.training_type_plugin.root_device)
        return self.training_type_plugin.reduce(value, reduce_op="sum") > 0

    @property
    def weights_summary(self) -> Optional[str]:
        rank_zero_deprecation("`Trainer.weights_summary` is deprecated in v1.5 and will be removed in v1.7.")
        return self._weights_summary

    @weights_summary.setter
    def weights_summary(self, val: Optional[str]) -> None:
        rank_zero_deprecation("Setting `Trainer.weights_summary` is deprecated in v1.5 and will be removed in v1.7.")
        self._weights_summary = val

    """
    Other
    """

    # TODO: refactor this so that it can be done in LightningOptimizer
    def __getstate__(self):
        # remove lightning_optimizers
        self._lightning_optimizers = None
        return self.__dict__

    def __setstate__(self, state):
        self.__dict__ = state

    @property
    def terminate_on_nan(self) -> bool:
        rank_zero_deprecation("`Trainer.terminate_on_nan` is deprecated in v1.5 and will be removed in 1.7.")
        return self._terminate_on_nan

    @terminate_on_nan.setter
    def terminate_on_nan(self, val: bool) -> None:
        rank_zero_deprecation(
            f"Setting `Trainer.terminate_on_nan = {val}` is deprecated in v1.5 and will be removed in 1.7."
            f" Please set `Trainer(detect_anomaly={val})` instead."
        )
        self._terminate_on_nan = val  # : 212


def _determine_batch_limits(batches: Union[int, float], name: str) -> Union[int, float]:
    if 0 <= batches <= 1:
        return batches
    if batches > 1 and batches % 1.0 == 0:
        return int(batches)
    raise MisconfigurationException(
        f"You have passed invalid value {batches} for {name}, it has to be in [0.0, 1.0] or an int."
    )<|MERGE_RESOLUTION|>--- conflicted
+++ resolved
@@ -1123,23 +1123,14 @@
              Lightning internal flow looks like this:
         {Trainer.fit} or {Trainer.test} or {Trainer.predict}  ||
                                 |                             ||
-<<<<<<< HEAD
-                        setup accelerator                     ||
-                           and strategy                       ||
-                                |                             ||  LIGHTNING
-                                |                             ||
-                         {self._run_stage}                     ||  FLOW
-                                |                             ||
-=======
                          spawn processes                      ||
                {self.accelerator.setup_environment}           ||
                                 |                             ||
                         setup accelerator                     ||
                            and strategy                       ||  LIGHTNING
                                 |                             ||
-                         {self.run_stage}                     ||  FLOW
+                         {self._run_stage}                     ||  FLOW
                                 |                             ||
->>>>>>> 23807c24
                         {self._run_train}                     ||  DIRECTION
                      or {self._run_evaluate}                  ||
                      or {self._run_predict}                   ||
@@ -1173,11 +1164,7 @@
 
         self.checkpoint_connector.resume_end()
 
-<<<<<<< HEAD
         results = self._run_stage()
-=======
-        results = self.run_stage()
->>>>>>> 23807c24
         self._teardown()
 
         # ----------------------------
@@ -1250,7 +1237,6 @@
         self.logger_connector.teardown()
         self.signal_connector.teardown()
 
-<<<<<<< HEAD
     def run_stage(self) -> None:
         rank_zero_deprecation(
             "`Trainer.run_stage` is deprecated in v1.6 and will be removed in v1.8. Use"
@@ -1259,9 +1245,6 @@
         return self._run_stage()
 
     def _run_stage(self):
-=======
-    def run_stage(self):
->>>>>>> 23807c24
         self.training_type_plugin.barrier("run-stage")
         self.training_type_plugin.dispatch(self)
         self.__setup_profiler()

# Copyright The PyTorch Lightning team.
#
# Licensed under the Apache License, Version 2.0 (the "License");
# you may not use this file except in compliance with the License.
# You may obtain a copy of the License at
#
#     http://www.apache.org/licenses/LICENSE-2.0
#
# Unless required by applicable law or agreed to in writing, software
# distributed under the License is distributed on an "AS IS" BASIS,
# WITHOUT WARRANTIES OR CONDITIONS OF ANY KIND, either express or implied.
# See the License for the specific language governing permissions and
# limitations under the License.
"""Trainer to automate the training."""
import logging
import warnings
from datetime import timedelta
from pathlib import Path
from typing import Any, Dict, Iterable, List, Optional, Union
from weakref import proxy

import torch

from pytorch_lightning.accelerators import Accelerator
from pytorch_lightning.callbacks import Callback
from pytorch_lightning.core.datamodule import LightningDataModule
from pytorch_lightning.core.lightning import LightningModule
from pytorch_lightning.core.memory import ModelSummary
from pytorch_lightning.loggers import LightningLoggerBase
from pytorch_lightning.loops.dataloader.evaluation_dataloader_loop import EvaluationDataLoaderLoop
<<<<<<< HEAD
from pytorch_lightning.loops.dataloader.prediction_dataloader_loop import PredictionDataLoaderLoop
=======
>>>>>>> 0d6dfd42
from pytorch_lightning.loops.fit_loop import FitLoop
from pytorch_lightning.plugins import Plugin
from pytorch_lightning.plugins.environments import ClusterEnvironment
from pytorch_lightning.profiler import (
    AdvancedProfiler,
    BaseProfiler,
    PassThroughProfiler,
    PyTorchProfiler,
    SimpleProfiler,
)
from pytorch_lightning.trainer.callback_hook import TrainerCallbackHookMixin
from pytorch_lightning.trainer.configuration_validator import ConfigValidator
from pytorch_lightning.trainer.connectors.accelerator_connector import AcceleratorConnector
from pytorch_lightning.trainer.connectors.callback_connector import CallbackConnector
from pytorch_lightning.trainer.connectors.checkpoint_connector import CheckpointConnector
from pytorch_lightning.trainer.connectors.data_connector import DataConnector
from pytorch_lightning.trainer.connectors.debugging_connector import DebuggingConnector
from pytorch_lightning.trainer.connectors.env_vars_connector import _defaults_from_env_vars
from pytorch_lightning.trainer.connectors.logger_connector import LoggerConnector
from pytorch_lightning.trainer.connectors.model_connector import ModelConnector
from pytorch_lightning.trainer.connectors.optimizer_connector import OptimizerConnector
from pytorch_lightning.trainer.connectors.slurm_connector import SLURMConnector
from pytorch_lightning.trainer.connectors.training_trick_connector import TrainingTricksConnector
from pytorch_lightning.trainer.data_loading import TrainerDataLoadingMixin
from pytorch_lightning.trainer.deprecated_api import DeprecatedTrainerAttributes
from pytorch_lightning.trainer.logging import TrainerLoggingMixin
from pytorch_lightning.trainer.model_hooks import TrainerModelHooksMixin
from pytorch_lightning.trainer.optimizers import TrainerOptimizersMixin
from pytorch_lightning.trainer.properties import TrainerProperties
from pytorch_lightning.trainer.states import TrainerFn, TrainerState, TrainerStatus
from pytorch_lightning.trainer.training_tricks import TrainerTrainingTricksMixin
from pytorch_lightning.tuner.lr_finder import _LRFinder
from pytorch_lightning.tuner.tuning import Tuner
from pytorch_lightning.utilities import DeviceType, parsing, rank_zero_deprecation, rank_zero_warn
from pytorch_lightning.utilities.debugging import InternalDebugger
from pytorch_lightning.utilities.exceptions import MisconfigurationException
from pytorch_lightning.utilities.model_helpers import is_overridden
from pytorch_lightning.utilities.seed import reset_seed
from pytorch_lightning.utilities.types import _EVALUATE_OUTPUT, _PREDICT_OUTPUT, EVAL_DATALOADERS, TRAIN_DATALOADERS

log = logging.getLogger(__name__)
# warnings to ignore in trainer
warnings.filterwarnings(
    'ignore', message='torch.distributed.reduce_op is deprecated, '
    'please use torch.distributed.ReduceOp instead'
)


class Trainer(
    TrainerProperties,
    TrainerCallbackHookMixin,
    TrainerModelHooksMixin,
    TrainerOptimizersMixin,
    TrainerLoggingMixin,
    TrainerTrainingTricksMixin,
    TrainerDataLoadingMixin,
    DeprecatedTrainerAttributes,
):

    @_defaults_from_env_vars
    def __init__(
        self,
        logger: Union[LightningLoggerBase, Iterable[LightningLoggerBase], bool] = True,
        checkpoint_callback: bool = True,
        callbacks: Optional[Union[List[Callback], Callback]] = None,
        default_root_dir: Optional[str] = None,
        gradient_clip_val: float = 0.0,
        gradient_clip_algorithm: str = 'norm',
        process_position: int = 0,
        num_nodes: int = 1,
        num_processes: int = 1,
        gpus: Optional[Union[List[int], str, int]] = None,
        auto_select_gpus: bool = False,
        tpu_cores: Optional[Union[List[int], str, int]] = None,
        ipus: Optional[int] = None,
        log_gpu_memory: Optional[str] = None,
        progress_bar_refresh_rate: Optional[int] = None,
        overfit_batches: Union[int, float] = 0.0,
        track_grad_norm: Union[int, float, str] = -1,
        check_val_every_n_epoch: int = 1,
        fast_dev_run: Union[int, bool] = False,
        accumulate_grad_batches: Union[int, Dict[int, int], List[list]] = 1,
        max_epochs: Optional[int] = None,
        min_epochs: Optional[int] = None,
        max_steps: Optional[int] = None,
        min_steps: Optional[int] = None,
        max_time: Optional[Union[str, timedelta, Dict[str, int]]] = None,
        limit_train_batches: Union[int, float] = 1.0,
        limit_val_batches: Union[int, float] = 1.0,
        limit_test_batches: Union[int, float] = 1.0,
        limit_predict_batches: Union[int, float] = 1.0,
        val_check_interval: Union[int, float] = 1.0,
        flush_logs_every_n_steps: int = 100,
        log_every_n_steps: int = 50,
        accelerator: Optional[Union[str, Accelerator]] = None,
        sync_batchnorm: bool = False,
        precision: int = 32,
        weights_summary: Optional[str] = 'top',
        weights_save_path: Optional[str] = None,
        num_sanity_val_steps: int = 2,
        truncated_bptt_steps: Optional[int] = None,
        resume_from_checkpoint: Optional[Union[Path, str]] = None,
        profiler: Optional[Union[BaseProfiler, str]] = None,
        benchmark: bool = False,
        deterministic: bool = False,
        reload_dataloaders_every_epoch: bool = False,
        auto_lr_find: Union[bool, str] = False,
        replace_sampler_ddp: bool = True,
        terminate_on_nan: bool = False,
        auto_scale_batch_size: Union[str, bool] = False,
        prepare_data_per_node: bool = True,
        plugins: Optional[Union[List[Union[Plugin, ClusterEnvironment, str]], Plugin, ClusterEnvironment, str]] = None,
        amp_backend: str = 'native',
        amp_level: str = 'O2',
        distributed_backend: Optional[str] = None,
        move_metrics_to_cpu: bool = False,
        multiple_trainloader_mode: str = 'max_size_cycle',
        stochastic_weight_avg: bool = False
    ):
        r"""
        Customize every aspect of training via flags

        Args:

            accelerator: Previously known as distributed_backend (dp, ddp, ddp2, etc...).
                Can also take in an accelerator object for custom hardware.

            accumulate_grad_batches: Accumulates grads every k batches or as set up in the dict.

            amp_backend: The mixed precision backend to use ("native" or "apex")

            amp_level: The optimization level to use (O1, O2, etc...).

            auto_lr_find: If set to True, will make trainer.tune() run a learning rate finder,
                trying to optimize initial learning for faster convergence. trainer.tune() method will
                set the suggested learning rate in self.lr or self.learning_rate in the LightningModule.
                To use a different key set a string instead of True with the key name.

            auto_scale_batch_size: If set to True, will `initially` run a batch size
                finder trying to find the largest batch size that fits into memory.
                The result will be stored in self.batch_size in the LightningModule.
                Additionally, can be set to either `power` that estimates the batch size through
                a power search or `binsearch` that estimates the batch size through a binary search.

            auto_select_gpus: If enabled and `gpus` is an integer, pick available
                gpus automatically. This is especially useful when
                GPUs are configured to be in "exclusive mode", such
                that only one process at a time can access them.

            benchmark: If true enables cudnn.benchmark.

            callbacks: Add a callback or list of callbacks.

            checkpoint_callback: If ``True``, enable checkpointing.
                It will configure a default ModelCheckpoint callback if there is no user-defined ModelCheckpoint in
                :paramref:`~pytorch_lightning.trainer.trainer.Trainer.callbacks`.

            check_val_every_n_epoch: Check val every n train epochs.

            default_root_dir: Default path for logs and weights when no logger/ckpt_callback passed.
                Default: ``os.getcwd()``.
                Can be remote file paths such as `s3://mybucket/path` or 'hdfs://path/'

            deterministic: If true enables cudnn.deterministic.

            distributed_backend: deprecated. Please use 'accelerator'

            fast_dev_run: runs n if set to ``n`` (int) else 1 if set to ``True`` batch(es)
                of train, val and test to find any bugs (ie: a sort of unit test).

            flush_logs_every_n_steps: How often to flush logs to disk (defaults to every 100 steps).

            gpus: number of gpus to train on (int) or which GPUs to train on (list or str) applied per node

            gradient_clip_val: 0 means don't clip.

            gradient_clip_algorithm: 'value' means clip_by_value, 'norm' means clip_by_norm. Default: 'norm'

            limit_train_batches: How much of training dataset to check (float = fraction, int = num_batches)

            limit_val_batches: How much of validation dataset to check (float = fraction, int = num_batches)

            limit_test_batches: How much of test dataset to check (float = fraction, int = num_batches)

            limit_predict_batches: How much of prediction dataset to check (float = fraction, int = num_batches)

            logger: Logger (or iterable collection of loggers) for experiment tracking. A ``True`` value uses
                the default ``TensorBoardLogger``. ``False`` will disable logging.

            log_gpu_memory: None, 'min_max', 'all'. Might slow performance

            log_every_n_steps: How often to log within steps (defaults to every 50 steps).

            prepare_data_per_node: If True, each LOCAL_RANK=0 will call prepare data.
                Otherwise only NODE_RANK=0, LOCAL_RANK=0 will prepare data

            process_position: orders the progress bar when running multiple models on same machine.

            progress_bar_refresh_rate: How often to refresh progress bar (in steps). Value ``0`` disables progress bar.
                Ignored when a custom progress bar is passed to :paramref:`~Trainer.callbacks`. Default: None, means
                a suitable value will be chosen based on the environment (terminal, Google COLAB, etc.).

            profiler: To profile individual steps during training and assist in identifying bottlenecks.

            overfit_batches: Overfit a fraction of training data (float) or a set number of batches (int).

            plugins: Plugins allow modification of core behavior like ddp and amp, and enable custom lightning plugins.

            precision: Double precision (64), full precision (32) or half precision (16). Can be used on CPU, GPU or
                TPUs.

            max_epochs: Stop training once this number of epochs is reached. Disabled by default (None).
                If both max_epochs and max_steps are not specified, defaults to ``max_epochs`` = 1000.

            min_epochs: Force training for at least these many epochs. Disabled by default (None).
                If both min_epochs and min_steps are not specified, defaults to ``min_epochs`` = 1.

            max_steps: Stop training after this number of steps. Disabled by default (None).

            min_steps: Force training for at least these number of steps. Disabled by default (None).

            max_time: Stop training after this amount of time has passed. Disabled by default (None).
                The time duration can be specified in the format DD:HH:MM:SS (days, hours, minutes seconds), as a
                :class:`datetime.timedelta`, or a dictionary with keys that will be passed to
                :class:`datetime.timedelta`.

            num_nodes: number of GPU nodes for distributed training.

            num_processes: number of processes for distributed training with distributed_backend="ddp_cpu"

            num_sanity_val_steps: Sanity check runs n validation batches before starting the training routine.
                Set it to `-1` to run all batches in all validation dataloaders.

            reload_dataloaders_every_epoch: Set to True to reload dataloaders every epoch.

            replace_sampler_ddp: Explicitly enables or disables sampler replacement. If not specified this
                will toggled automatically when DDP is used. By default it will add ``shuffle=True`` for
                train sampler and ``shuffle=False`` for val/test sampler. If you want to customize it,
                you can set ``replace_sampler_ddp=False`` and add your own distributed sampler.

            resume_from_checkpoint: Path/URL of the checkpoint from which training is resumed. If there is
                no checkpoint file at the path, start from scratch. If resuming from mid-epoch checkpoint,
                training will start from the beginning of the next epoch.

            sync_batchnorm: Synchronize batch norm layers between process groups/whole world.

            terminate_on_nan: If set to True, will terminate training (by raising a `ValueError`) at the
                end of each training batch, if any of the parameters or the loss are NaN or +/-inf.

            tpu_cores: How many TPU cores to train on (1 or 8) / Single TPU to train on [1]

            ipus: How many IPUs to train on.

            track_grad_norm: -1 no tracking. Otherwise tracks that p-norm. May be set to 'inf' infinity-norm.

            truncated_bptt_steps: Deprecated in v1.3 to be removed in 1.5.
                Please use :paramref:`~pytorch_lightning.core.lightning.LightningModule.truncated_bptt_steps` instead.

            val_check_interval: How often to check the validation set. Use float to check within a training epoch,
                use int to check every n steps (batches).

            weights_summary: Prints a summary of the weights when training begins.

            weights_save_path: Where to save weights if specified. Will override default_root_dir
                for checkpoints only. Use this if for whatever reason you need the checkpoints
                stored in a different place than the logs written in `default_root_dir`.
                Can be remote file paths such as `s3://mybucket/path` or 'hdfs://path/'
                Defaults to `default_root_dir`.

            move_metrics_to_cpu: Whether to force internal logged metrics to be moved to cpu.
                This can save some gpu memory, but can make training slower. Use with attention.

            multiple_trainloader_mode: How to loop over the datasets when there are multiple train loaders.
                In 'max_size_cycle' mode, the trainer ends one epoch when the largest dataset is traversed,
                and smaller datasets reload when running out of their data. In 'min_size' mode, all the datasets
                reload when reaching the minimum length of datasets.

            stochastic_weight_avg: Whether to use `Stochastic Weight Averaging (SWA)
                <https://pytorch.org/blog/pytorch-1.6-now-includes-stochastic-weight-averaging/>_`

        """
        super().__init__()
        Trainer._log_api_event("init")
        self.state = TrainerState()
        distributed_backend = distributed_backend or accelerator

        # init connectors
        self.dev_debugger = InternalDebugger(self)
        self.config_validator = ConfigValidator(self)
        self.data_connector = DataConnector(self, multiple_trainloader_mode)
        self.optimizer_connector = OptimizerConnector(self)

        self.accelerator_connector = AcceleratorConnector(
            num_processes, tpu_cores, ipus, distributed_backend, auto_select_gpus, gpus, num_nodes, sync_batchnorm,
            benchmark, replace_sampler_ddp, deterministic, precision, amp_backend, amp_level, plugins
        )
        self.logger_connector = LoggerConnector(self, log_gpu_memory)
        self.model_connector = ModelConnector(self)
        self.callback_connector = CallbackConnector(self)
        self.debugging_connector = DebuggingConnector(self)
        self.training_tricks_connector = TrainingTricksConnector(self)
        self.checkpoint_connector = CheckpointConnector(self, resume_from_checkpoint)
        self.slurm_connector = SLURMConnector(self)
        self.tuner = Tuner(self)

        self.fit_loop = FitLoop(min_epochs, max_epochs, min_steps, max_steps)
        self.evaluation_loop = EvaluationDataLoaderLoop()
<<<<<<< HEAD
        self.predict_loop = PredictionDataLoaderLoop()
        self.fit_loop.connect(self)
        self.evaluation_loop.connect(self)
        self.predict_loop.connect(self)

        self.fit_loop.connect(self)
        self.evaluation_loop.connect(self)
=======
        self.predict_loop = PredictLoop(self)
>>>>>>> 0d6dfd42

        self.fit_loop.connect(self)
        self.evaluation_loop.connect(self)

        # training state
        if weights_summary is not None and weights_summary not in ModelSummary.MODES:
            raise MisconfigurationException(
                f"`weights_summary` can be None, {', '.join(ModelSummary.MODES)}, but got {weights_summary}"
            )
        self.weights_summary = weights_summary
        self.shown_warnings = set()

        # init callbacks
        # Declare attributes to be set in callback_connector on_trainer_init
        self.callback_connector.on_trainer_init(
            callbacks,
            checkpoint_callback,
            progress_bar_refresh_rate,
            process_position,
            default_root_dir,
            weights_save_path,
            stochastic_weight_avg,
            max_time,
        )

        # hook
        self.on_init_start()

        # init optimizer + lr scheduler related flags
        self.optimizer_connector.on_trainer_init()

        # init data flags
        self.data_connector.on_trainer_init(
            check_val_every_n_epoch, reload_dataloaders_every_epoch, prepare_data_per_node
        )

        # init training tricks
        self.training_tricks_connector.on_trainer_init(
            gradient_clip_val,
            gradient_clip_algorithm,
            track_grad_norm,
            accumulate_grad_batches,
            truncated_bptt_steps,
            terminate_on_nan,
        )
<<<<<<< HEAD
=======

        self.predict_loop.on_trainer_init()
>>>>>>> 0d6dfd42
        self._setup_on_init(num_sanity_val_steps)

        # configure tuner
        self.tuner.on_trainer_init(auto_lr_find, auto_scale_batch_size)

        # configure profiler
        self.__init_profiler(profiler)

        # init logger flags
        self.logger_connector.on_trainer_init(
            logger,
            flush_logs_every_n_steps,
            log_every_n_steps,
            move_metrics_to_cpu,
        )

        # init debugging flags
        self.debugging_connector.on_init_start(
            limit_train_batches,
            limit_val_batches,
            limit_test_batches,
            limit_predict_batches,
            val_check_interval,
            overfit_batches,
            fast_dev_run,
        )

        # Callback system
        self.on_init_end()

    def _setup_on_init(
        self,
        num_sanity_val_steps: int,
    ):
        self.should_stop = False
        self.state = TrainerState()
        self.num_training_batches = 0
        self.train_dataloader = None

        if num_sanity_val_steps == -1:
            self.num_sanity_val_steps = float("inf")
        else:
            self.num_sanity_val_steps = num_sanity_val_steps

        self.num_sanity_val_batches = []
        self.num_test_batches = []
        self.num_val_batches = []
        self.test_dataloaders = None
        self.val_dataloaders = None

        # .validate() and .test() set this when they load a checkpoint
        self.validated_ckpt_path = None
        self.tested_ckpt_path = None

        # when true, print evaluation results in .validate() and .test()
        self.verbose_evaluate = True

<<<<<<< HEAD
        self.num_predict_batches = []
        self.predicted_ckpt_path = None

=======
>>>>>>> 0d6dfd42
    def _setup_fit(self, model, train_dataloader=None, val_dataloaders=None, datamodule=None):
        # clean hparams
        if hasattr(model, "hparams"):
            parsing.clean_namespace(model.hparams)

        # links data to the trainer
        self.data_connector.attach_data(model, train_dataloader, val_dataloaders, datamodule)

        # check that model is configured correctly
        self.config_validator.verify_loop_configurations(model)

        # attach model log function to callback
        self.callback_connector.attach_model_logging_functions(model)

    def fit(
        self,
        model: LightningModule,
        train_dataloaders: Optional[Union[TRAIN_DATALOADERS, LightningDataModule]] = None,
        val_dataloaders: Optional[EVAL_DATALOADERS] = None,
        datamodule: Optional[LightningDataModule] = None,
        train_dataloader=None,  # noqa TODO: remove with 1.6
    ) -> None:
        r"""
        Runs the full optimization routine.

        Args:
            model: Model to fit.

            train_dataloaders: A collection of :class:`torch.utils.data.DataLoader` or a
                :class:`~pytorch_lightning.core.datamodule.LightningDataModule` specifying training samples.
                In the case of multiple dataloaders, please see this :ref:`page <multiple-training-dataloaders>`.

            val_dataloaders: A :class:`torch.utils.data.DataLoader` or a sequence of them specifying validation samples.

            datamodule: An instance of :class:`~pytorch_lightning.core.datamodule.LightningDataModule`.
        """
        Trainer._log_api_event("fit")

        self.state.fn = TrainerFn.FITTING
        self.state.status = TrainerStatus.RUNNING
        self.training = True

        if train_dataloader is not None:
            rank_zero_deprecation(
                "`trainer.fit(train_dataloader)` is deprecated in v1.4 and will be removed in v1.6."
                " Use `trainer.fit(train_dataloaders)` instead. HINT: added 's'"
            )
            train_dataloaders = train_dataloader
        # if a datamodule comes in as the second arg, then fix it for the user
        if isinstance(train_dataloaders, LightningDataModule):
            datamodule = train_dataloaders
            train_dataloaders = None
        # If you supply a datamodule you can't supply train_dataloader or val_dataloaders
        if (train_dataloaders is not None or val_dataloaders is not None) and datamodule is not None:
            raise MisconfigurationException(
                'You cannot pass `train_dataloader` or `val_dataloaders` to `trainer.fit(datamodule=...)`'
            )

        # links data to the trainer
        self.data_connector.attach_data(
            model, train_dataloaders=train_dataloaders, val_dataloaders=val_dataloaders, datamodule=datamodule
        )

        self.checkpoint_connector.resume_start()

        self._run(model)

        assert self.state.stopped
        self.training = False

    def validate(
        self,
        model: Optional[LightningModule] = None,
        dataloaders: Optional[Union[EVAL_DATALOADERS, LightningDataModule]] = None,
        ckpt_path: Optional[str] = 'best',
        verbose: bool = True,
        datamodule: Optional[LightningDataModule] = None,
        val_dataloaders=None,  # noqa TODO: remove with 1.6
    ) -> _EVALUATE_OUTPUT:
        r"""
        Perform one evaluation epoch over the validation set.

        Args:
            model: The model to validate.

            dataloaders: A :class:`torch.utils.data.DataLoader` or a sequence of them,
                or a :class:`~pytorch_lightning.core.datamodule.LightningDataModule` specifying validation samples.

            ckpt_path: Either ``best`` or path to the checkpoint you wish to validate.
                If ``None``, use the current weights of the model.
                When the model is given as argument, this parameter will not apply.

            verbose: If True, prints the validation results.

            datamodule: An instance of :class:`~pytorch_lightning.core.datamodule.LightningDataModule`.

        Returns:
            The dictionary with final validation results returned by validation_epoch_end.
            If validation_epoch_end is not defined, the output is a list of the dictionaries
            returned by validation_step.
        """
        # --------------------
        # SETUP HOOK
        # --------------------
        Trainer._log_api_event("validate")
        self.verbose_evaluate = verbose

        self.state.fn = TrainerFn.VALIDATING
        self.state.status = TrainerStatus.RUNNING
        self.validating = True

        if val_dataloaders is not None:
            rank_zero_deprecation(
                "`trainer.validate(val_dataloaders)` is deprecated in v1.4 and will be removed in v1.6."
                " Use `trainer.validate(dataloaders)` instead."
            )
            dataloaders = val_dataloaders
        # if a datamodule comes in as the second arg, then fix it for the user
        if isinstance(dataloaders, LightningDataModule):
            datamodule = dataloaders
            dataloaders = None
        # If you supply a datamodule you can't supply val_dataloaders
        if dataloaders is not None and datamodule:
            raise MisconfigurationException('You cannot pass both `trainer.validate(dataloaders=..., datamodule=...)`')

        model_provided = model is not None
        model = model or self.lightning_module
        if model is None:
            raise MisconfigurationException(
                "`model` must be provided to `trainer.validate()` when it hasn't been passed in a previous run"
            )

        # links data to the trainer
        self.data_connector.attach_data(model, val_dataloaders=dataloaders, datamodule=datamodule)

        if not model_provided:
            self.validated_ckpt_path = self.__load_ckpt_weights(ckpt_path)

        # run validate
        results = self._run(model)

        assert self.state.stopped
        self.validating = False

        return results

    def test(
        self,
        model: Optional[LightningModule] = None,
        dataloaders: Optional[Union[EVAL_DATALOADERS, LightningDataModule]] = None,
        ckpt_path: Optional[str] = 'best',
        verbose: bool = True,
        datamodule: Optional[LightningDataModule] = None,
        test_dataloaders=None,  # noqa TODO: remove with 1.6
    ) -> _EVALUATE_OUTPUT:
        r"""
        Perform one evaluation epoch over the test set. It's separated from
        fit to make sure you never run on your test set until you want to.

        Args:
            model: The model to test.

            dataloaders: A :class:`torch.utils.data.DataLoader` or a sequence of them,
                or a :class:`~pytorch_lightning.core.datamodule.LightningDataModule` specifying test samples.

            ckpt_path: Either ``best`` or path to the checkpoint you wish to test.
                If ``None``, use the current weights of the model.
                When the model is given as argument, this parameter will not apply.

            verbose: If True, prints the test results.

            datamodule: An instance of :class:`~pytorch_lightning.core.datamodule.LightningDataModule`.

        Returns:
            Returns a list of dictionaries, one for each test dataloader containing their respective metrics.
        """
        # --------------------
        # SETUP HOOK
        # --------------------
        Trainer._log_api_event("test")
        self.verbose_evaluate = verbose

        self.state.fn = TrainerFn.TESTING
        self.state.status = TrainerStatus.RUNNING
        self.testing = True

        if test_dataloaders is not None:
            rank_zero_deprecation(
                "`trainer.test(test_dataloaders)` is deprecated in v1.4 and will be removed in v1.6."
                " Use `trainer.test(dataloaders)` instead."
            )
            dataloaders = test_dataloaders
        # if a datamodule comes in as the second arg, then fix it for the user
        if isinstance(dataloaders, LightningDataModule):
            datamodule = dataloaders
            dataloaders = None
        # If you supply a datamodule you can't supply test_dataloaders
        if dataloaders is not None and datamodule:
            raise MisconfigurationException('You cannot pass both `trainer.test(dataloaders=..., datamodule=...)`')

        model_provided = model is not None
        model = model or self.lightning_module
        if model is None:
            raise MisconfigurationException(
                "`model` must be provided to `trainer.test()` when it hasn't been passed in a previous run"
            )

        # links data to the trainer
        self.data_connector.attach_data(model, test_dataloaders=dataloaders, datamodule=datamodule)

        if not model_provided:
            self.tested_ckpt_path = self.__load_ckpt_weights(ckpt_path)

        # run test
        results = self._run(model)

        assert self.state.stopped
        self.testing = False

        return results

    def predict(
        self,
        model: Optional[LightningModule] = None,
        dataloaders: Optional[Union[EVAL_DATALOADERS, LightningDataModule]] = None,
        datamodule: Optional[LightningDataModule] = None,
        return_predictions: Optional[bool] = None,
        ckpt_path: Optional[str] = 'best',
    ) -> Optional[_PREDICT_OUTPUT]:
        r"""

        Separates from fit to make sure you never run on your predictions set until you want to.
        This will call the model forward function to compute predictions.

        Args:
            model: The model to predict with.

            dataloaders: A :class:`torch.utils.data.DataLoader` or a sequence of them,
                or a :class:`~pytorch_lightning.core.datamodule.LightningDataModule` specifying prediction samples.

            datamodule: The datamodule with a predict_dataloader method that returns one or more dataloaders.

            return_predictions: Whether to return predictions.
                ``True`` by default except when an accelerator that spawns processes is used (not supported).

            ckpt_path: Either ``best`` or path to the checkpoint you wish to use to predict.
                If ``None``, use the current weights of the model.
                When the model is given as argument, this parameter will not apply.

        Returns:
            Returns a list of dictionaries, one for each provided dataloader containing their respective predictions.
        """

        # --------------------
        # SETUP HOOK
        # --------------------
        Trainer._log_api_event("predict")

        self.state.fn = TrainerFn.PREDICTING
        self.state.status = TrainerStatus.RUNNING
        self.predicting = True

        self.predict_loop.return_predictions = return_predictions

        # if a datamodule comes in as the second arg, then fix it for the user
        if isinstance(dataloaders, LightningDataModule):
            datamodule = dataloaders
            dataloaders = None
        if dataloaders is not None and datamodule:
            raise MisconfigurationException('You cannot pass both `trainer.predict(dataloaders=..., datamodule=...)`')

        model_provided = model is not None
        model = model or self.lightning_module
        if model is None:
            raise MisconfigurationException(
                "`model` must be provided to `trainer.predict()` when it hasn't been passed in a previous run"
            )

        # links data to the trainer
        self.data_connector.attach_data(model, predict_dataloaders=dataloaders, datamodule=datamodule)

        if not model_provided:
            self.predicted_ckpt_path = self.__load_ckpt_weights(ckpt_path)

        results = self._run(model)

        assert self.state.stopped
        self.predicting = False

        return results

    def tune(
        self,
        model: LightningModule,
        train_dataloaders: Optional[Union[TRAIN_DATALOADERS, LightningDataModule]] = None,
        val_dataloaders: Optional[EVAL_DATALOADERS] = None,
        datamodule: Optional[LightningDataModule] = None,
        scale_batch_size_kwargs: Optional[Dict[str, Any]] = None,
        lr_find_kwargs: Optional[Dict[str, Any]] = None,
        train_dataloader=None,  # noqa TODO: remove with 1.6
    ) -> Dict[str, Optional[Union[int, _LRFinder]]]:
        r"""
        Runs routines to tune hyperparameters before training.

        Args:
            model: Model to tune.

            train_dataloaders: A collection of :class:`torch.utils.data.DataLoader` or a
                :class:`~pytorch_lightning.core.datamodule.LightningDataModule` specifying training samples.
                In the case of multiple dataloaders, please see this :ref:`page <multiple-training-dataloaders>`.

            val_dataloaders: A :class:`torch.utils.data.DataLoader` or a sequence of them specifying validation samples.

            datamodule: An instance of :class:`~pytorch_lightning.core.datamodule.LightningDataModule`.

            scale_batch_size_kwargs: Arguments for :func:`~pytorch_lightning.tuner.batch_size_scaling.scale_batch_size`

            lr_find_kwargs: Arguments for :func:`~pytorch_lightning.tuner.lr_finder.lr_find`
        """
        Trainer._log_api_event("tune")

        self.state.fn = TrainerFn.TUNING
        self.state.status = TrainerStatus.RUNNING
        self.tuning = True

        if train_dataloader is not None:
            rank_zero_deprecation(
                "`trainer.tune(train_dataloader)` is deprecated in v1.4 and will be removed in v1.6."
                " Use `trainer.tune(train_dataloaders)` instead. HINT: added 's'"
            )
            train_dataloaders = train_dataloader
        # if a datamodule comes in as the second arg, then fix it for the user
        if isinstance(train_dataloaders, LightningDataModule):
            datamodule = train_dataloaders
            train_dataloaders = None
        # If you supply a datamodule you can't supply train_dataloader or val_dataloaders
        if (train_dataloaders is not None or val_dataloaders is not None) and datamodule is not None:
            raise MisconfigurationException(
                'You cannot pass `train_dataloader` or `val_dataloaders` to `trainer.tune(datamodule=...)`'
            )

        # links data to the trainer
        self.data_connector.attach_data(
            model, train_dataloaders=train_dataloaders, val_dataloaders=val_dataloaders, datamodule=datamodule
        )

        result = self.tuner._tune(model, scale_batch_size_kwargs=scale_batch_size_kwargs, lr_find_kwargs=lr_find_kwargs)

        assert self.state.stopped
        self.tuning = False

        return result

    def _run(self, model: LightningModule) -> Optional[Union[_EVALUATE_OUTPUT, _PREDICT_OUTPUT]]:
        # clean hparams
        if hasattr(model, "hparams"):
            parsing.clean_namespace(model.hparams)

        self.config_validator.verify_loop_configurations(model)

        # attach model log function to callback
        self.callback_connector.attach_model_logging_functions(model)

        # hook
        self.data_connector.prepare_data(model)
        self.callback_connector._attach_model_callbacks(model, self)

        # ----------------------------
        # SET UP TRAINING
        # ----------------------------
        self.call_hook("on_before_accelerator_backend_setup", model)
        self.accelerator.connect(model)
        self.accelerator.setup_environment()
        self._call_setup_hook(model)  # allow user to setup lightning_module in accelerator environment

        # restore modules after setup
        self.checkpoint_connector.restore_datamodule()
        self.checkpoint_connector.restore_model()
        # restore callback states
        self.checkpoint_connector.restore_callbacks()

        self._call_configure_sharded_model(model)  # allow user to setup in model sharded environment
        self.accelerator.setup(self, model)  # note: this sets up self.lightning_module

        # ----------------------------
        # INSPECT THE CORE LOOPS
        # ----------------------------
        f"""
             Lightning internal flow looks like this:
        {Trainer.fit} or {Trainer.test} or {Trainer.predict}  ||
                                |                             ||
                        create accelerator                    ||
                                |                             ||
                         {self._dispatch}                     ||
                                |                             ||  LIGHTNING
                  {self.accelerator.start_training}           ||
                or {self.accelerator.start_evaluating}        ||
                or {self.accelerator.start_predicting}        ||  FLOW
                                |                             ||
                         {self.run_stage}                     ||
                                |                             ||  DIRECTION
                        {self._run_train}                     ||
                     or {self._run_evaluation}                ||
                     or {self._run_predict}                   ||
                                |                             ||
                             results                          \/
        This is used to guide readers to the core loops: train, test, predict.
        {self._run_predict} is the simplest to understand, use `Go to Definition` to read it :)
        Search for `start_training` or `start_evaluating` or `start_predicting` in
        `pytorch_lightning/plugins/training_type_plugin` to find accelerator dispatch functions.
        """  # noqa: W605

        # ----------------------------
        # TRAIN
        # ----------------------------
        # hook
        if self.state.fn == TrainerFn.FITTING:
            self.call_hook("on_fit_start")

        # plugin will setup fitting (e.g. ddp will launch child processes)
        self._pre_dispatch()

        # restore optimizers, etc.
        self.checkpoint_connector.restore_training_state()

        # dispatch `start_training` or `start_evaluating` or `start_predicting`
        self._dispatch()

        # plugin will finalized fitting (e.g. ddp_spawn will load trained model)
        self._post_dispatch()

        # ----------------------------
        # POST-Training CLEAN UP
        # ----------------------------
        # hook
        if self.state.fn == TrainerFn.FITTING:
            self.call_hook('on_fit_end')

        # teardown
        self._call_teardown_hook(model)

        if self.state.status != TrainerStatus.INTERRUPTED:
            self.state.status = TrainerStatus.FINISHED
        self.state.stage = None

        return self.accelerator.results

    def _pre_dispatch(self):
        self.accelerator.pre_dispatch(self)

        # log hyper-parameters
        if self.logger is not None:
            # save exp to get started (this is where the first experiment logs are written)
            self.logger.log_hyperparams(self.lightning_module.hparams_initial)
            self.logger.log_graph(self.lightning_module)
            self.logger.save()

    def _post_dispatch(self):
        self.accelerator.post_dispatch(self)
        self.accelerator.teardown()
        self.logger_connector.teardown()

    def _dispatch(self):
        if self.evaluating:
            self.accelerator.start_evaluating(self)
        elif self.predicting:
            self.accelerator.start_predicting(self)
        else:
            self.accelerator.start_training(self)

    def run_stage(self):
        self.accelerator.dispatch(self)
        self.__setup_profiler()

        if self.evaluating:
            return self._run_evaluate()
        if self.predicting:
            return self._run_predict()
        return self._run_train()

    def _pre_training_routine(self):
        # wait for all to join if on distributed
        self.accelerator.barrier("setup_training")

        # register auto-resubmit when on SLURM
        self.slurm_connector.register_slurm_signal_handlers()

        self.checkpoint_connector.resume_end()

        # --------------------------
        # Pre-train
        # --------------------------
        # on pretrain routine start
        ref_model = self.lightning_module

        self.on_pretrain_routine_start()
        ref_model.on_pretrain_routine_start()

        # print model summary
        if self.is_global_zero and self.weights_summary is not None and not self.testing:
            ref_model.summarize(mode=self.weights_summary)

        # on pretrain routine end
        self.on_pretrain_routine_end()
        ref_model.on_pretrain_routine_end()

    def _run_train(self) -> None:
        self._pre_training_routine()

        if not self.is_global_zero and self.progress_bar_callback is not None:
            self.progress_bar_callback.disable()

        self._run_sanity_check(self.lightning_module)

        self.checkpoint_connector.has_trained = False

        # enable train mode
        self.model.train()
        torch.set_grad_enabled(True)

        # reload data when needed
        model = self.lightning_module

        self.reset_train_val_dataloaders(model)

        try:
            self.fit_loop.run()
        except KeyboardInterrupt:
            rank_zero_warn('Detected KeyboardInterrupt, attempting graceful shutdown...')
            # user could press Ctrl+c many times... only shutdown once
            if not self.interrupted:
                self.state.status = TrainerStatus.INTERRUPTED
                self.on_keyboard_interrupt()
                # same treatment as below
                self.accelerator.on_train_end()
                self.state.stage = None
        except BaseException:
            self.state.status = TrainerStatus.INTERRUPTED
            # give accelerators a chance to finish
            self.accelerator.on_train_end()
            # reset bookkeeping
            self.state.stage = None
            raise

    def _run_evaluation(self) -> _EVALUATE_OUTPUT:
        if not (self.evaluating or self.sanity_checking):
            rank_zero_warn(
                f"`trainer._run_evaluation()` was called but the running stage is set to {self.state.stage}."
                " This should not happen normally. Setting it to `RunningStage.VALIDATING`", RuntimeWarning
            )
            self.validating = True

        self.evaluation_loop.reload_evaluation_dataloaders()

        with torch.no_grad():
            # the model is set to eval mode in on_run_start() and back to train mode in on_run_end()
            eval_loop_results = self.evaluation_loop.run()

        eval_loop_results = eval_loop_results or []
        return eval_loop_results

    def _run_evaluate(self) -> _EVALUATE_OUTPUT:
        if not self.is_global_zero and self.progress_bar_callback is not None:
            self.progress_bar_callback.disable()

        assert self.evaluating

        with self.profiler.profile(f"run_{self.state.stage}_evaluation"):
            eval_loop_results = self._run_evaluation()

        # remove the tensors from the eval results
        for i, result in enumerate(eval_loop_results):
            if isinstance(result, dict):
                for k, v in result.items():
                    if isinstance(v, torch.Tensor):
                        result[k] = v.cpu().item()

        return eval_loop_results

    def _run_predict(self) -> Optional[_PREDICT_OUTPUT]:
        return self.predict_loop.run()

    def _run_sanity_check(self, ref_model):
        using_val_step = ref_model.val_dataloader is not None and is_overridden('validation_step', ref_model)
        should_sanity_check = using_val_step and self.num_sanity_val_steps > 0 and self.limit_val_batches > 0

        # run tiny validation (if validation defined)
        # to make sure program won't crash during val
        if should_sanity_check:
            stage = self.state.stage
            self.sanity_checking = True

            # hook and callback
            self.on_sanity_check_start()

            # run eval step
            self._run_evaluation()

            self.on_sanity_check_end()

            # reset validation metrics
            self.logger_connector.reset()

            # reset the seed to what it was before sanity check
            # prevents sanity check to affect random sampling in training
            reset_seed()

            # restore the previous stage when the sanity check if finished
            self.state.stage = stage

    def __load_ckpt_weights(self, ckpt_path: Optional[str]) -> Optional[str]:
        if ckpt_path is None:
            return

        fn = self.state.fn.value

        if ckpt_path == 'best':
            # if user requests the best checkpoint but we don't have it, error
            if not self.checkpoint_callback.best_model_path:
                if self.fast_dev_run:
                    raise MisconfigurationException(
                        f'You cannot execute `.{fn}()` with `fast_dev_run=True` unless you do'
                        f' `.{fn}(ckpt_path=PATH)` as no checkpoint path was generated during fitting.'
                    )
                raise MisconfigurationException(
                    f'`.{fn}(ckpt_path="best")` is set but `ModelCheckpoint` is not configured to save the best model.'
                )
            # load best weights
            ckpt_path = self.checkpoint_callback.best_model_path

        if not ckpt_path:
            raise MisconfigurationException(
                f'`.{fn}()` found no path for the best weights: "{ckpt_path}". Please'
                f' specify a path for a checkpoint `.{fn}(ckpt_path=PATH)`'
            )

        # only one process running at this point for TPUs, as spawn isn't triggered yet
        # todo: move this logic internally within the barrier.
        if not self._device_type == DeviceType.TPU:
            self.training_type_plugin.barrier()

        self.checkpoint_connector.restore_model_weights(ckpt_path)
        return ckpt_path

    def _call_setup_hook(self, model: LightningModule) -> None:
        fn = self.state.fn._setup_fn

        self.accelerator.barrier("pre_setup")

        if self.datamodule is not None:
            self.datamodule.setup(stage=fn)
        self.setup(model, stage=fn)
        model.setup(stage=fn)

        self.accelerator.barrier("post_setup")

    def _call_configure_sharded_model(self, model: LightningModule) -> None:
        # Call configure sharded model hook if accelerator requests. In some cases
        # we will not call the hook; the hook has initialized the sharded model for example.

        # used on the model if the user re-create a trainer with resume_from_checkpoint
        model_call_configure_sharded_model_hook = getattr(model, "call_configure_sharded_model_hook", False)
        if self.accelerator.call_configure_sharded_model_hook and not model_call_configure_sharded_model_hook:
            with self.accelerator.model_sharded_context():
                model.configure_sharded_model()
                self.configure_sharded_model(model)
            model.call_configure_sharded_model_hook = True
            self.accelerator.call_configure_sharded_model_hook = False

    def _call_teardown_hook(self, model: LightningModule) -> None:
        fn = self.state.fn._setup_fn

        if self.datamodule is not None:
            self.datamodule.teardown(stage=fn)
        self.profiler.teardown(stage=fn)
        self.teardown(stage=fn)
        model.teardown(stage=fn)

        model._current_fx_name = None
        model._current_dataloader_idx = None

    def call_hook(self, hook_name: str, *args, **kwargs) -> Any:
        # Note this implementation is copy/pasted into the TrainLoop class in TrainingEpochLoop._on_train_epoch_end_hook
        # This was done to manage the deprecation of the `outputs` argument to on_train_epoch_end
        # If making changes to this function, ensure that those changes are also made to
        # TrainingEpochLoop._on_train_epoch_end_hook
        if self.lightning_module:
            prev_fx_name = self.lightning_module._current_fx_name
            self.lightning_module._current_fx_name = hook_name

        # always profile hooks
        with self.profiler.profile(hook_name):

            # first call trainer hook
            if hasattr(self, hook_name):
                trainer_hook = getattr(self, hook_name)
                trainer_hook(*args, **kwargs)

            # next call hook in lightningModule
            output = None
            model_ref = self.lightning_module
            if is_overridden(hook_name, model_ref):
                hook_fx = getattr(model_ref, hook_name)
                output = hook_fx(*args, **kwargs)

            # call the accelerator hook
            if hasattr(self.accelerator, hook_name):
                accelerator_hook = getattr(self.accelerator, hook_name)
                accelerator_output = accelerator_hook(*args, **kwargs)
                # Rely on the accelerator output if lightningModule hook returns nothing
                # Required for cases such as DataParallel where we reduce the output for the user
                # todo: move this data parallel logic into the data parallel plugin
                output = accelerator_output if output is None else output

        if self.lightning_module:
            # restore current_fx when nested context
            self.lightning_module._current_fx_name = prev_fx_name

        return output

    @staticmethod
    def _log_api_event(event: str) -> None:
        torch._C._log_api_usage_once("lightning.trainer." + event)

    def __init_profiler(self, profiler: Optional[Union[BaseProfiler, str]]) -> None:
        if isinstance(profiler, str):
            PROFILERS = {
                "simple": SimpleProfiler,
                "advanced": AdvancedProfiler,
                "pytorch": PyTorchProfiler,
            }
            profiler = profiler.lower()
            if profiler not in PROFILERS:
                raise MisconfigurationException(
                    "When passing string value for the `profiler` parameter of `Trainer`,"
                    f" it can only be one of {list(PROFILERS.keys())}"
                )
            profiler_class = PROFILERS[profiler]
            profiler = profiler_class()
        self.profiler: BaseProfiler = profiler or PassThroughProfiler()

    def __setup_profiler(self) -> None:
        local_rank = self.local_rank if self.world_size > 1 else None
        self.profiler._lightning_module = proxy(self.lightning_module)
        self.profiler.setup(stage=self.state.fn._setup_fn, local_rank=local_rank, log_dir=self.log_dir)<|MERGE_RESOLUTION|>--- conflicted
+++ resolved
@@ -28,10 +28,7 @@
 from pytorch_lightning.core.memory import ModelSummary
 from pytorch_lightning.loggers import LightningLoggerBase
 from pytorch_lightning.loops.dataloader.evaluation_dataloader_loop import EvaluationDataLoaderLoop
-<<<<<<< HEAD
 from pytorch_lightning.loops.dataloader.prediction_dataloader_loop import PredictionDataLoaderLoop
-=======
->>>>>>> 0d6dfd42
 from pytorch_lightning.loops.fit_loop import FitLoop
 from pytorch_lightning.plugins import Plugin
 from pytorch_lightning.plugins.environments import ClusterEnvironment
@@ -339,20 +336,10 @@
 
         self.fit_loop = FitLoop(min_epochs, max_epochs, min_steps, max_steps)
         self.evaluation_loop = EvaluationDataLoaderLoop()
-<<<<<<< HEAD
         self.predict_loop = PredictionDataLoaderLoop()
         self.fit_loop.connect(self)
         self.evaluation_loop.connect(self)
         self.predict_loop.connect(self)
-
-        self.fit_loop.connect(self)
-        self.evaluation_loop.connect(self)
-=======
-        self.predict_loop = PredictLoop(self)
->>>>>>> 0d6dfd42
-
-        self.fit_loop.connect(self)
-        self.evaluation_loop.connect(self)
 
         # training state
         if weights_summary is not None and weights_summary not in ModelSummary.MODES:
@@ -395,11 +382,6 @@
             truncated_bptt_steps,
             terminate_on_nan,
         )
-<<<<<<< HEAD
-=======
-
-        self.predict_loop.on_trainer_init()
->>>>>>> 0d6dfd42
         self._setup_on_init(num_sanity_val_steps)
 
         # configure tuner
@@ -457,12 +439,9 @@
         # when true, print evaluation results in .validate() and .test()
         self.verbose_evaluate = True
 
-<<<<<<< HEAD
         self.num_predict_batches = []
         self.predicted_ckpt_path = None
 
-=======
->>>>>>> 0d6dfd42
     def _setup_fit(self, model, train_dataloader=None, val_dataloaders=None, datamodule=None):
         # clean hparams
         if hasattr(model, "hparams"):

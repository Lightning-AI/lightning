# Copyright The PyTorch Lightning team.
#
# Licensed under the Apache License, Version 2.0 (the "License");
# you may not use this file except in compliance with the License.
# You may obtain a copy of the License at
#
#     http://www.apache.org/licenses/LICENSE-2.0
#
# Unless required by applicable law or agreed to in writing, software
# distributed under the License is distributed on an "AS IS" BASIS,
# WITHOUT WARRANTIES OR CONDITIONS OF ANY KIND, either express or implied.
# See the License for the specific language governing permissions and
# limitations under the License.
"""Trainer to automate the training."""
import logging
import os
import traceback
import warnings
from datetime import timedelta
from pathlib import Path
from typing import Any, Dict, Iterable, List, Optional, Tuple, Union
from weakref import proxy

import torch

import pytorch_lightning as pl
from pytorch_lightning.accelerators import Accelerator, IPUAccelerator
from pytorch_lightning.callbacks import Callback
from pytorch_lightning.core.datamodule import LightningDataModule
from pytorch_lightning.core.memory import ModelSummary
from pytorch_lightning.loggers import LightningLoggerBase
from pytorch_lightning.loops import TrainingBatchLoop, TrainingEpochLoop
from pytorch_lightning.loops.dataloader.evaluation_loop import EvaluationLoop
from pytorch_lightning.loops.dataloader.prediction_loop import PredictionLoop
from pytorch_lightning.loops.fit_loop import FitLoop
from pytorch_lightning.plugins import Plugin
from pytorch_lightning.plugins.environments import ClusterEnvironment
from pytorch_lightning.profiler import (
    AdvancedProfiler,
    BaseProfiler,
    PassThroughProfiler,
    PyTorchProfiler,
    SimpleProfiler,
    XLAProfiler,
)
from pytorch_lightning.trainer.callback_hook import TrainerCallbackHookMixin
from pytorch_lightning.trainer.configuration_validator import ConfigValidator
from pytorch_lightning.trainer.connectors.accelerator_connector import AcceleratorConnector
from pytorch_lightning.trainer.connectors.callback_connector import CallbackConnector
from pytorch_lightning.trainer.connectors.checkpoint_connector import CheckpointConnector
from pytorch_lightning.trainer.connectors.data_connector import DataConnector
from pytorch_lightning.trainer.connectors.debugging_connector import DebuggingConnector
from pytorch_lightning.trainer.connectors.env_vars_connector import _defaults_from_env_vars
from pytorch_lightning.trainer.connectors.logger_connector import LoggerConnector
from pytorch_lightning.trainer.connectors.model_connector import ModelConnector
from pytorch_lightning.trainer.connectors.optimizer_connector import OptimizerConnector
from pytorch_lightning.trainer.connectors.slurm_connector import SLURMConnector
from pytorch_lightning.trainer.connectors.training_trick_connector import TrainingTricksConnector
from pytorch_lightning.trainer.data_loading import TrainerDataLoadingMixin
from pytorch_lightning.trainer.deprecated_api import DeprecatedTrainerAttributes
from pytorch_lightning.trainer.model_hooks import TrainerModelHooksMixin
from pytorch_lightning.trainer.optimizers import TrainerOptimizersMixin
from pytorch_lightning.trainer.properties import TrainerProperties
from pytorch_lightning.trainer.states import TrainerFn, TrainerState, TrainerStatus
from pytorch_lightning.trainer.training_tricks import TrainerTrainingTricksMixin
from pytorch_lightning.tuner.auto_gpu_select import pick_multiple_gpus
from pytorch_lightning.tuner.lr_finder import _LRFinder
from pytorch_lightning.tuner.tuning import Tuner
from pytorch_lightning.utilities import (
    _IPU_AVAILABLE,
    _TPU_AVAILABLE,
    device_parser,
    DeviceType,
    parsing,
    rank_zero_deprecation,
    rank_zero_info,
    rank_zero_warn,
)
from pytorch_lightning.utilities.debugging import InternalDebugger
from pytorch_lightning.utilities.distributed import distributed_available
from pytorch_lightning.utilities.exceptions import MisconfigurationException
from pytorch_lightning.utilities.imports import _fault_tolerant_enabled
from pytorch_lightning.utilities.model_helpers import is_overridden
from pytorch_lightning.utilities.seed import reset_seed
from pytorch_lightning.utilities.types import _EVALUATE_OUTPUT, _PREDICT_OUTPUT, EVAL_DATALOADERS, TRAIN_DATALOADERS

log = logging.getLogger(__name__)
# warnings to ignore in trainer
warnings.filterwarnings(
    "ignore", message="torch.distributed.reduce_op is deprecated, please use torch.distributed.ReduceOp instead"
)


class Trainer(
    TrainerProperties,
    TrainerCallbackHookMixin,
    TrainerModelHooksMixin,
    TrainerOptimizersMixin,
    TrainerTrainingTricksMixin,
    TrainerDataLoadingMixin,
    DeprecatedTrainerAttributes,
):
    @_defaults_from_env_vars
    def __init__(
        self,
        logger: Union[LightningLoggerBase, Iterable[LightningLoggerBase], bool] = True,
        checkpoint_callback: bool = True,
        callbacks: Optional[Union[List[Callback], Callback]] = None,
        default_root_dir: Optional[str] = None,
        gradient_clip_val: float = 0.0,
        gradient_clip_algorithm: str = "norm",
        process_position: int = 0,
        num_nodes: int = 1,
        num_processes: int = 1,
        devices: Optional[Union[List[int], str, int]] = None,
        gpus: Optional[Union[List[int], str, int]] = None,
        auto_select_gpus: bool = False,
        tpu_cores: Optional[Union[List[int], str, int]] = None,
        ipus: Optional[int] = None,
        log_gpu_memory: Optional[str] = None,
        progress_bar_refresh_rate: Optional[int] = None,
        overfit_batches: Union[int, float] = 0.0,
        track_grad_norm: Union[int, float, str] = -1,
        check_val_every_n_epoch: int = 1,
        fast_dev_run: Union[int, bool] = False,
        accumulate_grad_batches: Union[int, Dict[int, int], List[list]] = 1,
        max_epochs: Optional[int] = None,
        min_epochs: Optional[int] = None,
        max_steps: Optional[int] = None,
        min_steps: Optional[int] = None,
        max_time: Optional[Union[str, timedelta, Dict[str, int]]] = None,
        limit_train_batches: Union[int, float] = 1.0,
        limit_val_batches: Union[int, float] = 1.0,
        limit_test_batches: Union[int, float] = 1.0,
        limit_predict_batches: Union[int, float] = 1.0,
        val_check_interval: Union[int, float] = 1.0,
        flush_logs_every_n_steps: int = 100,
        log_every_n_steps: int = 50,
        accelerator: Optional[Union[str, Accelerator]] = None,
        sync_batchnorm: bool = False,
        precision: int = 32,
        weights_summary: Optional[str] = "top",
        weights_save_path: Optional[str] = None,
        num_sanity_val_steps: int = 2,
        truncated_bptt_steps: Optional[int] = None,
        resume_from_checkpoint: Optional[Union[Path, str]] = None,
        profiler: Optional[Union[BaseProfiler, str]] = None,
        benchmark: bool = False,
        deterministic: bool = False,
        reload_dataloaders_every_n_epochs: int = 0,
        reload_dataloaders_every_epoch: bool = False,
        auto_lr_find: Union[bool, str] = False,
        replace_sampler_ddp: bool = True,
        terminate_on_nan: bool = False,
        auto_scale_batch_size: Union[str, bool] = False,
        prepare_data_per_node: bool = True,
        plugins: Optional[Union[List[Union[Plugin, ClusterEnvironment, str]], Plugin, ClusterEnvironment, str]] = None,
        amp_backend: str = "native",
        amp_level: str = "O2",
        distributed_backend: Optional[str] = None,
        move_metrics_to_cpu: bool = False,
        multiple_trainloader_mode: str = "max_size_cycle",
        stochastic_weight_avg: bool = False,
    ):
        r"""
        Customize every aspect of training via flags

        Args:

            accelerator: Previously known as distributed_backend (dp, ddp, ddp2, etc...).
                Can also take in an accelerator object for custom hardware.

            accumulate_grad_batches: Accumulates grads every k batches or as set up in the dict.

            amp_backend: The mixed precision backend to use ("native" or "apex")

            amp_level: The optimization level to use (O1, O2, etc...).

            auto_lr_find: If set to True, will make trainer.tune() run a learning rate finder,
                trying to optimize initial learning for faster convergence. trainer.tune() method will
                set the suggested learning rate in self.lr or self.learning_rate in the LightningModule.
                To use a different key set a string instead of True with the key name.

            auto_scale_batch_size: If set to True, will `initially` run a batch size
                finder trying to find the largest batch size that fits into memory.
                The result will be stored in self.batch_size in the LightningModule.
                Additionally, can be set to either `power` that estimates the batch size through
                a power search or `binsearch` that estimates the batch size through a binary search.

            auto_select_gpus: If enabled and `gpus` is an integer, pick available
                gpus automatically. This is especially useful when
                GPUs are configured to be in "exclusive mode", such
                that only one process at a time can access them.

            benchmark: If true enables cudnn.benchmark.

            callbacks: Add a callback or list of callbacks.

            checkpoint_callback: If ``True``, enable checkpointing.
                It will configure a default ModelCheckpoint callback if there is no user-defined ModelCheckpoint in
                :paramref:`~pytorch_lightning.trainer.trainer.Trainer.callbacks`.

            check_val_every_n_epoch: Check val every n train epochs.

            default_root_dir: Default path for logs and weights when no logger/ckpt_callback passed.
                Default: ``os.getcwd()``.
                Can be remote file paths such as `s3://mybucket/path` or 'hdfs://path/'

            deterministic: If true enables cudnn.deterministic.

            devices: Will be mapped to either `gpus`, `tpu_cores`, `num_processes` or `ipus`,
                based on the accelerator type.

            distributed_backend: deprecated. Please use 'accelerator'

            fast_dev_run: runs n if set to ``n`` (int) else 1 if set to ``True`` batch(es)
                of train, val and test to find any bugs (ie: a sort of unit test).

            flush_logs_every_n_steps: How often to flush logs to disk (defaults to every 100 steps).

            gpus: number of gpus to train on (int) or which GPUs to train on (list or str) applied per node

            gradient_clip_val: 0 means don't clip.

            gradient_clip_algorithm: 'value' means clip_by_value, 'norm' means clip_by_norm. Default: 'norm'

            limit_train_batches: How much of training dataset to check (float = fraction, int = num_batches)

            limit_val_batches: How much of validation dataset to check (float = fraction, int = num_batches)

            limit_test_batches: How much of test dataset to check (float = fraction, int = num_batches)

            limit_predict_batches: How much of prediction dataset to check (float = fraction, int = num_batches)

            logger: Logger (or iterable collection of loggers) for experiment tracking. A ``True`` value uses
                the default ``TensorBoardLogger``. ``False`` will disable logging. If multiple loggers are
                provided and the `save_dir` property of that logger is not set, local files (checkpoints,
                profiler traces, etc.) are saved in ``default_root_dir`` rather than in the ``log_dir`` of any
                of the individual loggers.

            log_gpu_memory: None, 'min_max', 'all'. Might slow performance

            log_every_n_steps: How often to log within steps (defaults to every 50 steps).

            prepare_data_per_node: If True, each LOCAL_RANK=0 will call prepare data.
                Otherwise only NODE_RANK=0, LOCAL_RANK=0 will prepare data

            process_position: orders the progress bar when running multiple models on same machine.

            progress_bar_refresh_rate: How often to refresh progress bar (in steps). Value ``0`` disables progress bar.
                Ignored when a custom progress bar is passed to :paramref:`~Trainer.callbacks`. Default: None, means
                a suitable value will be chosen based on the environment (terminal, Google COLAB, etc.).

            profiler: To profile individual steps during training and assist in identifying bottlenecks.

            overfit_batches: Overfit a fraction of training data (float) or a set number of batches (int).

            plugins: Plugins allow modification of core behavior like ddp and amp, and enable custom lightning plugins.

            precision: Double precision (64), full precision (32) or half precision (16). Can be used on CPU, GPU or
                TPUs.

            max_epochs: Stop training once this number of epochs is reached. Disabled by default (None).
                If both max_epochs and max_steps are not specified, defaults to ``max_epochs`` = 1000.

            min_epochs: Force training for at least these many epochs. Disabled by default (None).
                If both min_epochs and min_steps are not specified, defaults to ``min_epochs`` = 1.

            max_steps: Stop training after this number of steps. Disabled by default (None).

            min_steps: Force training for at least these number of steps. Disabled by default (None).

            max_time: Stop training after this amount of time has passed. Disabled by default (None).
                The time duration can be specified in the format DD:HH:MM:SS (days, hours, minutes seconds), as a
                :class:`datetime.timedelta`, or a dictionary with keys that will be passed to
                :class:`datetime.timedelta`.

            num_nodes: number of GPU nodes for distributed training.

            num_processes: number of processes for distributed training with distributed_backend="ddp_cpu"

            num_sanity_val_steps: Sanity check runs n validation batches before starting the training routine.
                Set it to `-1` to run all batches in all validation dataloaders.

            reload_dataloaders_every_n_epochs: Set to a non-negative integer to reload dataloaders every n epochs.
                Default: 0

            reload_dataloaders_every_epoch: Set to True to reload dataloaders every epoch.

                .. deprecated:: v1.4
                    ``reload_dataloaders_every_epoch`` has been deprecated in v1.4 and will be removed in v1.6.
                    Please use ``reload_dataloaders_every_n_epochs``.

            replace_sampler_ddp: Explicitly enables or disables sampler replacement. If not specified this
                will toggled automatically when DDP is used. By default it will add ``shuffle=True`` for
                train sampler and ``shuffle=False`` for val/test sampler. If you want to customize it,
                you can set ``replace_sampler_ddp=False`` and add your own distributed sampler.

            resume_from_checkpoint: Path/URL of the checkpoint from which training is resumed. If there is
                no checkpoint file at the path, start from scratch. If resuming from mid-epoch checkpoint,
                training will start from the beginning of the next epoch.

            sync_batchnorm: Synchronize batch norm layers between process groups/whole world.

            terminate_on_nan: If set to True, will terminate training (by raising a `ValueError`) at the
                end of each training batch, if any of the parameters or the loss are NaN or +/-inf.

            tpu_cores: How many TPU cores to train on (1 or 8) / Single TPU to train on [1]

            ipus: How many IPUs to train on.

            track_grad_norm: -1 no tracking. Otherwise tracks that p-norm. May be set to 'inf' infinity-norm.

            truncated_bptt_steps: Deprecated in v1.3 to be removed in 1.5.
                Please use :paramref:`~pytorch_lightning.core.lightning.LightningModule.truncated_bptt_steps` instead.

            val_check_interval: How often to check the validation set. Use float to check within a training epoch,
                use int to check every n steps (batches).

            weights_summary: Prints a summary of the weights when training begins.

            weights_save_path: Where to save weights if specified. Will override default_root_dir
                for checkpoints only. Use this if for whatever reason you need the checkpoints
                stored in a different place than the logs written in `default_root_dir`.
                Can be remote file paths such as `s3://mybucket/path` or 'hdfs://path/'
                Defaults to `default_root_dir`.

            move_metrics_to_cpu: Whether to force internal logged metrics to be moved to cpu.
                This can save some gpu memory, but can make training slower. Use with attention.

            multiple_trainloader_mode: How to loop over the datasets when there are multiple train loaders.
                In 'max_size_cycle' mode, the trainer ends one epoch when the largest dataset is traversed,
                and smaller datasets reload when running out of their data. In 'min_size' mode, all the datasets
                reload when reaching the minimum length of datasets.

            stochastic_weight_avg: Whether to use `Stochastic Weight Averaging (SWA)
                <https://pytorch.org/blog/pytorch-1.6-now-includes-stochastic-weight-averaging/>_`

        """
        super().__init__()
        Trainer._log_api_event("init")
        self.state = TrainerState()

        gpu_ids, tpu_cores = self._parse_devices(gpus, auto_select_gpus, tpu_cores)

        # init connectors
        self.dev_debugger = InternalDebugger(self)
        self.config_validator = ConfigValidator(self)
        self.data_connector = DataConnector(self, multiple_trainloader_mode)
        self.optimizer_connector = OptimizerConnector(self)

        self.accelerator_connector = AcceleratorConnector(
            num_processes,
            devices,
            tpu_cores,
            ipus,
            distributed_backend,
            accelerator,
            gpus,
            gpu_ids,
            num_nodes,
            sync_batchnorm,
            benchmark,
            replace_sampler_ddp,
            deterministic,
            precision,
            amp_backend,
            amp_level,
            plugins,
        )
        self.logger_connector = LoggerConnector(self, log_gpu_memory)
        self.model_connector = ModelConnector(self)
        self.callback_connector = CallbackConnector(self)
        self.debugging_connector = DebuggingConnector(self)
        self.training_tricks_connector = TrainingTricksConnector(self)
        self.checkpoint_connector = CheckpointConnector(self, resume_from_checkpoint)
        self.slurm_connector = SLURMConnector(self)
        self.tuner = Tuner(self)

        fit_loop = FitLoop(
            min_epochs=(1 if (min_epochs is None and min_steps is None) else min_epochs),
            max_epochs=(1000 if (max_epochs is None and max_steps is None) else max_epochs),
        )
        training_epoch_loop = TrainingEpochLoop(min_steps, max_steps)
        training_batch_loop = TrainingBatchLoop()
        training_validation_loop = EvaluationLoop()
        training_epoch_loop.connect(batch_loop=training_batch_loop, val_loop=training_validation_loop)
        fit_loop.connect(epoch_loop=training_epoch_loop)

        # default .fit() loop
        self.fit_loop = fit_loop

        # default .validate() loop
        self.validate_loop = EvaluationLoop()

        # default .test() loop
        self.test_loop = EvaluationLoop()

        # default .predict() loop
        self.predict_loop = PredictionLoop()

        # training state
        if weights_summary is not None and weights_summary not in ModelSummary.MODES:
            raise MisconfigurationException(
                f"`weights_summary` can be None, {', '.join(ModelSummary.MODES)}, but got {weights_summary}"
            )
        self.weights_summary = weights_summary
        self.shown_warnings = set()

        # init callbacks
        # Declare attributes to be set in callback_connector on_trainer_init
        self.callback_connector.on_trainer_init(
            callbacks,
            checkpoint_callback,
            progress_bar_refresh_rate,
            process_position,
            default_root_dir,
            weights_save_path,
            stochastic_weight_avg,
            max_time,
        )

        # hook
        self.on_init_start()

        # init optimizer + lr scheduler related flags
        self.optimizer_connector.on_trainer_init()

        # init data flags
        self.data_connector.on_trainer_init(
            check_val_every_n_epoch,
            reload_dataloaders_every_n_epochs,
            reload_dataloaders_every_epoch,
            prepare_data_per_node,
        )

        # init training tricks
        self.training_tricks_connector.on_trainer_init(
            gradient_clip_val,
            gradient_clip_algorithm,
            track_grad_norm,
            accumulate_grad_batches,
            truncated_bptt_steps,
            terminate_on_nan,
        )
        self._setup_on_init(num_sanity_val_steps)

        # configure tuner
        self.tuner.on_trainer_init(auto_lr_find, auto_scale_batch_size)

        # configure profiler
        self.__init_profiler(profiler)

        # init logger flags
        self.logger_connector.on_trainer_init(logger, flush_logs_every_n_steps, log_every_n_steps, move_metrics_to_cpu)

        # init debugging flags
        self.debugging_connector.on_init_start(
            limit_train_batches,
            limit_val_batches,
            limit_test_batches,
            limit_predict_batches,
            val_check_interval,
            overfit_batches,
            fast_dev_run,
        )

        # Callback system
        self.on_init_end()

    def _setup_on_init(self, num_sanity_val_steps: int) -> None:
        self._log_device_info()

        self.should_stop = False
        self.state = TrainerState()
        self.num_training_batches = 0
        self.train_dataloader = None

        if num_sanity_val_steps == -1:
            self.num_sanity_val_steps = float("inf")
        else:
            self.num_sanity_val_steps = num_sanity_val_steps

        self.num_sanity_val_batches = []
        self.num_test_batches = []
        self.num_val_batches = []
        self.test_dataloaders = None
        self.val_dataloaders = None

        # when true, print evaluation results in .validate() and .test()
        self.verbose_evaluate = True

        self.num_predict_batches = []

    def fit(
        self,
        model: "pl.LightningModule",
        train_dataloaders: Optional[Union[TRAIN_DATALOADERS, LightningDataModule]] = None,
        val_dataloaders: Optional[EVAL_DATALOADERS] = None,
        datamodule: Optional[LightningDataModule] = None,
        train_dataloader=None,  # noqa TODO: remove with 1.6
    ) -> None:
        r"""
        Runs the full optimization routine.

        Args:
            model: Model to fit.

            train_dataloaders: A collection of :class:`torch.utils.data.DataLoader` or a
                :class:`~pytorch_lightning.core.datamodule.LightningDataModule` specifying training samples.
                In the case of multiple dataloaders, please see this :ref:`page <multiple-training-dataloaders>`.

            val_dataloaders: A :class:`torch.utils.data.DataLoader` or a sequence of them specifying validation samples.

            datamodule: An instance of :class:`~pytorch_lightning.core.datamodule.LightningDataModule`.
        """
        Trainer._log_api_event("fit")

        self.state.fn = TrainerFn.FITTING
        self.state.status = TrainerStatus.RUNNING
        self.training = True

        if train_dataloader is not None:
            rank_zero_deprecation(
                "`trainer.fit(train_dataloader)` is deprecated in v1.4 and will be removed in v1.6."
                " Use `trainer.fit(train_dataloaders)` instead. HINT: added 's'"
            )
            train_dataloaders = train_dataloader
        # if a datamodule comes in as the second arg, then fix it for the user
        if isinstance(train_dataloaders, LightningDataModule):
            datamodule = train_dataloaders
            train_dataloaders = None
        # If you supply a datamodule you can't supply train_dataloader or val_dataloaders
        if (train_dataloaders is not None or val_dataloaders is not None) and datamodule is not None:
            raise MisconfigurationException(
                "You cannot pass `train_dataloader` or `val_dataloaders` to `trainer.fit(datamodule=...)`"
            )

        # links data to the trainer
        self.data_connector.attach_data(
            model, train_dataloaders=train_dataloaders, val_dataloaders=val_dataloaders, datamodule=datamodule
        )

        self._run(model)

        assert self.state.stopped
        self.training = False

    def validate(
        self,
        model: Optional["pl.LightningModule"] = None,
        dataloaders: Optional[Union[EVAL_DATALOADERS, LightningDataModule]] = None,
        ckpt_path: Optional[str] = None,
        verbose: bool = True,
        datamodule: Optional[LightningDataModule] = None,
        val_dataloaders=None,  # noqa TODO: remove with 1.6
    ) -> _EVALUATE_OUTPUT:
        r"""
        Perform one evaluation epoch over the validation set.

        Args:
            model: The model to validate.

            dataloaders: A :class:`torch.utils.data.DataLoader` or a sequence of them,
                or a :class:`~pytorch_lightning.core.datamodule.LightningDataModule` specifying validation samples.

            ckpt_path: Either ``best`` or path to the checkpoint you wish to validate.
                If ``None`` and the model instance was passed, use the current weights.
                Otherwise, the best model from the previous ``trainer.fit`` call will be loaded.

            verbose: If True, prints the validation results.

            datamodule: An instance of :class:`~pytorch_lightning.core.datamodule.LightningDataModule`.

        Returns:
            List of dictionaries with metrics logged during the validation phase, e.g., in model- or callback hooks
            like :meth:`~pytorch_lightning.core.lightning.LightningModule.validation_step`,
            :meth:`~pytorch_lightning.core.lightning.LightningModule.validation_epoch_end`, etc.
            The length of the list corresponds to the number of validation dataloaders used.
        """
        # --------------------
        # SETUP HOOK
        # --------------------
        Trainer._log_api_event("validate")
        self.verbose_evaluate = verbose

        self.state.fn = TrainerFn.VALIDATING
        self.state.status = TrainerStatus.RUNNING
        self.validating = True

        if val_dataloaders is not None:
            rank_zero_deprecation(
                "`trainer.validate(val_dataloaders)` is deprecated in v1.4 and will be removed in v1.6."
                " Use `trainer.validate(dataloaders)` instead."
            )
            dataloaders = val_dataloaders
        # if a datamodule comes in as the second arg, then fix it for the user
        if isinstance(dataloaders, LightningDataModule):
            datamodule = dataloaders
            dataloaders = None
        # If you supply a datamodule you can't supply val_dataloaders
        if dataloaders is not None and datamodule:
            raise MisconfigurationException("You cannot pass both `trainer.validate(dataloaders=..., datamodule=...)`")

        model_provided = model is not None
        model = model or self.lightning_module
        if model is None:
            raise MisconfigurationException(
                "`model` must be provided to `trainer.validate()` when it hasn't been passed in a previous run"
            )

        # links data to the trainer
        self.data_connector.attach_data(model, val_dataloaders=dataloaders, datamodule=datamodule)

        self.validated_ckpt_path = self.__set_ckpt_path(
            ckpt_path, model_provided=model_provided, model_connected=self.lightning_module is not None
        )

        # run validate
        results = self._run(model)

        assert self.state.stopped
        self.validating = False

        return results

    def test(
        self,
        model: Optional["pl.LightningModule"] = None,
        dataloaders: Optional[Union[EVAL_DATALOADERS, LightningDataModule]] = None,
        ckpt_path: Optional[str] = None,
        verbose: bool = True,
        datamodule: Optional[LightningDataModule] = None,
        test_dataloaders=None,  # noqa TODO: remove with 1.6
    ) -> _EVALUATE_OUTPUT:
        r"""
        Perform one evaluation epoch over the test set. It's separated from
        fit to make sure you never run on your test set until you want to.

        Args:
            model: The model to test.

            dataloaders: A :class:`torch.utils.data.DataLoader` or a sequence of them,
                or a :class:`~pytorch_lightning.core.datamodule.LightningDataModule` specifying test samples.

            ckpt_path: Either ``best`` or path to the checkpoint you wish to test.
                If ``None`` and the model instance was passed, use the current weights.
                Otherwise, the best model from the previous ``trainer.fit`` call will be loaded.

            verbose: If True, prints the test results.

            datamodule: An instance of :class:`~pytorch_lightning.core.datamodule.LightningDataModule`.

        Returns:
            List of dictionaries with metrics logged during the test phase, e.g., in model- or callback hooks
            like :meth:`~pytorch_lightning.core.lightning.LightningModule.test_step`,
            :meth:`~pytorch_lightning.core.lightning.LightningModule.test_epoch_end`, etc.
            The length of the list corresponds to the number of test dataloaders used.
        """
        # --------------------
        # SETUP HOOK
        # --------------------
        Trainer._log_api_event("test")
        self.verbose_evaluate = verbose

        self.state.fn = TrainerFn.TESTING
        self.state.status = TrainerStatus.RUNNING
        self.testing = True

        if test_dataloaders is not None:
            rank_zero_deprecation(
                "`trainer.test(test_dataloaders)` is deprecated in v1.4 and will be removed in v1.6."
                " Use `trainer.test(dataloaders)` instead."
            )
            dataloaders = test_dataloaders
        # if a datamodule comes in as the second arg, then fix it for the user
        if isinstance(dataloaders, LightningDataModule):
            datamodule = dataloaders
            dataloaders = None
        # If you supply a datamodule you can't supply test_dataloaders
        if dataloaders is not None and datamodule:
            raise MisconfigurationException("You cannot pass both `trainer.test(dataloaders=..., datamodule=...)`")

        model_provided = model is not None
        model = model or self.lightning_module
        if model is None:
            raise MisconfigurationException(
                "`model` must be provided to `trainer.test()` when it hasn't been passed in a previous run"
            )

        # links data to the trainer
        self.data_connector.attach_data(model, test_dataloaders=dataloaders, datamodule=datamodule)

        self.tested_ckpt_path = self.__set_ckpt_path(
            ckpt_path, model_provided=model_provided, model_connected=self.lightning_module is not None
        )

        # run test
        results = self._run(model)

        assert self.state.stopped
        self.testing = False

        return results

    def predict(
        self,
        model: Optional["pl.LightningModule"] = None,
        dataloaders: Optional[Union[EVAL_DATALOADERS, LightningDataModule]] = None,
        datamodule: Optional[LightningDataModule] = None,
        return_predictions: Optional[bool] = None,
        ckpt_path: Optional[str] = None,
    ) -> Optional[_PREDICT_OUTPUT]:
        r"""

        Separates from fit to make sure you never run on your predictions set until you want to.
        This will call the model forward function to compute predictions.

        Args:
            model: The model to predict with.

            dataloaders: A :class:`torch.utils.data.DataLoader` or a sequence of them,
                or a :class:`~pytorch_lightning.core.datamodule.LightningDataModule` specifying prediction samples.

            datamodule: The datamodule with a predict_dataloader method that returns one or more dataloaders.

            return_predictions: Whether to return predictions.
                ``True`` by default except when an accelerator that spawns processes is used (not supported).

            ckpt_path: Either ``best`` or path to the checkpoint you wish to predict.
                If ``None`` and the model instance was passed, use the current weights.
                Otherwise, the best model from the previous ``trainer.fit`` call will be loaded.

        Returns:
            Returns a list of dictionaries, one for each provided dataloader containing their respective predictions.
        """

        # --------------------
        # SETUP HOOK
        # --------------------
        Trainer._log_api_event("predict")

        self.state.fn = TrainerFn.PREDICTING
        self.state.status = TrainerStatus.RUNNING
        self.predicting = True

        self.predict_loop.return_predictions = return_predictions

        # if a datamodule comes in as the second arg, then fix it for the user
        if isinstance(dataloaders, LightningDataModule):
            datamodule = dataloaders
            dataloaders = None
        if dataloaders is not None and datamodule:
            raise MisconfigurationException("You cannot pass both `trainer.predict(dataloaders=..., datamodule=...)`")

        model_provided = model is not None
        model = model or self.lightning_module
        if model is None:
            raise MisconfigurationException(
                "`model` must be provided to `trainer.predict()` when it hasn't been passed in a previous run"
            )

        # links data to the trainer
        self.data_connector.attach_data(model, predict_dataloaders=dataloaders, datamodule=datamodule)

        self.predicted_ckpt_path = self.__set_ckpt_path(
            ckpt_path, model_provided=model_provided, model_connected=self.lightning_module is not None
        )

        results = self._run(model)

        assert self.state.stopped
        self.predicting = False

        return results

    def tune(
        self,
        model: "pl.LightningModule",
        train_dataloaders: Optional[Union[TRAIN_DATALOADERS, LightningDataModule]] = None,
        val_dataloaders: Optional[EVAL_DATALOADERS] = None,
        datamodule: Optional[LightningDataModule] = None,
        scale_batch_size_kwargs: Optional[Dict[str, Any]] = None,
        lr_find_kwargs: Optional[Dict[str, Any]] = None,
        train_dataloader=None,  # noqa TODO: remove with 1.6
    ) -> Dict[str, Optional[Union[int, _LRFinder]]]:
        r"""
        Runs routines to tune hyperparameters before training.

        Args:
            model: Model to tune.

            train_dataloaders: A collection of :class:`torch.utils.data.DataLoader` or a
                :class:`~pytorch_lightning.core.datamodule.LightningDataModule` specifying training samples.
                In the case of multiple dataloaders, please see this :ref:`page <multiple-training-dataloaders>`.

            val_dataloaders: A :class:`torch.utils.data.DataLoader` or a sequence of them specifying validation samples.

            datamodule: An instance of :class:`~pytorch_lightning.core.datamodule.LightningDataModule`.

            scale_batch_size_kwargs: Arguments for :func:`~pytorch_lightning.tuner.batch_size_scaling.scale_batch_size`

            lr_find_kwargs: Arguments for :func:`~pytorch_lightning.tuner.lr_finder.lr_find`
        """
        Trainer._log_api_event("tune")

        self.state.fn = TrainerFn.TUNING
        self.state.status = TrainerStatus.RUNNING
        self.tuning = True

        if train_dataloader is not None:
            rank_zero_deprecation(
                "`trainer.tune(train_dataloader)` is deprecated in v1.4 and will be removed in v1.6."
                " Use `trainer.tune(train_dataloaders)` instead. HINT: added 's'"
            )
            train_dataloaders = train_dataloader
        # if a datamodule comes in as the second arg, then fix it for the user
        if isinstance(train_dataloaders, LightningDataModule):
            datamodule = train_dataloaders
            train_dataloaders = None
        # If you supply a datamodule you can't supply train_dataloader or val_dataloaders
        if (train_dataloaders is not None or val_dataloaders is not None) and datamodule is not None:
            raise MisconfigurationException(
                "You cannot pass `train_dataloader` or `val_dataloaders` to `trainer.tune(datamodule=...)`"
            )

        # links data to the trainer
        self.data_connector.attach_data(
            model, train_dataloaders=train_dataloaders, val_dataloaders=val_dataloaders, datamodule=datamodule
        )

        result = self.tuner._tune(model, scale_batch_size_kwargs=scale_batch_size_kwargs, lr_find_kwargs=lr_find_kwargs)

        assert self.state.stopped
        self.tuning = False

        return result

<<<<<<< HEAD
    def _restore_checkpoint(self) -> None:
        # restore modules after setup
        self.checkpoint_connector.resume_start()
=======
    def _restore_modules_and_callbacks(self) -> None:
        # restore modules after setup
        if self.state.fn == TrainerFn.FITTING:
            self.checkpoint_connector.resume_start()
>>>>>>> 07b7dc9c
        self.checkpoint_connector.restore_datamodule()
        self.checkpoint_connector.restore_model()
        # restore callback states
        self.checkpoint_connector.restore_callbacks()

<<<<<<< HEAD
=======
    def _load_checkpoint_weights(self):
        # only one process running at this point for TPUs, as spawn isn't triggered yet
        # todo: move this logic internally within the barrier.
        if not self._device_type == DeviceType.TPU:
            self.accelerator.barrier()
        rank_zero_info(f"Loading model weights from checkpoint at {self._ckpt_path}")
        self.checkpoint_connector.restore_model_weights(self._ckpt_path)

>>>>>>> 07b7dc9c
    def _run(self, model: "pl.LightningModule") -> Optional[Union[_EVALUATE_OUTPUT, _PREDICT_OUTPUT]]:
        # clean hparams
        if hasattr(model, "hparams"):
            parsing.clean_namespace(model.hparams)

        self.config_validator.verify_loop_configurations(model)

        # attach model log function to callback
        self.callback_connector.attach_model_logging_functions(model)

        # hook
        self.data_connector.prepare_data(model)
        self.callback_connector._attach_model_callbacks(model, self)

        if self._ckpt_path and not self.accelerator.restore_checkpoint_after_pre_dispatch:
            self._load_checkpoint_weights()

        # ----------------------------
        # SET UP TRAINING
        # ----------------------------
        self.call_hook("on_before_accelerator_backend_setup", model)
        self.accelerator.connect(model)
        self.accelerator.setup_environment()
        self._call_setup_hook(model)  # allow user to setup lightning_module in accelerator environment

<<<<<<< HEAD
        if not self.accelerator.restore_checkpoint_after_pre_dispatch and self.state.fn == TrainerFn.FITTING:
            self._restore_checkpoint()
=======
        # check if we should delay restoring checkpoint till later
        if not self.accelerator.restore_checkpoint_after_pre_dispatch:
            self._restore_modules_and_callbacks()
>>>>>>> 07b7dc9c

        self._call_configure_sharded_model(model)  # allow user to setup in model sharded environment
        self.accelerator.setup(self, model)  # note: this sets up self.lightning_module

        # ----------------------------
        # INSPECT THE CORE LOOPS
        # ----------------------------
        fr"""
             Lightning internal flow looks like this:
        {Trainer.fit} or {Trainer.test} or {Trainer.predict}  ||
                                |                             ||
                        create accelerator                    ||
                                |                             ||
                         {self._dispatch}                     ||
                                |                             ||  LIGHTNING
                  {self.accelerator.start_training}           ||
                or {self.accelerator.start_evaluating}        ||
                or {self.accelerator.start_predicting}        ||  FLOW
                                |                             ||
                         {self.run_stage}                     ||
                                |                             ||  DIRECTION
                        {self._run_train}                     ||
                     or {self._run_evaluate}                  ||
                     or {self._run_predict}                   ||
                                |                             ||
                             results                          \/
        This is used to guide readers to the core loops: train, test, predict.
        {self._run_predict} is the simplest to understand, use `Go to Definition` to read it :)
        Search for `start_training` or `start_evaluating` or `start_predicting` in
        `pytorch_lightning/plugins/training_type_plugin` to find accelerator dispatch functions.
        """  # noqa: W605

        # ----------------------------
        # TRAIN
        # ----------------------------
        # hook
        if self.state.fn == TrainerFn.FITTING:
            self.call_hook("on_fit_start")

        # plugin will setup fitting (e.g. ddp will launch child processes)
        self._pre_dispatch()

        if self.accelerator.restore_checkpoint_after_pre_dispatch:
            if self._ckpt_path:
                self._load_checkpoint_weights()
<<<<<<< HEAD
            if self.state.fn == TrainerFn.FITTING:
                self._restore_checkpoint()
=======
            self._restore_modules_and_callbacks()
>>>>>>> 07b7dc9c

        # restore optimizers, etc.
        self.checkpoint_connector.restore_training_state()

        # dispatch `start_training` or `start_evaluating` or `start_predicting`
        self._dispatch()

        # plugin will finalized fitting (e.g. ddp_spawn will load trained model)
        self._post_dispatch()

        # ----------------------------
        # POST-Training CLEAN UP
        # ----------------------------
        # hook
        if self.state.fn == TrainerFn.FITTING:
            self.call_hook("on_fit_end")

        # teardown
        self._call_teardown_hook(model)

        if self.state.status != TrainerStatus.INTERRUPTED:
            self.state.status = TrainerStatus.FINISHED
        self.state.stage = None

        return self.accelerator.results

    def _load_checkpoint_weights(self):
        # only one process running at this point for TPUs, as spawn isn't triggered yet
        # todo: move this logic internally within the barrier.
        if not self._device_type == DeviceType.TPU:
            self.training_type_plugin.barrier()
        rank_zero_info(f"Loading checkpoint from {self._ckpt_path}")
        self.checkpoint_connector.restore_model_weights(self._ckpt_path)

    def _pre_dispatch(self):
        self.accelerator.pre_dispatch(self)
        self._log_hyperparams()

    def _log_hyperparams(self):
        # log hyper-parameters
        hparams_initial = None

        if self.logger is not None:
            # save exp to get started (this is where the first experiment logs are written)
            datamodule_log_hyperparams = self.datamodule._log_hyperparams if self.datamodule is not None else False

            if self.lightning_module._log_hyperparams and datamodule_log_hyperparams:
                datamodule_hparams = self.datamodule.hparams_initial
                lightning_hparams = self.lightning_module.hparams_initial

                colliding_keys = lightning_hparams.keys() & datamodule_hparams.keys()
                if colliding_keys:
                    raise MisconfigurationException(
                        f"Error while merging hparams: the keys {colliding_keys} are present "
                        "in both the LightningModule's and LightningDataModule's hparams."
                    )
                hparams_initial = {**lightning_hparams, **datamodule_hparams}
            elif self.lightning_module._log_hyperparams:
                hparams_initial = self.lightning_module.hparams_initial
            elif datamodule_log_hyperparams:
                hparams_initial = self.datamodule.hparams_initial

            if hparams_initial is not None:
                self.logger.log_hyperparams(hparams_initial)
            self.logger.log_graph(self.lightning_module)
            self.logger.save()

    def _post_dispatch(self):
        self.accelerator.post_dispatch(self)
        # these `teardown` calls are here instead of in `_call_teardown_hook` since they are internal teardowns
        # which need to happen before.
        self.accelerator.teardown()
        self._active_loop.teardown()
        self.logger_connector.teardown()

    def _dispatch(self):
        if self.evaluating:
            self.accelerator.start_evaluating(self)
        elif self.predicting:
            self.accelerator.start_predicting(self)
        else:
            self.accelerator.start_training(self)

    def run_stage(self):
        self.accelerator.dispatch(self)
        self.__setup_profiler()

        if self.evaluating:
            return self._run_evaluate()
        if self.predicting:
            return self._run_predict()
        return self._run_train()

    def _pre_training_routine(self):
        # wait for all to join if on distributed
        self.accelerator.barrier("setup_training")

        # register auto-resubmit when on SLURM
        self.slurm_connector.register_slurm_signal_handlers()

        self.checkpoint_connector.resume_end()

        # --------------------------
        # Pre-train
        # --------------------------
        # on pretrain routine start
        ref_model = self.lightning_module

        self.on_pretrain_routine_start()
        ref_model.on_pretrain_routine_start()

        # print model summary
        if self.is_global_zero and self.weights_summary is not None and not self.testing:
            max_depth = ModelSummary.MODES[self.weights_summary]
            ref_model.summarize(max_depth=max_depth)

        # on pretrain routine end
        self.on_pretrain_routine_end()
        ref_model.on_pretrain_routine_end()

    def _run_train(self) -> None:
        self._pre_training_routine()

        if not self.is_global_zero and self.progress_bar_callback is not None:
            self.progress_bar_callback.disable()

        self._run_sanity_check(self.lightning_module)

        # enable train mode
        self.model.train()
        torch.set_grad_enabled(True)

        # reload data when needed
        model = self.lightning_module

        self.reset_train_val_dataloaders(model)

        try:
            # reset trainer on this loop and all child loops in case user connected a custom loop
            self.fit_loop.trainer = self
            self.fit_loop.run()
        except KeyboardInterrupt:
            rank_zero_warn("Detected KeyboardInterrupt, attempting graceful shutdown...")
            # user could press Ctrl+c many times... only shutdown once
            if not self.interrupted:
                self.state.status = TrainerStatus.INTERRUPTED
                self.on_keyboard_interrupt()
                # same treatment as below
                self.accelerator.on_train_end()
        except BaseException:
            self.state.status = TrainerStatus.INTERRUPTED
            if distributed_available() and self.world_size > 1:
                # try syncing remaing processes, kill otherwise
                self.training_type_plugin.reconciliate_processes(traceback.format_exc())
            # give accelerators a chance to finish
            self.accelerator.on_train_end()
            self._on_expection()
            # reset bookkeeping
            self.state.stage = None
            raise

    def _run_evaluate(self) -> _EVALUATE_OUTPUT:
        if not self.is_global_zero and self.progress_bar_callback is not None:
            self.progress_bar_callback.disable()

        assert self.evaluating

        # reload dataloaders
        self._evaluation_loop.reload_evaluation_dataloaders()

        # reset trainer on this loop and all child loops in case user connected a custom loop
        self._evaluation_loop.trainer = self

        with self.profiler.profile(f"run_{self.state.stage}_evaluation"), torch.no_grad():
            eval_loop_results = self._evaluation_loop.run()

        # remove the tensors from the eval results
        for i, result in enumerate(eval_loop_results):
            if isinstance(result, dict):
                for k, v in result.items():
                    if isinstance(v, torch.Tensor):
                        result[k] = v.cpu().item()

        return eval_loop_results

    def _run_predict(self) -> Optional[_PREDICT_OUTPUT]:
        self.reset_predict_dataloader(self.lightning_module)
        # reset trainer on this loop and all child loops in case user connected a custom loop
        self.predict_loop.trainer = self
        with torch.no_grad():
            return self.predict_loop.run()

    def _run_sanity_check(self, ref_model):
        using_val_step = ref_model.val_dataloader is not None and is_overridden("validation_step", ref_model)
        should_sanity_check = using_val_step and self.num_sanity_val_steps > 0 and self.limit_val_batches > 0

        # run tiny validation (if validation defined)
        # to make sure program won't crash during val
        if should_sanity_check:
            stage = self.state.stage
            self.sanity_checking = True

            # hook and callback
            self.on_sanity_check_start()

            # reload dataloaders
            self._evaluation_loop.reload_evaluation_dataloaders()

            # run eval step
            with torch.no_grad():
                self._evaluation_loop.run()

            self.on_sanity_check_end()

            # reset validation metrics
            self.logger_connector.reset()

            # reset the seed to what it was before sanity check
            # prevents sanity check to affect random sampling in training
            reset_seed()

            # restore the previous stage when the sanity check if finished
            self.state.stage = stage

    def __set_ckpt_path(self, ckpt_path: Optional[str], model_provided: bool, model_connected: bool) -> Optional[str]:
        if model_provided and ckpt_path is None:
            # use passed model to function without loading weights
            return

        fn = self.state.fn.value

        if model_connected and ckpt_path is None:
            rank_zero_warn(
                f"`.{fn}(ckpt_path=None)` was called without a model. "
                "The best model of the previous `fit` call will be used. "
                f"You can pass `{fn}(ckpt_path='best')` to avoid this warning "
                "or `ckpt_path=trainer.model_checkpoint.last_model_path` to use the last model."
            )
            ckpt_path = "best"

        if ckpt_path == "best":
            # if user requests the best checkpoint but we don't have it, error
            if not self.checkpoint_callback.best_model_path:
                if self.fast_dev_run:
                    raise MisconfigurationException(
                        f"You cannot execute `.{fn}()` with `fast_dev_run=True` unless you do"
                        f" `.{fn}(ckpt_path=PATH)` as no checkpoint path was generated during fitting."
                    )
                raise MisconfigurationException(
                    f'`.{fn}(ckpt_path="best")` is set but `ModelCheckpoint` is not configured to save the best model.'
                )
            # load best weights
            ckpt_path = self.checkpoint_callback.best_model_path

        if not ckpt_path:
            raise MisconfigurationException(
                f'`.{fn}()` found no path for the best weights: "{ckpt_path}". Please'
                f" specify a path for a checkpoint `.{fn}(ckpt_path=PATH)`"
            )
        return ckpt_path

    def _call_setup_hook(self, model: "pl.LightningModule") -> None:
        fn = self.state.fn._setup_fn

        self.accelerator.barrier("pre_setup")

        if self.datamodule is not None:
            self.datamodule.setup(stage=fn)
        self.setup(model, stage=fn)
        model.setup(stage=fn)

        self.accelerator.barrier("post_setup")

    def _call_configure_sharded_model(self, model: "pl.LightningModule") -> None:
        # Call configure sharded model hook if accelerator requests. In some cases
        # we will not call the hook; the hook has initialized the sharded model for example.

        # used on the model if the user re-create a trainer with resume_from_checkpoint
        model_call_configure_sharded_model_hook = getattr(model, "call_configure_sharded_model_hook", False)
        if self.accelerator.call_configure_sharded_model_hook and not model_call_configure_sharded_model_hook:
            with self.accelerator.model_sharded_context():
                model.configure_sharded_model()
                self.configure_sharded_model(model)
            model.call_configure_sharded_model_hook = True
            self.accelerator.call_configure_sharded_model_hook = False

    def _call_teardown_hook(self, model: "pl.LightningModule") -> None:
        fn = self.state.fn._setup_fn

        if self.datamodule is not None:
            self.datamodule.teardown(stage=fn)
        self.profiler.teardown(stage=fn)
        self.teardown(stage=fn)
        model.teardown(stage=fn)

        model._current_fx_name = None
        model._current_dataloader_idx = None
        # these could have become stale if metrics are defined in `setup`
        model._metric_attributes = None

    def call_hook(self, hook_name: str, *args, **kwargs) -> Any:
        if self.lightning_module:
            prev_fx_name = self.lightning_module._current_fx_name
            self.lightning_module._current_fx_name = hook_name

        # always profile hooks
        with self.profiler.profile(hook_name):

            # first call trainer hook
            if hasattr(self, hook_name):
                trainer_hook = getattr(self, hook_name)
                trainer_hook(*args, **kwargs)

            # next call hook in lightningModule
            output = None
            model_ref = self.lightning_module
            if is_overridden(hook_name, model_ref):
                hook_fx = getattr(model_ref, hook_name)
                output = hook_fx(*args, **kwargs)

            # call the accelerator hook
            if hasattr(self.accelerator, hook_name):
                accelerator_hook = getattr(self.accelerator, hook_name)
                accelerator_output = accelerator_hook(*args, **kwargs)
                # Rely on the accelerator output if lightningModule hook returns nothing
                # Required for cases such as DataParallel where we reduce the output for the user
                # todo: move this data parallel logic into the data parallel plugin
                output = accelerator_output if output is None else output

        if self.lightning_module:
            # restore current_fx when nested context
            self.lightning_module._current_fx_name = prev_fx_name

        return output

    def _parse_devices(
        self,
        gpus: Optional[Union[List[int], str, int]],
        auto_select_gpus: bool,
        tpu_cores: Optional[Union[List[int], str, int]],
    ) -> Tuple[Optional[List[int]], Optional[Union[List[int], int]]]:
        if auto_select_gpus and isinstance(gpus, int):
            gpus = pick_multiple_gpus(gpus)

        # TODO (@seannaren, @kaushikb11): Include IPU parsing logic here
        gpu_ids = device_parser.parse_gpu_ids(gpus)
        tpu_cores = device_parser.parse_tpu_cores(tpu_cores)
        return gpu_ids, tpu_cores

    @staticmethod
    def _log_api_event(event: str) -> None:
        torch._C._log_api_usage_once("lightning.trainer." + event)

    def __init_profiler(self, profiler: Optional[Union[BaseProfiler, str]]) -> None:
        if isinstance(profiler, str):
            PROFILERS = {
                "simple": SimpleProfiler,
                "advanced": AdvancedProfiler,
                "pytorch": PyTorchProfiler,
                "xla": XLAProfiler,
            }
            profiler = profiler.lower()
            if profiler not in PROFILERS:
                raise MisconfigurationException(
                    "When passing string value for the `profiler` parameter of `Trainer`,"
                    f" it can only be one of {list(PROFILERS.keys())}"
                )
            profiler_class = PROFILERS[profiler]
            profiler = profiler_class()
        self.profiler: BaseProfiler = profiler or PassThroughProfiler()

    def __setup_profiler(self) -> None:
        local_rank = self.local_rank if self.world_size > 1 else None
        self.profiler._lightning_module = proxy(self.lightning_module)
        self.profiler.setup(stage=self.state.fn._setup_fn, local_rank=local_rank, log_dir=self.log_dir)

    def _log_device_info(self) -> None:
        rank_zero_info(f"GPU available: {torch.cuda.is_available()}, used: {self._device_type == DeviceType.GPU}")

        num_tpu_cores = self.tpu_cores if self.tpu_cores is not None and self._device_type == DeviceType.TPU else 0
        rank_zero_info(f"TPU available: {_TPU_AVAILABLE}, using: {num_tpu_cores} TPU cores")

        num_ipus = self.ipus if self.ipus is not None else 0
        rank_zero_info(f"IPU available: {_IPU_AVAILABLE}, using: {num_ipus} IPUs")

        if torch.cuda.is_available() and self._device_type != DeviceType.GPU:
            rank_zero_warn(
                "GPU available but not used. Set the gpus flag in your trainer"
                " `Trainer(gpus=1)` or script `--gpus=1`."
            )

        if _TPU_AVAILABLE and self._device_type != DeviceType.TPU:
            rank_zero_warn(
                "TPU available but not used. Set the `tpu_cores` flag in your trainer"
                " `Trainer(tpu_cores=8)` or script `--tpu_cores=8`."
            )

        if _IPU_AVAILABLE and self._device_type != DeviceType.IPU and not isinstance(self.accelerator, IPUAccelerator):
            rank_zero_warn(
                "IPU available but not used. Set the `ipus` flag in your trainer"
                " `Trainer(ipus=8)` or script `--ipus=8`."
            )

    def _on_expection(self):
        if not self.is_global_zero or not _fault_tolerant_enabled():
            return
        # save a checkpoint for fault tolerant training. we don't use `log_dir` to minimize the chances of failure.
        file_path = os.path.join(self.default_root_dir, ".pl_auto_save.ckpt")
        self.save_checkpoint(file_path)<|MERGE_RESOLUTION|>--- conflicted
+++ resolved
@@ -836,23 +836,15 @@
 
         return result
 
-<<<<<<< HEAD
-    def _restore_checkpoint(self) -> None:
-        # restore modules after setup
-        self.checkpoint_connector.resume_start()
-=======
     def _restore_modules_and_callbacks(self) -> None:
         # restore modules after setup
         if self.state.fn == TrainerFn.FITTING:
             self.checkpoint_connector.resume_start()
->>>>>>> 07b7dc9c
         self.checkpoint_connector.restore_datamodule()
         self.checkpoint_connector.restore_model()
         # restore callback states
         self.checkpoint_connector.restore_callbacks()
 
-<<<<<<< HEAD
-=======
     def _load_checkpoint_weights(self):
         # only one process running at this point for TPUs, as spawn isn't triggered yet
         # todo: move this logic internally within the barrier.
@@ -861,7 +853,6 @@
         rank_zero_info(f"Loading model weights from checkpoint at {self._ckpt_path}")
         self.checkpoint_connector.restore_model_weights(self._ckpt_path)
 
->>>>>>> 07b7dc9c
     def _run(self, model: "pl.LightningModule") -> Optional[Union[_EVALUATE_OUTPUT, _PREDICT_OUTPUT]]:
         # clean hparams
         if hasattr(model, "hparams"):
@@ -887,14 +878,9 @@
         self.accelerator.setup_environment()
         self._call_setup_hook(model)  # allow user to setup lightning_module in accelerator environment
 
-<<<<<<< HEAD
-        if not self.accelerator.restore_checkpoint_after_pre_dispatch and self.state.fn == TrainerFn.FITTING:
-            self._restore_checkpoint()
-=======
         # check if we should delay restoring checkpoint till later
         if not self.accelerator.restore_checkpoint_after_pre_dispatch:
             self._restore_modules_and_callbacks()
->>>>>>> 07b7dc9c
 
         self._call_configure_sharded_model(model)  # allow user to setup in model sharded environment
         self.accelerator.setup(self, model)  # note: this sets up self.lightning_module
@@ -940,12 +926,7 @@
         if self.accelerator.restore_checkpoint_after_pre_dispatch:
             if self._ckpt_path:
                 self._load_checkpoint_weights()
-<<<<<<< HEAD
-            if self.state.fn == TrainerFn.FITTING:
-                self._restore_checkpoint()
-=======
             self._restore_modules_and_callbacks()
->>>>>>> 07b7dc9c
 
         # restore optimizers, etc.
         self.checkpoint_connector.restore_training_state()
@@ -971,14 +952,6 @@
         self.state.stage = None
 
         return self.accelerator.results
-
-    def _load_checkpoint_weights(self):
-        # only one process running at this point for TPUs, as spawn isn't triggered yet
-        # todo: move this logic internally within the barrier.
-        if not self._device_type == DeviceType.TPU:
-            self.training_type_plugin.barrier()
-        rank_zero_info(f"Loading checkpoint from {self._ckpt_path}")
-        self.checkpoint_connector.restore_model_weights(self._ckpt_path)
 
     def _pre_dispatch(self):
         self.accelerator.pre_dispatch(self)

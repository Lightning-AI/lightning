--- conflicted
+++ resolved
@@ -931,15 +931,8 @@
 
         # Attach datamodule to get setup/prepare_data added to model before the call to it below
         self.data_connector.attach_datamodule(model, datamodule)
-<<<<<<< HEAD
-        results = (
-            self.__evaluate_given_model(model, dataloaders=test_dataloaders) if model_provided else
-            self.__evaluate_using_weights(model, ckpt_path=ckpt_path, dataloaders=test_dataloaders)
-        )
-=======
         #  Attach dataloaders (if given)
         self.data_connector.attach_dataloaders(model, test_dataloaders=test_dataloaders)
->>>>>>> 079fe9bc
 
         if not model_provided:
             self.tested_ckpt_path = self.__load_ckpt_weights(model, ckpt_path=ckpt_path)

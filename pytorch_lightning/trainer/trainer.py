# Copyright The PyTorch Lightning team.
#
# Licensed under the Apache License, Version 2.0 (the "License");
# you may not use this file except in compliance with the License.
# You may obtain a copy of the License at
#
#     http://www.apache.org/licenses/LICENSE-2.0
#
# Unless required by applicable law or agreed to in writing, software
# distributed under the License is distributed on an "AS IS" BASIS,
# WITHOUT WARRANTIES OR CONDITIONS OF ANY KIND, either express or implied.
# See the License for the specific language governing permissions and
# limitations under the License.
"""Trainer to automate the training."""
import inspect
import logging
import os
import traceback
import warnings
from argparse import ArgumentParser, Namespace
from copy import deepcopy
from datetime import timedelta
from pathlib import Path
from typing import Any, Callable, cast, Dict, Iterable, List, Optional, Tuple, Type, Union
from weakref import proxy

import torch
from packaging.version import Version
from torch.optim import Optimizer

import pytorch_lightning as pl
from pytorch_lightning.accelerators import Accelerator, IPUAccelerator
from pytorch_lightning.callbacks import Callback, EarlyStopping, ModelCheckpoint, ProgressBarBase
from pytorch_lightning.callbacks.prediction_writer import BasePredictionWriter
from pytorch_lightning.core.datamodule import LightningDataModule
from pytorch_lightning.core.optimizer import LightningOptimizer
from pytorch_lightning.loggers import LightningLoggerBase
from pytorch_lightning.loggers.base import DummyLogger, LoggerCollection
from pytorch_lightning.loggers.tensorboard import TensorBoardLogger
from pytorch_lightning.loops import PredictionLoop, TrainingEpochLoop
from pytorch_lightning.loops.dataloader.evaluation_loop import EvaluationLoop
from pytorch_lightning.loops.fit_loop import FitLoop
from pytorch_lightning.loops.utilities import _parse_loop_limits
from pytorch_lightning.plugins import (
    ApexMixedPrecisionPlugin,
    DDPSpawnPlugin,
    NativeMixedPrecisionPlugin,
    ParallelPlugin,
    PLUGIN_INPUT,
    PrecisionPlugin,
    Strategy,
)
from pytorch_lightning.plugins.environments.slurm_environment import SLURMEnvironment
from pytorch_lightning.plugins.training_type.ddp_spawn import _SpawnOutput
from pytorch_lightning.profiler import (
    AdvancedProfiler,
    BaseProfiler,
    PassThroughProfiler,
    PyTorchProfiler,
    SimpleProfiler,
    XLAProfiler,
)
from pytorch_lightning.trainer.callback_hook import TrainerCallbackHookMixin
from pytorch_lightning.trainer.configuration_validator import verify_loop_configurations
from pytorch_lightning.trainer.connectors.accelerator_connector import AcceleratorConnector
from pytorch_lightning.trainer.connectors.callback_connector import CallbackConnector
from pytorch_lightning.trainer.connectors.checkpoint_connector import CheckpointConnector
from pytorch_lightning.trainer.connectors.data_connector import DataConnector
from pytorch_lightning.trainer.connectors.logger_connector import LoggerConnector
from pytorch_lightning.trainer.connectors.logger_connector.result import _ResultCollection
from pytorch_lightning.trainer.connectors.signal_connector import SignalConnector
from pytorch_lightning.trainer.data_loading import TrainerDataLoadingMixin
from pytorch_lightning.trainer.optimizers import TrainerOptimizersMixin
from pytorch_lightning.trainer.states import RunningStage, TrainerFn, TrainerState, TrainerStatus
from pytorch_lightning.tuner.lr_finder import _LRFinder
from pytorch_lightning.tuner.tuning import Tuner
from pytorch_lightning.utilities import (
    _AcceleratorType,
    _IPU_AVAILABLE,
    _StrategyType,
    _TPU_AVAILABLE,
    AMPType,
    device_parser,
    GradClipAlgorithmType,
    parsing,
    rank_zero_deprecation,
    rank_zero_info,
    rank_zero_warn,
)
from pytorch_lightning.utilities.argparse import (
    _defaults_from_env_vars,
    add_argparse_args,
    from_argparse_args,
    parse_argparser,
    parse_env_variables,
)
from pytorch_lightning.utilities.cloud_io import get_filesystem
from pytorch_lightning.utilities.distributed import distributed_available
from pytorch_lightning.utilities.exceptions import ExitGracefullyException, MisconfigurationException
from pytorch_lightning.utilities.imports import _fault_tolerant_training
from pytorch_lightning.utilities.meta import is_on_meta_device, materialize_module
from pytorch_lightning.utilities.model_helpers import is_overridden
from pytorch_lightning.utilities.seed import reset_seed
from pytorch_lightning.utilities.signature_utils import is_param_in_hook_signature
from pytorch_lightning.utilities.types import (
    _EVALUATE_OUTPUT,
    _PATH,
    _PREDICT_OUTPUT,
    EVAL_DATALOADERS,
    LRSchedulerTypeUnion,
    STEP_OUTPUT,
    TRAIN_DATALOADERS,
)
from pytorch_lightning.utilities.warnings import PossibleUserWarning

log = logging.getLogger(__name__)
# warnings to ignore in trainer
warnings.filterwarnings(
    "ignore", message="torch.distributed.reduce_op is deprecated, please use torch.distributed.ReduceOp instead"
)


class Trainer(
    TrainerCallbackHookMixin,
    TrainerOptimizersMixin,
    TrainerDataLoadingMixin,
):
    # Needed because of LightningOptimizer
    _lightning_optimizers = None

    @_defaults_from_env_vars
    def __init__(
        self,
        logger: Union[LightningLoggerBase, Iterable[LightningLoggerBase], bool] = True,
        checkpoint_callback: Optional[bool] = None,
        enable_checkpointing: bool = True,
        callbacks: Optional[Union[List[Callback], Callback]] = None,
        default_root_dir: Optional[str] = None,
        gradient_clip_val: Optional[Union[int, float]] = None,
        gradient_clip_algorithm: Optional[str] = None,
        process_position: int = 0,
        num_nodes: int = 1,
        num_processes: int = 1,
        devices: Optional[Union[List[int], str, int]] = None,
        gpus: Optional[Union[List[int], str, int]] = None,
        auto_select_gpus: bool = False,
        tpu_cores: Optional[Union[List[int], str, int]] = None,
        ipus: Optional[int] = None,
        log_gpu_memory: Optional[str] = None,  # TODO: Remove in 1.7
        progress_bar_refresh_rate: Optional[int] = None,  # TODO: remove in v1.7
        enable_progress_bar: bool = True,
        overfit_batches: Union[int, float] = 0.0,
        track_grad_norm: Union[int, float, str] = -1,
        check_val_every_n_epoch: int = 1,
        fast_dev_run: Union[int, bool] = False,
        accumulate_grad_batches: Optional[Union[int, Dict[int, int]]] = None,
        max_epochs: Optional[int] = None,
        min_epochs: Optional[int] = None,
        max_steps: int = -1,
        min_steps: Optional[int] = None,
        max_time: Optional[Union[str, timedelta, Dict[str, int]]] = None,
        limit_train_batches: Union[int, float] = 1.0,
        limit_val_batches: Union[int, float] = 1.0,
        limit_test_batches: Union[int, float] = 1.0,
        limit_predict_batches: Union[int, float] = 1.0,
        val_check_interval: Union[int, float] = 1.0,
        flush_logs_every_n_steps: Optional[int] = None,
        log_every_n_steps: int = 50,
        accelerator: Optional[Union[str, Accelerator]] = None,
        strategy: Optional[Union[str, Strategy]] = None,
        sync_batchnorm: bool = False,
        precision: Union[int, str] = 32,
        enable_model_summary: bool = True,
        weights_summary: Optional[str] = "top",
        weights_save_path: Optional[str] = None,
        num_sanity_val_steps: int = 2,
        resume_from_checkpoint: Optional[Union[Path, str]] = None,
        profiler: Optional[Union[BaseProfiler, str]] = None,
        benchmark: bool = False,
        deterministic: bool = False,
        reload_dataloaders_every_n_epochs: int = 0,
        auto_lr_find: Union[bool, str] = False,
        replace_sampler_ddp: bool = True,
        detect_anomaly: bool = False,
        auto_scale_batch_size: Union[str, bool] = False,
        prepare_data_per_node: Optional[bool] = None,
        plugins: Optional[Union[PLUGIN_INPUT, List[PLUGIN_INPUT]]] = None,
        amp_backend: str = "native",
        amp_level: Optional[str] = None,
        move_metrics_to_cpu: bool = False,
        multiple_trainloader_mode: str = "max_size_cycle",
        stochastic_weight_avg: bool = False,
        terminate_on_nan: Optional[bool] = None,
    ):
        r"""
        Customize every aspect of training via flags.

        Args:

            accelerator: Supports passing different accelerator types ("cpu", "gpu", "tpu", "ipu", "auto")
                as well as custom accelerator instances.

                .. deprecated:: v1.5
                    Passing training strategies (e.g., 'ddp') to ``accelerator`` has been deprecated in v1.5.0
                    and will be removed in v1.7.0. Please use the ``strategy`` argument instead.

            accumulate_grad_batches: Accumulates grads every k batches or as set up in the dict.

            amp_backend: The mixed precision backend to use ("native" or "apex").

            amp_level: The optimization level to use (O1, O2, etc...). By default it will be set to "O2"
                if ``amp_backend`` is set to "apex".

            auto_lr_find: If set to True, will make trainer.tune() run a learning rate finder,
                trying to optimize initial learning for faster convergence. trainer.tune() method will
                set the suggested learning rate in self.lr or self.learning_rate in the LightningModule.
                To use a different key set a string instead of True with the key name.

            auto_scale_batch_size: If set to True, will `initially` run a batch size
                finder trying to find the largest batch size that fits into memory.
                The result will be stored in self.batch_size in the LightningModule.
                Additionally, can be set to either `power` that estimates the batch size through
                a power search or `binsearch` that estimates the batch size through a binary search.

            auto_select_gpus: If enabled and ``gpus`` is an integer, pick available
                gpus automatically. This is especially useful when
                GPUs are configured to be in "exclusive mode", such
                that only one process at a time can access them.

            benchmark: If true enables cudnn.benchmark.

            callbacks: Add a callback or list of callbacks.

            checkpoint_callback: If ``True``, enable checkpointing.

                .. deprecated:: v1.5
                    ``checkpoint_callback`` has been deprecated in v1.5 and will be removed in v1.7.
                    Please consider using ``enable_checkpointing`` instead.

            enable_checkpointing: If ``True``, enable checkpointing.
                It will configure a default ModelCheckpoint callback if there is no user-defined ModelCheckpoint in
                :paramref:`~pytorch_lightning.trainer.trainer.Trainer.callbacks`.

            check_val_every_n_epoch: Check val every n train epochs.

            default_root_dir: Default path for logs and weights when no logger/ckpt_callback passed.
                Default: ``os.getcwd()``.
                Can be remote file paths such as `s3://mybucket/path` or 'hdfs://path/'

            detect_anomaly: Enable anomaly detection for the autograd engine.

            deterministic: If ``True``, sets whether PyTorch operations must use deterministic algorithms.
                Default: ``False``.

            devices: Will be mapped to either `gpus`, `tpu_cores`, `num_processes` or `ipus`,
                based on the accelerator type.

            fast_dev_run: Runs n if set to ``n`` (int) else 1 if set to ``True`` batch(es)
                of train, val and test to find any bugs (ie: a sort of unit test).

            flush_logs_every_n_steps: How often to flush logs to disk (defaults to every 100 steps).

                .. deprecated:: v1.5
                    ``flush_logs_every_n_steps`` has been deprecated in v1.5 and will be removed in v1.7.
                    Please configure flushing directly in the logger instead.

            gpus: Number of GPUs to train on (int) or which GPUs to train on (list or str) applied per node

            gradient_clip_val: The value at which to clip gradients. Passing ``gradient_clip_val=None`` disables
                gradient clipping. If using Automatic Mixed Precision (AMP), the gradients will be unscaled before.

            gradient_clip_algorithm: The gradient clipping algorithm to use. Pass ``gradient_clip_algorithm="value"``
                to clip by value, and ``gradient_clip_algorithm="norm"`` to clip by norm. By default it will
                be set to ``"norm"``.

            limit_train_batches: How much of training dataset to check (float = fraction, int = num_batches).

            limit_val_batches: How much of validation dataset to check (float = fraction, int = num_batches).

            limit_test_batches: How much of test dataset to check (float = fraction, int = num_batches).

            limit_predict_batches: How much of prediction dataset to check (float = fraction, int = num_batches).

            logger: Logger (or iterable collection of loggers) for experiment tracking. A ``True`` value uses
                the default ``TensorBoardLogger``. ``False`` will disable logging. If multiple loggers are
                provided and the `save_dir` property of that logger is not set, local files (checkpoints,
                profiler traces, etc.) are saved in ``default_root_dir`` rather than in the ``log_dir`` of any
                of the individual loggers.

            log_gpu_memory: None, 'min_max', 'all'. Might slow performance.

                .. deprecated:: v1.5
                    Deprecated in v1.5.0 and will be removed in v1.7.0
                    Please use the ``DeviceStatsMonitor`` callback directly instead.

            log_every_n_steps: How often to log within steps (defaults to every 50 steps).

            prepare_data_per_node: If True, each LOCAL_RANK=0 will call prepare data.
                Otherwise only NODE_RANK=0, LOCAL_RANK=0 will prepare data

                .. deprecated:: v1.5
                    Deprecated in v1.5.0 and will be removed in v1.7.0
                    Please set ``prepare_data_per_node`` in ``LightningDataModule`` and/or
                    ``LightningModule`` directly instead.

            process_position: Orders the progress bar when running multiple models on same machine.

                .. deprecated:: v1.5
                    ``process_position`` has been deprecated in v1.5 and will be removed in v1.7.
                    Please pass :class:`~pytorch_lightning.callbacks.progress.TQDMProgressBar` with ``process_position``
                    directly to the Trainer's ``callbacks`` argument instead.

            progress_bar_refresh_rate: How often to refresh progress bar (in steps). Value ``0`` disables progress bar.
                Ignored when a custom progress bar is passed to :paramref:`~Trainer.callbacks`. Default: None, means
                a suitable value will be chosen based on the environment (terminal, Google COLAB, etc.).

                .. deprecated:: v1.5
                    ``progress_bar_refresh_rate`` has been deprecated in v1.5 and will be removed in v1.7.
                    Please pass :class:`~pytorch_lightning.callbacks.progress.TQDMProgressBar` with ``refresh_rate``
                    directly to the Trainer's ``callbacks`` argument instead. To disable the progress bar,
                    pass ``enable_progress_bar = False`` to the Trainer.

            enable_progress_bar: Whether to enable to progress bar by default.

            profiler: To profile individual steps during training and assist in identifying bottlenecks.

            overfit_batches: Overfit a fraction of training data (float) or a set number of batches (int).

            plugins: Plugins allow modification of core behavior like ddp and amp, and enable custom lightning plugins.

            precision: Double precision (64), full precision (32), half precision (16) or bfloat16 precision (bf16).
                Can be used on CPU, GPU or TPUs.

            max_epochs: Stop training once this number of epochs is reached. Disabled by default (None).
                If both max_epochs and max_steps are not specified, defaults to ``max_epochs = 1000``.
                To enable infinite training, set ``max_epochs = -1``.

            min_epochs: Force training for at least these many epochs. Disabled by default (None).
                If both min_epochs and min_steps are not specified, defaults to ``min_epochs = 1``.

            max_steps: Stop training after this number of steps. Disabled by default (-1). If ``max_steps = -1``
                and ``max_epochs = None``, will default to ``max_epochs = 1000``. To enable infinite training, set
                ``max_epochs`` to ``-1``.

            min_steps: Force training for at least these number of steps. Disabled by default (None).

            max_time: Stop training after this amount of time has passed. Disabled by default (None).
                The time duration can be specified in the format DD:HH:MM:SS (days, hours, minutes seconds), as a
                :class:`datetime.timedelta`, or a dictionary with keys that will be passed to
                :class:`datetime.timedelta`.

            num_nodes: Number of GPU nodes for distributed training.

            num_processes: Number of processes for distributed training with ``accelerator="cpu"``.

            num_sanity_val_steps: Sanity check runs n validation batches before starting the training routine.
                Set it to `-1` to run all batches in all validation dataloaders.

            reload_dataloaders_every_n_epochs: Set to a non-negative integer to reload dataloaders every n epochs.

            replace_sampler_ddp: Explicitly enables or disables sampler replacement. If not specified this
                will toggled automatically when DDP is used. By default it will add ``shuffle=True`` for
                train sampler and ``shuffle=False`` for val/test sampler. If you want to customize it,
                you can set ``replace_sampler_ddp=False`` and add your own distributed sampler.

            resume_from_checkpoint: Path/URL of the checkpoint from which training is resumed. If there is
                no checkpoint file at the path, an exception is raised. If resuming from mid-epoch checkpoint,
                training will start from the beginning of the next epoch.

                .. deprecated:: v1.5
                    ``resume_from_checkpoint`` is deprecated in v1.5 and will be removed in v1.7.
                    Please pass the path to ``Trainer.fit(..., ckpt_path=...)`` instead.

            strategy: Supports different training strategies with aliases
                as well custom training type plugins.

            sync_batchnorm: Synchronize batch norm layers between process groups/whole world.

            terminate_on_nan: If set to True, will terminate training (by raising a `ValueError`) at the
                end of each training batch, if any of the parameters or the loss are NaN or +/-inf.

                .. deprecated:: v1.5
                    Trainer argument ``terminate_on_nan`` was deprecated in v1.5 and will be removed in 1.7.
                    Please use ``detect_anomaly`` instead.

            detect_anomaly: Enable anomaly detection for the autograd engine.

            tpu_cores: How many TPU cores to train on (1 or 8) / Single TPU to train on [1]

            ipus: How many IPUs to train on.

            track_grad_norm: -1 no tracking. Otherwise tracks that p-norm. May be set to 'inf' infinity-norm. If using
                Automatic Mixed Precision (AMP), the gradients will be unscaled before logging them.

            val_check_interval: How often to check the validation set. Use float to check within a training epoch,
                use int to check every n steps (batches).

            enable_model_summary: Whether to enable model summarization by default.

            weights_summary: Prints a summary of the weights when training begins.

                .. deprecated:: v1.5
                    ``weights_summary`` has been deprecated in v1.5 and will be removed in v1.7.
                    To disable the summary, pass ``enable_model_summary = False`` to the Trainer.
                    To customize the summary, pass :class:`~pytorch_lightning.callbacks.model_summary.ModelSummary`
                    directly to the Trainer's ``callbacks`` argument.

            weights_save_path: Where to save weights if specified. Will override default_root_dir
                for checkpoints only. Use this if for whatever reason you need the checkpoints
                stored in a different place than the logs written in `default_root_dir`.
                Can be remote file paths such as `s3://mybucket/path` or 'hdfs://path/'
                Defaults to `default_root_dir`.

            move_metrics_to_cpu: Whether to force internal logged metrics to be moved to cpu.
                This can save some gpu memory, but can make training slower. Use with attention.

            multiple_trainloader_mode: How to loop over the datasets when there are multiple train loaders.
                In 'max_size_cycle' mode, the trainer ends one epoch when the largest dataset is traversed,
                and smaller datasets reload when running out of their data. In 'min_size' mode, all the datasets
                reload when reaching the minimum length of datasets.

            stochastic_weight_avg: Whether to use `Stochastic Weight Averaging (SWA)
                <https://pytorch.org/blog/pytorch-1.6-now-includes-stochastic-weight-averaging/>`_.

                .. deprecated:: v1.5
                    ``stochastic_weight_avg`` has been deprecated in v1.5 and will be removed in v1.7.
                    Please pass :class:`~pytorch_lightning.callbacks.stochastic_weight_avg.StochasticWeightAveraging`
                    directly to the Trainer's ``callbacks`` argument instead.
        """
        super().__init__()
        Trainer._log_api_event("init")
        self.state = TrainerState()

        gpu_ids, tpu_cores = self._parse_devices(gpus, auto_select_gpus, tpu_cores)

        # init connectors
        self._data_connector = DataConnector(self, multiple_trainloader_mode)

        self._accelerator_connector = AcceleratorConnector(
            num_processes,
            devices,
            tpu_cores,
            ipus,
            accelerator,
            strategy,
            gpus,
            gpu_ids,
            num_nodes,
            sync_batchnorm,
            benchmark,
            replace_sampler_ddp,
            deterministic,
            precision,
            amp_backend,
            amp_level,
            plugins,
        )
        self.logger_connector = LoggerConnector(self, log_gpu_memory)
        self._callback_connector = CallbackConnector(self)
        self.checkpoint_connector = CheckpointConnector(self, resume_from_checkpoint)
        self.signal_connector = SignalConnector(self)
        self.tuner = Tuner(self)

        min_steps, max_steps, min_epochs, max_epochs, max_time = _parse_loop_limits(
            min_steps, max_steps, min_epochs, max_epochs, max_time
        )
        fit_loop = FitLoop(min_epochs=min_epochs, max_epochs=max_epochs)
        training_epoch_loop = TrainingEpochLoop(min_steps=min_steps, max_steps=max_steps)
        fit_loop.connect(epoch_loop=training_epoch_loop)

        # default .fit() loop
        self.fit_loop = fit_loop

        # default .validate() loop
        self.validate_loop = EvaluationLoop()

        # default .test() loop
        self.test_loop = EvaluationLoop()

        # default .predict() loop
        self.predict_loop = PredictionLoop()

        # Needed because of LightningOptimizer
        self._lightning_optimizers = None

        # .validate() and .test() set this when they load a checkpoint
        self.validated_ckpt_path: Optional[str] = None
        self.tested_ckpt_path: Optional[str] = None
        self.predicted_ckpt_path: Optional[str] = None

        # todo: remove in v1.7
        self._weights_summary: Optional[str] = None

        # init callbacks
        # Declare attributes to be set in _callback_connector on_trainer_init
        self._callback_connector.on_trainer_init(
            callbacks,
            checkpoint_callback,
            enable_checkpointing,
            enable_progress_bar,
            progress_bar_refresh_rate,
            process_position,
            default_root_dir,
            weights_save_path,
            enable_model_summary,
            weights_summary,
            stochastic_weight_avg,
            max_time,
            accumulate_grad_batches,
        )

        # hook
        self._call_callback_hooks("on_init_start")

        # init optimizer + lr scheduler related flags
        self.lr_schedulers = []
        self.optimizers = []
        self.optimizer_frequencies = []

        # init data flags
        self._data_connector.on_trainer_init(
            check_val_every_n_epoch,
            reload_dataloaders_every_n_epochs,
            prepare_data_per_node,
        )

        if terminate_on_nan is not None:
            rank_zero_deprecation(
                "Trainer argument `terminate_on_nan` was deprecated in v1.5 and will be removed in 1.7."
                " Please use `Trainer(detect_anomaly=True)` instead."
            )
            if not isinstance(terminate_on_nan, bool):
                raise TypeError(f"`terminate_on_nan` should be a bool, got {terminate_on_nan}.")

        # gradient clipping
        if gradient_clip_val is not None and not isinstance(gradient_clip_val, (int, float)):
            raise TypeError(f"`gradient_clip_val` should be an int or a float. Got {gradient_clip_val}.")

        if gradient_clip_algorithm is not None and not GradClipAlgorithmType.supported_type(
            gradient_clip_algorithm.lower()
        ):
            raise MisconfigurationException(
                f"`gradient_clip_algorithm` {gradient_clip_algorithm} is invalid. "
                f"Allowed algorithms: {GradClipAlgorithmType.supported_types()}."
            )

        # gradient norm tracking
        if track_grad_norm != -1 and not (
            (isinstance(track_grad_norm, (int, float)) or track_grad_norm == "inf") and float(track_grad_norm) > 0
        ):
            raise MisconfigurationException(
                f"`track_grad_norm` must be a positive number or 'inf' (infinity norm). Got {track_grad_norm}."
            )

        self._terminate_on_nan = terminate_on_nan
        self.gradient_clip_val: Union[int, float] = gradient_clip_val
        self.gradient_clip_algorithm = (
            GradClipAlgorithmType(gradient_clip_algorithm.lower())
            if gradient_clip_algorithm is not None
            else gradient_clip_algorithm
        )
        self.track_grad_norm: float = float(track_grad_norm)

        self._detect_anomaly: bool = detect_anomaly
        self._setup_on_init(num_sanity_val_steps)

        # configure tuner
        self.tuner.on_trainer_init(auto_lr_find, auto_scale_batch_size)

        # configure profiler
        self.__init_profiler(profiler)

        # init logger flags
        self.logger: Optional[LightningLoggerBase]
        self.logger_connector.on_trainer_init(logger, flush_logs_every_n_steps, log_every_n_steps, move_metrics_to_cpu)

        # init debugging flags
        self._init_debugging_flags(
            limit_train_batches,
            limit_val_batches,
            limit_test_batches,
            limit_predict_batches,
            val_check_interval,
            overfit_batches,
            fast_dev_run,
        )

        # Callback system
        self._call_callback_hooks("on_init_end")

    def _init_debugging_flags(
        self,
        limit_train_batches,
        limit_val_batches,
        limit_test_batches,
        limit_predict_batches,
        val_check_interval,
        overfit_batches,
        fast_dev_run,
    ):
        if isinstance(fast_dev_run, int) and (fast_dev_run < 0):
            raise MisconfigurationException(
                f"fast_dev_run={fast_dev_run} is not a valid configuration. It should be >= 0."
            )

        self.fast_dev_run = fast_dev_run

        # set fast_dev_run=True when it is 1, used while logging
        if fast_dev_run == 1:
            self.fast_dev_run = True

        if fast_dev_run:
            num_batches = int(fast_dev_run)
            limit_train_batches = num_batches
            limit_val_batches = num_batches
            limit_test_batches = num_batches
            limit_predict_batches = num_batches
            self.fit_loop.max_steps = num_batches
            self.num_sanity_val_steps = 0
            self.fit_loop.max_epochs = 1
            val_check_interval = 1.0
            self.check_val_every_n_epoch = 1
            self.logger = DummyLogger() if self.logger is not None else None

            rank_zero_info(
                "Running in fast_dev_run mode: will run a full train,"
                f" val, test and prediction loop using {num_batches} batch(es)."
            )

        self.limit_train_batches = _determine_batch_limits(limit_train_batches, "limit_train_batches")
        self.limit_val_batches = _determine_batch_limits(limit_val_batches, "limit_val_batches")
        self.limit_test_batches = _determine_batch_limits(limit_test_batches, "limit_test_batches")
        self.limit_predict_batches = _determine_batch_limits(limit_predict_batches, "limit_predict_batches")
        self.val_check_interval = _determine_batch_limits(val_check_interval, "val_check_interval")
        self.overfit_batches = _determine_batch_limits(overfit_batches, "overfit_batches")
        self._determine_data_use_amount(self.overfit_batches)

    def _determine_data_use_amount(self, overfit_batches: float) -> None:
        """Use less data for debugging purposes."""
        if overfit_batches > 0:
            self.limit_train_batches = overfit_batches
            self.limit_val_batches = 0

    def _setup_on_init(self, num_sanity_val_steps: int) -> None:
        self._log_device_info()

        self.should_stop = False
        self.state = TrainerState()
        self.num_training_batches = float("inf")
        self.train_dataloader = None

        if num_sanity_val_steps == -1:
            self.num_sanity_val_steps = float("inf")
        else:
            self.num_sanity_val_steps = num_sanity_val_steps

        self.num_sanity_val_batches = []
        self.num_test_batches = []
        self.num_val_batches = []
        self.test_dataloaders = None
        self.val_dataloaders = None

        self.num_predict_batches = []

    def _call_and_handle_interrupt(self, trainer_fn: Callable, *args: Any, **kwargs: Any) -> Any:
        r"""
        Error handling, intended to be used only for main trainer function entry points (fit, validate, test, predict)
        as all errors should funnel through them

        Args:
            trainer_fn: one of (fit, validate, test, predict)
            *args: positional arguments to be passed to the `trainer_fn`
            **kwargs: keyword arguments to be passed to `trainer_fn`
        """
        try:
            if isinstance(self.training_type_plugin, DDPSpawnPlugin):
                spawn_output: _SpawnOutput = self.training_type_plugin.spawn(trainer_fn, *args, **kwargs)
                self.training_type_plugin._recover_results_in_main_process(spawn_output, self)
                return spawn_output.trainer_results
            else:
                return trainer_fn(*args, **kwargs)
        # TODO: treat KeyboardInterrupt as BaseException (delete the code below) in v1.7
        except KeyboardInterrupt as exception:
            rank_zero_warn("Detected KeyboardInterrupt, attempting graceful shutdown...")
            # user could press Ctrl+c many times... only shutdown once
            if not self.interrupted:
                self.state.status = TrainerStatus.INTERRUPTED
                self._call_callback_hooks("on_keyboard_interrupt")
                self._call_callback_hooks("on_exception", exception)
        except BaseException as exception:
            self.state.status = TrainerStatus.INTERRUPTED
            if distributed_available() and self.world_size > 1:
                # try syncing remaing processes, kill otherwise
                self.training_type_plugin.reconciliate_processes(traceback.format_exc())
            self._on_exception()
            # reset bookkeeping
            self.state.stage = None
            self._call_callback_hooks("on_exception", exception)
            # shutdown workers
            self._data_connector.teardown()
            raise

    def fit(
        self,
        model: "pl.LightningModule",
        train_dataloaders: Optional[Union[TRAIN_DATALOADERS, LightningDataModule]] = None,
        val_dataloaders: Optional[EVAL_DATALOADERS] = None,
        datamodule: Optional[LightningDataModule] = None,
        ckpt_path: Optional[str] = None,
    ) -> None:
        r"""
        Runs the full optimization routine.

        Args:
            model: Model to fit.

            train_dataloaders: A collection of :class:`torch.utils.data.DataLoader` or a
                :class:`~pytorch_lightning.core.datamodule.LightningDataModule` specifying training samples.
                In the case of multiple dataloaders, please see this :ref:`section <multiple-dataloaders>`.

            val_dataloaders: A :class:`torch.utils.data.DataLoader` or a sequence of them specifying validation samples.

            ckpt_path: Path/URL of the checkpoint from which training is resumed. If there is
                no checkpoint file at the path, an exception is raised. If resuming from mid-epoch checkpoint,
                training will start from the beginning of the next epoch.

            datamodule: An instance of :class:`~pytorch_lightning.core.datamodule.LightningDataModule`.
        """
        self.training_type_plugin.model = model
        self._call_and_handle_interrupt(
            self._fit_impl, model, train_dataloaders, val_dataloaders, datamodule, ckpt_path
        )

    def _fit_impl(
        self,
        model: "pl.LightningModule",
        train_dataloaders: Optional[Union[TRAIN_DATALOADERS, LightningDataModule]] = None,
        val_dataloaders: Optional[EVAL_DATALOADERS] = None,
        datamodule: Optional[LightningDataModule] = None,
        ckpt_path: Optional[str] = None,
    ) -> None:
        Trainer._log_api_event("fit")

        self.state.fn = TrainerFn.FITTING
        self.state.status = TrainerStatus.RUNNING
        self.training = True

        # if a datamodule comes in as the second arg, then fix it for the user
        if isinstance(train_dataloaders, LightningDataModule):
            datamodule = train_dataloaders
            train_dataloaders = None
        # If you supply a datamodule you can't supply train_dataloader or val_dataloaders
        if (train_dataloaders is not None or val_dataloaders is not None) and datamodule is not None:
            raise MisconfigurationException(
                "You cannot pass `train_dataloader` or `val_dataloaders` to `trainer.fit(datamodule=...)`"
            )

        # links data to the trainer
        self._data_connector.attach_data(
            model, train_dataloaders=train_dataloaders, val_dataloaders=val_dataloaders, datamodule=datamodule
        )

        # TODO: ckpt_path only in v1.7
        ckpt_path = ckpt_path or self.resume_from_checkpoint
        results = self._run(model, ckpt_path=ckpt_path)

        assert self.state.stopped
        self.training = False
        return results

    def validate(
        self,
        model: Optional["pl.LightningModule"] = None,
        dataloaders: Optional[Union[EVAL_DATALOADERS, LightningDataModule]] = None,
        ckpt_path: Optional[str] = None,
        verbose: bool = True,
        datamodule: Optional[LightningDataModule] = None,
    ) -> _EVALUATE_OUTPUT:
        r"""
        Perform one evaluation epoch over the validation set.

        Args:
            model: The model to validate.

            dataloaders: A :class:`torch.utils.data.DataLoader` or a sequence of them,
                or a :class:`~pytorch_lightning.core.datamodule.LightningDataModule` specifying validation samples.

            ckpt_path: Either ``best`` or path to the checkpoint you wish to validate.
                If ``None`` and the model instance was passed, use the current weights.
                Otherwise, the best model checkpoint from the previous ``trainer.fit`` call will be loaded
                if a checkpoint callback is configured.

            verbose: If True, prints the validation results.

            datamodule: An instance of :class:`~pytorch_lightning.core.datamodule.LightningDataModule`.

        Returns:
            List of dictionaries with metrics logged during the validation phase, e.g., in model- or callback hooks
            like :meth:`~pytorch_lightning.core.lightning.LightningModule.validation_step`,
            :meth:`~pytorch_lightning.core.lightning.LightningModule.validation_epoch_end`, etc.
            The length of the list corresponds to the number of validation dataloaders used.
        """
        self.training_type_plugin.model = model or self.lightning_module
        return self._call_and_handle_interrupt(self._validate_impl, model, dataloaders, ckpt_path, verbose, datamodule)

    def _validate_impl(
        self,
        model: Optional["pl.LightningModule"] = None,
        dataloaders: Optional[Union[EVAL_DATALOADERS, LightningDataModule]] = None,
        ckpt_path: Optional[str] = None,
        verbose: bool = True,
        datamodule: Optional[LightningDataModule] = None,
    ) -> _EVALUATE_OUTPUT:
        # --------------------
        # SETUP HOOK
        # --------------------
        Trainer._log_api_event("validate")

        self.state.fn = TrainerFn.VALIDATING
        self.state.status = TrainerStatus.RUNNING
        self.validating = True

        # if a datamodule comes in as the second arg, then fix it for the user
        if isinstance(dataloaders, LightningDataModule):
            datamodule = dataloaders
            dataloaders = None
        # If you supply a datamodule you can't supply val_dataloaders
        if dataloaders is not None and datamodule:
            raise MisconfigurationException("You cannot pass both `trainer.validate(dataloaders=..., datamodule=...)`")

        model_provided = model is not None
        model = model or self.lightning_module
        if model is None:
            raise MisconfigurationException(
                "`model` must be provided to `trainer.validate()` when it hasn't been passed in a previous run"
            )

        self.validate_loop.verbose = verbose

        # links data to the trainer
        self._data_connector.attach_data(model, val_dataloaders=dataloaders, datamodule=datamodule)

        self.validated_ckpt_path = self.__set_ckpt_path(
            ckpt_path, model_provided=model_provided, model_connected=self.lightning_module is not None
        )

        # run validate
        results = self._run(model, ckpt_path=self.validated_ckpt_path)

        assert self.state.stopped
        self.validating = False

        return results

    def test(
        self,
        model: Optional["pl.LightningModule"] = None,
        dataloaders: Optional[Union[EVAL_DATALOADERS, LightningDataModule]] = None,
        ckpt_path: Optional[str] = None,
        verbose: bool = True,
        datamodule: Optional[LightningDataModule] = None,
    ) -> _EVALUATE_OUTPUT:
        r"""
        Perform one evaluation epoch over the test set.
        It's separated from fit to make sure you never run on your test set until you want to.

        Args:
            model: The model to test.

            dataloaders: A :class:`torch.utils.data.DataLoader` or a sequence of them,
                or a :class:`~pytorch_lightning.core.datamodule.LightningDataModule` specifying test samples.

            ckpt_path: Either ``best`` or path to the checkpoint you wish to test.
                If ``None`` and the model instance was passed, use the current weights.
                Otherwise, the best model checkpoint from the previous ``trainer.fit`` call will be loaded
                if a checkpoint callback is configured.

            verbose: If True, prints the test results.

            datamodule: An instance of :class:`~pytorch_lightning.core.datamodule.LightningDataModule`.

        Returns:
            List of dictionaries with metrics logged during the test phase, e.g., in model- or callback hooks
            like :meth:`~pytorch_lightning.core.lightning.LightningModule.test_step`,
            :meth:`~pytorch_lightning.core.lightning.LightningModule.test_epoch_end`, etc.
            The length of the list corresponds to the number of test dataloaders used.
        """
        self.training_type_plugin.model = model or self.lightning_module
        return self._call_and_handle_interrupt(self._test_impl, model, dataloaders, ckpt_path, verbose, datamodule)

    def _test_impl(
        self,
        model: Optional["pl.LightningModule"] = None,
        dataloaders: Optional[Union[EVAL_DATALOADERS, LightningDataModule]] = None,
        ckpt_path: Optional[str] = None,
        verbose: bool = True,
        datamodule: Optional[LightningDataModule] = None,
    ) -> _EVALUATE_OUTPUT:
        # --------------------
        # SETUP HOOK
        # --------------------
        Trainer._log_api_event("test")

        self.state.fn = TrainerFn.TESTING
        self.state.status = TrainerStatus.RUNNING
        self.testing = True

        # if a datamodule comes in as the second arg, then fix it for the user
        if isinstance(dataloaders, LightningDataModule):
            datamodule = dataloaders
            dataloaders = None
        # If you supply a datamodule you can't supply test_dataloaders
        if dataloaders is not None and datamodule:
            raise MisconfigurationException("You cannot pass both `trainer.test(dataloaders=..., datamodule=...)`")

        model_provided = model is not None
        model = model or self.lightning_module
        if model is None:
            raise MisconfigurationException(
                "`model` must be provided to `trainer.test()` when it hasn't been passed in a previous run"
            )

        self.test_loop.verbose = verbose

        # links data to the trainer
        self._data_connector.attach_data(model, test_dataloaders=dataloaders, datamodule=datamodule)

        self.tested_ckpt_path = self.__set_ckpt_path(
            ckpt_path, model_provided=model_provided, model_connected=self.lightning_module is not None
        )

        # run test
        results = self._run(model, ckpt_path=self.tested_ckpt_path)

        assert self.state.stopped
        self.testing = False

        return results

    def predict(
        self,
        model: Optional["pl.LightningModule"] = None,
        dataloaders: Optional[Union[EVAL_DATALOADERS, LightningDataModule]] = None,
        datamodule: Optional[LightningDataModule] = None,
        return_predictions: Optional[bool] = None,
        ckpt_path: Optional[str] = None,
    ) -> Optional[_PREDICT_OUTPUT]:
        r"""
        Run inference on your data.
        This will call the model forward function to compute predictions. Useful to perform distributed
        and batched predictions. Logging is disabled in the predict hooks.

        Args:
            model: The model to predict with.

            dataloaders: A :class:`torch.utils.data.DataLoader` or a sequence of them,
                or a :class:`~pytorch_lightning.core.datamodule.LightningDataModule` specifying prediction samples.

            datamodule: The datamodule with a predict_dataloader method that returns one or more dataloaders.

            return_predictions: Whether to return predictions.
                ``True`` by default except when an accelerator that spawns processes is used (not supported).

            ckpt_path: Either ``best`` or path to the checkpoint you wish to predict.
                If ``None`` and the model instance was passed, use the current weights.
                Otherwise, the best model checkpoint from the previous ``trainer.fit`` call will be loaded
                if a checkpoint callback is configured.

        Returns:
            Returns a list of dictionaries, one for each provided dataloader containing their respective predictions.
        """
        self.training_type_plugin.model = model or self.lightning_module
        return self._call_and_handle_interrupt(
            self._predict_impl, model, dataloaders, datamodule, return_predictions, ckpt_path
        )

    def _predict_impl(
        self,
        model: Optional["pl.LightningModule"] = None,
        dataloaders: Optional[Union[EVAL_DATALOADERS, LightningDataModule]] = None,
        datamodule: Optional[LightningDataModule] = None,
        return_predictions: Optional[bool] = None,
        ckpt_path: Optional[str] = None,
    ) -> Optional[_PREDICT_OUTPUT]:
        # --------------------
        # SETUP HOOK
        # --------------------
        Trainer._log_api_event("predict")

        self.state.fn = TrainerFn.PREDICTING
        self.state.status = TrainerStatus.RUNNING
        self.predicting = True

        self.predict_loop.return_predictions = return_predictions

        # if a datamodule comes in as the second arg, then fix it for the user
        if isinstance(dataloaders, LightningDataModule):
            datamodule = dataloaders
            dataloaders = None
        if dataloaders is not None and datamodule:
            raise MisconfigurationException("You cannot pass both `trainer.predict(dataloaders=..., datamodule=...)`")

        model_provided = model is not None
        model = model or self.lightning_module
        if model is None:
            raise MisconfigurationException(
                "`model` must be provided to `trainer.predict()` when it hasn't been passed in a previous run"
            )

        # links data to the trainer
        self._data_connector.attach_data(model, predict_dataloaders=dataloaders, datamodule=datamodule)

        self.predicted_ckpt_path = self.__set_ckpt_path(
            ckpt_path, model_provided=model_provided, model_connected=self.lightning_module is not None
        )

        results = self._run(model, ckpt_path=self.predicted_ckpt_path)

        assert self.state.stopped
        self.predicting = False

        return results

    def tune(
        self,
        model: "pl.LightningModule",
        train_dataloaders: Optional[Union[TRAIN_DATALOADERS, LightningDataModule]] = None,
        val_dataloaders: Optional[EVAL_DATALOADERS] = None,
        datamodule: Optional[LightningDataModule] = None,
        scale_batch_size_kwargs: Optional[Dict[str, Any]] = None,
        lr_find_kwargs: Optional[Dict[str, Any]] = None,
    ) -> Dict[str, Optional[Union[int, _LRFinder]]]:
        r"""
        Runs routines to tune hyperparameters before training.

        Args:
            model: Model to tune.

            train_dataloaders: A collection of :class:`torch.utils.data.DataLoader` or a
                :class:`~pytorch_lightning.core.datamodule.LightningDataModule` specifying training samples.
                In the case of multiple dataloaders, please see this :ref:`section <multiple-dataloaders>`.

            val_dataloaders: A :class:`torch.utils.data.DataLoader` or a sequence of them specifying validation samples.

            datamodule: An instance of :class:`~pytorch_lightning.core.datamodule.LightningDataModule`.

            scale_batch_size_kwargs: Arguments for :func:`~pytorch_lightning.tuner.batch_size_scaling.scale_batch_size`

            lr_find_kwargs: Arguments for :func:`~pytorch_lightning.tuner.lr_finder.lr_find`
        """
        Trainer._log_api_event("tune")

        self.state.fn = TrainerFn.TUNING
        self.state.status = TrainerStatus.RUNNING
        self.tuning = True

        # if a datamodule comes in as the second arg, then fix it for the user
        if isinstance(train_dataloaders, LightningDataModule):
            datamodule = train_dataloaders
            train_dataloaders = None
        # If you supply a datamodule you can't supply train_dataloader or val_dataloaders
        if (train_dataloaders is not None or val_dataloaders is not None) and datamodule is not None:
            raise MisconfigurationException(
                "You cannot pass `train_dataloader` or `val_dataloaders` to `trainer.tune(datamodule=...)`"
            )

        # links data to the trainer
        self._data_connector.attach_data(
            model, train_dataloaders=train_dataloaders, val_dataloaders=val_dataloaders, datamodule=datamodule
        )

        result = self.tuner._tune(model, scale_batch_size_kwargs=scale_batch_size_kwargs, lr_find_kwargs=lr_find_kwargs)

        assert self.state.stopped
        self.tuning = False

        return result

    def _restore_modules_and_callbacks(self, checkpoint_path: Optional[_PATH] = None) -> None:
        # restore modules after setup
        self.checkpoint_connector.resume_start(checkpoint_path)
        self.checkpoint_connector.restore_model()
        self.checkpoint_connector.restore_datamodule()
        if self.state.fn == TrainerFn.FITTING:
            # restore callback states
            self.checkpoint_connector.restore_callbacks()

    def _run(
        self, model: "pl.LightningModule", ckpt_path: Optional[str] = None
    ) -> Optional[Union[_EVALUATE_OUTPUT, _PREDICT_OUTPUT]]:
        # clean hparams
        if hasattr(model, "hparams"):
            parsing.clean_namespace(model.hparams)

        # attach model to the training type plugin
        self.training_type_plugin.connect(model)

        self._callback_connector._attach_model_callbacks()
        self._callback_connector._attach_model_logging_functions()

        verify_loop_configurations(self)

        # hook
        self._data_connector.prepare_data()

        # ----------------------------
        # SET UP TRAINING
        # ----------------------------
        self._call_callback_hooks("on_before_accelerator_backend_setup")
        self.training_type_plugin.setup_environment()
        self._call_setup_hook()  # allow user to setup lightning_module in accelerator environment

        # check if we should delay restoring checkpoint till later
        if not self.training_type_plugin.restore_checkpoint_after_setup:
            self._restore_modules_and_callbacks(ckpt_path)

        self._call_configure_sharded_model()  # allow user to setup in model sharded environment

        # ----------------------------
        # INSPECT THE CORE LOOPS
        # ----------------------------
        fr"""
             Lightning internal flow looks like this:
        {Trainer.fit} or {Trainer.test} or {Trainer.predict}  ||
                                |                             ||
                         spawn processes                      ||
           {self.training_type_plugin.setup_environment}      ||
                                |                             ||
                        setup accelerator                     ||
                           and strategy                       ||  LIGHTNING
                                |                             ||
                        {self._run_stage}                     ||  FLOW
                                |                             ||
                        {self._run_train}                     ||  DIRECTION
                     or {self._run_evaluate}                  ||
                     or {self._run_predict}                   ||
                                |                             ||
                             results                          \/
        This is used to guide readers to the core loops: train, test, predict.
        {self._run_predict} is the simplest to understand, use `Go to Definition` to read it :)
        """

        # ----------------------------
        # TRAIN
        # ----------------------------

        # reset logger connector
        self.logger_connector.reset_results()
        self.logger_connector.reset_metrics()

        # strategy will configure model and move it to the device
        self.training_type_plugin.setup(self)

        # hook
        if self.state.fn == TrainerFn.FITTING:
            self._call_callback_hooks("on_fit_start")
            self._call_lightning_module_hook("on_fit_start")

        self._log_hyperparams()

        if self.training_type_plugin.restore_checkpoint_after_setup:
            self._restore_modules_and_callbacks(ckpt_path)

        # restore optimizers, etc.
        self.checkpoint_connector.restore_training_state()

        self.checkpoint_connector.resume_end()

        results = self._run_stage()
        self._teardown()

        # ----------------------------
        # POST-Training CLEAN UP
        # ----------------------------
        # hook
        if self.state.fn == TrainerFn.FITTING:
            self._call_callback_hooks("on_fit_end")
            self._call_lightning_module_hook("on_fit_end")

        self._call_teardown_hook()

        if self.state.status != TrainerStatus.INTERRUPTED:
            self.state.status = TrainerStatus.FINISHED
        self.state.stage = None

        if isinstance(self.training_type_plugin, DDPSpawnPlugin):
            results = self.training_type_plugin._collect_rank_zero_results(self, results)

        return results

    def _log_hyperparams(self) -> None:
        # log hyper-parameters
        hparams_initial = None

        if self.logger is not None:
            # save exp to get started (this is where the first experiment logs are written)
            datamodule_log_hyperparams = self.datamodule._log_hyperparams if self.datamodule is not None else False

            if self.lightning_module._log_hyperparams and datamodule_log_hyperparams:
                datamodule_hparams = self.datamodule.hparams_initial
                lightning_hparams = self.lightning_module.hparams_initial
                inconsistent_keys = []
                for key in lightning_hparams.keys() & datamodule_hparams.keys():
                    lm_val, dm_val = lightning_hparams[key], datamodule_hparams[key]
                    if type(lm_val) != type(dm_val):
                        inconsistent_keys.append(key)
                    elif isinstance(lm_val, torch.Tensor) and id(lm_val) != id(dm_val):
                        inconsistent_keys.append(key)
                    elif lm_val != dm_val:
                        inconsistent_keys.append(key)
                if inconsistent_keys:
                    raise MisconfigurationException(
                        f"Error while merging hparams: the keys {inconsistent_keys} are present "
                        "in both the LightningModule's and LightningDataModule's hparams "
                        "but have different values."
                    )
                hparams_initial = {**lightning_hparams, **datamodule_hparams}
            elif self.lightning_module._log_hyperparams:
                hparams_initial = self.lightning_module.hparams_initial
            elif datamodule_log_hyperparams:
                hparams_initial = self.datamodule.hparams_initial

            if hparams_initial is not None:
                self.logger.log_hyperparams(hparams_initial)
            self.logger.log_graph(self.lightning_module)
            self.logger.save()

    def _teardown(self):
        """This is the Trainer's internal teardown, unrelated to the `teardown` hooks in LightningModule and
        Callback; those are handled by :meth:`_call_teardown_hook`."""
        self.training_type_plugin.post_dispatch(self)
        self.training_type_plugin.teardown()
        self._data_connector.teardown()
        self._active_loop.teardown()
        self.logger_connector.teardown()
        self.signal_connector.teardown()

    def run_stage(self) -> None:
        rank_zero_deprecation(
            "`Trainer.run_stage` is deprecated in v1.6 and will be removed in v1.8. Use"
            " `Trainer.{fit,validate,test,predict}` instead."
        )
        return self._run_stage()

    def _run_stage(self):
        self.training_type_plugin.barrier("run-stage")
        self.training_type_plugin.dispatch(self)
        self.__setup_profiler()

        if self.evaluating:
            return self._run_evaluate()
        if self.predicting:
            return self._run_predict()
        return self._run_train()

    def _pre_training_routine(self):
        # wait for all to join if on distributed
        self.training_type_plugin.barrier("setup_training")

        # register signals
        self.signal_connector.register_signal_handlers()

        # --------------------------
        # Pre-train
        # --------------------------
        self._call_callback_hooks("on_pretrain_routine_start")
        self._call_lightning_module_hook("on_pretrain_routine_start")

        self._call_callback_hooks("on_pretrain_routine_end")
        self._call_lightning_module_hook("on_pretrain_routine_end")

    def _run_train(self) -> None:
        self._pre_training_routine()

        if not self.is_global_zero and self.progress_bar_callback is not None:
            self.progress_bar_callback.disable()

        self._run_sanity_check(self.lightning_module)

        # enable train mode
        self.model.train()
        torch.set_grad_enabled(True)

        self.fit_loop.trainer = self
        with torch.autograd.set_detect_anomaly(self._detect_anomaly):
            self.fit_loop.run()

    def _run_evaluate(self) -> _EVALUATE_OUTPUT:
        if not self.is_global_zero and self.progress_bar_callback is not None:
            self.progress_bar_callback.disable()

        assert self.evaluating

        # reload dataloaders
        self._evaluation_loop._reload_evaluation_dataloaders()

        # reset trainer on this loop and all child loops in case user connected a custom loop
        self._evaluation_loop.trainer = self

        with self.profiler.profile(f"run_{self.state.stage}_evaluation"), torch.no_grad():
            eval_loop_results = self._evaluation_loop.run()

        # remove the tensors from the eval results
        for result in eval_loop_results:
            if isinstance(result, dict):
                for k, v in result.items():
                    if isinstance(v, torch.Tensor):
                        result[k] = v.cpu().item()

        return eval_loop_results

    def _run_predict(self) -> Optional[_PREDICT_OUTPUT]:
        self.reset_predict_dataloader(self.lightning_module)
        # reset trainer on this loop and all child loops in case user connected a custom loop
        self.predict_loop.trainer = self
        with torch.no_grad():
            return self.predict_loop.run()

    def _run_sanity_check(self, ref_model):
        should_sanity_check = (
            self.enable_validation
            and self.num_sanity_val_steps > 0
            # do not sanity check if restarting because it would mess up the loaded state
            and not self._evaluation_loop.restarting
        )

        # run tiny validation (if validation defined)
        # to make sure program won't crash during val
        if should_sanity_check:
            stage = self.state.stage
            self.sanity_checking = True

            # reset logger connector
            self.logger_connector.reset_results()
            self.logger_connector.reset_metrics()

            self._call_callback_hooks("on_sanity_check_start")

            # reload dataloaders
            self._evaluation_loop._reload_evaluation_dataloaders()

            # run eval step
            with torch.no_grad():
                self._evaluation_loop.run()

            self._call_callback_hooks("on_sanity_check_end")

            # reset logger connector
            self.logger_connector.reset_results()
            self.logger_connector.reset_metrics()

            # reset the seed to what it was before sanity check
            # prevents sanity check to affect random sampling in training
            reset_seed()

            # restore the previous stage when the sanity check if finished
            self.state.stage = stage

    def __set_ckpt_path(self, ckpt_path: Optional[str], model_provided: bool, model_connected: bool) -> Optional[str]:
        if model_provided and ckpt_path is None:
            # use passed model to function without loading weights
            return

        fn = self.state.fn.value

        if model_connected and ckpt_path is None:
            rank_zero_warn(
                f"`.{fn}(ckpt_path=None)` was called without a model."
                " The best model of the previous `fit` call will be used."
                f" You can pass `{fn}(ckpt_path='best')` to use and best model"
                " checkpoint and avoid this warning or"
                " `ckpt_path=trainer.checkpoint_callback.last_model_path` to use the last model."
            )
            ckpt_path = "best"

        if ckpt_path == "best":
            # if user requests the best checkpoint but we don't have it, error
            if not self.checkpoint_callback:
                raise MisconfigurationException(
                    f'`.{fn}(ckpt_path="best")` is set but `ModelCheckpoint` is not configured.'
                )
            if not self.checkpoint_callback.best_model_path:
                if self.fast_dev_run:
                    raise MisconfigurationException(
                        f"You cannot execute `.{fn}()` with `fast_dev_run=True` unless you do"
                        f" `.{fn}(ckpt_path=PATH)` as no checkpoint path was generated during fitting."
                    )
                raise MisconfigurationException(
                    f'`.{fn}(ckpt_path="best")` is set but `ModelCheckpoint` is not configured to save the best model.'
                )
            # load best weights
            ckpt_path = self.checkpoint_callback.best_model_path

        if not ckpt_path:
            raise MisconfigurationException(
                f"`.{fn}()` found no path for the best weights: {ckpt_path!r}. Please"
                f" specify a path for a checkpoint `.{fn}(ckpt_path=PATH)`"
            )
        return ckpt_path

    def _call_setup_hook(self) -> None:
        fn = self.state.fn._setup_fn

        self.training_type_plugin.barrier("pre_setup")

        if self.datamodule is not None:
            self.datamodule.setup(stage=fn)
        self._call_callback_hooks("setup", stage=fn)
        self._call_lightning_module_hook("setup", stage=fn)

        self.training_type_plugin.barrier("post_setup")

    def _call_configure_sharded_model(self) -> None:
        with self.training_type_plugin.model_sharded_context():
            self._handle_meta_model()
            self._call_lightning_module_hook("configure_sharded_model")
            self._call_callback_hooks("on_configure_sharded_model")

    def _handle_meta_model(self) -> None:
        if not is_on_meta_device(self.lightning_module):
            return

        if isinstance(self.training_type_plugin, DDPSpawnPlugin):
            raise MisconfigurationException("LightningModule on meta device isn't supported with spawn.")

        materialize_module(self.lightning_module)
        # the trainer reference is lost during materialization
        self.lightning_module.trainer = proxy(self)

    def _call_teardown_hook(self) -> None:
        fn = self.state.fn._setup_fn

        if self.datamodule is not None:
            self.datamodule.teardown(stage=fn)

        self._call_callback_hooks("teardown", stage=fn)
        self._call_lightning_module_hook("teardown", stage=fn)

        self.lightning_module._current_fx_name = None
        # these could have become stale if metrics are defined in `setup`
        self.lightning_module._metric_attributes = None

        # todo: TPU 8 cores hangs in flush with TensorBoard. Might do for all loggers.
        # It might be related to xla tensors blocked when moving the cpu kill loggers.
        if self.logger is not None:
            self.logger.finalize("success")

        # summarize profile results
        self.profiler.describe()

    def call_hook(
        self, hook_name: str, *args: Any, pl_module: Optional["pl.LightningModule"] = None, **kwargs: Any
    ) -> Any:
        r"""
        .. deprecated:: v1.6
            The Trainer's `call_hook` method was deprecated in v1.6 and will be removed in v1.8.
        """
        rank_zero_deprecation("The Trainer's `call_hook` method was deprecated in v1.6 and will be removed in v1.8.")
        pl_module = self.lightning_module or pl_module
        if pl_module:
            prev_fx_name = pl_module._current_fx_name
            pl_module._current_fx_name = hook_name

        # always profile hooks
        with self.profiler.profile(hook_name):

            # first call trainer hook
            callback_fx = getattr(self, hook_name, None)
            if callable(callback_fx):
                callback_fx(*args, **kwargs)

            # next call hook in lightningModule
            output = None
            model_fx = getattr(pl_module, hook_name, None)
            if callable(model_fx):
                output = model_fx(*args, **kwargs)

            # *Bad code alert*
            # The `Accelerator` mostly calls the `Strategy` but some of those calls are deprecated.
            # The following logic selectively chooses which hooks are called on each object.
            # In the case of `setup` and `teardown`, the hooks on the `LightningModule` should not call the hooks of the
            # same name in these objects as they are meant to be managed outside of the `LightningModule` lifecycle.
            # All of this should be fixed by #8506

            # call the accelerator hook
            if hook_name in ("on_train_start",) and hasattr(self.accelerator, hook_name):
                accelerator_hook = getattr(self.accelerator, hook_name)
                accelerator_output = accelerator_hook(*args, **kwargs)
                # Rely on the accelerator output if lightningModule hook returns nothing
                # Required for cases such as DataParallel where we reduce the output for the user
                # todo: move this data parallel logic into the data parallel plugin
                output = accelerator_output if output is None else output

            # call the ttp hook
            if hook_name not in ("setup", "teardown", "on_train_start") and hasattr(
                self.training_type_plugin, hook_name
            ):
                ttp_hook = getattr(self.training_type_plugin, hook_name)
                ttp_output = ttp_hook(*args, **kwargs)
                output = ttp_output if output is None else output

        if pl_module:
            # restore current_fx when nested context
            pl_module._current_fx_name = prev_fx_name

        return output

    def _call_lightning_module_hook(
        self,
        hook_name: str,
        *args: Any,
        pl_module: Optional["pl.LightningModule"] = None,
        **kwargs: Any,
    ) -> Any:
        pl_module = pl_module or self.lightning_module

        if pl_module is None:
            raise TypeError("No Lightning Module is available to call hooks on")

        fn = getattr(pl_module, hook_name)
        if not callable(fn):
            return

        prev_fx_name = pl_module._current_fx_name
        pl_module._current_fx_name = hook_name

        with self.profiler.profile(f"[LightningModule]{pl_module.__class__.__name__}.{hook_name}"):
            output = fn(*args, **kwargs)

        # restore current_fx when nested context
        pl_module._current_fx_name = prev_fx_name

        return output

    def _call_callback_hooks(
        self,
        hook_name: str,
        *args: Any,
        **kwargs: Any,
    ) -> None:
        # TODO: remove if block in v1.8
        if hook_name in ("on_init_start", "on_init_end"):
            # these `Callback` hooks are the only ones that do not take a lightning module.
            # we also don't profile bc profiler hasn't been set yet
            for callback in self.callbacks:
                fn = getattr(callback, hook_name)
                if callable(fn):
                    fn(self, *args, **kwargs)
            return

        pl_module = self.lightning_module
        if pl_module:
            prev_fx_name = pl_module._current_fx_name
            pl_module._current_fx_name = hook_name

        # TODO: remove if block in v1.7
        if hook_name == "on_train_batch_start":
            with self.profiler.profile(hook_name):
                self._on_train_batch_start(*args, **kwargs)
        elif hook_name == "on_train_batch_end":
            with self.profiler.profile(hook_name):
                self._on_train_batch_end(*args, **kwargs)
        else:
            for callback in self.callbacks:
                fn = getattr(callback, hook_name)
                if callable(fn):
                    with self.profiler.profile(f"[Callback]{callback.state_key}.{hook_name}"):
                        fn(self, self.lightning_module, *args, **kwargs)

        if pl_module:
            # restore current_fx when nested context
            pl_module._current_fx_name = prev_fx_name

<<<<<<< HEAD
    # _on_train_batch_start and _on_train_batch_end are needed because of two different deprecations affecting
    # the original functions in TrainerCallbackHookMixin: #9816 and #11148
    # TODO: Delete this in v1.7 (deprecations: #9816 and #11148)
    def _on_train_batch_start(self, batch, batch_idx, dataloader_idx=0):
        """Called when the training batch begins."""
        for callback in self.callbacks:
            if is_param_in_hook_signature(callback.on_train_batch_start, "dataloader_idx", explicit=True):
                callback.on_train_batch_start(self, self.lightning_module, batch, batch_idx, 0)
            else:
                callback.on_train_batch_start(self, self.lightning_module, batch, batch_idx)

    # TODO: Delete this in v1.7 (deprecations: #9816 and #11148)
    def _on_train_batch_end(self, outputs: STEP_OUTPUT, batch, batch_idx, dataloader_idx=0):
        """Called when the training batch ends."""
        for callback in self.callbacks:
            if is_param_in_hook_signature(callback.on_train_batch_end, "dataloader_idx", explicit=True):
                callback.on_train_batch_end(self, self.lightning_module, outputs, batch, batch_idx, 0)
            else:
                callback.on_train_batch_end(self, self.lightning_module, outputs, batch, batch_idx)
=======
    def _call_callbacks_on_save_checkpoint(self, checkpoint: Dict[str, Any]) -> Dict[str, dict]:
        """Called when saving a model checkpoint.

        Calls every callback's `on_save_checkpoint` hook. We have a dedicated function for this rather than using
        `_call_callback_hooks` because we have special logic for returning callback_states.
        """
        callback_states = {}
        for callback in self.callbacks:
            # TODO: Add profiling for on_save_checkpoint hook
            state = callback.on_save_checkpoint(self, self.lightning_module, checkpoint)
            if state:
                callback_states[callback.state_key] = state
        return callback_states

    def _call_callbacks_on_load_checkpoint(self, checkpoint: Dict[str, Any]) -> None:
        """Called when loading a model checkpoint.

        Calls every callback's `on_load_checkpoint` hook. We have a dedicated function for this rather than using
        `_call_callback_hooks` because we have special logic for getting callback_states.
        """
        callback_states: Dict[Union[Type, str], Dict] = checkpoint.get("callbacks")

        if callback_states is None:
            return

        is_legacy_ckpt = Version(checkpoint["pytorch-lightning_version"]) < Version("1.5.0dev")
        current_callbacks_keys = {cb._legacy_state_key if is_legacy_ckpt else cb.state_key for cb in self.callbacks}
        difference = callback_states.keys() - current_callbacks_keys
        if difference:
            rank_zero_warn(
                "Be aware that when using `ckpt_path`,"
                " callbacks used to create the checkpoint need to be provided during `Trainer` instantiation."
                f" Please add the following callbacks: {list(difference)}.",
            )

        for callback in self.callbacks:
            state = callback_states.get(callback.state_key, callback_states.get(callback._legacy_state_key))
            if state:
                state = deepcopy(state)
                # TODO: Add profiling for on_load_checkpoint hook
                callback.on_load_checkpoint(self, self.lightning_module, state)
>>>>>>> 9da78a94

    def _call_strategy_hook(
        self,
        hook_name: str,
        *args: Any,
        **kwargs: Any,
    ) -> Any:
        pl_module = self.lightning_module
        prev_fx_name = pl_module._current_fx_name
        pl_module._current_fx_name = hook_name

        fn = getattr(self.training_type_plugin, hook_name)
        if not callable(fn):
            return

        with self.profiler.profile(f"[Strategy]{self.training_type_plugin.__class__.__name__}.{hook_name}"):
            output = fn(*args, **kwargs)

        # restore current_fx when nested context
        pl_module._current_fx_name = prev_fx_name

        return output

    @staticmethod
    def _parse_devices(
        gpus: Optional[Union[List[int], str, int]],
        auto_select_gpus: bool,
        tpu_cores: Optional[Union[List[int], str, int]],
    ) -> Tuple[Optional[List[int]], Optional[Union[List[int], int]]]:
        return device_parser._parse_devices(gpus, auto_select_gpus, tpu_cores)

    @staticmethod
    def _log_api_event(event: str) -> None:
        torch._C._log_api_usage_once("lightning.trainer." + event)

    def __init_profiler(self, profiler: Optional[Union[BaseProfiler, str]]) -> None:
        if isinstance(profiler, str):
            PROFILERS = {
                "simple": SimpleProfiler,
                "advanced": AdvancedProfiler,
                "pytorch": PyTorchProfiler,
                "xla": XLAProfiler,
            }
            profiler = profiler.lower()
            if profiler not in PROFILERS:
                raise MisconfigurationException(
                    "When passing string value for the `profiler` parameter of `Trainer`,"
                    f" it can only be one of {list(PROFILERS.keys())}"
                )
            profiler_class = PROFILERS[profiler]
            profiler = profiler_class()
        self.profiler: BaseProfiler = profiler or PassThroughProfiler()

    def __setup_profiler(self) -> None:
        local_rank = self.local_rank if self.world_size > 1 else None
        self.profiler._lightning_module = proxy(self.lightning_module)
        self.profiler.setup(stage=self.state.fn._setup_fn, local_rank=local_rank, log_dir=self.log_dir)

    def _log_device_info(self) -> None:
        rank_zero_info(f"GPU available: {torch.cuda.is_available()}, used: {self._device_type == _AcceleratorType.GPU}")

        num_tpu_cores = (
            self.tpu_cores if self.tpu_cores is not None and self._device_type == _AcceleratorType.TPU else 0
        )
        rank_zero_info(f"TPU available: {_TPU_AVAILABLE}, using: {num_tpu_cores} TPU cores")

        num_ipus = self.ipus if self.ipus is not None else 0
        rank_zero_info(f"IPU available: {_IPU_AVAILABLE}, using: {num_ipus} IPUs")

        if torch.cuda.is_available() and self._device_type != _AcceleratorType.GPU:
            rank_zero_warn(
                "GPU available but not used. Set the gpus flag in your trainer `Trainer(gpus=1)` or script `--gpus=1`.",
                category=PossibleUserWarning,
            )

        if _TPU_AVAILABLE and self._device_type != _AcceleratorType.TPU:
            rank_zero_warn(
                "TPU available but not used. Set the `tpu_cores` flag in your trainer"
                " `Trainer(tpu_cores=8)` or script `--tpu_cores=8`."
            )

        if (
            _IPU_AVAILABLE
            and self._device_type != _AcceleratorType.IPU
            and not isinstance(self.accelerator, IPUAccelerator)
        ):
            rank_zero_warn(
                "IPU available but not used. Set the `ipus` flag in your trainer"
                " `Trainer(ipus=8)` or script `--ipus=8`."
            )

    def _on_exception(self) -> None:
        if not _fault_tolerant_training():
            return
        # save a checkpoint for fault tolerant training. we don't use `log_dir` to minimize the chances of failure.
        file_path = os.path.join(self.default_root_dir, ".pl_auto_save.ckpt")
        self.save_checkpoint(file_path)

    """
    Accelerator properties
    """

    @property
    def accelerator(self) -> Accelerator:
        return self.training_type_plugin.accelerator

    @property
    def training_type_plugin(self) -> Strategy:
        return self._accelerator_connector.training_type_plugin

    @property
    def precision_plugin(self) -> PrecisionPlugin:
        return self.training_type_plugin.precision_plugin

    @property
    def global_rank(self) -> int:
        return self.training_type_plugin.global_rank

    @property
    def local_rank(self) -> int:
        # some training types define a local rank
        return getattr(self.training_type_plugin, "local_rank", 0)

    @property
    def node_rank(self) -> int:
        # some training types define a node rank
        return getattr(self.training_type_plugin, "node_rank", 0)

    @property
    def world_size(self) -> int:
        # some training types define a world size
        return getattr(self.training_type_plugin, "world_size", 1)

    @property
    def should_rank_save_checkpoint(self) -> bool:
        rank_zero_deprecation(
            "`Trainer.should_rank_save_checkpoint` is deprecated in v1.6 and will be removed in 1.8.", stacklevel=5
        )
        return self.training_type_plugin.should_rank_save_checkpoint

    @property
    def _distrib_type(self) -> _StrategyType:
        return self._accelerator_connector._distrib_type

    @property
    def _device_type(self) -> _AcceleratorType:
        return self._accelerator_connector._device_type

    @property
    def num_nodes(self) -> int:
        return self._accelerator_connector.num_nodes

    @property
    def num_processes(self) -> int:
        return self._accelerator_connector.num_processes

    @property
    def root_gpu(self) -> Optional[int]:
        return self._accelerator_connector.root_gpu

    @property
    def tpu_cores(self) -> int:
        return self._accelerator_connector.tpu_cores

    @property
    def ipus(self) -> int:
        return self._accelerator_connector.num_ipus

    @property
    def num_gpus(self) -> int:
        return self._accelerator_connector.num_gpus

    @property
    def devices(self) -> Optional[Union[List[int], str, int]]:
        return self._accelerator_connector.devices

    @property
    def data_parallel_device_ids(self) -> Optional[List[int]]:
        return self._accelerator_connector.parallel_device_ids

    @property
    def lightning_module(self) -> "pl.LightningModule":
        return self.training_type_plugin.lightning_module

    @property
    def optimizers(self) -> List[Optimizer]:
        return self.training_type_plugin.optimizers

    @optimizers.setter
    def optimizers(self, new_optims: Optional[List[Optimizer]]) -> None:
        # Necessary to rewrap optimizers to lightning
        # They will be re-created when accessing
        # the `lightning_optimizers` trainer property
        self._lightning_optimizers = None

        self.training_type_plugin.optimizers = new_optims

    @property
    def lr_schedulers(self) -> List[LRSchedulerTypeUnion]:
        return self.training_type_plugin.lr_schedulers

    @lr_schedulers.setter
    def lr_schedulers(self, new_schedulers: List[LRSchedulerTypeUnion]) -> None:
        self.training_type_plugin.lr_schedulers = new_schedulers

    @property
    def optimizer_frequencies(self) -> list:
        return self.training_type_plugin.optimizer_frequencies

    @optimizer_frequencies.setter
    def optimizer_frequencies(self, new_freqs: list) -> None:
        self.training_type_plugin.optimizer_frequencies = new_freqs

    @property
    def amp_backend(self) -> Optional[AMPType]:
        if isinstance(self.precision_plugin, ApexMixedPrecisionPlugin):
            return AMPType.APEX
        if isinstance(self.precision_plugin, NativeMixedPrecisionPlugin):
            return AMPType.NATIVE
        return None

    @property
    def precision(self) -> Union[str, int]:
        return self.training_type_plugin.precision_plugin.precision

    @property
    def scaler(self) -> Optional[Any]:
        return getattr(self.precision_plugin, "scaler", None)

    @property
    def gpus(self) -> Optional[Union[List[int], str, int]]:
        return self._accelerator_connector.gpus

    @property
    def model(self) -> torch.nn.Module:
        """The LightningModule, but possibly wrapped into DataParallel or DistributedDataParallel.

        To access the pure LightningModule, use
        :meth:`~pytorch_lightning.trainer.trainer.Trainer.lightning_module` instead.
        """
        return self.training_type_plugin.model

    @model.setter
    def model(self, model: torch.nn.Module) -> None:
        """Setter for the model, pass-through to accelerator and plugin where the model reference is stored. Used
        by the Tuner to reset the state of Trainer and Accelerator.

        Args:
            model: The LightningModule, possibly wrapped into DataParallel or DistributedDataParallel, depending
                on the backend.
        """
        self.training_type_plugin.model = model

    """
    General properties
    """

    @property
    def log_dir(self) -> Optional[str]:
        if self.logger is None:
            dirpath = self.default_root_dir
        elif isinstance(self.logger, TensorBoardLogger):
            dirpath = self.logger.log_dir
        elif isinstance(self.logger, LoggerCollection):
            dirpath = self.default_root_dir
        else:
            dirpath = self.logger.save_dir

        dirpath = self.training_type_plugin.broadcast(dirpath)
        return dirpath

    @property
    def use_amp(self) -> bool:
        return self.precision == 16

    @property
    def is_global_zero(self) -> bool:
        return self.global_rank == 0

    @property
    def slurm_job_id(self) -> Optional[int]:
        rank_zero_deprecation("Method `slurm_job_id` is deprecated in v1.6.0 and will be removed in v1.7.0.")
        return SLURMEnvironment.job_id()

    @property
    def lightning_optimizers(self) -> List[LightningOptimizer]:
        if self._lightning_optimizers is None:
            self.convert_to_lightning_optimizers()
        return self._lightning_optimizers

    @property
    def distributed_sampler_kwargs(self) -> Optional[dict]:
        if isinstance(self.training_type_plugin, ParallelPlugin):
            return self.training_type_plugin.distributed_sampler_kwargs

    @property
    def data_parallel(self) -> bool:
        return self._distrib_type in (
            _StrategyType.DP,
            _StrategyType.DDP,
            _StrategyType.DDP_SPAWN,
            _StrategyType.DDP2,
        )

    @property
    def progress_bar_dict(self) -> dict:
        """Read-only for progress bar metrics."""
        rank_zero_deprecation(
            "`trainer.progress_bar_dict` is deprecated in v1.5 and will be removed in v1.7."
            " Use `ProgressBarBase.get_metrics` instead."
        )
        ref_model = self.lightning_module
        ref_model = cast(pl.LightningModule, ref_model)
        if self.progress_bar_callback:
            return self.progress_bar_callback.get_metrics(self, ref_model)
        return self.progress_bar_metrics

    @property
    def _should_reload_dl_epoch(self) -> bool:
        """Check if dataloader should be reloaded in the current epoch."""
        n_epochs = self.reload_dataloaders_every_n_epochs
        return n_epochs and (not self.current_epoch % n_epochs)

    @property
    def enable_validation(self) -> bool:
        """Check if we should run validation during training."""
        return (
            self._data_connector._val_dataloader_source.is_defined()
            and is_overridden("validation_step", self.lightning_module)
            and self.limit_val_batches > 0
        )

    @property
    def default_root_dir(self) -> str:
        """The default location to save artifacts of loggers, checkpoints etc.

        It is used as a fallback if logger or checkpoint callback do not define specific save paths.
        """
        if get_filesystem(self._default_root_dir).protocol == "file":
            return os.path.normpath(self._default_root_dir)
        return self._default_root_dir

    @property
    def weights_save_path(self) -> str:
        """
        The default root location to save weights (checkpoints), e.g., when the
        :class:`~pytorch_lightning.callbacks.model_checkpoint.ModelCheckpoint` does not define a file path.
        """
        if get_filesystem(self._weights_save_path).protocol == "file":
            return os.path.normpath(self._weights_save_path)
        return self._weights_save_path

    @property
    def early_stopping_callback(self) -> Optional[EarlyStopping]:
        """The first :class:`~pytorch_lightning.callbacks.early_stopping.EarlyStopping` callback in the
        Trainer.callbacks list, or ``None`` if it doesn't exist."""
        callbacks = self.early_stopping_callbacks
        return callbacks[0] if len(callbacks) > 0 else None

    @property
    def early_stopping_callbacks(self) -> List[EarlyStopping]:
        """A list of all instances of :class:`~pytorch_lightning.callbacks.early_stopping.EarlyStopping` found in
        the Trainer.callbacks list."""
        return [c for c in self.callbacks if isinstance(c, EarlyStopping)]

    @property
    def prediction_writer_callbacks(self) -> List[BasePredictionWriter]:
        """A list of all instances of :class:`~pytorch_lightning.callbacks.prediction_writer.BasePredictionWriter`
        found in the Trainer.callbacks list."""
        return [cb for cb in self.callbacks if isinstance(cb, BasePredictionWriter)]

    @property
    def checkpoint_callback(self) -> Optional[ModelCheckpoint]:
        """The first :class:`~pytorch_lightning.callbacks.model_checkpoint.ModelCheckpoint` callback in the
        Trainer.callbacks list, or ``None`` if it doesn't exist."""
        callbacks = self.checkpoint_callbacks
        return callbacks[0] if len(callbacks) > 0 else None

    @property
    def checkpoint_callbacks(self) -> List[ModelCheckpoint]:
        """A list of all instances of :class:`~pytorch_lightning.callbacks.model_checkpoint.ModelCheckpoint` found
        in the Trainer.callbacks list."""
        return [c for c in self.callbacks if isinstance(c, ModelCheckpoint)]

    @property
    def progress_bar_callback(self) -> Optional[ProgressBarBase]:
        """An instance of :class:`~pytorch_lightning.callbacks.progress.base.ProgressBarBase` found in the
        Trainer.callbacks list, or ``None`` if one doesn't exist."""
        for c in self.callbacks:
            if isinstance(c, ProgressBarBase):
                return c
        return None

    @property
    def resume_from_checkpoint(self) -> Optional[Union[str, Path]]:
        resume_from_checkpoint = self.checkpoint_connector.resume_from_checkpoint_fit_path
        if resume_from_checkpoint is not None:
            rank_zero_deprecation(
                "`trainer.resume_from_checkpoint` is deprecated in v1.5 and will be removed in v1.7."
                " Specify the fit checkpoint path with `trainer.fit(ckpt_path=)` instead."
            )

        return resume_from_checkpoint

    def save_checkpoint(self, filepath: _PATH, weights_only: bool = False) -> None:
        r"""
        Runs routine to create a checkpoint.

        Args:
            filepath: Path where checkpoint is saved.
            weights_only: If ``True``, will only save the model weights.

        """
        self.checkpoint_connector.save_checkpoint(filepath, weights_only)

    """
    Parsing properties
    """

    @classmethod
    def default_attributes(cls) -> dict:
        init_signature = inspect.signature(cls)
        return {k: v.default for k, v in init_signature.parameters.items()}

    @classmethod
    def get_deprecated_arg_names(cls) -> List:
        """Returns a list with deprecated Trainer arguments."""
        depr_arg_names = []
        for name, val in cls.__dict__.items():
            if name.startswith("DEPRECATED") and isinstance(val, (tuple, list)):
                depr_arg_names.extend(val)
        return depr_arg_names

    @classmethod
    def from_argparse_args(cls: Any, args: Union[Namespace, ArgumentParser], **kwargs) -> Any:
        return from_argparse_args(cls, args, **kwargs)

    @classmethod
    def parse_argparser(cls, arg_parser: Union[ArgumentParser, Namespace]) -> Namespace:
        return parse_argparser(cls, arg_parser)

    @classmethod
    def match_env_arguments(cls) -> Namespace:
        return parse_env_variables(cls)

    @classmethod
    def add_argparse_args(cls, parent_parser: ArgumentParser, **kwargs) -> ArgumentParser:
        return add_argparse_args(cls, parent_parser, **kwargs)

    """
    State properties
    """

    @property
    def interrupted(self) -> bool:
        return self.state.status == TrainerStatus.INTERRUPTED

    @property
    def training(self) -> bool:
        return self.state.stage == RunningStage.TRAINING

    @training.setter
    def training(self, val: bool) -> None:
        if val:
            self.state.stage = RunningStage.TRAINING
        elif self.training:
            self.state.stage = None

    @property
    def testing(self) -> bool:
        return self.state.stage == RunningStage.TESTING

    @testing.setter
    def testing(self, val: bool) -> None:
        if val:
            self.state.stage = RunningStage.TESTING
        elif self.testing:
            self.state.stage = None

    @property
    def predicting(self) -> bool:
        return self.state.stage == RunningStage.PREDICTING

    @predicting.setter
    def predicting(self, val: bool) -> None:
        if val:
            self.state.stage = RunningStage.PREDICTING
        elif self.predicting:
            self.state.stage = None

    @property
    def tuning(self) -> bool:
        return self.state.stage == RunningStage.TUNING

    @tuning.setter
    def tuning(self, val: bool) -> None:
        if val:
            self.state.stage = RunningStage.TUNING
        elif self.tuning:
            self.state.stage = None

    @property
    def validating(self) -> bool:
        return self.state.stage == RunningStage.VALIDATING

    @validating.setter
    def validating(self, val: bool) -> None:
        if val:
            self.state.stage = RunningStage.VALIDATING
        elif self.validating:
            self.state.stage = None

    @property
    def evaluating(self) -> bool:
        return self.state.stage and self.state.stage.evaluating

    @property
    def sanity_checking(self) -> bool:
        return self.state.stage == RunningStage.SANITY_CHECKING

    @sanity_checking.setter
    def sanity_checking(self, val: bool) -> None:
        if val:
            self.state.stage = RunningStage.SANITY_CHECKING
        elif self.sanity_checking:
            self.state.stage = None

    """
    Loop properties
    """

    @property
    def global_step(self) -> int:
        return self.fit_loop.global_step

    @property
    def current_epoch(self) -> int:
        return self.fit_loop.current_epoch

    @property
    def max_epochs(self) -> int:
        return self.fit_loop.max_epochs

    @property
    def min_epochs(self) -> Optional[int]:
        return self.fit_loop.min_epochs

    @property
    def max_steps(self) -> int:
        return self.fit_loop.max_steps

    @property
    def min_steps(self) -> Optional[int]:
        return self.fit_loop.min_steps

    @property
    def is_last_batch(self) -> bool:
        return self.fit_loop.epoch_loop.batch_progress.is_last_batch

    @property
    def fit_loop(self) -> FitLoop:
        return self._fit_loop

    @fit_loop.setter
    def fit_loop(self, loop: FitLoop):
        """Attach a custom fit loop to this Trainer.

        It will run with
        :meth:`~pytorch_lightning.trainer.trainer.Trainer.fit`.
        """
        loop.trainer = self
        self._fit_loop = loop

    @property
    def validate_loop(self) -> EvaluationLoop:
        return self._validate_loop

    @validate_loop.setter
    def validate_loop(self, loop: EvaluationLoop):
        """Attach a custom validation loop to this Trainer.

        It will run with
        :meth:`~pytorch_lightning.trainer.trainer.Trainer.validate`. Note that this loop is different from the one
        running during training inside the :meth:`pytorch_lightning.trainer.trainer.Trainer.fit` call.
        """
        loop.trainer = self
        self._validate_loop = loop

    @property
    def test_loop(self) -> EvaluationLoop:
        return self._test_loop

    @test_loop.setter
    def test_loop(self, loop: EvaluationLoop):
        """Attach a custom test loop to this Trainer.

        It will run with
        :meth:`~pytorch_lightning.trainer.trainer.Trainer.test`.
        """
        loop.trainer = self
        self._test_loop = loop

    @property
    def predict_loop(self) -> PredictionLoop:
        return self._predict_loop

    @predict_loop.setter
    def predict_loop(self, loop: PredictionLoop):
        """Attach a custom prediction loop to this Trainer.

        It will run with
        :meth:`~pytorch_lightning.trainer.trainer.Trainer.predict`.
        """
        loop.trainer = self
        self._predict_loop = loop

    @property
    def verbose_evaluate(self) -> bool:
        rank_zero_deprecation(
            "The `Trainer.verbose_evaluate` property has been deprecated and will be removed in v1.8. The current value"
            " returned is the union of the validate and test loop values. You can choose which one to access with"
            " `trainer.{validate,test}_loop.verbose`.",
            stacklevel=5,
        )
        return self.validate_loop.verbose or self.test_loop.verbose

    @verbose_evaluate.setter
    def verbose_evaluate(self, verbose: bool) -> None:
        rank_zero_deprecation(
            "The `Trainer.verbose_evaluate` property has been deprecated and will be removed in v1.8. This will set"
            " the value for both trainer.{validate,test}_loop.verbose`.",
            stacklevel=5,
        )
        self.validate_loop.verbose = verbose
        self.test_loop.verbose = verbose

    @property
    def _evaluation_loop(self) -> EvaluationLoop:
        if self.state.fn in (TrainerFn.FITTING, TrainerFn.TUNING):
            return self.fit_loop.epoch_loop.val_loop
        if self.state.fn == TrainerFn.VALIDATING:
            return self.validate_loop
        if self.state.fn == TrainerFn.TESTING:
            return self.test_loop
        raise RuntimeError("The `Trainer._evaluation_loop` property isn't defined. Accessed outside of scope")

    @property
    def _active_loop(self) -> Optional[Union[FitLoop, EvaluationLoop, PredictionLoop]]:
        if self.training:
            return self.fit_loop
        if self.sanity_checking or self.evaluating:
            return self._evaluation_loop
        if self.predicting:
            return self.predict_loop

    """
    Logging properties
    """

    @property
    def callback_metrics(self) -> dict:
        return self.logger_connector.callback_metrics

    @property
    def logged_metrics(self) -> dict:
        return self.logger_connector.logged_metrics

    @property
    def progress_bar_metrics(self) -> dict:
        return self.logger_connector.progress_bar_metrics

    @property
    def _results(self) -> Optional[_ResultCollection]:
        active_loop = self._active_loop
        if active_loop is not None:
            return active_loop._results

    def _exit_gracefully_on_signal(self) -> None:
        if not _fault_tolerant_training() or not self._should_terminate_gracefully():
            return
        raise ExitGracefullyException(0)

    def _should_terminate_gracefully(self) -> bool:
        value = torch.tensor(int(self._terminate_gracefully), device=self.training_type_plugin.root_device)
        return self.training_type_plugin.reduce(value, reduce_op="sum") > 0

    @property
    def weights_summary(self) -> Optional[str]:
        rank_zero_deprecation("`Trainer.weights_summary` is deprecated in v1.5 and will be removed in v1.7.")
        return self._weights_summary

    @weights_summary.setter
    def weights_summary(self, val: Optional[str]) -> None:
        rank_zero_deprecation("Setting `Trainer.weights_summary` is deprecated in v1.5 and will be removed in v1.7.")
        self._weights_summary = val

    """
    Other
    """

    # TODO: refactor this so that it can be done in LightningOptimizer
    def __getstate__(self):
        # remove lightning_optimizers
        self._lightning_optimizers = None
        return self.__dict__

    def __setstate__(self, state):
        self.__dict__ = state

    @property
    def terminate_on_nan(self) -> bool:
        rank_zero_deprecation("`Trainer.terminate_on_nan` is deprecated in v1.5 and will be removed in 1.7.")
        return self._terminate_on_nan

    @terminate_on_nan.setter
    def terminate_on_nan(self, val: bool) -> None:
        rank_zero_deprecation(
            f"Setting `Trainer.terminate_on_nan = {val}` is deprecated in v1.5 and will be removed in 1.7."
            f" Please set `Trainer(detect_anomaly={val})` instead."
        )
        self._terminate_on_nan = val  # : 212


def _determine_batch_limits(batches: Union[int, float], name: str) -> Union[int, float]:
    if 0 <= batches <= 1:
        return batches
    if batches > 1 and batches % 1.0 == 0:
        return int(batches)
    raise MisconfigurationException(
        f"You have passed invalid value {batches} for {name}, it has to be in [0.0, 1.0] or an int."
    )<|MERGE_RESOLUTION|>--- conflicted
+++ resolved
@@ -1571,7 +1571,6 @@
             # restore current_fx when nested context
             pl_module._current_fx_name = prev_fx_name
 
-<<<<<<< HEAD
     # _on_train_batch_start and _on_train_batch_end are needed because of two different deprecations affecting
     # the original functions in TrainerCallbackHookMixin: #9816 and #11148
     # TODO: Delete this in v1.7 (deprecations: #9816 and #11148)
@@ -1591,7 +1590,7 @@
                 callback.on_train_batch_end(self, self.lightning_module, outputs, batch, batch_idx, 0)
             else:
                 callback.on_train_batch_end(self, self.lightning_module, outputs, batch, batch_idx)
-=======
+
     def _call_callbacks_on_save_checkpoint(self, checkpoint: Dict[str, Any]) -> Dict[str, dict]:
         """Called when saving a model checkpoint.
 
@@ -1633,7 +1632,6 @@
                 state = deepcopy(state)
                 # TODO: Add profiling for on_load_checkpoint hook
                 callback.on_load_checkpoint(self, self.lightning_module, state)
->>>>>>> 9da78a94
 
     def _call_strategy_hook(
         self,

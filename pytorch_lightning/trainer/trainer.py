--- conflicted
+++ resolved
@@ -1221,15 +1221,6 @@
         self.model.train()
         torch.set_grad_enabled(True)
 
-<<<<<<< HEAD
-=======
-        # reload data when needed
-        model = self.lightning_module
-
-        if isinstance(self.fit_loop, FitLoop):
-            self.reset_train_val_dataloaders(model)
-
->>>>>>> 83ce1bf5
         self.fit_loop.trainer = self
         with torch.autograd.set_detect_anomaly(self._detect_anomaly):
             self.fit_loop.run()

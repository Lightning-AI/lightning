import inspect
import os
from argparse import ArgumentParser, Namespace
from typing import Union, Optional, List, Dict, Tuple, Iterable, Any

import torch
import torch.distributed as torch_distrib
import torch.multiprocessing as mp
from torch.utils.data import DataLoader

from pytorch_lightning.callbacks import ModelCheckpoint, EarlyStopping, Callback
from pytorch_lightning.core.lightning import LightningModule
from pytorch_lightning.core.memory import ModelSummary
from pytorch_lightning.loggers import LightningLoggerBase
from pytorch_lightning.profiler import SimpleProfiler, PassThroughProfiler, BaseProfiler
from pytorch_lightning.trainer.auto_mix_precision import TrainerAMPMixin
from pytorch_lightning.trainer.callback_config import TrainerCallbackConfigMixin
from pytorch_lightning.trainer.callback_hook import TrainerCallbackHookMixin
from pytorch_lightning.trainer.data_loading import TrainerDataLoadingMixin
from pytorch_lightning.trainer.deprecated_api import (
    TrainerDeprecatedAPITillVer0_9, TrainerDeprecatedAPITillVer0_10)
from pytorch_lightning.trainer.distrib_data_parallel import TrainerDDPMixin
from pytorch_lightning.trainer.distrib_parts import (
    TrainerDPMixin, parse_gpu_ids, determine_root_gpu_device, pick_multiple_gpus)
from pytorch_lightning.trainer.evaluation_loop import TrainerEvaluationLoopMixin
from pytorch_lightning.trainer.logging import TrainerLoggingMixin
from pytorch_lightning.trainer.model_hooks import TrainerModelHooksMixin
from pytorch_lightning.trainer.optimizers import TrainerOptimizersMixin
from pytorch_lightning.trainer.supporters import TensorRunningAccum
from pytorch_lightning.trainer.training_io import TrainerIOMixin
from pytorch_lightning.trainer.training_loop import TrainerTrainLoopMixin
from pytorch_lightning.trainer.training_tricks import TrainerTrainingTricksMixin
from pytorch_lightning.trainer.lr_finder import TrainerLRFinderMixin
from pytorch_lightning.utilities.exceptions import MisconfigurationException
from pytorch_lightning.utilities import rank_zero_warn, parsing, rank_zero_info, rank_zero_only

try:
    from apex import amp
except ImportError:
    APEX_AVAILABLE = False
else:
    APEX_AVAILABLE = True

try:
    import torch_xla
    import torch_xla.core.xla_model as xm
    import torch_xla.distributed.xla_multiprocessing as xmp
except ImportError:
    XLA_AVAILABLE = False
else:
    XLA_AVAILABLE = True

try:
    import horovod.torch as hvd
except ImportError:
    HOROVOD_AVAILABLE = False
else:
    HOROVOD_AVAILABLE = True


class Trainer(
    TrainerIOMixin,
    TrainerCallbackHookMixin,
    TrainerModelHooksMixin,
    TrainerOptimizersMixin,
    TrainerAMPMixin,
    TrainerDPMixin,
    TrainerDDPMixin,
    TrainerLoggingMixin,
    TrainerTrainingTricksMixin,
    TrainerDataLoadingMixin,
    TrainerEvaluationLoopMixin,
    TrainerTrainLoopMixin,
    TrainerCallbackConfigMixin,
    TrainerLRFinderMixin,
    TrainerDeprecatedAPITillVer0_9,
    TrainerDeprecatedAPITillVer0_10,
):
    DEPRECATED_IN_0_9 = ('use_amp', 'show_progress_bar', 'training_tqdm_dict', 'num_tpu_cores')

    def __init__(
        self,
        logger: Union[LightningLoggerBase, Iterable[LightningLoggerBase], bool] = True,
        checkpoint_callback: Union[ModelCheckpoint, bool] = True,
        early_stop_callback: Optional[Union[EarlyStopping, bool]] = False,
        callbacks: Optional[List[Callback]] = None,
        default_root_dir: Optional[str] = None,
        gradient_clip_val: float = 0,
        process_position: int = 0,
        num_nodes: int = 1,
        num_processes: int = 1,
        gpus: Optional[Union[List[int], str, int]] = None,
        auto_select_gpus: bool = False,
        tpu_cores: Optional[Union[List[int], int]] = None,
        log_gpu_memory: Optional[str] = None,
        progress_bar_refresh_rate: int = 1,
        overfit_batches: Union[int, float] = 0.0,
        track_grad_norm: Union[int, float, str] = -1,
        check_val_every_n_epoch: int = 1,
        fast_dev_run: bool = False,
        accumulate_grad_batches: Union[int, Dict[int, int], List[list]] = 1,
        max_epochs: int = 1000,
        min_epochs: int = 1,
        max_steps: Optional[int] = None,
        min_steps: Optional[int] = None,
        limit_train_batches: Union[int, float] = 1.0,
        limit_val_batches: Union[int, float] = 1.0,
        limit_test_batches: Union[int, float] = 1.0,
        val_check_interval: Union[int, float] = 1.0,
        log_save_interval: int = 100,
        row_log_interval: int = 50,
        distributed_backend: Optional[str] = None,
        precision: int = 32,
        print_nan_grads: bool = False,  # backward compatible, todo: remove in v0.9.0
        weights_summary: Optional[str] = ModelSummary.MODE_DEFAULT,
        weights_save_path: Optional[str] = None,
        num_sanity_val_steps: int = 2,
        truncated_bptt_steps: Optional[int] = None,
        resume_from_checkpoint: Optional[str] = None,
        profiler: Optional[Union[BaseProfiler, bool]] = None,
        benchmark: bool = False,
        deterministic: bool = False,
        reload_dataloaders_every_epoch: bool = False,
        auto_lr_find: Union[bool, str] = False,
        replace_sampler_ddp: bool = True,
        terminate_on_nan: bool = False,
        auto_scale_batch_size: Union[str, bool] = False,
        prepare_data_per_node: bool = True,
        amp_level: str = 'O1',  # backward compatible, todo: remove in v1.0.0
        num_tpu_cores: Optional[int] = None,  # backward compatible, todo: remove in v0.9.0
        use_amp=None,  # backward compatible, todo: remove in v0.9.0
        show_progress_bar=None,  # backward compatible, todo: remove in v0.9.0
        val_percent_check: float = None,  # backward compatible, todo: remove in v0.10.0
        test_percent_check: float = None,  # backward compatible, todo: remove in v0.10.0
        train_percent_check: float = None,  # backward compatible, todo: remove in v0.10.0
        overfit_pct: float = None  # backward compatible, todo: remove in v1.0.0
    ):
        r"""

        Customize every aspect of training via flags

        Args:
            logger: Logger (or iterable collection of loggers) for experiment tracking.

            checkpoint_callback: Callback for checkpointing.

            early_stop_callback (:class:`pytorch_lightning.callbacks.EarlyStopping`):

            callbacks: Add a list of callbacks.

            default_root_dir: Default path for logs and weights when no logger/ckpt_callback passed

            gradient_clip_val: 0 means don't clip.

            gradient_clip:
                .. warning:: .. deprecated:: 0.7.0

                    Use `gradient_clip_val` instead. Will remove 0.9.0.

            process_position: orders the progress bar when running multiple models on same machine.

            num_nodes: number of GPU nodes for distributed training.

            nb_gpu_nodes:
                .. warning:: .. deprecated:: 0.7.0

                    Use `num_nodes` instead. Will remove 0.9.0.

            gpus: Which GPUs to train on.

            auto_select_gpus:

                If enabled and `gpus` is an integer, pick available
                gpus automatically. This is especially useful when
                GPUs are configured to be in "exclusive mode", such
                that only one process at a time can access them.

            tpu_cores: How many TPU cores to train on (1 or 8) / Single TPU to train on [1]

            num_tpu_cores: How many TPU cores to train on (1 or 8)
                .. warning:: .. deprecated:: 0.7.6. Will remove 0.9.0.

            log_gpu_memory: None, 'min_max', 'all'. Might slow performance

            show_progress_bar:
                .. warning:: .. deprecated:: 0.7.2

                        Set `progress_bar_refresh_rate` to positive integer to enable. Will remove 0.9.0.

            progress_bar_refresh_rate: How often to refresh progress bar (in steps). Value ``0`` disables progress bar.
                Ignored when a custom callback is passed to :paramref:`~Trainer.callbacks`.

            overfit_batches: Overfit a percent of training data (float) or a set number of batches (int).

            overfit_pct:
                .. warning:: .. deprecated:: 0.8.0

                    Use `overfit_batches` instead. Will remove 0.10.0.

            track_grad_norm: -1 no tracking. Otherwise tracks that p-norm. May be set to 'inf' infinity-norm.

            check_val_every_n_epoch: Check val every n train epochs.

            fast_dev_run: runs 1 batch of train, test  and val to find any bugs (ie: a sort of unit test).

            accumulate_grad_batches: Accumulates grads every k batches or as set up in the dict.

            max_epochs: Stop training once this number of epochs is reached.

            max_nb_epochs:
                .. warning:: .. deprecated:: 0.7.0

                    Use `max_epochs` instead. Will remove 0.9.0.

            min_epochs: Force training for at least these many epochs

            min_nb_epochs:
                .. warning:: .. deprecated:: 0.7.0

                    Use `min_epochs` instead. Will remove 0.9.0.

            max_steps: Stop training after this number of steps. Disabled by default (None).

            min_steps: Force training for at least these number of steps. Disabled by default (None).

            limit_train_batches: How much of training dataset to check.

            limit_val_batches: How much of validation dataset to check (floats = percent, int = num_batches)

            limit_test_batches: How much of test dataset to check (floats = percent, int = num_batches)

            train_percent_check:
                .. warning:: .. deprecated:: 0.8.0

                    Use `limit_train_batches` instead. Will remove v0.10.0.

            val_percent_check:
                .. warning:: .. deprecated:: 0.8.0

                    Use `limit_val_batches` instead. Will remove v0.10.0.

            test_percent_check:
                .. warning:: .. deprecated:: 0.8.0

                    Use `limit_test_batches` instead. Will remove v0.10.0.

            val_check_interval: How often within one training epoch to check the validation set

            log_save_interval: Writes logs to disk this often

            row_log_interval: How often to add logging rows (does not write to disk)

            add_row_log_interval:
                .. warning:: .. deprecated:: 0.7.0

                    Use `row_log_interval` instead. Will remove 0.9.0.

            distributed_backend: The distributed backend to use (dp, ddp, ddp2, ddp_spawn)

            use_amp:
                .. warning:: .. deprecated:: 0.7.0

                    Use `precision` instead. Will remove 0.9.0.

            precision: Full precision (32), half precision (16).

            print_nan_grads:
                .. warning:: .. deprecated:: 0.7.2

                    Has no effect. When detected, NaN grads will be printed automatically.
                    Will remove 0.9.0.

            weights_summary: Prints a summary of the weights when training begins.

            weights_save_path: Where to save weights if specified. Will override default_root_dir
                    for checkpoints only. Use this if for whatever reason you need the checkpoints
                    stored in a different place than the logs written in `default_root_dir`.

            amp_level: The optimization level to use (O1, O2, etc...).

            num_sanity_val_steps: Sanity check runs n batches of val before starting the training routine.

            truncated_bptt_steps: Truncated back prop breaks performs backprop every k steps of

            resume_from_checkpoint: To resume training from a specific checkpoint pass in the path here.
                This can be a URL.

            profiler:  To profile individual steps during training and assist in

            reload_dataloaders_every_epoch: Set to True to reload dataloaders every epoch

            auto_lr_find: If set to True, will `initially` run a learning rate finder,
                trying to optimize initial learning for faster convergence. Sets learning
                rate in self.lr or self.learning_rate in the LightningModule.
                To use a different key, set a string instead of True with the key name.

            replace_sampler_ddp: Explicitly enables or disables sampler replacement.
                If not specified this will toggled automatically ddp is used

            benchmark: If true enables cudnn.benchmark.

            deterministic: If true enables cudnn.deterministic

            terminate_on_nan: If set to True, will terminate training (by raising a `ValueError`) at the
                end of each training batch, if any of the parameters or the loss are NaN or +/-inf.

            auto_scale_batch_size: If set to True, will `initially` run a batch size
                finder trying to find the largest batch size that fits into memory.
                The result will be stored in self.batch_size in the LightningModule.
                Additionally, can be set to either `power` that estimates the batch size through
                a power search or `binsearch` that estimates the batch size through a binary search.

            prepare_data_per_node: If True, each LOCAL_RANK=0 will call prepare data.
                Otherwise only NODE_RANK=0, LOCAL_RANK=0 will prepare data
        """
        super().__init__()

        self.deterministic = deterministic
        torch.backends.cudnn.deterministic = self.deterministic
        if self.deterministic:
            # fixing non-deterministic part of horovod
            # https://github.com/PyTorchLightning/pytorch-lightning/pull/1572/files#r420279383
            os.environ["HOROVOD_FUSION_THRESHOLD"] = str(0)

<<<<<<< HEAD
        # training bookeeping
        self.total_batch_idx = 0
        self.running_loss = TensorRunningAccum(window_length=20)
        self.batch_idx = 0
        self.progress_bar_metrics = {}
        self.callback_metrics = {}
        self.num_val_batches = 0
        self.num_training_batches = 0
        self.num_test_batches = 0
        self.train_dataloader = None
        self.test_dataloaders = None
        self.val_dataloaders = None

        # training state
        self.model = None
        self.testing = False
        self.disable_validation = False
=======
        # init the default rank if exists
        # we need to call this here or NVIDIA flags and other messaging in init will show on all ranks
        # this way we only show it on rank 0
        if 'LOCAL_RANK' in os.environ:
            rank_zero_only.rank = os.environ['LOCAL_RANK']
        if 'SLURM_JOB_ID' in os.environ:
            rank_zero_only.rank = os.environ['SLURM_JOB_ID']

        # Init callbacks
>>>>>>> f972ab3a
        self.prepare_data_per_node = prepare_data_per_node
        self.lr_schedulers = []
        self.optimizers = None
        self.optimizer_frequencies = []
        self.global_step = 0
        self.current_epoch = 0
        self.interrupted = False
        self.should_stop = False

        # set default save path if user didn't provide one
        if default_root_dir is None:
            default_root_dir = os.getcwd()
        self.default_root_dir = default_root_dir

        self.configure_logger(logger)

        # init callbacks
        self.callbacks = callbacks or []

        # configure early stop callback
        # creates a default one if none passed in
        early_stop_callback = self.configure_early_stopping(early_stop_callback)
        if early_stop_callback:
            self.callbacks.append(early_stop_callback)

        # configure checkpoint callback
        # it is important that this is the last callback to run
        # pass through the required args to figure out defaults
        self.weights_save_path = weights_save_path
        checkpoint_callback = self.configure_checkpoint_callback(checkpoint_callback)
        if checkpoint_callback:
            self.callbacks.append(checkpoint_callback)

        # TODO refactor codebase (tests) to not directly reach into these callbacks
        self.checkpoint_callback = checkpoint_callback
        self.early_stop_callback = early_stop_callback

        self.on_init_start()

        # benchmarking
        self.benchmark = benchmark
        torch.backends.cudnn.benchmark = self.benchmark

        # Transfer params
        self.num_nodes = num_nodes
        self.log_gpu_memory = log_gpu_memory

        self.gradient_clip_val = gradient_clip_val
        self.check_val_every_n_epoch = check_val_every_n_epoch

        if not isinstance(track_grad_norm, (int, float)) and track_grad_norm != 'inf':
            raise MisconfigurationException(
                "track_grad_norm can be an int, a float or 'inf' (infinity norm).")
        self.track_grad_norm = float(track_grad_norm)

        self.on_gpu = True if (gpus and torch.cuda.is_available()) else False

        # tpu config
        if num_tpu_cores is not None:
            rank_zero_warn("Argument `num_tpu_cores` is now set by `tpu_cores` since v0.7.6"
                           " and this argument will be removed in v0.9.0", DeprecationWarning)

        if tpu_cores is None:
            tpu_cores = num_tpu_cores
        self.on_tpu = tpu_cores is not None
        self.tpu_cores = tpu_cores
        assert self.tpu_cores in (1, 8, None) or (
            isinstance(self.tpu_cores, (list, tuple, set)) and len(self.tpu_cores) == 1
        ), '`tpu_cores` can only be 1, 8 or [<1-8>]'

        self.tpu_id = tpu_cores[0] if isinstance(tpu_cores, list) else None

        if num_processes != 1 and distributed_backend != "ddp_cpu":
            rank_zero_warn("num_processes is only used for distributed_backend=\"ddp_cpu\". Ignoring it.")
        self.num_processes = num_processes

        self.weights_summary = weights_summary

        self.max_epochs = max_epochs
        self.min_epochs = min_epochs
        self.max_steps = max_steps
        self.min_steps = min_steps

        self.num_sanity_val_steps = num_sanity_val_steps
        # Backward compatibility, TODO: remove in v0.9.0
        if print_nan_grads:
            rank_zero_warn("Argument `print_nan_grads` has no effect and will be removed in v0.9.0."
                           " NaN grads will be printed automatically when detected.", DeprecationWarning)

        self.reload_dataloaders_every_epoch = reload_dataloaders_every_epoch

        self.auto_lr_find = auto_lr_find
        self.auto_scale_batch_size = auto_scale_batch_size
        self._is_data_prepared = False
        self.replace_sampler_ddp = replace_sampler_ddp

        self.truncated_bptt_steps = truncated_bptt_steps
        self.resume_from_checkpoint = resume_from_checkpoint
        self.terminate_on_nan = terminate_on_nan
        self.shown_warnings = set()

        self.fast_dev_run = fast_dev_run
        if self.fast_dev_run:
            self.num_sanity_val_steps = 0
            self.max_epochs = 1
            rank_zero_info('Running in fast_dev_run mode: will run a full train,'
                           ' val and test loop using a single batch')

        # configure profiler
        if profiler is True:
            profiler = SimpleProfiler()
        self.profiler = profiler or PassThroughProfiler()

        # accumulated grads
        self.accumulate_grad_batches = accumulate_grad_batches
        self.configure_accumulated_gradients(accumulate_grad_batches)

        # for gpus allow int, string and gpu list
        if auto_select_gpus and isinstance(gpus, int):
            self.gpus = pick_multiple_gpus(gpus)
        else:
            self.gpus = gpus

        self.data_parallel_device_ids = parse_gpu_ids(self.gpus)
        self.root_gpu = determine_root_gpu_device(self.data_parallel_device_ids)
        self.root_device = torch.device("cpu")

        # tpu state flags
        self.use_tpu = False
        self.tpu_local_core_rank = None
        self.tpu_global_core_rank = None

        # distributed backend choice
        self.distributed_backend = distributed_backend
        self.set_distributed_mode(distributed_backend)

        # override dist backend when using tpus
        if self.on_tpu:
            self.init_tpu()

        # init flags for SLURM+DDP to work
        self.world_size = 1
        self.interactive_ddp_procs = []
        self.configure_slurm_ddp(self.num_nodes)
        self.node_rank = self.determine_ddp_node_rank()
        self.local_rank = self.determine_local_rank()
        self.global_rank = 0

        # NVIDIA setup
        self.set_nvidia_flags(self.is_slurm_managing_tasks, self.data_parallel_device_ids)

        # backward compatibility
        if show_progress_bar is not None:
            self.show_progress_bar = show_progress_bar

        self._progress_bar_callback = self.configure_progress_bar(progress_bar_refresh_rate, process_position)

        # logging
        self.log_save_interval = log_save_interval
        self.val_check_interval = val_check_interval

        self.row_log_interval = row_log_interval

        # how much of the data to use
        # TODO: remove in 0.10.0
        if overfit_pct is not None:
            rank_zero_warn("Argument `overfit_pct` is now set by `overfit_batches` since v0.8.0"
                           " and this argument will be removed in v0.10.0", DeprecationWarning)
            overfit_batches = overfit_pct

        # convert floats to ints
        self.overfit_batches = _determine_limit_batches(overfit_batches)

        # TODO: remove in 0.10.0
        if val_percent_check is not None:
            rank_zero_warn("Argument `val_percent_check` is now set by `limit_val_batches` since v0.8.0"
                           " and this argument will be removed in v0.10.0", DeprecationWarning)
            limit_val_batches = val_percent_check

        # TODO: remove in 0.10.0
        if test_percent_check is not None:
            rank_zero_warn("Argument `test_percent_check` is now set by `limit_test_batches` since v0.8.0"
                           " and this argument will be removed in v0.10.0", DeprecationWarning)
            limit_test_batches = test_percent_check

        # TODO: remove in 0.10.0
        if train_percent_check is not None:
            rank_zero_warn("Argument `train_percent_check` is now set by `limit_train_batches` since v0.8.0"
                           " and this argument will be removed in v0.10.0", DeprecationWarning)
            limit_train_batches = train_percent_check

        self.limit_test_batches = _determine_limit_batches(limit_test_batches)
        self.limit_val_batches = _determine_limit_batches(limit_val_batches)
        self.limit_train_batches = _determine_limit_batches(limit_train_batches)
        self.determine_data_use_amount(self.overfit_batches)

        # AMP init
        # These are the only lines needed after v0.8.0
        # we wrap the user's forward with autocast and give it back at the end of fit
        self.autocast_original_forward = None
        self.use_native_amp = hasattr(torch.cuda, "amp") and hasattr(torch.cuda.amp, "autocast")
        self.precision = precision
        self.scaler = None

        self.amp_level = amp_level
        self.init_amp(use_amp)

        self.on_colab_kaggle = os.getenv('COLAB_GPU') or os.getenv('KAGGLE_URL_BASE')

        # Callback system
        self.on_init_end()

    @property
    def is_global_zero(self) -> bool:
        return self.global_rank == 0

    @property
    def slurm_job_id(self) -> Optional[int]:
        try:
            job_id = os.environ['SLURM_JOB_ID']
            job_id = int(job_id)

            # in interactive mode, don't make logs use the same job id
            in_slurm_interactive_mode = os.environ['SLURM_JOB_NAME'] == 'bash'
            if in_slurm_interactive_mode:
                job_id = None

        except Exception:
            job_id = None
        return job_id

    @classmethod
    def default_attributes(cls):
        init_signature = inspect.signature(Trainer)

        args = {}
        for param_name in init_signature.parameters:
            value = init_signature.parameters[param_name].default
            args[param_name] = value

        return args

    @classmethod
    def get_init_arguments_and_types(cls) -> List[Tuple[str, Tuple, Any]]:
        r"""Scans the Trainer signature and returns argument names, types and default values.

        Returns:
            List with tuples of 3 values:
            (argument name, set with argument types, argument default value).

        Examples:
            >>> args = Trainer.get_init_arguments_and_types()
            >>> import pprint
            >>> pprint.pprint(sorted(args))  # doctest: +ELLIPSIS +NORMALIZE_WHITESPACE
            [('accumulate_grad_batches',
              (<class 'int'>, typing.Dict[int, int], typing.List[list]),
              1),
             ...
             ('callbacks',
              (typing.List[pytorch_lightning.callbacks.base.Callback],
               <class 'NoneType'>),
               None),
             ('check_val_every_n_epoch', (<class 'int'>,), 1),
             ...
             ('max_epochs', (<class 'int'>,), 1000),
             ...
             ('precision', (<class 'int'>,), 32),
             ('prepare_data_per_node', (<class 'bool'>,), True),
             ('print_nan_grads', (<class 'bool'>,), False),
             ('process_position', (<class 'int'>,), 0),
             ('profiler',
              (<class 'pytorch_lightning.profiler.profilers.BaseProfiler'>,
               <class 'bool'>,
               <class 'NoneType'>),
              None),
             ...
        """
        trainer_default_params = inspect.signature(cls).parameters
        name_type_default = []
        for arg in trainer_default_params:
            arg_type = trainer_default_params[arg].annotation
            arg_default = trainer_default_params[arg].default
            try:
                arg_types = tuple(arg_type.__args__)
            except AttributeError:
                arg_types = (arg_type,)

            name_type_default.append((arg, arg_types, arg_default))

        return name_type_default

    @classmethod
    def get_deprecated_arg_names(cls) -> List:
        """Returns a list with deprecated Trainer arguments."""
        depr_arg_names = []
        for name, val in cls.__dict__.items():
            if name.startswith('DEPRECATED') and isinstance(val, (tuple, list)):
                depr_arg_names.extend(val)
        return depr_arg_names

    @classmethod
    def add_argparse_args(cls, parent_parser: ArgumentParser) -> ArgumentParser:
        r"""Extends existing argparse by default `Trainer` attributes.

        Args:
            parent_parser:
                The custom cli arguments parser, which will be extended by
                the Trainer default arguments.

        Only arguments of the allowed types (str, float, int, bool) will
        extend the `parent_parser`.

        Examples:
            >>> import argparse
            >>> import pprint
            >>> parser = argparse.ArgumentParser()
            >>> parser = Trainer.add_argparse_args(parser)
            >>> args = parser.parse_args([])
            >>> pprint.pprint(vars(args))  # doctest: +ELLIPSIS +NORMALIZE_WHITESPACE
            {...
             'check_val_every_n_epoch': 1,
             'checkpoint_callback': True,
             'default_root_dir': None,
             'deterministic': False,
             'distributed_backend': None,
             'early_stop_callback': False,
             ...
             'logger': True,
             'max_epochs': 1000,
             'max_steps': None,
             'min_epochs': 1,
             'min_steps': None,
             ...
             'profiler': None,
             'progress_bar_refresh_rate': 1,
             ...}

        """
        parser = ArgumentParser(parents=[parent_parser], add_help=False, )

        blacklist = ['kwargs']
        depr_arg_names = cls.get_deprecated_arg_names() + blacklist

        allowed_types = (str, float, int, bool)

        # TODO: get "help" from docstring :)
        for arg, arg_types, arg_default in (at for at in cls.get_init_arguments_and_types()
                                            if at[0] not in depr_arg_names):
            arg_types = [at for at in allowed_types if at in arg_types]
            if not arg_types:
                # skip argument with not supported type
                continue
            arg_kwargs = {}
            if bool in arg_types:
                arg_kwargs.update(nargs="?")
                # if the only arg type is bool
                if len(arg_types) == 1:
                    # redefine the type for ArgParser needed
                    def use_type(x):
                        return bool(parsing.str_to_bool(x))
                else:
                    # filter out the bool as we need to use more general
                    use_type = [at for at in arg_types if at is not bool][0]
            else:
                use_type = arg_types[0]

            if arg == 'gpus':
                use_type = Trainer._allowed_type
                arg_default = Trainer._arg_default

            parser.add_argument(
                f'--{arg}',
                dest=arg,
                default=arg_default,
                type=use_type,
                help='autogenerated by pl.Trainer',
                **arg_kwargs,
            )

        return parser

    def _allowed_type(x) -> Union[int, str]:
        if ',' in x:
            return str(x)
        else:
            return int(x)

    def _arg_default(x) -> Union[int, str]:
        if ',' in x:
            return str(x)
        else:
            return int(x)

    @staticmethod
    def parse_argparser(arg_parser: Union[ArgumentParser, Namespace]) -> Namespace:
        """Parse CLI arguments, required for custom bool types."""
        args = arg_parser.parse_args() if isinstance(arg_parser, ArgumentParser) else arg_parser
        args = {k: True if v is None else v for k, v in vars(args).items()}
        return Namespace(**args)

    @classmethod
    def from_argparse_args(cls, args: Union[Namespace, ArgumentParser], **kwargs) -> 'Trainer':
        """
        Create an instance from CLI arguments.

        Args:
            args: The parser or namespace to take arguments from. Only known arguments will be
                parsed and passed to the :class:`Trainer`.
            **kwargs: Additional keyword arguments that may override ones in the parser or namespace.
                These must be valid Trainer arguments.

        Example:
            >>> parser = ArgumentParser(add_help=False)
            >>> parser = Trainer.add_argparse_args(parser)
            >>> parser.add_argument('--my_custom_arg', default='something')  # doctest: +SKIP
            >>> args = Trainer.parse_argparser(parser.parse_args(""))
            >>> trainer = Trainer.from_argparse_args(args, logger=False)
        """
        if isinstance(args, ArgumentParser):
            args = cls.parse_argparser(args)
        params = vars(args)

        # we only want to pass in valid Trainer args, the rest may be user specific
        valid_kwargs = inspect.signature(cls.__init__).parameters
        trainer_kwargs = dict((name, params[name]) for name in valid_kwargs if name in params)
        trainer_kwargs.update(**kwargs)

        return cls(**trainer_kwargs)

    @property
    def num_gpus(self) -> int:
        gpus = self.data_parallel_device_ids
        if gpus is None:
            return 0
        return len(gpus)

    @property
    def data_parallel(self) -> bool:
        return self.use_dp or self.use_ddp or self.use_ddp2

    @property
    def progress_bar_callback(self):
        return self._progress_bar_callback

    @property
    def progress_bar_dict(self) -> dict:
        """ Read-only for progress bar metrics. """
        ref_model = self.model if not self.data_parallel else self.model.module
        return dict(**ref_model.get_progress_bar_dict(), **self.progress_bar_metrics)

    # -----------------------------
    # MODEL TRAINING
    # -----------------------------
    def fit(
            self,
            model: LightningModule,
            train_dataloader: Optional[DataLoader] = None,
            val_dataloaders: Optional[Union[DataLoader, List[DataLoader]]] = None
    ):
        r"""
        Runs the full optimization routine.

        Args:
            model: Model to fit.

            train_dataloader: A Pytorch
                DataLoader with training samples. If the model has
                a predefined train_dataloader method this will be skipped.

            val_dataloaders: Either a single
                Pytorch Dataloader or a list of them, specifying validation samples.
                If the model has a predefined val_dataloaders method this will be skipped

        Example::

            # Option 1,
            # Define the train_dataloader() and val_dataloader() fxs
            # in the lightningModule
            # RECOMMENDED FOR MOST RESEARCH AND APPLICATIONS TO MAINTAIN READABILITY
            trainer = Trainer()
            model = LightningModule()
            trainer.fit(model)

            # Option 2
            # in production cases we might want to pass different datasets to the same model
            # Recommended for PRODUCTION SYSTEMS
            train, val = DataLoader(...), DataLoader(...)
            trainer = Trainer()
            model = LightningModule()
            trainer.fit(model, train_dataloader=train, val_dataloaders=val)

            # Option 1 & 2 can be mixed, for example the training set can be
            # defined as part of the model, and validation can then be feed to .fit()

        """
        # bind logger and other properties
        model.logger = self.logger
        self.copy_trainer_model_properties(model)

        # clean hparams
        if hasattr(model, 'hparams'):
            parsing.clean_namespace(model.hparams)

        # set up the passed in dataloaders (if needed)
        self.__attach_dataloaders(model, train_dataloader, val_dataloaders)

        # check that model is configured correctly
        self.check_model_configuration(model)

        # callbacks
        self.on_fit_start()
        if self.is_function_implemented('on_fit_start', model):
            model.on_fit_start()

        # on multi-gpu jobs we only want to manipulate (download, etc) on node_rank=0, local_rank=0
        # or in the case where each node needs to do its own manipulation in which case just local_rank=0
        if self.can_prepare_data():
            model.prepare_data()
            self._is_data_prepared = True

        # Run auto batch size scaling
        if self.auto_scale_batch_size:
            if isinstance(self.auto_scale_batch_size, bool):
                self.auto_scale_batch_size = 'power'
            self.scale_batch_size(model, mode=self.auto_scale_batch_size)
            model.logger = self.logger  # reset logger binding

        # Run learning rate finder:
        if self.auto_lr_find:
            self._run_lr_finder_internally(model)
            model.logger = self.logger  # reset logger binding

        # route to appropriate start method
        # when using multi-node or DDP within a node start each module in a separate process
        if self.use_ddp2:
            if self.is_slurm_managing_tasks:
                task = int(os.environ['SLURM_LOCALID'])

            # torchelastic or general non_slurm ddp2
            elif 'WORLD_SIZE' in os.environ and ('GROUP_RANK' in os.environ or 'NODE_RANK' in os.environ):
                task = int(os.environ['LOCAL_RANK'])

            self.ddp_train(task, model)
        elif self.use_ddp:
            if self.is_slurm_managing_tasks:
                task = int(os.environ['SLURM_LOCALID'])
                self.ddp_train(task, model)

            # torchelastic or general non_slurm ddp
            elif 'WORLD_SIZE' in os.environ and ('GROUP_RANK' in os.environ or 'NODE_RANK' in os.environ):
                task = int(os.environ['LOCAL_RANK'])
                self.ddp_train(task, model)

            elif self.distributed_backend == 'cpu_ddp':
                self.set_random_port()
                self.model = model
                mp.spawn(self.ddp_train, nprocs=self.num_processes, args=(model,))

            elif self.distributed_backend == 'ddp_spawn':
                self.set_random_port()
                model.share_memory()

                # spin up peers
                mp.spawn(self.ddp_train, nprocs=self.num_processes, args=(model, ))

            elif self.distributed_backend == 'ddp':
                self.set_random_port()
                self.spawn_ddp_children(model)

        # 1 gpu or dp option triggers training using DP module
        # easier to avoid NCCL issues
        elif self.use_dp:
            self.dp_train(model)

        elif self.use_horovod:
            self.horovod_train(model)

        elif self.single_gpu:
            self.single_gpu_train(model)

        elif self.use_tpu:  # pragma: no-cover
            rank_zero_info(f'training on {self.tpu_cores} TPU cores')

            #  COLAB_GPU is an env var available by default in Colab environments.
            start_method = 'fork' if self.on_colab_kaggle else 'spawn'

            # track for predict
            self.model = model

            # train
            if self.tpu_id is not None:
                self.tpu_train(self.tpu_id, model)
            else:
                xmp.spawn(self.tpu_train, args=(model,), nprocs=self.tpu_cores, start_method=start_method)

            # load weights if not interrupted
            self.load_spawn_weights(model)
            self.model = model

        # ON CPU
        else:
            # run through amp wrapper
            if self.use_amp:
                raise MisconfigurationException('amp + cpu is not supported.  Please use a GPU option')

            # call setup after the ddp process has connected
            self.setup('fit')
            if self.is_function_implemented('setup', model):
                model.setup('fit')

            # CHOOSE OPTIMIZER
            # allow for lr schedulers as well
            self.optimizers, self.lr_schedulers, self.optimizer_frequencies = self.init_optimizers(model)

            self.run_pretrain_routine(model)

        # callbacks
        self.on_fit_end()

        # model hooks
        if self.is_function_implemented('on_fit_end'):
            model.on_fit_end()

        self.teardown('fit')
        if self.is_function_implemented('teardown'):
            model.teardown('fit')

        # return 1 when finished
        # used for testing or when we need to know that training succeeded
        return 1

    def can_prepare_data(self):
        if self.prepare_data_per_node:
            return self.local_rank == 0

        else:
            return self.node_rank == 0 and self.local_rank == 0

    def __attach_dataloaders(self, model, train_dataloader=None, val_dataloaders=None, test_dataloaders=None):
        # when dataloader is passed via fit, patch the train_dataloader
        # functions to overwrite with these implementations
        if train_dataloader is not None:
            model.train_dataloader = _PatchDataLoader(train_dataloader)

        if val_dataloaders is not None:
            model.val_dataloader = _PatchDataLoader(val_dataloaders)

        if test_dataloaders is not None:
            model.test_dataloader = _PatchDataLoader(test_dataloaders)

    def run_pretrain_routine(self, model: LightningModule):
        """Sanity check a few things before starting actual training.

        Args:
            model: The model to run sanity test on.
        """
        ref_model = model
        if self.data_parallel:
            ref_model = model.module

        # give model convenience properties
        ref_model.trainer = self

        # set local properties on the model
        self.copy_trainer_model_properties(ref_model)

        # init amp. Must be done here instead of __init__ to allow ddp to work
        if self.use_native_amp and self.precision == 16:
            self.scaler = torch.cuda.amp.GradScaler()

        # log hyper-parameters
        if self.logger is not None:
            # save exp to get started
            self.logger.log_hyperparams(ref_model.hparams)

            self.logger.save()

        if self.use_ddp or self.use_ddp2:
            torch_distrib.barrier()

        # wait for all models to restore weights
        if self.on_tpu and XLA_AVAILABLE:
            # wait for all processes to catch up
            torch_xla.core.xla_model.rendezvous("pl.Trainer.run_pretrain_routine")

        elif self.use_horovod:
            # wait for all processes to catch up
            hvd.join()

        # register auto-resubmit when on SLURM
        self.register_slurm_signal_handlers()

        # print model summary
        if self.is_global_zero and self.weights_summary is not None and not self.testing:
            if self.weights_summary in ModelSummary.MODES:
                ref_model.summarize(mode=self.weights_summary)
            else:
                raise MisconfigurationException(
                    "weights_summary can be None, " + ", ".join(ModelSummary.MODES)
                )

        # track model now.
        # if cluster resets state, the model will update with the saved weights
        self.model = model

        # restore training and model before hpc call
        self.restore_weights(model)

        # when testing requested only run test and return
        if self.testing:
            # only load test dataloader for testing
            # self.reset_test_dataloader(ref_model)
            self.run_evaluation(test_mode=True)
            return

        # check if we should run validation during training
        self.disable_validation = not (self.is_overridden('validation_step') and self.limit_val_batches > 0) \
            and not self.fast_dev_run

        # run tiny validation (if validation defined)
        # to make sure program won't crash during val
        if not self.disable_validation and self.num_sanity_val_steps > 0:
            self.reset_val_dataloader(ref_model)

            # hook and callback
            ref_model.on_sanity_check_start()
            self.on_sanity_check_start()

            num_loaders = len(self.val_dataloaders)
            max_batches = [self.num_sanity_val_steps] * num_loaders
            eval_results = self._evaluate(model,
                                          self.val_dataloaders,
                                          max_batches,
                                          False)
            _, _, _, callback_metrics, _ = self.process_output(eval_results)
            self.callback_metrics = callback_metrics

            self.on_sanity_check_end()

        # clear cache before training
        if self.on_gpu and self.root_gpu is not None:
            # use context because of:
            # https://discuss.pytorch.org/t/out-of-memory-when-i-use-torch-cuda-empty-cache/57898
            with torch.cuda.device(f'cuda:{self.root_gpu}'):
                torch.cuda.empty_cache()

        # CORE TRAINING LOOP
        self.train()

    def test(
            self,
            model: Optional[LightningModule] = None,
            test_dataloaders: Optional[Union[DataLoader, List[DataLoader]]] = None,
            ckpt_path: Optional[str] = 'best'
    ):
        r"""

        Separates from fit to make sure you never run on your test set until you want to.

        Args:
            model: The model to test.

            test_dataloaders: Either a single
                Pytorch Dataloader or a list of them, specifying validation samples.

            ckpt_path: Either ``best`` or path to the checkpoint you wish to test.
                If ``None``, use the weights from the last epoch to test. Default to ``best``.

        Example::

            # Option 1
            # run test with the best checkpoint from ``ModelCheckpoint`` after fitting.
            test = DataLoader(...)
            trainer = Trainer()
            model = LightningModule()

            trainer.fit(model)
            trainer.test(test_dataloaders=test)

            # Option 2
            # run test with the specified checkpoint after fitting
            test = DataLoader(...)
            trainer = Trainer()
            model = LightningModule()

            trainer.fit(model)
            trainer.test(test_dataloaders=test, ckpt_path='path/to/checkpoint.ckpt')

            # Option 3
            # run test with the weights from the end of training after fitting
            test = DataLoader(...)
            trainer = Trainer()
            model = LightningModule()

            trainer.fit(model)
            trainer.test(test_dataloaders=test, ckpt_path=None)

            # Option 4
            # run test from a loaded model. ``ckpt_path`` is ignored in this case.
            test = DataLoader(...)
            model = LightningModule.load_from_checkpoint('path/to/checkpoint.ckpt')
            trainer = Trainer()
            trainer.test(model, test_dataloaders=test)
        """
        self.setup('test')
        model_ref = self.model if model is None else model
        if self.is_function_implemented('setup', model_ref):
            model_ref.setup('test')

        self.barrier('test_setup')

        if model is None and ckpt_path == 'best' and self.checkpoint_callback.save_top_k <= 0:
            raise MisconfigurationException(
                'ckpt_path is "best", but ModelCheckpoint is not configured to save the best model.')

        # if model is not given (None), ckpt_path is given,
        # load the given checkpoint for testing
        if model is None and ckpt_path is not None:
            # ckpt_path is 'best' so load the best model
            if ckpt_path == 'best':
                ckpt_path = self.checkpoint_callback.best_model_path
            model = self.get_model().load_from_checkpoint(ckpt_path)

        self.testing = True

        if test_dataloaders is not None:
            if model:
                self.__attach_dataloaders(model, test_dataloaders=test_dataloaders)
            else:
                self.__attach_dataloaders(self.model, test_dataloaders=test_dataloaders)

        if model is not None:
            self.model = model
            self.fit(model)

        # on tpu, .spawn means we don't have a trained model
        # TODO: remove TPU spawn
        elif self.use_tpu:  # pragma: no-cover
            # attempt to load weights from a spawn
            path = os.path.join(self.default_root_dir, '__temp_weight_ddp_end.ckpt')
            test_model = self.model
            if os.path.exists(path):
                test_model = self.load_spawn_weights(self.model)

            self.fit(test_model)
        else:
            self.run_evaluation(test_mode=True)

        self.testing = False

        self.teardown('test')
        if self.is_function_implemented('teardown'):
            self.model.teardown('test')

    def check_model_configuration(self, model: LightningModule):
        r"""
        Checks that the model is configured correctly before training or testing is started.

        Args:
            model: The model to check the configuration.

        """
        # Check training_step, train_dataloader, configure_optimizer methods
        if not self.testing:
            if not self.is_overridden('training_step', model):
                raise MisconfigurationException(
                    'No `training_step()` method defined. Lightning `Trainer` expects as minimum a'
                    ' `training_step()`, `training_dataloader()` and `configure_optimizers()` to be defined.')

            if not self.is_overridden('train_dataloader', model):
                raise MisconfigurationException(
                    'No `train_dataloader()` method defined. Lightning `Trainer` expects as minimum a'
                    ' `training_step()`, `training_dataloader()` and `configure_optimizers()` to be defined.')

            if not self.is_overridden('configure_optimizers', model):
                raise MisconfigurationException(
                    'No `configure_optimizers()` method defined. Lightning `Trainer` expects as minimum a'
                    ' `training_step()`, `training_dataloader()` and `configure_optimizers()` to be defined.')

            # Check val_dataloader, validation_step and validation_epoch_end
            if self.is_overridden('val_dataloader', model):
                if not self.is_overridden('validation_step', model):
                    raise MisconfigurationException('You have passed in a `val_dataloader()`'
                                                    ' but have not defined `validation_step()`.')
                else:
                    if not self.is_overridden('validation_epoch_end', model):
                        rank_zero_warn(
                            'You have defined a `val_dataloader()` and have defined a `validation_step()`,'
                            ' you may also want to define `validation_epoch_end()` for accumulating stats.',
                            RuntimeWarning
                        )
            else:
                if self.is_overridden('validation_step', model):
                    raise MisconfigurationException('You have defined `validation_step()`,'
                                                    ' but have not passed in a `val_dataloader()`.')

        # Check test_dataloader, test_step and test_epoch_end
        if self.is_overridden('test_dataloader', model):
            if not self.is_overridden('test_step', model):
                raise MisconfigurationException('You have passed in a `test_dataloader()`'
                                                ' but have not defined `test_step()`.')
            else:
                if not self.is_overridden('test_epoch_end', model):
                    rank_zero_warn(
                        'You have defined a `test_dataloader()` and have defined a `test_step()`, you may also want to'
                        ' define `test_epoch_end()` for accumulating stats.', RuntimeWarning
                    )
        else:
            if self.testing and self.is_overridden('test_step', model):
                raise MisconfigurationException('You have defined `test_step()` but did not'
                                                ' implement `test_dataloader` nor passed in `.test(test_dataloader)`.')

    def barrier(self, name):
        if self.use_ddp or self.use_ddp2:
            torch_distrib.barrier()

        if self.on_tpu and XLA_AVAILABLE:
            # wait for all processes to catch up
            torch_xla.core.xla_model.rendezvous(f'pl.Trainer.{name}')


class _PatchDataLoader(object):
    r"""
    Callable object for patching dataloaders passed into trainer.fit().
    Use this class to override model.*_dataloader() and be pickle-compatible.

    Args:
        dataloader: Dataloader object to return when called.

    """
    def __init__(self, dataloader: Union[List[DataLoader], DataLoader]):
        self.dataloader = dataloader

        # cannot pickle __code__ so cannot verify if PatchDataloader
        # exists which shows dataloader methods have been overwritten.
        # so, we hack it by using the string representation
        self.patch_loader_code = str(self.__call__.__code__)

    def __call__(self) -> Union[List[DataLoader], DataLoader]:
        return self.dataloader


def _determine_limit_batches(batches: Union[int, float]) -> Union[int, float]:
    if 0 <= batches <= 1:
        return batches
    elif batches > 1 and batches % 1.0 == 0:
        return int(batches)
    else:
        raise MisconfigurationException(
            f'You have passed invalid value {batches}, it has to be in (0, 1) or nature number.'
        )<|MERGE_RESOLUTION|>--- conflicted
+++ resolved
@@ -322,7 +322,14 @@
             # https://github.com/PyTorchLightning/pytorch-lightning/pull/1572/files#r420279383
             os.environ["HOROVOD_FUSION_THRESHOLD"] = str(0)
 
-<<<<<<< HEAD
+        # init the default rank if exists
+        # we need to call this here or NVIDIA flags and other messaging in init will show on all ranks
+        # this way we only show it on rank 0
+        if 'LOCAL_RANK' in os.environ:
+            rank_zero_only.rank = os.environ['LOCAL_RANK']
+        if 'SLURM_JOB_ID' in os.environ:
+            rank_zero_only.rank = os.environ['SLURM_JOB_ID']
+        
         # training bookeeping
         self.total_batch_idx = 0
         self.running_loss = TensorRunningAccum(window_length=20)
@@ -340,17 +347,6 @@
         self.model = None
         self.testing = False
         self.disable_validation = False
-=======
-        # init the default rank if exists
-        # we need to call this here or NVIDIA flags and other messaging in init will show on all ranks
-        # this way we only show it on rank 0
-        if 'LOCAL_RANK' in os.environ:
-            rank_zero_only.rank = os.environ['LOCAL_RANK']
-        if 'SLURM_JOB_ID' in os.environ:
-            rank_zero_only.rank = os.environ['SLURM_JOB_ID']
-
-        # Init callbacks
->>>>>>> f972ab3a
         self.prepare_data_per_node = prepare_data_per_node
         self.lr_schedulers = []
         self.optimizers = None

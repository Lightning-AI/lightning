--- conflicted
+++ resolved
@@ -1137,22 +1137,12 @@
 
     def _restore_modules_and_callbacks(self, checkpoint_path: Optional[_PATH] = None) -> None:
         # restore modules after setup
-<<<<<<< HEAD
-        self.checkpoint_connector.resume_start(checkpoint_path)
-        # FIXME
-        if self.state.fn == TrainerFn.FITTING:
-            # restore callback states
-            self.checkpoint_connector.restore_callbacks()
-        self.checkpoint_connector.restore_model()
-        self.checkpoint_connector.restore_datamodule()
-=======
         self._checkpoint_connector.resume_start(checkpoint_path)
         self._checkpoint_connector.restore_model()
         self._checkpoint_connector.restore_datamodule()
         if self.state.fn == TrainerFn.FITTING:
             # restore callback states
             self._checkpoint_connector.restore_callbacks()
->>>>>>> f3253070
 
     def _run(
         self, model: "pl.LightningModule", ckpt_path: Optional[str] = None

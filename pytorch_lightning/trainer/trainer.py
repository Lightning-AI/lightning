--- conflicted
+++ resolved
@@ -2006,10 +2006,6 @@
     def optimizers(self, new_optims: Optional[List[Optimizer]]) -> None:
         self.strategy.optimizers = new_optims
 
-    @property
-<<<<<<< HEAD
-    def lr_scheduler_configs(self) -> List[LRSchedulerConfig]:
-=======
     def lightning_optimizers(self) -> Dict[int, LightningOptimizer]:
         rank_zero_deprecation(
             "`Trainer.lightning_optimizers` is deprecated in v1.6 and will be removed in v1.8", stacklevel=5
@@ -2017,8 +2013,7 @@
         return self.strategy._lightning_optimizers
 
     @property
-    def lr_schedulers(self) -> List[LRSchedulerConfig]:
->>>>>>> c8594653
+    def lr_scheduler_configs(self) -> List[LRSchedulerConfig]:
         return self.strategy.lr_schedulers
 
     @property

import inspect
import os
from argparse import ArgumentParser
from typing import Union, Optional, List, Dict, Tuple, Iterable, Any

import torch
import torch.distributed as torch_distrib
import torch.multiprocessing as mp
from torch.utils.data import DataLoader

from pytorch_lightning import _logger as log
from pytorch_lightning.callbacks import ModelCheckpoint, EarlyStopping, Callback, ProgressBarBase
from pytorch_lightning.core.lightning import LightningModule
from pytorch_lightning.loggers import LightningLoggerBase
from pytorch_lightning.profiler import SimpleProfiler, PassThroughProfiler, BaseProfiler
from pytorch_lightning.trainer.auto_mix_precision import TrainerAMPMixin
from pytorch_lightning.trainer.callback_config import TrainerCallbackConfigMixin
from pytorch_lightning.trainer.callback_hook import TrainerCallbackHookMixin
from pytorch_lightning.trainer.data_loading import TrainerDataLoadingMixin
from pytorch_lightning.trainer.deprecated_api import TrainerDeprecatedAPITillVer0_8, TrainerDeprecatedAPITillVer0_9
from pytorch_lightning.trainer.distrib_data_parallel import TrainerDDPMixin
from pytorch_lightning.trainer.distrib_parts import (
    TrainerDPMixin, parse_gpu_ids, determine_root_gpu_device, pick_multiple_gpus)
from pytorch_lightning.trainer.evaluation_loop import TrainerEvaluationLoopMixin
from pytorch_lightning.trainer.logging import TrainerLoggingMixin
from pytorch_lightning.trainer.model_hooks import TrainerModelHooksMixin
from pytorch_lightning.trainer.optimizers import TrainerOptimizersMixin
from pytorch_lightning.trainer.supporters import TensorRunningAccum
from pytorch_lightning.trainer.training_io import TrainerIOMixin
from pytorch_lightning.trainer.training_loop import TrainerTrainLoopMixin
from pytorch_lightning.trainer.training_tricks import TrainerTrainingTricksMixin
from pytorch_lightning.trainer.lr_finder import TrainerLRFinderMixin
from pytorch_lightning.utilities.exceptions import MisconfigurationException
from pytorch_lightning.utilities import rank_zero_warn
from pytorch_lightning.utilities import parsing


try:
    from apex import amp
except ImportError:
    APEX_AVAILABLE = False
else:
    APEX_AVAILABLE = True

try:
    import torch_xla
    import torch_xla.core.xla_model as xm
    import torch_xla.distributed.xla_multiprocessing as xmp
except ImportError:
    XLA_AVAILABLE = False
else:
    XLA_AVAILABLE = True

try:
    import horovod.torch as hvd
except ImportError:
    HOROVOD_AVAILABLE = False
else:
    HOROVOD_AVAILABLE = True


class Trainer(
    TrainerIOMixin,
    TrainerOptimizersMixin,
    TrainerAMPMixin,
    TrainerDPMixin,
    TrainerDDPMixin,
    TrainerLoggingMixin,
    TrainerModelHooksMixin,
    TrainerTrainingTricksMixin,
    TrainerDataLoadingMixin,
    TrainerEvaluationLoopMixin,
    TrainerTrainLoopMixin,
    TrainerCallbackConfigMixin,
    TrainerCallbackHookMixin,
    TrainerLRFinderMixin,
    TrainerDeprecatedAPITillVer0_8,
    TrainerDeprecatedAPITillVer0_9,
):
    DEPRECATED_IN_0_8 = (
        'gradient_clip', 'nb_gpu_nodes', 'max_nb_epochs', 'min_nb_epochs',
        'add_row_log_interval', 'nb_sanity_val_steps', 'tng_tqdm_dic',
    )
    DEPRECATED_IN_0_9 = ('use_amp', 'show_progress_bar', 'training_tqdm_dict')

    def __init__(
            self,
            logger: Union[LightningLoggerBase, Iterable[LightningLoggerBase], bool] = True,
            checkpoint_callback: Union[ModelCheckpoint, bool] = True,
            early_stop_callback: Optional[Union[EarlyStopping, bool]] = False,
            callbacks: Optional[List[Callback]] = None,
            default_root_dir: Optional[str] = None,
            gradient_clip_val: float = 0,
            process_position: int = 0,
            num_nodes: int = 1,
            num_processes: int = 1,
            gpus: Optional[Union[List[int], str, int]] = None,
            auto_select_gpus: bool = False,
            num_tpu_cores: Optional[int] = None,
            log_gpu_memory: Optional[str] = None,
            progress_bar_refresh_rate: int = 1,
            overfit_pct: float = 0.0,
            track_grad_norm: int = -1,
            check_val_every_n_epoch: int = 1,
            fast_dev_run: bool = False,
            accumulate_grad_batches: Union[int, Dict[int, int], List[list]] = 1,
            max_epochs: int = 1000,
            min_epochs: int = 1,
            max_steps: Optional[int] = None,
            min_steps: Optional[int] = None,
            train_percent_check: float = 1.0,
            val_percent_check: float = 1.0,
            test_percent_check: float = 1.0,
            val_check_interval: float = 1.0,
            log_save_interval: int = 100,
            row_log_interval: int = 10,
            add_row_log_interval=None,  # backward compatible, todo: remove in v0.8.0
            distributed_backend: Optional[str] = None,
            precision: int = 32,
            print_nan_grads: bool = False,  # backward compatible, todo: remove in v0.9.0
            weights_summary: Optional[str] = 'full',
            weights_save_path: Optional[str] = None,
            num_sanity_val_steps: int = 5,
            truncated_bptt_steps: Optional[int] = None,
            resume_from_checkpoint: Optional[str] = None,
            profiler: Optional[BaseProfiler] = None,
            benchmark: bool = False,
            reload_dataloaders_every_epoch: bool = False,
            auto_lr_find: Union[bool, str] = False,
            replace_sampler_ddp: bool = True,
            progress_bar_callback: Optional[Union[ProgressBarBase, bool]] = True,
            auto_scale_batch_size: Optional[str] = None,
            amp_level: str = 'O1',  # backward compatible, todo: remove in v0.8.0
            default_save_path=None,  # backward compatible, todo: remove in v0.8.0
            gradient_clip=None,  # backward compatible, todo: remove in v0.8.0
            nb_gpu_nodes=None,  # backward compatible, todo: remove in v0.8.0
            max_nb_epochs=None,  # backward compatible, todo: remove in v0.8.0
            min_nb_epochs=None,  # backward compatible, todo: remove in v0.8.0
            use_amp=None,  # backward compatible, todo: remove in v0.9.0
            show_progress_bar=None,  # backward compatible, todo: remove in v0.9.0
            nb_sanity_val_steps=None,  # backward compatible, todo: remove in v0.8.0
            terminate_on_nan: bool = False,
            **kwargs
    ):
        r"""

        Customize every aspect of training via flags

        Args:
            logger: Logger (or iterable collection of loggers) for experiment tracking.

            checkpoint_callback: Callback for checkpointing.

            early_stop_callback (:class:`pytorch_lightning.callbacks.EarlyStopping`):

            callbacks: Add a list of callbacks.

            default_root_dir: Default path for logs and weights when no logger/ckpt_callback passed

            default_save_path:
                .. warning:: .. deprecated:: 0.7.3

                    Use `default_root_dir` instead. Will remove 0.9.0.

            gradient_clip_val: 0 means don't clip.

            gradient_clip:
                .. warning:: .. deprecated:: 0.7.0

                    Use `gradient_clip_val` instead. Will remove 0.9.0.

            process_position: orders the progress bar when running multiple models on same machine.

            num_nodes: number of GPU nodes for distributed training.

            nb_gpu_nodes:
                .. warning:: .. deprecated:: 0.7.0

                    Use `num_nodes` instead. Will remove 0.9.0.

            gpus: Which GPUs to train on.

            auto_select_gpus:

                If enabled and `gpus` is an integer, pick available
                gpus automatically. This is especially useful when
                GPUs are configured to be in "exclusive mode", such
                that only one process at a time can access them.

            num_tpu_cores: How many TPU cores to train on (1 or 8).

            log_gpu_memory: None, 'min_max', 'all'. Might slow performance

            show_progress_bar:
                .. warning:: .. deprecated:: 0.7.2

                        Set `progress_bar_refresh_rate` to positive integer to enable. Will remove 0.9.0.

            progress_bar_refresh_rate: How often to refresh progress bar (in steps). Value ``0`` disables progress bar.
                Ignored when a custom callback is passed to :paramref:`~Trainer.callbacks`.

            overfit_pct: How much of training-, validation-, and test dataset to check.

            track_grad_norm: -1 no tracking. Otherwise tracks that norm

            check_val_every_n_epoch: Check val every n train epochs.

            fast_dev_run: runs 1 batch of train, test  and val to find any bugs (ie: a sort of unit test).

            accumulate_grad_batches: Accumulates grads every k batches or as set up in the dict.

            max_epochs: Stop training once this number of epochs is reached.

            max_nb_epochs:
                .. warning:: .. deprecated:: 0.7.0

                    Use `max_epochs` instead. Will remove 0.9.0.

            min_epochs: Force training for at least these many epochs

            min_nb_epochs:
                .. warning:: .. deprecated:: 0.7.0

                    Use `min_epochs` instead. Will remove 0.9.0.

            max_steps: Stop training after this number of steps. Disabled by default (None).

            min_steps: Force training for at least these number of steps. Disabled by default (None).

            train_percent_check: How much of training dataset to check.

            val_percent_check: How much of validation dataset to check.

            test_percent_check: How much of test dataset to check.

            val_check_interval: How often within one training epoch to check the validation set

            log_save_interval: Writes logs to disk this often

            row_log_interval: How often to add logging rows (does not write to disk)

            add_row_log_interval:
                .. warning:: .. deprecated:: 0.7.0

                    Use `row_log_interval` instead. Will remove 0.9.0.

            distributed_backend: The distributed backend to use.

            use_amp:
                .. warning:: .. deprecated:: 0.7.0

                    Use `precision` instead. Will remove 0.9.0.

            precision: Full precision (32), half precision (16).

            print_nan_grads:
                .. warning:: .. deprecated:: 0.7.2

                    Has no effect. When detected, NaN grads will be printed automatically.
                    Will remove 0.9.0.

            weights_summary: Prints a summary of the weights when training begins.

            weights_save_path: Where to save weights if specified. Will override default_root_dir
                    for checkpoints only. Use this if for whatever reason you need the checkpoints
                    stored in a different place than the logs written in `default_root_dir`.

            amp_level: The optimization level to use (O1, O2, etc...).

            num_sanity_val_steps: Sanity check runs n batches of val before starting the training routine.

            nb_sanity_val_steps:
                .. warning:: .. deprecated:: 0.7.0

                    Use `num_sanity_val_steps` instead. Will remove 0.8.0.

            truncated_bptt_steps: Truncated back prop breaks performs backprop every k steps of

            resume_from_checkpoint: To resume training from a specific checkpoint pass in the path here.

            profiler:  To profile individual steps during training and assist in

            reload_dataloaders_every_epoch: Set to True to reload dataloaders every epoch

            auto_lr_find: If set to True, will `initially` run a learning rate finder,
                trying to optimize initial learning for faster convergence. Sets learning
                rate in self.hparams.lr | self.hparams.learning_rate in the lightning module.
                To use a different key, set a string instead of True with the key name.

            replace_sampler_ddp: Explicitly enables or disables sampler replacement.
                If not specified this will toggled automatically ddp is used

            benchmark: If true enables cudnn.benchmark.

            terminate_on_nan: If set to True, will terminate training (by raising a `ValueError`) at the
                end of each training batch, if any of the parameters or the loss are NaN or +/-inf.

            auto_scale_batch_size: If set to True, will `initially` run a batch size
                finder trying to find the largest batch size that fits into memory.
                The result will be stored in self.hparams.batch_size in the LightningModule.
                Additionally, can be set to either `power` that estimates the batch size through
                a power search or `binsearch` that estimates the batch size through a binary search.
        """

        # Init callbacks
        self.callbacks = callbacks or []
        self.on_init_start()

        # benchmarking
        self.benchmark = benchmark
        torch.backends.cudnn.benchmark = self.benchmark

        # Transfer params
        self.num_nodes = num_nodes
        # Backward compatibility, TODO: remove in v0.8.0
        if nb_gpu_nodes is not None:
            rank_zero_warn("Argument `nb_gpu_nodes` has renamed to `num_nodes` since v0.5.0"
                           " and this method will be removed in v0.8.0", DeprecationWarning)
            self.num_gpu_nodes = nb_gpu_nodes
        self.log_gpu_memory = log_gpu_memory

        self.gradient_clip_val = gradient_clip_val
        # Backward compatibility, TODO: remove in v0.8.0
        if gradient_clip is not None:
            rank_zero_warn("Argument `gradient_clip` has renamed to `gradient_clip_val` since v0.5.0"
                           " and this method will be removed in v0.8.0", DeprecationWarning)
            self.gradient_clip = gradient_clip

        self.check_val_every_n_epoch = check_val_every_n_epoch
        self.track_grad_norm = track_grad_norm
        self.on_gpu = True if (gpus and torch.cuda.is_available()) else False

        # tpu config
        self.on_tpu = num_tpu_cores is not None
        self.num_tpu_cores = num_tpu_cores
        assert num_tpu_cores in [1, 8, None], 'num_tpu_cores can only be 1 or 8'

        if num_processes != 1 and distributed_backend != "ddp_cpu":
            rank_zero_warn("num_processes is only used for distributed_backend=\"ddp_cpu\". Ignoring it.")
        self.num_processes = num_processes

        self.process_position = process_position
        self.weights_summary = weights_summary

        self.max_epochs = max_epochs
        # Backward compatibility, TODO: remove in v0.8.0
        if max_nb_epochs is not None:
            rank_zero_warn("Argument `max_nb_epochs` has renamed to `max_epochs` since v0.5.0"
                           " and this method will be removed in v0.8.0", DeprecationWarning)
            self.max_nb_epochs = max_nb_epochs

        self.min_epochs = min_epochs
        # Backward compatibility, TODO: remove in v0.8.0
        if min_nb_epochs is not None:
            rank_zero_warn("Argument `min_nb_epochs` has renamed to `min_epochs` since v0.5.0"
                           " and this method will be removed in v0.8.0", DeprecationWarning)
            self.min_nb_epochs = min_nb_epochs

        self.max_steps = max_steps
        self.min_steps = min_steps

        self.num_sanity_val_steps = num_sanity_val_steps
        # Backward compatibility, TODO: remove in v0.8.0
        if nb_sanity_val_steps is not None:
            rank_zero_warn("Argument `nb_sanity_val_steps` has renamed to "
                           "`num_sanity_val_steps` since v0.5.0"
                           " and this method will be removed in v0.8.0", DeprecationWarning)
            self.nb_sanity_val_steps = nb_sanity_val_steps

        # Backward compatibility, TODO: remove in v0.9.0
        if print_nan_grads:
            rank_zero_warn("Argument `print_nan_grads` has no effect and will be removed in v0.9.0."
                           " NaN grads will be printed automatically when detected.", DeprecationWarning)

        self.reload_dataloaders_every_epoch = reload_dataloaders_every_epoch

        self.auto_lr_find = auto_lr_find
        self.auto_scale_batch_size = auto_scale_batch_size
        self.replace_sampler_ddp = replace_sampler_ddp

        self.truncated_bptt_steps = truncated_bptt_steps
        self.resume_from_checkpoint = resume_from_checkpoint
        self.terminate_on_nan = terminate_on_nan
        self.shown_warnings = set()

        self.fast_dev_run = fast_dev_run
        if self.fast_dev_run:
            self.num_sanity_val_steps = 0
            self.max_epochs = 1
            log.info('Running in fast_dev_run mode: will run a full train,'
                     ' val and test loop using a single batch')

        # set default save path if user didn't provide one
        self.default_root_dir = default_root_dir

        # Backward compatibility, TODO: remove in v0.8.0
        if default_save_path is not None:
            self.default_root_dir = default_save_path

        if self.default_root_dir is None:
            self.default_root_dir = os.getcwd()

        # training bookeeping
        self.total_batch_idx = 0
        self.running_loss = TensorRunningAccum(window_length=20)
        self.batch_idx = 0
        self.progress_bar_metrics = {}
        self.callback_metrics = {}
        self.num_val_batches = 0
        self.num_training_batches = 0
        self.num_test_batches = 0
        self.train_dataloader = None
        self.test_dataloaders = None
        self.val_dataloaders = None

        # training state
        self.model = None
        self.testing = False
        self.disable_validation = False
        self.lr_schedulers = []
        self.optimizers = None
        self.optimizer_frequencies = []
        self.global_step = 0
        self.current_epoch = 0
        self.interrupted = False

        # configure logger
        self.configure_logger(logger)

        # configure profiler
        if profiler is True:
            profiler = SimpleProfiler()
        self.profiler = profiler or PassThroughProfiler()

        # configure early stop callback
        # creates a default one if none passed in
        self.configure_early_stopping(early_stop_callback)

        # configure checkpoint callback
        self.checkpoint_callback = checkpoint_callback
        self.weights_save_path = weights_save_path

        # accumulated grads
        self.accumulate_grad_batches = accumulate_grad_batches
        self.configure_accumulated_gradients(accumulate_grad_batches)

        # for gpus allow int, string and gpu list
        if auto_select_gpus and isinstance(gpus, int):
            self.gpus = pick_multiple_gpus(gpus)
        else:
            self.gpus = gpus

        self.data_parallel_device_ids = parse_gpu_ids(self.gpus)
        self.root_gpu = determine_root_gpu_device(self.data_parallel_device_ids)
        self.root_device = torch.device("cpu")

        # tpu state flags
        self.use_tpu = False
        self.tpu_local_core_rank = None
        self.tpu_global_core_rank = None

        # distributed backend choice
        self.distributed_backend = distributed_backend
        self.set_distributed_mode(distributed_backend)

        # override dist backend when using tpus
        if self.on_tpu:
            self.init_tpu()
            self.current_tpu_idx = None

        # init flags for SLURM+ddp to work
        self.proc_rank = 0
        self.world_size = 1
        self.node_rank = 0
        self.configure_slurm_ddp(self.num_nodes)

        # nvidia setup
        self.set_nvidia_flags(self.is_slurm_managing_tasks, self.data_parallel_device_ids)

        # backward compatibility
        if show_progress_bar is not None:
            self.show_progress_bar = show_progress_bar

        self.progress_bar_refresh_rate = progress_bar_refresh_rate
        self.progress_bar_callback = progress_bar_callback
        self.configure_progress_bar()

        # logging
        self.log_save_interval = log_save_interval
        self.val_check_interval = val_check_interval

        # backward compatibility
        if add_row_log_interval is not None:
            rank_zero_warn("`add_row_log_interval` has renamed to `row_log_interval` since v0.5.0"
                           " and this method will be removed in v0.8.0", DeprecationWarning)
            if not row_log_interval:  # in case you did not set the proper value
                row_log_interval = add_row_log_interval
        self.row_log_interval = row_log_interval

        # how much of the data to use
        self.overfit_pct = overfit_pct
        self.determine_data_use_amount(train_percent_check, val_percent_check,
                                       test_percent_check, overfit_pct)

        # AMP init
        # These are the only lines needed after v0.8.0
        # we wrap the user's forward with autocast and give it back at the end of fit
        self.autocast_original_forward = None
        self.use_native_amp = hasattr(torch.cuda, "amp") and hasattr(torch.cuda.amp, "autocast")
        self.precision = precision
        if self.use_native_amp and self.precision == 16:
            self.scaler = torch.cuda.amp.GradScaler()

        # TODO: remove for v0.8.0
        self.amp_level = amp_level
        self.init_amp(use_amp)

        # Callback system
        self.on_init_end()

    @property
    def slurm_job_id(self) -> int:
        try:
            job_id = os.environ['SLURM_JOB_ID']
            job_id = int(job_id)

            # in interactive mode, don't make logs use the same job id
            in_slurm_interactive_mode = os.environ['SLURM_JOB_NAME'] == 'bash'
            if in_slurm_interactive_mode:
                job_id = None

        except Exception:
            job_id = None
        return job_id

    @classmethod
    def default_attributes(cls):
        init_signature = inspect.signature(Trainer)

        args = {}
        for param_name in init_signature.parameters:
            value = init_signature.parameters[param_name].default
            args[param_name] = value

        return args

    @classmethod
    def get_init_arguments_and_types(cls) -> List[Tuple[str, Tuple, Any]]:
        r"""Scans the Trainer signature and returns argument names, types and default values.

        Returns:
            List with tuples of 3 values:
            (argument name, set with argument types, argument default value).

        Examples:
            >>> args = Trainer.get_init_arguments_and_types()
            >>> import pprint
            >>> pprint.pprint(sorted(args))  # doctest: +ELLIPSIS +NORMALIZE_WHITESPACE
            [('accumulate_grad_batches',
              (<class 'int'>, typing.Dict[int, int], typing.List[list]),
              1),
             ...
             ('callbacks',
              (typing.List[pytorch_lightning.callbacks.base.Callback],
               <class 'NoneType'>),
               None),
             ('check_val_every_n_epoch', (<class 'int'>,), 1),
             ...
             ('max_epochs', (<class 'int'>,), 1000),
             ...
             ('precision', (<class 'int'>,), 32),
             ('print_nan_grads', (<class 'bool'>,), False),
             ('process_position', (<class 'int'>,), 0),
             ('profiler',
              (<class 'pytorch_lightning.profiler.profilers.BaseProfiler'>,
               <class 'NoneType'>),
              None),
             ...
        """
        trainer_default_params = inspect.signature(cls).parameters
        name_type_default = []
        for arg in trainer_default_params:
            arg_type = trainer_default_params[arg].annotation
            arg_default = trainer_default_params[arg].default
            try:
                arg_types = tuple(arg_type.__args__)
            except AttributeError:
                arg_types = (arg_type,)

            name_type_default.append((arg, arg_types, arg_default))

        return name_type_default

    @classmethod
    def get_deprecated_arg_names(cls) -> List:
        """Returns a list with deprecated Trainer arguments."""
        depr_arg_names = []
        for name, val in cls.__dict__.items():
            if name.startswith('DEPRECATED') and isinstance(val, (tuple, list)):
                depr_arg_names.extend(val)
        return depr_arg_names

    @classmethod
    def add_argparse_args(cls, parent_parser: ArgumentParser) -> ArgumentParser:
        r"""Extends existing argparse by default `Trainer` attributes.

        Args:
            parent_parser:
                The custom cli arguments parser, which will be extended by
                the Trainer default arguments.

        Only arguments of the allowed types (str, float, int, bool) will
        extend the `parent_parser`.
        """
        parser = ArgumentParser(parents=[parent_parser], add_help=False, )

        blacklist = ['kwargs']
        depr_arg_names = cls.get_deprecated_arg_names() + blacklist

        allowed_types = (str, float, int, bool)

        # TODO: get "help" from docstring :)
        for arg, arg_types, arg_default in (at for at in cls.get_init_arguments_and_types()
                                            if at[0] not in depr_arg_names):

            for allowed_type in (at for at in allowed_types if at in arg_types):
                if allowed_type is bool:
                    def allowed_type(x):
                        return bool(parsing.strtobool(x))

                if arg == 'gpus':
                    allowed_type = Trainer.allowed_type
                    arg_default = Trainer.arg_default

                parser.add_argument(
                    f'--{arg}',
                    default=arg_default,
                    type=allowed_type,
                    dest=arg,
                    help='autogenerated by pl.Trainer'
                )
                break

        return parser

    def allowed_type(x):
        if ',' in x:
            return str(x)
        else:
            return int(x)

    def arg_default(x):
        if ',' in x:
            return str(x)
        else:
            return int(x)

    @classmethod
    def from_argparse_args(cls, args, **kwargs):

        params = vars(args)
        params.update(**kwargs)

        return cls(**params)

    @property
    def num_gpus(self) -> int:
        gpus = self.data_parallel_device_ids
        if gpus is None:
            return 0
        return len(gpus)

    @property
    def data_parallel(self) -> bool:
        return self.use_dp or self.use_ddp or self.use_ddp2

    @property
    def progress_bar_dict(self) -> dict:
        """ Read-only for progress bar metrics. """
        ref_model = self.model if not self.data_parallel else self.model.module
        return dict(**ref_model.get_progress_bar_dict(), **self.progress_bar_metrics)

    # -----------------------------
    # MODEL TRAINING
    # -----------------------------
    def fit(
            self,
            model: LightningModule,
            train_dataloader: Optional[DataLoader] = None,
            val_dataloaders: Optional[Union[DataLoader, List[DataLoader]]] = None
    ):
        r"""
        Runs the full optimization routine.

        Args:
            model: Model to fit.

            train_dataloader: A Pytorch
                DataLoader with training samples. If the model has
                a predefined train_dataloader method this will be skipped.

            val_dataloaders: Either a single
                Pytorch Dataloader or a list of them, specifying validation samples.
                If the model has a predefined val_dataloaders method this will be skipped

        Example::

            # Option 1,
            # Define the train_dataloader() and val_dataloader() fxs
            # in the lightningModule
            # RECOMMENDED FOR MOST RESEARCH AND APPLICATIONS TO MAINTAIN READABILITY
            trainer = Trainer()
            model = LightningModule()
            trainer.fit(model)

            # Option 2
            # in production cases we might want to pass different datasets to the same model
            # Recommended for PRODUCTION SYSTEMS
            train, val = DataLoader(...), DataLoader(...)
            trainer = Trainer()
            model = LightningModule()
            trainer.fit(model, train_dataloader=train, val_dataloader=val)

            # Option 1 & 2 can be mixed, for example the training set can be
            # defined as part of the model, and validation can then be feed to .fit()

        """
        # bind logger and other properties
        model.logger = self.logger
        self.copy_trainer_model_properties(model)

        # clean hparams
        if hasattr(model, 'hparams'):
            parsing.clean_namespace(model.hparams)

        # set up the passed in dataloaders (if needed)
        self.__attach_dataloaders(model, train_dataloader, val_dataloaders)

        # check that model is configured correctly
        if not self.testing:
            self.check_model_configuration(model)

        # download the data and do whatever transforms we need
        # do before any spawn calls so that the model can assign properties
        # only on proc 0 because no spawn has happened yet
        model.prepare_data()

        # Run auto batch size scaling
        if self.auto_scale_batch_size:
            self.scale_batch_size(model, mode=self.auto_scale_batch_size)

        # Run learning rate finder:
        if self.auto_lr_find:
            self._run_lr_finder_internally(model)

        # route to appropriate start method
        # when using multi-node or DDP within a node start each module in a separate process
        if self.use_ddp2:
            task = int(os.environ['SLURM_LOCALID'])
            self.ddp_train(task, model)

        elif self.use_ddp:
            if self.is_slurm_managing_tasks:
                task = int(os.environ['SLURM_LOCALID'])
                self.ddp_train(task, model)
            else:
                self.__set_random_port()
                # track for predict
                self.model = model
                # train
                mp.spawn(self.ddp_train, nprocs=self.num_processes, args=(model,))
                # load weights if not interrupted
                if os.getenv('COLAB_GPU') or os.getenv('KAGGLE_URL_BASE'):
                    self.load_spawn_weights(model)
                    self.model = model

        # 1 gpu or dp option triggers training using DP module
        # easier to avoid NCCL issues
        elif self.use_dp:
            self.dp_train(model)

        elif self.use_horovod:
            self.horovod_train(model)

        elif self.single_gpu:
            self.single_gpu_train(model)

        elif self.use_tpu:  # pragma: no-cover
            log.info(f'training on {self.num_tpu_cores} TPU cores')

            #  COLAB_GPU is an env var available by default in Colab environments.
            start_method = 'fork' if os.getenv('COLAB_GPU') or os.getenv('KAGGLE_URL_BASE') else 'spawn'

            # track for predict
            self.model = model

            # train
            xmp.spawn(self.tpu_train, args=(model,), nprocs=self.num_tpu_cores, start_method=start_method)

            # load weights if not interrupted
            self.load_spawn_weights(model)
            self.model = model

        # ON CPU
        else:
            # run through amp wrapper
            if self.use_amp:
                raise MisconfigurationException('amp + cpu is not supported.  Please use a GPU option')

            # CHOOSE OPTIMIZER
            # allow for lr schedulers as well
            self.optimizers, self.lr_schedulers, self.optimizer_frequencies = self.init_optimizers(model)

            self.run_pretrain_routine(model)

        # return 1 when finished
        # used for testing or when we need to know that training succeeded
        return 1

    def __set_random_port(self):
        """
        When running DDP NOT managed by SLURM, the ports might collide
        :return:
        """
        try:
            default_port = os.environ['MASTER_PORT']
        except Exception:
            import random
            default_port = random.randint(10000, 19000)
            os.environ['MASTER_PORT'] = str(default_port)

    def __attach_dataloaders(self, model, train_dataloader=None, val_dataloaders=None, test_dataloaders=None):
        # when dataloader is passed via fit, patch the train_dataloader
        # functions to overwrite with these implementations
        if train_dataloader is not None:
            model.train_dataloader = _PatchDataLoader(train_dataloader)

        if val_dataloaders is not None:
            model.val_dataloader = _PatchDataLoader(val_dataloaders)

        if test_dataloaders is not None:
            model.test_dataloader = _PatchDataLoader(test_dataloaders)

    def run_pretrain_routine(self, model: LightningModule):
        """Sanity check a few things before starting actual training.

        Args:
            model: The model to run sanity test on.
        """
        ref_model = model
        if self.data_parallel:
            ref_model = model.module

        # give model convenience properties
        ref_model.trainer = self

        # set local properties on the model
        self.copy_trainer_model_properties(ref_model)

        # log hyper-parameters
        if self.logger is not None:
            # save exp to get started
            if hasattr(ref_model, "hparams"):
                self.logger.log_hyperparams(ref_model.hparams)

            self.logger.save()

        if self.use_ddp or self.use_ddp2:
            torch_distrib.barrier()

        # wait for all models to restore weights
        if self.on_tpu and XLA_AVAILABLE:
            # wait for all processes to catch up
            torch_xla.core.xla_model.rendezvous("pl.Trainer.run_pretrain_routine")

        elif self.use_horovod:
            # wait for all processes to catch up
            hvd.join()

        # register auto-resubmit when on SLURM
        self.register_slurm_signal_handlers()

        # print model summary
        # TODO: remove self.testing condition because model.summarize() is wiping out the weights
        if self.proc_rank == 0 and self.weights_summary is not None and not self.testing:
            if self.weights_summary in ['full', 'top']:
                ref_model.summarize(mode=self.weights_summary)
            else:
                raise MisconfigurationException("weights_summary can be None, 'full' or 'top'")

        # track model now.
        # if cluster resets state, the model will update with the saved weights
        self.model = model

        # set up checkpoint callback
        self.configure_checkpoint_callback()

        # restore training and model before hpc call
        self.restore_weights(model)

        # when testing requested only run test and return
        if self.testing:
            # only load test dataloader for testing
            # self.reset_test_dataloader(ref_model)
            self.run_evaluation(test_mode=True)
            return

        # check if we should run validation during training
        self.disable_validation = not (self.is_overridden('validation_step') and self.val_percent_check > 0) \
            and not self.fast_dev_run

        # run tiny validation (if validation defined)
        # to make sure program won't crash during val
        if not self.disable_validation and self.num_sanity_val_steps > 0:
            self.reset_val_dataloader(ref_model)

            # hook and callback
            ref_model.on_sanity_check_start()
            self.on_sanity_check_start()

            eval_results = self._evaluate(model,
                                          self.val_dataloaders,
                                          self.num_sanity_val_steps,
                                          False)
            _, _, _, callback_metrics, _ = self.process_output(eval_results)

            self.on_sanity_check_end()

            # verify that early stop has conditioned on a metric that exists
            if self.enable_early_stop:
                self.early_stop_callback._validate_condition_metric(callback_metrics)

        # clear cache before training
        if self.on_gpu:
            torch.cuda.empty_cache()

        # CORE TRAINING LOOP
        self.train()

    def test(
            self,
            model: Optional[LightningModule] = None,
            test_dataloaders: Optional[Union[DataLoader, List[DataLoader]]] = None
    ):
        r"""

        Separates from fit to make sure you never run on your test set until you want to.

        Args:
            model: The model to test.

            test_dataloaders: Either a single
                Pytorch Dataloader or a list of them, specifying validation samples.

        Example::

            # Option 1
            # run test after fitting
            test = DataLoader(...)
            trainer = Trainer()
            model = LightningModule()

            trainer.fit(model)
            trainer.test(test_dataloaders=test)

            # Option 2
            # run test from a loaded model
            test = DataLoader(...)
            model = LightningModule.load_from_checkpoint('path/to/checkpoint.ckpt')
            trainer = Trainer()
            trainer.test(model, test_dataloaders=test)
        """

        self.testing = True

        if test_dataloaders is not None:
            self.test_dataloaders = None
            if model:
                self.__attach_dataloaders(model, test_dataloaders=test_dataloaders)
            else:
                self.__attach_dataloaders(self.model, test_dataloaders=test_dataloaders)

        # give proper warnings if user only passed in loader without hooks
        self.check_testing_model_configuration(model if model else self.model)

        if model is not None:
            self.model = model
            self.fit(model)
        elif self.use_ddp or self.use_tpu:  # pragma: no-cover
            # attempt to load weights from a spawn
            path = os.path.join(self.default_root_dir, '__temp_weight_ddp_end.ckpt')
            test_model = self.model
            if os.path.exists(path):
                test_model = self.load_spawn_weights(self.model)

            self.fit(test_model)
        else:
            self.run_evaluation(test_mode=True)

        self.testing = False

    def check_model_configuration(self, model: LightningModule):
        r"""
        Checks that the model is configured correctly before training is started.

        Args:
            model: The model to test.

        """
        # Check training_step, train_dataloader, configure_optimizer methods
        if not self.is_overridden('training_step', model):
            raise MisconfigurationException(
                'No `training_step()` method defined. Lightning `Trainer` expects as minimum a'
                ' `training_step()`, `train_dataloader()` and `configure_optimizers()` to be defined.')

        if not self.is_overridden('train_dataloader', model):
            raise MisconfigurationException(
                'No `train_dataloader()` method defined. Lightning `Trainer` expects as minimum a'
                ' `training_step()`, `train_dataloader()` and `configure_optimizers()` to be defined.')

        if not self.is_overridden('configure_optimizers', model):
            raise MisconfigurationException(
                'No `configure_optimizers()` method defined. Lightning `Trainer` expects as minimum a'
                ' `training_step()`, `train_dataloader()` and `configure_optimizers()` to be defined.')

        # Check val_dataloader, validation_step and validation_epoch_end
        if self.is_overridden('val_dataloader', model):
            if not self.is_overridden('validation_step', model):
                raise MisconfigurationException('You have passed in a `val_dataloader()`'
                                                ' but have not defined `validation_step()`.')
            else:
                if not self.is_overridden('validation_epoch_end', model):
                    rank_zero_warn(
                        'You have defined a `val_dataloader()` and have defined a `validation_step()`,'
                        ' you may also want to define `validation_epoch_end()` for accumulating stats.',
                        RuntimeWarning
                    )
        else:
            if self.is_overridden('validation_step', model):
                raise MisconfigurationException('You have defined `validation_step()`,'
                                                ' but have not passed in a val_dataloader().')

        # Check test_dataloader, test_step and test_epoch_end
        if self.is_overridden('test_dataloader', model):
            if not self.is_overridden('test_step', model):
                raise MisconfigurationException('You have passed in a `test_dataloader()`'
                                                ' but have not defined `test_step()`.')
            else:
                if not self.is_overridden('test_epoch_end', model):
                    rank_zero_warn(
                        'You have defined a `test_dataloader()` and have defined a `test_step()`, you may also want to'
                        ' define `test_epoch_end()` for accumulating stats.', RuntimeWarning
                    )

    def check_testing_model_configuration(self, model: LightningModule):

<<<<<<< HEAD
        has_test_step = self.is_overriden('test_step', model)
        has_test_epoch_end = self.is_overriden('test_epoch_end', model)
        gave_test_loader = self.is_overriden('test_dataloader', model)
=======
        has_test_step = self.is_overridden('test_step', model)
        has_test_epoch_end = self.is_overridden('test_epoch_end', model)
        gave_test_loader = hasattr(model, 'test_dataloader') and model.test_dataloader()
>>>>>>> eeb41114

        if gave_test_loader and not has_test_step:
            raise MisconfigurationException('You passed in a `test_dataloader` but did not implement `test_step()`')

        if has_test_step and not gave_test_loader:
            raise MisconfigurationException('You defined `test_step()` but did not implement'
                                            ' `test_dataloader` nor passed in `.fit(test_dataloaders`.')

        if has_test_step and gave_test_loader and not has_test_epoch_end:
            rank_zero_warn(
                'You passed  in a `test_dataloader` and have defined a `test_step()`, you may also want to'
                ' define `test_epoch_end()` for accumulating stats.', RuntimeWarning
            )


class _PatchDataLoader(object):
    r"""
    Callable object for patching dataloaders passed into trainer.fit().
    Use this class to override model.*_dataloader() and be pickle-compatible.

    Args:
        dataloader: Dataloader object to return when called.

    """

    def __init__(self, dataloader: Union[List[DataLoader], DataLoader]):
        self.dataloader = dataloader

        # cannot pickle __code__ so cannot verify if PatchDataloader
        # exists which shows dataloader methods have been overwritten.
        # so, we hack it by using the string representation
        self.patch_loader_code = str(self.__call__.__code__)

    def __call__(self) -> Union[List[DataLoader], DataLoader]:
        return self.dataloader<|MERGE_RESOLUTION|>--- conflicted
+++ resolved
@@ -1053,16 +1053,9 @@
                     )
 
     def check_testing_model_configuration(self, model: LightningModule):
-
-<<<<<<< HEAD
         has_test_step = self.is_overriden('test_step', model)
         has_test_epoch_end = self.is_overriden('test_epoch_end', model)
         gave_test_loader = self.is_overriden('test_dataloader', model)
-=======
-        has_test_step = self.is_overridden('test_step', model)
-        has_test_epoch_end = self.is_overridden('test_epoch_end', model)
-        gave_test_loader = hasattr(model, 'test_dataloader') and model.test_dataloader()
->>>>>>> eeb41114
 
         if gave_test_loader and not has_test_step:
             raise MisconfigurationException('You passed in a `test_dataloader` but did not implement `test_step()`')

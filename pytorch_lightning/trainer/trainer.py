--- conflicted
+++ resolved
@@ -16,51 +16,36 @@
 
 import os
 import warnings
-<<<<<<< HEAD
 from itertools import count
-=======
 from pathlib import Path
->>>>>>> 8dfcc078
 from typing import Dict, Iterable, List, Optional, Union
 
 import torch
 from torch.utils.data import DataLoader
 
-<<<<<<< HEAD
-from pytorch_lightning.callbacks import Callback, ModelCheckpoint
-from pytorch_lightning.core.datamodule import LightningDataModule
-from pytorch_lightning.core.lightning import LightningModule
-from pytorch_lightning.core.memory import ModelSummary
-from pytorch_lightning.core.step_result import Result, EvalResult
-from pytorch_lightning.loggers import LightningLoggerBase
-=======
-from pytorch_lightning import _logger as log
-from pytorch_lightning.accelerators.legacy.accelerator import Accelerator
-from pytorch_lightning.accelerators.legacy.accelerator_connector import AcceleratorConnector
 from pytorch_lightning.callbacks import Callback
 from pytorch_lightning.core.datamodule import LightningDataModule
 from pytorch_lightning.core.lightning import LightningModule
 from pytorch_lightning.core.step_result import Result
 from pytorch_lightning.loggers import LightningLoggerBase
+from pytorch_lightning import _logger as log
+from pytorch_lightning.accelerators.legacy.accelerator import Accelerator
+from pytorch_lightning.accelerators.legacy.accelerator_connector import AcceleratorConnector
 from pytorch_lightning.plugins.legacy.plugin_connector import PluginConnector
->>>>>>> 8dfcc078
 from pytorch_lightning.profiler import BaseProfiler
 from pytorch_lightning.trainer.callback_hook import TrainerCallbackHookMixin
 from pytorch_lightning.trainer.configuration_validator import ConfigValidator
 from pytorch_lightning.trainer.connectors.env_vars_connector import overwrite_by_env_vars
 from pytorch_lightning.trainer.data_loading import TrainerDataLoadingMixin
-<<<<<<< HEAD
 from pytorch_lightning.trainer.logging import TrainerLoggingMixin
 from pytorch_lightning.trainer.model_hooks import TrainerModelHooksMixin
 from pytorch_lightning.trainer.optimizers import TrainerOptimizersMixin
-from pytorch_lightning.trainer.states import TrainerState, trainer_state
+from pytorch_lightning.trainer.states import TrainerState
 from pytorch_lightning.trainer.training_tricks import TrainerTrainingTricksMixin
-from pytorch_lightning.utilities import rank_zero_warn
 from pytorch_lightning.utilities.debugging import InternalDebugger
 from pytorch_lightning.utilities.exceptions import MisconfigurationException
 from pytorch_lightning.trainer.evaluation_loop import EvaluationLoop
 from pytorch_lightning.trainer.training_loop import TrainLoop
-from pytorch_lightning.accelerators.accelerator_connector import AcceleratorConnector
 from pytorch_lightning.trainer.connectors.logger_connector import LoggerConnector
 from pytorch_lightning.trainer.connectors.optimizer_connector import OptimizerConnector
 from pytorch_lightning.trainer.connectors.training_trick_connector import TrainingTricksConnector
@@ -69,7 +54,6 @@
 from pytorch_lightning.trainer.connectors.debugging_connector import DebuggingConnector
 from pytorch_lightning.trainer.connectors.checkpoint_connector import CheckpointConnector
 from pytorch_lightning.trainer.connectors.slurm_connector import SLURMConnector
-from pytorch_lightning import _logger as log
 from pytorch_lightning.tuner.tuning import Tuner
 from pytorch_lightning.trainer.connectors.precision_connector import PrecisionConnector
 from pytorch_lightning.trainer.connectors.profiler_connector import ProfilerConnector
@@ -77,28 +61,10 @@
 from pytorch_lightning.utilities.cloud_io import load as pl_load
 from pytorch_lightning.utilities.model_utils import is_overridden
 from pytorch_lightning.trainer.properties import TrainerProperties
-from pytorch_lightning.plugins.plugin_connector import PluginConnector
-from pytorch_lightning.accelerators.accelerator import Accelerator
-from pytorch_lightning.accelerators.cpu_accelerator import CPUAccelerator
 from pytorch_lightning.utilities.memory import recursive_detach
-=======
 from pytorch_lightning.trainer.deprecated_api import DeprecatedDistDeviceAttributes
-from pytorch_lightning.trainer.evaluation_loop import EvaluationLoop
-from pytorch_lightning.trainer.logging import TrainerLoggingMixin
-from pytorch_lightning.trainer.model_hooks import TrainerModelHooksMixin
-from pytorch_lightning.trainer.optimizers import TrainerOptimizersMixin
-from pytorch_lightning.trainer.properties import TrainerProperties
 from pytorch_lightning.trainer.states import RunningStage, TrainerState
-from pytorch_lightning.trainer.training_loop import TrainLoop
-from pytorch_lightning.trainer.training_tricks import TrainerTrainingTricksMixin
-from pytorch_lightning.tuner.tuning import Tuner
 from pytorch_lightning.utilities import DeviceType, rank_zero_warn
-from pytorch_lightning.utilities.cloud_io import load as pl_load
-from pytorch_lightning.utilities.debugging import InternalDebugger
-from pytorch_lightning.utilities.exceptions import MisconfigurationException
-from pytorch_lightning.utilities.memory import recursive_detach
-from pytorch_lightning.utilities.model_helpers import is_overridden
->>>>>>> 8dfcc078
 
 # warnings to ignore in trainer
 warnings.filterwarnings(
@@ -176,11 +142,8 @@
         distributed_backend: Optional[str] = None,
         automatic_optimization: Optional[bool] = None,
         move_metrics_to_cpu: bool = False,
-<<<<<<< HEAD
-=======
         enable_pl_optimizer: bool = None,  # todo: remove in v1.3
         multiple_trainloader_mode: str = 'max_size_cycle',
->>>>>>> 8dfcc078
     ):
         r"""
         Customize every aspect of training via flags
@@ -217,7 +180,8 @@
             callbacks: Add a callback or list of callbacks.
 
             checkpoint_callback: If ``True``, enable checkpointing.
-                It will configure a default ModelCheckpoint callback if there is no user-defined ModelCheckpoint in
+                It will configure a default 
+                point callback if there is no user-defined ModelCheckpoint in
                 :paramref:`~pytorch_lightning.trainer.trainer.Trainer.callbacks`. Default: ``True``.
 
                 .. warning:: Passing a ModelCheckpoint instance to this argument is deprecated since
@@ -329,8 +293,6 @@
 
             move_metrics_to_cpu: Whether to force internal logged metrics to be moved to cpu.
                 This can save some gpu memory, but can make training slower. Use with attention.
-<<<<<<< HEAD
-=======
 
             enable_pl_optimizer: If True, each optimizer will be wrapped by
                 `pytorch_lightning.core.optimizer.LightningOptimizer`. It allows Lightning to
@@ -341,7 +303,6 @@
                 In 'max_size_cycle' mode, the trainer ends one epoch when the largest dataset is traversed,
                 and smaller datasets reload when running out of their data. In 'min_size' mode, all the datasets
                 reload when reaching the minimum length of datasets.
->>>>>>> 8dfcc078
         """
         super().__init__()
         self._device_type = DeviceType.CPU
@@ -427,9 +388,6 @@
                 "Please use the property on the LightningModule for disabling automatic optimization"
             )
         self.train_loop.on_trainer_init(
-<<<<<<< HEAD
-            max_epochs, min_epochs, max_steps, min_steps, num_sanity_val_steps, automatic_optimization
-=======
             max_epochs,
             min_epochs,
             max_steps,
@@ -437,7 +395,6 @@
             num_sanity_val_steps,
             automatic_optimization,
             weights_summary,
->>>>>>> 8dfcc078
         )
         self.evaluation_loop.on_trainer_init()
 
@@ -937,11 +894,7 @@
 
     def call_hook(self, hook_name, *args, **kwargs):
         # set hook_name to model + reset Result obj
-<<<<<<< HEAD
-        self._reset_result_and_set_hook_fx_name(hook_name)
-=======
         skip = self._reset_result_and_set_hook_fx_name(hook_name)
->>>>>>> 8dfcc078
 
         # always profile hooks
         with self.profiler.profile(hook_name):
@@ -964,11 +917,6 @@
                 accelerator_hook = getattr(self.accelerator_backend, hook_name)
                 output = accelerator_hook(*args, **kwargs)
 
-<<<<<<< HEAD
-        # capture logging
-        self._cache_logged_metrics()
-        return output
-=======
         if not skip:
             self._cache_logged_metrics()
         return output
@@ -1025,5 +973,4 @@
         if val:
             self._running_stage = RunningStage.EVALUATING
         elif self.evaluating:
-            self._running_stage = None
->>>>>>> 8dfcc078
+            self._running_stage = None
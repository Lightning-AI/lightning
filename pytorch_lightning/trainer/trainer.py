import inspect
import logging as log
import os
import sys
import warnings
from argparse import ArgumentParser
from typing import Union, Optional, List, Dict, Tuple, Iterable, Generator, Any

import torch
<<<<<<< HEAD
import torch.distributed as dist
=======
from torch import optim
import torch.distributed as torch_distrib
>>>>>>> c32e3f3e
import torch.multiprocessing as mp
from torch import optim
from torch.optim.optimizer import Optimizer
from torch.utils.data import DataLoader
from tqdm.auto import tqdm

from pytorch_lightning.callbacks import Callback
from pytorch_lightning.callbacks import ModelCheckpoint, EarlyStopping
from pytorch_lightning.core.lightning import LightningModule
from pytorch_lightning.loggers import LightningLoggerBase
from pytorch_lightning.profiler import Profiler, PassThroughProfiler
from pytorch_lightning.profiler.profiler import BaseProfiler
from pytorch_lightning.trainer.auto_mix_precision import TrainerAMPMixin
from pytorch_lightning.trainer.callback_config import TrainerCallbackConfigMixin
from pytorch_lightning.trainer.callback_hook import TrainerCallbackHookMixin
from pytorch_lightning.trainer.data_loading import TrainerDataLoadingMixin
from pytorch_lightning.trainer.deprecated_api import TrainerDeprecatedAPITillVer0_8
from pytorch_lightning.trainer.distrib_data_parallel import TrainerDDPMixin
from pytorch_lightning.trainer.distrib_parts import (
    TrainerDPMixin,
    parse_gpu_ids,
    determine_root_gpu_device
)
from pytorch_lightning.trainer.evaluation_loop import TrainerEvaluationLoopMixin
from pytorch_lightning.trainer.logging import TrainerLoggingMixin
from pytorch_lightning.trainer.model_hooks import TrainerModelHooksMixin
from pytorch_lightning.trainer.training_io import TrainerIOMixin
from pytorch_lightning.trainer.training_loop import TrainerTrainLoopMixin
from pytorch_lightning.trainer.training_tricks import TrainerTrainingTricksMixin
from pytorch_lightning.utilities.debugging import MisconfigurationException

try:
    from apex import amp
except ImportError:
    APEX_AVAILABLE = False
else:
    APEX_AVAILABLE = True

try:
    import torch_xla
    import torch_xla.core.xla_model as xm
    import torch_xla.distributed.xla_multiprocessing as xmp
except ImportError:
    XLA_AVAILABLE = False
else:
    XLA_AVAILABLE = True


class Trainer(
    TrainerIOMixin,
    TrainerDPMixin,
    TrainerDDPMixin,
    TrainerLoggingMixin,
    TrainerModelHooksMixin,
    TrainerTrainingTricksMixin,
    TrainerDataLoadingMixin,
    TrainerAMPMixin,
    TrainerEvaluationLoopMixin,
    TrainerTrainLoopMixin,
    TrainerCallbackConfigMixin,
    TrainerCallbackHookMixin,
    TrainerDeprecatedAPITillVer0_8,
):

    def __init__(
            self,
            logger: Union[LightningLoggerBase, Iterable[LightningLoggerBase], bool] = True,
            checkpoint_callback: Union[ModelCheckpoint, bool] = True,
            early_stop_callback: Optional[Union[EarlyStopping, bool]] = False,
            callbacks: List[Callback] = [],
            default_save_path: Optional[str] = None,
            gradient_clip_val: float = 0,
            gradient_clip=None,  # backward compatible, todo: remove in v0.8.0
            process_position: int = 0,
            nb_gpu_nodes=None,  # backward compatible, todo: remove in v0.8.0
            num_nodes: int = 1,
            gpus: Optional[Union[List[int], str, int]] = None,
            num_tpu_cores: Optional[int] = None,
            log_gpu_memory: Optional[str] = None,
            show_progress_bar: bool = True,
            progress_bar_refresh_rate: int = 1,
            overfit_pct: float = 0.0,
            track_grad_norm: int = -1,
            check_val_every_n_epoch: int = 1,
            fast_dev_run: bool = False,
            accumulate_grad_batches: Union[int, Dict[int, int], List[list]] = 1,
            max_nb_epochs=None,  # backward compatible, todo: remove in v0.8.0
            min_nb_epochs=None,  # backward compatible, todo: remove in v0.8.0
            max_epochs: int = 1000,
            min_epochs: int = 1,
            max_steps: Optional[int] = None,
            min_steps: Optional[int] = None,
            train_percent_check: float = 1.0,
            val_percent_check: float = 1.0,
            test_percent_check: float = 1.0,
            val_check_interval: float = 1.0,
            log_save_interval: int = 100,
            row_log_interval: int = 10,
            add_row_log_interval=None,  # backward compatible, todo: remove in v0.8.0
            distributed_backend: Optional[str] = None,
            use_amp=False,  # backward compatible, todo: remove in v0.9.0
            precision: int = 32,
            print_nan_grads: bool = False,
            weights_summary: str = 'full',
            weights_save_path: Optional[str] = None,
            amp_level: str = 'O1',
            nb_sanity_val_steps=None,  # backward compatible, todo: remove in v0.8.0
            num_sanity_val_steps: int = 5,
            truncated_bptt_steps: Optional[int] = None,
            resume_from_checkpoint: Optional[str] = None,
            profiler: Optional[BaseProfiler] = None,
            benchmark: bool = False,
            reload_dataloaders_every_epoch: bool = False,
            **kwargs
    ):
        r"""

        Customize every aspect of training via flags

        Args:
            logger: Logger (or iterable collection of loggers) for experiment tracking.

            checkpoint_callback: Callback for checkpointing.

            early_stop_callback (:class:`pytorch_lightning.callbacks.EarlyStopping`):

            callbacks: Add a list of callbacks.

            default_save_path: Default path for logs and weights when no logger/ckpt_callback passed

            gradient_clip_val: 0 means don't clip.

            gradient_clip:
                .. warning:: deprecated 0.7.0 Use `gradient_clip_val` instead. Will remove 0.9.0.

            process_position: orders the tqdm bar when running multiple models on same machine.

            num_nodes: number of GPU nodes for distributed training.

            nb_gpu_nodes:
                .. warning:: .. deprecated:: 0.7.0
                    Use `num_nodes` instead. Will remove 0.9.0.

            gpus: Which GPUs to train on.

            num_tpu_cores: How many TPU cores to train on (1 or 8).

            log_gpu_memory: None, 'min_max', 'all'. Might slow performance

            show_progress_bar: If true shows tqdm progress bar

            progress_bar_refresh_rate: How often to refresh progress bar (in steps)

            track_grad_norm: -1 no tracking. Otherwise tracks that norm

            check_val_every_n_epoch: Check val every n train epochs.

            fast_dev_run: runs 1 batch of train, test  and val to find any bugs (ie: a sort of unit test).

            accumulate_grad_batches: Accumulates grads every k batches or as set up in the dict.

            max_epochs: Stop training once this number of epochs is reached.

            max_nb_epochs:
                .. warning:: .. deprecated:: 0.7.0
                    Use `max_epochs` instead. Will remove 0.9.0.

            min_epochs: Force training for at least these many epochs

            min_nb_epochs:
                .. warning:: .. deprecated:: 0.7.0
                    Use `min_epochs` instead. Will remove 0.9.0.

            max_steps: Stop training after this number of steps. Disabled by default (None).

            min_steps: Force training for at least these number of steps. Disabled by default (None).

            train_percent_check: How much of training dataset to check.

            val_percent_check: How much of validation dataset to check.

            test_percent_check: How much of test dataset to check.

            val_check_interval: How often within one training epoch to check the validation set

            log_save_interval: Writes logs to disk this often

            row_log_interval: How often to add logging rows (does not write to disk)

            add_row_log_interval:
                .. warning:: .. deprecated:: 0.7.0
                    Use `row_log_interval` instead. Will remove 0.9.0.

            distributed_backend: The distributed backend to use.

            use_amp:
                .. warning:: .. deprecated:: 0.7.0
                    Use `precision` instead. Will remove 0.9.0.

            precision: Full precision (32), half precision (16).

            print_nan_grads: Prints gradients with nan values

            weights_summary: Prints a summary of the weights when training begins.

            weights_save_path: Where to save weights if specified.

            amp_level: The optimization level to use (O1, O2, etc...).

            num_sanity_val_steps: Sanity check runs n batches of val before starting the training routine.

            nb_sanity_val_steps:
                .. warning:: .. deprecated:: 0.7.0
                    Use `num_sanity_val_steps` instead. Will remove 0.8.0.

            truncated_bptt_steps: Truncated back prop breaks performs backprop every k steps of

            resume_from_checkpoint: To resume training from a specific checkpoint pass in the path here.k

            profiler:  To profile individual steps during training and assist in

            reload_dataloaders_every_epoch: Set to True to reload dataloaders every epoch

            benchmark: If true enables cudnn.benchmark.
        """

        # Init callbacks
        self.callbacks = callbacks
        self.on_init_start()

        # benchmarking
        self.benchmark = benchmark
        if benchmark:
            torch.backends.cudnn.benchmark = True

        # Transfer params
        self.num_nodes = num_nodes
        # Backward compatibility, TODO: remove in v0.8.0
        if nb_gpu_nodes is not None:
            warnings.warn("Argument `nb_gpu_nodes` has renamed to `num_nodes` since v0.5.0"
                          " and this method will be removed in v0.8.0", DeprecationWarning)
            self.num_gpu_nodes = nb_gpu_nodes
        self.log_gpu_memory = log_gpu_memory

        self.gradient_clip_val = gradient_clip_val
        # Backward compatibility, TODO: remove in v0.8.0
        if gradient_clip is not None:
            warnings.warn("Argument `gradient_clip` has renamed to `gradient_clip_val` since v0.5.0"
                          " and this method will be removed in v0.8.0", DeprecationWarning)
            self.gradient_clip = gradient_clip

        self.reload_dataloaders_every_epoch = reload_dataloaders_every_epoch
        self.progress_bar_refresh_rate = progress_bar_refresh_rate
        self.check_val_every_n_epoch = check_val_every_n_epoch
        self.track_grad_norm = track_grad_norm
        self.on_gpu = True if (gpus and torch.cuda.is_available()) else False

        # tpu config
        self.on_tpu = num_tpu_cores is not None
        self.num_tpu_cores = num_tpu_cores
        assert num_tpu_cores in [1, 8, None], 'num_tpu_cores can only be 1 or 8'

        self.process_position = process_position
        self.weights_summary = weights_summary

        self.max_epochs = max_epochs
        # Backward compatibility, TODO: remove in v0.8.0
        if max_nb_epochs is not None:
            warnings.warn("Argument `max_nb_epochs` has renamed to `max_epochs` since v0.5.0"
                          " and this method will be removed in v0.8.0", DeprecationWarning)
            self.max_nb_epochs = max_nb_epochs

        self.min_epochs = min_epochs
        # Backward compatibility, TODO: remove in v0.8.0
        if min_nb_epochs is not None:
            warnings.warn("Argument `min_nb_epochs` has renamed to `min_epochs` since v0.5.0"
                          " and this method will be removed in v0.8.0", DeprecationWarning)
            self.min_nb_epochs = min_nb_epochs

        self.max_steps = max_steps
        self.min_steps = min_steps

        self.num_sanity_val_steps = num_sanity_val_steps
        # Backward compatibility, TODO: remove in v0.8.0
        if nb_sanity_val_steps is not None:
            warnings.warn("Argument `nb_sanity_val_steps` has renamed to "
                          "`num_sanity_val_steps` since v0.5.0"
                          " and this method will be removed in v0.8.0", DeprecationWarning)
            self.nb_sanity_val_steps = nb_sanity_val_steps
        self.print_nan_grads = print_nan_grads
        self.truncated_bptt_steps = truncated_bptt_steps
        self.resume_from_checkpoint = resume_from_checkpoint
        self.shown_warnings = set()

        self.fast_dev_run = fast_dev_run
        if self.fast_dev_run:
            self.num_sanity_val_steps = 1
            self.max_epochs = 1
            m = '''
            Running in fast_dev_run mode: will run a full train,
            val loop using a single batch
            '''
            log.info(m)

        # set default save path if user didn't provide one
        self.default_save_path = default_save_path
        if self.default_save_path is None:
            self.default_save_path = os.getcwd()

        # training bookeeping
        self.total_batch_idx = 0
        self.running_loss = []
        self.avg_loss = 0
        self.batch_idx = 0
        self.tqdm_metrics = {}
        self.callback_metrics = {}
        self.num_val_batches = 0
        self.num_training_batches = 0
        self.num_test_batches = 0
        self.train_dataloader = None
        self.test_dataloaders = None
        self.val_dataloaders = None

        # training state
        self.model = None
        self.testing = False
        self.disable_validation = False
        self.lr_schedulers = []
        self.optimizers = None
        self.global_step = 0
        self.current_epoch = 0
        self.total_batches = 0

        # configure logger
        self.configure_logger(logger)

        # configure profiler
        if profiler is True:
            profiler = Profiler()
        self.profiler = profiler or PassThroughProfiler()

        # configure early stop callback
        # creates a default one if none passed in
        self.configure_early_stopping(early_stop_callback)

        # configure checkpoint callback
        self.checkpoint_callback = checkpoint_callback
        self.weights_save_path = weights_save_path

        # accumulated grads
        self.accumulate_grad_batches = accumulate_grad_batches
        self.configure_accumulated_gradients(accumulate_grad_batches)

        # allow int, string and gpu list
        self.gpus = gpus
        self.data_parallel_device_ids = parse_gpu_ids(self.gpus)
        self.root_gpu = determine_root_gpu_device(self.data_parallel_device_ids)

        # tpu state flags
        self.use_tpu = False
        self.tpu_local_core_rank = None
        self.tpu_global_core_rank = None

        # distributed backend choice
        self.use_ddp = False
        self.use_ddp2 = False
        self.use_dp = False
        self.single_gpu = False
        self.distributed_backend = distributed_backend
        self.set_distributed_mode(distributed_backend, self.num_nodes)

        # override dist backend when using tpus
        if self.on_tpu:
            self.init_tpu()
            self.current_tpu_idx = None

        # init flags for SLURM+ddp to work
        self.proc_rank = 0
        self.world_size = 1
        self.node_rank = 0
        self.configure_slurm_ddp(self.num_nodes)

        # nvidia setup
        self.set_nvidia_flags(self.is_slurm_managing_tasks, self.data_parallel_device_ids)

        # can't init progress bar here because starting a new process
        # means the progress_bar won't survive pickling
        self.show_progress_bar = show_progress_bar

        # logging
        self.log_save_interval = log_save_interval
        self.val_check_interval = val_check_interval

        # backward compatibility
        if add_row_log_interval is not None:
            warnings.warn("`add_row_log_interval` has renamed to `row_log_interval` since v0.5.0"
                          " and this method will be removed in v0.8.0", DeprecationWarning)
            if not row_log_interval:  # in case you did not set the proper value
                row_log_interval = add_row_log_interval
        self.row_log_interval = row_log_interval

        # how much of the data to use
        self.overfit_pct = overfit_pct
        self.determine_data_use_amount(train_percent_check, val_percent_check,
                                       test_percent_check, overfit_pct)

        # 16 bit mixed precision training using apex
        self.amp_level = amp_level
        self.precision = precision

        assert self.precision in (16, 32), 'only 32 or 16 bit precision supported'

        if self.precision == 16 and self.num_tpu_cores is None:
            use_amp = True
        self.init_amp(use_amp)

        # Callback system
        self.on_init_end()

    @property
    def slurm_job_id(self) -> int:
        try:
            job_id = os.environ['SLURM_JOB_ID']
            job_id = int(job_id)
        except Exception:
            job_id = None
        return job_id

    @classmethod
    def default_attributes(cls):
        init_signature = inspect.signature(Trainer)

        args = {}
        for param_name in init_signature.parameters:
            value = init_signature.parameters[param_name].default
            args[param_name] = value

        return args

    @classmethod
    def _get_argparse_args_and_types(cls) -> Generator[Tuple[str, Any, Any], None, None]:
        r"""Generates arguments, which could extend custom `ArgumentParser` object.

        Yields:
            Tuple with 3 values: argument name, argument type and argument default value.
        """
        import inspect
        # Only arguments of these types can extend the `parent_parser`.
        allowed_types = (str, float, int, bool)
        trainer_default_params = inspect.signature(cls).parameters

        for arg in trainer_default_params:
            arg_type = trainer_default_params[arg].annotation
            arg_default = trainer_default_params[arg].default
            try:
                possible_arg_types = arg_type.__args__
            except AttributeError:
                possible_arg_types = (arg_type,)

            allowed_arg_types = set(possible_arg_types).intersection(allowed_types)

            arg_type = None
            for allowed_type in allowed_types:
                if allowed_type in allowed_arg_types:
                    arg_type = allowed_type
                    break

            if arg_type is not None:
                yield arg, arg_type, arg_default
            else:
                log.debug(
                    'Argument %s has no allowed default type hint and will not be added '
                    'to the arguments parser. Allowed types: %s', (arg, allowed_types)
                )

    @classmethod
    def add_argparse_args(cls, parent_parser: ArgumentParser) -> ArgumentParser:
        r"""Extend existing argparse by default `Trainer` attributes."""
        parser = ArgumentParser(parents=[parent_parser], add_help=False, )

        # TODO: get "help" from docstring :)
        for arg, arg_type, arg_default in cls._get_argparse_args_and_types():
            parser.add_argument(
                f'--{arg}',
                default=arg_default,
                type=arg_type,
                dest=arg,
                help='autogenerated by pl.Trainer'
            )

        return parser

    @classmethod
    def from_argparse_args(cls, args):

        params = vars(args)
        return cls(**params)

    @property
    def num_gpus(self) -> int:
        gpus = self.data_parallel_device_ids
        if gpus is None:
            return 0
        return len(gpus)

    @property
    def data_parallel(self) -> bool:
        return self.use_dp or self.use_ddp or self.use_ddp2

    @property
    def training_tqdm_dict(self) -> dict:
        """Read-only for tqdm metrics.
        :return:
        """
        ref_model = self.model if not self.data_parallel else self.model.module

        return dict(**ref_model.get_tqdm_dict(), **self.tqdm_metrics)

    @property
    def tng_tqdm_dic(self):
        """Read-only for tqdm metrics.

        :return: dictionary

        .. warning:: .. deprecated:: 0.5.0
                    Use `training_tqdm_dict` instead. Will remove 0.8.0.
        """
        warnings.warn("`tng_tqdm_dic` has renamed to `training_tqdm_dict` since v0.5.0"
                      " and this method will be removed in v0.8.0", DeprecationWarning)
        return self.training_tqdm_dict

    # -----------------------------
    # MODEL TRAINING
    # -----------------------------
    def fit(
            self,
            model: LightningModule,
            train_dataloader: Optional[DataLoader] = None,
            val_dataloaders: Optional[DataLoader] = None,
            test_dataloaders: Optional[DataLoader] = None
    ):
        r"""
        Runs the full optimization routine.

        Args:
            model: Model to fit.

            train_dataloader: A Pytorch
                DataLoader with training samples. If the model has
                a predefined train_dataloader method this will be skipped.

            val_dataloaders: Either a single
                Pytorch Dataloader or a list of them, specifying validation samples.
                If the model has a predefined val_dataloaders method this will be skipped

            test_dataloaders: Either a single
                Pytorch Dataloader or a list of them, specifying validation samples.
                If the model has a predefined test_dataloaders method this will be skipped

        Example::

            # Option 1,
            # Define the train_dataloader(), test_dataloader() and val_dataloader() fxs
            # in the lightningModule
            # RECOMMENDED FOR MOST RESEARCH AND APPLICATIONS TO MAINTAIN READABILITY
            trainer = Trainer()
            model = LightningModule()
            trainer.fit(model)

            # Option 2
            # in production cases we might want to pass different datasets to the same model
            # Recommended for PRODUCTION SYSTEMS
            train, val, test = DataLoader(...), DataLoader(...), DataLoader(...)
            trainer = Trainer()
            model = LightningModule()
            trainer.fit(model, train_dataloader=train,
                        val_dataloader=val, test_dataloader=test)

            # Option 1 & 2 can be mixed, for example the training set can be
            # defined as part of the model, and validation/test can then be
            # feed to .fit()

        """
        # bind logger and other properties
        model.logger = self.logger
        self.copy_trainer_model_properties(model)

        # set up the passed in dataloaders (if needed)
        self.__attach_dataloaders(model, train_dataloader, val_dataloaders, test_dataloaders)

        # download the data and do whatever transforms we need
        # do before any spawn calls so that the model can assign properties
        # only on proc 0 because no spawn has happened yet
        model.prepare_data()

        # route to appropriate start method
        # when using multi-node or DDP within a node start each module in a separate process
        if self.use_ddp2:
            task = int(os.environ['SLURM_LOCALID'])
            self.ddp_train(task, model)

        elif self.use_ddp:
            if self.is_slurm_managing_tasks:
                task = int(os.environ['SLURM_LOCALID'])
                self.ddp_train(task, model)
            else:
                self.__set_random_port()

                # track for predict
                self.model = model

                # train
                mp.spawn(self.ddp_train, nprocs=self.num_gpus, args=(model,))

                # load weights if not interrupted
                self.load_spawn_weights(model)
                self.model = model

        # 1 gpu or dp option triggers training using DP module
        # easier to avoid NCCL issues
        elif self.use_dp:
            self.dp_train(model)

        elif self.single_gpu:
            self.single_gpu_train(model)

        elif self.use_tpu:  # pragma: no cover
            log.info(f'training on {self.num_tpu_cores} TPU cores')

            #  COLAB_GPU is an env var available by default in Colab environments.
            start_method = 'fork' if os.getenv('COLAB_GPU') else 'spawn'

            # track for predict
            self.model = model

            # train
            xmp.spawn(self.tpu_train, args=(model,), nprocs=self.num_tpu_cores, start_method=start_method)

            # load weights if not interrupted
            self.load_spawn_weights(model)
            self.model = model

        # ON CPU
        else:
            # run through amp wrapper
            if self.use_amp:
                raise MisconfigurationException('amp + cpu is not supported.  Please use a GPU option')

            # CHOOSE OPTIMIZER
            # allow for lr schedulers as well
            self.optimizers, self.lr_schedulers = self.init_optimizers(model.configure_optimizers())

            self.run_pretrain_routine(model)

        # return 1 when finished
        # used for testing or when we need to know that training succeeded
        return 1

    def __set_random_port(self):
        """
        When running DDP NOT managed by SLURM, the ports might collide
        :return:
        """
        try:
            default_port = os.environ['MASTER_PORT']
        except Exception:
            import random
            default_port = random.randint(10000, 19000)
            os.environ['MASTER_PORT'] = str(default_port)

    def __attach_dataloaders(self, model, train_dataloader, val_dataloaders, test_dataloaders):
        # when dataloader is passed via fit, patch the train_dataloader
        # functions to overwrite with these implementations
        if train_dataloader is not None:
            if not self.is_overriden('training_step', model):
                m = 'You called .fit() with a train_dataloader but did not define training_step()'
                raise MisconfigurationException(m)

            model.train_dataloader = _PatchDataLoader(train_dataloader)

        if val_dataloaders is not None:
            if not self.is_overriden('validation_step', model):
                m = 'You called .fit() with a val_dataloaders but did not define validation_step()'
                raise MisconfigurationException(m)

            model.val_dataloader = _PatchDataLoader(val_dataloaders)

        if test_dataloaders is not None:
            if not self.is_overriden('test_step', model):
                m = 'You called .fit() with a test_dataloaders but did not define test_step()'
                raise MisconfigurationException(m)

            model.test_dataloader = _PatchDataLoader(test_dataloaders)

    def init_optimizers(
            self,
            optimizers: Union[Optimizer, Tuple[List, List], List[Optimizer], Tuple[Optimizer]]
    ) -> Tuple[List, List]:

        # single output, single optimizer
        if isinstance(optimizers, Optimizer):
            return [optimizers], []

        # two lists, optimizer + lr schedulers
        elif len(optimizers) == 2 and isinstance(optimizers[0], list):
            optimizers, lr_schedulers = optimizers
            lr_schedulers = self.configure_schedulers(lr_schedulers)
            return optimizers, lr_schedulers

        # single list or tuple, multiple optimizer
        elif isinstance(optimizers, (list, tuple)):
            return optimizers, []

        # unknown configuration
        else:
            raise ValueError('Unknown configuration for model optimizers. Output'
                             'from model.configure_optimizers() should either be:'
                             '* single output, single torch.optim.Optimizer'
                             '* single output, list of torch.optim.Optimizer'
                             '* two outputs, first being a list of torch.optim.Optimizer',
                             'second being a list of torch.optim.lr_scheduler')

    def configure_schedulers(self, schedulers: list):
        # Convert each scheduler into dict sturcture with relevant information
        lr_schedulers = []
        default_config = {'interval': 'epoch',  # default every epoch
                          'frequency': 1,  # default every epoch/batch
                          'reduce_on_plateau': False,  # most often not ReduceLROnPlateau scheduler
                          'monitor': 'val_loss'}  # default value to monitor for ReduceLROnPlateau
        for scheduler in schedulers:
            if isinstance(scheduler, dict):
                if 'scheduler' not in scheduler:
                    raise ValueError(f'Lr scheduler should have key `scheduler`',
                                     ' with item being a lr scheduler')
<<<<<<< HEAD
                scheduler['reduce_on_plateau'] = \
                    isinstance(scheduler['scheduler'], optim.lr_scheduler.ReduceLROnPlateau)
=======
                scheduler['reduce_on_plateau'] = isinstance(
                    scheduler['scheduler'], optim.lr_scheduler.ReduceLROnPlateau)
>>>>>>> c32e3f3e

                lr_schedulers.append({**default_config, **scheduler})

            elif isinstance(scheduler, optim.lr_scheduler.ReduceLROnPlateau):
                lr_schedulers.append({**default_config, 'scheduler': scheduler,
                                      'reduce_on_plateau': True})

            elif isinstance(scheduler, optim.lr_scheduler._LRScheduler):
                lr_schedulers.append({**default_config, 'scheduler': scheduler})
            else:
                raise ValueError(f'Input {scheduler} to lr schedulers '
                                 'is a invalid input.')
        return lr_schedulers

    def run_pretrain_routine(self, model: LightningModule):
        """Sanity check a few things before starting actual training.

        Args:
            model: The model to run sanity test on.
        """
        ref_model = model
        if self.data_parallel:
            ref_model = model.module

        # give model convenience properties
        ref_model.trainer = self

        # set local properties on the model
        self.copy_trainer_model_properties(ref_model)

        # log hyper-parameters
        if self.logger is not None:
            # save exp to get started
            if hasattr(ref_model, "hparams"):
                self.logger.log_hyperparams(ref_model.hparams)

            self.logger.save()

        if self.use_ddp or self.use_ddp2:
            torch_distrib.barrier()

        # wait for all models to restore weights
        if self.on_tpu and XLA_AVAILABLE:
            # wait for all processes to catch up
            torch_xla.core.xla_model.rendezvous("pl.Trainer.run_pretrain_routine")

        # register auto-resubmit when on SLURM
        self.register_slurm_signal_handlers()

        # print model summary
        # TODO: remove self.testing condition because model.summarize() is wiping out the weights
        if self.proc_rank == 0 and self.weights_summary is not None and not self.testing:
            if self.weights_summary in ['full', 'top']:
                ref_model.summarize(mode=self.weights_summary)
            else:
                m = "weights_summary can be None, 'full' or 'top'"
                raise MisconfigurationException(m)

        # track model now.
        # if cluster resets state, the model will update with the saved weights
        self.model = model

        # set up checkpoint callback
        self.configure_checkpoint_callback()

        # restore training and model before hpc call
        self.restore_weights(model)

        # when testing requested only run test and return
        if self.testing:
            # only load test dataloader for testing
            # self.reset_test_dataloader(ref_model)
            self.run_evaluation(test_mode=True)
            return

        # check if we should run validation during training
        self.disable_validation = not self.is_overriden('validation_step') and not self.fast_dev_run

        # run tiny validation (if validation defined)
        # to make sure program won't crash during val
        ref_model.on_sanity_check_start()
        if not self.disable_validation and self.num_sanity_val_steps > 0:
            self.reset_val_dataloader(ref_model)
            # init progress bars for validation sanity check
            pbar = tqdm(desc='Validation sanity check',
                        total=self.num_sanity_val_steps * len(self.val_dataloaders),
                        leave=False, position=2 * self.process_position,
                        disable=not self.show_progress_bar, dynamic_ncols=True)
            self.main_progress_bar = pbar
            # dummy validation progress bar
            self.val_progress_bar = tqdm(disable=True)

            eval_results = self.evaluate(model,
                                         self.val_dataloaders,
                                         self.num_sanity_val_steps,
                                         False)
            _, _, _, callback_metrics, _ = self.process_output(eval_results)

            # close progress bars
            self.main_progress_bar.close()
            self.val_progress_bar.close()

            if self.enable_early_stop:
                self.early_stop_callback.check_metrics(callback_metrics)

        # init progress bar
        pbar = tqdm(leave=True, position=2 * self.process_position,
                    disable=not self.show_progress_bar, dynamic_ncols=True,
                    file=sys.stdout)
        self.main_progress_bar = pbar

        # clear cache before training
        if self.on_gpu:
            torch.cuda.empty_cache()

        # CORE TRAINING LOOP
        self.train()

    def test(self, model: Optional[LightningModule] = None):
        r"""

        Separates from fit to make sure you never run on your test set until you want to.

        Args:
            model (:class:`.LightningModule`): The model to test.

        Example::

            # Option 1
            # run test after fitting
            trainer = Trainer()
            model = LightningModule()

            trainer.fit()
            trainer.test()

            # Option 2
            # run test from a loaded model
            model = LightningModule.load_from_checkpoint('path/to/checkpoint.ckpt')
            trainer = Trainer()
            trainer.test(model)
        """

        self.testing = True
        if model is not None:
            self.model = model
            self.fit(model)
        elif self.use_ddp or self.use_tpu:  # pragma: no cover
            # attempt to load weights from a spawn
            path = os.path.join(self.default_save_path, '__temp_weight_ddp_end.ckpt')
            test_model = self.model
            if os.path.exists(path):
                test_model = self.load_spawn_weights(self.model)

            self.fit(test_model)
        else:
            self.run_evaluation(test_mode=True)

        self.testing = False


class _PatchDataLoader(object):
    r'''
    Callable object for patching dataloaders passed into trainer.fit().
    Use this class to override model.*_dataloader() and be pickle-compatible.

    Args:
        dataloader: Dataloader object to return when called.
    '''

    def __init__(self, dataloader: Union[List[DataLoader], DataLoader]):
        self.dataloader = dataloader

    def __call__(self) -> Union[List[DataLoader], DataLoader]:
        return self.dataloader<|MERGE_RESOLUTION|>--- conflicted
+++ resolved
@@ -7,12 +7,7 @@
 from typing import Union, Optional, List, Dict, Tuple, Iterable, Generator, Any
 
 import torch
-<<<<<<< HEAD
-import torch.distributed as dist
-=======
-from torch import optim
 import torch.distributed as torch_distrib
->>>>>>> c32e3f3e
 import torch.multiprocessing as mp
 from torch import optim
 from torch.optim.optimizer import Optimizer
@@ -747,13 +742,8 @@
                 if 'scheduler' not in scheduler:
                     raise ValueError(f'Lr scheduler should have key `scheduler`',
                                      ' with item being a lr scheduler')
-<<<<<<< HEAD
-                scheduler['reduce_on_plateau'] = \
-                    isinstance(scheduler['scheduler'], optim.lr_scheduler.ReduceLROnPlateau)
-=======
                 scheduler['reduce_on_plateau'] = isinstance(
                     scheduler['scheduler'], optim.lr_scheduler.ReduceLROnPlateau)
->>>>>>> c32e3f3e
 
                 lr_schedulers.append({**default_config, **scheduler})
 

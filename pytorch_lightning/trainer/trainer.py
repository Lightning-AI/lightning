# Copyright The PyTorch Lightning team.
#
# Licensed under the Apache License, Version 2.0 (the "License");
# you may not use this file except in compliance with the License.
# You may obtain a copy of the License at
#
#     http://www.apache.org/licenses/LICENSE-2.0
#
# Unless required by applicable law or agreed to in writing, software
# distributed under the License is distributed on an "AS IS" BASIS,
# WITHOUT WARRANTIES OR CONDITIONS OF ANY KIND, either express or implied.
# See the License for the specific language governing permissions and
# limitations under the License.
"""Trainer to automate the training."""
import logging
import os
import traceback
import warnings
from datetime import timedelta
from pathlib import Path
from typing import Any, Dict, Iterable, List, Optional, Tuple, Union
from weakref import proxy

import torch

import pytorch_lightning as pl
from pytorch_lightning.accelerators import Accelerator, IPUAccelerator
from pytorch_lightning.callbacks import Callback
from pytorch_lightning.core.datamodule import LightningDataModule
from pytorch_lightning.core.memory import ModelSummary
from pytorch_lightning.loggers import LightningLoggerBase
from pytorch_lightning.loops import TrainingBatchLoop, TrainingEpochLoop
from pytorch_lightning.loops.dataloader.evaluation_loop import EvaluationLoop
from pytorch_lightning.loops.dataloader.prediction_loop import PredictionLoop
from pytorch_lightning.loops.fit_loop import FitLoop
from pytorch_lightning.plugins import Plugin
from pytorch_lightning.plugins.environments import ClusterEnvironment
from pytorch_lightning.profiler import (
    AdvancedProfiler,
    BaseProfiler,
    PassThroughProfiler,
    PyTorchProfiler,
    SimpleProfiler,
    XLAProfiler,
)
from pytorch_lightning.trainer.callback_hook import TrainerCallbackHookMixin
from pytorch_lightning.trainer.configuration_validator import ConfigValidator
from pytorch_lightning.trainer.connectors.accelerator_connector import AcceleratorConnector
from pytorch_lightning.trainer.connectors.callback_connector import CallbackConnector
from pytorch_lightning.trainer.connectors.checkpoint_connector import CheckpointConnector
from pytorch_lightning.trainer.connectors.data_connector import DataConnector
from pytorch_lightning.trainer.connectors.debugging_connector import DebuggingConnector
from pytorch_lightning.trainer.connectors.env_vars_connector import _defaults_from_env_vars
from pytorch_lightning.trainer.connectors.logger_connector import LoggerConnector
from pytorch_lightning.trainer.connectors.model_connector import ModelConnector
from pytorch_lightning.trainer.connectors.optimizer_connector import OptimizerConnector
from pytorch_lightning.trainer.connectors.slurm_connector import SLURMConnector
from pytorch_lightning.trainer.connectors.training_trick_connector import TrainingTricksConnector
from pytorch_lightning.trainer.data_loading import TrainerDataLoadingMixin
from pytorch_lightning.trainer.deprecated_api import DeprecatedTrainerAttributes
from pytorch_lightning.trainer.logging import TrainerLoggingMixin
from pytorch_lightning.trainer.model_hooks import TrainerModelHooksMixin
from pytorch_lightning.trainer.optimizers import TrainerOptimizersMixin
from pytorch_lightning.trainer.properties import TrainerProperties
from pytorch_lightning.trainer.states import TrainerFn, TrainerState, TrainerStatus
from pytorch_lightning.trainer.training_tricks import TrainerTrainingTricksMixin
from pytorch_lightning.tuner.auto_gpu_select import pick_multiple_gpus
from pytorch_lightning.tuner.lr_finder import _LRFinder
from pytorch_lightning.tuner.tuning import Tuner
from pytorch_lightning.utilities import (
    _IPU_AVAILABLE,
    _TPU_AVAILABLE,
    device_parser,
    DeviceType,
    parsing,
    rank_zero_deprecation,
    rank_zero_info,
    rank_zero_warn,
)
from pytorch_lightning.utilities.debugging import InternalDebugger
from pytorch_lightning.utilities.distributed import distributed_available
from pytorch_lightning.utilities.exceptions import MisconfigurationException
from pytorch_lightning.utilities.imports import _fault_tolerant_enabled
from pytorch_lightning.utilities.model_helpers import is_overridden
from pytorch_lightning.utilities.seed import reset_seed
from pytorch_lightning.utilities.types import _EVALUATE_OUTPUT, _PREDICT_OUTPUT, EVAL_DATALOADERS, TRAIN_DATALOADERS

log = logging.getLogger(__name__)
# warnings to ignore in trainer
warnings.filterwarnings(
    'ignore', message='torch.distributed.reduce_op is deprecated, '
    'please use torch.distributed.ReduceOp instead'
)


class Trainer(
    TrainerProperties,
    TrainerCallbackHookMixin,
    TrainerModelHooksMixin,
    TrainerOptimizersMixin,
    TrainerLoggingMixin,
    TrainerTrainingTricksMixin,
    TrainerDataLoadingMixin,
    DeprecatedTrainerAttributes,
):

    @_defaults_from_env_vars
    def __init__(
        self,
        logger: Union[LightningLoggerBase, Iterable[LightningLoggerBase], bool] = True,
        checkpoint_callback: bool = True,
        callbacks: Optional[Union[List[Callback], Callback]] = None,
        default_root_dir: Optional[str] = None,
        gradient_clip_val: float = 0.0,
        gradient_clip_algorithm: str = 'norm',
        process_position: int = 0,
        num_nodes: int = 1,
        num_processes: int = 1,
        gpus: Optional[Union[List[int], str, int]] = None,
        auto_select_gpus: bool = False,
        tpu_cores: Optional[Union[List[int], str, int]] = None,
        ipus: Optional[int] = None,
        log_gpu_memory: Optional[str] = None,
        progress_bar_refresh_rate: Optional[int] = None,
        overfit_batches: Union[int, float] = 0.0,
        track_grad_norm: Union[int, float, str] = -1,
        check_val_every_n_epoch: int = 1,
        fast_dev_run: Union[int, bool] = False,
        accumulate_grad_batches: Union[int, Dict[int, int], List[list]] = 1,
        max_epochs: Optional[int] = None,
        min_epochs: Optional[int] = None,
        max_steps: Optional[int] = None,
        min_steps: Optional[int] = None,
        max_time: Optional[Union[str, timedelta, Dict[str, int]]] = None,
        limit_train_batches: Union[int, float] = 1.0,
        limit_val_batches: Union[int, float] = 1.0,
        limit_test_batches: Union[int, float] = 1.0,
        limit_predict_batches: Union[int, float] = 1.0,
        val_check_interval: Union[int, float] = 1.0,
        flush_logs_every_n_steps: int = 100,
        log_every_n_steps: int = 50,
        accelerator: Optional[Union[str, Accelerator]] = None,
        sync_batchnorm: bool = False,
        precision: int = 32,
        weights_summary: Optional[str] = 'top',
        weights_save_path: Optional[str] = None,
        num_sanity_val_steps: int = 2,
        truncated_bptt_steps: Optional[int] = None,
        resume_from_checkpoint: Optional[Union[Path, str]] = None,
        profiler: Optional[Union[BaseProfiler, str]] = None,
        benchmark: bool = False,
        deterministic: bool = False,
        reload_dataloaders_every_n_epochs: int = 0,
        reload_dataloaders_every_epoch: bool = False,
        auto_lr_find: Union[bool, str] = False,
        replace_sampler_ddp: bool = True,
        terminate_on_nan: bool = False,
        auto_scale_batch_size: Union[str, bool] = False,
        prepare_data_per_node: bool = True,
        plugins: Optional[Union[List[Union[Plugin, ClusterEnvironment, str]], Plugin, ClusterEnvironment, str]] = None,
        amp_backend: str = 'native',
        amp_level: str = 'O2',
        distributed_backend: Optional[str] = None,
        move_metrics_to_cpu: bool = False,
        multiple_trainloader_mode: str = 'max_size_cycle',
        stochastic_weight_avg: bool = False
    ):
        r"""
        Customize every aspect of training via flags

        Args:

            accelerator: Previously known as distributed_backend (dp, ddp, ddp2, etc...).
                Can also take in an accelerator object for custom hardware.

            accumulate_grad_batches: Accumulates grads every k batches or as set up in the dict.

            amp_backend: The mixed precision backend to use ("native" or "apex")

            amp_level: The optimization level to use (O1, O2, etc...).

            auto_lr_find: If set to True, will make trainer.tune() run a learning rate finder,
                trying to optimize initial learning for faster convergence. trainer.tune() method will
                set the suggested learning rate in self.lr or self.learning_rate in the LightningModule.
                To use a different key set a string instead of True with the key name.

            auto_scale_batch_size: If set to True, will `initially` run a batch size
                finder trying to find the largest batch size that fits into memory.
                The result will be stored in self.batch_size in the LightningModule.
                Additionally, can be set to either `power` that estimates the batch size through
                a power search or `binsearch` that estimates the batch size through a binary search.

            auto_select_gpus: If enabled and `gpus` is an integer, pick available
                gpus automatically. This is especially useful when
                GPUs are configured to be in "exclusive mode", such
                that only one process at a time can access them.

            benchmark: If true enables cudnn.benchmark.

            callbacks: Add a callback or list of callbacks.

            checkpoint_callback: If ``True``, enable checkpointing.
                It will configure a default ModelCheckpoint callback if there is no user-defined ModelCheckpoint in
                :paramref:`~pytorch_lightning.trainer.trainer.Trainer.callbacks`.

            check_val_every_n_epoch: Check val every n train epochs.

            default_root_dir: Default path for logs and weights when no logger/ckpt_callback passed.
                Default: ``os.getcwd()``.
                Can be remote file paths such as `s3://mybucket/path` or 'hdfs://path/'

            deterministic: If true enables cudnn.deterministic.

            distributed_backend: deprecated. Please use 'accelerator'

            fast_dev_run: runs n if set to ``n`` (int) else 1 if set to ``True`` batch(es)
                of train, val and test to find any bugs (ie: a sort of unit test).

            flush_logs_every_n_steps: How often to flush logs to disk (defaults to every 100 steps).

            gpus: number of gpus to train on (int) or which GPUs to train on (list or str) applied per node

            gradient_clip_val: 0 means don't clip.

            gradient_clip_algorithm: 'value' means clip_by_value, 'norm' means clip_by_norm. Default: 'norm'

            limit_train_batches: How much of training dataset to check (float = fraction, int = num_batches)

            limit_val_batches: How much of validation dataset to check (float = fraction, int = num_batches)

            limit_test_batches: How much of test dataset to check (float = fraction, int = num_batches)

            limit_predict_batches: How much of prediction dataset to check (float = fraction, int = num_batches)

            logger: Logger (or iterable collection of loggers) for experiment tracking. A ``True`` value uses
                the default ``TensorBoardLogger``. ``False`` will disable logging.

            log_gpu_memory: None, 'min_max', 'all'. Might slow performance

            log_every_n_steps: How often to log within steps (defaults to every 50 steps).

            prepare_data_per_node: If True, each LOCAL_RANK=0 will call prepare data.
                Otherwise only NODE_RANK=0, LOCAL_RANK=0 will prepare data

            process_position: orders the progress bar when running multiple models on same machine.

            progress_bar_refresh_rate: How often to refresh progress bar (in steps). Value ``0`` disables progress bar.
                Ignored when a custom progress bar is passed to :paramref:`~Trainer.callbacks`. Default: None, means
                a suitable value will be chosen based on the environment (terminal, Google COLAB, etc.).

            profiler: To profile individual steps during training and assist in identifying bottlenecks.

            overfit_batches: Overfit a fraction of training data (float) or a set number of batches (int).

            plugins: Plugins allow modification of core behavior like ddp and amp, and enable custom lightning plugins.

            precision: Double precision (64), full precision (32) or half precision (16). Can be used on CPU, GPU or
                TPUs.

            max_epochs: Stop training once this number of epochs is reached. Disabled by default (None).
                If both max_epochs and max_steps are not specified, defaults to ``max_epochs`` = 1000.

            min_epochs: Force training for at least these many epochs. Disabled by default (None).
                If both min_epochs and min_steps are not specified, defaults to ``min_epochs`` = 1.

            max_steps: Stop training after this number of steps. Disabled by default (None).

            min_steps: Force training for at least these number of steps. Disabled by default (None).

            max_time: Stop training after this amount of time has passed. Disabled by default (None).
                The time duration can be specified in the format DD:HH:MM:SS (days, hours, minutes seconds), as a
                :class:`datetime.timedelta`, or a dictionary with keys that will be passed to
                :class:`datetime.timedelta`.

            num_nodes: number of GPU nodes for distributed training.

            num_processes: number of processes for distributed training with distributed_backend="ddp_cpu"

            num_sanity_val_steps: Sanity check runs n validation batches before starting the training routine.
                Set it to `-1` to run all batches in all validation dataloaders.

            reload_dataloaders_every_n_epochs: Set to a non-negative integer to reload dataloaders every n epochs.
                Default: 0

            reload_dataloaders_every_epoch: Set to True to reload dataloaders every epoch.

                .. deprecated:: v1.4
                    ``reload_dataloaders_every_epoch`` has been deprecated in v1.4 and will be removed in v1.6.
                    Please use ``reload_dataloaders_every_n_epochs``.

            replace_sampler_ddp: Explicitly enables or disables sampler replacement. If not specified this
                will toggled automatically when DDP is used. By default it will add ``shuffle=True`` for
                train sampler and ``shuffle=False`` for val/test sampler. If you want to customize it,
                you can set ``replace_sampler_ddp=False`` and add your own distributed sampler.

            resume_from_checkpoint: Path/URL of the checkpoint from which training is resumed. If there is
                no checkpoint file at the path, start from scratch. If resuming from mid-epoch checkpoint,
                training will start from the beginning of the next epoch.

            sync_batchnorm: Synchronize batch norm layers between process groups/whole world.

            terminate_on_nan: If set to True, will terminate training (by raising a `ValueError`) at the
                end of each training batch, if any of the parameters or the loss are NaN or +/-inf.

            tpu_cores: How many TPU cores to train on (1 or 8) / Single TPU to train on [1]

            ipus: How many IPUs to train on.

            track_grad_norm: -1 no tracking. Otherwise tracks that p-norm. May be set to 'inf' infinity-norm.

            truncated_bptt_steps: Deprecated in v1.3 to be removed in 1.5.
                Please use :paramref:`~pytorch_lightning.core.lightning.LightningModule.truncated_bptt_steps` instead.

            val_check_interval: How often to check the validation set. Use float to check within a training epoch,
                use int to check every n steps (batches).

            weights_summary: Prints a summary of the weights when training begins.

            weights_save_path: Where to save weights if specified. Will override default_root_dir
                for checkpoints only. Use this if for whatever reason you need the checkpoints
                stored in a different place than the logs written in `default_root_dir`.
                Can be remote file paths such as `s3://mybucket/path` or 'hdfs://path/'
                Defaults to `default_root_dir`.

            move_metrics_to_cpu: Whether to force internal logged metrics to be moved to cpu.
                This can save some gpu memory, but can make training slower. Use with attention.

            multiple_trainloader_mode: How to loop over the datasets when there are multiple train loaders.
                In 'max_size_cycle' mode, the trainer ends one epoch when the largest dataset is traversed,
                and smaller datasets reload when running out of their data. In 'min_size' mode, all the datasets
                reload when reaching the minimum length of datasets.

            stochastic_weight_avg: Whether to use `Stochastic Weight Averaging (SWA)
                <https://pytorch.org/blog/pytorch-1.6-now-includes-stochastic-weight-averaging/>_`

        """
        super().__init__()
        Trainer._log_api_event("init")
        self.state = TrainerState()
        distributed_backend = distributed_backend or accelerator
        gpu_ids, tpu_cores = self._parse_devices(gpus, auto_select_gpus, tpu_cores)

        # init connectors
        self.dev_debugger = InternalDebugger(self)
        self.config_validator = ConfigValidator(self)
        self.data_connector = DataConnector(self, multiple_trainloader_mode)
        self.optimizer_connector = OptimizerConnector(self)

        self.accelerator_connector = AcceleratorConnector(
            num_processes, tpu_cores, ipus, distributed_backend, gpus, gpu_ids, num_nodes, sync_batchnorm, benchmark,
            replace_sampler_ddp, deterministic, precision, amp_backend, amp_level, plugins
        )
        self.logger_connector = LoggerConnector(self, log_gpu_memory)
        self.model_connector = ModelConnector(self)
        self.callback_connector = CallbackConnector(self)
        self.debugging_connector = DebuggingConnector(self)
        self.training_tricks_connector = TrainingTricksConnector(self)
        self.checkpoint_connector = CheckpointConnector(self, resume_from_checkpoint)
        self.slurm_connector = SLURMConnector(self)
        self.tuner = Tuner(self)

        fit_loop = FitLoop(
            min_epochs=(1 if (min_epochs is None and min_steps is None) else min_epochs),
            max_epochs=(1000 if (max_epochs is None and max_steps is None) else max_epochs),
        )
        training_epoch_loop = TrainingEpochLoop(min_steps, max_steps)
        training_batch_loop = TrainingBatchLoop()
        training_validation_loop = EvaluationLoop()
        training_epoch_loop.connect(batch_loop=training_batch_loop, val_loop=training_validation_loop)
        fit_loop.connect(epoch_loop=training_epoch_loop)

        # default .fit() loop
        self.fit_loop = fit_loop

        # default .validate() loop
        self.validate_loop = EvaluationLoop()

        # default .test() loop
        self.test_loop = EvaluationLoop()

        # default .predict() loop
        self.predict_loop = PredictionLoop()
<<<<<<< HEAD
=======
        self.fit_loop.connect(self)
        self.validate_loop.connect(self)
        self.test_loop.connect(self)
        self.predict_loop.connect(self)
>>>>>>> d1a8bc0e

        # training state
        if weights_summary is not None and weights_summary not in ModelSummary.MODES:
            raise MisconfigurationException(
                f"`weights_summary` can be None, {', '.join(ModelSummary.MODES)}, but got {weights_summary}"
            )
        self.weights_summary = weights_summary
        self.shown_warnings = set()

        # init callbacks
        # Declare attributes to be set in callback_connector on_trainer_init
        self.callback_connector.on_trainer_init(
            callbacks,
            checkpoint_callback,
            progress_bar_refresh_rate,
            process_position,
            default_root_dir,
            weights_save_path,
            stochastic_weight_avg,
            max_time,
        )

        # hook
        self.on_init_start()

        # init optimizer + lr scheduler related flags
        self.optimizer_connector.on_trainer_init()

        # init data flags
        self.data_connector.on_trainer_init(
            check_val_every_n_epoch, reload_dataloaders_every_n_epochs, reload_dataloaders_every_epoch,
            prepare_data_per_node
        )

        # init training tricks
        self.training_tricks_connector.on_trainer_init(
            gradient_clip_val,
            gradient_clip_algorithm,
            track_grad_norm,
            accumulate_grad_batches,
            truncated_bptt_steps,
            terminate_on_nan,
        )
        self._setup_on_init(num_sanity_val_steps)

        # configure tuner
        self.tuner.on_trainer_init(auto_lr_find, auto_scale_batch_size)

        # configure profiler
        self.__init_profiler(profiler)

        # init logger flags
        self.logger_connector.on_trainer_init(
            logger,
            flush_logs_every_n_steps,
            log_every_n_steps,
            move_metrics_to_cpu,
        )

        # init debugging flags
        self.debugging_connector.on_init_start(
            limit_train_batches,
            limit_val_batches,
            limit_test_batches,
            limit_predict_batches,
            val_check_interval,
            overfit_batches,
            fast_dev_run,
        )

        # Callback system
        self.on_init_end()

    @property
    def fit_loop(self):
        return self._fit_loop

    @fit_loop.setter
    def fit_loop(self, loop: FitLoop):
        loop.trainer = self
        self._fit_loop = loop

    @property
    def validate_loop(self):
        return self._validate_loop

    @validate_loop.setter
    def validate_loop(self, loop: EvaluationLoop):
        loop.trainer = self
        self._validate_loop = loop

    @property
    def test_loop(self):
        return self._test_loop

    @test_loop.setter
    def test_loop(self, loop: EvaluationLoop):
        loop.trainer = self
        self._test_loop = loop

    @property
    def predict_loop(self):
        return self._predict_loop

    @predict_loop.setter
    def predict_loop(self, loop: PredictionLoop):
        loop.trainer = self
        self._predict_loop = loop

    def _setup_on_init(
        self,
        num_sanity_val_steps: int,
    ) -> None:
        self._log_device_info()

        self.should_stop = False
        self.state = TrainerState()
        self.num_training_batches = 0
        self.train_dataloader = None

        if num_sanity_val_steps == -1:
            self.num_sanity_val_steps = float("inf")
        else:
            self.num_sanity_val_steps = num_sanity_val_steps

        self.num_sanity_val_batches = []
        self.num_test_batches = []
        self.num_val_batches = []
        self.test_dataloaders = None
        self.val_dataloaders = None

        # .validate() and .test() set this when they load a checkpoint
        self.validated_ckpt_path = None
        self.tested_ckpt_path = None

        # when true, print evaluation results in .validate() and .test()
        self.verbose_evaluate = True

        self.num_predict_batches = []
        self.predicted_ckpt_path = None

    def fit(
        self,
        model: 'pl.LightningModule',
        train_dataloaders: Optional[Union[TRAIN_DATALOADERS, LightningDataModule]] = None,
        val_dataloaders: Optional[EVAL_DATALOADERS] = None,
        datamodule: Optional[LightningDataModule] = None,
        train_dataloader=None,  # noqa TODO: remove with 1.6
    ) -> None:
        r"""
        Runs the full optimization routine.

        Args:
            model: Model to fit.

            train_dataloaders: A collection of :class:`torch.utils.data.DataLoader` or a
                :class:`~pytorch_lightning.core.datamodule.LightningDataModule` specifying training samples.
                In the case of multiple dataloaders, please see this :ref:`page <multiple-training-dataloaders>`.

            val_dataloaders: A :class:`torch.utils.data.DataLoader` or a sequence of them specifying validation samples.

            datamodule: An instance of :class:`~pytorch_lightning.core.datamodule.LightningDataModule`.
        """
        Trainer._log_api_event("fit")

        self.state.fn = TrainerFn.FITTING
        self.state.status = TrainerStatus.RUNNING
        self.training = True

        if train_dataloader is not None:
            rank_zero_deprecation(
                "`trainer.fit(train_dataloader)` is deprecated in v1.4 and will be removed in v1.6."
                " Use `trainer.fit(train_dataloaders)` instead. HINT: added 's'"
            )
            train_dataloaders = train_dataloader
        # if a datamodule comes in as the second arg, then fix it for the user
        if isinstance(train_dataloaders, LightningDataModule):
            datamodule = train_dataloaders
            train_dataloaders = None
        # If you supply a datamodule you can't supply train_dataloader or val_dataloaders
        if (train_dataloaders is not None or val_dataloaders is not None) and datamodule is not None:
            raise MisconfigurationException(
                'You cannot pass `train_dataloader` or `val_dataloaders` to `trainer.fit(datamodule=...)`'
            )

        # links data to the trainer
        self.data_connector.attach_data(
            model, train_dataloaders=train_dataloaders, val_dataloaders=val_dataloaders, datamodule=datamodule
        )

        self.checkpoint_connector.resume_start()

        self._run(model)

        assert self.state.stopped
        self.training = False

    def validate(
        self,
        model: Optional['pl.LightningModule'] = None,
        dataloaders: Optional[Union[EVAL_DATALOADERS, LightningDataModule]] = None,
        ckpt_path: Optional[str] = 'best',
        verbose: bool = True,
        datamodule: Optional[LightningDataModule] = None,
        val_dataloaders=None,  # noqa TODO: remove with 1.6
    ) -> _EVALUATE_OUTPUT:
        r"""
        Perform one evaluation epoch over the validation set.

        Args:
            model: The model to validate.

            dataloaders: A :class:`torch.utils.data.DataLoader` or a sequence of them,
                or a :class:`~pytorch_lightning.core.datamodule.LightningDataModule` specifying validation samples.

            ckpt_path: Either ``best`` or path to the checkpoint you wish to validate.
                If ``None``, use the current weights of the model.
                When the model is given as argument, this parameter will not apply.

            verbose: If True, prints the validation results.

            datamodule: An instance of :class:`~pytorch_lightning.core.datamodule.LightningDataModule`.

        Returns:
            The dictionary with final validation results returned by validation_epoch_end.
            If validation_epoch_end is not defined, the output is a list of the dictionaries
            returned by validation_step.
        """
        # --------------------
        # SETUP HOOK
        # --------------------
        Trainer._log_api_event("validate")
        self.verbose_evaluate = verbose

        self.state.fn = TrainerFn.VALIDATING
        self.state.status = TrainerStatus.RUNNING
        self.validating = True

        if val_dataloaders is not None:
            rank_zero_deprecation(
                "`trainer.validate(val_dataloaders)` is deprecated in v1.4 and will be removed in v1.6."
                " Use `trainer.validate(dataloaders)` instead."
            )
            dataloaders = val_dataloaders
        # if a datamodule comes in as the second arg, then fix it for the user
        if isinstance(dataloaders, LightningDataModule):
            datamodule = dataloaders
            dataloaders = None
        # If you supply a datamodule you can't supply val_dataloaders
        if dataloaders is not None and datamodule:
            raise MisconfigurationException('You cannot pass both `trainer.validate(dataloaders=..., datamodule=...)`')

        model_provided = model is not None
        model = model or self.lightning_module
        if model is None:
            raise MisconfigurationException(
                "`model` must be provided to `trainer.validate()` when it hasn't been passed in a previous run"
            )

        # links data to the trainer
        self.data_connector.attach_data(model, val_dataloaders=dataloaders, datamodule=datamodule)

        if not model_provided:
            self.validated_ckpt_path = self.__load_ckpt_weights(ckpt_path)

        # run validate
        results = self._run(model)

        assert self.state.stopped
        self.validating = False

        return results

    def test(
        self,
        model: Optional['pl.LightningModule'] = None,
        dataloaders: Optional[Union[EVAL_DATALOADERS, LightningDataModule]] = None,
        ckpt_path: Optional[str] = 'best',
        verbose: bool = True,
        datamodule: Optional[LightningDataModule] = None,
        test_dataloaders=None,  # noqa TODO: remove with 1.6
    ) -> _EVALUATE_OUTPUT:
        r"""
        Perform one evaluation epoch over the test set. It's separated from
        fit to make sure you never run on your test set until you want to.

        Args:
            model: The model to test.

            dataloaders: A :class:`torch.utils.data.DataLoader` or a sequence of them,
                or a :class:`~pytorch_lightning.core.datamodule.LightningDataModule` specifying test samples.

            ckpt_path: Either ``best`` or path to the checkpoint you wish to test.
                If ``None``, use the current weights of the model.
                When the model is given as argument, this parameter will not apply.

            verbose: If True, prints the test results.

            datamodule: An instance of :class:`~pytorch_lightning.core.datamodule.LightningDataModule`.

        Returns:
            Returns a list of dictionaries, one for each test dataloader containing their respective metrics.
        """
        # --------------------
        # SETUP HOOK
        # --------------------
        Trainer._log_api_event("test")
        self.verbose_evaluate = verbose

        self.state.fn = TrainerFn.TESTING
        self.state.status = TrainerStatus.RUNNING
        self.testing = True

        if test_dataloaders is not None:
            rank_zero_deprecation(
                "`trainer.test(test_dataloaders)` is deprecated in v1.4 and will be removed in v1.6."
                " Use `trainer.test(dataloaders)` instead."
            )
            dataloaders = test_dataloaders
        # if a datamodule comes in as the second arg, then fix it for the user
        if isinstance(dataloaders, LightningDataModule):
            datamodule = dataloaders
            dataloaders = None
        # If you supply a datamodule you can't supply test_dataloaders
        if dataloaders is not None and datamodule:
            raise MisconfigurationException('You cannot pass both `trainer.test(dataloaders=..., datamodule=...)`')

        model_provided = model is not None
        model = model or self.lightning_module
        if model is None:
            raise MisconfigurationException(
                "`model` must be provided to `trainer.test()` when it hasn't been passed in a previous run"
            )

        # links data to the trainer
        self.data_connector.attach_data(model, test_dataloaders=dataloaders, datamodule=datamodule)

        if not model_provided:
            self.tested_ckpt_path = self.__load_ckpt_weights(ckpt_path)

        # run test
        results = self._run(model)

        assert self.state.stopped
        self.testing = False

        return results

    def predict(
        self,
        model: Optional['pl.LightningModule'] = None,
        dataloaders: Optional[Union[EVAL_DATALOADERS, LightningDataModule]] = None,
        datamodule: Optional[LightningDataModule] = None,
        return_predictions: Optional[bool] = None,
        ckpt_path: Optional[str] = 'best',
    ) -> Optional[_PREDICT_OUTPUT]:
        r"""

        Separates from fit to make sure you never run on your predictions set until you want to.
        This will call the model forward function to compute predictions.

        Args:
            model: The model to predict with.

            dataloaders: A :class:`torch.utils.data.DataLoader` or a sequence of them,
                or a :class:`~pytorch_lightning.core.datamodule.LightningDataModule` specifying prediction samples.

            datamodule: The datamodule with a predict_dataloader method that returns one or more dataloaders.

            return_predictions: Whether to return predictions.
                ``True`` by default except when an accelerator that spawns processes is used (not supported).

            ckpt_path: Either ``best`` or path to the checkpoint you wish to use to predict.
                If ``None``, use the current weights of the model.
                When the model is given as argument, this parameter will not apply.

        Returns:
            Returns a list of dictionaries, one for each provided dataloader containing their respective predictions.
        """

        # --------------------
        # SETUP HOOK
        # --------------------
        Trainer._log_api_event("predict")

        self.state.fn = TrainerFn.PREDICTING
        self.state.status = TrainerStatus.RUNNING
        self.predicting = True

        self.predict_loop.return_predictions = return_predictions

        # if a datamodule comes in as the second arg, then fix it for the user
        if isinstance(dataloaders, LightningDataModule):
            datamodule = dataloaders
            dataloaders = None
        if dataloaders is not None and datamodule:
            raise MisconfigurationException('You cannot pass both `trainer.predict(dataloaders=..., datamodule=...)`')

        model_provided = model is not None
        model = model or self.lightning_module
        if model is None:
            raise MisconfigurationException(
                "`model` must be provided to `trainer.predict()` when it hasn't been passed in a previous run"
            )

        # links data to the trainer
        self.data_connector.attach_data(model, predict_dataloaders=dataloaders, datamodule=datamodule)

        if not model_provided:
            self.predicted_ckpt_path = self.__load_ckpt_weights(ckpt_path)

        results = self._run(model)

        assert self.state.stopped
        self.predicting = False

        return results

    def tune(
        self,
        model: 'pl.LightningModule',
        train_dataloaders: Optional[Union[TRAIN_DATALOADERS, LightningDataModule]] = None,
        val_dataloaders: Optional[EVAL_DATALOADERS] = None,
        datamodule: Optional[LightningDataModule] = None,
        scale_batch_size_kwargs: Optional[Dict[str, Any]] = None,
        lr_find_kwargs: Optional[Dict[str, Any]] = None,
        train_dataloader=None,  # noqa TODO: remove with 1.6
    ) -> Dict[str, Optional[Union[int, _LRFinder]]]:
        r"""
        Runs routines to tune hyperparameters before training.

        Args:
            model: Model to tune.

            train_dataloaders: A collection of :class:`torch.utils.data.DataLoader` or a
                :class:`~pytorch_lightning.core.datamodule.LightningDataModule` specifying training samples.
                In the case of multiple dataloaders, please see this :ref:`page <multiple-training-dataloaders>`.

            val_dataloaders: A :class:`torch.utils.data.DataLoader` or a sequence of them specifying validation samples.

            datamodule: An instance of :class:`~pytorch_lightning.core.datamodule.LightningDataModule`.

            scale_batch_size_kwargs: Arguments for :func:`~pytorch_lightning.tuner.batch_size_scaling.scale_batch_size`

            lr_find_kwargs: Arguments for :func:`~pytorch_lightning.tuner.lr_finder.lr_find`
        """
        Trainer._log_api_event("tune")

        self.state.fn = TrainerFn.TUNING
        self.state.status = TrainerStatus.RUNNING
        self.tuning = True

        if train_dataloader is not None:
            rank_zero_deprecation(
                "`trainer.tune(train_dataloader)` is deprecated in v1.4 and will be removed in v1.6."
                " Use `trainer.tune(train_dataloaders)` instead. HINT: added 's'"
            )
            train_dataloaders = train_dataloader
        # if a datamodule comes in as the second arg, then fix it for the user
        if isinstance(train_dataloaders, LightningDataModule):
            datamodule = train_dataloaders
            train_dataloaders = None
        # If you supply a datamodule you can't supply train_dataloader or val_dataloaders
        if (train_dataloaders is not None or val_dataloaders is not None) and datamodule is not None:
            raise MisconfigurationException(
                'You cannot pass `train_dataloader` or `val_dataloaders` to `trainer.tune(datamodule=...)`'
            )

        # links data to the trainer
        self.data_connector.attach_data(
            model, train_dataloaders=train_dataloaders, val_dataloaders=val_dataloaders, datamodule=datamodule
        )

        result = self.tuner._tune(model, scale_batch_size_kwargs=scale_batch_size_kwargs, lr_find_kwargs=lr_find_kwargs)

        assert self.state.stopped
        self.tuning = False

        return result

    def _run(self, model: 'pl.LightningModule') -> Optional[Union[_EVALUATE_OUTPUT, _PREDICT_OUTPUT]]:
        # clean hparams
        if hasattr(model, "hparams"):
            parsing.clean_namespace(model.hparams)

        self.config_validator.verify_loop_configurations(model)

        # attach model log function to callback
        self.callback_connector.attach_model_logging_functions(model)

        # hook
        self.data_connector.prepare_data(model)
        self.callback_connector._attach_model_callbacks(model, self)

        # ----------------------------
        # SET UP TRAINING
        # ----------------------------
        self.call_hook("on_before_accelerator_backend_setup", model)
        self.accelerator.connect(model)
        self.accelerator.setup_environment()
        self._call_setup_hook(model)  # allow user to setup lightning_module in accelerator environment

        # restore modules after setup
        self.checkpoint_connector.restore_datamodule()
        self.checkpoint_connector.restore_model()
        # restore callback states
        self.checkpoint_connector.restore_callbacks()

        self._call_configure_sharded_model(model)  # allow user to setup in model sharded environment
        self.accelerator.setup(self, model)  # note: this sets up self.lightning_module

        # ----------------------------
        # INSPECT THE CORE LOOPS
        # ----------------------------
        f"""
             Lightning internal flow looks like this:
        {Trainer.fit} or {Trainer.test} or {Trainer.predict}  ||
                                |                             ||
                        create accelerator                    ||
                                |                             ||
                         {self._dispatch}                     ||
                                |                             ||  LIGHTNING
                  {self.accelerator.start_training}           ||
                or {self.accelerator.start_evaluating}        ||
                or {self.accelerator.start_predicting}        ||  FLOW
                                |                             ||
                         {self.run_stage}                     ||
                                |                             ||  DIRECTION
                        {self._run_train}                     ||
                     or {self._run_evaluate}                  ||
                     or {self._run_predict}                   ||
                                |                             ||
                             results                          \/
        This is used to guide readers to the core loops: train, test, predict.
        {self._run_predict} is the simplest to understand, use `Go to Definition` to read it :)
        Search for `start_training` or `start_evaluating` or `start_predicting` in
        `pytorch_lightning/plugins/training_type_plugin` to find accelerator dispatch functions.
        """  # noqa: W605

        # ----------------------------
        # TRAIN
        # ----------------------------
        # hook
        if self.state.fn == TrainerFn.FITTING:
            self.call_hook("on_fit_start")

        # plugin will setup fitting (e.g. ddp will launch child processes)
        self._pre_dispatch()

        # restore optimizers, etc.
        self.checkpoint_connector.restore_training_state()

        # dispatch `start_training` or `start_evaluating` or `start_predicting`
        self._dispatch()

        # plugin will finalized fitting (e.g. ddp_spawn will load trained model)
        self._post_dispatch()

        # ----------------------------
        # POST-Training CLEAN UP
        # ----------------------------
        # hook
        if self.state.fn == TrainerFn.FITTING:
            self.call_hook('on_fit_end')

        # teardown
        self._call_teardown_hook(model)

        if self.state.status != TrainerStatus.INTERRUPTED:
            self.state.status = TrainerStatus.FINISHED
        self.state.stage = None

        return self.accelerator.results

    def _pre_dispatch(self):
        self.accelerator.pre_dispatch(self)
        self._log_hyperparams()

    def _log_hyperparams(self):
        # log hyper-parameters
        hparams_initial = None

        if self.logger is not None:
            # save exp to get started (this is where the first experiment logs are written)
            datamodule_log_hyperparams = self.datamodule._log_hyperparams if self.datamodule is not None else False

            if self.lightning_module._log_hyperparams and datamodule_log_hyperparams:
                datamodule_hparams = self.datamodule.hparams_initial
                lightning_hparams = self.lightning_module.hparams_initial

                colliding_keys = lightning_hparams.keys() & datamodule_hparams.keys()
                if colliding_keys:
                    raise MisconfigurationException(
                        f"Error while merging hparams: the keys {colliding_keys} are present "
                        "in both the LightningModule's and LightningDataModule's hparams."
                    )
                hparams_initial = {**lightning_hparams, **datamodule_hparams}
            elif self.lightning_module._log_hyperparams:
                hparams_initial = self.lightning_module.hparams_initial
            elif datamodule_log_hyperparams:
                hparams_initial = self.datamodule.hparams_initial

            if hparams_initial is not None:
                self.logger.log_hyperparams(hparams_initial)
            self.logger.log_graph(self.lightning_module)
            self.logger.save()

    def _post_dispatch(self):
        self.accelerator.post_dispatch(self)
        # these `teardown` calls are here instead of in `_call_teardown_hook` since they are internal teardowns
        # which need to happen before.
        self.accelerator.teardown()
        self._active_loop.teardown()

    def _dispatch(self):
        if self.evaluating:
            self.accelerator.start_evaluating(self)
        elif self.predicting:
            self.accelerator.start_predicting(self)
        else:
            self.accelerator.start_training(self)

    def run_stage(self):
        self.accelerator.dispatch(self)
        self.__setup_profiler()

        if self.evaluating:
            return self._run_evaluate()
        if self.predicting:
            return self._run_predict()
        return self._run_train()

    def _pre_training_routine(self):
        # wait for all to join if on distributed
        self.accelerator.barrier("setup_training")

        # register auto-resubmit when on SLURM
        self.slurm_connector.register_slurm_signal_handlers()

        self.checkpoint_connector.resume_end()

        # --------------------------
        # Pre-train
        # --------------------------
        # on pretrain routine start
        ref_model = self.lightning_module

        self.on_pretrain_routine_start()
        ref_model.on_pretrain_routine_start()

        # print model summary
        if self.is_global_zero and self.weights_summary is not None and not self.testing:
            max_depth = ModelSummary.MODES[self.weights_summary]
            ref_model.summarize(max_depth=max_depth)

        # on pretrain routine end
        self.on_pretrain_routine_end()
        ref_model.on_pretrain_routine_end()

    def _run_train(self) -> None:
        self._pre_training_routine()

        if not self.is_global_zero and self.progress_bar_callback is not None:
            self.progress_bar_callback.disable()

        self._run_sanity_check(self.lightning_module)

        # enable train mode
        self.model.train()
        torch.set_grad_enabled(True)

        # reload data when needed
        model = self.lightning_module

        self.reset_train_val_dataloaders(model)

        try:
            # reset trainer on this loop and all child loops in case user connected a custom loop
            self.fit_loop.trainer = self
            self.fit_loop.run()
        except KeyboardInterrupt:
            rank_zero_warn('Detected KeyboardInterrupt, attempting graceful shutdown...')
            # user could press Ctrl+c many times... only shutdown once
            if not self.interrupted:
                self.state.status = TrainerStatus.INTERRUPTED
                self.on_keyboard_interrupt()
                # same treatment as below
                self.accelerator.on_train_end()
        except BaseException:
            self.state.status = TrainerStatus.INTERRUPTED
            if distributed_available() and self.world_size > 1:
                # try syncing remaing processes, kill otherwise
                self.training_type_plugin.reconciliate_processes(traceback.format_exc())
            # give accelerators a chance to finish
            self.accelerator.on_train_end()
            self._on_expection()
            # reset bookkeeping
            self.state.stage = None
            raise

    def _run_evaluate(self) -> _EVALUATE_OUTPUT:
        if not self.is_global_zero and self.progress_bar_callback is not None:
            self.progress_bar_callback.disable()

        assert self.evaluating

        # reload dataloaders
        self._evaluation_loop.reload_evaluation_dataloaders()

        # reset trainer on this loop and all child loops in case user connected a custom loop
        self._evaluation_loop.trainer = self

        with self.profiler.profile(f"run_{self.state.stage}_evaluation"), torch.no_grad():
            eval_loop_results = self._evaluation_loop.run()

        # remove the tensors from the eval results
        for i, result in enumerate(eval_loop_results):
            if isinstance(result, dict):
                for k, v in result.items():
                    if isinstance(v, torch.Tensor):
                        result[k] = v.cpu().item()

        return eval_loop_results

    def _run_predict(self) -> Optional[_PREDICT_OUTPUT]:
        self.reset_predict_dataloader(self.lightning_module)
        # reset trainer on this loop and all child loops in case user connected a custom loop
        self.predict_loop.trainer = self
        with torch.no_grad():
            return self.predict_loop.run()

    def _run_sanity_check(self, ref_model):
        using_val_step = ref_model.val_dataloader is not None and is_overridden('validation_step', ref_model)
        should_sanity_check = using_val_step and self.num_sanity_val_steps > 0 and self.limit_val_batches > 0

        # run tiny validation (if validation defined)
        # to make sure program won't crash during val
        if should_sanity_check:
            stage = self.state.stage
            self.sanity_checking = True

            # hook and callback
            self.on_sanity_check_start()

            # reload dataloaders
            self._evaluation_loop.reload_evaluation_dataloaders()

            # run eval step
            with torch.no_grad():
                self._evaluation_loop.run()

            self.on_sanity_check_end()

            # reset validation metrics
            self.logger_connector.reset()

            # reset the seed to what it was before sanity check
            # prevents sanity check to affect random sampling in training
            reset_seed()

            # restore the previous stage when the sanity check if finished
            self.state.stage = stage

    def __load_ckpt_weights(self, ckpt_path: Optional[str]) -> Optional[str]:
        if ckpt_path is None:
            return

        fn = self.state.fn.value

        if ckpt_path == 'best':
            # if user requests the best checkpoint but we don't have it, error
            if not self.checkpoint_callback.best_model_path:
                if self.fast_dev_run:
                    raise MisconfigurationException(
                        f'You cannot execute `.{fn}()` with `fast_dev_run=True` unless you do'
                        f' `.{fn}(ckpt_path=PATH)` as no checkpoint path was generated during fitting.'
                    )
                raise MisconfigurationException(
                    f'`.{fn}(ckpt_path="best")` is set but `ModelCheckpoint` is not configured to save the best model.'
                )
            # load best weights
            ckpt_path = self.checkpoint_callback.best_model_path

        if not ckpt_path:
            raise MisconfigurationException(
                f'`.{fn}()` found no path for the best weights: "{ckpt_path}". Please'
                f' specify a path for a checkpoint `.{fn}(ckpt_path=PATH)`'
            )

        # only one process running at this point for TPUs, as spawn isn't triggered yet
        # todo: move this logic internally within the barrier.
        if not self._device_type == DeviceType.TPU:
            self.training_type_plugin.barrier()

        self.checkpoint_connector.restore_model_weights(ckpt_path)
        return ckpt_path

    def _call_setup_hook(self, model: 'pl.LightningModule') -> None:
        fn = self.state.fn._setup_fn

        self.accelerator.barrier("pre_setup")

        if self.datamodule is not None:
            self.datamodule.setup(stage=fn)
        self.setup(model, stage=fn)
        model.setup(stage=fn)

        self.accelerator.barrier("post_setup")

    def _call_configure_sharded_model(self, model: 'pl.LightningModule') -> None:
        # Call configure sharded model hook if accelerator requests. In some cases
        # we will not call the hook; the hook has initialized the sharded model for example.

        # used on the model if the user re-create a trainer with resume_from_checkpoint
        model_call_configure_sharded_model_hook = getattr(model, "call_configure_sharded_model_hook", False)
        if self.accelerator.call_configure_sharded_model_hook and not model_call_configure_sharded_model_hook:
            with self.accelerator.model_sharded_context():
                model.configure_sharded_model()
                self.configure_sharded_model(model)
            model.call_configure_sharded_model_hook = True
            self.accelerator.call_configure_sharded_model_hook = False

    def _call_teardown_hook(self, model: 'pl.LightningModule') -> None:
        fn = self.state.fn._setup_fn

        if self.datamodule is not None:
            self.datamodule.teardown(stage=fn)
        self.profiler.teardown(stage=fn)
        self.teardown(stage=fn)
        model.teardown(stage=fn)

        model._current_fx_name = None
        model._current_dataloader_idx = None
        # these could have become stale if metrics are defined in `setup`
        model._metric_attributes = None

    def call_hook(self, hook_name: str, *args, **kwargs) -> Any:
        # Note this implementation is copy/pasted into the TrainLoop class in TrainingEpochLoop._on_train_epoch_end_hook
        # This was done to manage the deprecation of the `outputs` argument to on_train_epoch_end
        # If making changes to this function, ensure that those changes are also made to
        # TrainingEpochLoop._on_train_epoch_end_hook
        if self.lightning_module:
            prev_fx_name = self.lightning_module._current_fx_name
            self.lightning_module._current_fx_name = hook_name

        # always profile hooks
        with self.profiler.profile(hook_name):

            # first call trainer hook
            if hasattr(self, hook_name):
                trainer_hook = getattr(self, hook_name)
                trainer_hook(*args, **kwargs)

            # next call hook in lightningModule
            output = None
            model_ref = self.lightning_module
            if is_overridden(hook_name, model_ref):
                hook_fx = getattr(model_ref, hook_name)
                output = hook_fx(*args, **kwargs)

            # call the accelerator hook
            if hasattr(self.accelerator, hook_name):
                accelerator_hook = getattr(self.accelerator, hook_name)
                accelerator_output = accelerator_hook(*args, **kwargs)
                # Rely on the accelerator output if lightningModule hook returns nothing
                # Required for cases such as DataParallel where we reduce the output for the user
                # todo: move this data parallel logic into the data parallel plugin
                output = accelerator_output if output is None else output

        if self.lightning_module:
            # restore current_fx when nested context
            self.lightning_module._current_fx_name = prev_fx_name

        return output

    def _parse_devices(
        self, gpus: Optional[Union[List[int], str, int]], auto_select_gpus: bool, tpu_cores: Optional[Union[List[int],
                                                                                                            str, int]]
    ) -> Tuple[Optional[List[int]], Optional[Union[List[int], int]]]:
        if auto_select_gpus and isinstance(gpus, int):
            gpus = pick_multiple_gpus(gpus)

        # TODO (@seannaren, @kaushikb11): Include IPU parsing logic here
        gpu_ids = device_parser.parse_gpu_ids(gpus)
        tpu_cores = device_parser.parse_tpu_cores(tpu_cores)
        return gpu_ids, tpu_cores

    @staticmethod
    def _log_api_event(event: str) -> None:
        torch._C._log_api_usage_once("lightning.trainer." + event)

    def __init_profiler(self, profiler: Optional[Union[BaseProfiler, str]]) -> None:
        if isinstance(profiler, str):
            PROFILERS = {
                "simple": SimpleProfiler,
                "advanced": AdvancedProfiler,
                "pytorch": PyTorchProfiler,
                "xla": XLAProfiler,
            }
            profiler = profiler.lower()
            if profiler not in PROFILERS:
                raise MisconfigurationException(
                    "When passing string value for the `profiler` parameter of `Trainer`,"
                    f" it can only be one of {list(PROFILERS.keys())}"
                )
            profiler_class = PROFILERS[profiler]
            profiler = profiler_class()
        self.profiler: BaseProfiler = profiler or PassThroughProfiler()

    def __setup_profiler(self) -> None:
        local_rank = self.local_rank if self.world_size > 1 else None
        self.profiler._lightning_module = proxy(self.lightning_module)
        self.profiler.setup(stage=self.state.fn._setup_fn, local_rank=local_rank, log_dir=self.log_dir)

    def _log_device_info(self) -> None:
        rank_zero_info(f'GPU available: {torch.cuda.is_available()}, used: {self._device_type == DeviceType.GPU}')

        num_tpu_cores = self.tpu_cores if self.tpu_cores is not None and self._device_type == DeviceType.TPU else 0
        rank_zero_info(f'TPU available: {_TPU_AVAILABLE}, using: {num_tpu_cores} TPU cores')

        num_ipus = self.ipus if self.ipus is not None else 0
        rank_zero_info(f'IPU available: {_IPU_AVAILABLE}, using: {num_ipus} IPUs')

        if torch.cuda.is_available() and self._device_type != DeviceType.GPU:
            rank_zero_warn(
                "GPU available but not used. Set the gpus flag in your trainer"
                " `Trainer(gpus=1)` or script `--gpus=1`."
            )

        if _TPU_AVAILABLE and self._device_type != DeviceType.TPU:
            rank_zero_warn(
                "TPU available but not used. Set the `tpu_cores` flag in your trainer"
                " `Trainer(tpu_cores=8)` or script `--tpu_cores=8`."
            )

        if _IPU_AVAILABLE and self._device_type != DeviceType.IPU and not isinstance(self.accelerator, IPUAccelerator):
            rank_zero_warn(
                "IPU available but not used. Set the `ipus` flag in your trainer"
                " `Trainer(ipus=8)` or script `--ipus=8`."
            )

    def _on_expection(self):
        if not self.is_global_zero or not _fault_tolerant_enabled():
            return
        # save a checkpoint for fault tolerant training. we don't use `log_dir` to minimize the chances of failure.
        file_path = os.path.join(self.default_root_dir, ".pl_auto_save.ckpt")
        self.save_checkpoint(file_path)<|MERGE_RESOLUTION|>--- conflicted
+++ resolved
@@ -380,13 +380,6 @@
 
         # default .predict() loop
         self.predict_loop = PredictionLoop()
-<<<<<<< HEAD
-=======
-        self.fit_loop.connect(self)
-        self.validate_loop.connect(self)
-        self.test_loop.connect(self)
-        self.predict_loop.connect(self)
->>>>>>> d1a8bc0e
 
         # training state
         if weights_summary is not None and weights_summary not in ModelSummary.MODES:

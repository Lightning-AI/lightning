# Copyright The PyTorch Lightning team.
#
# Licensed under the Apache License, Version 2.0 (the "License");
# you may not use this file except in compliance with the License.
# You may obtain a copy of the License at
#
#     http://www.apache.org/licenses/LICENSE-2.0
#
# Unless required by applicable law or agreed to in writing, software
# distributed under the License is distributed on an "AS IS" BASIS,
# WITHOUT WARRANTIES OR CONDITIONS OF ANY KIND, either express or implied.
# See the License for the specific language governing permissions and
# limitations under the License.

"""Trainer to automate the training."""

import os
import warnings
from pathlib import Path
from typing import Dict, Iterable, List, Optional, Union

import torch
from torch.utils.data import DataLoader

from pytorch_lightning import _logger as log
from pytorch_lightning.accelerators import Accelerator
from pytorch_lightning.accelerators.accelerator_connector import BackendConnector
from pytorch_lightning.callbacks import Callback
from pytorch_lightning.core.datamodule import LightningDataModule
from pytorch_lightning.core.lightning import LightningModule
from pytorch_lightning.core.memory import ModelSummary
from pytorch_lightning.core.step_result import Result
from pytorch_lightning.loggers import LightningLoggerBase
from pytorch_lightning.profiler import BaseProfiler
from pytorch_lightning.trainer.callback_hook import TrainerCallbackHookMixin
from pytorch_lightning.trainer.configuration_validator import ConfigValidator
from pytorch_lightning.trainer.connectors.callback_connector import CallbackConnector
from pytorch_lightning.trainer.connectors.checkpoint_connector import CheckpointConnector
from pytorch_lightning.trainer.connectors.data_connector import DataConnector
from pytorch_lightning.trainer.connectors.debugging_connector import DebuggingConnector
from pytorch_lightning.trainer.connectors.env_vars_connector import overwrite_by_env_vars
from pytorch_lightning.trainer.connectors.logger_connector import LoggerConnector
from pytorch_lightning.trainer.connectors.model_connector import ModelConnector
from pytorch_lightning.trainer.connectors.optimizer_connector import OptimizerConnector
from pytorch_lightning.trainer.connectors.profiler_connector import ProfilerConnector
from pytorch_lightning.trainer.connectors.slurm_connector import SLURMConnector
from pytorch_lightning.trainer.connectors.training_trick_connector import TrainingTricksConnector
from pytorch_lightning.trainer.data_loading import TrainerDataLoadingMixin
from pytorch_lightning.trainer.deprecated_api import DeprecatedDistDeviceAttributes
from pytorch_lightning.trainer.evaluation_loop import EvaluationLoop
from pytorch_lightning.trainer.logging import TrainerLoggingMixin
from pytorch_lightning.trainer.model_hooks import TrainerModelHooksMixin
from pytorch_lightning.trainer.optimizers import TrainerOptimizersMixin
from pytorch_lightning.trainer.properties import TrainerProperties
from pytorch_lightning.trainer.states import RunningStage, TrainerState
from pytorch_lightning.trainer.evaluation_loop import EvaluationLoop
from pytorch_lightning.trainer.training_loop import TrainLoop
from pytorch_lightning.trainer.training_tricks import TrainerTrainingTricksMixin
from pytorch_lightning.tuner.tuning import Tuner
from pytorch_lightning.utilities import DeviceType, rank_zero_warn
from pytorch_lightning.utilities.cloud_io import load as pl_load
from pytorch_lightning.utilities.debugging import InternalDebugger
from pytorch_lightning.utilities.exceptions import MisconfigurationException
from pytorch_lightning.utilities.memory import recursive_detach
from pytorch_lightning.utilities.model_utils import is_overridden

# warnings to ignore in trainer
warnings.filterwarnings(
    "ignore", message="torch.distributed.reduce_op is deprecated, " "please use torch.distributed.ReduceOp instead"
)
os.environ["PYTHONWARNINGS"] = "ignore:semaphore_tracker:UserWarning"


class Trainer(
    TrainerProperties,
    TrainerCallbackHookMixin,
    TrainerModelHooksMixin,
    TrainerOptimizersMixin,
    TrainerLoggingMixin,
    TrainerTrainingTricksMixin,
    TrainerDataLoadingMixin,
    DeprecatedDistDeviceAttributes,
):
    @overwrite_by_env_vars
    def __init__(
        self,
        logger: Union[LightningLoggerBase, Iterable[LightningLoggerBase], bool] = True,
        checkpoint_callback: bool = True,
        callbacks: Optional[Union[List[Callback], Callback]] = None,
        default_root_dir: Optional[str] = None,
        gradient_clip_val: float = 0,
        process_position: int = 0,
        num_nodes: int = 1,
        num_processes: int = 1,
        gpus: Optional[Union[List[int], str, int]] = None,
        auto_select_gpus: bool = False,
        tpu_cores: Optional[Union[List[int], str, int]] = None,
        log_gpu_memory: Optional[str] = None,
        progress_bar_refresh_rate: Optional[int] = None,
        overfit_batches: Union[int, float] = 0.0,
        track_grad_norm: Union[int, float, str] = -1,
        check_val_every_n_epoch: int = 1,
        fast_dev_run: Union[int, bool] = False,
        accumulate_grad_batches: Union[int, Dict[int, int], List[list]] = 1,
        max_epochs: int = 1000,
        min_epochs: int = 1,
        max_steps: Optional[int] = None,
        min_steps: Optional[int] = None,
        limit_train_batches: Union[int, float] = 1.0,
        limit_val_batches: Union[int, float] = 1.0,
        limit_test_batches: Union[int, float] = 1.0,
        val_check_interval: Union[int, float] = 1.0,
        flush_logs_every_n_steps: int = 100,
        log_every_n_steps: int = 50,
        accelerator: Optional[Union[str, Accelerator]] = None,
        sync_batchnorm: bool = False,
        precision: int = 32,
        weights_summary: Optional[str] = "top",
        weights_save_path: Optional[str] = None,
        num_sanity_val_steps: int = 2,
        truncated_bptt_steps: Optional[int] = None,
        resume_from_checkpoint: Optional[Union[Path, str]] = None,
        profiler: Optional[Union[BaseProfiler, bool, str]] = None,
        benchmark: bool = False,
        deterministic: bool = False,
        reload_dataloaders_every_epoch: bool = False,
        auto_lr_find: Union[bool, str] = False,
        replace_sampler_ddp: bool = True,
        terminate_on_nan: bool = False,
        auto_scale_batch_size: Union[str, bool] = False,
        prepare_data_per_node: bool = True,
        plugins: Optional[Union[str, list]] = None,
        amp_backend: str = 'native',
        amp_level: str = 'O2',
        distributed_backend: Optional[str] = None,
        automatic_optimization: Optional[bool] = None,
        move_metrics_to_cpu: bool = False,
        enable_pl_optimizer: bool = None,  # todo: remove in v1.3
        multiple_trainloader_mode: str = 'max_size_cycle',
    ):
        r"""
        Customize every aspect of training via flags

        Args:

            accelerator: Previously known as distributed_backend (dp, ddp, ddp2, etc...).
                Can also take in an accelerator object for custom hardware.

            accumulate_grad_batches: Accumulates grads every k batches or as set up in the dict.

            amp_backend: The mixed precision backend to use ("native" or "apex")

            amp_level: The optimization level to use (O1, O2, etc...).

            auto_lr_find: If set to True, will make trainer.tune() run a learning rate finder,
                trying to optimize initial learning for faster convergence. trainer.tune() method will
                set the suggested learning rate in self.lr or self.learning_rate in the LightningModule.
                To use a different key set a string instead of True with the key name.

            auto_scale_batch_size: If set to True, will `initially` run a batch size
                finder trying to find the largest batch size that fits into memory.
                The result will be stored in self.batch_size in the LightningModule.
                Additionally, can be set to either `power` that estimates the batch size through
                a power search or `binsearch` that estimates the batch size through a binary search.

            auto_select_gpus: If enabled and `gpus` is an integer, pick available
                gpus automatically. This is especially useful when
                GPUs are configured to be in "exclusive mode", such
                that only one process at a time can access them.

            benchmark: If true enables cudnn.benchmark.

            callbacks: Add a callback or list of callbacks.

            checkpoint_callback: If ``True``, enable checkpointing.
                It will configure a default ModelCheckpoint callback if there is no user-defined ModelCheckpoint in
                :paramref:`~pytorch_lightning.trainer.trainer.Trainer.callbacks`. Default: ``True``.

                .. warning:: Passing a ModelCheckpoint instance to this argument is deprecated since
                    v1.1 and will be unsupported from v1.3. Use `callbacks` argument instead.

            check_val_every_n_epoch: Check val every n train epochs.

            default_root_dir: Default path for logs and weights when no logger/ckpt_callback passed.
                Default: ``os.getcwd()``.
                Can be remote file paths such as `s3://mybucket/path` or 'hdfs://path/'

            deterministic: If true enables cudnn.deterministic.

            distributed_backend: deprecated. Please use 'accelerator'

            fast_dev_run: runs n if set to ``n`` (int) else 1 if set to ``True`` batch(es)
                of train, val and test to find any bugs (ie: a sort of unit test).

            flush_logs_every_n_steps: How often to flush logs to disk (defaults to every 100 steps).

            gpus: number of gpus to train on (int) or which GPUs to train on (list or str) applied per node

            gradient_clip_val: 0 means don't clip.

            limit_train_batches: How much of training dataset to check (floats = percent, int = num_batches)

            limit_val_batches: How much of validation dataset to check (floats = percent, int = num_batches)

            limit_test_batches: How much of test dataset to check (floats = percent, int = num_batches)

            logger: Logger (or iterable collection of loggers) for experiment tracking.

            log_gpu_memory: None, 'min_max', 'all'. Might slow performance

            log_every_n_steps: How often to log within steps (defaults to every 50 steps).

            automatic_optimization: If False you are responsible for calling .backward, .step, zero_grad
                in LightningModule. This argument has been moved to LightningModule. It is deprecated
                here in v1.1 and will be removed in v1.3.

            prepare_data_per_node: If True, each LOCAL_RANK=0 will call prepare data.
                Otherwise only NODE_RANK=0, LOCAL_RANK=0 will prepare data

            process_position: orders the progress bar when running multiple models on same machine.

            progress_bar_refresh_rate: How often to refresh progress bar (in steps). Value ``0`` disables progress bar.
                Ignored when a custom progress bar is passed to :paramref:`~Trainer.callbacks`. Default: None, means
                a suitable value will be chosen based on the environment (terminal, Google COLAB, etc.).

            profiler: To profile individual steps during training and assist in identifying bottlenecks. Passing bool
                value is deprecated in v1.1 and will be removed in v1.3.

            overfit_batches: Overfit a percent of training data (float) or a set number of batches (int). Default: 0.0

            plugins: Plugins allow modification of core behavior like ddp and amp, and enable custom lightning plugins.

            precision: Full precision (32), half precision (16). Can be used on CPU, GPU or TPUs.

            max_epochs: Stop training once this number of epochs is reached.

            min_epochs: Force training for at least these many epochs

            max_steps: Stop training after this number of steps. Disabled by default (None).

            min_steps: Force training for at least these number of steps. Disabled by default (None).

            num_nodes: number of GPU nodes for distributed training.

            num_processes: number of processes for distributed training with distributed_backend="ddp_cpu"

            num_sanity_val_steps: Sanity check runs n validation batches before starting the training routine.
                Set it to `-1` to run all batches in all validation dataloaders. Default: 2

            reload_dataloaders_every_epoch: Set to True to reload dataloaders every epoch.

            replace_sampler_ddp: Explicitly enables or disables sampler replacement. If not specified this
                will toggled automatically when DDP is used. By default it will add ``shuffle=True`` for
                train sampler and ``shuffle=False`` for val/test sampler. If you want to customize it,
                you can set ``replace_sampler_ddp=False`` and add your own distributed sampler.

            resume_from_checkpoint: Path/URL of the checkpoint from which training is resumed. If there is
                no checkpoint file at the path, start from scratch. If resuming from mid-epoch checkpoint,
                training will start from the beginning of the next epoch.

            sync_batchnorm: Synchronize batch norm layers between process groups/whole world.

            terminate_on_nan: If set to True, will terminate training (by raising a `ValueError`) at the
                end of each training batch, if any of the parameters or the loss are NaN or +/-inf.

            tpu_cores: How many TPU cores to train on (1 or 8) / Single TPU to train on [1]

            track_grad_norm: -1 no tracking. Otherwise tracks that p-norm. May be set to 'inf' infinity-norm.

            truncated_bptt_steps: Truncated back prop breaks performs backprop every k steps of much longer
                sequence.

            val_check_interval: How often to check the validation set. Use float to check within a training epoch,
                use int to check every n steps (batches).

            weights_summary: Prints a summary of the weights when training begins.

            weights_save_path: Where to save weights if specified. Will override default_root_dir
                for checkpoints only. Use this if for whatever reason you need the checkpoints
                stored in a different place than the logs written in `default_root_dir`.
                Can be remote file paths such as `s3://mybucket/path` or 'hdfs://path/'
                Defaults to `default_root_dir`.

            move_metrics_to_cpu: Whether to force internal logged metrics to be moved to cpu.
                This can save some gpu memory, but can make training slower. Use with attention.

            enable_pl_optimizer: If True, each optimizer will be wrapped by
                `pytorch_lightning.core.optimizer.LightningOptimizer`. It allows Lightning to
                handle AMP, TPU, accumulated_gradients, etc.
                .. warning:: Currently deprecated and it will be removed in v1.3

            multiple_trainloader_mode: How to loop over the datasets when there are multiple train loaders.
                In 'max_size_cycle' mode, the trainer ends one epoch when the largest dataset is traversed,
                and smaller datasets reload when running out of their data. In 'min_size' mode, all the datasets
                reload when reaching the minimum length of datasets.
        """
        super().__init__()
        self._running_stage = None
        self._predicting = False

        distributed_backend = distributed_backend or accelerator

        # init connectors
        self.dev_debugger = InternalDebugger(self)
        self.config_validator = ConfigValidator(self)
        self.data_connector = DataConnector(self)
        self.optimizer_connector = OptimizerConnector(self)
<<<<<<< HEAD
=======
        self.plugin_connector = PluginConnector(self, plugins)
>>>>>>> 81001e3a
        self.accelerator_connector = BackendConnector(
            num_processes,
            tpu_cores,
            distributed_backend,
            auto_select_gpus,
            gpus,
            num_nodes,
            sync_batchnorm,
            benchmark,
            replace_sampler_ddp,
            deterministic,
            precision,
            amp_backend,
            amp_level,
<<<<<<< HEAD
            self.plugin_connector.cloud_environment,
            plugins
=======
            self.plugin_connector.cloud_environment
>>>>>>> 81001e3a
        )
        self.logger_connector = LoggerConnector(self, log_gpu_memory)
        self.model_connector = ModelConnector(self)
        # self.precision_connector = PrecisionConnector(self)
        self.callback_connector = CallbackConnector(self)
        self.debugging_connector = DebuggingConnector(self)
        self.training_tricks_connector = TrainingTricksConnector(self)
        self.profile_connector = ProfilerConnector(self)
        self.checkpoint_connector = CheckpointConnector(self)
        self.slurm_connector = SLURMConnector(self)
        self.tuner = Tuner(self)
        self.evaluation_loop = EvaluationLoop(self)
        self.train_loop = TrainLoop(self, multiple_trainloader_mode)

        # training state
        self.weights_summary = weights_summary
        self.shown_warnings = set()

        # init callbacks
        # Declare attributes to be set in callback_connector on_trainer_init
        self.callback_connector.on_trainer_init(
            callbacks,
            checkpoint_callback,
            progress_bar_refresh_rate,
            process_position,
            default_root_dir,
            weights_save_path,
            resume_from_checkpoint,
        )

        # hook
        self.on_init_start()

        # init optimizer + lr scheduler related flags
        self.optimizer_connector.on_trainer_init(enable_pl_optimizer)

        # init data flags
        self.data_connector.on_trainer_init(
            check_val_every_n_epoch, reload_dataloaders_every_epoch, prepare_data_per_node
        )

        # init training tricks
        self.training_tricks_connector.on_trainer_init(
            gradient_clip_val, track_grad_norm, accumulate_grad_batches, truncated_bptt_steps, terminate_on_nan
        )

        # init train loop related flags
        # TODO: remove in 1.3.0
        if automatic_optimization is None:
            automatic_optimization = True
        else:
            rank_zero_warn(
                "Disable automatic optimization with the trainer flag is deprecated and will be removed in v1.3.0!"
                "Please use the property on the LightningModule for disabling automatic optimization"
            )
        self.train_loop.on_trainer_init(
            max_epochs,
            min_epochs,
            max_steps,
            min_steps,
            num_sanity_val_steps,
            automatic_optimization,
            weights_summary,
        )
        self.evaluation_loop.on_trainer_init()

        # configure tuner
        self.tuner.on_trainer_init(auto_lr_find, auto_scale_batch_size)

        # configure profiler
        self.profile_connector.on_trainer_init(profiler)

        # init logger flags
        self.logger_connector.on_trainer_init(
            logger,
            flush_logs_every_n_steps,
            log_every_n_steps,
            move_metrics_to_cpu,
        )

        # init debugging flags
        self.debugging_connector.on_init_start(
            limit_train_batches,
            limit_val_batches,
            limit_test_batches,
            val_check_interval,
            overfit_batches,
            fast_dev_run,
        )

        # set precision
        # self.precision_connector.on_trainer_init(precision, amp_level, amp_backend)

        # last thing are the plugins which override whatever the trainer used by default
        # TODO: probably not needed anymore after refactor
        # self.plugin_connector.on_trainer_init(plugins)

        # Callback system
        self.on_init_end()

    def fit(
        self,
        model: LightningModule,
        train_dataloader: Optional[DataLoader] = None,
        val_dataloaders: Optional[Union[DataLoader, List[DataLoader]]] = None,
        datamodule: Optional[LightningDataModule] = None,
    ):
        r"""
        Runs the full optimization routine.

        Args:
            datamodule: A instance of :class:`LightningDataModule`.

            model: Model to fit.

            train_dataloader: A Pytorch DataLoader with training samples. If the model has
                a predefined train_dataloader method this will be skipped.

            val_dataloaders: Either a single Pytorch Dataloader or a list of them, specifying validation samples.
                If the model has a predefined val_dataloaders method this will be skipped

        """
        # bookkeeping
        self._state = TrainerState.RUNNING
        self._set_wide_running_stage(RunningStage.TRAINING)

        # ----------------------------
        # LINK DATA
        # ----------------------------
        # setup data, etc...
        self.train_loop.setup_fit(model, train_dataloader, val_dataloaders, datamodule)

        # hook
        self.data_connector.prepare_data(model)

        # bookkeeping
        # we reuse fit in .test() but change its behavior using this flag
        self.testing = os.environ.get("PL_TESTING_MODE", self.testing)

        # ----------------------------
        # SET UP TRAINING
        # ----------------------------
        # self.accelerator_backend = self.accelerator_connector.select_accelerator()
        self.accelerator_backend.setup(self, model)
        self.train_loop.setup_training(model)

        # ----------------------------
        # TRAIN
        # ----------------------------
        # hook
        self.call_hook("on_fit_start")

        # plugin will setup training (e.g. ddp will launch child processes)
        # TODO: the old setup is now called "pre_training", where should this hook be called now?
        self.call_hook("on_before_accelerator_backend_setup", model)
        self.training_type_plugin.pre_training()
        self.precision_plugin.pre_training()

        self.call_setup_hook(self.lightning_module)

        # double dispatch: let the plugin initiate the training/test loop.
        if self.testing:
            self.training_type_plugin.start_testing(self)
        else:
            self.training_type_plugin.start_training(self)

        self.precision_plugin.post_training()
        self.training_type_plugin.post_training()
        self.accelerator_backend.teardown()
        results = self.training_type_plugin.results

        # ----------------------------
        # POST-Training CLEAN UP
        # ----------------------------
        # hook
        self.call_hook("on_fit_end")

        # hook
        self.teardown("fit")
        if self.is_function_implemented("teardown"):
            model.teardown("fit")

        # return 1 when finished
        # used for testing or when we need to know that training succeeded
        if self._state != TrainerState.INTERRUPTED:
            self._state = TrainerState.FINISHED

        self._set_wide_running_stage(None)

        return results or 1

    def _set_wide_running_stage(self, stage):
        model_ref = self.get_model()

        if stage is None:
            self._running_stage = stage
            model_ref.running_stage = stage
            return

        # todo: clean up this routing mess.
        if self._running_stage == RunningStage.TESTING:
            stage = RunningStage.TESTING

        # WARNING: With predicting,
        # trainer _running_state should be RunningStage.TESTING
        # however, the model running_stage should be RunningStage.PREDICTING or None
        if model_ref is not None:
            if self._predicting:
                model_ref.running_stage = RunningStage.PREDICTING
            else:
                model_ref.running_stage = stage

        self._running_stage = stage

    def pre_training_routine(self):
        # wait for all to join if on distributed
        self.accelerator.training_type_plugin.barrier("setup_training")

        # register auto-resubmit when on SLURM
        self.slurm_connector.register_slurm_signal_handlers()

        # --------------------------
        # Pre-train
        # --------------------------
        # on pretrain routine start
        ref_model = self.get_model()

        self.on_pretrain_routine_start(ref_model)
        if self.is_function_implemented("on_pretrain_routine_start"):
            ref_model.on_pretrain_routine_start()

        # print model summary
        if self.is_global_zero and self.weights_summary is not None and not self.testing:
            if self.weights_summary in ModelSummary.MODES:
                ref_model.summarize(mode=self.weights_summary)
            else:
                raise MisconfigurationException("weights_summary can be None, " + ", ".join(ModelSummary.MODES))

        # restore training and model before hpc is called
        self.checkpoint_connector.restore_weights(ref_model)

        # on pretrain routine end
        self.on_pretrain_routine_end(ref_model)
        if self.is_function_implemented("on_pretrain_routine_end"):
            ref_model.on_pretrain_routine_end()

    def train(self):
        self.pre_training_routine()

        if not self.is_global_zero and self.progress_bar_callback is not None:
            self.progress_bar_callback.disable()

        self.run_sanity_check(self.get_model())

        # set stage for logging
        self._set_wide_running_stage(RunningStage.TRAINING)

        self.checkpoint_connector.has_trained = False

        # enable train mode
        model = self.get_model()
        model.train()
        torch.set_grad_enabled(True)

        # reload data when needed
        self.train_loop.reset_train_val_dataloaders(model)

        # hook
        self.train_loop.on_train_start()

        try:
            if self.train_loop.should_skip_training():
                return
            # run all epochs
            for epoch in range(self.current_epoch, self.max_epochs):

                # hook
                self.train_loop.on_train_epoch_start(epoch)

                with self.profiler.profile("run_training_epoch"):
                    # run train epoch
                    self.train_loop.run_training_epoch()

                if self.max_steps and self.max_steps <= self.global_step:
                    return

                # update LR schedulers
                self.optimizer_connector.update_learning_rates(interval="epoch")

                # early stopping
                met_min_epochs = epoch >= self.min_epochs - 1
                met_min_steps = self.global_step >= self.min_steps if self.min_steps else True

                if self.should_stop:
                    if met_min_epochs and met_min_steps:
                        return
                    else:
                        log.info(
                            "Trainer was signaled to stop but required minimum epochs"
                            f" ({self.min_epochs}) or minimum steps ({self.min_steps}) has"
                            " not been met. Training will continue..."
                        )

            # hook
            self.train_loop.on_train_end()

        except KeyboardInterrupt:
            rank_zero_warn("Detected KeyboardInterrupt, attempting graceful shutdown...")

            # user could press ctrl+c many times... only shutdown once
            if not self.interrupted:
                self.interrupted = True
                self._state = TrainerState.INTERRUPTED
                self.on_keyboard_interrupt()
        finally:
            # hook
            self.train_loop.on_train_end()

    def run_evaluation(self, test_mode: bool = False, max_batches=None):

        # used to know if we are logging for val, test + reset cached results
        self._set_wide_running_stage(RunningStage.TESTING if test_mode else RunningStage.EVALUATING)
        self.logger_connector.reset()

        # bookkeeping
        self.evaluation_loop.testing = test_mode

        # prepare dataloaders
        dataloaders, max_batches = self.evaluation_loop.get_evaluation_dataloaders(max_batches)

        # check if we want to skip this evaluation
        if self.evaluation_loop.should_skip_evaluation(dataloaders, max_batches):
            return [], []

        # ref model
        model = self.get_model()

        # enable eval mode + no grads
        self.evaluation_loop.on_evaluation_model_eval()
        model.zero_grad()
        torch.set_grad_enabled(False)

        # hook
        self.evaluation_loop.on_evaluation_start()

        # set up the eval loop
        self.evaluation_loop.setup(model, max_batches, dataloaders)

        # hook
        self.evaluation_loop.on_evaluation_epoch_start()

        # run validation/testing
        for dataloader_idx, dataloader in enumerate(dataloaders):
            # bookkeeping
            dl_outputs = []
            dataloader = self.accelerator_backend.process_dataloader(dataloader)
            dl_max_batches = self.evaluation_loop.max_batches[dataloader_idx]

            for batch_idx, batch in enumerate(dataloader):
                if batch is None:
                    continue

                # stop short when running on limited batches
                if batch_idx >= dl_max_batches:
                    break

                # hook
                self.evaluation_loop.on_evaluation_batch_start(batch, batch_idx, dataloader_idx)

                # lightning module methods
                with self.profiler.profile("evaluation_step_and_end"):
                    output = self.evaluation_loop.evaluation_step(test_mode, batch, batch_idx, dataloader_idx)
                    if self._predicting:
                        continue
                    output = self.evaluation_loop.evaluation_step_end(output)

                # hook + store predictions
                self.evaluation_loop.on_evaluation_batch_end(output, batch, batch_idx, dataloader_idx)

                # log batch metrics
                self.evaluation_loop.log_evaluation_step_metrics(output, batch_idx)

                # track epoch level outputs
                dl_outputs = self.track_output_for_epoch_end(dl_outputs, output)

            # store batch level output per dataloader
            self.evaluation_loop.outputs.append(dl_outputs)

        if self._predicting:
            return self.evaluation_loop.on_predict_epoch_end()

        # lightning module method
        deprecated_eval_results = self.evaluation_loop.evaluation_epoch_end()

        # hook
        self.evaluation_loop.on_evaluation_epoch_end()

        # hook
        self.evaluation_loop.on_evaluation_end()

        # log epoch metrics
        eval_loop_results = self.evaluation_loop.log_epoch_metrics_on_evaluation_end()

        # save predictions to disk
        self.evaluation_loop.predictions.to_disk()

        # enable train mode again
        self.evaluation_loop.on_evaluation_model_train()
        torch.set_grad_enabled(True)

        return eval_loop_results, deprecated_eval_results

    def track_output_for_epoch_end(self, outputs, output):
        if output is not None:
            if isinstance(output, Result):
                output.detach()
                if self.move_metrics_to_cpu:
                    output.cpu()
            elif isinstance(output, dict):
                output = recursive_detach(output, to_cpu=self.move_metrics_to_cpu)
            elif isinstance(output, torch.Tensor) and output.is_cuda and self.move_metrics_to_cpu:
                output = output.cpu()
            outputs.append(output)
        return outputs

    def run_test(self):
        if not self.is_global_zero and self.progress_bar_callback is not None:
            self.progress_bar_callback.disable()

        # only load test dataloader for testing
        # self.reset_test_dataloader(ref_model)
        with self.profiler.profile("run_test_evaluation"):
            eval_loop_results, _ = self.run_evaluation(test_mode=True)

        if len(eval_loop_results) == 0:
            return 1

        # remove the tensors from the eval results
        for i, result in enumerate(eval_loop_results):
            if isinstance(result, dict):
                for k, v in result.items():
                    if isinstance(v, torch.Tensor):
                        result[k] = v.cpu().item()

        return eval_loop_results

    def run_sanity_check(self, ref_model):
        using_val_step = ref_model.val_dataloader is not None and is_overridden("validation_step", ref_model)
        should_sanity_check = using_val_step and self.num_sanity_val_steps > 0 and self.limit_val_batches > 0

        # run tiny validation (if validation defined)
        # to make sure program won't crash during val
        if should_sanity_check:
            self.reset_val_dataloader(ref_model)
            self.num_sanity_val_batches = [
                min(self.num_sanity_val_steps, val_batches) for val_batches in self.num_val_batches
            ]

            # hook and callback
            self.running_sanity_check = True
            self.on_sanity_check_start()

            # run eval step
            _, eval_results = self.run_evaluation(test_mode=False, max_batches=self.num_sanity_val_batches)

            # allow no returns from eval
            if eval_results is not None and len(eval_results) > 0:
                # when we get a list back, used only the last item
                if isinstance(eval_results, list):
                    eval_results = eval_results[-1]

                _, _, _, callback_metrics, _ = self.process_dict_result(eval_results)
                self.logger_connector.callback_metrics = callback_metrics

            self.on_sanity_check_end()
            self.running_sanity_check = False

    def test(
        self,
        model: Optional[LightningModule] = None,
        test_dataloaders: Optional[Union[DataLoader, List[DataLoader]]] = None,
        ckpt_path: Optional[str] = "best",
        verbose: bool = True,
        datamodule: Optional[LightningDataModule] = None,
    ):
        r"""

        Separates from fit to make sure you never run on your test set until you want to.

        Args:
            ckpt_path: Either ``best`` or path to the checkpoint you wish to test.
                If ``None``, use the weights from the last epoch to test. Default to ``best``.

            datamodule: A instance of :class:`LightningDataModule`.

            model: The model to test.

            test_dataloaders: Either a single
                Pytorch Dataloader or a list of them, specifying validation samples.

            verbose: If True, prints the test results

        Returns:
            Returns a list of dictionaries, one for each test dataloader containing their respective metrics.
        """
        # --------------------
        # SETUP HOOK
        # --------------------
        self.verbose_test = verbose

        self._set_wide_running_stage(RunningStage.TESTING)

        # If you supply a datamodule you can't supply train_dataloader or val_dataloaders
        if test_dataloaders and datamodule:
            raise MisconfigurationException(
                "You cannot pass test_dataloaders to trainer.test if you supply a datamodule"
            )

        # Attach datamodule to get setup/prepare_data added to model before the call to it below
        self.data_connector.attach_datamodule(model or self.get_model(), datamodule, "test")

        if model is not None:
            results = self.__test_given_model(model, test_dataloaders)
        else:
            results = self.__test_using_best_weights(ckpt_path, test_dataloaders)

        self.teardown("test")

        self._set_wide_running_stage(None)

        return results

    def __test_using_best_weights(self, ckpt_path, test_dataloaders):
        model = self.get_model()

        # if user requests the best checkpoint but we don't have it, error
        if ckpt_path == "best" and not self.checkpoint_callback.best_model_path:
            raise MisconfigurationException(
                'ckpt_path is "best", but ModelCheckpoint is not configured to save the best model.'
            )

        # load best weights
        if ckpt_path is not None:
            # ckpt_path is 'best' so load the best model
            if ckpt_path == "best":
                ckpt_path = self.checkpoint_callback.best_model_path

            if len(ckpt_path) == 0:
                rank_zero_warn(
                    f".test() found no path for the best weights, {ckpt_path}. Please "
                    f"specify a path for a checkpoint .test(ckpt_path=PATH)"
                )
                return {}
            if not self._device_type == DeviceType.TPU:
                self.training_type_plugin.barrier()

            ckpt = pl_load(ckpt_path, map_location=lambda storage, loc: storage)
            model.load_state_dict(ckpt["state_dict"])

        # attach dataloaders
        if test_dataloaders is not None:
            self.data_connector.attach_dataloaders(model, test_dataloaders=test_dataloaders)

        # run tests
        self.tested_ckpt_path = ckpt_path
        self.testing = True
        os.environ["PL_TESTING_MODE"] = "1"
        results = self.fit(model)
        self.testing = False
        del os.environ["PL_TESTING_MODE"]

        # teardown
        if self.is_function_implemented("teardown"):
            model_ref = self.get_model()
            model_ref.teardown("test")

        return results

    def __test_given_model(self, model, test_dataloaders):

        # attach data
        if test_dataloaders is not None:
            self.data_connector.attach_dataloaders(model, test_dataloaders=test_dataloaders)

        # run test
        # sets up testing so we short circuit to eval
        self.testing = True
        results = self.fit(model)
        self.testing = False

        # teardown
        if self.is_function_implemented("teardown"):
            model.teardown("test")

        return results

    def predict(
        self,
        model: Optional[LightningModule] = None,
        dataloaders: Optional[Union[DataLoader, List[DataLoader]]] = None,
        datamodule: Optional[LightningDataModule] = None,
    ):
        r"""

        Separates from fit to make sure you never run on your predictions set until you want to.

        This will call the model forward function to compute predictions.

        Args:
            model: The model to predict on.

            dataloaders: Either a single
                Pytorch Dataloader or a list of them, specifying inference samples.

            datamodule: A instance of :class:`LightningDataModule`.

        Returns:
            Returns a list of dictionaries, one for each provided dataloader containing their respective predictions.
        """

        # --------------------
        # SETUP HOOK
        # --------------------
        # If you supply a datamodule you can't supply dataloaders
        if dataloaders and datamodule:
            raise MisconfigurationException(
                'You cannot pass dataloaders to trainer.predict if you supply a datamodule'
            )

        if model is None:
            raise MisconfigurationException('You need to pass a model to `trainer.predict`. ')

        if datamodule is not None:
            # Attach datamodule to get setup/prepare_data added to model before the call to it below
            self.data_connector.attach_datamodule(model, datamodule, 'test')

        # attach data
        if dataloaders is not None:
            self.data_connector.attach_dataloaders(model, test_dataloaders=dataloaders)

        # set path variable
        self._predicting = True
        os.environ['PL_TESTING_MODE'] = '1'
        self.model = model

        results = self.fit(model)

        # unset path variable
        self.teardown('test')
        del os.environ['PL_TESTING_MODE']
        self._predicting = False
        self._set_wide_running_stage(None)

        return results

    def tune(
        self,
        model: LightningModule,
        train_dataloader: Optional[DataLoader] = None,
        val_dataloaders: Optional[Union[DataLoader, List[DataLoader]]] = None,
        datamodule: Optional[LightningDataModule] = None,
    ):
        r"""
        Runs routines to tune hyperparameters before training.

        Args:
            datamodule: A instance of :class:`LightningDataModule`.

            model: Model to tune.

            train_dataloader: A Pytorch DataLoader with training samples. If the model has
                a predefined train_dataloader method this will be skipped.

            val_dataloaders: Either a single Pytorch Dataloader or a list of them, specifying validation samples.
                If the model has a predefined val_dataloaders method this will be skipped

        """
        self.tuner.tune(model, train_dataloader, val_dataloaders, datamodule)

    def call_setup_hook(self, model):
        # call setup after the ddp process has connected
        stage_name = "test" if self.testing else "fit"
        if self.datamodule is not None:
            called = self.datamodule.has_setup_test if self.testing else self.datamodule.has_setup_fit
            if not called:
                self.datamodule.setup(stage_name)
        self.setup(model, stage_name)
        model.setup(stage_name)

    def _reset_result_and_set_hook_fx_name(self, hook_name):
        # on_before_zero_grad is called within training_step
        if "batch_start" in hook_name or "on_before_zero_grad" in hook_name:
            return True
        model_ref = self.get_model()
        if model_ref is not None:
            # used to track current hook name called
            model_ref._results = Result()
            model_ref._current_hook_fx_name = hook_name
        return False

    def _cache_logged_metrics(self):
        model_ref = self.get_model()
        if model_ref is not None:
            # capture logging for this hook
            self.logger_connector.cache_logged_metrics()

    def call_hook(self, hook_name, *args, **kwargs):
        # set hook_name to model + reset Result obj
        skip = self._reset_result_and_set_hook_fx_name(hook_name)

        # always profile hooks
        with self.profiler.profile(hook_name):

            # first call trainer hook
            if hasattr(self, hook_name):
                trainer_hook = getattr(self, hook_name)
                trainer_hook(*args, **kwargs)

            # next call hook in lightningModule
            output = None
            model_ref = self.get_model()
            if is_overridden(hook_name, model_ref):
                hook_fx = getattr(model_ref, hook_name)
                output = hook_fx(*args, **kwargs)

            # if the PL module doesn't have the hook then call the accelator
            # used to auto-reduce things for the user with Results obj
            elif hasattr(self.accelerator_backend, hook_name):
                accelerator_hook = getattr(self.accelerator_backend, hook_name)
                output = accelerator_hook(*args, **kwargs)

        if not skip:
            self._cache_logged_metrics()
        return output

    @property
    def training(self) -> bool:
        return self._running_stage == RunningStage.TRAINING

    @training.setter
    def training(self, val: bool) -> None:
        if val:
            self._running_stage = RunningStage.TRAINING
        elif self.training:
            self._running_stage = None

    @property
    def testing(self) -> bool:
        return self._running_stage == RunningStage.TESTING

    @testing.setter
    def testing(self, val: bool) -> None:
        if val:
            self._running_stage = RunningStage.TESTING
        elif self.testing:
            self._running_stage = None

    @property
    def tuning(self) -> bool:
        return self._running_stage == RunningStage.TUNING

    @tuning.setter
    def tuning(self, val: bool) -> None:
        if val:
            self._running_stage = RunningStage.TUNING
        elif self.tuning:
            self._running_stage = None

    @property
    def evaluating(self) -> bool:
        return self._running_stage == RunningStage.EVALUATING

    @evaluating.setter
    def evaluating(self, val: bool) -> None:
        if val:
            self._running_stage = RunningStage.EVALUATING
        elif self.evaluating:
            self._running_stage = None<|MERGE_RESOLUTION|>--- conflicted
+++ resolved
@@ -305,10 +305,7 @@
         self.config_validator = ConfigValidator(self)
         self.data_connector = DataConnector(self)
         self.optimizer_connector = OptimizerConnector(self)
-<<<<<<< HEAD
-=======
-        self.plugin_connector = PluginConnector(self, plugins)
->>>>>>> 81001e3a
+
         self.accelerator_connector = BackendConnector(
             num_processes,
             tpu_cores,
@@ -323,12 +320,8 @@
             precision,
             amp_backend,
             amp_level,
-<<<<<<< HEAD
             self.plugin_connector.cloud_environment,
             plugins
-=======
-            self.plugin_connector.cloud_environment
->>>>>>> 81001e3a
         )
         self.logger_connector = LoggerConnector(self, log_gpu_memory)
         self.model_connector = ModelConnector(self)

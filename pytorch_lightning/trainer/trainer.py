# Copyright The PyTorch Lightning team.
#
# Licensed under the Apache License, Version 2.0 (the "License");
# you may not use this file except in compliance with the License.
# You may obtain a copy of the License at
#
#     http://www.apache.org/licenses/LICENSE-2.0
#
# Unless required by applicable law or agreed to in writing, software
# distributed under the License is distributed on an "AS IS" BASIS,
# WITHOUT WARRANTIES OR CONDITIONS OF ANY KIND, either express or implied.
# See the License for the specific language governing permissions and
# limitations under the License.
"""Trainer to automate the training."""
import inspect
import logging
import math
import os
import traceback
import warnings
from argparse import ArgumentParser, Namespace
from copy import deepcopy
from datetime import timedelta
from pathlib import Path
from typing import Any, Callable, cast, Dict, Iterable, List, Optional, Tuple, Type, Union
from weakref import proxy

import torch
from packaging.version import Version
from torch.optim import Optimizer
from torch.utils.data import DataLoader

import pytorch_lightning as pl
from pytorch_lightning.accelerators import Accelerator, GPUAccelerator, HPUAccelerator, IPUAccelerator, TPUAccelerator
from pytorch_lightning.callbacks import Callback, EarlyStopping, ModelCheckpoint, ProgressBarBase
from pytorch_lightning.callbacks.prediction_writer import BasePredictionWriter
from pytorch_lightning.core.datamodule import LightningDataModule
from pytorch_lightning.core.optimizer import LightningOptimizer
from pytorch_lightning.loggers import LightningLoggerBase
from pytorch_lightning.loggers.base import DummyLogger, LoggerCollection
from pytorch_lightning.loggers.tensorboard import TensorBoardLogger
from pytorch_lightning.loops import PredictionLoop, TrainingEpochLoop
from pytorch_lightning.loops.dataloader.evaluation_loop import EvaluationLoop
from pytorch_lightning.loops.fit_loop import FitLoop
from pytorch_lightning.loops.utilities import _parse_loop_limits, _reset_progress
from pytorch_lightning.plugins import (
    ApexMixedPrecisionPlugin,
    NativeMixedPrecisionPlugin,
    PLUGIN_INPUT,
    PrecisionPlugin,
)
from pytorch_lightning.plugins.environments.slurm_environment import SLURMEnvironment
from pytorch_lightning.profiler import (
    AdvancedProfiler,
    BaseProfiler,
    PassThroughProfiler,
    Profiler,
    PyTorchProfiler,
    SimpleProfiler,
    XLAProfiler,
)
from pytorch_lightning.strategies import ParallelStrategy, Strategy
from pytorch_lightning.strategies.ddp_spawn import DDPSpawnStrategy
from pytorch_lightning.trainer.callback_hook import TrainerCallbackHookMixin
from pytorch_lightning.trainer.configuration_validator import verify_loop_configurations
from pytorch_lightning.trainer.connectors.accelerator_connector import AcceleratorConnector
from pytorch_lightning.trainer.connectors.callback_connector import CallbackConnector
from pytorch_lightning.trainer.connectors.checkpoint_connector import CheckpointConnector
from pytorch_lightning.trainer.connectors.data_connector import DataConnector
from pytorch_lightning.trainer.connectors.logger_connector import LoggerConnector
from pytorch_lightning.trainer.connectors.logger_connector.result import _ResultCollection
from pytorch_lightning.trainer.connectors.signal_connector import SignalConnector
from pytorch_lightning.trainer.data_loading import TrainerDataLoadingMixin
from pytorch_lightning.trainer.optimizers import TrainerOptimizersMixin
from pytorch_lightning.trainer.states import RunningStage, TrainerFn, TrainerState, TrainerStatus
from pytorch_lightning.trainer.supporters import CombinedLoader
from pytorch_lightning.tuner.lr_finder import _LRFinder
from pytorch_lightning.tuner.tuning import Tuner
from pytorch_lightning.utilities import (
    _HPU_AVAILABLE,
    _IPU_AVAILABLE,
    _TPU_AVAILABLE,
    AMPType,
    device_parser,
    GradClipAlgorithmType,
    parsing,
)
from pytorch_lightning.utilities.apply_func import apply_to_collection
from pytorch_lightning.utilities.argparse import (
    _defaults_from_env_vars,
    add_argparse_args,
    from_argparse_args,
    parse_argparser,
    parse_env_variables,
)
from pytorch_lightning.utilities.auto_restart import _add_capture_metadata_collate
from pytorch_lightning.utilities.cloud_io import get_filesystem
from pytorch_lightning.utilities.data import _auto_add_worker_init_fn, has_len_all_ranks
from pytorch_lightning.utilities.distributed import distributed_available
from pytorch_lightning.utilities.exceptions import ExitGracefullyException, MisconfigurationException
from pytorch_lightning.utilities.imports import _fault_tolerant_training
from pytorch_lightning.utilities.meta import is_on_meta_device, materialize_module
from pytorch_lightning.utilities.model_helpers import is_overridden
from pytorch_lightning.utilities.rank_zero import rank_zero_deprecation, rank_zero_info, rank_zero_warn
from pytorch_lightning.utilities.seed import isolate_rng
from pytorch_lightning.utilities.signature_utils import is_param_in_hook_signature
from pytorch_lightning.utilities.types import (
    _EVALUATE_OUTPUT,
    _PATH,
    _PREDICT_OUTPUT,
    EVAL_DATALOADERS,
    LRSchedulerConfig,
    STEP_OUTPUT,
    TRAIN_DATALOADERS,
)
from pytorch_lightning.utilities.warnings import PossibleUserWarning

log = logging.getLogger(__name__)
# warnings to ignore in trainer
warnings.filterwarnings(
    "ignore", message="torch.distributed.reduce_op is deprecated, please use torch.distributed.ReduceOp instead"
)


class Trainer(
    TrainerCallbackHookMixin,  # TODO: Remove in v1.8
    TrainerOptimizersMixin,  # TODO: Remove in v1.8
    TrainerDataLoadingMixin,  # TODO: Remove in v1.8
):
    @_defaults_from_env_vars
    def __init__(
        self,
        logger: Union[LightningLoggerBase, Iterable[LightningLoggerBase], bool] = True,
        checkpoint_callback: Optional[bool] = None,
        enable_checkpointing: bool = True,
        callbacks: Optional[Union[List[Callback], Callback]] = None,
        default_root_dir: Optional[str] = None,
        gradient_clip_val: Optional[Union[int, float]] = None,
        gradient_clip_algorithm: Optional[str] = None,
        process_position: int = 0,
        num_nodes: int = 1,
        num_processes: Optional[int] = None,
        devices: Optional[Union[List[int], str, int]] = None,
        gpus: Optional[Union[List[int], str, int]] = None,
        auto_select_gpus: bool = False,
        tpu_cores: Optional[Union[List[int], str, int]] = None,
        ipus: Optional[int] = None,
        log_gpu_memory: Optional[str] = None,  # TODO: Remove in 1.7
        enable_progress_bar: bool = True,
        overfit_batches: Union[int, float] = 0.0,
        track_grad_norm: Union[int, float, str] = -1,
        check_val_every_n_epoch: Optional[int] = 1,
        fast_dev_run: Union[int, bool] = False,
        accumulate_grad_batches: Optional[Union[int, Dict[int, int]]] = None,
        max_epochs: Optional[int] = None,
        min_epochs: Optional[int] = None,
        max_steps: int = -1,
        min_steps: Optional[int] = None,
        max_time: Optional[Union[str, timedelta, Dict[str, int]]] = None,
        limit_train_batches: Optional[Union[int, float]] = None,
        limit_val_batches: Optional[Union[int, float]] = None,
        limit_test_batches: Optional[Union[int, float]] = None,
        limit_predict_batches: Optional[Union[int, float]] = None,
        val_check_interval: Optional[Union[int, float]] = None,
        flush_logs_every_n_steps: Optional[int] = None,
        log_every_n_steps: int = 50,
        accelerator: Optional[Union[str, Accelerator]] = None,
        strategy: Optional[Union[str, Strategy]] = None,
        sync_batchnorm: bool = False,
        precision: Union[int, str] = 32,
        enable_model_summary: bool = True,
        weights_summary: Optional[str] = "top",
        weights_save_path: Optional[str] = None,  # TODO: Remove in 1.8
        num_sanity_val_steps: int = 2,
        resume_from_checkpoint: Optional[Union[Path, str]] = None,
        profiler: Optional[Union[BaseProfiler, str]] = None,
        benchmark: Optional[bool] = None,
        deterministic: bool = False,
        reload_dataloaders_every_n_epochs: int = 0,
        auto_lr_find: Union[bool, str] = False,
        replace_sampler_ddp: bool = True,
        detect_anomaly: bool = False,
        auto_scale_batch_size: Union[str, bool] = False,
        plugins: Optional[Union[PLUGIN_INPUT, List[PLUGIN_INPUT]]] = None,
        amp_backend: str = "native",
        amp_level: Optional[str] = None,
        move_metrics_to_cpu: bool = False,
        multiple_trainloader_mode: str = "max_size_cycle",
        terminate_on_nan: Optional[bool] = None,
    ) -> None:
        r"""
        Customize every aspect of training via flags.

        Args:

            accelerator: Supports passing different accelerator types ("cpu", "gpu", "tpu", "ipu", "hpu", "auto")
                as well as custom accelerator instances.

                .. deprecated:: v1.5
                    Passing training strategies (e.g., 'ddp') to ``accelerator`` has been deprecated in v1.5.0
                    and will be removed in v1.7.0. Please use the ``strategy`` argument instead.

            accumulate_grad_batches: Accumulates grads every k batches or as set up in the dict.
                Default: ``None``.

            amp_backend: The mixed precision backend to use ("native" or "apex").
                Default: ``'native''``.

            amp_level: The optimization level to use (O1, O2, etc...). By default it will be set to "O2"
                if ``amp_backend`` is set to "apex".

            auto_lr_find: If set to True, will make trainer.tune() run a learning rate finder,
                trying to optimize initial learning for faster convergence. trainer.tune() method will
                set the suggested learning rate in self.lr or self.learning_rate in the LightningModule.
                To use a different key set a string instead of True with the key name.
                Default: ``False``.

            auto_scale_batch_size: If set to True, will `initially` run a batch size
                finder trying to find the largest batch size that fits into memory.
                The result will be stored in self.batch_size in the LightningModule.
                Additionally, can be set to either `power` that estimates the batch size through
                a power search or `binsearch` that estimates the batch size through a binary search.
                Default: ``False``.

            auto_select_gpus: If enabled and ``gpus`` is an integer, pick available
                gpus automatically. This is especially useful when
                GPUs are configured to be in "exclusive mode", such
                that only one process at a time can access them.
                Default: ``False``.

            benchmark: Sets ``torch.backends.cudnn.benchmark``.
                Defaults to ``True`` if :paramref:`~pytorch_lightning.trainer.trainer.Trainer.deterministic`
                is ``False``. Overwrite to manually set a different value. Default: ``None``.

            callbacks: Add a callback or list of callbacks.
                Default: ``None``.

            checkpoint_callback: If ``True``, enable checkpointing.
                Default: ``None``.

                .. deprecated:: v1.5
                    ``checkpoint_callback`` has been deprecated in v1.5 and will be removed in v1.7.
                    Please consider using ``enable_checkpointing`` instead.

            enable_checkpointing: If ``True``, enable checkpointing.
                It will configure a default ModelCheckpoint callback if there is no user-defined ModelCheckpoint in
                :paramref:`~pytorch_lightning.trainer.trainer.Trainer.callbacks`.
                Default: ``True``.

<<<<<<< HEAD
            check_val_every_n_epoch: Perform a validation loop every after every `n` train epochs. If `None`, validation
                will be done solely based on the number of steps, requiring `val_check_interval` to be an integer value.
=======
            check_val_every_n_epoch: Check val every n train epochs. If `None`, validation will be done solely based
                on the number of steps, requiring `val_check_interval` to be an integer value.
>>>>>>> 8bf975a0
                Default: ``1``.

            default_root_dir: Default path for logs and weights when no logger/ckpt_callback passed.
                Default: ``os.getcwd()``.
                Can be remote file paths such as `s3://mybucket/path` or 'hdfs://path/'

            detect_anomaly: Enable anomaly detection for the autograd engine.
                Default: ``False``.

            deterministic: If ``True``, sets whether PyTorch operations must use deterministic algorithms.
                Default: ``False``.

            devices: Will be mapped to either `gpus`, `tpu_cores`, `num_processes` or `ipus`,
                based on the accelerator type.

            fast_dev_run: Runs n if set to ``n`` (int) else 1 if set to ``True`` batch(es)
                of train, val and test to find any bugs (ie: a sort of unit test).
                Default: ``False``.

            flush_logs_every_n_steps: How often to flush logs to disk (defaults to every 100 steps).

                .. deprecated:: v1.5
                    ``flush_logs_every_n_steps`` has been deprecated in v1.5 and will be removed in v1.7.
                    Please configure flushing directly in the logger instead.

            gpus: Number of GPUs to train on (int) or which GPUs to train on (list or str) applied per node
                Default: ``None``.

            gradient_clip_val: The value at which to clip gradients. Passing ``gradient_clip_val=None`` disables
                gradient clipping. If using Automatic Mixed Precision (AMP), the gradients will be unscaled before.
                Default: ``None``.

            gradient_clip_algorithm: The gradient clipping algorithm to use. Pass ``gradient_clip_algorithm="value"``
                to clip by value, and ``gradient_clip_algorithm="norm"`` to clip by norm. By default it will
                be set to ``"norm"``.

            limit_train_batches: How much of training dataset to check (float = fraction, int = num_batches).
                Default: ``1.0``.

            limit_val_batches: How much of validation dataset to check (float = fraction, int = num_batches).
                Default: ``1.0``.

            limit_test_batches: How much of test dataset to check (float = fraction, int = num_batches).
                Default: ``1.0``.

            limit_predict_batches: How much of prediction dataset to check (float = fraction, int = num_batches).
                Default: ``1.0``.

            logger: Logger (or iterable collection of loggers) for experiment tracking. A ``True`` value uses
                the default ``TensorBoardLogger``. ``False`` will disable logging. If multiple loggers are
                provided and the `save_dir` property of that logger is not set, local files (checkpoints,
                profiler traces, etc.) are saved in ``default_root_dir`` rather than in the ``log_dir`` of any
                of the individual loggers.
                Default: ``True``.

            log_gpu_memory: None, 'min_max', 'all'. Might slow performance.

                .. deprecated:: v1.5
                    Deprecated in v1.5.0 and will be removed in v1.7.0
                    Please use the ``DeviceStatsMonitor`` callback directly instead.

            log_every_n_steps: How often to log within steps.
                Default: ``50``.

            process_position: Orders the progress bar when running multiple models on same machine.

                .. deprecated:: v1.5
                    ``process_position`` has been deprecated in v1.5 and will be removed in v1.7.
                    Please pass :class:`~pytorch_lightning.callbacks.progress.TQDMProgressBar` with ``process_position``
                    directly to the Trainer's ``callbacks`` argument instead.

            enable_progress_bar: Whether to enable to progress bar by default.
                Default: ``False``.

            profiler: To profile individual steps during training and assist in identifying bottlenecks.
                Default: ``None``.

            overfit_batches: Overfit a fraction of training/validation data (float) or a set number of batches (int).
                Default: ``0.0``.

            plugins: Plugins allow modification of core behavior like ddp and amp, and enable custom lightning plugins.
                Default: ``None``.

            precision: Double precision (64), full precision (32), half precision (16) or bfloat16 precision (bf16).
                Can be used on CPU, GPU, TPUs, HPUs or IPUs.
                Default: ``32``.

            max_epochs: Stop training once this number of epochs is reached. Disabled by default (None).
                If both max_epochs and max_steps are not specified, defaults to ``max_epochs = 1000``.
                To enable infinite training, set ``max_epochs = -1``.

            min_epochs: Force training for at least these many epochs. Disabled by default (None).

            max_steps: Stop training after this number of steps. Disabled by default (-1). If ``max_steps = -1``
                and ``max_epochs = None``, will default to ``max_epochs = 1000``. To enable infinite training, set
                ``max_epochs`` to ``-1``.

            min_steps: Force training for at least these number of steps. Disabled by default (``None``).

            max_time: Stop training after this amount of time has passed. Disabled by default (``None``).
                The time duration can be specified in the format DD:HH:MM:SS (days, hours, minutes seconds), as a
                :class:`datetime.timedelta`, or a dictionary with keys that will be passed to
                :class:`datetime.timedelta`.

            num_nodes: Number of GPU nodes for distributed training.
                Default: ``1``.

            num_processes: Number of processes for distributed training with ``accelerator="cpu"``.
                Default: ``1``.

            num_sanity_val_steps: Sanity check runs n validation batches before starting the training routine.
                Set it to `-1` to run all batches in all validation dataloaders.
                Default: ``2``.

            reload_dataloaders_every_n_epochs: Set to a non-negative integer to reload dataloaders every n epochs.
                Default: ``0``.

            replace_sampler_ddp: Explicitly enables or disables sampler replacement. If not specified this
                will toggled automatically when DDP is used. By default it will add ``shuffle=True`` for
                train sampler and ``shuffle=False`` for val/test sampler. If you want to customize it,
                you can set ``replace_sampler_ddp=False`` and add your own distributed sampler.

            resume_from_checkpoint: Path/URL of the checkpoint from which training is resumed. If there is
                no checkpoint file at the path, an exception is raised. If resuming from mid-epoch checkpoint,
                training will start from the beginning of the next epoch.

                .. deprecated:: v1.5
                    ``resume_from_checkpoint`` is deprecated in v1.5 and will be removed in v2.0.
                    Please pass the path to ``Trainer.fit(..., ckpt_path=...)`` instead.

            strategy: Supports different training strategies with aliases
                as well custom strategies.
                Default: ``None``.

            sync_batchnorm: Synchronize batch norm layers between process groups/whole world.
                Default: ``False``.

            terminate_on_nan: If set to True, will terminate training (by raising a `ValueError`) at the
                end of each training batch, if any of the parameters or the loss are NaN or +/-inf.

                .. deprecated:: v1.5
                    Trainer argument ``terminate_on_nan`` was deprecated in v1.5 and will be removed in 1.7.
                    Please use ``detect_anomaly`` instead.

            detect_anomaly: Enable anomaly detection for the autograd engine.
                Default: ``False``.

            tpu_cores: How many TPU cores to train on (1 or 8) / Single TPU to train on (1)
                Default: ``None``.

            ipus: How many IPUs to train on.
                Default: ``None``.

            track_grad_norm: -1 no tracking. Otherwise tracks that p-norm. May be set to 'inf' infinity-norm. If using
                Automatic Mixed Precision (AMP), the gradients will be unscaled before logging them.
                Default: ``-1``.

            val_check_interval: How often to check the validation set. Pass a ``float`` in the range [0.0, 1.0] to check
                after a fraction of the training epoch. Pass an ``int`` to check after a fixed number of training
                batches. An ``int`` value can only be higher than the amount of batches in the training set when
                `check_val_every_n_epoch=None`, otherwise the validation set is never checked.
                Default: ``1.0``.
                This value can only be higher than the amount of batches in the data loader when
                `check_val_every_n_epoch=None`, otherwise no validation is done.

            enable_model_summary: Whether to enable model summarization by default.
                Default: ``True``.

            weights_summary: Prints a summary of the weights when training begins.

                .. deprecated:: v1.5
                    ``weights_summary`` has been deprecated in v1.5 and will be removed in v1.7.
                    To disable the summary, pass ``enable_model_summary = False`` to the Trainer.
                    To customize the summary, pass :class:`~pytorch_lightning.callbacks.model_summary.ModelSummary`
                    directly to the Trainer's ``callbacks`` argument.

            weights_save_path: Where to save weights if specified. Will override default_root_dir
                for checkpoints only. Use this if for whatever reason you need the checkpoints
                stored in a different place than the logs written in `default_root_dir`.
                Can be remote file paths such as `s3://mybucket/path` or 'hdfs://path/'
                Defaults to `default_root_dir`.

                .. deprecated:: v1.6
                    ``weights_save_path`` has been deprecated in v1.6 and will be removed in v1.8. Please pass
                    ``dirpath`` directly to the :class:`~pytorch_lightning.callbacks.model_checkpoint.ModelCheckpoint`
                    callback.

            move_metrics_to_cpu: Whether to force internal logged metrics to be moved to cpu.
                This can save some gpu memory, but can make training slower. Use with attention.
                Default: ``False``.

            multiple_trainloader_mode: How to loop over the datasets when there are multiple train loaders.
                In 'max_size_cycle' mode, the trainer ends one epoch when the largest dataset is traversed,
                and smaller datasets reload when running out of their data. In 'min_size' mode, all the datasets
                reload when reaching the minimum length of datasets.
                Default: ``"max_size_cycle"``.
        """
        super().__init__()
        Trainer._log_api_event("init")
        log.detail(f"{self.__class__.__name__}: Initializing trainer with parameters: {locals()}")
        self.state = TrainerState()

        gpu_ids, tpu_cores = self._parse_devices(gpus, auto_select_gpus, tpu_cores)

        # init connectors
        self._data_connector = DataConnector(self, multiple_trainloader_mode)

        self._accelerator_connector = AcceleratorConnector(
            num_processes=num_processes,
            devices=devices,
            tpu_cores=tpu_cores,
            ipus=ipus,
            accelerator=accelerator,
            strategy=strategy,
            gpus=gpus,
            gpu_ids=gpu_ids,
            num_nodes=num_nodes,
            sync_batchnorm=sync_batchnorm,
            benchmark=benchmark,
            replace_sampler_ddp=replace_sampler_ddp,
            deterministic=deterministic,
            precision=precision,
            amp_type=amp_backend,
            amp_level=amp_level,
            plugins=plugins,
        )
        self._logger_connector = LoggerConnector(self, log_gpu_memory)
        self._callback_connector = CallbackConnector(self)
        self._checkpoint_connector = CheckpointConnector(self, resume_from_checkpoint)
        self._signal_connector = SignalConnector(self)
        self.tuner = Tuner(self)

        min_steps, max_steps, min_epochs, max_epochs, max_time = _parse_loop_limits(
            min_steps, max_steps, min_epochs, max_epochs, max_time
        )
        fit_loop = FitLoop(min_epochs=min_epochs, max_epochs=max_epochs)
        training_epoch_loop = TrainingEpochLoop(min_steps=min_steps, max_steps=max_steps)
        fit_loop.connect(epoch_loop=training_epoch_loop)

        # default .fit() loop
        self.fit_loop = fit_loop

        # default .validate() loop
        self.validate_loop = EvaluationLoop()

        # default .test() loop
        self.test_loop = EvaluationLoop()

        # default .predict() loop
        self.predict_loop = PredictionLoop()

        # set when a checkpoint is loaded via `Trainer.{fit,validate,test,predict}`.
        self._ckpt_path: Optional[str] = None

        # .validate(), predict() and .test() set these when they load a checkpoint. They will be removed in favor of
        #  the unified read-only `Trainer.ckpt_path` attribute in v1.8
        self._validated_ckpt_path: Optional[str] = None  # TODO: remove in v1.8
        self._tested_ckpt_path: Optional[str] = None  # TODO: remove in v1.8
        self._predicted_ckpt_path: Optional[str] = None  # TODO: remove in v1.8

        # todo: remove in v1.7
        self._weights_summary: Optional[str] = None

        # init callbacks
        # Declare attributes to be set in _callback_connector on_trainer_init
        self._callback_connector.on_trainer_init(
            callbacks,
            checkpoint_callback,
            enable_checkpointing,
            enable_progress_bar,
            process_position,
            default_root_dir,
            weights_save_path,
            enable_model_summary,
            weights_summary,
            max_time,
            accumulate_grad_batches,
        )

        # hook
        self._call_callback_hooks("on_init_start")

        # init data flags
        self.check_val_every_n_epoch: int
        self._data_connector.on_trainer_init(
            reload_dataloaders_every_n_epochs,
            val_check_interval,
            check_val_every_n_epoch,
<<<<<<< HEAD
=======
            prepare_data_per_node,
>>>>>>> 8bf975a0
        )

        if terminate_on_nan is not None:
            rank_zero_deprecation(
                "Trainer argument `terminate_on_nan` was deprecated in v1.5 and will be removed in 1.7."
                " Please use `Trainer(detect_anomaly=True)` instead."
            )
            if not isinstance(terminate_on_nan, bool):
                raise TypeError(f"`terminate_on_nan` should be a bool, got {terminate_on_nan}.")

        # gradient clipping
        if gradient_clip_val is not None and not isinstance(gradient_clip_val, (int, float)):
            raise TypeError(f"`gradient_clip_val` should be an int or a float. Got {gradient_clip_val}.")

        if gradient_clip_algorithm is not None and not GradClipAlgorithmType.supported_type(
            gradient_clip_algorithm.lower()
        ):
            raise MisconfigurationException(
                f"`gradient_clip_algorithm` {gradient_clip_algorithm} is invalid. "
                f"Allowed algorithms: {GradClipAlgorithmType.supported_types()}."
            )

        # gradient norm tracking
        if track_grad_norm != -1 and not (
            (isinstance(track_grad_norm, (int, float)) or track_grad_norm == "inf") and float(track_grad_norm) > 0
        ):
            raise MisconfigurationException(
                f"`track_grad_norm` must be a positive number or 'inf' (infinity norm). Got {track_grad_norm}."
            )

        self._terminate_on_nan = terminate_on_nan
        self.gradient_clip_val: Union[int, float] = gradient_clip_val
        self.gradient_clip_algorithm: Optional[GradClipAlgorithmType] = (
            GradClipAlgorithmType(gradient_clip_algorithm.lower()) if gradient_clip_algorithm is not None else None
        )
        self.track_grad_norm: float = float(track_grad_norm)

        self._detect_anomaly: bool = detect_anomaly
        self._setup_on_init(num_sanity_val_steps)

        # configure tuner
        self.tuner.on_trainer_init(auto_lr_find, auto_scale_batch_size)

        # configure profiler
        self.__init_profiler(profiler)

        # init logger flags
        self._loggers: List[LightningLoggerBase]
        self._logger_connector.on_trainer_init(logger, flush_logs_every_n_steps, log_every_n_steps, move_metrics_to_cpu)

        # init debugging flags
        self.val_check_interval: Union[int, float]
        self._init_debugging_flags(
            limit_train_batches,
            limit_val_batches,
            limit_test_batches,
            limit_predict_batches,
            val_check_interval,
            overfit_batches,
            fast_dev_run,
        )

        # Callback system
        self._call_callback_hooks("on_init_end")

    def _init_debugging_flags(
        self,
        limit_train_batches: Optional[Union[int, float]],
        limit_val_batches: Optional[Union[int, float]],
        limit_test_batches: Optional[Union[int, float]],
        limit_predict_batches: Optional[Union[int, float]],
        val_check_interval: Optional[Union[int, float]],
        overfit_batches: Union[int, float],
        fast_dev_run: Union[int, bool],
    ) -> None:
        if isinstance(fast_dev_run, int) and (fast_dev_run < 0):
            raise MisconfigurationException(
                f"fast_dev_run={fast_dev_run} is not a valid configuration. It should be >= 0."
            )

        self.fast_dev_run = fast_dev_run

        # set fast_dev_run=True when it is 1, used while logging
        if fast_dev_run == 1:
            self.fast_dev_run = True

        if fast_dev_run:
            num_batches = int(fast_dev_run)
            limit_train_batches = num_batches
            limit_val_batches = num_batches
            limit_test_batches = num_batches
            limit_predict_batches = num_batches
            self.fit_loop.max_steps = num_batches
            self.num_sanity_val_steps = 0
            self.fit_loop.max_epochs = 1
            val_check_interval = 1.0
            self.check_val_every_n_epoch = 1
            self.loggers = [DummyLogger()] if self.loggers else []

            rank_zero_info(
                "Running in fast_dev_run mode: will run a full train,"
                f" val, test and prediction loop using {num_batches} batch(es)."
            )

        self.limit_train_batches = _determine_batch_limits(limit_train_batches, "limit_train_batches")
        self.limit_val_batches = _determine_batch_limits(limit_val_batches, "limit_val_batches")
        self.limit_test_batches = _determine_batch_limits(limit_test_batches, "limit_test_batches")
        self.limit_predict_batches = _determine_batch_limits(limit_predict_batches, "limit_predict_batches")
        self.val_check_interval = _determine_batch_limits(val_check_interval, "val_check_interval")
        self.overfit_batches = _determine_batch_limits(overfit_batches, "overfit_batches")
        self._configure_overfit_batches(self.overfit_batches)

    def _configure_overfit_batches(self, overfit_batches: Union[int, float]) -> None:
        """Configure batch limits using `overfit_batches`."""
        if overfit_batches > 0:
            self.limit_train_batches = overfit_batches
            self.limit_val_batches = overfit_batches

    def _setup_on_init(self, num_sanity_val_steps: int) -> None:
        self._log_device_info()

        self.should_stop = False
        self.state = TrainerState()
        self.num_training_batches = float("inf")
        self.train_dataloader = None

        if num_sanity_val_steps == -1:
            self.num_sanity_val_steps = float("inf")
        else:
            self.num_sanity_val_steps = num_sanity_val_steps

        self.num_sanity_val_batches = []
        self.num_test_batches = []
        self.num_val_batches = []
        self.test_dataloaders = None
        self.val_dataloaders = None
        self._last_train_dl_reload_epoch = float("-inf")
        self._last_val_dl_reload_epoch = float("-inf")

        self.num_predict_batches = []

    def _call_and_handle_interrupt(self, trainer_fn: Callable, *args: Any, **kwargs: Any) -> Any:
        r"""
        Error handling, intended to be used only for main trainer function entry points (fit, validate, test, predict)
        as all errors should funnel through them

        Args:
            trainer_fn: one of (fit, validate, test, predict)
            *args: positional arguments to be passed to the `trainer_fn`
            **kwargs: keyword arguments to be passed to `trainer_fn`
        """
        try:
            if self.strategy.launcher is not None:
                return self.strategy.launcher.launch(trainer_fn, *args, trainer=self, **kwargs)
            else:
                return trainer_fn(*args, **kwargs)
        # TODO: treat KeyboardInterrupt as BaseException (delete the code below) in v1.7
        except KeyboardInterrupt as exception:
            rank_zero_warn("Detected KeyboardInterrupt, attempting graceful shutdown...")
            # user could press Ctrl+c many times... only shutdown once
            if not self.interrupted:
                self.state.status = TrainerStatus.INTERRUPTED
                self._call_callback_hooks("on_keyboard_interrupt")
                self._call_callback_hooks("on_exception", exception)
        except BaseException as exception:
            self.state.status = TrainerStatus.INTERRUPTED
            if distributed_available() and self.world_size > 1:
                # try syncing remaining processes, kill otherwise
                self.strategy.reconciliate_processes(traceback.format_exc())
            self._call_callback_hooks("on_exception", exception)
            self._teardown()
            # teardown might access the stage so we reset it after
            self.state.stage = None
            raise

    def fit(
        self,
        model: "pl.LightningModule",
        train_dataloaders: Optional[Union[TRAIN_DATALOADERS, LightningDataModule]] = None,
        val_dataloaders: Optional[EVAL_DATALOADERS] = None,
        datamodule: Optional[LightningDataModule] = None,
        ckpt_path: Optional[str] = None,
    ) -> None:
        r"""
        Runs the full optimization routine.

        Args:
            model: Model to fit.

            train_dataloaders: A collection of :class:`torch.utils.data.DataLoader` or a
                :class:`~pytorch_lightning.core.datamodule.LightningDataModule` specifying training samples.
                In the case of multiple dataloaders, please see this :ref:`section <multiple-dataloaders>`.

            val_dataloaders: A :class:`torch.utils.data.DataLoader` or a sequence of them specifying validation samples.

            ckpt_path: Path/URL of the checkpoint from which training is resumed. If there is
                no checkpoint file at the path, an exception is raised. If resuming from mid-epoch checkpoint,
                training will start from the beginning of the next epoch.

            datamodule: An instance of :class:`~pytorch_lightning.core.datamodule.LightningDataModule`.
        """
        self.strategy.model = model
        self._call_and_handle_interrupt(
            self._fit_impl, model, train_dataloaders, val_dataloaders, datamodule, ckpt_path
        )

    def _fit_impl(
        self,
        model: "pl.LightningModule",
        train_dataloaders: Optional[Union[TRAIN_DATALOADERS, LightningDataModule]] = None,
        val_dataloaders: Optional[EVAL_DATALOADERS] = None,
        datamodule: Optional[LightningDataModule] = None,
        ckpt_path: Optional[str] = None,
    ) -> None:
        Trainer._log_api_event("fit")
        log.detail(f"{self.__class__.__name__}: trainer fit stage")

        self.state.fn = TrainerFn.FITTING
        self.state.status = TrainerStatus.RUNNING
        self.training = True
        self._last_train_dl_reload_epoch = float("-inf")
        self._last_val_dl_reload_epoch = float("-inf")

        # if a datamodule comes in as the second arg, then fix it for the user
        if isinstance(train_dataloaders, LightningDataModule):
            datamodule = train_dataloaders
            train_dataloaders = None
        # If you supply a datamodule you can't supply train_dataloader or val_dataloaders
        if (train_dataloaders is not None or val_dataloaders is not None) and datamodule is not None:
            raise MisconfigurationException(
                "You cannot pass `train_dataloader` or `val_dataloaders` to `trainer.fit(datamodule=...)`"
            )

        # links data to the trainer
        self._data_connector.attach_data(
            model, train_dataloaders=train_dataloaders, val_dataloaders=val_dataloaders, datamodule=datamodule
        )

        # TODO: ckpt_path only in v2.0
        ckpt_path = ckpt_path or self.resume_from_checkpoint
        self._ckpt_path = self.__set_ckpt_path(
            ckpt_path, model_provided=True, model_connected=self.lightning_module is not None
        )
        results = self._run(model, ckpt_path=self.ckpt_path)

        assert self.state.stopped
        self.training = False
        return results

    def validate(
        self,
        model: Optional["pl.LightningModule"] = None,
        dataloaders: Optional[Union[EVAL_DATALOADERS, LightningDataModule]] = None,
        ckpt_path: Optional[str] = None,
        verbose: bool = True,
        datamodule: Optional[LightningDataModule] = None,
    ) -> _EVALUATE_OUTPUT:
        r"""
        Perform one evaluation epoch over the validation set.

        Args:
            model: The model to validate.

            dataloaders: A :class:`torch.utils.data.DataLoader` or a sequence of them,
                or a :class:`~pytorch_lightning.core.datamodule.LightningDataModule` specifying validation samples.

            ckpt_path: Either ``best`` or path to the checkpoint you wish to validate.
                If ``None`` and the model instance was passed, use the current weights.
                Otherwise, the best model checkpoint from the previous ``trainer.fit`` call will be loaded
                if a checkpoint callback is configured.

            verbose: If True, prints the validation results.

            datamodule: An instance of :class:`~pytorch_lightning.core.datamodule.LightningDataModule`.

        Returns:
            List of dictionaries with metrics logged during the validation phase, e.g., in model- or callback hooks
            like :meth:`~pytorch_lightning.core.lightning.LightningModule.validation_step`,
            :meth:`~pytorch_lightning.core.lightning.LightningModule.validation_epoch_end`, etc.
            The length of the list corresponds to the number of validation dataloaders used.
        """
        self.strategy.model = model or self.lightning_module
        return self._call_and_handle_interrupt(self._validate_impl, model, dataloaders, ckpt_path, verbose, datamodule)

    def _validate_impl(
        self,
        model: Optional["pl.LightningModule"] = None,
        dataloaders: Optional[Union[EVAL_DATALOADERS, LightningDataModule]] = None,
        ckpt_path: Optional[str] = None,
        verbose: bool = True,
        datamodule: Optional[LightningDataModule] = None,
    ) -> _EVALUATE_OUTPUT:
        # --------------------
        # SETUP HOOK
        # --------------------
        Trainer._log_api_event("validate")
        log.detail(f"{self.__class__.__name__}: trainer validate stage")

        self.state.fn = TrainerFn.VALIDATING
        self.state.status = TrainerStatus.RUNNING
        self.validating = True

        # if a datamodule comes in as the second arg, then fix it for the user
        if isinstance(dataloaders, LightningDataModule):
            datamodule = dataloaders
            dataloaders = None
        # If you supply a datamodule you can't supply val_dataloaders
        if dataloaders is not None and datamodule:
            raise MisconfigurationException("You cannot pass both `trainer.validate(dataloaders=..., datamodule=...)`")

        model_provided = model is not None
        model = model or self.lightning_module
        if model is None:
            raise MisconfigurationException(
                "`model` must be provided to `trainer.validate()` when it hasn't been passed in a previous run"
            )

        self.validate_loop.verbose = verbose

        # links data to the trainer
        self._data_connector.attach_data(model, val_dataloaders=dataloaders, datamodule=datamodule)

        self._ckpt_path = self.__set_ckpt_path(
            ckpt_path, model_provided=model_provided, model_connected=self.lightning_module is not None
        )

        self._validated_ckpt_path = self.ckpt_path  # TODO: remove in v1.8

        # run validate
        results = self._run(model, ckpt_path=self.ckpt_path)

        assert self.state.stopped
        self.validating = False

        return results

    def test(
        self,
        model: Optional["pl.LightningModule"] = None,
        dataloaders: Optional[Union[EVAL_DATALOADERS, LightningDataModule]] = None,
        ckpt_path: Optional[str] = None,
        verbose: bool = True,
        datamodule: Optional[LightningDataModule] = None,
    ) -> _EVALUATE_OUTPUT:
        r"""
        Perform one evaluation epoch over the test set.
        It's separated from fit to make sure you never run on your test set until you want to.

        Args:
            model: The model to test.

            dataloaders: A :class:`torch.utils.data.DataLoader` or a sequence of them,
                or a :class:`~pytorch_lightning.core.datamodule.LightningDataModule` specifying test samples.

            ckpt_path: Either ``best`` or path to the checkpoint you wish to test.
                If ``None`` and the model instance was passed, use the current weights.
                Otherwise, the best model checkpoint from the previous ``trainer.fit`` call will be loaded
                if a checkpoint callback is configured.

            verbose: If True, prints the test results.

            datamodule: An instance of :class:`~pytorch_lightning.core.datamodule.LightningDataModule`.

        Returns:
            List of dictionaries with metrics logged during the test phase, e.g., in model- or callback hooks
            like :meth:`~pytorch_lightning.core.lightning.LightningModule.test_step`,
            :meth:`~pytorch_lightning.core.lightning.LightningModule.test_epoch_end`, etc.
            The length of the list corresponds to the number of test dataloaders used.
        """
        self.strategy.model = model or self.lightning_module
        return self._call_and_handle_interrupt(self._test_impl, model, dataloaders, ckpt_path, verbose, datamodule)

    def _test_impl(
        self,
        model: Optional["pl.LightningModule"] = None,
        dataloaders: Optional[Union[EVAL_DATALOADERS, LightningDataModule]] = None,
        ckpt_path: Optional[str] = None,
        verbose: bool = True,
        datamodule: Optional[LightningDataModule] = None,
    ) -> _EVALUATE_OUTPUT:
        # --------------------
        # SETUP HOOK
        # --------------------
        Trainer._log_api_event("test")
        log.detail(f"{self.__class__.__name__}: trainer test stage")

        self.state.fn = TrainerFn.TESTING
        self.state.status = TrainerStatus.RUNNING
        self.testing = True

        # if a datamodule comes in as the second arg, then fix it for the user
        if isinstance(dataloaders, LightningDataModule):
            datamodule = dataloaders
            dataloaders = None
        # If you supply a datamodule you can't supply test_dataloaders
        if dataloaders is not None and datamodule:
            raise MisconfigurationException("You cannot pass both `trainer.test(dataloaders=..., datamodule=...)`")

        model_provided = model is not None
        model = model or self.lightning_module
        if model is None:
            raise MisconfigurationException(
                "`model` must be provided to `trainer.test()` when it hasn't been passed in a previous run"
            )

        self.test_loop.verbose = verbose

        # links data to the trainer
        self._data_connector.attach_data(model, test_dataloaders=dataloaders, datamodule=datamodule)

        self._ckpt_path = self.__set_ckpt_path(
            ckpt_path, model_provided=model_provided, model_connected=self.lightning_module is not None
        )

        self._tested_ckpt_path = self.ckpt_path  # TODO: remove in v1.8

        # run test
        results = self._run(model, ckpt_path=self.ckpt_path)

        assert self.state.stopped
        self.testing = False

        return results

    def predict(
        self,
        model: Optional["pl.LightningModule"] = None,
        dataloaders: Optional[Union[EVAL_DATALOADERS, LightningDataModule]] = None,
        datamodule: Optional[LightningDataModule] = None,
        return_predictions: Optional[bool] = None,
        ckpt_path: Optional[str] = None,
    ) -> Optional[_PREDICT_OUTPUT]:
        r"""
        Run inference on your data.
        This will call the model forward function to compute predictions. Useful to perform distributed
        and batched predictions. Logging is disabled in the predict hooks.

        Args:
            model: The model to predict with.

            dataloaders: A :class:`torch.utils.data.DataLoader` or a sequence of them,
                or a :class:`~pytorch_lightning.core.datamodule.LightningDataModule` specifying prediction samples.

            datamodule: The datamodule with a predict_dataloader method that returns one or more dataloaders.

            return_predictions: Whether to return predictions.
                ``True`` by default except when an accelerator that spawns processes is used (not supported).

            ckpt_path: Either ``best`` or path to the checkpoint you wish to predict.
                If ``None`` and the model instance was passed, use the current weights.
                Otherwise, the best model checkpoint from the previous ``trainer.fit`` call will be loaded
                if a checkpoint callback is configured.

        Returns:
            Returns a list of dictionaries, one for each provided dataloader containing their respective predictions.
        """
        self.strategy.model = model or self.lightning_module
        return self._call_and_handle_interrupt(
            self._predict_impl, model, dataloaders, datamodule, return_predictions, ckpt_path
        )

    def _predict_impl(
        self,
        model: Optional["pl.LightningModule"] = None,
        dataloaders: Optional[Union[EVAL_DATALOADERS, LightningDataModule]] = None,
        datamodule: Optional[LightningDataModule] = None,
        return_predictions: Optional[bool] = None,
        ckpt_path: Optional[str] = None,
    ) -> Optional[_PREDICT_OUTPUT]:
        # --------------------
        # SETUP HOOK
        # --------------------
        Trainer._log_api_event("predict")
        log.detail(f"{self.__class__.__name__}: trainer predict stage")

        self.state.fn = TrainerFn.PREDICTING
        self.state.status = TrainerStatus.RUNNING
        self.predicting = True

        self.predict_loop.return_predictions = return_predictions

        # if a datamodule comes in as the second arg, then fix it for the user
        if isinstance(dataloaders, LightningDataModule):
            datamodule = dataloaders
            dataloaders = None
        if dataloaders is not None and datamodule:
            raise MisconfigurationException("You cannot pass both `trainer.predict(dataloaders=..., datamodule=...)`")

        model_provided = model is not None
        model = model or self.lightning_module
        if model is None:
            raise MisconfigurationException(
                "`model` must be provided to `trainer.predict()` when it hasn't been passed in a previous run"
            )

        # links data to the trainer
        self._data_connector.attach_data(model, predict_dataloaders=dataloaders, datamodule=datamodule)

        self._ckpt_path = self.__set_ckpt_path(
            ckpt_path, model_provided=model_provided, model_connected=self.lightning_module is not None
        )

        self._predicted_ckpt_path = self.ckpt_path  # TODO: remove in v1.8

        results = self._run(model, ckpt_path=self.ckpt_path)

        assert self.state.stopped
        self.predicting = False

        return results

    def tune(
        self,
        model: "pl.LightningModule",
        train_dataloaders: Optional[Union[TRAIN_DATALOADERS, LightningDataModule]] = None,
        val_dataloaders: Optional[EVAL_DATALOADERS] = None,
        datamodule: Optional[LightningDataModule] = None,
        scale_batch_size_kwargs: Optional[Dict[str, Any]] = None,
        lr_find_kwargs: Optional[Dict[str, Any]] = None,
    ) -> Dict[str, Optional[Union[int, _LRFinder]]]:
        r"""
        Runs routines to tune hyperparameters before training.

        Args:
            model: Model to tune.

            train_dataloaders: A collection of :class:`torch.utils.data.DataLoader` or a
                :class:`~pytorch_lightning.core.datamodule.LightningDataModule` specifying training samples.
                In the case of multiple dataloaders, please see this :ref:`section <multiple-dataloaders>`.

            val_dataloaders: A :class:`torch.utils.data.DataLoader` or a sequence of them specifying validation samples.

            datamodule: An instance of :class:`~pytorch_lightning.core.datamodule.LightningDataModule`.

            scale_batch_size_kwargs: Arguments for :func:`~pytorch_lightning.tuner.batch_size_scaling.scale_batch_size`

            lr_find_kwargs: Arguments for :func:`~pytorch_lightning.tuner.lr_finder.lr_find`
        """
        Trainer._log_api_event("tune")

        self.state.fn = TrainerFn.TUNING
        self.state.status = TrainerStatus.RUNNING
        self.tuning = True

        # if a datamodule comes in as the second arg, then fix it for the user
        if isinstance(train_dataloaders, LightningDataModule):
            datamodule = train_dataloaders
            train_dataloaders = None
        # If you supply a datamodule you can't supply train_dataloader or val_dataloaders
        if (train_dataloaders is not None or val_dataloaders is not None) and datamodule is not None:
            raise MisconfigurationException(
                "You cannot pass `train_dataloader` or `val_dataloaders` to `trainer.tune(datamodule=...)`"
            )

        # links data to the trainer
        self._data_connector.attach_data(
            model, train_dataloaders=train_dataloaders, val_dataloaders=val_dataloaders, datamodule=datamodule
        )

        with isolate_rng():
            result = self.tuner._tune(
                model, scale_batch_size_kwargs=scale_batch_size_kwargs, lr_find_kwargs=lr_find_kwargs
            )

        assert self.state.stopped
        self.tuning = False

        return result

    def _restore_modules_and_callbacks(self, checkpoint_path: Optional[_PATH] = None) -> None:
        # restore modules after setup
        self._checkpoint_connector.resume_start(checkpoint_path)
        self._checkpoint_connector._restore_quantization_callbacks()
        self._checkpoint_connector.restore_model()
        self._checkpoint_connector.restore_datamodule()
        if self.state.fn == TrainerFn.FITTING:
            # restore callback states
            self._checkpoint_connector.restore_callbacks()

    def _run(
        self, model: "pl.LightningModule", ckpt_path: Optional[str] = None
    ) -> Optional[Union[_EVALUATE_OUTPUT, _PREDICT_OUTPUT]]:
        # clean hparams
        if hasattr(model, "hparams"):
            parsing.clean_namespace(model.hparams)

        # attach model to the strategy
        self.strategy.connect(model)

        self._callback_connector._attach_model_callbacks()
        self._callback_connector._attach_model_logging_functions()

        verify_loop_configurations(self)

        # hook
        log.detail(f"{self.__class__.__name__}: preparing data")
        self._data_connector.prepare_data()

        # ----------------------------
        # SET UP TRAINING
        # ----------------------------
        self._call_callback_hooks("on_before_accelerator_backend_setup")
        log.detail(f"{self.__class__.__name__}: setting up strategy environment")
        self.strategy.setup_environment()
        self.__setup_profiler()

        self._call_setup_hook()  # allow user to setup lightning_module in accelerator environment

        # check if we should delay restoring checkpoint till later
        if not self.strategy.restore_checkpoint_after_setup:
            log.detail(f"{self.__class__.__name__}: restoring module and callbacks from checkpoint path: {ckpt_path}")
            self._restore_modules_and_callbacks(ckpt_path)

        log.detail(f"{self.__class__.__name__}: configuring sharded model")
        self._call_configure_sharded_model()  # allow user to setup in model sharded environment

        # ----------------------------
        # INSPECT THE CORE LOOPS
        # ----------------------------
        rf"""
             Lightning internal flow looks like this:
        {Trainer.fit} or {Trainer.test} or {Trainer.predict}  ||
                                |                             ||
                         spawn processes                      ||
                 {self.strategy.setup_environment}            ||
                                |                             ||
                        setup accelerator                     ||
                           and strategy                       ||  LIGHTNING
                                |                             ||
                        {self._run_stage}                     ||  FLOW
                                |                             ||
                        {self._run_train}                     ||  DIRECTION
                     or {self._run_evaluate}                  ||
                     or {self._run_predict}                   ||
                                |                             ||
                             results                          \/
        This is used to guide readers to the core loops: train, test, predict.
        {self._run_predict} is the simplest to understand, use `Go to Definition` to read it :)
        """

        # ----------------------------
        # TRAIN
        # ----------------------------

        # reset logger connector
        self._logger_connector.reset_results()
        self._logger_connector.reset_metrics()

        # strategy will configure model and move it to the device
        self.strategy.setup(self)

        # hook
        if self.state.fn == TrainerFn.FITTING:
            self._call_callback_hooks("on_fit_start")
            self._call_lightning_module_hook("on_fit_start")

        self._log_hyperparams()

        if self.strategy.restore_checkpoint_after_setup:
            log.detail(f"{self.__class__.__name__}: restoring module and callbacks from checkpoint path: {ckpt_path}")
            self._restore_modules_and_callbacks(ckpt_path)

        # restore optimizers, etc.
        log.detail(f"{self.__class__.__name__}: restoring training state")
        self._checkpoint_connector.restore_training_state()

        self._checkpoint_connector.resume_end()

        results = self._run_stage()

        log.detail(f"{self.__class__.__name__}: trainer tearing down")
        self._teardown()

        # ----------------------------
        # POST-Training CLEAN UP
        # ----------------------------
        # hook
        if self.state.fn == TrainerFn.FITTING:
            self._call_callback_hooks("on_fit_end")
            self._call_lightning_module_hook("on_fit_end")

        log.detail(f"{self.__class__.__name__}: calling teardown hooks")
        self._call_teardown_hook()

        self.state.status = TrainerStatus.FINISHED
        self.state.stage = None

        return results

    def _log_hyperparams(self) -> None:
        if not self.loggers:
            return
        # log hyper-parameters
        hparams_initial = None

        # save exp to get started (this is where the first experiment logs are written)
        datamodule_log_hyperparams = self.datamodule._log_hyperparams if self.datamodule is not None else False

        if self.lightning_module._log_hyperparams and datamodule_log_hyperparams:
            datamodule_hparams = self.datamodule.hparams_initial
            lightning_hparams = self.lightning_module.hparams_initial
            inconsistent_keys = []
            for key in lightning_hparams.keys() & datamodule_hparams.keys():
                lm_val, dm_val = lightning_hparams[key], datamodule_hparams[key]
                if type(lm_val) != type(dm_val):
                    inconsistent_keys.append(key)
                elif isinstance(lm_val, torch.Tensor) and id(lm_val) != id(dm_val):
                    inconsistent_keys.append(key)
                elif lm_val != dm_val:
                    inconsistent_keys.append(key)
            if inconsistent_keys:
                raise MisconfigurationException(
                    f"Error while merging hparams: the keys {inconsistent_keys} are present "
                    "in both the LightningModule's and LightningDataModule's hparams "
                    "but have different values."
                )
            hparams_initial = {**lightning_hparams, **datamodule_hparams}
        elif self.lightning_module._log_hyperparams:
            hparams_initial = self.lightning_module.hparams_initial
        elif datamodule_log_hyperparams:
            hparams_initial = self.datamodule.hparams_initial

        for logger in self.loggers:
            if hparams_initial is not None:
                logger.log_hyperparams(hparams_initial)
            logger.log_graph(self.lightning_module)
            logger.save()

    def _teardown(self):
        """This is the Trainer's internal teardown, unrelated to the `teardown` hooks in LightningModule and
        Callback; those are handled by :meth:`_call_teardown_hook`."""
        self.strategy.post_dispatch(self)
        self.strategy.teardown()
        loop = self._active_loop
        # loop should never be `None` here but it can because we don't know the trainer stage with `ddp_spawn`
        if loop is not None:
            loop.teardown()
        self._logger_connector.teardown()
        self._signal_connector.teardown()

    def run_stage(self) -> None:
        rank_zero_deprecation(
            "`Trainer.run_stage` is deprecated in v1.6 and will be removed in v1.8. Use"
            " `Trainer.{fit,validate,test,predict}` instead."
        )
        return self._run_stage()

    def _run_stage(self):
        self.strategy.barrier("run-stage")
        self.strategy.dispatch(self)

        if self.evaluating:
            return self._run_evaluate()
        if self.predicting:
            return self._run_predict()
        return self._run_train()

    def _pre_training_routine(self):
        # wait for all to join if on distributed
        self.strategy.barrier("setup_training")

        # register signals
        self._signal_connector.register_signal_handlers()

        # --------------------------
        # Pre-train
        # --------------------------
        self._call_callback_hooks("on_pretrain_routine_start")
        self._call_lightning_module_hook("on_pretrain_routine_start")

        self._call_callback_hooks("on_pretrain_routine_end")
        self._call_lightning_module_hook("on_pretrain_routine_end")

    def _run_train(self) -> None:
        self._pre_training_routine()

        with isolate_rng():
            self._run_sanity_check()

        # enable train mode
        self.model.train()
        torch.set_grad_enabled(True)

        self.fit_loop.trainer = self
        with torch.autograd.set_detect_anomaly(self._detect_anomaly):
            self.fit_loop.run()

    def _run_evaluate(self) -> _EVALUATE_OUTPUT:
        assert self.evaluating

        # reload dataloaders
        self._evaluation_loop._reload_evaluation_dataloaders()

        # reset trainer on this loop and all child loops in case user connected a custom loop
        self._evaluation_loop.trainer = self

        with self.profiler.profile(f"run_{self.state.stage}_evaluation"), torch.no_grad():
            eval_loop_results = self._evaluation_loop.run()

        # remove the tensors from the eval results
        for result in eval_loop_results:
            if isinstance(result, dict):
                for k, v in result.items():
                    if isinstance(v, torch.Tensor):
                        result[k] = v.cpu().item()

        return eval_loop_results

    def _run_predict(self) -> Optional[_PREDICT_OUTPUT]:
        self.reset_predict_dataloader(self.lightning_module)
        # reset trainer on this loop and all child loops in case user connected a custom loop
        self.predict_loop.trainer = self
        with torch.no_grad():
            return self.predict_loop.run()

    def _run_sanity_check(self) -> None:
        val_loop = self.fit_loop.epoch_loop.val_loop

        should_sanity_check = (
            self.enable_validation
            and self.num_sanity_val_steps > 0
            # do not sanity check if restarting because it would mess up the loaded state
            and not val_loop.restarting
        )

        # run tiny validation (if validation defined)
        # to make sure program won't crash during val
        if should_sanity_check:
            stage = self.state.stage
            self.sanity_checking = True

            # reset logger connector
            self._logger_connector.reset_results()
            self._logger_connector.reset_metrics()

            self._call_callback_hooks("on_sanity_check_start")

            # reload dataloaders
            val_loop._reload_evaluation_dataloaders()
            self.num_sanity_val_batches = [
                min(self.num_sanity_val_steps, val_batches) for val_batches in self.num_val_batches
            ]

            # run eval step
            with torch.no_grad():
                val_loop.run()

            self._call_callback_hooks("on_sanity_check_end")

            # reset logger connector
            self._logger_connector.reset_results()
            self._logger_connector.reset_metrics()

            # reset the progress tracking state after sanity checking. we don't need to set the state before
            # because sanity check only runs when we are not restarting
            _reset_progress(val_loop)

            # restore the previous stage when the sanity check if finished
            self.state.stage = stage

    def __set_ckpt_path(self, ckpt_path: Optional[str], model_provided: bool, model_connected: bool) -> Optional[str]:
        # fault-tolerance takes precedence
        from pytorch_lightning.callbacks.fault_tolerance import _FaultToleranceCheckpoint

        ft_checkpoints = [cb for cb in self.callbacks if isinstance(cb, _FaultToleranceCheckpoint)]
        if ft_checkpoints:
            ft_ckpt_path = ft_checkpoints[0].ckpt_path
            fs = get_filesystem(ft_ckpt_path)
            if fs.exists(ft_ckpt_path):
                return ft_ckpt_path

        if model_provided and ckpt_path is None:
            # use passed model to function without loading weights
            return

        fn = self.state.fn.value

        if model_connected and ckpt_path is None:
            rank_zero_warn(
                f"`.{fn}(ckpt_path=None)` was called without a model."
                " The best model of the previous `fit` call will be used."
                f" You can pass `{fn}(ckpt_path='best')` to use and best model"
                " checkpoint and avoid this warning or"
                " `ckpt_path=trainer.checkpoint_callback.last_model_path` to use the last model."
            )
            ckpt_path = "best"

        if ckpt_path == "best":
            if len(self.checkpoint_callbacks) > 1:
                rank_zero_warn(
                    f'`.{fn}(ckpt_path="best")` is called with Trainer configured with multiple `ModelCheckpoint`'
                    " callbacks. It will use the best checkpoint path from first checkpoint callback."
                )

            if not self.checkpoint_callback:
                raise MisconfigurationException(
                    f'`.{fn}(ckpt_path="best")` is set but `ModelCheckpoint` is not configured.'
                )

            if not self.checkpoint_callback.best_model_path:
                if self.fast_dev_run:
                    raise MisconfigurationException(
                        f'You cannot execute `.{fn}(ckpt_path="best")` with `fast_dev_run=True`.'
                        f" Please pass an exact checkpoint path to `.{fn}(ckpt_path=...)`"
                    )
                raise MisconfigurationException(
                    f'`.{fn}(ckpt_path="best")` is set but `ModelCheckpoint` is not configured to save the best model.'
                )
            # load best weights
            ckpt_path = self.checkpoint_callback.best_model_path

        if not ckpt_path:
            raise MisconfigurationException(
                f"`.{fn}()` found no path for the best weights: {ckpt_path!r}. Please"
                f" specify a path for a checkpoint `.{fn}(ckpt_path=PATH)`"
            )
        return ckpt_path

    def _call_setup_hook(self) -> None:
        fn = self.state.fn._setup_fn

        self.strategy.barrier("pre_setup")

        if self.datamodule is not None:
            self.datamodule.setup(stage=fn)
        self._call_callback_hooks("setup", stage=fn)
        self._call_lightning_module_hook("setup", stage=fn)

        self.strategy.barrier("post_setup")

    def _call_configure_sharded_model(self) -> None:
        with self.strategy.model_sharded_context():
            self._handle_meta_model()
            self._call_lightning_module_hook("configure_sharded_model")
            self._call_callback_hooks("on_configure_sharded_model")

    def _handle_meta_model(self) -> None:
        if not is_on_meta_device(self.lightning_module):
            return

        if isinstance(self.strategy, DDPSpawnStrategy):
            raise MisconfigurationException("LightningModule on meta device isn't supported with spawn.")

        materialize_module(self.lightning_module)
        # the trainer reference is lost during materialization
        self.lightning_module.trainer = proxy(self)

    def _call_teardown_hook(self) -> None:
        fn = self.state.fn._setup_fn

        if self.datamodule is not None:
            self.datamodule.teardown(stage=fn)

        self._call_callback_hooks("teardown", stage=fn)
        self._call_lightning_module_hook("teardown", stage=fn)

        self.lightning_module._current_fx_name = None
        # these could have become stale if metrics are defined in `setup`
        self.lightning_module._metric_attributes = None

        # todo: TPU 8 cores hangs in flush with TensorBoard. Might do for all loggers.
        # It might be related to xla tensors blocked when moving the cpu kill loggers.
        for logger in self.loggers:
            logger.finalize("success")

        # summarize profile results
        self.profiler.describe()

    def call_hook(
        self, hook_name: str, *args: Any, pl_module: Optional["pl.LightningModule"] = None, **kwargs: Any
    ) -> Any:
        r"""
        .. deprecated:: v1.6
            The Trainer's `call_hook` method was deprecated in v1.6 and will be removed in v1.8.
        """
        rank_zero_deprecation("The Trainer's `call_hook` method was deprecated in v1.6 and will be removed in v1.8.")
        pl_module = self.lightning_module or pl_module
        if pl_module:
            prev_fx_name = pl_module._current_fx_name
            pl_module._current_fx_name = hook_name

        # always profile hooks
        with self.profiler.profile(hook_name):

            # first call trainer hook
            callback_fx = getattr(self, hook_name, None)
            if callable(callback_fx):
                callback_fx(*args, **kwargs)

            # next call hook in lightningModule
            output = None
            model_fx = getattr(pl_module, hook_name, None)
            if callable(model_fx):
                output = model_fx(*args, **kwargs)

            # call the strategy hook
            if hook_name not in ("setup", "teardown", "on_train_start") and hasattr(self.strategy, hook_name):
                strategy_hook = getattr(self.strategy, hook_name)
                strategy_output = strategy_hook(*args, **kwargs)
                output = strategy_output if output is None else output

        if pl_module:
            # restore current_fx when nested context
            pl_module._current_fx_name = prev_fx_name

        return output

    def _call_lightning_module_hook(
        self,
        hook_name: str,
        *args: Any,
        pl_module: Optional["pl.LightningModule"] = None,
        **kwargs: Any,
    ) -> Any:
        pl_module = pl_module or self.lightning_module

        if pl_module is None:
            raise TypeError("No Lightning Module is available to call hooks on")

        fn = getattr(pl_module, hook_name)
        if not callable(fn):
            return

        prev_fx_name = pl_module._current_fx_name
        pl_module._current_fx_name = hook_name

        with self.profiler.profile(f"[LightningModule]{pl_module.__class__.__name__}.{hook_name}"):
            output = fn(*args, **kwargs)

        # restore current_fx when nested context
        pl_module._current_fx_name = prev_fx_name

        return output

    def _call_callback_hooks(
        self,
        hook_name: str,
        *args: Any,
        **kwargs: Any,
    ) -> None:
        log.debug(f"{self.__class__.__name__}: calling callback hook: {hook_name}")
        # TODO: remove if block in v1.8
        if hook_name in ("on_init_start", "on_init_end"):
            # these `Callback` hooks are the only ones that do not take a lightning module.
            # we also don't profile bc profiler hasn't been set yet
            for callback in self.callbacks:
                fn = getattr(callback, hook_name)
                if callable(fn):
                    fn(self, *args, **kwargs)
            return

        pl_module = self.lightning_module
        if pl_module:
            prev_fx_name = pl_module._current_fx_name
            pl_module._current_fx_name = hook_name

        # TODO: remove if block in v1.7
        if hook_name == "on_train_batch_start":
            with self.profiler.profile(hook_name):
                self._on_train_batch_start(*args, **kwargs)
        elif hook_name == "on_train_batch_end":
            with self.profiler.profile(hook_name):
                self._on_train_batch_end(*args, **kwargs)
        else:
            for callback in self.callbacks:
                fn = getattr(callback, hook_name)
                if callable(fn):
                    with self.profiler.profile(f"[Callback]{callback.state_key}.{hook_name}"):
                        fn(self, self.lightning_module, *args, **kwargs)

        if pl_module:
            # restore current_fx when nested context
            pl_module._current_fx_name = prev_fx_name

    # TODO: Delete this in v1.7 (deprecations: #9816 and #11148)
    def _on_train_batch_start(self, batch, batch_idx, dataloader_idx=0):
        r"""Called when the training batch begins. This function is needed because of two different deprecations affecting
        the original function in TrainerCallbackHookMixin: #9816 and #11148.
        """
        for callback in self.callbacks:
            if is_param_in_hook_signature(callback.on_train_batch_start, "dataloader_idx", explicit=True):
                callback.on_train_batch_start(self, self.lightning_module, batch, batch_idx, 0)
            else:
                callback.on_train_batch_start(self, self.lightning_module, batch, batch_idx)

    # TODO: Delete this in v1.7 (deprecations: #9816 and #11148)
    def _on_train_batch_end(self, outputs: STEP_OUTPUT, batch, batch_idx, dataloader_idx=0):
        r"""Called when the training batch ends. This function is needed because of two different deprecations affecting
        the original function in TrainerCallbackHookMixin: #9816 and #11148.
        """
        for callback in self.callbacks:
            if is_param_in_hook_signature(callback.on_train_batch_end, "dataloader_idx", explicit=True):
                callback.on_train_batch_end(self, self.lightning_module, outputs, batch, batch_idx, 0)
            else:
                callback.on_train_batch_end(self, self.lightning_module, outputs, batch, batch_idx)

    def _call_callbacks_state_dict(self) -> Dict[str, dict]:
        """Called when saving a model checkpoint, calls and returns every callback's `state_dict`, keyed by
        `Callback.state_key`."""
        callback_state_dicts = {}
        for callback in self.callbacks:
            state_dict = callback.state_dict()
            if state_dict:
                callback_state_dicts[callback.state_key] = state_dict
        return callback_state_dicts

    def _call_callbacks_on_save_checkpoint(self, checkpoint: Dict[str, Any]) -> None:
        """Called when saving a model checkpoint, calls every callback's `on_save_checkpoint` hook.

        Will be removed in v1.8: If state is returned, we insert the callback state into
        ``checkpoint["callbacks"][Callback.state_key]``. It overrides ``state_dict`` if already present.
        """
        pl_module = self.lightning_module
        if pl_module:
            prev_fx_name = pl_module._current_fx_name
            pl_module._current_fx_name = "on_save_checkpoint"

        for callback in self.callbacks:
            with self.profiler.profile(f"[Callback]{callback.state_key}.on_save_checkpoint"):
                state = callback.on_save_checkpoint(self, self.lightning_module, checkpoint)
            if state:
                rank_zero_deprecation(
                    f"Returning a value from `{callback.__class__.__name__}.on_save_checkpoint` is deprecated in v1.6"
                    " and will be removed in v1.8. Please override `Callback.state_dict`"
                    " to return state to be saved."
                )
                checkpoint["callbacks"][callback.state_key] = state

        if pl_module:
            # restore current_fx when nested context
            pl_module._current_fx_name = prev_fx_name

    def _call_callbacks_on_load_checkpoint(self, checkpoint: Dict[str, Any]) -> None:
        """Called when loading a model checkpoint.

        Calls every callback's `on_load_checkpoint` hook. We have a dedicated function for this rather than using
        `_call_callback_hooks` because we have special logic for getting callback_states.
        """
        pl_module = self.lightning_module
        if pl_module:
            prev_fx_name = pl_module._current_fx_name
            pl_module._current_fx_name = "on_load_checkpoint"

        callback_states: Dict[Union[Type, str], Dict] = checkpoint.get("callbacks")

        if callback_states is None:
            return

        is_legacy_ckpt = Version(checkpoint["pytorch-lightning_version"]) < Version("1.5.0dev")
        current_callbacks_keys = {cb._legacy_state_key if is_legacy_ckpt else cb.state_key for cb in self.callbacks}
        difference = callback_states.keys() - current_callbacks_keys
        if difference:
            rank_zero_warn(
                "Be aware that when using `ckpt_path`,"
                " callbacks used to create the checkpoint need to be provided during `Trainer` instantiation."
                f" Please add the following callbacks: {list(difference)}.",
            )

        for callback in self.callbacks:
            state = callback_states.get(callback.state_key, callback_states.get(callback._legacy_state_key))
            if state:
                state = deepcopy(state)
                with self.profiler.profile(f"[Callback]{callback.state_key}.on_load_checkpoint"):
                    callback.on_load_checkpoint(self, self.lightning_module, state)

        if pl_module:
            # restore current_fx when nested context
            pl_module._current_fx_name = prev_fx_name

    def _call_callbacks_load_state_dict(self, checkpoint: Dict[str, Any]) -> None:
        """Called when loading a model checkpoint, calls every callback's `load_state_dict`."""
        callback_states: Dict[Union[Type, str], Dict] = checkpoint.get("callbacks")

        if callback_states is None:
            return

        for callback in self.callbacks:
            state = callback_states.get(callback.state_key, callback_states.get(callback._legacy_state_key))
            if state:
                state = deepcopy(state)
                callback.load_state_dict(state)

    def _call_strategy_hook(
        self,
        hook_name: str,
        *args: Any,
        **kwargs: Any,
    ) -> Any:
        pl_module = self.lightning_module
        prev_fx_name = pl_module._current_fx_name
        pl_module._current_fx_name = hook_name

        fn = getattr(self.strategy, hook_name)
        if not callable(fn):
            return

        with self.profiler.profile(f"[Strategy]{self.strategy.__class__.__name__}.{hook_name}"):
            output = fn(*args, **kwargs)

        # restore current_fx when nested context
        pl_module._current_fx_name = prev_fx_name

        return output

    @staticmethod
    def _parse_devices(
        gpus: Optional[Union[List[int], str, int]],
        auto_select_gpus: bool,
        tpu_cores: Optional[Union[List[int], str, int]],
    ) -> Tuple[Optional[List[int]], Optional[Union[List[int], int]]]:
        return device_parser._parse_devices(gpus, auto_select_gpus, tpu_cores)

    @staticmethod
    def _log_api_event(event: str) -> None:
        torch._C._log_api_usage_once("lightning.trainer." + event)

    def __init_profiler(self, profiler: Optional[Union[Profiler, str]]) -> None:
        if isinstance(profiler, str):
            PROFILERS = {
                "simple": SimpleProfiler,
                "advanced": AdvancedProfiler,
                "pytorch": PyTorchProfiler,
                "xla": XLAProfiler,
            }
            profiler = profiler.lower()
            if profiler not in PROFILERS:
                raise MisconfigurationException(
                    "When passing string value for the `profiler` parameter of `Trainer`,"
                    f" it can only be one of {list(PROFILERS.keys())}"
                )
            profiler_class = PROFILERS[profiler]
            profiler = profiler_class()
        self.profiler: Profiler = profiler or PassThroughProfiler()

    def __setup_profiler(self) -> None:
        local_rank = self.local_rank if self.world_size > 1 else None
        self.profiler._lightning_module = proxy(self.lightning_module)
        self.profiler.setup(stage=self.state.fn._setup_fn, local_rank=local_rank, log_dir=self.log_dir)

    def _log_device_info(self) -> None:
        rank_zero_info(
            f"GPU available: {torch.cuda.is_available()}, used: {isinstance(self.accelerator, GPUAccelerator)}"
        )

        num_tpu_cores = self.num_devices if isinstance(self.accelerator, TPUAccelerator) else 0
        rank_zero_info(f"TPU available: {_TPU_AVAILABLE}, using: {num_tpu_cores} TPU cores")

        num_ipus = self.num_devices if isinstance(self.accelerator, IPUAccelerator) else 0
        rank_zero_info(f"IPU available: {_IPU_AVAILABLE}, using: {num_ipus} IPUs")

        num_hpus = self.num_devices if isinstance(self.accelerator, HPUAccelerator) else 0
        rank_zero_info(f"HPU available: {_HPU_AVAILABLE}, using: {num_hpus} HPUs")

        if torch.cuda.is_available() and not isinstance(self.accelerator, GPUAccelerator):
            rank_zero_warn(
                "GPU available but not used. Set `accelerator` and `devices` using"
                f" `Trainer(accelerator='gpu', devices={GPUAccelerator.auto_device_count()})`.",
                category=PossibleUserWarning,
            )

        if _TPU_AVAILABLE and not isinstance(self.accelerator, TPUAccelerator):
            rank_zero_warn(
                "TPU available but not used. Set `accelerator` and `devices` using"
                f" `Trainer(accelerator='tpu', devices={TPUAccelerator.auto_device_count()})`."
            )

        if _IPU_AVAILABLE and not isinstance(self.accelerator, IPUAccelerator):
            rank_zero_warn(
                "IPU available but not used. Set `accelerator` and `devices` using"
                f" `Trainer(accelerator='ipu', devices={IPUAccelerator.auto_device_count()})`."
            )

        if _HPU_AVAILABLE and not isinstance(self.accelerator, HPUAccelerator):
            rank_zero_warn(
                "HPU available but not used. Set `accelerator` and `devices` using"
                f" `Trainer(accelerator='hpu', devices={HPUAccelerator.auto_device_count()})`."
            )

    """
    Data loading methods
    """

    def reset_train_dataloader(self, model: Optional["pl.LightningModule"] = None) -> None:
        """Resets the train dataloader and initialises required variables (number of batches, when to validate,
        etc.).

        Args:
            model: The ``LightningModule`` if calling this outside of the trainer scope.
        """
        source = self._data_connector._train_dataloader_source
        pl_module = self.lightning_module or model
        has_step = is_overridden("training_step", pl_module)
        enable_training = self.limit_train_batches > 0
        if not (source.is_defined() and has_step and enable_training):
            return

        self.train_dataloader = self._data_connector._request_dataloader(RunningStage.TRAINING, model=model)

        if self.overfit_batches > 0:
            self.train_dataloader = self._data_connector._resolve_overfit_batches(
                self.train_dataloader, mode=RunningStage.TRAINING
            )

        # automatically add samplers
        self.train_dataloader = apply_to_collection(
            self.train_dataloader,
            (DataLoader, CombinedLoader),
            self._data_connector._prepare_dataloader,
            mode=RunningStage.TRAINING,
        )
        loaders = (
            self.train_dataloader.loaders
            if isinstance(self.train_dataloader, CombinedLoader)
            else self.train_dataloader
        )

        # check the workers recursively
        apply_to_collection(loaders, DataLoader, self._data_connector._worker_check, "train_dataloader")

        # add worker_init_fn for correct seeding in worker processes
        apply_to_collection(loaders, DataLoader, _auto_add_worker_init_fn, rank=self.global_rank)

        # add collate_fn to collect metadata for fault tolerant training
        if _fault_tolerant_training():
            apply_to_collection(loaders, DataLoader, _add_capture_metadata_collate)

        # wrap the sequence of train loaders to a CombinedLoader object for computing the num_training_batches
        if not isinstance(self.train_dataloader, CombinedLoader):
            self.train_dataloader = CombinedLoader(loaders, self._data_connector.multiple_trainloader_mode)

        module = model or self.lightning_module or self.datamodule
        self.num_training_batches = (
            len(self.train_dataloader)
            if has_len_all_ranks(self.train_dataloader, self.strategy, module)
            else float("inf")
        )

        if isinstance(self.limit_train_batches, int):
            self.num_training_batches = min(self.num_training_batches, int(self.limit_train_batches))
        elif self.num_training_batches != float("inf"):
            self.num_training_batches = int(self.num_training_batches * self.limit_train_batches)
        elif self.limit_train_batches != 1.0:
            raise MisconfigurationException(
                "When using an IterableDataset for `limit_train_batches`,"
                " `Trainer(limit_train_batches)` must be `1.0` or an int. An int k specifies"
                " `num_training_batches` to use."
            )

        if isinstance(self.val_check_interval, int):
            self.val_check_batch = self.val_check_interval
            if self.val_check_batch > self.num_training_batches and self.check_val_every_n_epoch is not None:
                raise ValueError(
                    f"`val_check_interval` ({self.val_check_interval}) must be less than or equal "
                    f"to the number of the training batches ({self.num_training_batches}). "
                    "If you want to disable validation set `limit_val_batches` to 0.0 instead. "
                    "If you want to validate based on the step count instead of the epoch count, "
                    "set `check_val_every_n_epoch=None`."
                )
        else:
            if not has_len_all_ranks(self.train_dataloader, self.strategy, module):
                if self.val_check_interval == 1.0:
                    self.val_check_batch = float("inf")
                else:
                    raise MisconfigurationException(
                        "When using an IterableDataset for `train_dataloader`,"
                        " `Trainer(val_check_interval)` must be `1.0` or an int. An int k specifies"
                        " checking validation every k training batches."
                    )
            else:
                self.val_check_batch = int(self.num_training_batches * self.val_check_interval)
                self.val_check_batch = max(1, self.val_check_batch)

        if self.loggers and self.num_training_batches < self.log_every_n_steps:
            rank_zero_warn(
                f"The number of training samples ({self.num_training_batches}) is smaller than the logging interval"
                f" Trainer(log_every_n_steps={self.log_every_n_steps}). Set a lower value for log_every_n_steps if"
                " you want to see logs for the training epoch.",
                category=PossibleUserWarning,
            )

        # store epoch of dataloader reset for reload_dataloaders_every_n_epochs
        self._last_train_dl_reload_epoch = self.current_epoch

    def reset_val_dataloader(self, model: Optional["pl.LightningModule"] = None) -> None:
        """Resets the validation dataloader and determines the number of batches.

        Args:
            model: The ``LightningModule`` if called outside of the trainer scope.
        """
        source = self._data_connector._val_dataloader_source
        pl_module = self.lightning_module or model
        has_step = is_overridden("validation_step", pl_module)
        enable_validation = self.limit_val_batches > 0
        if source.is_defined() and has_step and enable_validation:
            self.num_val_batches, self.val_dataloaders = self._data_connector._reset_eval_dataloader(
                RunningStage.VALIDATING, model=pl_module
            )

            # store epoch of dataloader reset for reload_dataloaders_every_n_epochs
            self._last_val_dl_reload_epoch = self.current_epoch

    def reset_test_dataloader(self, model: Optional["pl.LightningModule"] = None) -> None:
        """Resets the test dataloader and determines the number of batches.

        Args:
            model: The ``LightningModule`` if called outside of the trainer scope.
        """
        source = self._data_connector._test_dataloader_source
        pl_module = self.lightning_module or model
        has_step = is_overridden("test_step", pl_module)
        enable_testing = self.limit_test_batches > 0
        if source.is_defined() and has_step and enable_testing:
            self.num_test_batches, self.test_dataloaders = self._data_connector._reset_eval_dataloader(
                RunningStage.TESTING, model=pl_module
            )

    def reset_predict_dataloader(self, model: Optional["pl.LightningModule"] = None) -> None:
        """Resets the predict dataloader and determines the number of batches.

        Args:
            model: The ``LightningModule`` if called outside of the trainer scope.
        """
        source = self._data_connector._predict_dataloader_source
        pl_module = self.lightning_module or model
        enable_prediction = self.limit_predict_batches > 0
        if source.is_defined() and enable_prediction:
            self.num_predict_batches, self.predict_dataloaders = self._data_connector._reset_eval_dataloader(
                RunningStage.PREDICTING, model=pl_module
            )

    def reset_train_val_dataloaders(self, model: Optional["pl.LightningModule"] = None) -> None:
        """Resets train and val dataloaders if none are attached to the trainer.

        The val dataloader must be initialized before training loop starts, as the training loop
        inspects the val dataloader to determine whether to run the evaluation loop.
        Args:
            model: The ``LightningModule`` if called outside of the trainer scope.
        """
        if self.train_dataloader is None:
            self.reset_train_dataloader(model=model)
        if self.val_dataloaders is None:
            self.reset_val_dataloader(model=model)

    """
    Accelerator properties
    """

    @property
    def accelerator(self) -> Accelerator:
        return self.strategy.accelerator

    @property
    def strategy(self) -> Strategy:
        return self._accelerator_connector.strategy

    @property
    def training_type_plugin(self) -> Strategy:
        rank_zero_deprecation(
            "`Trainer.training_type_plugin` is deprecated in v1.6 and will be removed in v1.8. Use"
            " `Trainer.strategy` instead."
        )
        return self.strategy

    @property
    def precision_plugin(self) -> PrecisionPlugin:
        return self.strategy.precision_plugin

    @property
    def global_rank(self) -> int:
        return self.strategy.global_rank

    @property
    def local_rank(self) -> int:
        # some strategies define a local rank
        return getattr(self.strategy, "local_rank", 0)

    @property
    def node_rank(self) -> int:
        # some strategies define a node rank
        return getattr(self.strategy, "node_rank", 0)

    @property
    def world_size(self) -> int:
        # some strategies define a world size
        return getattr(self.strategy, "world_size", 1)

    @property
    def should_rank_save_checkpoint(self) -> bool:
        rank_zero_deprecation(
            "`Trainer.should_rank_save_checkpoint` is deprecated in v1.6 and will be removed in v1.8.", stacklevel=5
        )
        strategy = self.strategy
        return (
            isinstance(strategy, pl.strategies.TPUSpawnStrategy) and strategy.local_rank == 0 or strategy.is_global_zero
        )

    @property
    def num_nodes(self) -> int:
        return getattr(self.strategy, "num_nodes", 1)

    @property
    def device_ids(self) -> List[int]:
        """List of device indexes per node."""
        devices = (
            self.strategy.parallel_devices
            if isinstance(self.strategy, ParallelStrategy)
            else [self.strategy.root_device]
        )
        device_ids = []
        for idx, device in enumerate(devices):
            if isinstance(device, torch.device):
                device_ids.append(device.index or idx)
            elif isinstance(device, int):
                device_ids.append(device)
        return device_ids

    @property
    def num_devices(self) -> int:
        """Number of devices the trainer uses per node."""
        return len(self.device_ids)

    @property
    def num_processes(self) -> int:
        rank_zero_deprecation(
            "`Trainer.num_processes` is deprecated in v1.6 and will be removed in v1.8. "
            "Please use `Trainer.num_devices` instead."
        )
        return self.num_devices

    @property
    def root_gpu(self) -> Optional[int]:
        rank_zero_deprecation(
            "`Trainer.root_gpu` is deprecated in v1.6 and will be removed in v1.8. "
            "Please use `Trainer.strategy.root_device.index` instead."
        )
        return self.strategy.root_device.index if isinstance(self.accelerator, GPUAccelerator) else None

    @property
    def tpu_cores(self) -> int:
        rank_zero_deprecation(
            "`Trainer.tpu_cores` is deprecated in v1.6 and will be removed in v1.8. "
            "Please use `Trainer.num_devices` instead."
        )
        return self.num_devices if isinstance(self.accelerator, TPUAccelerator) else 0

    @property
    def ipus(self) -> int:
        rank_zero_deprecation(
            "`Trainer.ipus` was deprecated in v1.6 and will be removed in v1.8."
            " Please use `Trainer.num_devices` instead."
        )
        return self.num_devices if isinstance(self.accelerator, IPUAccelerator) else 0

    @property
    def num_gpus(self) -> int:
        rank_zero_deprecation(
            "`Trainer.num_gpus` was deprecated in v1.6 and will be removed in v1.8."
            " Please use `Trainer.num_devices` instead."
        )
        return self.num_devices if isinstance(self.accelerator, GPUAccelerator) else 0

    @property
    def devices(self) -> int:
        rank_zero_deprecation(
            "`Trainer.devices` was deprecated in v1.6 and will be removed in v1.8."
            " Please use `Trainer.num_devices` or `Trainer.device_ids` to get device information instead."
        )
        return self.num_devices

    @property
    def data_parallel_device_ids(self) -> Optional[List[int]]:
        rank_zero_deprecation(
            "`Trainer.data_parallel_device_ids` was deprecated in v1.6 and will be removed in v1.8."
            " Please use `Trainer.device_ids` instead."
        )
        return self.device_ids if isinstance(self.accelerator, GPUAccelerator) else None

    @property
    def lightning_module(self) -> "pl.LightningModule":
        # TODO: this is actually an optional return
        return self.strategy.lightning_module

    @property
    def optimizers(self) -> List[Optimizer]:
        return self.strategy.optimizers

    @optimizers.setter
    def optimizers(self, new_optims: Optional[List[Optimizer]]) -> None:
        self.strategy.optimizers = new_optims

    @property
    def lightning_optimizers(self) -> Dict[int, LightningOptimizer]:
        rank_zero_deprecation(
            "`Trainer.lightning_optimizers` is deprecated in v1.6 and will be removed in v1.8", stacklevel=5
        )
        return self.strategy._lightning_optimizers

    @property
    def lr_scheduler_configs(self) -> List[LRSchedulerConfig]:
        return self.strategy.lr_scheduler_configs

    @property
    def lr_schedulers(self) -> List[Dict[str, Any]]:
        rank_zero_deprecation(
            "`Trainer.lr_schedulers` is deprecated in v1.6 and will be removed in v1.8."
            " You can use `trainer.lr_scheduler_configs` instead which contains dataclasses instead of dictionaries.",
            stacklevel=5,
        )
        from dataclasses import asdict

        return [asdict(config) for config in self.strategy.lr_scheduler_configs]

    @property
    def optimizer_frequencies(self) -> List[int]:
        return self.strategy.optimizer_frequencies

    @optimizer_frequencies.setter
    def optimizer_frequencies(self, new_freqs: List[int]) -> None:
        self.strategy.optimizer_frequencies = new_freqs

    @property
    def amp_backend(self) -> Optional[AMPType]:
        if isinstance(self.precision_plugin, ApexMixedPrecisionPlugin):
            return AMPType.APEX
        if isinstance(self.precision_plugin, NativeMixedPrecisionPlugin):
            return AMPType.NATIVE
        return None

    @property
    def precision(self) -> Union[str, int]:
        return self.strategy.precision_plugin.precision

    @property
    def scaler(self) -> Optional[Any]:
        return getattr(self.precision_plugin, "scaler", None)

    @property
    def gpus(self) -> Optional[Union[List[int], str, int]]:
        rank_zero_deprecation(
            "`Trainer.gpus` was deprecated in v1.6 and will be removed in v1.8."
            " Please use `Trainer.num_devices` or `Trainer.device_ids` to get device information instead."
        )
        return self._accelerator_connector.gpus

    @property
    def model(self) -> torch.nn.Module:
        """The LightningModule, but possibly wrapped into DataParallel or DistributedDataParallel.

        To access the pure LightningModule, use
        :meth:`~pytorch_lightning.trainer.trainer.Trainer.lightning_module` instead.
        """
        return self.strategy.model

    @model.setter
    def model(self, model: torch.nn.Module) -> None:
        """Setter for the model, pass-through to accelerator and plugin where the model reference is stored. Used
        by the Tuner to reset the state of Trainer and Accelerator.

        Args:
            model: The LightningModule, possibly wrapped into DataParallel or DistributedDataParallel, depending
                on the backend.
        """
        self.strategy.model = model

    """
    General properties
    """

    @property
    def log_dir(self) -> Optional[str]:
        if len(self.loggers) == 1:
            if isinstance(self.logger, TensorBoardLogger):
                dirpath = self.logger.log_dir
            else:
                dirpath = self.logger.save_dir
        else:
            dirpath = self.default_root_dir

        dirpath = self.strategy.broadcast(dirpath)
        return dirpath

    @property
    def use_amp(self) -> bool:
        rank_zero_deprecation(
            "`Trainer.use_amp` is deprecated in v1.6.0 and will be removed in v1.8.0."
            " Please use `Trainer.amp_backend` instead."
        )
        return self.precision == 16

    @property
    def is_global_zero(self) -> bool:
        return self.strategy.is_global_zero

    @property
    def slurm_job_id(self) -> Optional[int]:
        rank_zero_deprecation("Method `slurm_job_id` is deprecated in v1.6.0 and will be removed in v1.7.0.")
        return SLURMEnvironment.job_id()

    @property
    def distributed_sampler_kwargs(self) -> Optional[dict]:
        if isinstance(self.strategy, ParallelStrategy):
            return self.strategy.distributed_sampler_kwargs

    @property
    def data_parallel(self) -> bool:
        return isinstance(self.strategy, ParallelStrategy)

    @property
    def progress_bar_dict(self) -> dict:
        """Read-only for progress bar metrics."""
        rank_zero_deprecation(
            "`trainer.progress_bar_dict` is deprecated in v1.5 and will be removed in v1.7."
            " Use `ProgressBarBase.get_metrics` instead."
        )
        ref_model = self.lightning_module
        ref_model = cast(pl.LightningModule, ref_model)
        if self.progress_bar_callback:
            return self.progress_bar_callback.get_metrics(self, ref_model)
        return self.progress_bar_metrics

    @property
    def enable_validation(self) -> bool:
        """Check if we should run validation during training."""
        return (
            self._data_connector._val_dataloader_source.is_defined()
            and is_overridden("validation_step", self.lightning_module)
            and self.limit_val_batches > 0
        )

    @property
    def default_root_dir(self) -> str:
        """The default location to save artifacts of loggers, checkpoints etc.

        It is used as a fallback if logger or checkpoint callback do not define specific save paths.
        """
        if get_filesystem(self._default_root_dir).protocol == "file":
            return os.path.normpath(self._default_root_dir)
        return self._default_root_dir

    @property
    def weights_save_path(self) -> str:
        """
        The default root location to save weights (checkpoints), e.g., when the
        :class:`~pytorch_lightning.callbacks.model_checkpoint.ModelCheckpoint` does not define a file path.

        .. deprecated:: v1.6
            `Trainer.weights_save_path` has been deprecated in v1.6 and will be removed in v1.8.
        """
        rank_zero_deprecation("`Trainer.weights_save_path` has been deprecated in v1.6 and will be removed in v1.8.")
        return self._weights_save_path_internal

    # TODO: Remove _weights_save_path_internal in v1.8
    @property
    def _weights_save_path_internal(self) -> str:
        """This is an internal implementation of weights_save_path which allows weights_save_path to be used
        internally by the framework without emitting a deprecation warning.

        To be removed in v1.8.
        """
        if get_filesystem(self._weights_save_path).protocol == "file":
            return os.path.normpath(self._weights_save_path)
        return self._weights_save_path

    @property
    def early_stopping_callback(self) -> Optional[EarlyStopping]:
        """The first :class:`~pytorch_lightning.callbacks.early_stopping.EarlyStopping` callback in the
        Trainer.callbacks list, or ``None`` if it doesn't exist."""
        callbacks = self.early_stopping_callbacks
        return callbacks[0] if len(callbacks) > 0 else None

    @property
    def early_stopping_callbacks(self) -> List[EarlyStopping]:
        """A list of all instances of :class:`~pytorch_lightning.callbacks.early_stopping.EarlyStopping` found in
        the Trainer.callbacks list."""
        return [c for c in self.callbacks if isinstance(c, EarlyStopping)]

    @property
    def prediction_writer_callbacks(self) -> List[BasePredictionWriter]:
        """A list of all instances of :class:`~pytorch_lightning.callbacks.prediction_writer.BasePredictionWriter`
        found in the Trainer.callbacks list."""
        return [cb for cb in self.callbacks if isinstance(cb, BasePredictionWriter)]

    @property
    def checkpoint_callback(self) -> Optional[ModelCheckpoint]:
        """The first :class:`~pytorch_lightning.callbacks.model_checkpoint.ModelCheckpoint` callback in the
        Trainer.callbacks list, or ``None`` if it doesn't exist."""
        callbacks = self.checkpoint_callbacks
        return callbacks[0] if len(callbacks) > 0 else None

    @property
    def checkpoint_callbacks(self) -> List[ModelCheckpoint]:
        """A list of all instances of :class:`~pytorch_lightning.callbacks.model_checkpoint.ModelCheckpoint` found
        in the Trainer.callbacks list."""
        return [c for c in self.callbacks if isinstance(c, ModelCheckpoint)]

    @property
    def progress_bar_callback(self) -> Optional[ProgressBarBase]:
        """An instance of :class:`~pytorch_lightning.callbacks.progress.base.ProgressBarBase` found in the
        Trainer.callbacks list, or ``None`` if one doesn't exist."""
        for c in self.callbacks:
            if isinstance(c, ProgressBarBase):
                return c
        return None

    @property
    def resume_from_checkpoint(self) -> Optional[Union[str, Path]]:
        resume_from_checkpoint = self._checkpoint_connector.resume_from_checkpoint_fit_path
        if resume_from_checkpoint is not None:
            rank_zero_deprecation(
                "`trainer.resume_from_checkpoint` is deprecated in v1.5 and will be removed in v2.0."
                " Specify the fit checkpoint path with `trainer.fit(ckpt_path=)` instead.",
                stacklevel=5,
            )

        return resume_from_checkpoint

    @property
    def ckpt_path(self) -> Optional[str]:
        """Set to the path/URL of a checkpoint loaded via :meth:`~pytorch_lightning.trainer.trainer.Trainer.fit`,
        :meth:`~pytorch_lightning.trainer.trainer.Trainer.validate`,
        :meth:`~pytorch_lightning.trainer.trainer.Trainer.test`, or
        :meth:`~pytorch_lightning.trainer.trainer.Trainer.predict`. ``None`` otherwise."""
        return self._ckpt_path

    @property
    def validated_ckpt_path(self) -> Optional[str]:
        rank_zero_deprecation(
            "The `Trainer.validated_ckpt_path` attribute was deprecated in v1.6 and will be removed in v1.8. The"
            " path of a checkpoint loaded via `Trainer.{fit,validate,test,predict}` should be accessed via"
            " `Trainer.ckpt_path` instead.",
            stacklevel=5,
        )
        return self._validated_ckpt_path

    @validated_ckpt_path.setter
    def validated_ckpt_path(self, ckpt_path: Optional[str]) -> None:
        rank_zero_deprecation(
            "The `Trainer.validated_ckpt_path` attribute was deprecated in v1.6 and will be removed in v1.8. The"
            " path of a checkpoint loaded via `Trainer.{fit,validate,test,predict}` should be accessed via the"
            " read-only `Trainer.ckpt_path`.",
            stacklevel=5,
        )
        self._validated_ckpt_path = ckpt_path

    @property
    def tested_ckpt_path(self) -> Optional[str]:
        rank_zero_deprecation(
            "The `Trainer.tested_ckpt_path` attribute was deprecated in v1.6 and will be removed in v1.8. The"
            " path of a checkpoint loaded via `Trainer.{fit,validate,test,predict}` should be accessed via"
            " `Trainer.ckpt_path` instead.",
            stacklevel=5,
        )
        return self._tested_ckpt_path

    @tested_ckpt_path.setter
    def tested_ckpt_path(self, ckpt_path: Optional[str]) -> None:
        rank_zero_deprecation(
            "The `Trainer.tested_ckpt_path` attribute was deprecated in v1.6 and will be removed in v1.8. The"
            " path of a checkpoint loaded via `Trainer.{fit,validate,test,predict}` should be accessed via the"
            " read-only `Trainer.ckpt_path` instead.",
            stacklevel=5,
        )
        self._tested_ckpt_path = ckpt_path

    @property
    def predicted_ckpt_path(self) -> Optional[str]:
        rank_zero_deprecation(
            "The `Trainer.predicted_ckpt_path` attribute was deprecated in v1.6 and will be removed in v1.8. The"
            " path of a checkpoint loaded via `Trainer.{fit,validate,test,predict}` should be accessed via"
            " `Trainer.ckpt_path` instead.",
            stacklevel=5,
        )
        return self._predicted_ckpt_path

    @predicted_ckpt_path.setter
    def predicted_ckpt_path(self, ckpt_path: Optional[str]) -> None:
        rank_zero_deprecation(
            "The `Trainer.predicted_ckpt_path` attribute was deprecated in v1.6 and will be removed in v1.8. The"
            " path of a checkpoint loaded via `Trainer.{fit,validate,test,predict}` should be accessed via the"
            " read-only `Trainer.ckpt_path` instead.",
            stacklevel=5,
        )
        self._predicted_ckpt_path = ckpt_path

    def save_checkpoint(
        self, filepath: _PATH, weights_only: bool = False, storage_options: Optional[Any] = None
    ) -> None:
        r"""
        Runs routine to create a checkpoint.

        Args:
            filepath: Path where checkpoint is saved.
            weights_only: If ``True``, will only save the model weights.
            storage_options: parameter for how to save to storage, passed to ``CheckpointIO`` plugin

        """
        self._checkpoint_connector.save_checkpoint(filepath, weights_only=weights_only, storage_options=storage_options)

    """
    Parsing properties
    """

    @classmethod
    def default_attributes(cls) -> dict:
        init_signature = inspect.signature(cls)
        return {k: v.default for k, v in init_signature.parameters.items()}

    @classmethod
    def get_deprecated_arg_names(cls) -> List:
        """Returns a list with deprecated Trainer arguments."""
        depr_arg_names = []
        for name, val in cls.__dict__.items():
            if name.startswith("DEPRECATED") and isinstance(val, (tuple, list)):
                depr_arg_names.extend(val)
        return depr_arg_names

    @classmethod
    def from_argparse_args(cls: Any, args: Union[Namespace, ArgumentParser], **kwargs) -> Any:
        return from_argparse_args(cls, args, **kwargs)

    @classmethod
    def parse_argparser(cls, arg_parser: Union[ArgumentParser, Namespace]) -> Namespace:
        return parse_argparser(cls, arg_parser)

    @classmethod
    def match_env_arguments(cls) -> Namespace:
        return parse_env_variables(cls)

    @classmethod
    def add_argparse_args(cls, parent_parser: ArgumentParser, **kwargs) -> ArgumentParser:
        return add_argparse_args(cls, parent_parser, **kwargs)

    """
    State properties
    """

    @property
    def interrupted(self) -> bool:
        return self.state.status == TrainerStatus.INTERRUPTED

    @property
    def training(self) -> bool:
        return self.state.stage == RunningStage.TRAINING

    @training.setter
    def training(self, val: bool) -> None:
        if val:
            self.state.stage = RunningStage.TRAINING
        elif self.training:
            self.state.stage = None

    @property
    def testing(self) -> bool:
        return self.state.stage == RunningStage.TESTING

    @testing.setter
    def testing(self, val: bool) -> None:
        if val:
            self.state.stage = RunningStage.TESTING
        elif self.testing:
            self.state.stage = None

    @property
    def predicting(self) -> bool:
        return self.state.stage == RunningStage.PREDICTING

    @predicting.setter
    def predicting(self, val: bool) -> None:
        if val:
            self.state.stage = RunningStage.PREDICTING
        elif self.predicting:
            self.state.stage = None

    @property
    def tuning(self) -> bool:
        return self.state.stage == RunningStage.TUNING

    @tuning.setter
    def tuning(self, val: bool) -> None:
        if val:
            self.state.stage = RunningStage.TUNING
        elif self.tuning:
            self.state.stage = None

    @property
    def validating(self) -> bool:
        return self.state.stage == RunningStage.VALIDATING

    @validating.setter
    def validating(self, val: bool) -> None:
        if val:
            self.state.stage = RunningStage.VALIDATING
        elif self.validating:
            self.state.stage = None

    @property
    def evaluating(self) -> bool:
        return self.state.stage and self.state.stage.evaluating

    @property
    def sanity_checking(self) -> bool:
        return self.state.stage == RunningStage.SANITY_CHECKING

    @sanity_checking.setter
    def sanity_checking(self, val: bool) -> None:
        if val:
            self.state.stage = RunningStage.SANITY_CHECKING
        elif self.sanity_checking:
            self.state.stage = None

    """
    Loop properties
    """

    @property
    def global_step(self) -> int:
        """The number of optimizer steps taken (does not reset each epoch).

        This includes multiple optimizers and TBPTT steps (if enabled).
        """
        return self.fit_loop.epoch_loop.global_step

    @property
    def current_epoch(self) -> int:
        """The current epoch, updated after the epoch end hooks are run."""
        return self.fit_loop.epoch_progress.current.completed

    @property
    def max_epochs(self) -> int:
        return self.fit_loop.max_epochs

    @property
    def min_epochs(self) -> int:
        return self.fit_loop.min_epochs

    @property
    def max_steps(self) -> int:
        return self.fit_loop.max_steps

    @property
    def min_steps(self) -> Optional[int]:
        return self.fit_loop.min_steps

    @property
    def is_last_batch(self) -> bool:
        return self.fit_loop.epoch_loop.batch_progress.is_last_batch

    @property
    def fit_loop(self) -> FitLoop:
        return self._fit_loop

    @fit_loop.setter
    def fit_loop(self, loop: FitLoop):
        """Attach a custom fit loop to this Trainer.

        It will run with
        :meth:`~pytorch_lightning.trainer.trainer.Trainer.fit`.
        """
        loop.trainer = self
        self._fit_loop = loop

    @property
    def validate_loop(self) -> EvaluationLoop:
        return self._validate_loop

    @validate_loop.setter
    def validate_loop(self, loop: EvaluationLoop):
        """Attach a custom validation loop to this Trainer.

        It will run with
        :meth:`~pytorch_lightning.trainer.trainer.Trainer.validate`. Note that this loop is different from the one
        running during training inside the :meth:`pytorch_lightning.trainer.trainer.Trainer.fit` call.
        """
        loop.trainer = self
        self._validate_loop = loop

    @property
    def test_loop(self) -> EvaluationLoop:
        return self._test_loop

    @test_loop.setter
    def test_loop(self, loop: EvaluationLoop):
        """Attach a custom test loop to this Trainer.

        It will run with
        :meth:`~pytorch_lightning.trainer.trainer.Trainer.test`.
        """
        loop.trainer = self
        self._test_loop = loop

    @property
    def predict_loop(self) -> PredictionLoop:
        return self._predict_loop

    @predict_loop.setter
    def predict_loop(self, loop: PredictionLoop):
        """Attach a custom prediction loop to this Trainer.

        It will run with
        :meth:`~pytorch_lightning.trainer.trainer.Trainer.predict`.
        """
        loop.trainer = self
        self._predict_loop = loop

    @property
    def verbose_evaluate(self) -> bool:
        rank_zero_deprecation(
            "The `Trainer.verbose_evaluate` property has been deprecated and will be removed in v1.8. The current value"
            " returned is the union of the validate and test loop values. You can choose which one to access with"
            " `trainer.{validate,test}_loop.verbose`.",
            stacklevel=5,
        )
        return self.validate_loop.verbose or self.test_loop.verbose

    @verbose_evaluate.setter
    def verbose_evaluate(self, verbose: bool) -> None:
        rank_zero_deprecation(
            "The `Trainer.verbose_evaluate` property has been deprecated and will be removed in v1.8. This will set"
            " the value for both trainer.{validate,test}_loop.verbose`.",
            stacklevel=5,
        )
        self.validate_loop.verbose = verbose
        self.test_loop.verbose = verbose

    @property
    def _evaluation_loop(self) -> EvaluationLoop:
        if self.state.fn in (TrainerFn.FITTING, TrainerFn.TUNING):
            return self.fit_loop.epoch_loop.val_loop
        if self.state.fn == TrainerFn.VALIDATING:
            return self.validate_loop
        if self.state.fn == TrainerFn.TESTING:
            return self.test_loop
        raise RuntimeError("The `Trainer._evaluation_loop` property isn't defined. Accessed outside of scope")

    @property
    def _active_loop(self) -> Optional[Union[FitLoop, EvaluationLoop, PredictionLoop]]:
        if self.training:
            return self.fit_loop
        if self.sanity_checking or self.evaluating:
            return self._evaluation_loop
        if self.predicting:
            return self.predict_loop

    """
    Logging properties
    """

    @property
    def logger(self) -> Optional[LightningLoggerBase]:
        if len(self.loggers) == 0:
            return None
        if len(self.loggers) == 1:
            return self.loggers[0]
        else:
            rank_zero_warn(
                "Using trainer.logger when Trainer is configured to use multiple loggers."
                " This behavior will change in v1.8 when LoggerCollection is removed, and"
                " trainer.logger will return the first logger in trainer.loggers"
            )
            with warnings.catch_warnings():
                warnings.simplefilter("ignore")
                return LoggerCollection(self.loggers)

    @logger.setter
    def logger(self, logger: Optional[LightningLoggerBase]) -> None:
        if not logger:
            self.loggers = []
        elif isinstance(logger, LoggerCollection):
            self.loggers = list(logger)
        else:
            self.loggers = [logger]

    @property
    def loggers(self) -> List[LightningLoggerBase]:
        return self._loggers

    @loggers.setter
    def loggers(self, loggers: Optional[List[LightningLoggerBase]]) -> None:
        self._loggers = loggers if loggers else []

    @property
    def callback_metrics(self) -> dict:
        return self._logger_connector.callback_metrics

    @property
    def logged_metrics(self) -> dict:
        return self._logger_connector.logged_metrics

    @property
    def progress_bar_metrics(self) -> dict:
        return self._logger_connector.progress_bar_metrics

    @property
    def _results(self) -> Optional[_ResultCollection]:
        active_loop = self._active_loop
        if active_loop is not None:
            return active_loop._results

    def _exit_gracefully_on_signal(self) -> None:
        if not _fault_tolerant_training() or not self._should_terminate_gracefully():
            return
        raise ExitGracefullyException(0)

    def _should_terminate_gracefully(self) -> bool:
        value = torch.tensor(int(self._terminate_gracefully), device=self.strategy.root_device)
        return self.strategy.reduce(value, reduce_op="sum") > 0

    @property
    def weights_summary(self) -> Optional[str]:
        rank_zero_deprecation("`Trainer.weights_summary` is deprecated in v1.5 and will be removed in v1.7.")
        return self._weights_summary

    @weights_summary.setter
    def weights_summary(self, val: Optional[str]) -> None:
        rank_zero_deprecation("Setting `Trainer.weights_summary` is deprecated in v1.5 and will be removed in v1.7.")
        self._weights_summary = val

    """
    Other
    """

    @property
    def estimated_stepping_batches(self) -> Union[int, float]:
        r"""
        Estimated stepping batches for the complete training inferred from DataLoaders, gradient
        accumulation factor and distributed setup.

        Examples::

            def configure_optimizers(self):
                optimizer = ...
                scheduler = torch.optim.lr_scheduler.OneCycleLR(
                    optimizer, max_lr=1e-3, total_steps=self.trainer.estimated_stepping_batches
                )
                return [optimizer], [scheduler]

        """
        accumulation_scheduler = self.accumulation_scheduler

        if accumulation_scheduler.epochs != [0]:
            raise MisconfigurationException(
                "Estimated stepping batches cannot be computed with different"
                " `accumulate_grad_batches` at different epochs."
            )

        # infinite training
        if self.max_epochs == -1 and self.max_steps == -1:
            return float("inf")

        if self.train_dataloader is None:
            rank_zero_info("Loading `train_dataloader` to estimate number of stepping batches.")
            self.reset_train_dataloader()

        total_batches = self.num_training_batches

        # iterable dataset
        if total_batches == float("inf"):
            return self.max_steps

        self.accumulate_grad_batches = accumulation_scheduler.get_accumulate_grad_batches(self.current_epoch)
        effective_batch_size = self.accumulate_grad_batches
        max_estimated_steps = math.ceil(total_batches / effective_batch_size) * max(self.max_epochs, 1)

        max_estimated_steps = min(max_estimated_steps, self.max_steps) if self.max_steps != -1 else max_estimated_steps
        return max_estimated_steps

    @property
    def terminate_on_nan(self) -> bool:
        rank_zero_deprecation("`Trainer.terminate_on_nan` is deprecated in v1.5 and will be removed in 1.7.")
        return self._terminate_on_nan

    @terminate_on_nan.setter
    def terminate_on_nan(self, val: bool) -> None:
        rank_zero_deprecation(
            f"Setting `Trainer.terminate_on_nan = {val}` is deprecated in v1.5 and will be removed in 1.7."
            f" Please set `Trainer(detect_anomaly={val})` instead."
        )
        self._terminate_on_nan = val  # : 212


def _determine_batch_limits(batches: Optional[Union[int, float]], name: str) -> Union[int, float]:
    if batches is None:
        # batches is optional to know if the user passed a value so that we can show the above info messages only to the
        # users that set a value explicitly
        return 1.0

    # differentiating based on the type can be error-prone for users. show a message describing the chosen behaviour
    if isinstance(batches, int) and batches == 1:
        if name == "limit_train_batches":
            message = "1 batch per epoch will be used."
        elif name == "val_check_interval":
            message = "validation will run after every batch."
        else:
            message = "1 batch will be used."
        rank_zero_info(f"`Trainer({name}=1)` was configured so {message}")
    elif isinstance(batches, float) and batches == 1.0:
        if name == "limit_train_batches":
            message = "100% of the batches per epoch will be used."
        elif name == "val_check_interval":
            message = "validation will run at the end of the training epoch."
        else:
            message = "100% of the batches will be used."
        rank_zero_info(f"`Trainer({name}=1.0)` was configured so {message}.")

    if 0 <= batches <= 1:
        return batches
    if batches > 1 and batches % 1.0 == 0:
        return int(batches)
    raise MisconfigurationException(
        f"You have passed invalid value {batches} for {name}, it has to be in [0.0, 1.0] or an int."
    )<|MERGE_RESOLUTION|>--- conflicted
+++ resolved
@@ -247,13 +247,8 @@
                 :paramref:`~pytorch_lightning.trainer.trainer.Trainer.callbacks`.
                 Default: ``True``.
 
-<<<<<<< HEAD
             check_val_every_n_epoch: Perform a validation loop every after every `n` train epochs. If `None`, validation
                 will be done solely based on the number of steps, requiring `val_check_interval` to be an integer value.
-=======
-            check_val_every_n_epoch: Check val every n train epochs. If `None`, validation will be done solely based
-                on the number of steps, requiring `val_check_interval` to be an integer value.
->>>>>>> 8bf975a0
                 Default: ``1``.
 
             default_root_dir: Default path for logs and weights when no logger/ckpt_callback passed.
@@ -416,8 +411,6 @@
                 batches. An ``int`` value can only be higher than the amount of batches in the training set when
                 `check_val_every_n_epoch=None`, otherwise the validation set is never checked.
                 Default: ``1.0``.
-                This value can only be higher than the amount of batches in the data loader when
-                `check_val_every_n_epoch=None`, otherwise no validation is done.
 
             enable_model_summary: Whether to enable model summarization by default.
                 Default: ``True``.
@@ -542,10 +535,6 @@
             reload_dataloaders_every_n_epochs,
             val_check_interval,
             check_val_every_n_epoch,
-<<<<<<< HEAD
-=======
-            prepare_data_per_node,
->>>>>>> 8bf975a0
         )
 
         if terminate_on_nan is not None:

--- conflicted
+++ resolved
@@ -538,14 +538,8 @@
         self.accelerator_backend.pre_dispatch()
 
     def post_dispatch(self):
-<<<<<<< HEAD
-        self.training_type_plugin.post_dispatch()
-        self.precision_plugin.post_dispatch()
+        self.accelerator.post_dispatch()
         self.accelerator.teardown()
-=======
-        self.accelerator_backend.post_dispatch()
-        self.accelerator_backend.teardown()
->>>>>>> b7c2e0a8
 
     def dispatch(self):
         if self.testing:

--- conflicted
+++ resolved
@@ -281,17 +281,12 @@
                 Can be remote file paths such as `s3://mybucket/path` or 'hdfs://path/'
                 Defaults to `default_root_dir`.
 
-<<<<<<< HEAD
             move_metrics_to_cpu: Whether to force internal logged metrics to be moved to cpu.
                 This can save some gpu memory, but can make training slower. Use with attention.
 
             enable_pl_optimizer: If True, each optimizer will be wrapped by
                 `pytorch_lightning.core.optimizer.LightningOptimizer`. It allows Lightning to
                 handle AMP, TPU, accumulated_gradients, etc..
-=======
-            move_metrics_to_cpu: Whether to force internal logged metrics to be moved to CPU.
-                This can save some GPU memory but can make training slower. Use with attention.
->>>>>>> cd90dd42
         """
         super().__init__()
 

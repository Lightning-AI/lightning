# Copyright The PyTorch Lightning team.
#
# Licensed under the Apache License, Version 2.0 (the "License");
# you may not use this file except in compliance with the License.
# You may obtain a copy of the License at
#
#     http://www.apache.org/licenses/LICENSE-2.0
#
# Unless required by applicable law or agreed to in writing, software
# distributed under the License is distributed on an "AS IS" BASIS,
# WITHOUT WARRANTIES OR CONDITIONS OF ANY KIND, either express or implied.
# See the License for the specific language governing permissions and
# limitations under the License.
"""Trainer to automate the training."""
import logging
import warnings
from datetime import timedelta
from pathlib import Path
from typing import Any, Dict, Iterable, List, Optional, Union
from weakref import proxy

import torch

from pytorch_lightning.accelerators import Accelerator
from pytorch_lightning.callbacks import Callback
from pytorch_lightning.core.datamodule import LightningDataModule
from pytorch_lightning.core.lightning import LightningModule
from pytorch_lightning.core.memory import ModelSummary
from pytorch_lightning.loggers import LightningLoggerBase
<<<<<<< HEAD
from pytorch_lightning.loops.dataloader.evaluation_dataloader_loop import EvaluationDataLoaderLoop
from pytorch_lightning.loops.dataloader.prediction_dataloader_loop import PredictionDataLoaderLoop
=======
>>>>>>> 971908a1
from pytorch_lightning.loops.fit_loop import FitLoop
from pytorch_lightning.plugins import Plugin
from pytorch_lightning.plugins.environments import ClusterEnvironment
from pytorch_lightning.profiler import (
    AdvancedProfiler,
    BaseProfiler,
    PassThroughProfiler,
    PyTorchProfiler,
    SimpleProfiler,
)
from pytorch_lightning.trainer.callback_hook import TrainerCallbackHookMixin
from pytorch_lightning.trainer.configuration_validator import ConfigValidator
from pytorch_lightning.trainer.connectors.accelerator_connector import AcceleratorConnector
from pytorch_lightning.trainer.connectors.callback_connector import CallbackConnector
from pytorch_lightning.trainer.connectors.checkpoint_connector import CheckpointConnector
from pytorch_lightning.trainer.connectors.data_connector import DataConnector
from pytorch_lightning.trainer.connectors.debugging_connector import DebuggingConnector
from pytorch_lightning.trainer.connectors.env_vars_connector import _defaults_from_env_vars
from pytorch_lightning.trainer.connectors.logger_connector import LoggerConnector
from pytorch_lightning.trainer.connectors.logger_connector.result import ResultCollection
from pytorch_lightning.trainer.connectors.model_connector import ModelConnector
from pytorch_lightning.trainer.connectors.optimizer_connector import OptimizerConnector
from pytorch_lightning.trainer.connectors.slurm_connector import SLURMConnector
from pytorch_lightning.trainer.connectors.training_trick_connector import TrainingTricksConnector
from pytorch_lightning.trainer.data_loading import TrainerDataLoadingMixin
from pytorch_lightning.trainer.deprecated_api import DeprecatedTrainerAttributes
from pytorch_lightning.trainer.logging import TrainerLoggingMixin
from pytorch_lightning.trainer.model_hooks import TrainerModelHooksMixin
from pytorch_lightning.trainer.optimizers import TrainerOptimizersMixin
from pytorch_lightning.trainer.properties import TrainerProperties
from pytorch_lightning.trainer.states import TrainerFn, TrainerState, TrainerStatus
from pytorch_lightning.trainer.training_tricks import TrainerTrainingTricksMixin
from pytorch_lightning.tuner.lr_finder import _LRFinder
from pytorch_lightning.tuner.tuning import Tuner
from pytorch_lightning.utilities import DeviceType, parsing, rank_zero_deprecation, rank_zero_warn
from pytorch_lightning.utilities.debugging import InternalDebugger
from pytorch_lightning.utilities.exceptions import MisconfigurationException
from pytorch_lightning.utilities.memory import recursive_detach
from pytorch_lightning.utilities.model_helpers import is_overridden
from pytorch_lightning.utilities.seed import reset_seed
from pytorch_lightning.utilities.types import _EVALUATE_OUTPUT, _PREDICT_OUTPUT, EVAL_DATALOADERS, TRAIN_DATALOADERS

log = logging.getLogger(__name__)
# warnings to ignore in trainer
warnings.filterwarnings(
    'ignore', message='torch.distributed.reduce_op is deprecated, '
    'please use torch.distributed.ReduceOp instead'
)


class Trainer(
    TrainerProperties,
    TrainerCallbackHookMixin,
    TrainerModelHooksMixin,
    TrainerOptimizersMixin,
    TrainerLoggingMixin,
    TrainerTrainingTricksMixin,
    TrainerDataLoadingMixin,
    DeprecatedTrainerAttributes,
):

    @_defaults_from_env_vars
    def __init__(
        self,
        logger: Union[LightningLoggerBase, Iterable[LightningLoggerBase], bool] = True,
        checkpoint_callback: bool = True,
        callbacks: Optional[Union[List[Callback], Callback]] = None,
        default_root_dir: Optional[str] = None,
        gradient_clip_val: float = 0.0,
        gradient_clip_algorithm: str = 'norm',
        process_position: int = 0,
        num_nodes: int = 1,
        num_processes: int = 1,
        gpus: Optional[Union[List[int], str, int]] = None,
        auto_select_gpus: bool = False,
        tpu_cores: Optional[Union[List[int], str, int]] = None,
        ipus: Optional[int] = None,
        log_gpu_memory: Optional[str] = None,
        progress_bar_refresh_rate: Optional[int] = None,
        overfit_batches: Union[int, float] = 0.0,
        track_grad_norm: Union[int, float, str] = -1,
        check_val_every_n_epoch: int = 1,
        fast_dev_run: Union[int, bool] = False,
        accumulate_grad_batches: Union[int, Dict[int, int], List[list]] = 1,
        max_epochs: Optional[int] = None,
        min_epochs: Optional[int] = None,
        max_steps: Optional[int] = None,
        min_steps: Optional[int] = None,
        max_time: Optional[Union[str, timedelta, Dict[str, int]]] = None,
        limit_train_batches: Union[int, float] = 1.0,
        limit_val_batches: Union[int, float] = 1.0,
        limit_test_batches: Union[int, float] = 1.0,
        limit_predict_batches: Union[int, float] = 1.0,
        val_check_interval: Union[int, float] = 1.0,
        flush_logs_every_n_steps: int = 100,
        log_every_n_steps: int = 50,
        accelerator: Optional[Union[str, Accelerator]] = None,
        sync_batchnorm: bool = False,
        precision: int = 32,
        weights_summary: Optional[str] = 'top',
        weights_save_path: Optional[str] = None,
        num_sanity_val_steps: int = 2,
        truncated_bptt_steps: Optional[int] = None,
        resume_from_checkpoint: Optional[Union[Path, str]] = None,
        profiler: Optional[Union[BaseProfiler, str]] = None,
        benchmark: bool = False,
        deterministic: bool = False,
        reload_dataloaders_every_epoch: bool = False,
        auto_lr_find: Union[bool, str] = False,
        replace_sampler_ddp: bool = True,
        terminate_on_nan: bool = False,
        auto_scale_batch_size: Union[str, bool] = False,
        prepare_data_per_node: bool = True,
        plugins: Optional[Union[List[Union[Plugin, ClusterEnvironment, str]], Plugin, ClusterEnvironment, str]] = None,
        amp_backend: str = 'native',
        amp_level: str = 'O2',
        distributed_backend: Optional[str] = None,
        move_metrics_to_cpu: bool = False,
        multiple_trainloader_mode: str = 'max_size_cycle',
        stochastic_weight_avg: bool = False
    ):
        r"""
        Customize every aspect of training via flags

        Args:

            accelerator: Previously known as distributed_backend (dp, ddp, ddp2, etc...).
                Can also take in an accelerator object for custom hardware.

            accumulate_grad_batches: Accumulates grads every k batches or as set up in the dict.

            amp_backend: The mixed precision backend to use ("native" or "apex")

            amp_level: The optimization level to use (O1, O2, etc...).

            auto_lr_find: If set to True, will make trainer.tune() run a learning rate finder,
                trying to optimize initial learning for faster convergence. trainer.tune() method will
                set the suggested learning rate in self.lr or self.learning_rate in the LightningModule.
                To use a different key set a string instead of True with the key name.

            auto_scale_batch_size: If set to True, will `initially` run a batch size
                finder trying to find the largest batch size that fits into memory.
                The result will be stored in self.batch_size in the LightningModule.
                Additionally, can be set to either `power` that estimates the batch size through
                a power search or `binsearch` that estimates the batch size through a binary search.

            auto_select_gpus: If enabled and `gpus` is an integer, pick available
                gpus automatically. This is especially useful when
                GPUs are configured to be in "exclusive mode", such
                that only one process at a time can access them.

            benchmark: If true enables cudnn.benchmark.

            callbacks: Add a callback or list of callbacks.

            checkpoint_callback: If ``True``, enable checkpointing.
                It will configure a default ModelCheckpoint callback if there is no user-defined ModelCheckpoint in
                :paramref:`~pytorch_lightning.trainer.trainer.Trainer.callbacks`.

            check_val_every_n_epoch: Check val every n train epochs.

            default_root_dir: Default path for logs and weights when no logger/ckpt_callback passed.
                Default: ``os.getcwd()``.
                Can be remote file paths such as `s3://mybucket/path` or 'hdfs://path/'

            deterministic: If true enables cudnn.deterministic.

            distributed_backend: deprecated. Please use 'accelerator'

            fast_dev_run: runs n if set to ``n`` (int) else 1 if set to ``True`` batch(es)
                of train, val and test to find any bugs (ie: a sort of unit test).

            flush_logs_every_n_steps: How often to flush logs to disk (defaults to every 100 steps).

            gpus: number of gpus to train on (int) or which GPUs to train on (list or str) applied per node

            gradient_clip_val: 0 means don't clip.

            gradient_clip_algorithm: 'value' means clip_by_value, 'norm' means clip_by_norm. Default: 'norm'

            limit_train_batches: How much of training dataset to check (float = fraction, int = num_batches)

            limit_val_batches: How much of validation dataset to check (float = fraction, int = num_batches)

            limit_test_batches: How much of test dataset to check (float = fraction, int = num_batches)

            limit_predict_batches: How much of prediction dataset to check (float = fraction, int = num_batches)

            logger: Logger (or iterable collection of loggers) for experiment tracking. A ``True`` value uses
                the default ``TensorBoardLogger``. ``False`` will disable logging.

            log_gpu_memory: None, 'min_max', 'all'. Might slow performance

            log_every_n_steps: How often to log within steps (defaults to every 50 steps).

            prepare_data_per_node: If True, each LOCAL_RANK=0 will call prepare data.
                Otherwise only NODE_RANK=0, LOCAL_RANK=0 will prepare data

            process_position: orders the progress bar when running multiple models on same machine.

            progress_bar_refresh_rate: How often to refresh progress bar (in steps). Value ``0`` disables progress bar.
                Ignored when a custom progress bar is passed to :paramref:`~Trainer.callbacks`. Default: None, means
                a suitable value will be chosen based on the environment (terminal, Google COLAB, etc.).

            profiler: To profile individual steps during training and assist in identifying bottlenecks.

            overfit_batches: Overfit a fraction of training data (float) or a set number of batches (int).

            plugins: Plugins allow modification of core behavior like ddp and amp, and enable custom lightning plugins.

            precision: Double precision (64), full precision (32) or half precision (16). Can be used on CPU, GPU or
                TPUs.

            max_epochs: Stop training once this number of epochs is reached. Disabled by default (None).
                If both max_epochs and max_steps are not specified, defaults to ``max_epochs`` = 1000.

            min_epochs: Force training for at least these many epochs. Disabled by default (None).
                If both min_epochs and min_steps are not specified, defaults to ``min_epochs`` = 1.

            max_steps: Stop training after this number of steps. Disabled by default (None).

            min_steps: Force training for at least these number of steps. Disabled by default (None).

            max_time: Stop training after this amount of time has passed. Disabled by default (None).
                The time duration can be specified in the format DD:HH:MM:SS (days, hours, minutes seconds), as a
                :class:`datetime.timedelta`, or a dictionary with keys that will be passed to
                :class:`datetime.timedelta`.

            num_nodes: number of GPU nodes for distributed training.

            num_processes: number of processes for distributed training with distributed_backend="ddp_cpu"

            num_sanity_val_steps: Sanity check runs n validation batches before starting the training routine.
                Set it to `-1` to run all batches in all validation dataloaders.

            reload_dataloaders_every_epoch: Set to True to reload dataloaders every epoch.

            replace_sampler_ddp: Explicitly enables or disables sampler replacement. If not specified this
                will toggled automatically when DDP is used. By default it will add ``shuffle=True`` for
                train sampler and ``shuffle=False`` for val/test sampler. If you want to customize it,
                you can set ``replace_sampler_ddp=False`` and add your own distributed sampler.

            resume_from_checkpoint: Path/URL of the checkpoint from which training is resumed. If there is
                no checkpoint file at the path, start from scratch. If resuming from mid-epoch checkpoint,
                training will start from the beginning of the next epoch.

            sync_batchnorm: Synchronize batch norm layers between process groups/whole world.

            terminate_on_nan: If set to True, will terminate training (by raising a `ValueError`) at the
                end of each training batch, if any of the parameters or the loss are NaN or +/-inf.

            tpu_cores: How many TPU cores to train on (1 or 8) / Single TPU to train on [1]

            ipus: How many IPUs to train on.

            track_grad_norm: -1 no tracking. Otherwise tracks that p-norm. May be set to 'inf' infinity-norm.

            truncated_bptt_steps: Deprecated in v1.3 to be removed in 1.5.
                Please use :paramref:`~pytorch_lightning.core.lightning.LightningModule.truncated_bptt_steps` instead.

            val_check_interval: How often to check the validation set. Use float to check within a training epoch,
                use int to check every n steps (batches).

            weights_summary: Prints a summary of the weights when training begins.

            weights_save_path: Where to save weights if specified. Will override default_root_dir
                for checkpoints only. Use this if for whatever reason you need the checkpoints
                stored in a different place than the logs written in `default_root_dir`.
                Can be remote file paths such as `s3://mybucket/path` or 'hdfs://path/'
                Defaults to `default_root_dir`.

            move_metrics_to_cpu: Whether to force internal logged metrics to be moved to cpu.
                This can save some gpu memory, but can make training slower. Use with attention.

            multiple_trainloader_mode: How to loop over the datasets when there are multiple train loaders.
                In 'max_size_cycle' mode, the trainer ends one epoch when the largest dataset is traversed,
                and smaller datasets reload when running out of their data. In 'min_size' mode, all the datasets
                reload when reaching the minimum length of datasets.

            stochastic_weight_avg: Whether to use `Stochastic Weight Averaging (SWA)
                <https://pytorch.org/blog/pytorch-1.6-now-includes-stochastic-weight-averaging/>_`

        """
        super().__init__()
        Trainer._log_api_event("init")
        self.state = TrainerState()
        distributed_backend = distributed_backend or accelerator

        # init connectors
        self.dev_debugger = InternalDebugger(self)
        self.config_validator = ConfigValidator(self)
        self.data_connector = DataConnector(self, multiple_trainloader_mode)
        self.optimizer_connector = OptimizerConnector(self)

        self.accelerator_connector = AcceleratorConnector(
            num_processes, tpu_cores, ipus, distributed_backend, auto_select_gpus, gpus, num_nodes, sync_batchnorm,
            benchmark, replace_sampler_ddp, deterministic, precision, amp_backend, amp_level, plugins
        )
        self.logger_connector = LoggerConnector(self, log_gpu_memory)
        self.model_connector = ModelConnector(self)
        self.callback_connector = CallbackConnector(self)
        self.debugging_connector = DebuggingConnector(self)
        self.training_tricks_connector = TrainingTricksConnector(self)
        self.checkpoint_connector = CheckpointConnector(self, resume_from_checkpoint)
        self.slurm_connector = SLURMConnector(self)
        self.tuner = Tuner(self)

        self.fit_loop = FitLoop(min_epochs, max_epochs, min_steps, max_steps)
<<<<<<< HEAD
        self.evaluation_loop = EvaluationDataLoaderLoop()
        self.predict_loop = PredictionDataLoaderLoop()
        self.fit_loop.connect(self)
        self.evaluation_loop.connect(self)
        self.predict_loop.connect(self)
=======
        self.fit_loop.connect(self)
        self.evaluation_loop = EvaluationLoop(self)
        self.predict_loop = PredictLoop(self)
>>>>>>> 971908a1

        # training state
        if weights_summary is not None and weights_summary not in ModelSummary.MODES:
            raise MisconfigurationException(
                f"`weights_summary` can be None, {', '.join(ModelSummary.MODES)}, but got {weights_summary}"
            )
        self.weights_summary = weights_summary
        self.shown_warnings = set()

        # init callbacks
        # Declare attributes to be set in callback_connector on_trainer_init
        self.callback_connector.on_trainer_init(
            callbacks,
            checkpoint_callback,
            progress_bar_refresh_rate,
            process_position,
            default_root_dir,
            weights_save_path,
            stochastic_weight_avg,
            max_time,
        )

        # hook
        self.on_init_start()

        # init optimizer + lr scheduler related flags
        self.optimizer_connector.on_trainer_init()

        # init data flags
        self.data_connector.on_trainer_init(
            check_val_every_n_epoch, reload_dataloaders_every_epoch, prepare_data_per_node
        )

        # init training tricks
        self.training_tricks_connector.on_trainer_init(
            gradient_clip_val,
            gradient_clip_algorithm,
            track_grad_norm,
            accumulate_grad_batches,
            truncated_bptt_steps,
            terminate_on_nan,
        )
<<<<<<< HEAD
=======

        self.evaluation_loop.on_trainer_init()
        self.predict_loop.on_trainer_init()
>>>>>>> 971908a1
        self._setup_on_init(num_sanity_val_steps)

        # configure tuner
        self.tuner.on_trainer_init(auto_lr_find, auto_scale_batch_size)

        # configure profiler
        self.__init_profiler(profiler)

        # init logger flags
        self.logger_connector.on_trainer_init(
            logger,
            flush_logs_every_n_steps,
            log_every_n_steps,
            move_metrics_to_cpu,
        )

        # init debugging flags
        self.debugging_connector.on_init_start(
            limit_train_batches,
            limit_val_batches,
            limit_test_batches,
            limit_predict_batches,
            val_check_interval,
            overfit_batches,
            fast_dev_run,
        )

        # Callback system
        self.on_init_end()

    def _setup_on_init(
        self,
        num_sanity_val_steps: int,
<<<<<<< HEAD
    ):
=======
    ) -> None:
>>>>>>> 971908a1
        self.should_stop = False
        self.state = TrainerState()
        self.num_training_batches = 0
        self.train_dataloader = None

        if num_sanity_val_steps == -1:
            self.num_sanity_val_steps = float("inf")
        else:
            self.num_sanity_val_steps = num_sanity_val_steps

<<<<<<< HEAD
        self.num_sanity_val_batches = []
        self.num_test_batches = []
        self.num_val_batches = []
        self.test_dataloaders = None
        self.val_dataloaders = None

        # .validate() and .test() set this when they load a checkpoint
        self.validated_ckpt_path = None
        self.tested_ckpt_path = None

        # when true, print evaluation results in .validate() and .test()
        self.verbose_evaluate = True

        self.num_predict_batches = []
        self.predicted_ckpt_path = None

    def _setup_fit(self, model, train_dataloader=None, val_dataloaders=None, datamodule=None):
=======
    def _setup_fit(self, model, train_dataloader=None, val_dataloaders=None, datamodule=None) -> None:
>>>>>>> 971908a1
        # clean hparams
        if hasattr(model, "hparams"):
            parsing.clean_namespace(model.hparams)

        # links data to the trainer
        self.data_connector.attach_data(model, train_dataloader, val_dataloaders, datamodule)

        # check that model is configured correctly
        self.config_validator.verify_loop_configurations(model)

        # attach model log function to callback
        self.callback_connector.attach_model_logging_functions(model)

    def fit(
        self,
        model: LightningModule,
        train_dataloaders: Optional[Union[TRAIN_DATALOADERS, LightningDataModule]] = None,
        val_dataloaders: Optional[EVAL_DATALOADERS] = None,
        datamodule: Optional[LightningDataModule] = None,
        train_dataloader=None,  # noqa TODO: remove with 1.6
    ) -> None:
        r"""
        Runs the full optimization routine.

        Args:
            model: Model to fit.

            train_dataloaders: A collection of :class:`torch.utils.data.DataLoader` or a
                :class:`~pytorch_lightning.core.datamodule.LightningDataModule` specifying training samples.
                In the case of multiple dataloaders, please see this :ref:`page <multiple-training-dataloaders>`.

            val_dataloaders: A :class:`torch.utils.data.DataLoader` or a sequence of them specifying validation samples.

            datamodule: An instance of :class:`~pytorch_lightning.core.datamodule.LightningDataModule`.
        """
        Trainer._log_api_event("fit")

        self.state.fn = TrainerFn.FITTING
        self.state.status = TrainerStatus.RUNNING
        self.training = True

        if train_dataloader is not None:
            rank_zero_deprecation(
                "`trainer.fit(train_dataloader)` is deprecated in v1.4 and will be removed in v1.6."
                " Use `trainer.fit(train_dataloaders)` instead. HINT: added 's'"
            )
            train_dataloaders = train_dataloader
        # if a datamodule comes in as the second arg, then fix it for the user
        if isinstance(train_dataloaders, LightningDataModule):
            datamodule = train_dataloaders
            train_dataloaders = None
        # If you supply a datamodule you can't supply train_dataloader or val_dataloaders
        if (train_dataloaders is not None or val_dataloaders is not None) and datamodule is not None:
            raise MisconfigurationException(
                'You cannot pass `train_dataloader` or `val_dataloaders` to `trainer.fit(datamodule=...)`'
            )

        # links data to the trainer
        self.data_connector.attach_data(
            model, train_dataloaders=train_dataloaders, val_dataloaders=val_dataloaders, datamodule=datamodule
        )

        self._run(model)

        assert self.state.stopped
        self.training = False

    def validate(
        self,
        model: Optional[LightningModule] = None,
        dataloaders: Optional[Union[EVAL_DATALOADERS, LightningDataModule]] = None,
        ckpt_path: Optional[str] = 'best',
        verbose: bool = True,
        datamodule: Optional[LightningDataModule] = None,
        val_dataloaders=None,  # noqa TODO: remove with 1.6
    ) -> _EVALUATE_OUTPUT:
        r"""
        Perform one evaluation epoch over the validation set.

        Args:
            model: The model to validate.

            dataloaders: A :class:`torch.utils.data.DataLoader` or a sequence of them,
                or a :class:`~pytorch_lightning.core.datamodule.LightningDataModule` specifying validation samples.

            ckpt_path: Either ``best`` or path to the checkpoint you wish to validate.
                If ``None``, use the current weights of the model.
                When the model is given as argument, this parameter will not apply.

            verbose: If True, prints the validation results.

            datamodule: An instance of :class:`~pytorch_lightning.core.datamodule.LightningDataModule`.

        Returns:
            The dictionary with final validation results returned by validation_epoch_end.
            If validation_epoch_end is not defined, the output is a list of the dictionaries
            returned by validation_step.
        """
        # --------------------
        # SETUP HOOK
        # --------------------
        Trainer._log_api_event("validate")
        self.verbose_evaluate = verbose

        self.state.fn = TrainerFn.VALIDATING
        self.state.status = TrainerStatus.RUNNING
        self.validating = True

        if val_dataloaders is not None:
            rank_zero_deprecation(
                "`trainer.validate(val_dataloaders)` is deprecated in v1.4 and will be removed in v1.6."
                " Use `trainer.validate(dataloaders)` instead."
            )
            dataloaders = val_dataloaders
        # if a datamodule comes in as the second arg, then fix it for the user
        if isinstance(dataloaders, LightningDataModule):
            datamodule = dataloaders
            dataloaders = None
        # If you supply a datamodule you can't supply val_dataloaders
        if dataloaders is not None and datamodule:
            raise MisconfigurationException('You cannot pass both `trainer.validate(dataloaders=..., datamodule=...)`')

        model_provided = model is not None
        model = model or self.lightning_module
        if model is None:
            raise MisconfigurationException(
                "`model` must be provided to `trainer.validate()` when it hasn't been passed in a previous run"
            )

        # links data to the trainer
        self.data_connector.attach_data(model, val_dataloaders=dataloaders, datamodule=datamodule)

        if not model_provided:
            self.validated_ckpt_path = self.__load_ckpt_weights(ckpt_path)

        # run validate
        results = self._run(model)

        assert self.state.stopped
        self.validating = False

        return results

    def test(
        self,
        model: Optional[LightningModule] = None,
        dataloaders: Optional[Union[EVAL_DATALOADERS, LightningDataModule]] = None,
        ckpt_path: Optional[str] = 'best',
        verbose: bool = True,
        datamodule: Optional[LightningDataModule] = None,
        test_dataloaders=None,  # noqa TODO: remove with 1.6
    ) -> _EVALUATE_OUTPUT:
        r"""
        Perform one evaluation epoch over the test set. It's separated from
        fit to make sure you never run on your test set until you want to.

        Args:
            model: The model to test.

            dataloaders: A :class:`torch.utils.data.DataLoader` or a sequence of them,
                or a :class:`~pytorch_lightning.core.datamodule.LightningDataModule` specifying test samples.

            ckpt_path: Either ``best`` or path to the checkpoint you wish to test.
                If ``None``, use the current weights of the model.
                When the model is given as argument, this parameter will not apply.

            verbose: If True, prints the test results.

            datamodule: An instance of :class:`~pytorch_lightning.core.datamodule.LightningDataModule`.

        Returns:
            Returns a list of dictionaries, one for each test dataloader containing their respective metrics.
        """
        # --------------------
        # SETUP HOOK
        # --------------------
        Trainer._log_api_event("test")
        self.verbose_evaluate = verbose

        self.state.fn = TrainerFn.TESTING
        self.state.status = TrainerStatus.RUNNING
        self.testing = True

        if test_dataloaders is not None:
            rank_zero_deprecation(
                "`trainer.test(test_dataloaders)` is deprecated in v1.4 and will be removed in v1.6."
                " Use `trainer.test(dataloaders)` instead."
            )
            dataloaders = test_dataloaders
        # if a datamodule comes in as the second arg, then fix it for the user
        if isinstance(dataloaders, LightningDataModule):
            datamodule = dataloaders
            dataloaders = None
        # If you supply a datamodule you can't supply test_dataloaders
        if dataloaders is not None and datamodule:
            raise MisconfigurationException('You cannot pass both `trainer.test(dataloaders=..., datamodule=...)`')

        model_provided = model is not None
        model = model or self.lightning_module
        if model is None:
            raise MisconfigurationException(
                "`model` must be provided to `trainer.test()` when it hasn't been passed in a previous run"
            )

        # links data to the trainer
        self.data_connector.attach_data(model, test_dataloaders=dataloaders, datamodule=datamodule)

        if not model_provided:
            self.tested_ckpt_path = self.__load_ckpt_weights(ckpt_path)

        # run test
        results = self._run(model)

        assert self.state.stopped
        self.testing = False

        return results

    def predict(
        self,
        model: Optional[LightningModule] = None,
        dataloaders: Optional[Union[EVAL_DATALOADERS, LightningDataModule]] = None,
        datamodule: Optional[LightningDataModule] = None,
        return_predictions: Optional[bool] = None,
        ckpt_path: Optional[str] = 'best',
    ) -> Optional[_PREDICT_OUTPUT]:
        r"""

        Separates from fit to make sure you never run on your predictions set until you want to.
        This will call the model forward function to compute predictions.

        Args:
            model: The model to predict with.

            dataloaders: A :class:`torch.utils.data.DataLoader` or a sequence of them,
                or a :class:`~pytorch_lightning.core.datamodule.LightningDataModule` specifying prediction samples.

            datamodule: The datamodule with a predict_dataloader method that returns one or more dataloaders.

            return_predictions: Whether to return predictions.
                ``True`` by default except when an accelerator that spawns processes is used (not supported).

            ckpt_path: Either ``best`` or path to the checkpoint you wish to use to predict.
                If ``None``, use the current weights of the model.
                When the model is given as argument, this parameter will not apply.

        Returns:
            Returns a list of dictionaries, one for each provided dataloader containing their respective predictions.
        """

        # --------------------
        # SETUP HOOK
        # --------------------
        Trainer._log_api_event("predict")

        self.state.fn = TrainerFn.PREDICTING
        self.state.status = TrainerStatus.RUNNING
        self.predicting = True

        self.predict_loop.return_predictions = return_predictions

        # if a datamodule comes in as the second arg, then fix it for the user
        if isinstance(dataloaders, LightningDataModule):
            datamodule = dataloaders
            dataloaders = None
        if dataloaders is not None and datamodule:
            raise MisconfigurationException('You cannot pass both `trainer.predict(dataloaders=..., datamodule=...)`')

        model_provided = model is not None
        model = model or self.lightning_module
        if model is None:
            raise MisconfigurationException(
                "`model` must be provided to `trainer.predict()` when it hasn't been passed in a previous run"
            )

        # links data to the trainer
        self.data_connector.attach_data(model, predict_dataloaders=dataloaders, datamodule=datamodule)

        if not model_provided:
            self.predicted_ckpt_path = self.__load_ckpt_weights(ckpt_path)

        results = self._run(model)

        assert self.state.stopped
        self.predicting = False

        return results

    def tune(
        self,
        model: LightningModule,
        train_dataloaders: Optional[Union[TRAIN_DATALOADERS, LightningDataModule]] = None,
        val_dataloaders: Optional[EVAL_DATALOADERS] = None,
        datamodule: Optional[LightningDataModule] = None,
        scale_batch_size_kwargs: Optional[Dict[str, Any]] = None,
        lr_find_kwargs: Optional[Dict[str, Any]] = None,
        train_dataloader=None,  # noqa TODO: remove with 1.6
    ) -> Dict[str, Optional[Union[int, _LRFinder]]]:
        r"""
        Runs routines to tune hyperparameters before training.

        Args:
            model: Model to tune.

            train_dataloaders: A collection of :class:`torch.utils.data.DataLoader` or a
                :class:`~pytorch_lightning.core.datamodule.LightningDataModule` specifying training samples.
                In the case of multiple dataloaders, please see this :ref:`page <multiple-training-dataloaders>`.

            val_dataloaders: A :class:`torch.utils.data.DataLoader` or a sequence of them specifying validation samples.

            datamodule: An instance of :class:`~pytorch_lightning.core.datamodule.LightningDataModule`.

            scale_batch_size_kwargs: Arguments for :func:`~pytorch_lightning.tuner.batch_size_scaling.scale_batch_size`

            lr_find_kwargs: Arguments for :func:`~pytorch_lightning.tuner.lr_finder.lr_find`
        """
        Trainer._log_api_event("tune")

        self.state.fn = TrainerFn.TUNING
        self.state.status = TrainerStatus.RUNNING
        self.tuning = True

        if train_dataloader is not None:
            rank_zero_deprecation(
                "`trainer.tune(train_dataloader)` is deprecated in v1.4 and will be removed in v1.6."
                " Use `trainer.tune(train_dataloaders)` instead. HINT: added 's'"
            )
            train_dataloaders = train_dataloader
        # if a datamodule comes in as the second arg, then fix it for the user
        if isinstance(train_dataloaders, LightningDataModule):
            datamodule = train_dataloaders
            train_dataloaders = None
        # If you supply a datamodule you can't supply train_dataloader or val_dataloaders
        if (train_dataloaders is not None or val_dataloaders is not None) and datamodule is not None:
            raise MisconfigurationException(
                'You cannot pass `train_dataloader` or `val_dataloaders` to `trainer.tune(datamodule=...)`'
            )

        # links data to the trainer
        self.data_connector.attach_data(
            model, train_dataloaders=train_dataloaders, val_dataloaders=val_dataloaders, datamodule=datamodule
        )

        result = self.tuner._tune(model, scale_batch_size_kwargs=scale_batch_size_kwargs, lr_find_kwargs=lr_find_kwargs)

        assert self.state.stopped
        self.tuning = False

        return result

    def _run(self, model: LightningModule) -> Optional[Union[_EVALUATE_OUTPUT, _PREDICT_OUTPUT]]:
        # clean hparams
        if hasattr(model, "hparams"):
            parsing.clean_namespace(model.hparams)

        self.config_validator.verify_loop_configurations(model)

        # attach model log function to callback
        self.callback_connector.attach_model_logging_functions(model)

        # hook
        self.data_connector.prepare_data(model)
        self.callback_connector._attach_model_callbacks(model, self)

        # ----------------------------
        # SET UP TRAINING
        # ----------------------------
        self.call_hook("on_before_accelerator_backend_setup", model)
        self.accelerator.connect(model)
        self.accelerator.setup_environment()
        self._call_setup_hook(model)  # allow user to setup lightning_module in accelerator environment
        self._call_configure_sharded_model(model)  # allow user to setup in model sharded environment
        self.accelerator.setup(self, model)  # note: this sets up self.lightning_module

        # ----------------------------
        # INSPECT THE CORE LOOPS
        # ----------------------------
        f"""
             Lightning internal flow looks like this:
        {Trainer.fit} or {Trainer.test} or {Trainer.predict}  ||
                                |                             ||
                        create accelerator                    ||
                                |                             ||
                         {self._dispatch}                     ||
                                |                             ||  LIGHTNING
                  {self.accelerator.start_training}           ||
                or {self.accelerator.start_evaluating}        ||
                or {self.accelerator.start_predicting}        ||  FLOW
                                |                             ||
                         {self.run_stage}                     ||
                                |                             ||  DIRECTION
                        {self._run_train}                     ||
                     or {self._run_evaluation}                ||
                     or {self._run_predict}                   ||
                                |                             ||
                             results                          \/
        This is used to guide readers to the core loops: train, test, predict.
        {self._run_predict} is the simplest to understand, use `Go to Definition` to read it :)
        Search for `start_training` or `start_evaluating` or `start_predicting` in
        `pytorch_lightning/plugins/training_type_plugin` to find accelerator dispatch functions.
        """  # noqa: W605

        # ----------------------------
        # TRAIN
        # ----------------------------
        # hook
        if self.state.fn == TrainerFn.FITTING:
            self.call_hook("on_fit_start")

        # plugin will setup fitting (e.g. ddp will launch child processes)
        self._pre_dispatch()

        # dispatch `start_training` or `start_evaluating` or `start_predicting`
        self._dispatch()

        # plugin will finalized fitting (e.g. ddp_spawn will load trained model)
        self._post_dispatch()

        # ----------------------------
        # POST-Training CLEAN UP
        # ----------------------------
        # hook
        if self.state.fn == TrainerFn.FITTING:
            self.call_hook('on_fit_end')

        # teardown
        self._call_teardown_hook(model)

        if self.state.status != TrainerStatus.INTERRUPTED:
            self.state.status = TrainerStatus.FINISHED
        self.state.stage = None

        return self.accelerator.results

    def _pre_dispatch(self):
        self.accelerator.pre_dispatch(self)

        # log hyper-parameters
        if self.logger is not None:
            # save exp to get started (this is where the first experiment logs are written)
            self.logger.log_hyperparams(self.lightning_module.hparams_initial)
            self.logger.log_graph(self.lightning_module)
            self.logger.save()

    def _post_dispatch(self):
        self.accelerator.post_dispatch(self)
        self.accelerator.teardown()
        self.logger_connector.teardown()

    def _dispatch(self):
        if self.evaluating:
            self.accelerator.start_evaluating(self)
        elif self.predicting:
            self.accelerator.start_predicting(self)
        else:
            self.accelerator.start_training(self)

    def run_stage(self):
        self.accelerator.dispatch(self)
        self.__setup_profiler()

        if self.evaluating:
            return self._run_evaluate()
        if self.predicting:
            return self._run_predict()
        return self._run_train()

    def _pre_training_routine(self):
        # wait for all to join if on distributed
        self.accelerator.barrier("setup_training")

        # register auto-resubmit when on SLURM
        self.slurm_connector.register_slurm_signal_handlers()

        # --------------------------
        # Pre-train
        # --------------------------
        # on pretrain routine start
        ref_model = self.lightning_module

        self.on_pretrain_routine_start()
        ref_model.on_pretrain_routine_start()

        # print model summary
        if self.is_global_zero and self.weights_summary is not None and not self.testing:
            ref_model.summarize(mode=self.weights_summary)

        # restore training and model before hpc is called
        self.checkpoint_connector.restore()

        # on pretrain routine end
        self.on_pretrain_routine_end()
        ref_model.on_pretrain_routine_end()

    def _run_train(self) -> None:
        self._pre_training_routine()

        if not self.is_global_zero and self.progress_bar_callback is not None:
            self.progress_bar_callback.disable()

        self._run_sanity_check(self.lightning_module)

        self.checkpoint_connector.has_trained = False

        # enable train mode
        self.model.train()
        torch.set_grad_enabled(True)

        # reload data when needed
        model = self.lightning_module

        self.reset_train_val_dataloaders(model)

        try:
            self.fit_loop.run()
        except KeyboardInterrupt:
            rank_zero_warn('Detected KeyboardInterrupt, attempting graceful shutdown...')
            # user could press Ctrl+c many times... only shutdown once
            if not self.interrupted:
                self.state.status = TrainerStatus.INTERRUPTED
                self.on_keyboard_interrupt()
                # same treatment as below
                self.accelerator.on_train_end()
                self.state.stage = None
        except BaseException:
            self.state.status = TrainerStatus.INTERRUPTED
            # give accelerators a chance to finish
            self.accelerator.on_train_end()
            # reset bookkeeping
            self.state.stage = None
            raise

    def _run_evaluation(self) -> _EVALUATE_OUTPUT:
        if not (self.evaluating or self.sanity_checking):
            rank_zero_warn(
                f"`trainer._run_evaluation()` was called but the running stage is set to {self.state.stage}."
                " This should not happen normally. Setting it to `RunningStage.VALIDATING`", RuntimeWarning
            )
            self.validating = True

        dataloaders, max_batches = self.evaluation_loop.get_evaluation_dataloaders()

        # TODO: move this check inside new loop
        # check if we want to skip this evaluation
        if self.evaluation_loop.should_skip_evaluation(max_batches):
            return [], []

        # enable eval mode + no grads
        self.evaluation_loop.on_evaluation_model_eval()
        # ref model
        model = self.lightning_module
        model.zero_grad()
        torch.set_grad_enabled(False)

        eval_loop_results = self.evaluation_loop.run()

        # save predictions to disk
        self.evaluation_loop.predictions.to_disk()

        # enable train mode again
        self.evaluation_loop.on_evaluation_model_train()

        torch.set_grad_enabled(True)

        return eval_loop_results

    # TODO: move inside evaluation loop
    def _track_output_for_epoch_end(self, outputs, output):
        if output is not None:
            if isinstance(output, ResultCollection):
                output = output.detach()
                if self.move_metrics_to_cpu:
                    output = output.cpu()
            elif isinstance(output, dict):
                output = recursive_detach(output, to_cpu=self.move_metrics_to_cpu)
            elif isinstance(output, torch.Tensor) and output.is_cuda and self.move_metrics_to_cpu:
                output = output.cpu()
            outputs.append(output)
        return outputs

    def _run_evaluate(self) -> _EVALUATE_OUTPUT:
        if not self.is_global_zero and self.progress_bar_callback is not None:
            self.progress_bar_callback.disable()

        assert self.evaluating

        with self.profiler.profile(f"run_{self.state.stage}_evaluation"):
            eval_loop_results = self._run_evaluation()

        # remove the tensors from the eval results
        for i, result in enumerate(eval_loop_results):
            if isinstance(result, dict):
                for k, v in result.items():
                    if isinstance(v, torch.Tensor):
                        result[k] = v.cpu().item()

        return eval_loop_results

    def _run_predict(self) -> Optional[_PREDICT_OUTPUT]:
        return self.predict_loop.run()

    def _run_sanity_check(self, ref_model):
        using_val_step = ref_model.val_dataloader is not None and is_overridden('validation_step', ref_model)
        should_sanity_check = using_val_step and self.num_sanity_val_steps > 0 and self.limit_val_batches > 0

        # run tiny validation (if validation defined)
        # to make sure program won't crash during val
        if should_sanity_check:
            stage = self.state.stage
            self.sanity_checking = True

            # hook and callback
            self.on_sanity_check_start()

            # run eval step
            self._run_evaluation()

            self.on_sanity_check_end()

            # reset validation metrics
            self.logger_connector.reset()

            # reset the seed to what it was before sanity check
            # prevents sanity check to affect random sampling in training
            reset_seed()

            # restore the previous stage when the sanity check if finished
            self.state.stage = stage

    def __load_ckpt_weights(self, ckpt_path: Optional[str]) -> Optional[str]:
        if ckpt_path is None:
            return

        fn = self.state.fn.value

        if ckpt_path == 'best':
            # if user requests the best checkpoint but we don't have it, error
            if not self.checkpoint_callback.best_model_path:
                if self.fast_dev_run:
                    raise MisconfigurationException(
                        f'You cannot execute `.{fn}()` with `fast_dev_run=True` unless you do'
                        f' `.{fn}(ckpt_path=PATH)` as no checkpoint path was generated during fitting.'
                    )
                raise MisconfigurationException(
                    f'`.{fn}(ckpt_path="best")` is set but `ModelCheckpoint` is not configured to save the best model.'
                )
            # load best weights
            ckpt_path = self.checkpoint_callback.best_model_path

        if not ckpt_path:
            raise MisconfigurationException(
                f'`.{fn}()` found no path for the best weights: "{ckpt_path}". Please'
                f' specify a path for a checkpoint `.{fn}(ckpt_path=PATH)`'
            )

        # only one process running at this point for TPUs, as spawn isn't triggered yet
        # todo: move this logic internally within the barrier.
        if not self._device_type == DeviceType.TPU:
            self.training_type_plugin.barrier()

        self.checkpoint_connector.restore_model_weights(ckpt_path)
        return ckpt_path

    def _call_setup_hook(self, model: LightningModule) -> None:
        fn = self.state.fn._setup_fn

        self.accelerator.barrier("pre_setup")

        if self.datamodule is not None:
            self.datamodule.setup(stage=fn)
        self.setup(model, stage=fn)
        model.setup(stage=fn)

        self.accelerator.barrier("post_setup")

    def _call_configure_sharded_model(self, model: LightningModule) -> None:
        # Call configure sharded model hook if accelerator requests. In some cases
        # we will not call the hook; the hook has initialized the sharded model for example.

        # used on the model if the user re-create a trainer with resume_from_checkpoint
        model_call_configure_sharded_model_hook = getattr(model, "call_configure_sharded_model_hook", False)
        if self.accelerator.call_configure_sharded_model_hook and not model_call_configure_sharded_model_hook:
            with self.accelerator.model_sharded_context():
                model.configure_sharded_model()
                self.configure_sharded_model(model)
            model.call_configure_sharded_model_hook = True
            self.accelerator.call_configure_sharded_model_hook = False

    def _call_teardown_hook(self, model: LightningModule) -> None:
        fn = self.state.fn._setup_fn

        if self.datamodule is not None:
            self.datamodule.teardown(stage=fn)
        self.profiler.teardown(stage=fn)
        self.teardown(stage=fn)
        model.teardown(stage=fn)

        model._current_fx_name = None
        model._current_dataloader_idx = None

    def call_hook(self, hook_name: str, *args, **kwargs) -> Any:
        # Note this implementation is copy/pasted into the TrainLoop class in TrainLoop._on_train_epoch_end_hook
        # This was done to manage the deprecation of the `outputs` argument to on_train_epoch_end
        # If making changes to this function, ensure that those changes are also made to
        # TrainLoop._on_train_epoch_end_hook
        if self.lightning_module:
            prev_fx_name = self.lightning_module._current_fx_name
            self.lightning_module._current_fx_name = hook_name

        # always profile hooks
        with self.profiler.profile(hook_name):

            # first call trainer hook
            if hasattr(self, hook_name):
                trainer_hook = getattr(self, hook_name)
                trainer_hook(*args, **kwargs)

            # next call hook in lightningModule
            output = None
            model_ref = self.lightning_module
            if is_overridden(hook_name, model_ref):
                hook_fx = getattr(model_ref, hook_name)
                output = hook_fx(*args, **kwargs)

            # call the accelerator hook
            if hasattr(self.accelerator, hook_name):
                accelerator_hook = getattr(self.accelerator, hook_name)
                accelerator_output = accelerator_hook(*args, **kwargs)
                # Rely on the accelerator output if lightningModule hook returns nothing
                # Required for cases such as DataParallel where we reduce the output for the user
                # todo: move this data parallel logic into the data parallel plugin
                output = accelerator_output if output is None else output

        if self.lightning_module:
            # restore current_fx when nested context
            self.lightning_module._current_fx_name = prev_fx_name

        return output

    @staticmethod
    def _log_api_event(event: str) -> None:
        torch._C._log_api_usage_once("lightning.trainer." + event)

    def __init_profiler(self, profiler: Optional[Union[BaseProfiler, str]]) -> None:
        if isinstance(profiler, str):
            PROFILERS = {
                "simple": SimpleProfiler,
                "advanced": AdvancedProfiler,
                "pytorch": PyTorchProfiler,
            }
            profiler = profiler.lower()
            if profiler not in PROFILERS:
                raise MisconfigurationException(
                    "When passing string value for the `profiler` parameter of `Trainer`,"
                    f" it can only be one of {list(PROFILERS.keys())}"
                )
            profiler_class = PROFILERS[profiler]
            profiler = profiler_class()
        self.profiler: BaseProfiler = profiler or PassThroughProfiler()

    def __setup_profiler(self) -> None:
        local_rank = self.local_rank if self.world_size > 1 else None
        self.profiler._lightning_module = proxy(self.lightning_module)
        self.profiler.setup(stage=self.state.fn._setup_fn, local_rank=local_rank, log_dir=self.log_dir)<|MERGE_RESOLUTION|>--- conflicted
+++ resolved
@@ -27,11 +27,8 @@
 from pytorch_lightning.core.lightning import LightningModule
 from pytorch_lightning.core.memory import ModelSummary
 from pytorch_lightning.loggers import LightningLoggerBase
-<<<<<<< HEAD
 from pytorch_lightning.loops.dataloader.evaluation_dataloader_loop import EvaluationDataLoaderLoop
 from pytorch_lightning.loops.dataloader.prediction_dataloader_loop import PredictionDataLoaderLoop
-=======
->>>>>>> 971908a1
 from pytorch_lightning.loops.fit_loop import FitLoop
 from pytorch_lightning.plugins import Plugin
 from pytorch_lightning.plugins.environments import ClusterEnvironment
@@ -340,17 +337,11 @@
         self.tuner = Tuner(self)
 
         self.fit_loop = FitLoop(min_epochs, max_epochs, min_steps, max_steps)
-<<<<<<< HEAD
         self.evaluation_loop = EvaluationDataLoaderLoop()
         self.predict_loop = PredictionDataLoaderLoop()
         self.fit_loop.connect(self)
         self.evaluation_loop.connect(self)
         self.predict_loop.connect(self)
-=======
-        self.fit_loop.connect(self)
-        self.evaluation_loop = EvaluationLoop(self)
-        self.predict_loop = PredictLoop(self)
->>>>>>> 971908a1
 
         # training state
         if weights_summary is not None and weights_summary not in ModelSummary.MODES:
@@ -393,12 +384,6 @@
             truncated_bptt_steps,
             terminate_on_nan,
         )
-<<<<<<< HEAD
-=======
-
-        self.evaluation_loop.on_trainer_init()
-        self.predict_loop.on_trainer_init()
->>>>>>> 971908a1
         self._setup_on_init(num_sanity_val_steps)
 
         # configure tuner
@@ -432,11 +417,7 @@
     def _setup_on_init(
         self,
         num_sanity_val_steps: int,
-<<<<<<< HEAD
     ):
-=======
-    ) -> None:
->>>>>>> 971908a1
         self.should_stop = False
         self.state = TrainerState()
         self.num_training_batches = 0
@@ -447,7 +428,6 @@
         else:
             self.num_sanity_val_steps = num_sanity_val_steps
 
-<<<<<<< HEAD
         self.num_sanity_val_batches = []
         self.num_test_batches = []
         self.num_val_batches = []
@@ -465,9 +445,6 @@
         self.predicted_ckpt_path = None
 
     def _setup_fit(self, model, train_dataloader=None, val_dataloaders=None, datamodule=None):
-=======
-    def _setup_fit(self, model, train_dataloader=None, val_dataloaders=None, datamodule=None) -> None:
->>>>>>> 971908a1
         # clean hparams
         if hasattr(model, "hparams"):
             parsing.clean_namespace(model.hparams)

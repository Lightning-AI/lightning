--- conflicted
+++ resolved
@@ -449,11 +449,6 @@
         )
         self.logger_connector = LoggerConnector(self, log_gpu_memory)
         self._callback_connector = CallbackConnector(self)
-<<<<<<< HEAD
-        self.training_tricks_connector = TrainingTricksConnector(self)
-=======
-        self.debugging_connector = DebuggingConnector(self)
->>>>>>> 848ad3f4
         self.checkpoint_connector = CheckpointConnector(self, resume_from_checkpoint)
         self.signal_connector = SignalConnector(self)
         self.tuner = Tuner(self)

# Copyright The PyTorch Lightning team.
#
# Licensed under the Apache License, Version 2.0 (the "License");
# you may not use this file except in compliance with the License.
# You may obtain a copy of the License at
#
#     http://www.apache.org/licenses/LICENSE-2.0
#
# Unless required by applicable law or agreed to in writing, software
# distributed under the License is distributed on an "AS IS" BASIS,
# WITHOUT WARRANTIES OR CONDITIONS OF ANY KIND, either express or implied.
# See the License for the specific language governing permissions and
# limitations under the License.

import os
import warnings
from typing import Dict, Iterable, List, Optional, Union

import torch
from torch.utils.data import DataLoader

from pytorch_lightning.callbacks import Callback, EarlyStopping, ModelCheckpoint
from pytorch_lightning.core.datamodule import LightningDataModule
from pytorch_lightning.core.lightning import LightningModule
from pytorch_lightning.core.memory import ModelSummary
from pytorch_lightning.core.step_result import EvalResult
from pytorch_lightning.loggers import LightningLoggerBase
from pytorch_lightning.profiler import BaseProfiler
from pytorch_lightning.trainer.callback_hook import TrainerCallbackHookMixin
from pytorch_lightning.trainer.configuration_validator import ConfigValidator
from pytorch_lightning.trainer.data_loading import TrainerDataLoadingMixin
from pytorch_lightning.trainer.logging import TrainerLoggingMixin
from pytorch_lightning.trainer.model_hooks import TrainerModelHooksMixin
from pytorch_lightning.trainer.optimizers import TrainerOptimizersMixin
from pytorch_lightning.trainer.states import TrainerState, trainer_state
from pytorch_lightning.trainer.training_tricks import TrainerTrainingTricksMixin
from pytorch_lightning.utilities import rank_zero_warn
from pytorch_lightning.utilities.debugging import InternalDebugger
from pytorch_lightning.utilities.exceptions import MisconfigurationException
from pytorch_lightning.trainer.evaluation_loop import EvaluationLoop
from pytorch_lightning.trainer.training_loop import TrainLoop
from pytorch_lightning.accelerators.accelerator_connector import AcceleratorConnector
from pytorch_lightning.trainer.connectors.logger_connector import LoggerConnector
from pytorch_lightning.trainer.connectors.optimizer_connector import OptimizerConnector
from pytorch_lightning.trainer.connectors.training_trick_connector import TrainingTricksConnector
from pytorch_lightning.trainer.connectors.callback_connector import CallbackConnector
from pytorch_lightning.trainer.connectors.model_connector import ModelConnector
from pytorch_lightning.trainer.connectors.debugging_connector import DebuggingConnector
from pytorch_lightning.trainer.connectors.checkpoint_connector import CheckpointConnector
from pytorch_lightning.trainer.connectors.slurm_connector import SLURMConnector
from pytorch_lightning import _logger as log
from pytorch_lightning.tuner.tuning import Tuner
from pytorch_lightning.trainer.connectors.precision_connector import PrecisionConnector
from pytorch_lightning.trainer.connectors.profiler_connector import ProfilerConnector
from pytorch_lightning.trainer.connectors.data_connector import DataConnector
from pytorch_lightning.utilities.model_utils import is_overridden
from pytorch_lightning.trainer import docstrings
from pytorch_lightning.trainer.properties import TrainerProperties

# warnings to ignore in trainer
warnings.filterwarnings(
    'ignore', message='torch.distributed.reduce_op is deprecated, ' 'please use torch.distributed.ReduceOp instead'
)
os.environ['PYTHONWARNINGS'] = 'ignore:semaphore_tracker:UserWarning'

try:
    from apex import amp
except ImportError:
    amp = None


class Trainer(
    TrainerProperties,
    TrainerCallbackHookMixin,
    TrainerModelHooksMixin,
    TrainerOptimizersMixin,
    TrainerLoggingMixin,
    TrainerTrainingTricksMixin,
    TrainerDataLoadingMixin,
):
    def __init__(
        self,
        logger: Union[LightningLoggerBase, Iterable[LightningLoggerBase], bool] = True,
        checkpoint_callback: Union[ModelCheckpoint, bool] = True,
        early_stop_callback: Optional[Union[EarlyStopping, bool]] = False,
        callbacks: Optional[List[Callback]] = None,
        default_root_dir: Optional[str] = None,
        gradient_clip_val: float = 0,
        process_position: int = 0,
        num_nodes: int = 1,
        num_processes: int = 1,
        gpus: Optional[Union[List[int], str, int]] = None,
        auto_select_gpus: bool = False,
        tpu_cores: Optional[Union[List[int], str, int]] = None,
        log_gpu_memory: Optional[str] = None,
        progress_bar_refresh_rate: int = 1,
        overfit_batches: Union[int, float] = 0.0,
        track_grad_norm: Union[int, float, str] = -1,
        check_val_every_n_epoch: int = 1,
        fast_dev_run: bool = False,
        accumulate_grad_batches: Union[int, Dict[int, int], List[list]] = 1,
        max_epochs: int = 1000,
        min_epochs: int = 1,
        max_steps: Optional[int] = None,
        min_steps: Optional[int] = None,
        limit_train_batches: Union[int, float] = 1.0,
        limit_val_batches: Union[int, float] = 1.0,
        limit_test_batches: Union[int, float] = 1.0,
        val_check_interval: Union[int, float] = 1.0,
        log_save_interval: int = 100,
        row_log_interval: int = 50,
        distributed_backend: Optional[str] = None,
        sync_batchnorm: bool = False,
        precision: int = 32,
        weights_summary: Optional[str] = ModelSummary.MODE_DEFAULT,
        weights_save_path: Optional[str] = None,
        num_sanity_val_steps: int = 2,
        truncated_bptt_steps: Optional[int] = None,
        resume_from_checkpoint: Optional[str] = None,
        profiler: Optional[Union[BaseProfiler, bool]] = None,
        benchmark: bool = False,
        deterministic: bool = False,
        reload_dataloaders_every_epoch: bool = False,
        auto_lr_find: Union[bool, str] = False,
        replace_sampler_ddp: bool = True,
        terminate_on_nan: bool = False,
        auto_scale_batch_size: Union[str, bool] = False,
        prepare_data_per_node: bool = True,
        amp_backend: str = 'native',
        amp_level: str = 'O2',  # backward compatible, todo: remove in v1.0.0
        overfit_pct: float = None,  # backward compatible, todo: remove in v1.0.0
    ):
        super().__init__()

        # init connectors
        self.dev_debugger = InternalDebugger(self)
        self.config_validator = ConfigValidator(self)
        self.data_connector = DataConnector(self)
        self.optimizer_connector = OptimizerConnector(self)
        self.accelerator_connector = AcceleratorConnector(self)
        self.logger_connector = LoggerConnector(self)
        self.model_connector = ModelConnector(self)
        self.precision_connector = PrecisionConnector(self)
        self.callback_connector = CallbackConnector(self)
        self.debugging_connector = DebuggingConnector(self)
        self.training_tricks_connector = TrainingTricksConnector(self)
        self.profile_connector = ProfilerConnector(self)
        self.checkpoint_connector = CheckpointConnector(self)
        self.slurm_connector = SLURMConnector(self)
        self.tuner = Tuner(self)
        self.accelerator_backend = None
        self.evaluation_loop = EvaluationLoop(self)
        self.train_loop = TrainLoop(self)

        # training state
        self.weights_summary = weights_summary
        self.model = None
        self.shown_warnings = set()

        # init callbacks
        self.callback_connector.on_trainer_init(
            callbacks,
            early_stop_callback,
            checkpoint_callback,
            progress_bar_refresh_rate,
            process_position,
            default_root_dir,
            weights_save_path,
            resume_from_checkpoint
        )

        # hook
        self.on_init_start()

        # init optimizer + lr scheduler related flags
        self.optimizer_connector.on_trainer_init()

        # init data flags
        self.data_connector.on_trainer_init(
            check_val_every_n_epoch,
            reload_dataloaders_every_epoch,
            prepare_data_per_node
        )

        # init training tricks
        self.training_tricks_connector.on_trainer_init(
            gradient_clip_val,
            track_grad_norm,
            accumulate_grad_batches,
            truncated_bptt_steps,
            terminate_on_nan
        )

        # init accelerator related flags
        self.accelerator_connector.on_trainer_init(
            num_processes,
            tpu_cores,
            distributed_backend,
            auto_select_gpus,
            gpus,
            num_nodes,
            log_gpu_memory,
            sync_batchnorm,
            benchmark,
            replace_sampler_ddp,
            deterministic
        )

        # init train loop related flags
        self.train_loop.on_trainer_init(max_epochs, min_epochs, max_steps, min_steps, num_sanity_val_steps)
        self.evaluation_loop.on_trainer_init()

        # configure tuner
        self.tuner.on_trainer_init(auto_lr_find, auto_scale_batch_size)

        # configure profiler
        self.profile_connector.on_trainer_init(profiler)

        # init logger flags
        self.logger_connector.on_trainer_init(logger, log_save_interval, row_log_interval)

        # init debugging flags
        self.debugging_connector.on_init_start(
            overfit_pct,
            limit_train_batches,
            limit_val_batches,
            limit_test_batches,
            val_check_interval,
            overfit_batches,
            fast_dev_run
        )

        # set precision
        self.precision_connector.on_trainer_init(precision, amp_level, amp_backend)

        # Callback system
        self.on_init_end()

    def tune(
        self,
        model: LightningModule,
        train_dataloader: Optional[DataLoader] = None,
        val_dataloaders: Optional[Union[DataLoader, List[DataLoader]]] = None,
        datamodule: Optional[LightningDataModule] = None,
    ):
        # TODO: temporary, need to decide if tune or separate object

        # setup data, etc...
        self.train_loop.setup_fit(model, train_dataloader, val_dataloaders, datamodule)

        # hook
        self.data_connector.prepare_data(model)

        # Run auto batch size scaling
        if self.auto_scale_batch_size:
            if isinstance(self.auto_scale_batch_size, bool):
                self.auto_scale_batch_size = 'power'
            self.tuner.scale_batch_size(
                model,
                mode=self.auto_scale_batch_size,
                train_dataloader=train_dataloader,
                val_dataloaders=val_dataloaders,
                datamodule=datamodule,
            )
            model.logger = self.logger  # reset logger binding

        # Run learning rate finder:
        if self.auto_lr_find:
            self.tuner.internal_find_lr(self, model)
            model.logger = self.logger  # reset logger binding

    # -----------------------------
    # MODEL TRAINING
    # -----------------------------
    def fit(
        self,
        model: LightningModule,
        train_dataloader: Optional[DataLoader] = None,
        val_dataloaders: Optional[Union[DataLoader, List[DataLoader]]] = None,
        datamodule: Optional[LightningDataModule] = None,
    ):
        self._state = TrainerState.RUNNING

        # setup data, etc...
        self.train_loop.setup_fit(model, train_dataloader, val_dataloaders, datamodule)

        # hook
        self.data_connector.prepare_data(model)

        # set testing if set in environ
        self.testing = os.environ.get('PL_TESTING_MODE', self.testing)

        # -------------------------
        # TRAIN
        # -------------------------
        self.accelerator_backend = self.accelerator_connector.select_accelerator()
        self.accelerator_backend.setup(model)

        # hook
        self.call_hook('on_fit_start')

        results = self.accelerator_backend.train()
        self.accelerator_backend.teardown()

        # -------------------------
        # POST-Training
        # -------------------------
        # hook
        self.call_hook('on_fit_end')

        # hook
        self.teardown('fit')
        if self.is_function_implemented('teardown'):
            model.teardown('fit')

        # return 1 when finished
        # used for testing or when we need to know that training succeeded

        if self._state != TrainerState.INTERRUPTED:
            self._state = TrainerState.FINISHED
        return results or 1

    def train(self):
        self.run_sanity_check(self.get_model())

        # enable train mode
        model = self.get_model()
        model.train()
        torch.set_grad_enabled(True)

        # reload data when needed
        self.train_loop.reset_train_val_dataloaders(model)

        # hook
        self.train_loop.on_train_start()

        try:
            # run all epochs
            for epoch in range(self.current_epoch, self.max_epochs):

                # reset train dataloader
                if self.reload_dataloaders_every_epoch:
                    self.reset_train_dataloader(model)

                # hook
                self.train_loop.on_train_epoch_start(epoch)

                # run train epoch
                self.train_loop.run_training_epoch()

                if self.max_steps and self.max_steps <= self.global_step:

                    # hook
                    self.train_loop.on_train_end()
                    return

                # update LR schedulers
                self.optimizer_connector.update_learning_rates(interval='epoch')

                # early stopping
                met_min_epochs = epoch >= self.min_epochs - 1
                met_min_steps = self.global_step >= self.min_steps if self.min_steps else True

                if self.should_stop:
                    if (met_min_epochs and met_min_steps):
                        self.train_loop.on_train_end()
                        return
                    else:
                        log.info('Trainer was signaled to stop but required minimum epochs'
                                 f' ({self.min_epochs}) or minimum steps ({self.min_steps}) has'
                                 ' not been met. Training will continue...')

            # hook
            self.train_loop.on_train_end()

        except KeyboardInterrupt:
            rank_zero_warn('Detected KeyboardInterrupt, attempting graceful shutdown...')

            # user could press ctrl+c many times... only shutdown once
            if not self.interrupted:
                self.interrupted = True
                self._state = TrainerState.INTERRUPTED
                self.on_keyboard_interrupt()

                # hook
                self.train_loop.on_train_end()

    def run_evaluation(self, test_mode: bool = False, max_batches=None):
        # bookkeeping
        self.evaluation_loop.testing = test_mode
        dataloaders, max_batches = self.evaluation_loop.get_evaluation_dataloaders(max_batches)
        if self.evaluation_loop.should_skip_evaluation(dataloaders, max_batches):
            return [], []

        # enable eval mode + no grads
        model = self.get_model()
        model.zero_grad()
        model.eval()
        torch.set_grad_enabled(False)

        # hook
        self.evaluation_loop.on_evaluation_start()

        # set up the eval loop
        self.evaluation_loop.setup(model, max_batches, dataloaders)

        # hook
        # TODO: should this be insider the dataloader loop?
        self.evaluation_loop.on_evaluation_epoch_start()

        # run validation/testing
        for dataloader_idx, dataloader in enumerate(dataloaders):
            # bookkeeping
            dl_outputs = []
            dataloader = self.accelerator_backend.process_dataloader(dataloader)
            dl_max_batches = self.evaluation_loop.max_batches[dataloader_idx]

            for batch_idx, batch in enumerate(dataloader):
                if batch is None:
                    continue

                # stop short when running on limited batches
                if batch_idx >= dl_max_batches:
                    break

                # hook
                self.evaluation_loop.on_evaluation_batch_start(batch, batch_idx, dataloader_idx)

                # lightning module methods
                output = self.evaluation_loop.evaluation_step(test_mode, batch, batch_idx, dataloader_idx)
                output = self.evaluation_loop.evaluation_step_end(output)

                # hook
                self.evaluation_loop.on_evaluation_batch_end(batch, batch_idx, dataloader_idx)

                # clean up
                self.evaluation_loop.evaluation_batch_end_cleanup(output, batch_idx, dataloader_idx)
                self.evaluation_loop.log_step_metrics(output, batch_idx)

                # track epoch level metrics
                if output is not None:
                    dl_outputs.append(output)

            self.evaluation_loop.outputs.append(dl_outputs)

        # lightning module method
        eval_results = self.evaluation_loop.evaluation_epoch_end(num_dataloaders=len(dataloaders))

        # bookkeeping
        eval_loop_results = self.evaluation_loop.log_epoch_metrics(eval_results, test_mode)
        self.evaluation_loop.predictions.to_disk()

        # hook
        self.evaluation_loop.on_evaluation_epoch_end()

        # enable train mode again
        model.train()
        torch.set_grad_enabled(True)

        # hook
        self.evaluation_loop.on_evaluation_end()

        return eval_loop_results, eval_results

    def run_test(self):
        # only load test dataloader for testing
        # self.reset_test_dataloader(ref_model)
        eval_loop_results, _ = self.run_evaluation(test_mode=True)

        if len(eval_loop_results) == 0:
            return 1

        # remove the tensors from the eval results
        for i, result in enumerate(eval_loop_results):
            if isinstance(result, dict):
                for k, v in result.items():
                    if isinstance(v, torch.Tensor):
                        result[k] = v.cpu().item()

        return eval_loop_results

    def run_sanity_check(self, ref_model):
        using_val_step = ref_model.val_dataloader is not None and is_overridden('validation_step', ref_model)
        should_sanity_check = using_val_step and self.num_sanity_val_steps > 0 and self.limit_val_batches > 0

        # run tiny validation (if validation defined)
        # to make sure program won't crash during val
        if should_sanity_check:
            self.reset_val_dataloader(ref_model)
            self.num_sanity_val_batches = [
                min(self.num_sanity_val_steps, val_batches) for val_batches in self.num_val_batches
            ]

            # hook and callback
            self.running_sanity_check = True
            self.on_sanity_check_start()

            # run eval step
            _, eval_results = self.run_evaluation(test_mode=False, max_batches=self.num_sanity_val_batches)

            # allow no returns from eval
            if eval_results is not None and len(eval_results) > 0:
                # when we get a list back, used only the last item
                if isinstance(eval_results, list):
                    eval_results = eval_results[-1]

                if isinstance(eval_results, EvalResult):
                    callback_metrics = eval_results.callback_metrics
                else:
                    _, _, _, callback_metrics, _ = self.process_dict_result(eval_results)
                self.logger_connector.callback_metrics = callback_metrics

            self.on_sanity_check_end()
            self.running_sanity_check = False

    def test(
        self,
        model: Optional[LightningModule] = None,
        test_dataloaders: Optional[Union[DataLoader, List[DataLoader]]] = None,
        ckpt_path: Optional[str] = 'best',
        verbose: bool = True,
        datamodule: Optional[LightningDataModule] = None,
    ):
        # --------------------
        # SETUP HOOK
        # --------------------
        self.verbose_test = verbose

        if self.global_rank != 0:
            return

        # If you supply a datamodule you can't supply train_dataloader or val_dataloaders
        if test_dataloaders and datamodule:
            raise MisconfigurationException(
                'You cannot pass test_dataloaders to trainer.test if you supply a datamodule'
            )

        # Attach datamodule to get setup/prepare_data added to model before the call to it below
        self.data_connector.attach_datamodule(model or self.get_model(), datamodule, 'test')

        if model is not None:
            results = self.__test_given_model(model, test_dataloaders)
        else:
            results = self.__test_using_best_weights(ckpt_path, test_dataloaders)

        self.teardown('test')

        return results

    def __test_using_best_weights(self, ckpt_path, test_dataloaders):
        model = self.get_model()
<<<<<<< HEAD
        # if user requests the best checkpoint but we don't have it, error
        if ckpt_path == 'best' and self.checkpoint_callback.save_top_k in [-1, 0, None]:
            raise MisconfigurationException(
                'ckpt_path is "best", but ModelCheckpoint is not configured to save the best model.'
            )
=======
>>>>>>> 14fab6f6

        # load best weights
        if ckpt_path is not None:
            # ckpt_path is 'best' so load the best model
            if ckpt_path == 'best':
                if not self.checkpoint_callback.best_model_path:
                    # if user requests the best checkpoint but we don't have it, error
                    raise MisconfigurationException('ckpt_path is "best", but we could not find the best model path')
                ckpt_path = self.checkpoint_callback.best_model_path

            if len(ckpt_path) == 0:
                rank_zero_warn(
                    f'.test() found no path for the best weights, {ckpt_path}. Please '
                    f'specify a path for a checkpoint .test(ckpt_path=PATH)'
                )
                return {}

            ckpt = torch.load(ckpt_path, map_location=lambda storage, loc: storage)
            model.load_state_dict(ckpt['state_dict'])

        # attach dataloaders
        if test_dataloaders is not None:
            self.data_connector.attach_dataloaders(model, test_dataloaders=test_dataloaders)

        # run tests
        self.tested_ckpt_path = ckpt_path
        self.testing = True
        os.environ['PL_TESTING_MODE'] = '1'
        self.model = model
        results = self.fit(model)
        self.testing = False
        del os.environ['PL_TESTING_MODE']

        # teardown
        if self.is_function_implemented('teardown'):
            model_ref = self.get_model()
            model_ref.teardown('test')

        return results

    def __test_given_model(self, model, test_dataloaders):

        # attach data
        if test_dataloaders is not None:
            self.data_connector.attach_dataloaders(model, test_dataloaders=test_dataloaders)

        # run test
        # sets up testing so we short circuit to eval
        self.testing = True
        self.model = model
        results = self.fit(model)
        self.testing = False

        # teardown
        if self.is_function_implemented('teardown'):
            model.teardown('test')

        return results

    def call_setup_hook(self, model):
        # call setup after the ddp process has connected
        stage_name = 'test' if self.testing else 'fit'
        if self.datamodule is not None:
            called = self.datamodule.has_setup_test if self.testing else self.datamodule.has_setup_fit
            if not called:
                self.datamodule.setup(stage_name)
        self.setup(stage_name)
        model.setup(stage_name)

    def call_hook(self, hook_name, *args, **kwargs):
        # always profile hooks
        with self.profiler.profile(hook_name):

            # first call trainer hook
            if hasattr(self, hook_name):
                trainer_hook = getattr(self, hook_name)
                trainer_hook(*args, **kwargs)

            # next call hook in lightningModule
            output = None
            model_ref = self.get_model()
            if is_overridden(hook_name, model_ref):
                hook_fx = getattr(model_ref, hook_name)
                output = hook_fx(*args, **kwargs)

            # if the PL module doesn't have the hook then call the accelator
            # used to auto-reduce things for the user with Results obj
            elif hasattr(self.accelerator_backend, hook_name):
                accelerator_hook = getattr(self.accelerator_backend, hook_name)
                output = accelerator_hook(*args, **kwargs)

            return output


# add docstrings
Trainer.__init__.__doc__ = docstrings.trainer.init
Trainer.fit.__doc__ = docstrings.trainer.fit
Trainer.test.__doc__ = docstrings.trainer.test<|MERGE_RESOLUTION|>--- conflicted
+++ resolved
@@ -549,14 +549,6 @@
 
     def __test_using_best_weights(self, ckpt_path, test_dataloaders):
         model = self.get_model()
-<<<<<<< HEAD
-        # if user requests the best checkpoint but we don't have it, error
-        if ckpt_path == 'best' and self.checkpoint_callback.save_top_k in [-1, 0, None]:
-            raise MisconfigurationException(
-                'ckpt_path is "best", but ModelCheckpoint is not configured to save the best model.'
-            )
-=======
->>>>>>> 14fab6f6
 
         # load best weights
         if ckpt_path is not None:

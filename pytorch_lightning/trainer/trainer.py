import inspect
import os
from argparse import ArgumentParser, Namespace
from typing import Union, Optional, List, Dict, Tuple, Iterable, Any

import torch
import torch.distributed as torch_distrib
import torch.multiprocessing as mp
from torch.utils.data import DataLoader

from pytorch_lightning.callbacks import ModelCheckpoint, EarlyStopping, Callback
from pytorch_lightning.core.lightning import LightningModule
from pytorch_lightning.core.memory import ModelSummary
from pytorch_lightning.loggers import LightningLoggerBase
from pytorch_lightning.profiler import SimpleProfiler, PassThroughProfiler, BaseProfiler
from pytorch_lightning.trainer.auto_mix_precision import TrainerAMPMixin
from pytorch_lightning.trainer.callback_config import TrainerCallbackConfigMixin
from pytorch_lightning.trainer.callback_hook import TrainerCallbackHookMixin
from pytorch_lightning.trainer.data_loading import TrainerDataLoadingMixin
from pytorch_lightning.trainer.deprecated_api import (
    TrainerDeprecatedAPITillVer0_9, TrainerDeprecatedAPITillVer0_10)
from pytorch_lightning.trainer.distrib_data_parallel import TrainerDDPMixin
from pytorch_lightning.trainer.distrib_parts import (
    TrainerDPMixin, parse_gpu_ids, determine_root_gpu_device, pick_multiple_gpus)
from pytorch_lightning.trainer.evaluation_loop import TrainerEvaluationLoopMixin
from pytorch_lightning.trainer.logging import TrainerLoggingMixin
from pytorch_lightning.trainer.model_hooks import TrainerModelHooksMixin
from pytorch_lightning.trainer.optimizers import TrainerOptimizersMixin
from pytorch_lightning.trainer.supporters import TensorRunningAccum
from pytorch_lightning.trainer.training_io import TrainerIOMixin
from pytorch_lightning.trainer.training_loop import TrainerTrainLoopMixin
from pytorch_lightning.trainer.training_tricks import TrainerTrainingTricksMixin
from pytorch_lightning.trainer.lr_finder import TrainerLRFinderMixin
from pytorch_lightning.utilities.exceptions import MisconfigurationException
from pytorch_lightning.utilities import rank_zero_warn, parsing, rank_zero_info

try:
    from apex import amp
except ImportError:
    APEX_AVAILABLE = False
else:
    APEX_AVAILABLE = True

try:
    import torch_xla
    import torch_xla.core.xla_model as xm
    import torch_xla.distributed.xla_multiprocessing as xmp
except ImportError:
    XLA_AVAILABLE = False
else:
    XLA_AVAILABLE = True

try:
    import horovod.torch as hvd
except ImportError:
    HOROVOD_AVAILABLE = False
else:
    HOROVOD_AVAILABLE = True


class Trainer(
    TrainerIOMixin,
    TrainerOptimizersMixin,
    TrainerAMPMixin,
    TrainerDPMixin,
    TrainerDDPMixin,
    TrainerLoggingMixin,
    TrainerModelHooksMixin,
    TrainerTrainingTricksMixin,
    TrainerDataLoadingMixin,
    TrainerEvaluationLoopMixin,
    TrainerTrainLoopMixin,
    TrainerCallbackConfigMixin,
    TrainerCallbackHookMixin,
    TrainerLRFinderMixin,
    TrainerDeprecatedAPITillVer0_9,
    TrainerDeprecatedAPITillVer0_10,
):
    DEPRECATED_IN_0_9 = ('use_amp', 'show_progress_bar', 'training_tqdm_dict', 'num_tpu_cores')

    def __init__(
        self,
        logger: Union[LightningLoggerBase, Iterable[LightningLoggerBase], bool] = True,
        checkpoint_callback: Union[ModelCheckpoint, bool] = True,
        early_stop_callback: Optional[Union[EarlyStopping, bool]] = False,
        callbacks: Optional[List[Callback]] = None,
        default_root_dir: Optional[str] = None,
        gradient_clip_val: float = 0,
        process_position: int = 0,
        num_nodes: int = 1,
        num_processes: int = 1,
        gpus: Optional[Union[List[int], str, int]] = None,
        auto_select_gpus: bool = False,
        tpu_cores: Optional[Union[List[int], int]] = None,
        log_gpu_memory: Optional[str] = None,
        progress_bar_refresh_rate: int = 1,
        overfit_batches: Union[int, float] = 0.0,
        track_grad_norm: Union[int, float, str] = -1,
        check_val_every_n_epoch: int = 1,
        fast_dev_run: bool = False,
        accumulate_grad_batches: Union[int, Dict[int, int], List[list]] = 1,
        max_epochs: int = 1000,
        min_epochs: int = 1,
        max_steps: Optional[int] = None,
        min_steps: Optional[int] = None,
        limit_train_batches: Union[int, float] = 1.0,
        limit_val_batches: Union[int, float] = 1.0,
        limit_test_batches: Union[int, float] = 1.0,
        val_check_interval: Union[int, float] = 1.0,
        log_save_interval: int = 100,
        row_log_interval: int = 50,
        distributed_backend: Optional[str] = None,
        precision: int = 32,
        print_nan_grads: bool = False,  # backward compatible, todo: remove in v0.9.0
        weights_summary: Optional[str] = ModelSummary.MODE_DEFAULT,
        weights_save_path: Optional[str] = None,
        num_sanity_val_steps: int = 2,
        truncated_bptt_steps: Optional[int] = None,
        resume_from_checkpoint: Optional[str] = None,
        profiler: Optional[Union[BaseProfiler, bool]] = None,
        benchmark: bool = False,
        deterministic: bool = False,
        reload_dataloaders_every_epoch: bool = False,
        auto_lr_find: Union[bool, str] = False,
        replace_sampler_ddp: bool = True,
        terminate_on_nan: bool = False,
        auto_scale_batch_size: Union[str, bool] = False,
        prepare_data_per_node: bool = True,
        amp_level: str = 'O1',  # backward compatible, todo: remove in v1.0.0
        num_tpu_cores: Optional[int] = None,  # backward compatible, todo: remove in v0.9.0
        use_amp=None,  # backward compatible, todo: remove in v0.9.0
        show_progress_bar=None,  # backward compatible, todo: remove in v0.9.0
        val_percent_check: float = None,  # backward compatible, todo: remove in v0.10.0
        test_percent_check: float = None,  # backward compatible, todo: remove in v0.10.0
        train_percent_check: float = None,  # backward compatible, todo: remove in v0.10.0
        overfit_pct: float = None  # backward compatible, todo: remove in v1.0.0
    ):
        r"""

        Customize every aspect of training via flags

        Args:
            logger: Logger (or iterable collection of loggers) for experiment tracking.

            checkpoint_callback: Callback for checkpointing.

            early_stop_callback (:class:`pytorch_lightning.callbacks.EarlyStopping`):

            callbacks: Add a list of callbacks.

            default_root_dir: Default path for logs and weights when no logger/ckpt_callback passed

            gradient_clip_val: 0 means don't clip.

            gradient_clip:
                .. warning:: .. deprecated:: 0.7.0

                    Use `gradient_clip_val` instead. Will remove 0.9.0.

            process_position: orders the progress bar when running multiple models on same machine.

            num_nodes: number of GPU nodes for distributed training.

            nb_gpu_nodes:
                .. warning:: .. deprecated:: 0.7.0

                    Use `num_nodes` instead. Will remove 0.9.0.

            gpus: Which GPUs to train on.

            auto_select_gpus:

                If enabled and `gpus` is an integer, pick available
                gpus automatically. This is especially useful when
                GPUs are configured to be in "exclusive mode", such
                that only one process at a time can access them.

            tpu_cores: How many TPU cores to train on (1 or 8) / Single TPU to train on [1]

            num_tpu_cores: How many TPU cores to train on (1 or 8)
                .. warning:: .. deprecated:: 0.7.6. Will remove 0.9.0.

            log_gpu_memory: None, 'min_max', 'all'. Might slow performance

            show_progress_bar:
                .. warning:: .. deprecated:: 0.7.2

                        Set `progress_bar_refresh_rate` to positive integer to enable. Will remove 0.9.0.

            progress_bar_refresh_rate: How often to refresh progress bar (in steps). Value ``0`` disables progress bar.
                Ignored when a custom callback is passed to :paramref:`~Trainer.callbacks`.

            overfit_batches: Overfit a percent of training data (float) or a set number of batches (int).

            overfit_pct:
                .. warning:: .. deprecated:: 0.8.0

                    Use `overfit_batches` instead. Will remove 0.10.0.

            track_grad_norm: -1 no tracking. Otherwise tracks that p-norm. May be set to 'inf' infinity-norm.

            check_val_every_n_epoch: Check val every n train epochs.

            fast_dev_run: runs 1 batch of train, test  and val to find any bugs (ie: a sort of unit test).

            accumulate_grad_batches: Accumulates grads every k batches or as set up in the dict.

            max_epochs: Stop training once this number of epochs is reached.

            max_nb_epochs:
                .. warning:: .. deprecated:: 0.7.0

                    Use `max_epochs` instead. Will remove 0.9.0.

            min_epochs: Force training for at least these many epochs

            min_nb_epochs:
                .. warning:: .. deprecated:: 0.7.0

                    Use `min_epochs` instead. Will remove 0.9.0.

            max_steps: Stop training after this number of steps. Disabled by default (None).

            min_steps: Force training for at least these number of steps. Disabled by default (None).

            limit_train_batches: How much of training dataset to check.

            limit_val_batches: How much of validation dataset to check (floats = percent, int = num_batches)

            limit_test_batches: How much of test dataset to check (floats = percent, int = num_batches)

            train_percent_check:
                .. warning:: .. deprecated:: 0.8.0

                    Use `limit_train_batches` instead. Will remove v0.10.0.

            val_percent_check:
                .. warning:: .. deprecated:: 0.8.0

                    Use `limit_val_batches` instead. Will remove v0.10.0.

            test_percent_check:
                .. warning:: .. deprecated:: 0.8.0

                    Use `limit_test_batches` instead. Will remove v0.10.0.

            val_check_interval: How often within one training epoch to check the validation set

            log_save_interval: Writes logs to disk this often

            row_log_interval: How often to add logging rows (does not write to disk)

            add_row_log_interval:
                .. warning:: .. deprecated:: 0.7.0

                    Use `row_log_interval` instead. Will remove 0.9.0.

            distributed_backend: The distributed backend to use (dp, ddp, ddp2, ddp_spawn)

            use_amp:
                .. warning:: .. deprecated:: 0.7.0

                    Use `precision` instead. Will remove 0.9.0.

            precision: Full precision (32), half precision (16).

            print_nan_grads:
                .. warning:: .. deprecated:: 0.7.2

                    Has no effect. When detected, NaN grads will be printed automatically.
                    Will remove 0.9.0.

            weights_summary: Prints a summary of the weights when training begins.

            weights_save_path: Where to save weights if specified. Will override default_root_dir
                    for checkpoints only. Use this if for whatever reason you need the checkpoints
                    stored in a different place than the logs written in `default_root_dir`.

            amp_level: The optimization level to use (O1, O2, etc...).

            num_sanity_val_steps: Sanity check runs n batches of val before starting the training routine.

            truncated_bptt_steps: Truncated back prop breaks performs backprop every k steps of

            resume_from_checkpoint: To resume training from a specific checkpoint pass in the path here.
                This can be a URL.

            profiler:  To profile individual steps during training and assist in

            reload_dataloaders_every_epoch: Set to True to reload dataloaders every epoch

            auto_lr_find: If set to True, will `initially` run a learning rate finder,
                trying to optimize initial learning for faster convergence. Sets learning
                rate in self.lr or self.learning_rate in the LightningModule.
                To use a different key, set a string instead of True with the key name.

            replace_sampler_ddp: Explicitly enables or disables sampler replacement.
                If not specified this will toggled automatically ddp is used

            benchmark: If true enables cudnn.benchmark.

            deterministic: If true enables cudnn.deterministic

            terminate_on_nan: If set to True, will terminate training (by raising a `ValueError`) at the
                end of each training batch, if any of the parameters or the loss are NaN or +/-inf.

            auto_scale_batch_size: If set to True, will `initially` run a batch size
                finder trying to find the largest batch size that fits into memory.
                The result will be stored in self.batch_size in the LightningModule.
                Additionally, can be set to either `power` that estimates the batch size through
                a power search or `binsearch` that estimates the batch size through a binary search.

            prepare_data_per_node: If True, each LOCAL_RANK=0 will call prepare data.
                Otherwise only NODE_RANK=0, LOCAL_RANK=0 will prepare data
        """
        super().__init__()

        self.deterministic = deterministic
        torch.backends.cudnn.deterministic = self.deterministic
        if self.deterministic:
            # fixing non-deterministic part of horovod
            # https://github.com/PyTorchLightning/pytorch-lightning/pull/1572/files#r420279383
            os.environ["HOROVOD_FUSION_THRESHOLD"] = str(0)

        # Init callbacks
        self.prepare_data_per_node = prepare_data_per_node
        self.callbacks = callbacks or []
        self.on_init_start()

        # benchmarking
        self.benchmark = benchmark
        torch.backends.cudnn.benchmark = self.benchmark

        # Transfer params
        self.num_nodes = num_nodes
        self.log_gpu_memory = log_gpu_memory

        self.gradient_clip_val = gradient_clip_val
        self.check_val_every_n_epoch = check_val_every_n_epoch

        if not isinstance(track_grad_norm, (int, float)) and track_grad_norm != 'inf':
            raise MisconfigurationException(
                "track_grad_norm can be an int, a float or 'inf' (infinity norm).")
        self.track_grad_norm = float(track_grad_norm)

        self.on_gpu = True if (gpus and torch.cuda.is_available()) else False

        # tpu config
        if num_tpu_cores is not None:
            rank_zero_warn("Argument `num_tpu_cores` is now set by `tpu_cores` since v0.7.6"
                           " and this argument will be removed in v0.9.0", DeprecationWarning)

        if tpu_cores is None:
            tpu_cores = num_tpu_cores
        self.on_tpu = tpu_cores is not None
        self.tpu_cores = tpu_cores
        assert self.tpu_cores in (1, 8, None) or (
            isinstance(self.tpu_cores, (list, tuple, set)) and len(self.tpu_cores) == 1
        ), '`tpu_cores` can only be 1, 8 or [<1-8>]'

        self.tpu_id = tpu_cores[0] if isinstance(tpu_cores, list) else None

        if num_processes != 1 and distributed_backend != "ddp_cpu":
            rank_zero_warn("num_processes is only used for distributed_backend=\"ddp_cpu\". Ignoring it.")
        self.num_processes = num_processes

        self.weights_summary = weights_summary

        self.max_epochs = max_epochs
        self.min_epochs = min_epochs
        self.max_steps = max_steps
        self.min_steps = min_steps

        self.num_sanity_val_steps = num_sanity_val_steps
        # Backward compatibility, TODO: remove in v0.9.0
        if print_nan_grads:
            rank_zero_warn("Argument `print_nan_grads` has no effect and will be removed in v0.9.0."
                           " NaN grads will be printed automatically when detected.", DeprecationWarning)

        self.reload_dataloaders_every_epoch = reload_dataloaders_every_epoch

        self.auto_lr_find = auto_lr_find
        self.auto_scale_batch_size = auto_scale_batch_size
        self._is_data_prepared = False
        self.replace_sampler_ddp = replace_sampler_ddp

        self.truncated_bptt_steps = truncated_bptt_steps
        self.resume_from_checkpoint = resume_from_checkpoint
        self.terminate_on_nan = terminate_on_nan
        self.shown_warnings = set()

        self.fast_dev_run = fast_dev_run
        if self.fast_dev_run:
            self.num_sanity_val_steps = 0
            self.max_epochs = 1
            rank_zero_info('Running in fast_dev_run mode: will run a full train,'
                           ' val and test loop using a single batch')

        # set default save path if user didn't provide one
        self.default_root_dir = default_root_dir

        if self.default_root_dir is None:
            self.default_root_dir = os.getcwd()

        # training bookeeping
        self.total_batch_idx = 0
        self.running_loss = TensorRunningAccum(window_length=20)
        self.batch_idx = 0
        self.progress_bar_metrics = {}
        self.callback_metrics = {}
        self.num_val_batches = [0]
        self.num_training_batches = 0
        self.num_test_batches = [0]
        self.train_dataloader = None
        self.test_dataloaders = None
        self.val_dataloaders = None

        # training state
        self.model = None
        self.testing = False
        self.disable_validation = False
        self.lr_schedulers = []
        self.optimizers = None
        self.optimizer_frequencies = []
        self.global_step = 0
        self.current_epoch = 0
        self.interrupted = False

        # configure logger
        self.configure_logger(logger)

        # configure profiler
        if profiler is True:
            profiler = SimpleProfiler()
        self.profiler = profiler or PassThroughProfiler()

        # configure early stop callback
        # creates a default one if none passed in
        self.configure_early_stopping(early_stop_callback)

        # configure checkpoint callback
        self.checkpoint_callback = checkpoint_callback
        self.weights_save_path = weights_save_path

        # accumulated grads
        self.accumulate_grad_batches = accumulate_grad_batches
        self.configure_accumulated_gradients(accumulate_grad_batches)

        # for gpus allow int, string and gpu list
        if auto_select_gpus and isinstance(gpus, int):
            self.gpus = pick_multiple_gpus(gpus)
        else:
            self.gpus = gpus

        self.data_parallel_device_ids = parse_gpu_ids(self.gpus)
        self.root_gpu = determine_root_gpu_device(self.data_parallel_device_ids)
        self.root_device = torch.device("cpu")

        # tpu state flags
        self.use_tpu = False
        self.tpu_local_core_rank = None
        self.tpu_global_core_rank = None

        # distributed backend choice
        self.distributed_backend = distributed_backend
        self.set_distributed_mode(distributed_backend)

        # override dist backend when using tpus
        if self.on_tpu:
            self.init_tpu()

        # init flags for SLURM+DDP to work
        self.world_size = 1
        self.interactive_ddp_procs = []
        self.configure_slurm_ddp(self.num_nodes)
        self.node_rank = self.determine_ddp_node_rank()
        self.local_rank = self.determine_local_rank()
        self.global_rank = 0

        # NVIDIA setup
        self.set_nvidia_flags(self.is_slurm_managing_tasks, self.data_parallel_device_ids)

        # backward compatibility
        if show_progress_bar is not None:
            self.show_progress_bar = show_progress_bar

        self._progress_bar_callback = self.configure_progress_bar(progress_bar_refresh_rate, process_position)

        # logging
        self.log_save_interval = log_save_interval
        self.val_check_interval = val_check_interval

        self.row_log_interval = row_log_interval

        # how much of the data to use
        # TODO: remove in 0.10.0
        if overfit_pct is not None:
            rank_zero_warn("Argument `overfit_pct` is now set by `overfit_batches` since v0.8.0"
                           " and this argument will be removed in v0.10.0", DeprecationWarning)
            overfit_batches = overfit_pct

        # convert floats to ints
        self.overfit_batches = _determine_limit_batches(overfit_batches, name='overfit_batches')

        # TODO: remove in 0.10.0
        if val_percent_check is not None:
            rank_zero_warn("Argument `val_percent_check` is now set by `limit_val_batches` since v0.8.0"
                           " and this argument will be removed in v0.10.0", DeprecationWarning)
            limit_val_batches = val_percent_check

        # TODO: remove in 0.10.0
        if test_percent_check is not None:
            rank_zero_warn("Argument `test_percent_check` is now set by `limit_test_batches` since v0.8.0"
                           " and this argument will be removed in v0.10.0", DeprecationWarning)
            limit_test_batches = test_percent_check

        # TODO: remove in 0.10.0
        if train_percent_check is not None:
            rank_zero_warn("Argument `train_percent_check` is now set by `limit_train_batches` since v0.8.0"
                           " and this argument will be removed in v0.10.0", DeprecationWarning)
            limit_train_batches = train_percent_check

        self.limit_test_batches = _determine_limit_batches(limit_test_batches, name='limit_test_batches')
        self.limit_val_batches = _determine_limit_batches(limit_val_batches, name='limit_val_batches')
        self.limit_train_batches = _determine_limit_batches(limit_train_batches, name='limit_train_batches')
        self.determine_data_use_amount(self.overfit_batches)

        # AMP init
        # These are the only lines needed after v0.8.0
        # we wrap the user's forward with autocast and give it back at the end of fit
        self.autocast_original_forward = None
        self.use_native_amp = hasattr(torch.cuda, "amp") and hasattr(torch.cuda.amp, "autocast")
        self.precision = precision
        self.scaler = None

        self.amp_level = amp_level
        self.init_amp(use_amp)

        self.on_colab_kaggle = os.getenv('COLAB_GPU') or os.getenv('KAGGLE_URL_BASE')

        # Callback system
        self.on_init_end()

    @property
    def is_global_zero(self):
        return self.global_rank == 0

    @property
    def slurm_job_id(self) -> Optional[int]:
        try:
            job_id = os.environ['SLURM_JOB_ID']
            job_id = int(job_id)

            # in interactive mode, don't make logs use the same job id
            in_slurm_interactive_mode = os.environ['SLURM_JOB_NAME'] == 'bash'
            if in_slurm_interactive_mode:
                job_id = None

        except Exception:
            job_id = None
        return job_id

    @classmethod
    def default_attributes(cls):
        init_signature = inspect.signature(Trainer)

        args = {}
        for param_name in init_signature.parameters:
            value = init_signature.parameters[param_name].default
            args[param_name] = value

        return args

    @classmethod
    def get_init_arguments_and_types(cls) -> List[Tuple[str, Tuple, Any]]:
        r"""Scans the Trainer signature and returns argument names, types and default values.

        Returns:
            List with tuples of 3 values:
            (argument name, set with argument types, argument default value).

        Examples:
            >>> args = Trainer.get_init_arguments_and_types()
            >>> import pprint
            >>> pprint.pprint(sorted(args))  # doctest: +ELLIPSIS +NORMALIZE_WHITESPACE
            [('accumulate_grad_batches',
              (<class 'int'>, typing.Dict[int, int], typing.List[list]),
              1),
             ...
             ('callbacks',
              (typing.List[pytorch_lightning.callbacks.base.Callback],
               <class 'NoneType'>),
               None),
             ('check_val_every_n_epoch', (<class 'int'>,), 1),
             ...
             ('max_epochs', (<class 'int'>,), 1000),
             ...
             ('precision', (<class 'int'>,), 32),
             ('prepare_data_per_node', (<class 'bool'>,), True),
             ('print_nan_grads', (<class 'bool'>,), False),
             ('process_position', (<class 'int'>,), 0),
             ('profiler',
              (<class 'pytorch_lightning.profiler.profilers.BaseProfiler'>,
               <class 'bool'>,
               <class 'NoneType'>),
              None),
             ...
        """
        trainer_default_params = inspect.signature(cls).parameters
        name_type_default = []
        for arg in trainer_default_params:
            arg_type = trainer_default_params[arg].annotation
            arg_default = trainer_default_params[arg].default
            try:
                arg_types = tuple(arg_type.__args__)
            except AttributeError:
                arg_types = (arg_type,)

            name_type_default.append((arg, arg_types, arg_default))

        return name_type_default

    @classmethod
    def get_deprecated_arg_names(cls) -> List:
        """Returns a list with deprecated Trainer arguments."""
        depr_arg_names = []
        for name, val in cls.__dict__.items():
            if name.startswith('DEPRECATED') and isinstance(val, (tuple, list)):
                depr_arg_names.extend(val)
        return depr_arg_names

    @classmethod
    def add_argparse_args(cls, parent_parser: ArgumentParser) -> ArgumentParser:
        r"""Extends existing argparse by default `Trainer` attributes.

        Args:
            parent_parser:
                The custom cli arguments parser, which will be extended by
                the Trainer default arguments.

        Only arguments of the allowed types (str, float, int, bool) will
        extend the `parent_parser`.

        Examples:
            >>> import argparse
            >>> import pprint
            >>> parser = argparse.ArgumentParser()
            >>> parser = Trainer.add_argparse_args(parser)
            >>> args = parser.parse_args([])
            >>> pprint.pprint(vars(args))  # doctest: +ELLIPSIS +NORMALIZE_WHITESPACE
            {...
             'check_val_every_n_epoch': 1,
             'checkpoint_callback': True,
             'default_root_dir': None,
             'deterministic': False,
             'distributed_backend': None,
             'early_stop_callback': False,
             ...
             'logger': True,
             'max_epochs': 1000,
             'max_steps': None,
             'min_epochs': 1,
             'min_steps': None,
             ...
             'profiler': None,
             'progress_bar_refresh_rate': 1,
             ...}

        """
        parser = ArgumentParser(parents=[parent_parser], add_help=False, )

        blacklist = ['kwargs']
        depr_arg_names = cls.get_deprecated_arg_names() + blacklist

        allowed_types = (str, float, int, bool)

        # TODO: get "help" from docstring :)
        for arg, arg_types, arg_default in (at for at in cls.get_init_arguments_and_types()
                                            if at[0] not in depr_arg_names):
            arg_types = [at for at in allowed_types if at in arg_types]
            if not arg_types:
                # skip argument with not supported type
                continue
            arg_kwargs = {}
            if bool in arg_types:
                arg_kwargs.update(nargs="?")
                # if the only arg type is bool
                if len(arg_types) == 1:
                    # redefine the type for ArgParser needed
                    def use_type(x):
                        return bool(parsing.str_to_bool(x))
                else:
                    # filter out the bool as we need to use more general
                    use_type = [at for at in arg_types if at is not bool][0]
            else:
                use_type = arg_types[0]

            if arg == 'gpus':
                use_type = Trainer._allowed_type
                arg_default = Trainer._arg_default

            parser.add_argument(
                f'--{arg}',
                dest=arg,
                default=arg_default,
                type=use_type,
                help='autogenerated by pl.Trainer',
                **arg_kwargs,
            )

        return parser

    def _allowed_type(x) -> Union[int, str]:
        if ',' in x:
            return str(x)
        else:
            return int(x)

    def _arg_default(x) -> Union[int, str]:
        if ',' in x:
            return str(x)
        else:
            return int(x)

    @staticmethod
    def parse_argparser(arg_parser: Union[ArgumentParser, Namespace]) -> Namespace:
        """Parse CLI arguments, required for custom bool types."""
        args = arg_parser.parse_args() if isinstance(arg_parser, ArgumentParser) else arg_parser
        args = {k: True if v is None else v for k, v in vars(args).items()}
        return Namespace(**args)

    @classmethod
    def from_argparse_args(cls, args: Union[Namespace, ArgumentParser], **kwargs) -> 'Trainer':
        """
        Create an instance from CLI arguments.

        Args:
            args: The parser or namespace to take arguments from. Only known arguments will be
                parsed and passed to the :class:`Trainer`.
            **kwargs: Additional keyword arguments that may override ones in the parser or namespace.
                These must be valid Trainer arguments.

        Example:
            >>> parser = ArgumentParser(add_help=False)
            >>> parser = Trainer.add_argparse_args(parser)
            >>> parser.add_argument('--my_custom_arg', default='something')  # doctest: +SKIP
            >>> args = Trainer.parse_argparser(parser.parse_args(""))
            >>> trainer = Trainer.from_argparse_args(args, logger=False)
        """
        if isinstance(args, ArgumentParser):
            args = cls.parse_argparser(args)
        params = vars(args)

        # we only want to pass in valid Trainer args, the rest may be user specific
        valid_kwargs = inspect.signature(cls.__init__).parameters
        trainer_kwargs = dict((name, params[name]) for name in valid_kwargs if name in params)
        trainer_kwargs.update(**kwargs)

        return cls(**trainer_kwargs)

    @property
    def num_gpus(self) -> int:
        gpus = self.data_parallel_device_ids
        if gpus is None:
            return 0
        return len(gpus)

    @property
    def data_parallel(self) -> bool:
        return self.use_dp or self.use_ddp or self.use_ddp2

    @property
    def progress_bar_callback(self):
        return self._progress_bar_callback

    @property
    def progress_bar_dict(self) -> dict:
        """ Read-only for progress bar metrics. """
        ref_model = self.model if not self.data_parallel else self.model.module
        return dict(**ref_model.get_progress_bar_dict(), **self.progress_bar_metrics)

    # -----------------------------
    # MODEL TRAINING
    # -----------------------------
    def fit(
            self,
            model: LightningModule,
            train_dataloader: Optional[DataLoader] = None,
            val_dataloaders: Optional[Union[DataLoader, List[DataLoader]]] = None
    ):
        r"""
        Runs the full optimization routine.

        Args:
            model: Model to fit.

            train_dataloader: A Pytorch
                DataLoader with training samples. If the model has
                a predefined train_dataloader method this will be skipped.

            val_dataloaders: Either a single
                Pytorch Dataloader or a list of them, specifying validation samples.
                If the model has a predefined val_dataloaders method this will be skipped

        Example::

            # Option 1,
            # Define the train_dataloader() and val_dataloader() fxs
            # in the lightningModule
            # RECOMMENDED FOR MOST RESEARCH AND APPLICATIONS TO MAINTAIN READABILITY
            trainer = Trainer()
            model = LightningModule()
            trainer.fit(model)

            # Option 2
            # in production cases we might want to pass different datasets to the same model
            # Recommended for PRODUCTION SYSTEMS
            train, val = DataLoader(...), DataLoader(...)
            trainer = Trainer()
            model = LightningModule()
            trainer.fit(model, train_dataloader=train, val_dataloaders=val)

            # Option 1 & 2 can be mixed, for example the training set can be
            # defined as part of the model, and validation can then be feed to .fit()

        """
        # bind logger and other properties
        model.logger = self.logger
        self.copy_trainer_model_properties(model)

        # clean hparams
        if hasattr(model, 'hparams'):
            parsing.clean_namespace(model.hparams)

        # set up the passed in dataloaders (if needed)
        self.__attach_dataloaders(model, train_dataloader, val_dataloaders)

        # check that model is configured correctly
        self.check_model_configuration(model)

        # callbacks
        self.on_fit_start()
        if self.is_function_implemented('on_fit_start'):
            model.on_fit_start()

        # on multi-gpu jobs we only want to manipulate (download, etc) on node_rank=0, local_rank=0
        # or in the case where each node needs to do its own manipulation in which case just local_rank=0
        if self.can_prepare_data():
            model.prepare_data()
            self._is_data_prepared = True

        # Run auto batch size scaling
        if self.auto_scale_batch_size:
            if isinstance(self.auto_scale_batch_size, bool):
                self.auto_scale_batch_size = 'power'
            self.scale_batch_size(model, mode=self.auto_scale_batch_size)
            model.logger = self.logger  # reset logger binding

        # Run learning rate finder:
        if self.auto_lr_find:
            self._run_lr_finder_internally(model)
            model.logger = self.logger  # reset logger binding

        # route to appropriate start method
        # when using multi-node or DDP within a node start each module in a separate process
        if self.use_ddp2:
            if self.is_slurm_managing_tasks:
                task = int(os.environ['SLURM_LOCALID'])

            # torchelastic or general non_slurm ddp2
            elif 'WORLD_SIZE' in os.environ and ('GROUP_RANK' in os.environ or 'NODE_RANK' in os.environ):
                task = int(os.environ['LOCAL_RANK'])

            self.ddp_train(task, model)
        elif self.use_ddp:
            if self.is_slurm_managing_tasks:
                task = int(os.environ['SLURM_LOCALID'])
                self.ddp_train(task, model)

            # torchelastic or general non_slurm ddp
            elif 'WORLD_SIZE' in os.environ and ('GROUP_RANK' in os.environ or 'NODE_RANK' in os.environ):
                task = int(os.environ['LOCAL_RANK'])
                self.ddp_train(task, model)

            elif self.distributed_backend == 'cpu_ddp':
                self.__set_random_port()
                self.model = model
                mp.spawn(self.ddp_train, nprocs=self.num_processes, args=(model,))

            elif self.distributed_backend == 'ddp_spawn':
                model.share_memory()

                # spin up peers
                mp.spawn(self.ddp_train, nprocs=self.num_processes, args=(model, ))

            elif self.distributed_backend == 'ddp':
                self.spawn_ddp_children(model)

        # 1 gpu or dp option triggers training using DP module
        # easier to avoid NCCL issues
        elif self.use_dp:
            self.dp_train(model)

        elif self.use_horovod:
            self.horovod_train(model)

        elif self.single_gpu:
            self.single_gpu_train(model)

        elif self.use_tpu:  # pragma: no-cover
            rank_zero_info(f'training on {self.tpu_cores} TPU cores')

            #  COLAB_GPU is an env var available by default in Colab environments.
            start_method = 'fork' if self.on_colab_kaggle else 'spawn'

            # track for predict
            self.model = model

            # train
            if self.tpu_id is not None:
                self.tpu_train(self.tpu_id, model)
            else:
                xmp.spawn(self.tpu_train, args=(model,), nprocs=self.tpu_cores, start_method=start_method)

            # load weights if not interrupted
            self.load_spawn_weights(model)
            self.model = model

        # ON CPU
        else:
            # run through amp wrapper
            if self.use_amp:
                raise MisconfigurationException('amp + cpu is not supported.  Please use a GPU option')

            # CHOOSE OPTIMIZER
            # allow for lr schedulers as well
            self.optimizers, self.lr_schedulers, self.optimizer_frequencies = self.init_optimizers(model)

            self.run_pretrain_routine(model)

        # callbacks
        self.on_fit_end()

        # model hooks
        if self.is_function_implemented('on_fit_end'):
            model.on_fit_end()

        # return 1 when finished
        # used for testing or when we need to know that training succeeded
        return 1

    def can_prepare_data(self):
        if self.prepare_data_per_node:
            return self.local_rank == 0

        else:
            return self.node_rank == 0 and self.local_rank == 0

    def __attach_dataloaders(self, model, train_dataloader=None, val_dataloaders=None, test_dataloaders=None):
        # when dataloader is passed via fit, patch the train_dataloader
        # functions to overwrite with these implementations
        if train_dataloader is not None:
            model.train_dataloader = _PatchDataLoader(train_dataloader)

        if val_dataloaders is not None:
            model.val_dataloader = _PatchDataLoader(val_dataloaders)

        if test_dataloaders is not None:
            model.test_dataloader = _PatchDataLoader(test_dataloaders)

    def run_pretrain_routine(self, model: LightningModule):
        """Sanity check a few things before starting actual training.

        Args:
            model: The model to run sanity test on.
        """
        ref_model = model
        if self.data_parallel:
            ref_model = model.module

        # give model convenience properties
        ref_model.trainer = self

        # set local properties on the model
        self.copy_trainer_model_properties(ref_model)

        # init amp. Must be done here instead of __init__ to allow ddp to work
        if self.use_native_amp and self.precision == 16:
            self.scaler = torch.cuda.amp.GradScaler()

        # log hyper-parameters
        if self.logger is not None:
            # save exp to get started
            self.logger.log_hyperparams(ref_model.hparams)

            self.logger.save()

        if self.use_ddp or self.use_ddp2:
            torch_distrib.barrier()

        # wait for all models to restore weights
        if self.on_tpu and XLA_AVAILABLE:
            # wait for all processes to catch up
            torch_xla.core.xla_model.rendezvous("pl.Trainer.run_pretrain_routine")

        elif self.use_horovod:
            # wait for all processes to catch up
            hvd.join()

        # register auto-resubmit when on SLURM
        self.register_slurm_signal_handlers()

        # print model summary
        if self.is_global_zero and self.weights_summary is not None and not self.testing:
            if self.weights_summary in ModelSummary.MODES:
                ref_model.summarize(mode=self.weights_summary)
            else:
                raise MisconfigurationException(
                    "weights_summary can be None, " + ", ".join(ModelSummary.MODES)
                )

        # track model now.
        # if cluster resets state, the model will update with the saved weights
        self.model = model

        # set up checkpoint callback
        self.configure_checkpoint_callback()

        # restore training and model before hpc call
        self.restore_weights(model)

        # when testing requested only run test and return
        if self.testing:
            # only load test dataloader for testing
            # self.reset_test_dataloader(ref_model)
            self.run_evaluation(test_mode=True)
            return

        # check if we should run validation during training
        self.disable_validation = not (self.is_overridden('validation_step') and self.limit_val_batches > 0) \
            and not self.fast_dev_run

        # run tiny validation (if validation defined)
        # to make sure program won't crash during val
        if not self.disable_validation and self.num_sanity_val_steps > 0:
            self.reset_val_dataloader(ref_model)

            # hook and callback
            ref_model.on_sanity_check_start()
            self.on_sanity_check_start()

            num_loaders = len(self.val_dataloaders)
            max_batches = [self.num_sanity_val_steps] * num_loaders
            eval_results = self._evaluate(model,
                                          self.val_dataloaders,
                                          max_batches,
                                          False)
            _, _, _, callback_metrics, _ = self.process_output(eval_results)

            self.on_sanity_check_end()

            # verify that early stop has conditioned on a metric that exists
            if self.enable_early_stop:
                self.early_stop_callback._validate_condition_metric(callback_metrics)

        # clear cache before training
        if self.on_gpu and self.root_gpu is not None:
            # use context because of:
            # https://discuss.pytorch.org/t/out-of-memory-when-i-use-torch-cuda-empty-cache/57898
            with torch.cuda.device(f'cuda:{self.root_gpu}'):
                torch.cuda.empty_cache()

        # CORE TRAINING LOOP
        self.train()

    def test(
            self,
            model: Optional[LightningModule] = None,
            test_dataloaders: Optional[Union[DataLoader, List[DataLoader]]] = None,
            ckpt_path: Optional[str] = 'best'
    ):
        r"""

        Separates from fit to make sure you never run on your test set until you want to.

        Args:
            model: The model to test.

            test_dataloaders: Either a single
                Pytorch Dataloader or a list of them, specifying validation samples.

            ckpt_path: Either ``best`` or path to the checkpoint you wish to test.
                If ``None``, use the weights from the last epoch to test. Default to ``best``.

        Example::

            # Option 1
            # run test with the best checkpoint from ``ModelCheckpoint`` after fitting.
            test = DataLoader(...)
            trainer = Trainer()
            model = LightningModule()

            trainer.fit(model)
            trainer.test(test_dataloaders=test)

            # Option 2
            # run test with the specified checkpoint after fitting
            test = DataLoader(...)
            trainer = Trainer()
            model = LightningModule()

            trainer.fit(model)
            trainer.test(test_dataloaders=test, ckpt_path='path/to/checkpoint.ckpt')

            # Option 3
            # run test with the weights from the end of training after fitting
            test = DataLoader(...)
            trainer = Trainer()
            model = LightningModule()

            trainer.fit(model)
            trainer.test(test_dataloaders=test, ckpt_path=None)

            # Option 4
            # run test from a loaded model. ``ckpt_path`` is ignored in this case.
            test = DataLoader(...)
            model = LightningModule.load_from_checkpoint('path/to/checkpoint.ckpt')
            trainer = Trainer()
            trainer.test(model, test_dataloaders=test)
        """
        if model is None and ckpt_path == 'best' and self.checkpoint_callback.save_top_k <= 0:
            raise MisconfigurationException(
                'ckpt_path is "best", but ModelCheckpoint is not configured to save the best model.')

        # if model is not given (None), ckpt_path is given,
        # load the given checkpoint for testing
        if model is None and ckpt_path is not None:
            # ckpt_path is 'best' so load the best model
            if ckpt_path == 'best':
                ckpt_path = self.checkpoint_callback.best_model_path
            model = self.get_model().load_from_checkpoint(ckpt_path)

        self.testing = True

        if test_dataloaders is not None:
            if model:
                self.__attach_dataloaders(model, test_dataloaders=test_dataloaders)
            else:
                self.__attach_dataloaders(self.model, test_dataloaders=test_dataloaders)

        if model is not None:
            self.model = model
            self.fit(model)

        # on tpu, .spawn means we don't have a trained model
        # TODO: remove TPU spawn
        elif self.use_tpu:  # pragma: no-cover
            # attempt to load weights from a spawn
            path = os.path.join(self.default_root_dir, '__temp_weight_ddp_end.ckpt')
            test_model = self.model
            if os.path.exists(path):
                test_model = self.load_spawn_weights(self.model)

            self.fit(test_model)
        else:
            self.run_evaluation(test_mode=True)

        self.testing = False

    def check_model_configuration(self, model: LightningModule):
        r"""
        Checks that the model is configured correctly before training or testing is started.

        Args:
            model: The model to check the configuration.

        """
        # Check training_step, train_dataloader, configure_optimizer methods
        if not self.testing:
            if not self.is_overridden('training_step', model):
                raise MisconfigurationException(
                    'No `training_step()` method defined. Lightning `Trainer` expects as minimum a'
                    ' `training_step()`, `training_dataloader()` and `configure_optimizers()` to be defined.')

            if not self.is_overridden('train_dataloader', model):
                raise MisconfigurationException(
                    'No `train_dataloader()` method defined. Lightning `Trainer` expects as minimum a'
                    ' `training_step()`, `training_dataloader()` and `configure_optimizers()` to be defined.')

            if not self.is_overridden('configure_optimizers', model):
                raise MisconfigurationException(
                    'No `configure_optimizers()` method defined. Lightning `Trainer` expects as minimum a'
                    ' `training_step()`, `training_dataloader()` and `configure_optimizers()` to be defined.')

            # Check val_dataloader, validation_step and validation_epoch_end
            if self.is_overridden('val_dataloader', model):
                if not self.is_overridden('validation_step', model):
                    raise MisconfigurationException('You have passed in a `val_dataloader()`'
                                                    ' but have not defined `validation_step()`.')
                else:
                    if not self.is_overridden('validation_epoch_end', model):
                        rank_zero_warn(
                            'You have defined a `val_dataloader()` and have defined a `validation_step()`,'
                            ' you may also want to define `validation_epoch_end()` for accumulating stats.',
                            RuntimeWarning
                        )
            else:
                if self.is_overridden('validation_step', model):
                    raise MisconfigurationException('You have defined `validation_step()`,'
                                                    ' but have not passed in a `val_dataloader()`.')

        # Check test_dataloader, test_step and test_epoch_end
        if self.is_overridden('test_dataloader', model):
            if not self.is_overridden('test_step', model):
                raise MisconfigurationException('You have passed in a `test_dataloader()`'
                                                ' but have not defined `test_step()`.')
            else:
                if not self.is_overridden('test_epoch_end', model):
                    rank_zero_warn(
                        'You have defined a `test_dataloader()` and have defined a `test_step()`, you may also want to'
                        ' define `test_epoch_end()` for accumulating stats.', RuntimeWarning
                    )
        else:
            if self.testing and self.is_overridden('test_step', model):
                raise MisconfigurationException('You have defined `test_step()` but did not'
                                                ' implement `test_dataloader` nor passed in `.test(test_dataloader)`.')


class _PatchDataLoader(object):
    r"""
    Callable object for patching dataloaders passed into trainer.fit().
    Use this class to override model.*_dataloader() and be pickle-compatible.

    Args:
        dataloader: Dataloader object to return when called.

    """

    def __init__(self, dataloader: Union[List[DataLoader], DataLoader]):
        self.dataloader = dataloader

        # cannot pickle __code__ so cannot verify if PatchDataloader
        # exists which shows dataloader methods have been overwritten.
        # so, we hack it by using the string representation
        self.patch_loader_code = str(self.__call__.__code__)

    def __call__(self) -> Union[List[DataLoader], DataLoader]:
        return self.dataloader


<<<<<<< HEAD
def _determine_limit_batches(batches: Union[int, float]) -> Union[int, float]:
    is_whole_num = batches % 1.0 == 0
    return int(batches) if batches > 1.0 and is_whole_num else batches
=======
def _determine_limit_batches(batches: Union[int, float], name: str) -> Union[int, float]:
    if batches > 1.0:
        if (batches - int(batches)) > 0:
            raise MisconfigurationException(f'As `{name}` is {batches}>1, it has to be int.')
        else:
            return int(batches)
    return batches
>>>>>>> 036fc286
<|MERGE_RESOLUTION|>--- conflicted
+++ resolved
@@ -1248,16 +1248,6 @@
         return self.dataloader
 
 
-<<<<<<< HEAD
 def _determine_limit_batches(batches: Union[int, float]) -> Union[int, float]:
     is_whole_num = batches % 1.0 == 0
-    return int(batches) if batches > 1.0 and is_whole_num else batches
-=======
-def _determine_limit_batches(batches: Union[int, float], name: str) -> Union[int, float]:
-    if batches > 1.0:
-        if (batches - int(batches)) > 0:
-            raise MisconfigurationException(f'As `{name}` is {batches}>1, it has to be int.')
-        else:
-            return int(batches)
-    return batches
->>>>>>> 036fc286
+    return int(batches) if batches > 1.0 and is_whole_num else batches
# Copyright The PyTorch Lightning team.
#
# Licensed under the Apache License, Version 2.0 (the "License");
# you may not use this file except in compliance with the License.
# You may obtain a copy of the License at
#
#     http://www.apache.org/licenses/LICENSE-2.0
#
# Unless required by applicable law or agreed to in writing, software
# distributed under the License is distributed on an "AS IS" BASIS,
# WITHOUT WARRANTIES OR CONDITIONS OF ANY KIND, either express or implied.
# See the License for the specific language governing permissions and
# limitations under the License.
from dataclasses import asdict, dataclass, field
from typing import Type


@dataclass
class BaseProgress:
    """Mixin that implements state-loading utilities for dataclasses."""

    def state_dict(self) -> dict:
        return asdict(self)

    def load_state_dict(self, state_dict: dict) -> None:
        self.__dict__.update(state_dict)

    @classmethod
    def from_state_dict(cls, state_dict: dict) -> "BaseProgress":
        obj = cls()
        obj.load_state_dict(state_dict)
        return obj


@dataclass
class ReadyCompletedTracker(BaseProgress):
    """Track an event's progress.

    Args:
        ready: Intended to track the number of events ready to start.
        completed: Intended to be incremented after the event completes (e.g. after ``on_*_end`` runs).

    These attributes should be increased in order, that is, :attr:`ready` first and :attr:`completed` last.
    """

    ready: int = 0
    completed: int = 0

    def reset(self) -> None:
        """Reset the state."""
        self.ready = 0
        self.completed = 0

    def reset_on_restart(self) -> None:
        """Reset the progress on restart.

        If there is a failure before all attributes are increased, restore the attributes to the last fully completed
        value.
        """
        self.ready = self.completed


@dataclass
class StartedTracker(ReadyCompletedTracker):
    """Track an event's progress.

    Args:
        ready: Intended to track the number of events ready to start.
        started: Intended to be incremented after the event is started (e.g. after ``on_*_start`` runs).
        completed: Intended to be incremented after the event completes (e.g. after ``on_*_end`` runs).

    These attributes should be increased in order, that is, :attr:`ready` first and :attr:`completed` last.
    """

    started: int = 0

    def reset(self) -> None:
        super().reset()
        self.started = 0

    def reset_on_restart(self) -> None:
        super().reset_on_restart()
        self.started = self.completed


@dataclass
class ProcessedTracker(StartedTracker):
    """Track an event's progress.

    Args:
        ready: Intended to track the number of events ready to start.
        started: Intended to be incremented after the event is started (e.g. after ``on_*_start`` runs).
        processed: Intended to be incremented after the event is processed.
        completed: Intended to be incremented after the event completes (e.g. after ``on_*_end`` runs).

    These attributes should be increased in order, that is, :attr:`ready` first and :attr:`completed` last.
    """

    processed: int = 0

    def reset(self) -> None:
        super().reset()
        self.processed = 0

    def reset_on_restart(self) -> None:
        super().reset_on_restart()
        self.processed = self.completed


@dataclass
class Progress(BaseProgress):
    """Track aggregated and current progress.

    Args:
        total: Intended to track the total progress of an event.
        current: Intended to track the current progress of an event.
    """

    total: ReadyCompletedTracker = field(default_factory=ProcessedTracker)
    current: ReadyCompletedTracker = field(default_factory=ProcessedTracker)

    def __post_init__(self) -> None:
        if type(self.total) is not type(self.current):  # noqa: E721
            raise ValueError("The `total` and `current` instances should be of the same class")

    def increment_ready(self) -> None:
        self.total.ready += 1
        self.current.ready += 1

    def increment_started(self) -> None:
        if not isinstance(self.total, StartedTracker):
            raise TypeError(f"`{self.total.__class__.__name__}` doesn't have a `started` attribute")
        self.total.started += 1
        self.current.started += 1

    def increment_processed(self) -> None:
        if not isinstance(self.total, ProcessedTracker):
            raise TypeError(f"`{self.total.__class__.__name__}` doesn't have a `processed` attribute")
        self.total.processed += 1
        self.current.processed += 1

    def increment_completed(self) -> None:
        self.total.completed += 1
        self.current.completed += 1

    @classmethod
    def from_defaults(cls, tracker_cls: Type[ReadyCompletedTracker], **kwargs: int) -> "Progress":
        """Utility function to easily create an instance from keyword arguments to both ``Tracker``s."""
        return cls(total=tracker_cls(**kwargs), current=tracker_cls(**kwargs))

    def reset_on_restart(self) -> None:
        self.current.reset_on_restart()

    def load_state_dict(self, state_dict: dict) -> None:
        self.total.load_state_dict(state_dict["total"])
        self.current.load_state_dict(state_dict["current"])

<<<<<<< HEAD
    def reset_on_epoch(self) -> None:
        self.current.reset()

    def reset_on_restart(self) -> None:
        self.current.reset_on_restart()

=======
>>>>>>> ca5459e3

@dataclass
class DataLoaderProgress(Progress):
    """Tracks dataloader progress.

    These counters are local to a trainer rank. By default, they are not globally synced across all ranks.

    Args:
        total: Tracks the total dataloader progress.
        current: Tracks the current dataloader progress.
    """

    total: ReadyCompletedTracker = field(default_factory=ReadyCompletedTracker)
    current: ReadyCompletedTracker = field(default_factory=ReadyCompletedTracker)


@dataclass
class BatchProgress(Progress):
    """Tracks batch progress.

    These counters are local to a trainer rank. By default, they are not globally synced across all ranks.

    Args:
        total: Tracks the total dataloader progress.
        current: Tracks the current dataloader progress.
        is_last_batch: Whether the batch is the last one. This is useful for iterable datasets.
    """

    is_last_batch: bool = False

    def reset_on_epoch(self) -> None:
        super().reset_on_epoch()
        self.is_last_batch = False


@dataclass
class SchedulerProgress(Progress):
    """Tracks scheduler progress.

    These counters are local to a trainer rank. By default, they are not globally synced across all ranks.

    Args:
        total: Tracks the total scheduler progress.
        current: Tracks the current scheduler progress.
    """

    total: ReadyCompletedTracker = field(default_factory=ReadyCompletedTracker)
    current: ReadyCompletedTracker = field(default_factory=ReadyCompletedTracker)


@dataclass
class OptimizerProgress(BaseProgress):
    """Track optimizer progress.

    Args:
        step: Tracks ``optimizer.step`` calls.
        zero_grad: Tracks ``optimizer.zero_grad`` calls.
    """

    step: Progress = field(default_factory=lambda: Progress.from_defaults(ReadyCompletedTracker))
    zero_grad: Progress = field(default_factory=lambda: Progress.from_defaults(StartedTracker))

    def reset_on_epoch(self) -> None:
        self.step.reset_on_epoch()
        self.zero_grad.reset_on_epoch()

    def reset_on_restart(self) -> None:
        self.step.reset_on_restart()
        self.zero_grad.reset_on_restart()

    def reset_on_restart(self) -> None:
        self.step.reset_on_restart()
        self.zero_grad.reset_on_restart()

    def load_state_dict(self, state_dict: dict) -> None:
        self.step.load_state_dict(state_dict["step"])
        self.zero_grad.load_state_dict(state_dict["zero_grad"])


@dataclass
class OptimizationProgress(BaseProgress):
    """Track optimization progress.

    Args:
        optimizer: Tracks optimizer progress.
        optimizer_position: The index of the current optimizer amongst the currently active optimizers.
            Used to know which optimizer we were using when restarting.
            Since not all optimizers may be active at a given time, this index is different from the ``optimizer_idx``
            seen in the optimization loops.
    """

    # TODO: support for multiple optimizers
    optimizer: OptimizerProgress = field(default_factory=OptimizerProgress)
    optimizer_position: int = 0

    @property
    def optimizer_steps(self) -> int:
        return self.optimizer.step.total.completed

    def reset_on_epoch(self) -> None:
        self.optimizer.reset_on_epoch()

    def reset_on_restart(self) -> None:
        self.optimizer.reset_on_restart()

    def load_state_dict(self, state_dict: dict) -> None:
        self.optimizer.load_state_dict(state_dict["optimizer"])
        self.optimizer_position = state_dict["optimizer_position"]<|MERGE_RESOLUTION|>--- conflicted
+++ resolved
@@ -148,6 +148,9 @@
         """Utility function to easily create an instance from keyword arguments to both ``Tracker``s."""
         return cls(total=tracker_cls(**kwargs), current=tracker_cls(**kwargs))
 
+    def reset_on_epoch(self) -> None:
+        self.current.reset()
+     
     def reset_on_restart(self) -> None:
         self.current.reset_on_restart()
 
@@ -155,15 +158,6 @@
         self.total.load_state_dict(state_dict["total"])
         self.current.load_state_dict(state_dict["current"])
 
-<<<<<<< HEAD
-    def reset_on_epoch(self) -> None:
-        self.current.reset()
-
-    def reset_on_restart(self) -> None:
-        self.current.reset_on_restart()
-
-=======
->>>>>>> ca5459e3
 
 @dataclass
 class DataLoaderProgress(Progress):
@@ -229,10 +223,6 @@
     def reset_on_epoch(self) -> None:
         self.step.reset_on_epoch()
         self.zero_grad.reset_on_epoch()
-
-    def reset_on_restart(self) -> None:
-        self.step.reset_on_restart()
-        self.zero_grad.reset_on_restart()
 
     def reset_on_restart(self) -> None:
         self.step.reset_on_restart()

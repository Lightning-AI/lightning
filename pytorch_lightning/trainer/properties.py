# Copyright The PyTorch Lightning team.
#
# Licensed under the Apache License, Version 2.0 (the "License");
# you may not use this file except in compliance with the License.
# You may obtain a copy of the License at
#
#     http://www.apache.org/licenses/LICENSE-2.0
#
# Unless required by applicable law or agreed to in writing, software
# distributed under the License is distributed on an "AS IS" BASIS,
# WITHOUT WARRANTIES OR CONDITIONS OF ANY KIND, either express or implied.
# See the License for the specific language governing permissions and
# limitations under the License.
import inspect
import os
from abc import ABC
from argparse import ArgumentParser, Namespace
from typing import cast, List, Optional, Type, TypeVar, Union

import torch
from torch.optim import Optimizer

from pytorch_lightning.accelerators import Accelerator
from pytorch_lightning.callbacks import EarlyStopping, ModelCheckpoint, ProgressBarBase
from pytorch_lightning.callbacks.base import Callback
from pytorch_lightning.callbacks.prediction_writer import BasePredictionWriter
from pytorch_lightning.core.lightning import LightningModule
from pytorch_lightning.core.optimizer import LightningOptimizer
from pytorch_lightning.loggers import LightningLoggerBase
from pytorch_lightning.loggers.tensorboard import TensorBoardLogger
from pytorch_lightning.plugins import ParallelPlugin, PrecisionPlugin, TrainingTypePlugin
from pytorch_lightning.trainer.connectors.accelerator_connector import AcceleratorConnector
from pytorch_lightning.trainer.connectors.checkpoint_connector import CheckpointConnector
from pytorch_lightning.trainer.connectors.logger_connector import LoggerConnector
from pytorch_lightning.trainer.states import RunningStage, TrainerState, TrainerStatus
from pytorch_lightning.trainer.training_loop import TrainLoop
from pytorch_lightning.utilities import DeviceType, DistributedType, rank_zero_warn
from pytorch_lightning.utilities.argparse import (
    add_argparse_args,
    from_argparse_args,
    parse_argparser,
    parse_env_variables,
)
from pytorch_lightning.utilities.cloud_io import get_filesystem
from pytorch_lightning.utilities.model_helpers import is_overridden


class TrainerProperties(ABC):

<<<<<<< HEAD
    precision: int
    logger_connector: LoggerConnector
    _state: TrainerState
    global_rank: int
    fast_dev_run: Union[int, bool]
    _device_type: DeviceType
    _distrib_type: DistributedType
    model: LightningModule
    data_parallel_device_ids: Optional[List[int]]
    _progress_bar_callback: ProgressBarBase
    current_epoch: int
    reload_dataloaders_every_n_epochs: int
    limit_val_batches: int
=======
>>>>>>> 53f8d9a8
    _default_root_dir: str
    _lightning_optimizers = None
    _progress_bar_callback: ProgressBarBase
    _weights_save_path: str

    accelerator_connector: AcceleratorConnector
    callbacks: List[Callback]
    checkpoint_connector: CheckpointConnector
    limit_val_batches: int
    logger: LightningLoggerBase
    logger_connector: LoggerConnector
    state: TrainerState
    train_loop: TrainLoop

    @property
    def accelerator(self) -> Accelerator:
        return self.accelerator_connector.accelerator

    @property
    def distributed_backend(self) -> Optional[str]:
        # for backward compatibility
        return self.accelerator_connector.distributed_backend

    @property
    def training_type_plugin(self) -> TrainingTypePlugin:
        return self.accelerator.training_type_plugin

    @property
    def precision_plugin(self) -> PrecisionPlugin:
        return self.accelerator.precision_plugin

    @property
    def global_rank(self) -> int:
        return self.accelerator.training_type_plugin.global_rank

    @property
    def local_rank(self) -> int:
        # some training types define a local rank
        return getattr(self.accelerator.training_type_plugin, "local_rank", 0)

    @property
    def node_rank(self) -> int:
        # some training types define a local rank
        return getattr(self.accelerator.training_type_plugin, "node_rank", 0)

    @property
    def world_size(self) -> int:
        # some training types define a world size
        return getattr(self.accelerator.training_type_plugin, "world_size", 1)

    @property
    def _distrib_type(self) -> DistributedType:
        return self.accelerator_connector._distrib_type

    @property
    def _device_type(self) -> DeviceType:
        return self.accelerator_connector._device_type

    @property
    def num_nodes(self) -> int:
        return self.accelerator_connector.num_nodes

    @property
    def num_processes(self) -> int:
        return self.accelerator_connector.num_processes

    @property
    def root_gpu(self) -> Optional[int]:
        return self.accelerator_connector.root_gpu

    @property
    def tpu_cores(self) -> int:
        return self.accelerator_connector.tpu_cores

    @property
    def num_gpus(self) -> int:
        return self.accelerator_connector.num_gpus

    @property
    def data_parallel_device_ids(self) -> Optional[List[int]]:
        return self.accelerator_connector.parallel_device_ids

    @property
    def log_dir(self) -> Optional[str]:
        if self.logger is None:
            dirpath = self.default_root_dir
        else:
            dirpath = getattr(self.logger, 'log_dir' if isinstance(self.logger, TensorBoardLogger) else 'save_dir')

        dirpath = self.accelerator.broadcast(dirpath)
        return dirpath

    @property
    def use_amp(self) -> bool:
        return self.precision == 16

    @property
    def callback_metrics(self) -> dict:
        return self.logger_connector.callback_metrics

    @callback_metrics.setter
    def callback_metrics(self, x: dict) -> None:
        self.logger_connector.callback_metrics = x

    @property
    def logged_metrics(self) -> dict:
        return self.logger_connector.logged_metrics

    @logged_metrics.setter
    def logged_metrics(self, x: dict) -> None:
        self.logger_connector.logged_metrics = x

    @property
    def progress_bar_metrics(self) -> dict:
        return self.logger_connector.progress_bar_metrics

    @progress_bar_metrics.setter
    def progress_bar_metrics(self, x: dict) -> None:
        self.logger_connector.progress_bar_metrics = x

    @property
    def interrupted(self) -> bool:
        return self.state.status == TrainerStatus.INTERRUPTED

    @property
    def is_global_zero(self) -> bool:
        return self.global_rank == 0

    @property
    def slurm_job_id(self) -> Optional[int]:
        job_id = os.environ.get('SLURM_JOB_ID')
        if job_id:
            try:
                job_id = int(job_id)
            except ValueError:
                job_id = None

        # in interactive mode, don't make logs use the same job id
        in_slurm_interactive_mode = os.environ.get('SLURM_JOB_NAME') == 'bash'
        if in_slurm_interactive_mode:
            job_id = None
        return job_id

    @classmethod
    def default_attributes(cls) -> dict:
        init_signature = inspect.signature(cls)
        return {k: v.default for k, v in init_signature.parameters.items()}

    @classmethod
    def get_deprecated_arg_names(cls) -> List:
        """Returns a list with deprecated Trainer arguments."""
        depr_arg_names = []
        for name, val in cls.__dict__.items():
            if name.startswith('DEPRECATED') and isinstance(val, (tuple, list)):
                depr_arg_names.extend(val)
        return depr_arg_names

    @classmethod
    def from_argparse_args(cls: Type['_T'], args: Union[Namespace, ArgumentParser], **kwargs) -> '_T':
        return from_argparse_args(cls, args, **kwargs)

    @classmethod
    def parse_argparser(cls, arg_parser: Union[ArgumentParser, Namespace]) -> Namespace:
        return parse_argparser(cls, arg_parser)

    @classmethod
    def match_env_arguments(cls) -> Namespace:
        return parse_env_variables(cls)

    @classmethod
    def add_argparse_args(cls, parent_parser: ArgumentParser, **kwargs) -> ArgumentParser:
        return add_argparse_args(cls, parent_parser, **kwargs)

    @property
    def gpus(self) -> Optional[Union[List[int], str, int]]:
        return self.accelerator_connector.gpus

    @property
    def data_parallel(self) -> bool:
        return self._distrib_type in (
            DistributedType.DP, DistributedType.DDP, DistributedType.DDP_SPAWN, DistributedType.DDP2
        )

    @property
    def progress_bar_callback(self) -> Optional[ProgressBarBase]:
        return self._progress_bar_callback

    @property
    def progress_bar_dict(self) -> dict:
        """ Read-only for progress bar metrics. """
        ref_model = self.lightning_module
        ref_model = cast(LightningModule, ref_model)

        standard_metrics = ref_model.get_progress_bar_dict()
        logged_metrics = self.progress_bar_metrics
        duplicates = list(standard_metrics.keys() & logged_metrics.keys())
        if duplicates:
            rank_zero_warn(
                f"The progress bar already tracks a metric with the name(s) '{', '.join(duplicates)}' and"
                f" `self.log('{duplicates[0]}', ..., prog_bar=True)` will overwrite this value. "
                f" If this is undesired, change the name or override `get_progress_bar_dict()`"
                f" in `LightingModule`.", UserWarning
            )
        all_metrics = dict(**standard_metrics)
        all_metrics.update(**logged_metrics)
        return all_metrics

    @property
    def should_reload_dl_epoch(self) -> bool:
        """ Check if dataloader should be reloaded in the current epoch. """
        reload_dl_every_n_epochs = self.reload_dataloaders_every_n_epochs
        return (
            reload_dl_every_n_epochs
            and (not self.current_epoch % reload_dl_every_n_epochs)
        )

    @property
    def disable_validation(self) -> bool:
        """ Check if validation is disabled during training. """
        return not self.enable_validation

    @property
    def enable_validation(self) -> bool:
        """ Check if we should run validation during training. """
        model_ref = self.lightning_module
        val_loop_enabled = is_overridden('validation_step', model_ref) and self.limit_val_batches > 0
        return val_loop_enabled

    @property
    def default_root_dir(self) -> str:
        """
        The default location to save artifacts of loggers, checkpoints etc.
        It is used as a fallback if logger or checkpoint callback do not define specific save paths.
        """
        if get_filesystem(self._default_root_dir).protocol == "file":
            return os.path.normpath(self._default_root_dir)
        return self._default_root_dir

    @property
    def weights_save_path(self) -> str:
        """
        The default root location to save weights (checkpoints), e.g., when the
        :class:`~pytorch_lightning.callbacks.model_checkpoint.ModelCheckpoint` does not define a file path.
        """
        if get_filesystem(self._weights_save_path).protocol == "file":
            return os.path.normpath(self._weights_save_path)
        return self._weights_save_path

    @property
    def early_stopping_callback(self) -> Optional[EarlyStopping]:
        """
        The first :class:`~pytorch_lightning.callbacks.early_stopping.EarlyStopping`
        callback in the Trainer.callbacks list, or ``None`` if it doesn't exist.
        """
        callbacks = self.early_stopping_callbacks
        return callbacks[0] if len(callbacks) > 0 else None

    @property
    def early_stopping_callbacks(self) -> List[EarlyStopping]:
        """
        A list of all instances of :class:`~pytorch_lightning.callbacks.early_stopping.EarlyStopping`
        found in the Trainer.callbacks list.
        """
        return [c for c in self.callbacks if isinstance(c, EarlyStopping)]

    @property
    def prediction_writer_callbacks(self) -> List[BasePredictionWriter]:
        """
        A list of all instances of :class:`~pytorch_lightning.callbacks.prediction_writer.BasePredictionWriter`
        found in the Trainer.callbacks list.
        """
        return [cb for cb in self.callbacks if isinstance(cb, BasePredictionWriter)]

    @property
    def checkpoint_callback(self) -> Optional[ModelCheckpoint]:
        """
        The first :class:`~pytorch_lightning.callbacks.model_checkpoint.ModelCheckpoint`
        callback in the Trainer.callbacks list, or ``None`` if it doesn't exist.
        """
        callbacks = self.checkpoint_callbacks
        return callbacks[0] if len(callbacks) > 0 else None

    @property
    def checkpoint_callbacks(self) -> List[ModelCheckpoint]:
        """
        A list of all instances of :class:`~pytorch_lightning.callbacks.model_checkpoint.ModelCheckpoint`
        found in the Trainer.callbacks list.
        """
        return [c for c in self.callbacks if isinstance(c, ModelCheckpoint)]

    def save_checkpoint(self, filepath, weights_only: bool = False) -> None:
        self.checkpoint_connector.save_checkpoint(filepath, weights_only)

    @property
    def model(self) -> torch.nn.Module:
        """
        The LightningModule, but possibly wrapped into DataParallel or DistributedDataParallel.
        To access the pure LightningModule, use
        :meth:`~pytorch_lightning.trainer.trainer.Trainer.lightning_module` instead.
        """
        return self.accelerator.model

    @model.setter
    def model(self, model: torch.nn.Module) -> None:
        """
        Setter for the model, pass-through to accelerator and plugin where the model reference is stored.
        Used by the Tuner to reset the state of Trainer and Accelerator.

        Args:
            model: The LightningModule, possibly wrapped into DataParallel or DistributedDataParallel, depending
                on the backend.
        """
        self.accelerator.model = model

    @property
    def lightning_optimizers(self) -> List[LightningOptimizer]:
        if self._lightning_optimizers is None:
            self.convert_to_lightning_optimizers()
        return self._lightning_optimizers

    @property
    def lightning_module(self) -> LightningModule:
        return self.accelerator.lightning_module

    @property
    def optimizers(self) -> Optional[List[Optimizer]]:
        return self.accelerator.optimizers

    @optimizers.setter
    def optimizers(self, new_optims: Optional[List[Optimizer]]) -> None:
        # Necessary to rewrap optimizers to lightning
        # They will be re-created when accessing
        # the `lightning_optimizers` trainer property
        self._lightning_optimizers = None

        self.accelerator.optimizers = new_optims

    @property
    def lr_schedulers(self) -> Optional[list]:
        return self.accelerator.lr_schedulers

    @lr_schedulers.setter
    def lr_schedulers(self, new_schedulers: Optional[list]) -> None:
        self.accelerator.lr_schedulers = new_schedulers

    @property
    def optimizer_frequencies(self) -> list:
        return self.accelerator.optimizer_frequencies

    @optimizer_frequencies.setter
    def optimizer_frequencies(self, new_freqs: list) -> None:
        self.accelerator.optimizer_frequencies = new_freqs

    @property
    def amp_backend(self) -> Optional[str]:
        return self.accelerator.amp_backend

    @property
    def precision(self) -> Union[str, int]:
        return self.accelerator.precision

    @property
    def scaler(self):
        return self.accelerator.scaler

    # TODO: refactor this so that it can be done in LightningOptimizer
    def __getstate__(self):
        # remove lightning_optimizers
        self._lightning_optimizers = None
        return self.__dict__

    def __setstate__(self, state):
        self.__dict__ = state

    @property
    def distributed_sampler_kwargs(self) -> Optional[dict]:
        if isinstance(self.training_type_plugin, ParallelPlugin):
            return self.training_type_plugin.distributed_sampler_kwargs

    @property
    def training(self) -> bool:
        return self.state.stage == RunningStage.TRAINING

    @training.setter
    def training(self, val: bool) -> None:
        if val:
            self.state.stage = RunningStage.TRAINING
        elif self.training:
            self.state.stage = None

    @property
    def testing(self) -> bool:
        return self.state.stage == RunningStage.TESTING

    @testing.setter
    def testing(self, val: bool) -> None:
        if val:
            self.state.stage = RunningStage.TESTING
        elif self.testing:
            self.state.stage = None

    @property
    def predicting(self) -> bool:
        return self.state.stage == RunningStage.PREDICTING

    @predicting.setter
    def predicting(self, val: bool) -> None:
        if val:
            self.state.stage = RunningStage.PREDICTING
        elif self.predicting:
            self.state.stage = None

    @property
    def tuning(self) -> bool:
        return self.state.stage == RunningStage.TUNING

    @tuning.setter
    def tuning(self, val: bool) -> None:
        if val:
            self.state.stage = RunningStage.TUNING
        elif self.tuning:
            self.state.stage = None

    @property
    def validating(self) -> bool:
        return self.state.stage == RunningStage.VALIDATING

    @validating.setter
    def validating(self, val: bool) -> None:
        if val:
            self.state.stage = RunningStage.VALIDATING
        elif self.validating:
            self.state.stage = None

    @property
    def evaluating(self) -> bool:
        return self.state.stage and self.state.stage.evaluating

    @property
    def sanity_checking(self) -> bool:
        return self.state.stage == RunningStage.SANITY_CHECKING

    @sanity_checking.setter
    def sanity_checking(self, val: bool) -> None:
        if val:
            self.state.stage = RunningStage.SANITY_CHECKING
        elif self.sanity_checking:
            self.state.stage = None

    @property
    def global_step(self) -> int:
        return self.train_loop.global_step

    @property
    def current_epoch(self) -> int:
        return self.train_loop.current_epoch

    @property
    def max_epochs(self) -> Optional[int]:
        return self.train_loop.max_epochs

    @property
    def min_epochs(self) -> Optional[int]:
        return self.train_loop.min_epochs

    @property
    def max_steps(self) -> Optional[int]:
        return self.train_loop.max_steps

    @property
    def min_steps(self) -> Optional[int]:
        return self.train_loop.min_steps


# Used to represent the concrete type TrainerProperties class methods are called on.
_T = TypeVar('_T', bound=TrainerProperties)<|MERGE_RESOLUTION|>--- conflicted
+++ resolved
@@ -47,22 +47,6 @@
 
 class TrainerProperties(ABC):
 
-<<<<<<< HEAD
-    precision: int
-    logger_connector: LoggerConnector
-    _state: TrainerState
-    global_rank: int
-    fast_dev_run: Union[int, bool]
-    _device_type: DeviceType
-    _distrib_type: DistributedType
-    model: LightningModule
-    data_parallel_device_ids: Optional[List[int]]
-    _progress_bar_callback: ProgressBarBase
-    current_epoch: int
-    reload_dataloaders_every_n_epochs: int
-    limit_val_batches: int
-=======
->>>>>>> 53f8d9a8
     _default_root_dir: str
     _lightning_optimizers = None
     _progress_bar_callback: ProgressBarBase
@@ -71,6 +55,7 @@
     accelerator_connector: AcceleratorConnector
     callbacks: List[Callback]
     checkpoint_connector: CheckpointConnector
+    reload_dataloaders_every_n_epochs: int
     limit_val_batches: int
     logger: LightningLoggerBase
     logger_connector: LoggerConnector

# Copyright The PyTorch Lightning team.
#
# Licensed under the Apache License, Version 2.0 (the "License");
# you may not use this file except in compliance with the License.
# You may obtain a copy of the License at
#
#     http://www.apache.org/licenses/LICENSE-2.0
#
# Unless required by applicable law or agreed to in writing, software
# distributed under the License is distributed on an "AS IS" BASIS,
# WITHOUT WARRANTIES OR CONDITIONS OF ANY KIND, either express or implied.
# See the License for the specific language governing permissions and
# limitations under the License.
from abc import ABC
from argparse import ArgumentParser, Namespace
<<<<<<< HEAD
import inspect
import os
from typing import cast, List, Optional, Type, TypeVar, Union

from pytorch_lightning.accelerators.accelerator import Accelerator
from pytorch_lightning.callbacks import Callback, EarlyStopping, ModelCheckpoint, ProgressBarBase
=======
from typing import cast, List, Optional, Type, TypeVar, Union

import torch
from torch.optim import Optimizer

from pytorch_lightning.accelerators import Accelerator
from pytorch_lightning.callbacks import EarlyStopping, ModelCheckpoint, ProgressBarBase
from pytorch_lightning.callbacks.base import Callback
>>>>>>> e7298b5d
from pytorch_lightning.core.lightning import LightningModule
from pytorch_lightning.core.optimizer import LightningOptimizer
from pytorch_lightning.loggers import LightningLoggerBase
from pytorch_lightning.loggers.tensorboard import TensorBoardLogger
from pytorch_lightning.plugins import ParallelPlugin, PrecisionPlugin, TrainingTypePlugin
from pytorch_lightning.trainer.connectors.accelerator_connector import AcceleratorConnector
from pytorch_lightning.trainer.connectors.checkpoint_connector import CheckpointConnector
from pytorch_lightning.trainer.connectors.logger_connector import LoggerConnector
from pytorch_lightning.trainer.states import TrainerState
<<<<<<< HEAD
from pytorch_lightning.utilities import argparse_utils, HOROVOD_AVAILABLE, rank_zero_warn, TPU_AVAILABLE
=======
from pytorch_lightning.utilities import DeviceType, DistributedType, rank_zero_warn
from pytorch_lightning.utilities.argparse import (
    add_argparse_args,
    from_argparse_args,
    parse_argparser,
    parse_env_variables,
)
>>>>>>> e7298b5d
from pytorch_lightning.utilities.cloud_io import get_filesystem
from pytorch_lightning.utilities.model_helpers import is_overridden


class TrainerProperties(ABC):

    _default_root_dir: str
    _lightning_optimizers = None
    _progress_bar_callback: ProgressBarBase
    _state: TrainerState
    _weights_save_path: str

    accelerator_connector: AcceleratorConnector
    callbacks: List[Callback]
<<<<<<< HEAD
    _lightning_optimizers = None
=======
    checkpoint_connector: CheckpointConnector
    limit_val_batches: int
    logger: LightningLoggerBase
    logger_connector: LoggerConnector

    @property
    def accelerator(self) -> Accelerator:
        return self.accelerator_connector.accelerator

    @property
    def distributed_backend(self) -> Optional[str]:
        # for backward compatibility
        return self.accelerator_connector.distributed_backend

    @property
    def training_type_plugin(self) -> TrainingTypePlugin:
        return self.accelerator.training_type_plugin

    @property
    def precision_plugin(self) -> PrecisionPlugin:
        return self.accelerator.precision_plugin

    @property
    def global_rank(self) -> int:
        return self.accelerator.training_type_plugin.global_rank

    @property
    def local_rank(self) -> int:
        # some training types define a local rank
        return getattr(self.accelerator.training_type_plugin, "local_rank", 0)

    @property
    def node_rank(self) -> int:
        # some training types define a local rank
        return getattr(self.accelerator.training_type_plugin, "node_rank", 0)

    @property
    def world_size(self) -> int:
        # some training types define a world size
        return getattr(self.accelerator.training_type_plugin, "world_size", 1)

    @property
    def _distrib_type(self) -> DistributedType:
        return self.accelerator_connector._distrib_type

    @property
    def _device_type(self) -> DeviceType:
        return self.accelerator_connector._device_type

    @property
    def num_nodes(self) -> int:
        return self.accelerator_connector.num_nodes

    @property
    def num_processes(self) -> int:
        return self.accelerator_connector.num_processes

    @property
    def root_gpu(self) -> Optional[int]:
        return self.accelerator_connector.root_gpu

    @property
    def tpu_cores(self) -> int:
        return self.accelerator_connector.tpu_cores

    @property
    def num_gpus(self) -> int:
        return self.accelerator_connector.num_gpus

    @property
    def data_parallel_device_ids(self) -> Optional[List[int]]:
        return self.accelerator_connector.parallel_device_ids
>>>>>>> e7298b5d

    @property
    def log_dir(self) -> Optional[str]:
        if self.logger is None:
            dirpath = self.default_root_dir
        else:
            dirpath = getattr(self.logger, 'log_dir' if isinstance(self.logger, TensorBoardLogger) else 'save_dir')

        dirpath = self.accelerator.broadcast(dirpath)
        return dirpath

    @property
    def use_amp(self) -> bool:
        return self.precision == 16

    @property
    def callback_metrics(self) -> dict:
        return self.logger_connector.callback_metrics

    @callback_metrics.setter
    def callback_metrics(self, x: dict) -> None:
        self.logger_connector.callback_metrics = x

    @property
    def logged_metrics(self) -> dict:
        return self.logger_connector.logged_metrics

    @logged_metrics.setter
    def logged_metrics(self, x: dict) -> None:
        self.logger_connector.logged_metrics = x

    @property
    def progress_bar_metrics(self) -> dict:
        return self.logger_connector.progress_bar_metrics

    @progress_bar_metrics.setter
    def progress_bar_metrics(self, x: dict) -> None:
        self.logger_connector.progress_bar_metrics = x

    @property
    def state(self) -> TrainerState:
        return self._state

    @property
    def is_global_zero(self) -> bool:
        return self.global_rank == 0

    @property
    def slurm_job_id(self) -> Optional[int]:
        job_id = os.environ.get('SLURM_JOB_ID')
        if job_id:
            try:
                job_id = int(job_id)
            except ValueError:
                job_id = None

        # in interactive mode, don't make logs use the same job id
        in_slurm_interactive_mode = os.environ.get('SLURM_JOB_NAME') == 'bash'
        if in_slurm_interactive_mode:
            job_id = None
        return job_id

    @classmethod
    def default_attributes(cls) -> dict:
        init_signature = inspect.signature(cls)

        args = {}
        for param_name in init_signature.parameters:
            value = init_signature.parameters[param_name].default
            args[param_name] = value

        return args

    @classmethod
    def get_deprecated_arg_names(cls) -> List:
        """Returns a list with deprecated Trainer arguments."""
        depr_arg_names = []
        for name, val in cls.__dict__.items():
            if name.startswith('DEPRECATED') and isinstance(val, (tuple, list)):
                depr_arg_names.extend(val)
        return depr_arg_names

    @classmethod
    def from_argparse_args(cls: Type['_T'], args: Union[Namespace, ArgumentParser], **kwargs) -> '_T':
        return from_argparse_args(cls, args, **kwargs)

    @classmethod
    def parse_argparser(cls, arg_parser: Union[ArgumentParser, Namespace]) -> Namespace:
        return parse_argparser(cls, arg_parser)

    @classmethod
    def match_env_arguments(cls) -> Namespace:
        return parse_env_variables(cls)

    @classmethod
    def add_argparse_args(cls, parent_parser: ArgumentParser) -> ArgumentParser:
        return add_argparse_args(cls, parent_parser)

    @property
    def gpus(self) -> Optional[Union[List[int], str, int]]:
        return self.accelerator_connector.gpus

    @property
    def data_parallel(self) -> bool:
        return self._distrib_type in (
            DistributedType.DP, DistributedType.DDP, DistributedType.DDP_SPAWN, DistributedType.DDP2
        )

    @property
    def progress_bar_callback(self) -> Optional[ProgressBarBase]:
        return self._progress_bar_callback

    @property
    def progress_bar_dict(self) -> dict:
        """ Read-only for progress bar metrics. """
<<<<<<< HEAD
        ref_model = self.get_model()
=======
        ref_model = self.lightning_module
>>>>>>> e7298b5d
        ref_model = cast(LightningModule, ref_model)

        standard_metrics = ref_model.get_progress_bar_dict()
        logged_metrics = self.progress_bar_metrics
        duplicates = list(standard_metrics.keys() & logged_metrics.keys())
        if duplicates:
            rank_zero_warn(
                f"The progress bar already tracks a metric with the name(s) '{', '.join(duplicates)}' and"
                f" `self.log('{duplicates[0]}', ..., prog_bar=True)` will overwrite this value. "
                f" If this is undesired, change the name or override `get_progress_bar_dict()`"
<<<<<<< HEAD
                f" in `LightingModule`.",
                UserWarning
=======
                f" in `LightingModule`.", UserWarning
>>>>>>> e7298b5d
            )
        all_metrics = dict(**standard_metrics)
        all_metrics.update(**logged_metrics)
        return all_metrics

    @property
    def disable_validation(self) -> bool:
        """ Check if validation is disabled during training. """
        return not self.enable_validation

    @property
    def enable_validation(self) -> bool:
        """ Check if we should run validation during training. """
        model_ref = self.lightning_module
        val_loop_enabled = is_overridden('validation_step', model_ref) and self.limit_val_batches > 0
        return val_loop_enabled

    @property
    def default_root_dir(self) -> str:
        """
        The default location to save artifacts of loggers, checkpoints etc.
        It is used as a fallback if logger or checkpoint callback do not define specific save paths.
        """
        if get_filesystem(self._default_root_dir).protocol == "file":
            return os.path.normpath(self._default_root_dir)
        return self._default_root_dir

    @property
    def weights_save_path(self) -> str:
        """
        The default root location to save weights (checkpoints), e.g., when the
        :class:`~pytorch_lightning.callbacks.model_checkpoint.ModelCheckpoint` does not define a file path.
        """
        if get_filesystem(self._weights_save_path).protocol == "file":
            return os.path.normpath(self._weights_save_path)
        return self._weights_save_path

    @property
    def early_stopping_callback(self) -> Optional[EarlyStopping]:
        """
        The first :class:`~pytorch_lightning.callbacks.early_stopping.EarlyStopping`
        callback in the Trainer.callbacks list, or ``None`` if it doesn't exist.
        """
        callbacks = self.early_stopping_callbacks
        return callbacks[0] if len(callbacks) > 0 else None

    @property
    def early_stopping_callbacks(self) -> List[EarlyStopping]:
        """
        A list of all instances of :class:`~pytorch_lightning.callbacks.early_stopping.EarlyStopping`
        found in the Trainer.callbacks list.
        """
        return [c for c in self.callbacks if isinstance(c, EarlyStopping)]

    @property
    def checkpoint_callback(self) -> Optional[ModelCheckpoint]:
        """
        The first :class:`~pytorch_lightning.callbacks.model_checkpoint.ModelCheckpoint`
        callback in the Trainer.callbacks list, or ``None`` if it doesn't exist.
        """
        callbacks = self.checkpoint_callbacks
        return callbacks[0] if len(callbacks) > 0 else None

    @property
    def checkpoint_callbacks(self) -> List[ModelCheckpoint]:
        """
        A list of all instances of :class:`~pytorch_lightning.callbacks.model_checkpoint.ModelCheckpoint`
        found in the Trainer.callbacks list.
        """
        return [c for c in self.callbacks if isinstance(c, ModelCheckpoint)]

    def save_checkpoint(self, filepath, weights_only: bool = False) -> None:
        self.checkpoint_connector.save_checkpoint(filepath, weights_only)

    @property
    def model(self) -> torch.nn.Module:
        """
        The LightningModule, but possibly wrapped into DataParallel or DistributedDataParallel.
        To access the pure LightningModule, use
        :meth:`~pytorch_lightning.trainer.trainer.Trainer.lightning_module` instead.
        """
        return self.accelerator.model

<<<<<<< HEAD
    @property
    def lightning_optimizers(self):
        if self._lightning_optimizers is None:
            self.convert_to_lightning_optimizers()
        return self._lightning_optimizers

    def __getstate__(self):
        # remove lightning_optimizers
        self._lightning_optimizers = None
        return self.__dict__

=======
    @model.setter
    def model(self, model: torch.nn.Module) -> None:
        """
        Setter for the model, pass-through to accelerator and plugin where the model reference is stored.
        Used by the Tuner to reset the state of Trainer and Accelerator.

        Args:
            model: The LightningModule, possibly wrapped into DataParallel or DistributedDataParallel, depending
                on the backend.
        """
        self.accelerator.model = model

    @property
    def lightning_optimizers(self) -> List[LightningOptimizer]:
        if self._lightning_optimizers is None:
            self.convert_to_lightning_optimizers()
        return self._lightning_optimizers

>>>>>>> e7298b5d
    @property
    def lightning_module(self) -> LightningModule:
        return self.accelerator.lightning_module

    @property
    def optimizers(self) -> Optional[List[Optimizer]]:
        return self.accelerator.optimizers

    @optimizers.setter
    def optimizers(self, new_optims: Optional[List[Optimizer]]) -> None:
        # Necessary to rewrap optimizers to lightning
        # They will be re-created when accessing
        # the `lightning_optimizers` trainer property
        self._lightning_optimizers = None

        self.accelerator.optimizers = new_optims

    @property
    def lr_schedulers(self) -> Optional[list]:
        return self.accelerator.lr_schedulers

    @lr_schedulers.setter
    def lr_schedulers(self, new_schedulers: Optional[list]) -> None:
        self.accelerator.lr_schedulers = new_schedulers

    @property
    def optimizer_frequencies(self) -> list:
        return self.accelerator.optimizer_frequencies

    @optimizer_frequencies.setter
    def optimizer_frequencies(self, new_freqs: list) -> None:
        self.accelerator.optimizer_frequencies = new_freqs

    @property
    def amp_backend(self) -> Optional[str]:
        return self.accelerator.amp_backend

    @property
    def precision(self) -> Union[str, int]:
        return self.accelerator.precision

    @property
    def scaler(self):
        return self.accelerator.scaler

    # TODO: refactor this so that it can be done in LightningOptimizer
    def __getstate__(self):
        # remove lightning_optimizers
        self._lightning_optimizers = None
        return self.__dict__

    def __setstate__(self, state):
        self.__dict__ = state

    @property
    def distributed_sampler_kwargs(self) -> Optional[dict]:
        if isinstance(self.training_type_plugin, ParallelPlugin):
            return self.training_type_plugin.distributed_sampler_kwargs


# Used to represent the concrete type TrainerProperties class methods are called on.
_T = TypeVar('_T', bound=TrainerProperties)<|MERGE_RESOLUTION|>--- conflicted
+++ resolved
@@ -11,16 +11,10 @@
 # WITHOUT WARRANTIES OR CONDITIONS OF ANY KIND, either express or implied.
 # See the License for the specific language governing permissions and
 # limitations under the License.
+import inspect
+import os
 from abc import ABC
 from argparse import ArgumentParser, Namespace
-<<<<<<< HEAD
-import inspect
-import os
-from typing import cast, List, Optional, Type, TypeVar, Union
-
-from pytorch_lightning.accelerators.accelerator import Accelerator
-from pytorch_lightning.callbacks import Callback, EarlyStopping, ModelCheckpoint, ProgressBarBase
-=======
 from typing import cast, List, Optional, Type, TypeVar, Union
 
 import torch
@@ -29,7 +23,6 @@
 from pytorch_lightning.accelerators import Accelerator
 from pytorch_lightning.callbacks import EarlyStopping, ModelCheckpoint, ProgressBarBase
 from pytorch_lightning.callbacks.base import Callback
->>>>>>> e7298b5d
 from pytorch_lightning.core.lightning import LightningModule
 from pytorch_lightning.core.optimizer import LightningOptimizer
 from pytorch_lightning.loggers import LightningLoggerBase
@@ -39,9 +32,6 @@
 from pytorch_lightning.trainer.connectors.checkpoint_connector import CheckpointConnector
 from pytorch_lightning.trainer.connectors.logger_connector import LoggerConnector
 from pytorch_lightning.trainer.states import TrainerState
-<<<<<<< HEAD
-from pytorch_lightning.utilities import argparse_utils, HOROVOD_AVAILABLE, rank_zero_warn, TPU_AVAILABLE
-=======
 from pytorch_lightning.utilities import DeviceType, DistributedType, rank_zero_warn
 from pytorch_lightning.utilities.argparse import (
     add_argparse_args,
@@ -49,7 +39,6 @@
     parse_argparser,
     parse_env_variables,
 )
->>>>>>> e7298b5d
 from pytorch_lightning.utilities.cloud_io import get_filesystem
 from pytorch_lightning.utilities.model_helpers import is_overridden
 
@@ -64,9 +53,6 @@
 
     accelerator_connector: AcceleratorConnector
     callbacks: List[Callback]
-<<<<<<< HEAD
-    _lightning_optimizers = None
-=======
     checkpoint_connector: CheckpointConnector
     limit_val_batches: int
     logger: LightningLoggerBase
@@ -139,7 +125,6 @@
     @property
     def data_parallel_device_ids(self) -> Optional[List[int]]:
         return self.accelerator_connector.parallel_device_ids
->>>>>>> e7298b5d
 
     @property
     def log_dir(self) -> Optional[str]:
@@ -255,11 +240,7 @@
     @property
     def progress_bar_dict(self) -> dict:
         """ Read-only for progress bar metrics. """
-<<<<<<< HEAD
-        ref_model = self.get_model()
-=======
         ref_model = self.lightning_module
->>>>>>> e7298b5d
         ref_model = cast(LightningModule, ref_model)
 
         standard_metrics = ref_model.get_progress_bar_dict()
@@ -270,12 +251,7 @@
                 f"The progress bar already tracks a metric with the name(s) '{', '.join(duplicates)}' and"
                 f" `self.log('{duplicates[0]}', ..., prog_bar=True)` will overwrite this value. "
                 f" If this is undesired, change the name or override `get_progress_bar_dict()`"
-<<<<<<< HEAD
-                f" in `LightingModule`.",
-                UserWarning
-=======
                 f" in `LightingModule`.", UserWarning
->>>>>>> e7298b5d
             )
         all_metrics = dict(**standard_metrics)
         all_metrics.update(**logged_metrics)
@@ -359,19 +335,6 @@
         """
         return self.accelerator.model
 
-<<<<<<< HEAD
-    @property
-    def lightning_optimizers(self):
-        if self._lightning_optimizers is None:
-            self.convert_to_lightning_optimizers()
-        return self._lightning_optimizers
-
-    def __getstate__(self):
-        # remove lightning_optimizers
-        self._lightning_optimizers = None
-        return self.__dict__
-
-=======
     @model.setter
     def model(self, model: torch.nn.Module) -> None:
         """
@@ -390,7 +353,6 @@
             self.convert_to_lightning_optimizers()
         return self._lightning_optimizers
 
->>>>>>> e7298b5d
     @property
     def lightning_module(self) -> LightningModule:
         return self.accelerator.lightning_module

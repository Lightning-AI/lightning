# Copyright The PyTorch Lightning team.
#
# Licensed under the Apache License, Version 2.0 (the "License");
# you may not use this file except in compliance with the License.
# You may obtain a copy of the License at
#
#     http://www.apache.org/licenses/LICENSE-2.0
#
# Unless required by applicable law or agreed to in writing, software
# distributed under the License is distributed on an "AS IS" BASIS,
# WITHOUT WARRANTIES OR CONDITIONS OF ANY KIND, either express or implied.
# See the License for the specific language governing permissions and
# limitations under the License.
from typing import Dict, List, Union

import torch

from pytorch_lightning.core.step_result import Result
from pytorch_lightning.trainer.states import TrainerState
from pytorch_lightning.trainer.supporters import PredictionCollection
from pytorch_lightning.utilities.apply_func import apply_to_collection
from pytorch_lightning.utilities.model_helpers import is_overridden
from pytorch_lightning.utilities.signature_utils import is_param_in_hook_signature
from pytorch_lightning.utilities.warnings import WarningCache


class EvaluationLoop(object):

    def __init__(self, trainer):
        self.trainer = trainer
        self.outputs = []
        self.step_metrics = []
        self.predictions = None
        self.max_batches = None
        self.warning_cache = WarningCache()
        self.num_dataloaders = None

    def on_trainer_init(self):
        self.trainer.num_sanity_val_batches = []
        self.trainer.num_test_batches = []
        self.trainer.num_val_batches = []
        self.trainer.test_dataloaders = None
        self.trainer.val_dataloaders = None

        # .validate() and .test() set this when they load a checkpoint
        self.trainer.validated_ckpt_path = None
        self.trainer.tested_ckpt_path = None

        # when true, print evaluation results in .validate() and .test()
        self.trainer.verbose_evaluate = True

    def get_evaluation_dataloaders(self):
        model = self.trainer.lightning_module

        # select dataloaders
        if self.trainer.testing:
            self.trainer.reset_test_dataloader(model)

            dataloaders = self.trainer.test_dataloaders
            max_batches = self.trainer.num_test_batches
        else:
            # val
            if self.trainer.val_dataloaders is None or self.trainer.reload_dataloaders_every_epoch:
                self.trainer.reset_val_dataloader(model)
            if self.trainer.sanity_checking:
                self.trainer.num_sanity_val_batches = [
                    min(self.trainer.num_sanity_val_steps, val_batches) for val_batches in self.trainer.num_val_batches
                ]
                max_batches = self.trainer.num_sanity_val_batches
            else:
                max_batches = self.trainer.num_val_batches
            dataloaders = self.trainer.val_dataloaders
        return dataloaders, max_batches

    def should_skip_evaluation(self, max_batches):
        return sum(max_batches) == 0

    def on_evaluation_start(self, *args, **kwargs):
        if self.trainer.testing:
            self.trainer.call_hook('on_test_start', *args, **kwargs)
        else:
            self.trainer.call_hook('on_validation_start', *args, **kwargs)

    def on_evaluation_model_eval(self, *_, **__):
        model_ref = self.trainer.lightning_module
        if self.trainer.testing:
            model_ref.on_test_model_eval()
        else:
            model_ref.on_validation_model_eval()

    def on_evaluation_model_train(self, *_, **__):
        model_ref = self.trainer.lightning_module
        if self.trainer.testing:
            model_ref.on_test_model_train()
        else:
            model_ref.on_validation_model_train()

    def on_evaluation_end(self, *args, **kwargs):
        if self.trainer.testing:
            self.trainer.call_hook('on_test_end', *args, **kwargs)
        else:
            self.trainer.call_hook('on_validation_end', *args, **kwargs)

        if self.trainer.state != TrainerState.FITTING:
            # summarize profile results
            self.trainer.profiler.describe()

    def reload_evaluation_dataloaders(self):
        model = self.trainer.lightning_module
        if self.trainer.testing:
            self.trainer.reset_test_dataloader(model)
        else:
            self.trainer.reset_val_dataloader(model)

    def setup(self, model, max_batches, dataloaders):
        # bookkeeping
        self.outputs = []
        self.predictions = PredictionCollection(self.trainer.global_rank, self.trainer.world_size)

        # convert max_batches to list
        if isinstance(max_batches, int):
            max_batches = [max_batches] * len(dataloaders)

        self.max_batches = max_batches
        self.num_dataloaders = self._get_num_dataloaders(dataloaders)
        self._predictions = [[] for _ in range(self.num_dataloaders)]

    def on_evaluation_epoch_start(self, *args, **kwargs):
        self.trainer.call_hook('on_epoch_start', *args, **kwargs)

        if self.trainer.testing:
            self.trainer.call_hook('on_test_epoch_start', *args, **kwargs)
        else:
            self.trainer.call_hook('on_validation_epoch_start', *args, **kwargs)

    def _build_args(self, batch, batch_idx, dataloader_idx):
        # make dataloader_idx arg in validation_step optional
        args = [batch, batch_idx]

        multiple_val_loaders = (
            not self.trainer.testing and self._get_num_dataloaders(self.trainer.val_dataloaders) > 1
        )
        multiple_test_loaders = (self.trainer.testing and self._get_num_dataloaders(self.trainer.test_dataloaders) > 1)

        if multiple_test_loaders or multiple_val_loaders:
            args.append(dataloader_idx)

        return args

    def _get_num_dataloaders(self, dataloaders):
        # case where user does:
        # return dl1, dl2
        length = len(dataloaders)
        if len(dataloaders) > 0 and isinstance(dataloaders[0], (list, tuple)):
            length = len(dataloaders[0])
        return length

    def evaluation_step(self, batch, batch_idx, dataloader_idx):
        # configure args
        args = self._build_args(batch, batch_idx, dataloader_idx)

        model_ref = self.trainer.lightning_module
        model_ref._results = Result()

        if self.trainer.testing:
            model_ref._current_fx_name = "test_step"
            with self.trainer.profiler.profile("test_step"):
                output = self.trainer.accelerator.test_step(args)
        else:
            model_ref._current_fx_name = "validation_step"
            with self.trainer.profiler.profile("validation_step"):
                output = self.trainer.accelerator.validation_step(args)

        # capture any logged information
        self.trainer.logger_connector.cache_logged_metrics()
        # track batch size for weighted average
        is_result_obj = isinstance(output, Result)
        if is_result_obj:
            output.track_batch_size(batch)

        return output

    def evaluation_step_end(self, *args, **kwargs):
        if self.trainer.testing:
            output = self.trainer.call_hook('test_step_end', *args, **kwargs)
        else:
            output = self.trainer.call_hook('validation_step_end', *args, **kwargs)
        return output

    def evaluation_epoch_end(self, outputs):
        # unset dataloder_idx in model
        self.trainer.logger_connector.evaluation_epoch_end()

<<<<<<< HEAD
        # call the model epoch end
        deprecated_results = self.__run_eval_epoch_end(outputs)

        # enable returning anything
        for i, r in enumerate(deprecated_results):
            if not isinstance(r, (dict, Result, torch.Tensor)):
                deprecated_results[i] = []

        return deprecated_results

    def log_epoch_metrics_on_evaluation_end(self):
        # get the final loop results
        eval_loop_results = self.trainer.logger_connector.get_evaluate_epoch_results()
        return eval_loop_results

    def __run_eval_epoch_end(self, outputs):
        model = self.trainer.lightning_module

        epoch_end_output = None
        user_reduced = False
=======
        outputs = self.outputs
        # with a single dataloader don't pass an array
        eval_results = outputs[0] if self.num_dataloaders == 1 else outputs

        # call the model epoch end
        model = self.trainer.lightning_module
>>>>>>> e891ceb8

        if self.trainer.testing:
            if is_overridden('test_epoch_end', model=model):
                model._current_fx_name = 'test_epoch_end'
<<<<<<< HEAD
                epoch_end_output = model.test_epoch_end(outputs)
                user_reduced = True
=======
                model.test_epoch_end(eval_results)
>>>>>>> e891ceb8

        else:
            if is_overridden('validation_epoch_end', model=model):
                model._current_fx_name = 'validation_epoch_end'
<<<<<<< HEAD
                epoch_end_output = model.validation_epoch_end(outputs)
                user_reduced = True

        # capture logging
        self.trainer.logger_connector.cache_logged_metrics()
        # depre warning
        if epoch_end_output is not None and user_reduced:
            step = 'testing_epoch_end' if self.trainer.testing else 'validation_epoch_end'
            self.warning_cache.warn(
                f'The {step} should not return anything as of 9.1.'
                ' To log, use self.log(...) or self.write(...) directly in the LightningModule'
            )

        if not isinstance(outputs, list):
            outputs = [outputs]

        self.trainer.logger_connector._track_callback_metrics(outputs)

        return outputs
=======
                model.validation_epoch_end(eval_results)

        # capture logging
        self.trainer.logger_connector.cache_logged_metrics()
>>>>>>> e891ceb8

    def __gather_epoch_end_eval_results(self, outputs):
        eval_results = []
        for epoch_output in outputs:
            result = epoch_output[0].__class__.gather(epoch_output)
            eval_results.append(result)

        # with 1 dataloader don't pass in a list
        if len(eval_results) == 1:
            eval_results = eval_results[0]
        return eval_results

    def __auto_reduce_result_objs(self, outputs):
        # outputs has a list of results per dataloader
        eval_results = []
        for dl_output in outputs:
            result = dl_output[0]
            result = result.__class__.reduce_on_epoch_end(dl_output)
            eval_results.append(result)

        return eval_results

    def on_predict_epoch_end(self):
        self.trainer._progress_bar_callback.on_test_end(self.trainer, self.trainer.lightning_module)

        results = self._predictions

        def _convert_to_numpy(v):
            return v.cpu().numpy()

        results = apply_to_collection(results, torch.Tensor, _convert_to_numpy)

        return results, None

    def on_evaluation_batch_start(self, batch, batch_idx, dataloader_idx):
        # set dataloader_idx to model and track batch_size
        self.trainer.logger_connector.on_evaluation_batch_start(batch, dataloader_idx, self.num_dataloaders)

        if self.trainer.testing:
            self.trainer.call_hook('on_test_batch_start', batch, batch_idx, dataloader_idx)
        else:
            self.trainer.call_hook('on_validation_batch_start', batch, batch_idx, dataloader_idx)

    def on_evaluation_batch_end(self, output, batch, batch_idx, dataloader_idx):
        if self.trainer.testing:
            self.trainer.call_hook('on_test_batch_end', output, batch, batch_idx, dataloader_idx)
        else:
            self.trainer.call_hook('on_validation_batch_end', output, batch, batch_idx, dataloader_idx)

        # store predicitons if do_write_predictions and track eval loss history
        self.store_predictions(output, batch_idx, dataloader_idx)

    def store_predictions(self, output, batch_idx, dataloader_idx):
        # Add step predictions to prediction collection to write later
        if output is not None:
            do_write_predictions = isinstance(output, Result) and self.trainer.testing
            if do_write_predictions:
                self.predictions.add(output.pop('predictions', None))

        # track debug metrics
        self.trainer.dev_debugger.track_eval_loss_history(batch_idx, dataloader_idx, output)

    def on_evaluation_epoch_end(self, outputs: Union[List[List[Dict]], List[Dict]]) -> None:
        model_ref = self.trainer.lightning_module
        hook_name = "on_test_epoch_end" if self.trainer.testing else "on_validation_epoch_end"

        self.trainer._reset_result_and_set_hook_fx_name(hook_name)

        with self.trainer.profiler.profile(hook_name):

            if hasattr(self.trainer, hook_name):
                on_evaluation_epoch_end_hook = getattr(self.trainer, hook_name)
                on_evaluation_epoch_end_hook(outputs)

            if is_overridden(hook_name, model_ref):
                model_hook_fx = getattr(model_ref, hook_name)
                if is_param_in_hook_signature(model_hook_fx, "outputs"):
                    model_hook_fx(outputs)
                else:
                    self.warning_cache.warn(
                        f"`ModelHooks.{hook_name}` signature has changed in v1.3. `outputs` parameter has been added."
                        " Support for the old signature will be removed in v1.5", DeprecationWarning
                    )
                    model_hook_fx()

        self.trainer._cache_logged_metrics()

        self.trainer.call_hook('on_epoch_end')

    def log_evaluation_step_metrics(self, output, batch_idx):
        if self.trainer.sanity_checking:
            return

        step_log_metrics = {}
        step_pbar_metrics = {}

        self.__log_result_step_metrics(step_log_metrics, step_pbar_metrics, batch_idx)

    def __log_result_step_metrics(self, step_log_metrics, step_pbar_metrics, batch_idx):
        cached_results = self.trainer.logger_connector.cached_results
        cached_batch_pbar_metrics, cached_batch_log_metrics = cached_results.update_logger_connector()

        step_log_metrics.update(cached_batch_log_metrics)
        step_pbar_metrics.update(cached_batch_pbar_metrics)

        if len(step_log_metrics) > 0:
            # make the metrics appear as a different line in the same graph
            metrics_by_epoch = {}
            for k, v in step_log_metrics.items():
                metrics_by_epoch[f'{k}/epoch_{self.trainer.current_epoch}'] = v

            self.trainer.logger_connector.log_metrics(metrics_by_epoch, {}, step=batch_idx)

        if len(step_pbar_metrics) > 0:
            self.trainer.logger_connector.add_progress_bar_metrics(step_pbar_metrics)<|MERGE_RESOLUTION|>--- conflicted
+++ resolved
@@ -191,75 +191,21 @@
         # unset dataloder_idx in model
         self.trainer.logger_connector.evaluation_epoch_end()
 
-<<<<<<< HEAD
-        # call the model epoch end
-        deprecated_results = self.__run_eval_epoch_end(outputs)
-
-        # enable returning anything
-        for i, r in enumerate(deprecated_results):
-            if not isinstance(r, (dict, Result, torch.Tensor)):
-                deprecated_results[i] = []
-
-        return deprecated_results
-
-    def log_epoch_metrics_on_evaluation_end(self):
-        # get the final loop results
-        eval_loop_results = self.trainer.logger_connector.get_evaluate_epoch_results()
-        return eval_loop_results
-
-    def __run_eval_epoch_end(self, outputs):
-        model = self.trainer.lightning_module
-
-        epoch_end_output = None
-        user_reduced = False
-=======
-        outputs = self.outputs
-        # with a single dataloader don't pass an array
-        eval_results = outputs[0] if self.num_dataloaders == 1 else outputs
-
         # call the model epoch end
         model = self.trainer.lightning_module
->>>>>>> e891ceb8
 
         if self.trainer.testing:
             if is_overridden('test_epoch_end', model=model):
                 model._current_fx_name = 'test_epoch_end'
-<<<<<<< HEAD
-                epoch_end_output = model.test_epoch_end(outputs)
-                user_reduced = True
-=======
-                model.test_epoch_end(eval_results)
->>>>>>> e891ceb8
+                model.test_epoch_end(outputs)
 
         else:
             if is_overridden('validation_epoch_end', model=model):
                 model._current_fx_name = 'validation_epoch_end'
-<<<<<<< HEAD
-                epoch_end_output = model.validation_epoch_end(outputs)
-                user_reduced = True
+                model.validation_epoch_end(outputs)
 
         # capture logging
         self.trainer.logger_connector.cache_logged_metrics()
-        # depre warning
-        if epoch_end_output is not None and user_reduced:
-            step = 'testing_epoch_end' if self.trainer.testing else 'validation_epoch_end'
-            self.warning_cache.warn(
-                f'The {step} should not return anything as of 9.1.'
-                ' To log, use self.log(...) or self.write(...) directly in the LightningModule'
-            )
-
-        if not isinstance(outputs, list):
-            outputs = [outputs]
-
-        self.trainer.logger_connector._track_callback_metrics(outputs)
-
-        return outputs
-=======
-                model.validation_epoch_end(eval_results)
-
-        # capture logging
-        self.trainer.logger_connector.cache_logged_metrics()
->>>>>>> e891ceb8
 
     def __gather_epoch_end_eval_results(self, outputs):
         eval_results = []

--- conflicted
+++ resolved
@@ -317,11 +317,7 @@
 
         return eval_results
 
-<<<<<<< HEAD
-    def set_dataloader_idx(self, dl_idx):
-=======
     def on_evaluation_batch_start(self, batch, batch_idx, dataloader_idx):
->>>>>>> 360b3d88
         # reset the result of the PL module
         model = self.trainer.get_model()
         model._current_dataloader_idx = dl_idx if self.num_dataloaders > 1 else None

--- conflicted
+++ resolved
@@ -60,13 +60,7 @@
             max_batches = self.trainer.num_test_batches
         else:
             # val
-<<<<<<< HEAD
-            in_sanity_check = self.trainer.running_sanity_check
-
-            if (self.trainer.val_dataloaders is None or self.trainer.should_reload_dl_epoch) and not in_sanity_check:
-=======
-            if self.trainer.val_dataloaders is None or self.trainer.reload_dataloaders_every_epoch:
->>>>>>> 53f8d9a8
+            if self.trainer.val_dataloaders is None or self.trainer.should_reload_dl_epoch:
                 self.trainer.reset_val_dataloader(model)
             if self.trainer.sanity_checking:
                 self.trainer.num_sanity_val_batches = [

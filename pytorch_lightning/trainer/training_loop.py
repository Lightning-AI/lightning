--- conflicted
+++ resolved
@@ -25,13 +25,8 @@
 from pytorch_lightning.core.optimizer import LightningOptimizer
 from pytorch_lightning.core.step_result import EvalResult, Result
 from pytorch_lightning.trainer.states import TrainerState
-<<<<<<< HEAD
 from pytorch_lightning.trainer.supporters import Accumulator, TensorRunningAccum, GradNormTracker
-from pytorch_lightning.utilities import AMPType, parsing
-=======
-from pytorch_lightning.trainer.supporters import Accumulator, TensorRunningAccum
 from pytorch_lightning.utilities import TPU_AVAILABLE, AMPType, parsing
->>>>>>> a49291d9
 from pytorch_lightning.utilities.distributed import rank_zero_info, rank_zero_warn
 from pytorch_lightning.utilities.exceptions import MisconfigurationException
 from pytorch_lightning.utilities.memory import recursive_detach
@@ -747,14 +742,11 @@
                     grad_norm_dic = self._cur_grad_norm_dict
                     self._cur_grad_norm_dict = None
 
-<<<<<<< HEAD
                     grad_tracker.track_norm(grad_norm_dic, opt_idx)
 
                     # hook + clear gradients
                     self.zero_grad_handler(batch_idx, optimizer, opt_idx)
 
-=======
->>>>>>> a49291d9
                     # update running loss + reset accumulated loss
                     self.update_running_loss()
 

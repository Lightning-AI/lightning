# Copyright The PyTorch Lightning team.
#
# Licensed under the Apache License, Version 2.0 (the "License");
# you may not use this file except in compliance with the License.
# You may obtain a copy of the License at
#
#     http://www.apache.org/licenses/LICENSE-2.0
#
# Unless required by applicable law or agreed to in writing, software
# distributed under the License is distributed on an "AS IS" BASIS,
# WITHOUT WARRANTIES OR CONDITIONS OF ANY KIND, either express or implied.
# See the License for the specific language governing permissions and
# limitations under the License.

from contextlib import contextmanager
from contextlib import suppress
from copy import copy
from copy import deepcopy

import numpy as np
import torch

from pytorch_lightning.callbacks import ModelCheckpoint
from pytorch_lightning.core.memory import ModelSummary
from pytorch_lightning.core.optimizer import LightningOptimizer
from pytorch_lightning.core.step_result import Result
from pytorch_lightning.trainer.states import RunningStage
from pytorch_lightning.trainer.states import TrainerState
from pytorch_lightning.trainer.supporters import Accumulator
from pytorch_lightning.trainer.supporters import TensorRunningAccum
from pytorch_lightning.utilities import _TPU_AVAILABLE
from pytorch_lightning.utilities import AMPType
from pytorch_lightning.utilities import DeviceType
from pytorch_lightning.utilities import parsing
from pytorch_lightning.utilities.distributed import rank_zero_info
from pytorch_lightning.utilities.distributed import rank_zero_warn
from pytorch_lightning.utilities.exceptions import MisconfigurationException
from pytorch_lightning.utilities.memory import recursive_detach
from pytorch_lightning.utilities.model_helpers import is_overridden
from pytorch_lightning.utilities.parsing import AttributeDict
from pytorch_lightning.utilities.warnings import WarningCache


class TrainLoop:

    def __init__(self, trainer, multiple_trainloader_mode):
        self.trainer = trainer
        self.early_stopping_accumulator = None
        self.checkpoint_accumulator = None
        self.accumulated_loss = None
        self.warning_cache = WarningCache()
        self._teardown_already_run = False
        self.running_loss = TensorRunningAccum(window_length=20)
        self.automatic_optimization = True
        self._curr_step_result = None
        self._cur_grad_norm_dict = None
        self._multiple_trainloader_mode = multiple_trainloader_mode
        self.trainer._multiple_trainloader_mode = multiple_trainloader_mode

    def on_trainer_init(
        self,
        max_epochs,
        min_epochs,
        max_steps,
        min_steps,
        num_sanity_val_steps,
        automatic_optimization,
        weights_summary,
    ):
        self.trainer.global_step = 0
        self.trainer.current_epoch = 0
        self.trainer.interrupted = False
        self.trainer.should_stop = False
        self.trainer._state = TrainerState.INITIALIZING

        self.trainer.total_batch_idx = 0
        self.trainer.batch_idx = 0
        self.trainer.num_training_batches = 0
        self.trainer.train_dataloader = None
        self.automatic_optimization = automatic_optimization

        self.trainer.max_epochs = max_epochs
        self.trainer.min_epochs = min_epochs
        self.trainer.max_steps = max_steps
        self.trainer.min_steps = min_steps

        if num_sanity_val_steps == -1:
            self.trainer.num_sanity_val_steps = float("inf")
        else:
            self.trainer.num_sanity_val_steps = num_sanity_val_steps

        self.trainer.weights_summary = weights_summary
        if weights_summary is not None and weights_summary not in ModelSummary.MODES:
            raise MisconfigurationException(
                f"`weights_summary` can be None, {', '.join(ModelSummary.MODES)}, got {weights_summary}"
            )

    @property
    def num_optimizers(self):
        num_optimizers = len(self.get_optimizers_iterable())
        return num_optimizers

    def should_skip_training(self):
        if self.trainer.current_epoch >= self.trainer.max_epochs:
            return True

        if self.trainer.limit_train_batches == 0:
            return True

        return False

    def on_train_start(self):
        # clear cache before training
        if self.trainer._device_type == DeviceType.GPU and self.trainer.root_gpu is not None:
            # use context because of:
            # https://discuss.pytorch.org/t/out-of-memory-when-i-use-torch-cuda-empty-cache/57898
            with torch.cuda.device(f"cuda:{self.trainer.root_gpu}"):
                torch.cuda.empty_cache()

        # hook
        self.trainer.call_hook("on_train_start")

        # provide rank to profiler
        self.trainer.profile_connector.on_train_start(self.trainer)

    def setup_fit(self, model, train_dataloader, val_dataloaders, datamodule):
        # bind logger and other properties
        self.trainer.model_connector.copy_trainer_model_properties(model)

        # clean hparams
        if hasattr(model, "hparams"):
            parsing.clean_namespace(model.hparams)

        # links data to the trainer
        self.trainer.data_connector.attach_data(model, train_dataloader, val_dataloaders, datamodule)

        # check that model is configured correctly
        self.trainer.config_validator.verify_loop_configurations(model)

        # attach model log function to callback
        self.trainer.callback_connector.attach_model_logging_functions(model)

    def setup_training(self):
        """
        Sanity check a few things before starting actual training.
        """
        # --------------------------
        # Pre-train
        # --------------------------
        ref_model = self.trainer.get_model()

        # on pretrain routine start
        self.trainer.on_pretrain_routine_start(ref_model)
        if self.trainer.is_function_implemented("on_pretrain_routine_start"):
            ref_model.on_pretrain_routine_start()

        # print model summary
        if self.trainer.is_global_zero:
            ref_model.summarize(mode=self.trainer.weights_summary)

<<<<<<< HEAD
        # track model now.
        # if cluster resets state, the model will update with the saved weights
        self.trainer.model = model

        # restore model/training states before hpc is called
        self.trainer.checkpoint_connector.attempt_to_restore()
=======
        # restore training state and model weights before hpc is called
        self.trainer.checkpoint_connector.restore_weights()
>>>>>>> d2c2e500

        # on pretrain routine end
        self.trainer.on_pretrain_routine_end(ref_model)
        if self.trainer.is_function_implemented("on_pretrain_routine_end"):
            ref_model.on_pretrain_routine_end()

    def on_train_end(self):
        if self._teardown_already_run:
            return

        self._teardown_already_run = True

        # trigger checkpoint check. need to temporarily decrease the global step to avoid saving duplicates
        # when a checkpoint was saved at the last step
        self.trainer.global_step -= 1
        self.check_checkpoint_callback(should_save=True, is_last=True)
        self.trainer.global_step += 1

        # hook
        self.trainer.call_hook("on_train_end")

        # kill loggers
        if self.trainer.logger is not None:
            self.trainer.logger.finalize("success")

        # summarize profile results
        if self.trainer.global_rank == 0:
            self.trainer.profiler.describe()

        # give accelerators a chance to finish
        self.trainer.accelerator_backend.on_train_end()

        # clear mem
        if self.trainer._device_type == DeviceType.GPU:
            model = self.trainer.get_model()
            model.cpu()
            torch.cuda.empty_cache()

    def check_checkpoint_callback(self, should_save, is_last=False):
        # TODO bake this logic into the checkpoint callback
        if should_save and self.trainer.checkpoint_connector.has_trained:
            checkpoint_callbacks = [c for c in self.trainer.callbacks if isinstance(c, ModelCheckpoint)]

            if is_last and any(c.save_last for c in checkpoint_callbacks):
                rank_zero_info("Saving latest checkpoint...")

            model = self.trainer.get_model()

            for callback in checkpoint_callbacks:
                callback.on_validation_end(self.trainer, model)

    def on_train_epoch_start(self, epoch):

        # update training progress in trainer
        self.trainer.current_epoch = epoch

        model = self.trainer.get_model()

        # reset train dataloader
        if self.trainer.reload_dataloaders_every_epoch:
            self.trainer.reset_train_dataloader(model)

        # todo: specify the possible exception
        with suppress(Exception):
            # set seed for distributed sampler (enables shuffling for each epoch)
            self.trainer.train_dataloader.sampler.set_epoch(epoch)

        # changing gradient according accumulation_scheduler
        self.trainer.accumulation_scheduler.on_epoch_start(self.trainer, self.trainer.get_model())

        # stores accumulated grad fractions per batch
        self.accumulated_loss = TensorRunningAccum(window_length=self.trainer.accumulate_grad_batches)

        # structured result accumulators for callbacks
        self.early_stopping_accumulator = Accumulator()
        self.checkpoint_accumulator = Accumulator()

        # hook
        self.trainer.call_hook("on_epoch_start")
        self.trainer.call_hook("on_train_epoch_start")

    def on_train_batch_end(self, epoch_output, batch_end_outputs, batch, batch_idx, dataloader_idx):
        # hook
        self.trainer.call_hook('on_train_batch_end', batch_end_outputs, batch, batch_idx, dataloader_idx)
        self.trainer.call_hook('on_batch_end')

        # figure out what to track for epoch end
        self.track_epoch_end_reduce_metrics(epoch_output, batch_end_outputs)

        # reset batch logger internals
        self.trainer.logger_connector.on_train_batch_end()

    def reset_train_val_dataloaders(self, model):
        if not self.trainer.reload_dataloaders_every_epoch:
            self.trainer.reset_train_dataloader(model)

        if self.trainer.val_dataloaders is None and not self.trainer.reload_dataloaders_every_epoch:
            self.trainer.reset_val_dataloader(model)

    def track_epoch_end_reduce_metrics(self, epoch_output, batch_end_outputs):

        # track the outputs to reduce at the end of the epoch
        for opt_idx, opt_outputs in enumerate(batch_end_outputs):
            sample_output = opt_outputs[-1]

            # decide if we need to reduce at the end of the epoch automatically
            auto_reduce_tng_result = isinstance(sample_output, Result) and sample_output.should_reduce_on_epoch_end
            hook_overridden = (
                is_overridden("training_epoch_end", model=self.trainer.get_model())
                or is_overridden("on_train_epoch_end", model=self.trainer.get_model())
            )

            # only track when a) it needs to be autoreduced OR b) the user wants to manually reduce on epoch end
            if not (hook_overridden or auto_reduce_tng_result):
                continue

            # with 1 step (no tbptt) don't use a sequence at epoch end
            if isinstance(opt_outputs, list) and len(opt_outputs) == 1 and not isinstance(opt_outputs[0], Result):
                opt_outputs = opt_outputs[0]

            epoch_output[opt_idx].append(opt_outputs)

    def get_optimizers_iterable(self):
        """
        Generates an iterable with (idx, optimizer) for each optimizer.
        """
        if not self.trainer.optimizer_frequencies:
            # call training_step once per optimizer
            return list(enumerate(self.trainer.optimizers))

        optimizer_freq_cumsum = np.cumsum(self.trainer.optimizer_frequencies)
        optimizers_loop_length = optimizer_freq_cumsum[-1]
        current_place_in_loop = self.trainer.total_batch_idx % optimizers_loop_length

        # find optimzier index by looking for the first {item > current_place} in the cumsum list
        opt_idx = np.argmax(optimizer_freq_cumsum > current_place_in_loop)
        return [[opt_idx, self.trainer.optimizers[opt_idx]]]

    def on_after_backward(self, training_step_output, batch_idx, untouched_loss):
        is_result_obj = isinstance(training_step_output, Result)

        if is_result_obj:
            training_step_output.detach()
        else:
            training_step_output.batch_loss = training_step_output.batch_loss.detach()

        # insert after step hook
        self.trainer.call_hook("on_after_backward")

        # when in dev debugging track the losses
        self.trainer.dev_debugger.track_train_loss_history(batch_idx, untouched_loss.detach())

    def _check_training_step_output(self, training_step_output):
        if isinstance(training_step_output, torch.Tensor) and not self.automatic_optimization:
            if training_step_output.grad_fn is None:
                # TODO: Find why - RuntimeError: Expected to mark a variable ready only once ...
                raise MisconfigurationException("In manual optimization, `training_step` should not return a Tensor")

    def training_step(self, split_batch, batch_idx, opt_idx, hiddens):
        # give the PL module a result for logging
        model_ref = self.trainer.get_model()

        with self.trainer.profiler.profile("model_forward"):
            args = self.build_train_args(split_batch, batch_idx, opt_idx, hiddens)

            # manually capture logged metrics
            model_ref._current_fx_name = 'training_step'
            model_ref._results = Result()
            with self.trainer.profiler.profile("training_step"):
                training_step_output = self.trainer.accelerator_backend.training_step(args)
            self.trainer.logger_connector.cache_logged_metrics()

            self._check_training_step_output(training_step_output)

            training_step_output = self.trainer.call_hook("training_step_end", training_step_output)

            training_step_output_for_epoch_end, training_step_output = self._process_training_step_output(
                training_step_output, split_batch
            )
            is_result_obj = isinstance(training_step_output, Result)

            if training_step_output_for_epoch_end is None:
                return None

        # enable empty loss when using manual opt
        closure_loss = None
        untouched_loss = None

        if self.trainer.train_loop.automatic_optimization:
            # accumulate loss
            # (if accumulate_grad_batches = 1 no effect)
            if is_result_obj:
                closure_loss = training_step_output.minimize
            else:
                closure_loss = training_step_output.batch_loss

            closure_loss = closure_loss / self.trainer.accumulate_grad_batches

            # the loss will get scaled for amp. avoid any modifications to it
            untouched_loss = closure_loss.detach().clone()

        # result
        result = AttributeDict(
            closure_loss=closure_loss,
            loss=untouched_loss,
            training_step_output=training_step_output,
            training_step_output_for_epoch_end=training_step_output_for_epoch_end,
            hiddens=training_step_output.hiddens,
        )
        return result

    def _process_training_step_output(self, training_step_output, split_batch):
        training_step_output_for_epoch_end = training_step_output

        # enable validation_step return None
        if training_step_output_for_epoch_end is None:
            return None, None

        # -----------------------------------------
        # process result return (DEPRECATE in 1.0)
        # -----------------------------------------
        if isinstance(training_step_output, Result):
            training_step_output_for_epoch_end = self._process_result(training_step_output, split_batch)
            return training_step_output_for_epoch_end, training_step_output

        # -----------------------------------------
        # process hybrid (1.0)
        # -----------------------------------------
        # no need for these checks in 1.0.0
        # TODO: remove checks in 1.0.0
        is_tensor = isinstance(training_step_output_for_epoch_end, torch.Tensor)
        is_1_0_output = is_tensor or ("log" not in training_step_output and "progress_bar" not in training_step_output)
        if is_1_0_output:
            return self._process_training_step_output_1_0(training_step_output, split_batch)

        # -----------------------------------------
        # process old dict (deprecate 1.0)
        # -----------------------------------------
        training_step_output = self.trainer.process_dict_result(training_step_output, train=True)

        training_step_output = AttributeDict(
            batch_loss=training_step_output[0],
            pbar_on_batch_end=training_step_output[1],
            log_metrics=training_step_output[2],
            callback_metrics=training_step_output[3],
            hiddens=training_step_output[4],
        )
        # if the user decides to finally reduce things in epoch_end, save raw output without graphs
        if isinstance(training_step_output_for_epoch_end, torch.Tensor):
            training_step_output_for_epoch_end = training_step_output_for_epoch_end.detach()
        else:
            training_step_output_for_epoch_end = recursive_detach(training_step_output_for_epoch_end)

        return training_step_output_for_epoch_end, training_step_output

    def _process_training_step_output_1_0(self, training_step_output, split_batch):
        result = self.trainer.get_model()._results

        loss = None
        hiddens = None

        # handle dict return
        if isinstance(training_step_output, dict):
            loss = training_step_output.pop("loss", None)
            hiddens = training_step_output.pop("hiddens", None)
            result["extra"] = training_step_output

        # handle scalar return
        elif isinstance(training_step_output, torch.Tensor):
            loss = training_step_output
            result["extra"] = {}

        # map to results under the hood
        result.minimize = loss
        result.hiddens = hiddens

        # track batch for manual reduction with result
        result.track_batch_size(len(split_batch))

        # track metrics without grads for epoch reduction
        training_step_output_for_epoch_end = copy(result)
        training_step_output_for_epoch_end.detach()
        if self.trainer.move_metrics_to_cpu:
            training_step_output_for_epoch_end.cpu()

        # what flows back into the system
        training_step_output = result

        return training_step_output_for_epoch_end, training_step_output

    def _process_result(self, training_step_output, split_batch):
        training_step_output.track_batch_size(len(split_batch))
        m = """
        TrainResult and EvalResult were deprecated in 0.9.1 and support will drop in 1.0.0.
        Use self.log and .write from the LightningModule to log metrics and write predictions.
        training_step can now only return a scalar (for the loss) or a dictionary with anything you want.

        Option 1:
        return loss

        Option 2:
        return {'loss': loss, 'anything_else': ...}

        Option 3:
        return {'loss': loss, 'hiddens': hiddens, 'anything_else': ...}
            """
        rank_zero_warn(m)

        training_step_output_for_epoch_end = copy(training_step_output)
        training_step_output_for_epoch_end.detach()

        return training_step_output_for_epoch_end

    def optimizer_step(self, optimizer, opt_idx, batch_idx, train_step_and_backward_closure):
        model_ref = self.trainer.get_model()

        is_lbfgs = isinstance(optimizer, torch.optim.LBFGS)
        using_native_amp = self.trainer.amp_backend == AMPType.NATIVE

        # native amp + lbfgs is a no go right now
        if using_native_amp and is_lbfgs:
            raise MisconfigurationException(
                'native PyTorch amp and lbfgs are not compatible.'
                ' To request, please file a Github issue in PyTorch and tag @mcarilli'
            )

        # wraps into LightingOptimizer only for running step
        optimizer = LightningOptimizer._to_lightning_optimizer(optimizer, self.trainer, opt_idx)

        # model hook
        model_ref.optimizer_step(
            self.trainer.current_epoch,
            batch_idx,
            optimizer,
            opt_idx,
            train_step_and_backward_closure,
            on_tpu=self.trainer._device_type == DeviceType.TPU and _TPU_AVAILABLE,
            using_native_amp=using_native_amp,
            using_lbfgs=is_lbfgs,
        )

    def on_before_zero_grad(self, optimizer):
        self.trainer.call_hook('on_before_zero_grad', optimizer)

    def track_and_norm_grad(self, optimizer):
        # track gradient norms
        grad_norm_dic = self._track_gradient_norm()

        # clip gradients
        self.trainer.accelerator_backend.clip_gradients(optimizer)
        self._cur_grad_norm_dict = grad_norm_dic

    def _track_gradient_norm(self):
        grad_norm_dict = {}
        if (self.trainer.global_step + 1) % self.trainer.log_every_n_steps == 0:
            if float(self.trainer.track_grad_norm) > 0:
                model = self.trainer.get_model()
                grad_norm_dict = model.grad_norm(self.trainer.track_grad_norm)
        return grad_norm_dict

    def process_hiddens(self, opt_closure_result):
        hiddens = opt_closure_result.hiddens
        if isinstance(opt_closure_result.training_step_output, Result):
            opt_closure_result.training_step_output_for_epoch_end.drop_hiddens()
        return hiddens

    def tbptt_split_batch(self, batch):
        splits = [batch]
        if self.trainer.truncated_bptt_steps is not None:
            model_ref = self.trainer.get_model()
            with self.trainer.profiler.profile("tbptt_split_batch"):
                splits = model_ref.tbptt_split_batch(batch, self.trainer.truncated_bptt_steps)
        return splits

    def run_training_epoch(self):

        # get model
        model = self.trainer.get_model()

        # modify dataloader if needed (ddp, etc...)
        train_dataloader = self.trainer.accelerator_backend.process_dataloader(self.trainer.train_dataloader)

        # track epoch output
        epoch_output = [[] for _ in range(self.num_optimizers)]

        train_dataloader = self.trainer.data_connector.get_profiled_train_dataloader(train_dataloader)
        dataloader_idx = 0
        should_check_val = False

        for batch_idx, (batch, is_last_batch) in train_dataloader:

            self.trainer.batch_idx = batch_idx

            # ------------------------------------
            # TRAINING_STEP + TRAINING_STEP_END
            # ------------------------------------
            with self.trainer.profiler.profile("run_training_batch"):
                batch_output = self.run_training_batch(batch, batch_idx, dataloader_idx)

            # when returning -1 from train_step, we end epoch early
            if batch_output.signal == -1:
                break

            batch_end_outputs = self.process_train_step_outputs(
                batch_output.training_step_output_for_epoch_end,
                self.early_stopping_accumulator,
                self.checkpoint_accumulator,
            )
            # hook
            # TODO: add outputs to batches
            self.on_train_batch_end(epoch_output, batch_end_outputs, batch, batch_idx, dataloader_idx)

            # -----------------------------------------
            # SAVE METRICS TO LOGGERS
            # -----------------------------------------
            self.trainer.logger_connector.log_train_step_metrics(batch_output)

            # -----------------------------------------
            # VALIDATE IF NEEDED + CHECKPOINT CALLBACK
            # -----------------------------------------
            should_check_val = self.should_check_val_fx(batch_idx, is_last_batch)
            if should_check_val:
                self.trainer.run_evaluation()

                # reset stage to train
                self.trainer._set_wide_running_stage(RunningStage.TRAINING)

            # -----------------------------------------
            # SAVE LOGGERS (ie: Tensorboard, etc...)
            # -----------------------------------------
            self.save_loggers_on_train_batch_end()

            # update LR schedulers
            monitor_metrics = deepcopy(self.trainer.logger_connector.callback_metrics)
            self.update_train_loop_lr_schedulers(monitor_metrics=monitor_metrics)
            self.trainer.checkpoint_connector.has_trained = True

            # max steps reached, end training
            if self.trainer.max_steps is not None and self.trainer.max_steps == self.trainer.global_step + 1:
                accumulation_done = self._accumulated_batches_reached()
                # Ensure accumulation across batches has completed before breaking loop
                if accumulation_done:
                    break

            # end epoch early
            # stop when the flag is changed or we've gone past the amount
            # requested in the batches
            if self.trainer.should_stop:
                break

            self.trainer.total_batch_idx += 1

            # stop epoch if we limited the number of training batches
            if (batch_idx + 1) >= self.trainer.num_training_batches:
                break

            # progress global step according to grads progress
            self.increment_accumulated_grad_global_step()

        # epoch end hook
        self.run_on_epoch_end_hook(epoch_output)

        # log epoch metrics
        self.trainer.logger_connector.log_train_epoch_end_metrics(
            epoch_output, self.checkpoint_accumulator, self.early_stopping_accumulator, self.num_optimizers
        )

        # when no val loop is present or fast-dev-run still need to call checkpoints
        self.check_checkpoint_callback(not (should_check_val or is_overridden('validation_step', model)))

        # increment the global step once
        # progress global step according to grads progress
        self.increment_accumulated_grad_global_step()

    def run_training_batch(self, batch, batch_idx, dataloader_idx):
        # track grad norms
        grad_norm_dic = {}

        # bookkeeping
        self.trainer.hiddens = None

        # track all outputs across time and num of optimizers
        batch_outputs = [[] for _ in range(len(self.get_optimizers_iterable()))]

        if batch is None:
            return AttributeDict(signal=0, grad_norm_dic=grad_norm_dic)

        # hook
        response = self.trainer.call_hook("on_batch_start")
        if response == -1:
            return AttributeDict(signal=-1, grad_norm_dic=grad_norm_dic)

        # hook
        response = self.trainer.call_hook("on_train_batch_start", batch, batch_idx, dataloader_idx)
        if response == -1:
            return AttributeDict(signal=-1, grad_norm_dic=grad_norm_dic)

        # lightning module hook
        splits = self.tbptt_split_batch(batch)

        for split_idx, split_batch in enumerate(splits):

            # create an iterable for optimizers and loop over them
            for opt_idx, optimizer in self.prepare_optimizers():

                # toggle model params + set info to logger_connector
                self.run_train_split_start(split_idx, split_batch, opt_idx, optimizer)

                if self.should_accumulate():
                    # For gradient accumulation

                    # -------------------
                    # calculate loss (train step + train step end)
                    # -------------------

                    # automatic_optimization=True: perform dpp sync only when performing optimizer_step
                    # automatic_optimization=False: don't block synchronization here
                    with self.block_ddp_sync_behaviour():
                        self.training_step_and_backward(
                            split_batch, batch_idx, opt_idx, optimizer, self.trainer.hiddens
                        )

                    batch_outputs = self._process_closure_result(
                        batch_outputs=batch_outputs,
                        opt_idx=opt_idx,
                    )

                # ------------------------------
                # BACKWARD PASS
                # ------------------------------
                # gradient update with accumulated gradients

                else:
                    if self.automatic_optimization:

                        def train_step_and_backward_closure():
                            result = self.training_step_and_backward(
                                split_batch, batch_idx, opt_idx, optimizer, self.trainer.hiddens
                            )
                            return None if result is None else result.loss

                        # optimizer step
                        self.optimizer_step(optimizer, opt_idx, batch_idx, train_step_and_backward_closure)

                    else:
                        self._curr_step_result = self.training_step(
                            split_batch, batch_idx, opt_idx, self.trainer.hiddens
                        )

                    if self._curr_step_result is None:
                        # user decided to skip optimization
                        # make sure to zero grad.
                        continue

                    batch_outputs = self._process_closure_result(
                        batch_outputs=batch_outputs,
                        opt_idx=opt_idx,
                    )

                    # todo: Properly aggregate grad_norm accros opt_idx and split_idx
                    grad_norm_dic = self._cur_grad_norm_dict
                    self._cur_grad_norm_dict = None

                    # update running loss + reset accumulated loss
                    self.update_running_loss()

        result = AttributeDict(
            signal=0,
            grad_norm_dic=grad_norm_dic,
            training_step_output_for_epoch_end=batch_outputs,
        )
        return result

    @contextmanager
    def block_ddp_sync_behaviour(self):
        """
        automatic_optimization = True
        Blocks ddp sync gradients behaviour on backwards pass.
        This is useful for skipping sync when accumulating gradients, reducing communication overhead

        automatic_optimization = False
        do not block ddp gradient sync when using manual optimization
        as gradients are needed within the training step

        Returns:
            context manager with sync behaviour off

        """
        if self.trainer.accelerator_backend is not None and self.automatic_optimization:
            yield self.trainer.accelerator_backend.block_ddp_plugin_sync_behaviour()
        else:
            yield None

    def _process_closure_result(self, batch_outputs: list, opt_idx: int) -> list:
        opt_closure_result = self._curr_step_result

        if opt_closure_result is not None:

            # cache metrics
            self.trainer.logger_connector.cache_training_step_metrics(opt_closure_result)

            # track hiddens
            self.trainer.hiddens = self.process_hiddens(opt_closure_result)

            # check if loss or model weights are nan
            if self.trainer.terminate_on_nan:
                self.trainer.detect_nan_tensors(opt_closure_result.loss)

            # track all the outputs across all steps
            batch_opt_idx = opt_idx if len(batch_outputs) > 1 else 0
            batch_outputs[batch_opt_idx].append(opt_closure_result.training_step_output_for_epoch_end)

            if self.automatic_optimization:
                # track total loss for logging (avoid mem leaks)
                self.accumulated_loss.append(opt_closure_result.loss)

        self._curr_step_result = None

        return batch_outputs

    def training_step_and_backward(self, split_batch, batch_idx, opt_idx, optimizer, hiddens):
        """
        wrap the forward step in a closure so second order methods work
        """
        with self.trainer.profiler.profile("training_step_and_backward"):
            # lightning module hook
            result = self.training_step(split_batch, batch_idx, opt_idx, hiddens)
            self._curr_step_result = result

            if result is None:
                self.warning_cache.warn("training_step returned None if it was on purpose, ignore this warning...")
                return None

            if self.trainer.train_loop.automatic_optimization:
                # backward pass
                with self.trainer.profiler.profile("model_backward"):
                    self.backward(result, optimizer, opt_idx)

                # hook - call this hook only
                # when gradients have finished to accumulate
                if not self.should_accumulate():
                    self.on_after_backward(result.training_step_output, batch_idx, result.loss)

                # check if loss or model weights are nan
                if self.trainer.terminate_on_nan:
                    self.trainer.detect_nan_tensors(result.loss)

                if len(self.trainer.optimizers) > 1:
                    # revert back to previous state
                    self.trainer.get_model().untoggle_optimizer(opt_idx)

        return result

    def backward(self, result, optimizer, opt_idx, *args, **kwargs):
        self.trainer.dev_debugger.track_event("backward_call")

        # backward can be called manually in the training loop
        if isinstance(result, torch.Tensor):
            self.trainer.accelerator_backend.backward(result, optimizer, opt_idx, *args, **kwargs)
        else:
            result.closure_loss = self.trainer.accelerator_backend.backward(
                result.closure_loss, optimizer, opt_idx, *args, **kwargs
            )

        if not self.should_accumulate():
            # track gradients
            self.track_and_norm_grad(optimizer=optimizer)

    def update_train_loop_lr_schedulers(self, monitor_metrics=None):
        num_accumulated_batches_reached = self._accumulated_batches_reached()
        num_training_batches_reached = self._num_training_batches_reached()

        if num_accumulated_batches_reached or num_training_batches_reached:
            # update lr
            self.trainer.optimizer_connector.update_learning_rates(interval="step", monitor_metrics=monitor_metrics)

    def run_on_epoch_end_hook(self, epoch_output):
        # inform logger the batch loop has finished
        self.trainer.logger_connector.on_train_epoch_end()

        self.trainer.call_hook('on_train_epoch_end', epoch_output)
        self.trainer.call_hook('on_epoch_end')

    def increment_accumulated_grad_global_step(self):
        num_accumulated_batches_reached = self._accumulated_batches_reached()
        num_training_batches_reached = self._num_training_batches_reached()

        # progress global step according to grads progress
        if num_accumulated_batches_reached or num_training_batches_reached:
            self.trainer.global_step += 1

    def _accumulated_batches_reached(self):
        return (self.trainer.batch_idx + 1) % self.trainer.accumulate_grad_batches == 0

    def _num_training_batches_reached(self):
        return (self.trainer.batch_idx + 1) == self.trainer.num_training_batches

    def should_accumulate(self):
        # checks if backward or backward + optimizer step (via closure)
        accumulation_done = self._accumulated_batches_reached()
        is_final_batch = self._num_training_batches_reached()
        return not (accumulation_done or is_final_batch)

    def should_check_val_fx(self, batch_idx, is_last_batch):
        # decide if we should run validation
        is_val_check_batch = (batch_idx + 1) % self.trainer.val_check_batch == 0
        is_val_check_epoch = (self.trainer.current_epoch + 1) % self.trainer.check_val_every_n_epoch == 0
        can_check_val = self.trainer.enable_validation and is_val_check_epoch
        should_check_val = is_val_check_batch or self.trainer.should_stop
        is_last_batch_for_infinite_dataset = is_last_batch and self.trainer.val_check_batch == float("inf")
        should_check_val = can_check_val and (should_check_val or is_last_batch_for_infinite_dataset)

        return should_check_val

    def build_train_args(self, batch, batch_idx, opt_idx, hiddens):
        # enable not needing to add opt_idx to training_step
        args = [batch, batch_idx]

        if len(self.trainer.optimizers) > 1:
            if self.trainer.has_arg("training_step", "optimizer_idx"):
                args.append(opt_idx)
            else:
                num_opts = len(self.trainer.optimizers)
                raise ValueError(
                    f"Your LightningModule defines {num_opts} optimizers but "
                    f'training_step is missing the "optimizer_idx" argument.'
                )

        # pass hiddens if using tbptt
        if self.trainer.truncated_bptt_steps is not None:
            args.append(hiddens)

        return args

    def save_loggers_on_train_batch_end(self):
        # when loggers should save to disk
        should_flush_logs = self.trainer.logger_connector.should_flush_logs
        if should_flush_logs and self.trainer.is_global_zero and self.trainer.logger is not None:
            self.trainer.logger.save()

    def process_train_step_outputs(self, all_train_step_outputs, early_stopping_accumulator, checkpoint_accumulator):
        """
        Figure out what needs to be tracked/logged at the end of the epoch
        """

        # the training step outputs a list per optimizer. The list contains the outputs at each time step
        # when no TBPTT is used, then the list has 1 item per batch
        # when TBPTT IS used, then the list has n items (1 per time step)
        batch_end_outputs = []
        for optimizer_idx_outputs in all_train_step_outputs:
            # extract one representative sample from each time step (1 if no tbptt) and 0th optimizer
            if len(optimizer_idx_outputs) == 0:
                continue

            sample_output = optimizer_idx_outputs[-1]

            # pull out callback info if available (ie: Results object)
            if isinstance(sample_output, dict) and "early_stop_on" in sample_output:
                early_stopping_accumulator.accumulate(sample_output["early_stop_on"])

            if isinstance(sample_output, dict) and "checkpoint_on" in sample_output:
                checkpoint_accumulator.accumulate(sample_output["checkpoint_on"])

            batch_end_outputs.append(optimizer_idx_outputs)

        return batch_end_outputs

    def prepare_optimizers(self):
        # in manual optimization we loop over all optimizers at once
        optimizers = self.get_optimizers_iterable()
        if not self.automatic_optimization:
            optimizers = [optimizers[0]]
        return optimizers

    def run_train_split_start(self, split_idx, split_batch, opt_idx, optimizer):
        # set split_idx to trainer for tracking
        self.trainer.split_idx = split_idx

        # make sure only the gradients of the current optimizer's parameters are calculated
        # in the training step to prevent dangling gradients in multiple-optimizer setup.
        if self.automatic_optimization and len(self.trainer.optimizers) > 1:
            model = self.trainer.get_model()
            model.toggle_optimizer(optimizer, opt_idx)

        # use to track metrics internally
        self.trainer.logger_connector.on_train_split_start(split_idx, opt_idx, split_batch)

    def update_running_loss(self):
        accumulated_loss = self.accumulated_loss.mean()

        if accumulated_loss is not None:
            # calculate running loss for display
            self.running_loss.append(self.accumulated_loss.mean() * self.trainer.accumulate_grad_batches)

        # reset for next set of accumulated grads
        self.accumulated_loss.reset()<|MERGE_RESOLUTION|>--- conflicted
+++ resolved
@@ -158,17 +158,8 @@
         if self.trainer.is_global_zero:
             ref_model.summarize(mode=self.trainer.weights_summary)
 
-<<<<<<< HEAD
-        # track model now.
-        # if cluster resets state, the model will update with the saved weights
-        self.trainer.model = model
-
         # restore model/training states before hpc is called
         self.trainer.checkpoint_connector.attempt_to_restore()
-=======
-        # restore training state and model weights before hpc is called
-        self.trainer.checkpoint_connector.restore_weights()
->>>>>>> d2c2e500
 
         # on pretrain routine end
         self.trainer.on_pretrain_routine_end(ref_model)

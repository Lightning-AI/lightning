--- conflicted
+++ resolved
@@ -21,18 +21,11 @@
 from pytorch_lightning.callbacks import ModelCheckpoint
 from pytorch_lightning.core.lightning import LightningModule
 from pytorch_lightning.core.memory import ModelSummary
-<<<<<<< HEAD
-from pytorch_lightning.core.step_result import EvalResult, Result
-from pytorch_lightning.trainer.states import TrainerState
-from pytorch_lightning.trainer.supporters import TensorRunningAccum, Accumulator
-from pytorch_lightning.utilities import parsing, AMPType
-=======
 from pytorch_lightning.core.optimizer import LightningOptimizer
 from pytorch_lightning.core.step_result import Result
 from pytorch_lightning.trainer.states import TrainerState
 from pytorch_lightning.trainer.supporters import Accumulator, TensorRunningAccum
 from pytorch_lightning.utilities import _TPU_AVAILABLE, AMPType, DeviceType, parsing
->>>>>>> 8dfcc078
 from pytorch_lightning.utilities.distributed import rank_zero_info, rank_zero_warn
 from pytorch_lightning.utilities.exceptions import MisconfigurationException
 from pytorch_lightning.utilities.memory import recursive_detach
@@ -246,13 +239,9 @@
                 rank_zero_info("Saving latest checkpoint...")
 
             model = self.trainer.get_model()
-<<<<<<< HEAD
-            [c.on_validation_end(self.trainer, model) for c in checkpoint_callbacks]
-=======
 
             for callback in checkpoint_callbacks:
                 callback.on_validation_end(self.trainer, model)
->>>>>>> 8dfcc078
 
     def on_train_epoch_start(self, epoch):
 
@@ -355,13 +344,9 @@
 
             # manually capture logged metrics
             model_ref._current_fx_name = 'training_step'
-<<<<<<< HEAD
-            training_step_output = self.trainer.accelerator_backend.training_step(args)
-=======
             model_ref._results = Result()
             with self.trainer.profiler.profile("training_step"):
                 training_step_output = self.trainer.accelerator_backend.training_step(args)
->>>>>>> 8dfcc078
             self.trainer.logger_connector.cache_logged_metrics()
 
             self._check_training_step_output(training_step_output)
@@ -505,14 +490,6 @@
 
         return training_step_output_for_epoch_end
 
-<<<<<<< HEAD
-    def optimizer_step(self, optimizer, opt_idx, batch_idx, train_step_and_backward_closure, *args, **kwargs):
-        with self.trainer.profiler.profile("optimizer_step"):
-            # optimizer step lightningModule hook
-            self.trainer.accelerator_backend.optimizer_step(
-                optimizer, batch_idx, opt_idx, train_step_and_backward_closure, *args, **kwargs
-            )
-=======
     def optimizer_step(self, optimizer, opt_idx, batch_idx, train_step_and_backward_closure):
         model_ref = self.trainer.get_model()
 
@@ -539,7 +516,6 @@
             using_native_amp=using_native_amp,
             using_lbfgs=is_lbfgs,
         )
->>>>>>> 8dfcc078
 
     def on_before_zero_grad(self, optimizer):
         self.trainer.call_hook('on_before_zero_grad', optimizer)
@@ -888,15 +864,10 @@
             self.trainer.optimizer_connector.update_learning_rates(interval="step", monitor_metrics=monitor_metrics)
 
     def run_on_epoch_end_hook(self, epoch_output):
+        self.trainer.logger_connector.on_train_epoch_end()
+        
         self.trainer.call_hook('on_epoch_end')
         self.trainer.call_hook('on_train_epoch_end', epoch_output)
-
-<<<<<<< HEAD
-        self.trainer.logger_connector.on_train_epoch_end()
-=======
-        self.trainer.call_hook('on_epoch_end')
-        self.trainer.call_hook('on_train_epoch_end', epoch_output)
->>>>>>> 8dfcc078
 
     def increment_accumulated_grad_global_step(self):
         num_accumulated_batches_reached = self._accumulated_batches_reached()
@@ -1015,20 +986,4 @@
             self.running_loss.append(self.accumulated_loss.mean() * self.trainer.accumulate_grad_batches)
 
         # reset for next set of accumulated grads
-<<<<<<< HEAD
-        self.accumulated_loss.reset()
-
-    def zero_grad_handler(self, batch_idx, optimizer, opt_idx):
-        if self.automatic_optimization:
-            # hook
-            self.on_before_zero_grad(optimizer)
-            optimizers = enumerate([optimizer])
-        else:
-            # should be called handled in `manual_optimizer_step`
-            optimizers = []
-
-        for idx, optimizer in optimizers:
-            self.optimizer_zero_grad(batch_idx, optimizer, opt_idx)
-=======
-        self.accumulated_loss.reset()
->>>>>>> 8dfcc078
+        self.accumulated_loss.reset()
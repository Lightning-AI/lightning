# Copyright The PyTorch Lightning team.
#
# Licensed under the Apache License, Version 2.0 (the "License");
# you may not use this file except in compliance with the License.
# You may obtain a copy of the License at
#
#     http://www.apache.org/licenses/LICENSE-2.0
#
# Unless required by applicable law or agreed to in writing, software
# distributed under the License is distributed on an "AS IS" BASIS,
# WITHOUT WARRANTIES OR CONDITIONS OF ANY KIND, either express or implied.
# See the License for the specific language governing permissions and
# limitations under the License.
<<<<<<< HEAD
from typing import Any, List, Optional
=======
from typing import Any, List, Optional, Union
>>>>>>> e147127c

import torch
from torch.utils.data.dataloader import DataLoader

from pytorch_lightning.overrides.distributed import IndexBatchSamplerWrapper
<<<<<<< HEAD
=======
from pytorch_lightning.plugins import DDPSpawnPlugin
>>>>>>> e147127c
from pytorch_lightning.utilities.exceptions import MisconfigurationException
from pytorch_lightning.utilities.warnings import WarningCache


class PredictLoop(object):

    def __init__(self, trainer):
        self.trainer = trainer
        self.max_batches = None
        self.num_dataloaders = None
        self.warning_cache = WarningCache()
        self.batch_indices: Optional[List[int]] = None
        self.epoch_batch_indices: Optional[List[List[int]]] = None
<<<<<<< HEAD
        self._return_predictions = not trainer.training_type_plugin.use_spawn
=======
        # `DDPSpawnPlugin` plugins and derivate don't support return predictions.
        self._return_predictions: Optional[bool] = None
>>>>>>> e147127c
        self._previous_grad_status: Optional[bool] = None

    @property
    def return_predictions(self) -> bool:
        return self._return_predictions

    @return_predictions.setter
    def return_predictions(self, return_predictions: Optional[bool] = None) -> None:
<<<<<<< HEAD
        if return_predictions and self.trainer.training_type_plugin.use_spawn:
            raise MisconfigurationException(
                "`return_predictions` should be set to `False` when using spawn accelerators. "
                f"Found {return_predictions}"
            )
        if return_predictions is not None:
            self._return_predictions = return_predictions

    @property
    def should_store_predictions(self) -> bool:
        return self.return_predictions or any(c.interval.on_epoch for c in self.trainer.prediction_writer_callbacks)
=======
        # ``DDPSpawnPlugin`` plugins and derivate don't support return predictions.
        is_ddp_spawn = isinstance(self.trainer.training_type_plugin, DDPSpawnPlugin)
        if return_predictions and is_ddp_spawn:
            raise MisconfigurationException(
                "`return_predictions` should be set to `False` when using the `DDPSpawnPlugin` or children class. "
                f"Found {return_predictions} with training_type_plugin {type(self.trainer.training_type_plugin)}."
            )
        # For non ``DDPSpawnPlugin`` plugin, the `return_predictions` is True by default unless user decide otherwise.
        self._return_predictions = not is_ddp_spawn if return_predictions is None else return_predictions
>>>>>>> e147127c

    def on_trainer_init(self):
        self.trainer.num_predict_batches = []

    def get_predict_dataloaders(self):
        self.trainer.reset_predict_dataloader(self.trainer.lightning_module)

        dataloaders = self.trainer.predict_dataloaders
        max_batches = self.trainer.num_predict_batches

        return dataloaders, max_batches

    def should_skip_predict(self, max_batches):
        return sum(max_batches) == 0

    def on_predict_model_eval(self):
        model_ref = self.trainer.lightning_module
        model_ref.on_predict_model_eval()

    def setup(self, model, max_batches, dataloaders):

        # copy properties for forward overrides
        self.trainer.model_connector.copy_trainer_model_properties(model)

        # convert max_batches to list
        if isinstance(max_batches, int):
            max_batches = [max_batches] * len(dataloaders)

        self.max_batches = max_batches
        self.num_dataloaders = self._get_num_dataloaders(dataloaders)
        self.predictions = [[] for _ in range(self.num_dataloaders)]
        self.epoch_batch_indices = [[] for _ in range(self.num_dataloaders)]

    def _get_num_dataloaders(self, dataloaders: List[DataLoader]) -> int:
        # case where user does:
        # return dl1, dl2
        length = len(dataloaders)
        if len(dataloaders) > 0 and isinstance(dataloaders[0], (list, tuple)):
            length = len(dataloaders[0])
        return length

    def predict_step(self, batch: Any, batch_idx: int, dataloader_idx: int) -> None:
        # configure args
        args = [batch, batch_idx]
        if self.num_dataloaders:
            args.append(dataloader_idx)

        # extract batch_indices and store them
        self._store_batch_indices(dataloader_idx)

        model_ref = self.trainer.lightning_module

        self.trainer.call_hook("on_predict_batch_start", batch, batch_idx, dataloader_idx)

        model_ref._current_fx_name = "predict"
        predictions = self.trainer.accelerator.predict_step(args)

        if predictions is None:
            self.warning_cache.warn("predict returned None if it was on purpose, ignore this warning...")

        self.trainer.call_hook("on_predict_batch_end", predictions, batch, batch_idx, dataloader_idx)

<<<<<<< HEAD
        if self.should_store_predictions:
=======
        if self.return_predictions:
>>>>>>> e147127c
            self.predictions[dataloader_idx].append(predictions)

    def _store_batch_indices(self, dataloader_idx: int) -> None:
        batch_sampler = self.trainer.predict_dataloaders[dataloader_idx].batch_sampler
        if isinstance(batch_sampler, IndexBatchSamplerWrapper):
            self.batch_indices = batch_sampler.batch_indices
<<<<<<< HEAD
            if self.should_store_predictions:
                self.epoch_batch_indices[dataloader_idx].append(batch_sampler.batch_indices)

    def on_predict_start(self):
        # enable eval mode + no grads
        self.on_predict_model_eval()
        self.trainer.lightning_module.zero_grad()
        self._previous_grad_status = torch.is_grad_enabled()
        torch.set_grad_enabled(False)

        # hook
        self.trainer.call_hook("on_predict_start")
        self.trainer.call_hook("on_predict_epoch_start")
=======
            if self.return_predictions:
                self.epoch_batch_indices[dataloader_idx].append(batch_sampler.batch_indices)
>>>>>>> e147127c

    def on_predict_start(self) -> None:
        # enable eval mode + no grads
        self.on_predict_model_eval()
        self.trainer.lightning_module.zero_grad()
        self._previous_grad_status = torch.is_grad_enabled()
        torch.set_grad_enabled(False)

        # hook
        self.trainer.call_hook("on_predict_start")
        self.trainer.call_hook("on_predict_epoch_start")

    def on_predict_epoch_end(self) -> Optional[Union[List[Any], List[List[Any]]]]:
        self.trainer.profiler.describe()

        results: List[List[Any]] = self.predictions

        self.trainer.call_hook("on_predict_epoch_end", results)

        if self.return_predictions:
            return results[0] if self.num_dataloaders == 1 else results
<<<<<<< HEAD

    def on_predict_end(self):
        # clean memory
        self.predictions = None
        self.batch_indices = None

        # enable eval mode + no grads
        torch.set_grad_enabled(self._previous_grad_status)
=======

    def on_predict_end(self):
        # clear memory. the predictions are extracted in `on_predict_epoch_end`.
        self.predictions = None
        self.batch_indices = None

        # reset grad to its previous status.
        torch.set_grad_enabled(self._previous_grad_status)

>>>>>>> e147127c
        # hook
        self.trainer.call_hook("on_predict_end")<|MERGE_RESOLUTION|>--- conflicted
+++ resolved
@@ -11,20 +11,13 @@
 # WITHOUT WARRANTIES OR CONDITIONS OF ANY KIND, either express or implied.
 # See the License for the specific language governing permissions and
 # limitations under the License.
-<<<<<<< HEAD
-from typing import Any, List, Optional
-=======
 from typing import Any, List, Optional, Union
->>>>>>> e147127c
 
 import torch
 from torch.utils.data.dataloader import DataLoader
 
 from pytorch_lightning.overrides.distributed import IndexBatchSamplerWrapper
-<<<<<<< HEAD
-=======
 from pytorch_lightning.plugins import DDPSpawnPlugin
->>>>>>> e147127c
 from pytorch_lightning.utilities.exceptions import MisconfigurationException
 from pytorch_lightning.utilities.warnings import WarningCache
 
@@ -38,12 +31,8 @@
         self.warning_cache = WarningCache()
         self.batch_indices: Optional[List[int]] = None
         self.epoch_batch_indices: Optional[List[List[int]]] = None
-<<<<<<< HEAD
-        self._return_predictions = not trainer.training_type_plugin.use_spawn
-=======
         # `DDPSpawnPlugin` plugins and derivate don't support return predictions.
         self._return_predictions: Optional[bool] = None
->>>>>>> e147127c
         self._previous_grad_status: Optional[bool] = None
 
     @property
@@ -52,19 +41,6 @@
 
     @return_predictions.setter
     def return_predictions(self, return_predictions: Optional[bool] = None) -> None:
-<<<<<<< HEAD
-        if return_predictions and self.trainer.training_type_plugin.use_spawn:
-            raise MisconfigurationException(
-                "`return_predictions` should be set to `False` when using spawn accelerators. "
-                f"Found {return_predictions}"
-            )
-        if return_predictions is not None:
-            self._return_predictions = return_predictions
-
-    @property
-    def should_store_predictions(self) -> bool:
-        return self.return_predictions or any(c.interval.on_epoch for c in self.trainer.prediction_writer_callbacks)
-=======
         # ``DDPSpawnPlugin`` plugins and derivate don't support return predictions.
         is_ddp_spawn = isinstance(self.trainer.training_type_plugin, DDPSpawnPlugin)
         if return_predictions and is_ddp_spawn:
@@ -74,7 +50,10 @@
             )
         # For non ``DDPSpawnPlugin`` plugin, the `return_predictions` is True by default unless user decide otherwise.
         self._return_predictions = not is_ddp_spawn if return_predictions is None else return_predictions
->>>>>>> e147127c
+
+    @property
+    def should_store_predictions(self) -> bool:
+        return self.return_predictions or any(c.interval.on_epoch for c in self.trainer.prediction_writer_callbacks)
 
     def on_trainer_init(self):
         self.trainer.num_predict_batches = []
@@ -137,18 +116,13 @@
 
         self.trainer.call_hook("on_predict_batch_end", predictions, batch, batch_idx, dataloader_idx)
 
-<<<<<<< HEAD
         if self.should_store_predictions:
-=======
-        if self.return_predictions:
->>>>>>> e147127c
             self.predictions[dataloader_idx].append(predictions)
 
     def _store_batch_indices(self, dataloader_idx: int) -> None:
         batch_sampler = self.trainer.predict_dataloaders[dataloader_idx].batch_sampler
         if isinstance(batch_sampler, IndexBatchSamplerWrapper):
             self.batch_indices = batch_sampler.batch_indices
-<<<<<<< HEAD
             if self.should_store_predictions:
                 self.epoch_batch_indices[dataloader_idx].append(batch_sampler.batch_indices)
 
@@ -162,10 +136,6 @@
         # hook
         self.trainer.call_hook("on_predict_start")
         self.trainer.call_hook("on_predict_epoch_start")
-=======
-            if self.return_predictions:
-                self.epoch_batch_indices[dataloader_idx].append(batch_sampler.batch_indices)
->>>>>>> e147127c
 
     def on_predict_start(self) -> None:
         # enable eval mode + no grads
@@ -187,16 +157,6 @@
 
         if self.return_predictions:
             return results[0] if self.num_dataloaders == 1 else results
-<<<<<<< HEAD
-
-    def on_predict_end(self):
-        # clean memory
-        self.predictions = None
-        self.batch_indices = None
-
-        # enable eval mode + no grads
-        torch.set_grad_enabled(self._previous_grad_status)
-=======
 
     def on_predict_end(self):
         # clear memory. the predictions are extracted in `on_predict_epoch_end`.
@@ -206,6 +166,5 @@
         # reset grad to its previous status.
         torch.set_grad_enabled(self._previous_grad_status)
 
->>>>>>> e147127c
         # hook
         self.trainer.call_hook("on_predict_end")
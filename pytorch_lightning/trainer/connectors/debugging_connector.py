--- conflicted
+++ resolved
@@ -15,11 +15,7 @@
 from typing import Union
 
 from pytorch_lightning.loggers.base import DummyLogger
-<<<<<<< HEAD
-from pytorch_lightning.utilities import rank_zero_info, rank_zero_warn
-=======
 from pytorch_lightning.utilities import rank_zero_info
->>>>>>> e7298b5d
 from pytorch_lightning.utilities.exceptions import MisconfigurationException
 
 
@@ -61,10 +57,7 @@
             limit_train_batches = fast_dev_run
             limit_val_batches = fast_dev_run
             limit_test_batches = fast_dev_run
-<<<<<<< HEAD
-=======
             limit_predict_batches = fast_dev_run
->>>>>>> e7298b5d
             self.trainer.max_steps = fast_dev_run
             self.trainer.num_sanity_val_steps = 0
             self.trainer.max_epochs = 1

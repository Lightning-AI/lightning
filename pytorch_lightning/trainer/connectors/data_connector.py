# Copyright The PyTorch Lightning team.
#
# Licensed under the Apache License, Version 2.0 (the "License");
# you may not use this file except in compliance with the License.
# You may obtain a copy of the License at
#
#     http://www.apache.org/licenses/LICENSE-2.0
#
# Unless required by applicable law or agreed to in writing, software
# distributed under the License is distributed on an "AS IS" BASIS,
# WITHOUT WARRANTIES OR CONDITIONS OF ANY KIND, either express or implied.
# See the License for the specific language governing permissions and
# limitations under the License.
import multiprocessing
import os
from dataclasses import dataclass, field
from typing import Any, Callable, Collection, List, Optional, Tuple, Union
from weakref import proxy

from torch.utils.data import DataLoader, RandomSampler, Sampler, SequentialSampler
from torch.utils.data.distributed import DistributedSampler

import pytorch_lightning as pl
from pytorch_lightning.accelerators.ipu import IPUAccelerator
from pytorch_lightning.overrides.distributed import UnrepeatedDistributedSampler
from pytorch_lightning.strategies import DDPSpawnStrategy
from pytorch_lightning.trainer.states import RunningStage, TrainerFn
from pytorch_lightning.trainer.supporters import CombinedLoader, CycleIterator
from pytorch_lightning.utilities.apply_func import apply_to_collection
from pytorch_lightning.utilities.auto_restart import _validate_fault_tolerant_automatic
from pytorch_lightning.utilities.data import (
    _auto_add_worker_init_fn,
    _is_dataloader_shuffled,
    _replace_dataloader_init_method,
    _update_dataloader,
    has_iterable_dataset,
    has_len_all_ranks,
)
from pytorch_lightning.utilities.exceptions import MisconfigurationException
from pytorch_lightning.utilities.imports import _fault_tolerant_training
from pytorch_lightning.utilities.model_helpers import is_overridden
from pytorch_lightning.utilities.rank_zero import rank_zero_warn
from pytorch_lightning.utilities.types import EVAL_DATALOADERS, TRAIN_DATALOADERS
from pytorch_lightning.utilities.warnings import PossibleUserWarning, WarningCache

warning_cache = WarningCache()


class DataConnector:
    def __init__(self, trainer: "pl.Trainer", multiple_trainloader_mode: str = "max_size_cycle"):
        self.trainer = trainer
        self.multiple_trainloader_mode = multiple_trainloader_mode
        self._train_dataloader_source = _DataLoaderSource(None, "")
        self._val_dataloader_source = _DataLoaderSource(None, "")
        self._test_dataloader_source = _DataLoaderSource(None, "")
        self._predict_dataloader_source = _DataLoaderSource(None, "")

        self._datahook_selector = _DataHookSelector(None, None)

    @property
    def _should_reload_train_dl(self) -> bool:
        """Check if train dataloader should be reloaded."""
        n_epochs = self.trainer.reload_dataloaders_every_n_epochs
        return n_epochs and (self.trainer.current_epoch - self.trainer._last_train_dl_reload_epoch >= n_epochs)

    @property
    def _should_reload_val_dl(self) -> bool:
        """Check if validation dataloader should be reloaded."""
        n_epochs = self.trainer.reload_dataloaders_every_n_epochs
        return n_epochs and (self.trainer.current_epoch - self.trainer._last_val_dl_reload_epoch >= n_epochs)

    def on_trainer_init(
        self,
        reload_dataloaders_every_n_epochs: int,
<<<<<<< HEAD
        val_check_interval: Union[int, float],
        check_val_every_n_epoch: Optional[int] = None,
        prepare_data_per_node: Optional[bool] = None,
    ) -> None:
        self.trainer.datamodule = None

        if prepare_data_per_node is not None:
            rank_zero_deprecation(
                "Setting `prepare_data_per_node` with the trainer flag is deprecated in v1.5.0 and will be removed in"
                " v1.7.0. Please set `prepare_data_per_node` in `LightningDataModule` and/or `LightningModule`"
                " directly instead."
            )
        self.trainer.prepare_data_per_node = prepare_data_per_node

        if check_val_every_n_epoch is not None and not isinstance(check_val_every_n_epoch, int):
=======
    ) -> None:
        self.trainer.datamodule = None

        if not isinstance(check_val_every_n_epoch, int):
>>>>>>> de085f30
            raise MisconfigurationException(
                f"check_val_every_n_epoch should be an integer. Found {check_val_every_n_epoch}"
            )

        if check_val_every_n_epoch is None and isinstance(val_check_interval, float):
            raise MisconfigurationException(
                f"val_check_interval should be an integer when check_val_every_n_epoch={check_val_every_n_epoch}. "
                f"Found val_check_interval={val_check_interval}"
            )

        self.trainer.check_val_every_n_epoch = check_val_every_n_epoch

        if not isinstance(reload_dataloaders_every_n_epochs, int) or (reload_dataloaders_every_n_epochs < 0):
            raise MisconfigurationException(
                f"`reload_dataloaders_every_n_epochs` should be an int >= 0, got {reload_dataloaders_every_n_epochs}."
            )

        self.trainer.reload_dataloaders_every_n_epochs = reload_dataloaders_every_n_epochs
        self.trainer._is_data_prepared = False

    def prepare_data(self) -> None:
        # on multi-gpu jobs we only want to manipulate (download, etc) on node_rank=0, local_rank=0
        # or in the case where each node needs to do its own manipulation in which case just local_rank=0
        local_rank_zero = self.trainer.local_rank == 0
        global_rank_zero = self.trainer.local_rank == 0 and self.trainer.node_rank == 0

        datamodule = self.trainer.datamodule
        lightning_module = self.trainer.lightning_module
        # handle datamodule prepare data:
        # check for prepare_data_per_node & datamodule lifecycle properties before calling datamodule.prepare_data
        if datamodule is not None:
            dm_prepare_data_per_node = datamodule.prepare_data_per_node
            if (dm_prepare_data_per_node and local_rank_zero) or (not dm_prepare_data_per_node and global_rank_zero):
                self.trainer.datamodule.prepare_data()
        # handle lightning module prepare data:
        # check for prepare_data_per_node before calling lightning_module.prepare_data
        if lightning_module is not None:
            lm_prepare_data_per_node = lightning_module.prepare_data_per_node
            if (lm_prepare_data_per_node and local_rank_zero) or (not lm_prepare_data_per_node and global_rank_zero):
                self.trainer._call_lightning_module_hook("prepare_data")
                self.trainer._is_data_prepared = True

    def attach_data(
        self,
        model: "pl.LightningModule",
        train_dataloaders: Optional[TRAIN_DATALOADERS] = None,
        val_dataloaders: Optional[EVAL_DATALOADERS] = None,
        test_dataloaders: Optional[EVAL_DATALOADERS] = None,
        predict_dataloaders: Optional[EVAL_DATALOADERS] = None,
        datamodule: Optional["pl.LightningDataModule"] = None,
    ) -> None:
        # set up the passed in dataloaders (if needed)
        self.attach_dataloaders(
            model,
            train_dataloaders=train_dataloaders,
            val_dataloaders=val_dataloaders,
            test_dataloaders=test_dataloaders,
            predict_dataloaders=predict_dataloaders,
        )
        self.attach_datamodule(model, datamodule=datamodule)
        # set local properties on the model
        self._copy_trainer_model_properties(model)

    def _copy_trainer_model_properties(self, model):
        ref_model = self.trainer.lightning_module or model

        for m in [model, ref_model]:
            m.trainer = proxy(self.trainer)
            # Remove setting use_amp in v1.8
            m._use_amp = self.trainer.amp_backend is not None
            m.precision = self.trainer.precision

    def attach_dataloaders(
        self,
        model: "pl.LightningModule",
        train_dataloaders: Optional[TRAIN_DATALOADERS] = None,
        val_dataloaders: Optional[EVAL_DATALOADERS] = None,
        test_dataloaders: Optional[EVAL_DATALOADERS] = None,
        predict_dataloaders: Optional[EVAL_DATALOADERS] = None,
    ) -> None:
        self.trainer.train_dataloader = None
        self.trainer.val_dataloaders = None
        self.trainer.test_dataloaders = None
        self.trainer.predict_dataloaders = None

        self._train_dataloader_source = _DataLoaderSource(
            train_dataloaders if train_dataloaders is not None else model, "train_dataloader"
        )
        self._val_dataloader_source = _DataLoaderSource(
            val_dataloaders if val_dataloaders is not None else model, "val_dataloader"
        )
        self._test_dataloader_source = _DataLoaderSource(
            test_dataloaders if test_dataloaders is not None else model, "test_dataloader"
        )
        self._predict_dataloader_source = _DataLoaderSource(
            predict_dataloaders if predict_dataloaders is not None else model, "predict_dataloader"
        )

    def attach_datamodule(
        self, model: "pl.LightningModule", datamodule: Optional["pl.LightningDataModule"] = None
    ) -> None:
        # If we have a datamodule, attach necessary hooks + dataloaders
        self._datahook_selector = _DataHookSelector(model, datamodule)

        if datamodule is None:
            return

        self._train_dataloader_source = _DataLoaderSource(datamodule, "train_dataloader")
        self._val_dataloader_source = _DataLoaderSource(datamodule, "val_dataloader")
        self._test_dataloader_source = _DataLoaderSource(datamodule, "test_dataloader")
        self._predict_dataloader_source = _DataLoaderSource(datamodule, "predict_dataloader")

        self.trainer.datamodule = datamodule
        datamodule.trainer = self.trainer

    def _worker_check(self, dataloader: DataLoader, name: str) -> None:
        if not isinstance(dataloader, DataLoader):
            return

        using_spawn = isinstance(self.trainer.strategy, DDPSpawnStrategy)
        num_cpus = multiprocessing.cpu_count()

        # ddp_spawn + num_workers > 0 don't mix! tell the user
        if dataloader.num_workers > 0 and using_spawn:
            if not dataloader.persistent_workers:
                rank_zero_warn(
                    "num_workers>0, persistent_workers=False, and strategy=ddp_spawn"
                    " may result in data loading bottlenecks."
                    " Consider setting persistent_workers=True"
                    " (this is a limitation of Python .spawn() and PyTorch)"
                )

        elif dataloader.num_workers == 0 and using_spawn:
            if not dataloader.persistent_workers:
                rank_zero_warn(
                    "strategy=ddp_spawn and num_workers=0 may result in data loading bottlenecks."
                    " Consider setting num_workers>0 and persistent_workers=True"
                )

        elif dataloader.num_workers <= 2 < num_cpus and not using_spawn:
            # if changed, update the `filterwarnings` snippet in 'speed.html#num-workers'
            rank_zero_warn(
                f"The dataloader, {name}, does not have many workers which may be a bottleneck."
                " Consider increasing the value of the `num_workers` argument`"
                f" (try {num_cpus} which is the number of cpus on this machine)"
                " in the `DataLoader` init to improve performance.",
                category=PossibleUserWarning,
            )

    def _requires_distributed_sampler(self, dataloader) -> bool:
        return (
            self.trainer._accelerator_connector.replace_sampler_ddp
            and self.trainer._accelerator_connector.is_distributed
            and not isinstance(dataloader.sampler, DistributedSampler)
            and not has_iterable_dataset(dataloader)
            # `DistributedSampler` is never used with `poptorch.DataLoader`
            and not isinstance(self.trainer.accelerator, IPUAccelerator)
        )

    # TODO: shuffle here is kept for BC. Remove it once data_loading.py is removed (#11248)
    def _prepare_dataloader(
        self, dataloader: Any, shuffle: Optional[bool] = None, mode: Optional[RunningStage] = None
    ) -> Any:
        """This function handles to following functionalities:

        - Injecting a `DistributedDataSampler` into the `DataLoader` if on a distributed environment
        - Wrapping the datasets and samplers into fault-tolerant components
        - Wrapping the dataloader based on strategy-specific logic
        """
        if isinstance(dataloader, CombinedLoader):
            # apply `_prepare_dataloader` on all the collection of loaders
            dataloader.loaders = apply_to_collection(
                dataloader.loaders, (DataLoader, CycleIterator), self._prepare_dataloader, shuffle, mode=mode
            )
            # the length need to recomputed across all dataloaders in case of special behavior.
            dataloader._apply_cycle_iterator_length()
            return dataloader

        # don't do anything if it's not a dataloader
        if not isinstance(dataloader, (DataLoader, CycleIterator)):
            return dataloader

        cycle_iterator: Optional[CycleIterator] = None

        if isinstance(dataloader, CycleIterator):
            cycle_iterator = dataloader
            dataloader = dataloader.loader

        if (
            _fault_tolerant_training()  # injects components to track the state
            or self._requires_distributed_sampler(dataloader)  # sets the distributed sampler
            or mode == RunningStage.PREDICTING  # to track indices for the predictions
            # IPUs use a custom `poptorch.DataLoader` which we might need to convert to
            or isinstance(self.trainer.accelerator, IPUAccelerator)
        ):
            if shuffle is None:
                # for training, set to True always
                # for evaluation, decide based on existing sampler
                shuffle = True if mode == RunningStage.TRAINING else _is_dataloader_shuffled(dataloader)

            sampler = self._resolve_sampler(dataloader, shuffle=shuffle, mode=mode)
            dataloader = _update_dataloader(dataloader, sampler, mode=mode)

        dataloader = self.trainer.strategy.process_dataloader(dataloader)

        if cycle_iterator is not None:
            cycle_iterator.loader = dataloader
            return cycle_iterator

        return dataloader

    def _resolve_sampler(self, dataloader: DataLoader, shuffle: bool, mode: Optional[RunningStage] = None) -> Sampler:
        if self._requires_distributed_sampler(dataloader):
            if not isinstance(dataloader.sampler, (SequentialSampler, RandomSampler)):
                raise MisconfigurationException(
                    "You seem to have configured a sampler in your DataLoader. This will be replaced"
                    " by `DistributedSampler` since `replace_sampler_ddp` is True and you are using"
                    " distributed training. Either remove the sampler from your DataLoader or set"
                    " `replace_sampler_ddp=False` if you want to use your custom sampler."
                )
            sampler = self._get_distributed_sampler(
                dataloader,
                shuffle,
                mode=mode,
                overfit_batches=self.trainer.overfit_batches,
                **self.trainer.distributed_sampler_kwargs,
            )

            # update docs too once this is resolved
            trainer_fn = self.trainer.state.fn
            if isinstance(sampler, DistributedSampler) and trainer_fn in (TrainerFn.VALIDATING, TrainerFn.TESTING):
                rank_zero_warn(
                    f"Using `DistributedSampler` with the dataloaders. During `trainer.{trainer_fn.value}()`,"
                    " it is recommended to use `Trainer(devices=1)` to ensure each sample/batch gets evaluated"
                    " exactly once. Otherwise, multi-device settings use `DistributedSampler` that replicates"
                    " some samples to make sure all devices have same batch size in case of uneven inputs.",
                    category=PossibleUserWarning,
                )

            return sampler

        return dataloader.sampler

    @staticmethod
    def _get_distributed_sampler(
        dataloader: DataLoader,
        shuffle: bool,
        overfit_batches: Union[int, float],
        mode: Optional[RunningStage] = None,
        **kwargs: Any,
    ) -> DistributedSampler:
        """This function is used to created the distributed sampler injected within the user DataLoader."""
        kwargs["shuffle"] = shuffle and not overfit_batches
        kwargs.setdefault("seed", int(os.getenv("PL_GLOBAL_SEED", 0)))
        cls = UnrepeatedDistributedSampler if mode == RunningStage.PREDICTING else DistributedSampler
        sampler = cls(dataloader.dataset, **kwargs)
        return sampler

    def _reset_eval_dataloader(
        self, mode: RunningStage, model: Optional["pl.LightningModule"] = None
    ) -> Tuple[List[Union[int, float]], List[DataLoader]]:
        """Generic method to reset a dataloader for evaluation.

        Args:
            mode: The running stage of the ``Trainer``
            model: The ``LightningModule`` if calling this outside of the trainer scope.

        Returns:
            Tuple (num_batches, dataloaders)
        """
        assert mode.evaluating or mode == RunningStage.PREDICTING

        # always get the loaders first so we can count how many there are
        dataloaders = self._request_dataloader(mode, model=model)

        if self.trainer.overfit_batches > 0:
            dataloaders = self._resolve_overfit_batches(dataloaders, mode)

        if not isinstance(dataloaders, list):
            dataloaders = [dataloaders]

        if any(dl is None for dl in dataloaders):
            rank_zero_warn("One of given dataloaders is None and it will be skipped.")

        for loader in dataloaders:
            apply_to_collection(
                loader.loaders if isinstance(loader, CombinedLoader) else loader,
                DataLoader,
                self._check_eval_shuffling,
                mode=mode,
            )

        # add samplers
        dataloaders = [self._prepare_dataloader(dl, mode=mode) for dl in dataloaders if dl is not None]

        # add worker_init_fn for correct seeding in worker processes
        apply_to_collection(
            dataloaders, dtype=DataLoader, function=_auto_add_worker_init_fn, rank=self.trainer.global_rank
        )

        loader_num_batches = []

        # determine number of batches
        # datasets could be none, 1 or 2+
        module = model or self.trainer.lightning_module or self.datamodule
        if len(dataloaders) != 0:
            for i, dataloader in enumerate(dataloaders):
                orig_num_batches = num_batches = (
                    len(dataloader) if has_len_all_ranks(dataloader, self.trainer.strategy, module) else float("inf")
                )
                self._worker_check(dataloader, f"{mode.dataloader_prefix}_dataloader {i}")

                # percent or num_steps
                limit_eval_batches = getattr(self.trainer, f"limit_{mode.dataloader_prefix}_batches")

                # limit num batches either as a percent or num steps
                if isinstance(limit_eval_batches, int):
                    num_batches = min(num_batches, int(limit_eval_batches))
                elif num_batches != float("inf"):
                    num_batches = int(num_batches * limit_eval_batches)
                elif limit_eval_batches != 1.0:
                    raise MisconfigurationException(
                        f"When using an IterableDataset for `limit_{mode}_batches`,"
                        f" `Trainer(limit_{mode.dataloader_prefix}_batches)` must be `1.0` or an int. An int k"
                        f" specifies `num_{mode.dataloader_prefix}_batches` to use."
                    )

                if num_batches == 0 and limit_eval_batches > 0.0 and isinstance(limit_eval_batches, float):
                    min_pct = 1.0 / len(dataloader)
                    raise MisconfigurationException(
                        f"You requested to check {limit_eval_batches} of the `{mode.dataloader_prefix}_dataloader` but"
                        f" {limit_eval_batches} * {orig_num_batches} < 1. Please increase the"
                        f" `limit_{mode.dataloader_prefix}_batches` flag. Try at least"
                        f" `limit_{mode.dataloader_prefix}_batches={min_pct}`"
                    )

                loader_num_batches.append(num_batches)

        return loader_num_batches, dataloaders

    def _request_dataloader(
        self, stage: RunningStage, model: Optional["pl.LightningModule"] = None
    ) -> Union[DataLoader, List[DataLoader]]:
        """Requests a dataloader from the given model by calling dataloader hooks corresponding to the given stage.

        Returns:
            The requested dataloader
        """
        source = getattr(self, f"_{stage.dataloader_prefix}_dataloader_source")

        hook = f"{stage.dataloader_prefix}_dataloader"
        self.trainer._call_lightning_module_hook("on_" + hook, pl_module=model)
        with _replace_dataloader_init_method():
            # under this context manager, the arguments passed to `DataLoader.__init__` will be captured and saved as
            # attributes on the instance in case the dataloader needs to be re-instantiated later by Ligtning
            dataloader = source.dataloader()
        if isinstance(dataloader, tuple):
            dataloader = list(dataloader)
        self.trainer.strategy.barrier("get_dataloaders")
        _validate_fault_tolerant_automatic(dataloader, stage)
        return dataloader

    @staticmethod
    def _resolve_overfit_batches(dataloaders: Collection[DataLoader], mode: RunningStage) -> Collection[DataLoader]:
        all_have_sequential_sampler = True

        def resolve_has_no_sequential_sampler(dataloader: DataLoader):
            nonlocal all_have_sequential_sampler
            all_have_sequential_sampler = all_have_sequential_sampler & isinstance(
                dataloader.sampler, SequentialSampler
            )

        apply_to_collection(dataloaders, DataLoader, resolve_has_no_sequential_sampler)

        if not all_have_sequential_sampler:
            rank_zero_warn(
                "You requested to overfit but enabled training dataloader shuffling."
                f" We are turning off the {mode.dataloader_prefix} dataloader shuffling for you."
            )

            def replace_sampler(dataloader: DataLoader) -> DataLoader:
                return _update_dataloader(dataloader, sampler=SequentialSampler(dataloader.dataset), mode=mode)

            dataloaders = apply_to_collection(dataloaders, DataLoader, replace_sampler)

        return dataloaders

    @staticmethod
    def _check_eval_shuffling(dataloader, mode):
        if _is_dataloader_shuffled(dataloader):
            rank_zero_warn(
                f"Your `{mode.dataloader_prefix}_dataloader`'s sampler has shuffling enabled,"
                " it is strongly recommended that you turn shuffling off for val/test/predict dataloaders.",
                category=PossibleUserWarning,
            )


@dataclass
class _DataLoaderSource:
    """Stores the information where the dataloaders come from.

    The source can be

    1. from a ``*_datalaoder()`` method on the :class:`~pytorch_lightning.core.lightning.LightningModule`,
    2. from a ``*_datalaoder()`` method on the :class:`~pytorch_lightning.core.datamodule.LightningDataModule`,
    3. a direct instance of a :class:`~torch.utils.data.DataLoader` or supported collections thereof.

    Arguments:
        instance: A LightningModule, LightningDataModule, or (a collection of) dataloader(s).
        name: A name for this dataloader source. If the instance is a module, the name corresponds to the hook
            that returns the desired dataloader(s).
    """

    instance: Optional[Union[TRAIN_DATALOADERS, EVAL_DATALOADERS, "pl.LightningModule", "pl.LightningDataModule"]]
    name: str

    def dataloader(self) -> Union[TRAIN_DATALOADERS, EVAL_DATALOADERS]:
        """Returns the dataloader from the source.

        If the source is a module, the method with the corresponding :attr:`name` gets called.
        """
        from pytorch_lightning import LightningDataModule, LightningModule  # prevent cyclic import

        if not self.name:
            return self.instance

        if isinstance(self.instance, LightningModule):
            return self.instance.trainer._call_lightning_module_hook(self.name, pl_module=self.instance)

        if isinstance(self.instance, LightningDataModule):
            method = getattr(self.instance, self.name)
            return method()

        return self.instance

    def is_defined(self) -> bool:
        """Returns whether the source dataloader can be retrieved or not.

        If the source is a module it checks that the method with given :attr:`name` is overridden.
        """
        return not self.is_module() or is_overridden(self.name, self.instance)

    def is_module(self) -> bool:
        """Returns whether the the DataLoader source is a LightningModule or a LightningDataModule.

        It does not check whether ``*_dataloader`` methods are actually overridden.
        """
        from pytorch_lightning import LightningDataModule, LightningModule  # prevent cyclic import

        return isinstance(self.instance, (LightningModule, LightningDataModule))


@dataclass
class _DataHookSelector:
    """Stores the info about the shared DataHooks within LightningModule and LightningDataModule.

    The hook source can be

    1. a method from the :class:`~pytorch_lightning.core.lightning.LightningModule`,
    2. a method from the :class:`~pytorch_lightning.core.datamodule.LightningDataModule`,

    Arguments:
        model: A LightningModule
        datamodule: A LightningDataModule
    """

    model: "pl.LightningModule"
    datamodule: Optional["pl.LightningDataModule"]
    _valid_hooks: Tuple[str] = field(
        default=("on_before_batch_transfer", "transfer_batch_to_device", "on_after_batch_transfer")
    )

    def get_hook(self, hook_name: str) -> Callable:
        if hook_name not in self._valid_hooks:
            raise ValueError(
                f"`{hook_name}` is not a shared hook within `LightningModule` and `LightningDataModule`."
                f" Valid hooks are {self._valid_hooks}."
            )

        if self.datamodule is None:
            return getattr(self.model, hook_name)

        if is_overridden(hook_name, self.datamodule):
            if is_overridden(hook_name, self.model):
                warning_cache.warn(
                    f"You have overridden `{hook_name}` in both `LightningModule` and `LightningDataModule`."
                    " It will use the implementation from `LightningDataModule` instance."
                )
            return getattr(self.datamodule, hook_name)

        if is_overridden(hook_name, self.model):
            warning_cache.warn(
                f"You have overridden `{hook_name}` in `LightningModule` but have passed in a"
                " `LightningDataModule`. It will use the implementation from `LightningModule` instance."
            )
        return getattr(self.model, hook_name)<|MERGE_RESOLUTION|>--- conflicted
+++ resolved
@@ -72,28 +72,12 @@
     def on_trainer_init(
         self,
         reload_dataloaders_every_n_epochs: int,
-<<<<<<< HEAD
         val_check_interval: Union[int, float],
         check_val_every_n_epoch: Optional[int] = None,
-        prepare_data_per_node: Optional[bool] = None,
     ) -> None:
         self.trainer.datamodule = None
 
-        if prepare_data_per_node is not None:
-            rank_zero_deprecation(
-                "Setting `prepare_data_per_node` with the trainer flag is deprecated in v1.5.0 and will be removed in"
-                " v1.7.0. Please set `prepare_data_per_node` in `LightningDataModule` and/or `LightningModule`"
-                " directly instead."
-            )
-        self.trainer.prepare_data_per_node = prepare_data_per_node
-
         if check_val_every_n_epoch is not None and not isinstance(check_val_every_n_epoch, int):
-=======
-    ) -> None:
-        self.trainer.datamodule = None
-
-        if not isinstance(check_val_every_n_epoch, int):
->>>>>>> de085f30
             raise MisconfigurationException(
                 f"check_val_every_n_epoch should be an integer. Found {check_val_every_n_epoch}"
             )

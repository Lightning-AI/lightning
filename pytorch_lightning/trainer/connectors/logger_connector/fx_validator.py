--- conflicted
+++ resolved
@@ -74,10 +74,9 @@
         training_step_end=dict(on_step=(False, True), on_epoch=(False, True)),
         validation_step_end=dict(on_step=(False, True), on_epoch=(False, True)),
         test_step_end=dict(on_step=(False, True), on_epoch=(False, True)),
-<<<<<<< HEAD
-        training_epoch_end=dict(on_step=(False, ), on_epoch=(True, )),
-        validation_epoch_end=dict(on_step=(False, ), on_epoch=(True, )),
-        test_epoch_end=dict(on_step=(False, ), on_epoch=(True, )),
+        training_epoch_end=dict(on_step=(False,), on_epoch=(True,)),
+        validation_epoch_end=dict(on_step=(False,), on_epoch=(True,)),
+        test_epoch_end=dict(on_step=(False,), on_epoch=(True,)),
         configure_optimizers=None,
         on_train_dataloader=None,
         train_dataloader=None,
@@ -89,17 +88,6 @@
         configure_callbacks=None,
         on_validation_model_eval=None,
         on_test_model_eval=None,
-=======
-        training_epoch_end=dict(on_step=(False,), on_epoch=(True,)),
-        validation_epoch_end=dict(on_step=(False,), on_epoch=(True,)),
-        test_epoch_end=dict(on_step=(False,), on_epoch=(True,)),
-        on_before_batch_transfer=None,
-        transfer_batch_to_device=None,
-        on_after_batch_transfer=None,
-        backward=None,
-        optimizer_step=None,
-        # TODO(@carmocca): some {step,epoch}_{start,end} are missing
->>>>>>> 69cd927f
     )
 
     @classmethod
@@ -107,13 +95,8 @@
         """Check if the given function name is allowed to log"""
         if fx_name not in cls.functions:
             raise RuntimeError(
-<<<<<<< HEAD
-                f'Logging inside `{fx_name}` is not implemented.'
-                ' Please, open an issue in `https://github.com/PyTorchLightning/pytorch-lightning/issues`'
-=======
-                f"You are trying to `self.log()` inside `{fx_name}` but it is not implemented."
+                f"Logging inside `{fx_name}` is not implemented."
                 " Please, open an issue in `https://github.com/PyTorchLightning/pytorch-lightning/issues`"
->>>>>>> 69cd927f
             )
         allowed = cls.functions[fx_name]
         if allowed is None:

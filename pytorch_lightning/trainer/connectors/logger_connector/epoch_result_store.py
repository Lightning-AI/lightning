--- conflicted
+++ resolved
@@ -399,13 +399,8 @@
             callback_metrics.update(epoch_log_metrics)
             callback_metrics.update(forked_metrics)
 
-<<<<<<< HEAD
-        if not is_train:
-            logger_connector._evaluation_callback_metrics.update(callback_metrics)
-=======
         if not is_train and self.trainer.testing:
             logger_connector.evaluation_callback_metrics.update(callback_metrics)
->>>>>>> 8a40e802
 
         # update callback_metrics
         logger_connector._callback_metrics.update(callback_metrics)

--- conflicted
+++ resolved
@@ -125,17 +125,13 @@
             step = self.trainer.global_step
 
         # log actual metrics
-<<<<<<< HEAD
-        for logger in self.trainer.loggers:
-            logger.agg_and_log_metrics(scalar_metrics, step=step)
-            logger.save()
-=======
         if self._override_agg_and_log_metrics:
-            self.trainer.logger.agg_and_log_metrics(metrics=scalar_metrics, step=step)
+            for logger in self.trainer.loggers:
+                logger.agg_and_log_metrics(metrics=scalar_metrics, step=step)
         else:
-            self.trainer.logger.log_metrics(metrics=scalar_metrics, step=step)
+            for logger in self.trainer.loggers:
+                logger.log_metrics(metrics=scalar_metrics, step=step)
         self.trainer.logger.save()
->>>>>>> cf64f344
 
     """
     Evaluation metric updates

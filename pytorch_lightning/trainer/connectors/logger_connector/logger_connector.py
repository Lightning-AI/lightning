--- conflicted
+++ resolved
@@ -44,17 +44,12 @@
     def cached_results(self) -> Union[EpochResultStore, None]:
         return self._cached_results.get(self._current_stage)    # type: ignore
 
-<<<<<<< HEAD
     def set_stage(self, stage_or_testing: str, reset:bool = False) -> None:
         self._current_stage = self._determine_stage(stage_or_testing)
         if self._current_stage == "train":
             self.trainer.training = True
         else:
             self.trainer.training = False
-=======
-    def set_stage(self, stage_or_testing: Union[str, bool], reset: bool = False) -> None:
-        self._current_stage = LoggerStages.determine_stage(stage_or_testing)
->>>>>>> 820d5c73
         if reset:
             self.cached_results.reset()
 

--- conflicted
+++ resolved
@@ -561,16 +561,11 @@
             self.num_processes = hvd.local_size()
 
     def check_ipython_compatibility(self):
-<<<<<<< HEAD
-        """Raises a `MisconfigurationException` if the accelerator is not compatible with IPython and code is run in an IPython kernel."""
-        if self._distrib_type in DistributedType.ipython_compatible_types():
-=======
         """
         Raises a `MisconfigurationException` if the accelerator and/or plugin is not compatible with IPython
         and code is run in an IPython kernel.
         """
-        if self._distrib_type in self.ipython_compatible_distrib_types:
->>>>>>> 70b7dbf3
+        if self._distrib_type in DistributedType.ipython_compatible_types():
             return
         # check ipython env
         if "IPython" in sys.modules:

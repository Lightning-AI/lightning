--- conflicted
+++ resolved
@@ -163,11 +163,7 @@
         # 1. Parsing flags
         # Get registered strategies, built-in accelerators and precision plugins
         self._registered_strategies = StrategyRegistry.available_strategies()
-<<<<<<< HEAD
-        self._accelerator_types = ("tpu", "ipu", "gpu", "cpu", "hpu")
-=======
         self._accelerator_types = AcceleratorRegistry.available_accelerators()
->>>>>>> 71e0ddb6
         self._precision_types = ("16", "32", "64", "bf16", "mixed")
 
         # Raise an exception if there are conflicts between flags
@@ -497,16 +493,6 @@
         return "cpu"
 
     def _set_parallel_devices_and_init_accelerator(self) -> None:
-<<<<<<< HEAD
-        ACCELERATORS = {
-            "cpu": CPUAccelerator,
-            "gpu": GPUAccelerator,
-            "tpu": TPUAccelerator,
-            "ipu": IPUAccelerator,
-            "hpu": HPUAccelerator,
-        }
-=======
->>>>>>> 71e0ddb6
         if isinstance(self._accelerator_flag, Accelerator):
             self.accelerator: Accelerator = self._accelerator_flag
         else:

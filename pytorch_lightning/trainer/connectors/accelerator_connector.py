--- conflicted
+++ resolved
@@ -112,18 +112,10 @@
         self._distrib_type = None
         self._accelerator_type = None
 
-<<<<<<< HEAD
         self.accelerator_strategy = accelerator_strategy
         self.distributed_backend = distributed_backend or accelerator
-=======
-        if distributed_backend is not None:
-            rank_zero_deprecation(
-                f"`Trainer(distributed_backend={distributed_backend})` has been deprecated and will be removed in v1.5."
-                f" Use `Trainer(accelerator={distributed_backend})` instead."
-            )
-        distributed_backend = distributed_backend or accelerator
+        
         self._init_deterministic(deterministic)
->>>>>>> 6a0c47a0
 
         self.num_processes = num_processes
         self.devices = devices
@@ -334,7 +326,6 @@
 
     def handle_given_plugins(self) -> None:
 
-<<<<<<< HEAD
         for plug in self.plugins:
             if self.accelerator_strategy is not None and self._is_plugin_training_type(plug):
                 raise MisconfigurationException(
@@ -347,11 +338,8 @@
                     f" in v1.5 and will be removed in v1.6. Use `Trainer(accelerator_strategy={plug})` instead."
                 )
 
-        training_type = self._training_type_plugin
-=======
-        training_type = None
+        training_type = self._training_type_plugin or None
         checkpoint = None
->>>>>>> 6a0c47a0
         precision = None
         cluster_environment = None
 

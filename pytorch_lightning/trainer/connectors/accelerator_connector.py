--- conflicted
+++ resolved
@@ -44,13 +44,8 @@
     NativeMixedPrecisionPlugin,
     PrecisionPlugin,
     ShardedNativeMixedPrecisionPlugin,
-<<<<<<< HEAD
     SingleDeviceStrategy,
-    SingleTPUPlugin,
-=======
-    SingleDevicePlugin,
     SingleTPUStrategy,
->>>>>>> 0c69c757
     Strategy,
     TPUBf16PrecisionPlugin,
     TPUPrecisionPlugin,

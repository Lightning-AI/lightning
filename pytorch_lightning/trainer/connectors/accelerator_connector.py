# Copyright The PyTorch Lightning team.
#
# Licensed under the Apache License, Version 2.0 (the "License");
# you may not use this file except in compliance with the License.
# You may obtain a copy of the License at
#
#     http://www.apache.org/licenses/LICENSE-2.0
#
# Unless required by applicable law or agreed to in writing, software
# distributed under the License is distributed on an "AS IS" BASIS,
# WITHOUT WARRANTIES OR CONDITIONS OF ANY KIND, either express or implied.
# See the License for the specific language governing permissions and
# limitations under the License.

import logging
import os
from typing import List, Optional, Sequence, Union
from weakref import proxy

import torch

from pytorch_lightning.accelerators.accelerator import Accelerator
from pytorch_lightning.accelerators.cpu import CPUAccelerator
from pytorch_lightning.accelerators.gpu import GPUAccelerator
from pytorch_lightning.accelerators.ipu import IPUAccelerator
from pytorch_lightning.accelerators.tpu import TPUAccelerator
from pytorch_lightning.plugins import (
    ApexMixedPrecisionPlugin,
    CheckpointIO,
    DataParallelPlugin,
    DDP2Plugin,
    DDPFullyShardedStrategy,
    DDPShardedPlugin,
    DDPSpawnPlugin,
    DDPSpawnShardedPlugin,
    DDPStrategy,
    DeepSpeedPrecisionPlugin,
    DeepSpeedStrategy,
    DoublePrecisionPlugin,
    FullyShardedNativeMixedPrecisionPlugin,
    HorovodStrategy,
    IPUPrecisionPlugin,
    IPUStrategy,
    NativeMixedPrecisionPlugin,
    PrecisionPlugin,
    ShardedNativeMixedPrecisionPlugin,
    SingleDevicePlugin,
    SingleTPUPlugin,
    Strategy,
    TPUBf16PrecisionPlugin,
    TPUPrecisionPlugin,
    TPUSpawnStrategy,
    TrainingTypePluginsRegistry,
)
from pytorch_lightning.plugins.environments import (
    ClusterEnvironment,
    KubeflowEnvironment,
    LightningEnvironment,
    LSFEnvironment,
    SLURMEnvironment,
    TorchElasticEnvironment,
)
from pytorch_lightning.utilities import (
    _AcceleratorType,
    _StrategyType,
    AMPType,
    device_parser,
    rank_zero_deprecation,
    rank_zero_info,
    rank_zero_warn,
)
from pytorch_lightning.utilities.enums import PrecisionType
from pytorch_lightning.utilities.exceptions import MisconfigurationException
from pytorch_lightning.utilities.imports import (
    _HOROVOD_AVAILABLE,
    _IPU_AVAILABLE,
    _TORCH_GREATER_EQUAL_1_8,
    _TPU_AVAILABLE,
)

if _HOROVOD_AVAILABLE:
    import horovod.torch as hvd

log = logging.getLogger(__name__)


class AcceleratorConnector:
    def __init__(
        self,
        num_processes,
        devices,
        tpu_cores,
        ipus,
        accelerator,
        strategy: Optional[Union[str, Strategy]],
        gpus,
        gpu_ids,
        num_nodes,
        sync_batchnorm,
        benchmark,
        replace_sampler_ddp,
        deterministic: bool,
        precision,
        amp_type,
        amp_level,
        plugins,
    ):
        # initialization
        self._device_type = _AcceleratorType.CPU
        self._distrib_type = None
        self._accelerator_type = None

        self.strategy = strategy.lower() if isinstance(strategy, str) else strategy
        # TODO: Rename this to something else once all the distributed flags are moved to strategy
        self.distributed_backend = accelerator

        self._init_deterministic(deterministic)

        self.num_processes = num_processes
        self.devices = devices
        # `gpus` is the input passed to the Trainer, whereas `gpu_ids` is a list of parsed gpu ids.
        self.gpus = gpus
        self.parallel_device_ids = gpu_ids
        self.tpu_cores = tpu_cores
        self.ipus = ipus
        self.num_nodes = num_nodes
        self.sync_batchnorm = sync_batchnorm
        self.benchmark = benchmark
        self.replace_sampler_ddp = replace_sampler_ddp
        if not PrecisionType.supported_type(precision):
            raise MisconfigurationException(
                f"Precision {repr(precision)} is invalid. Allowed precision values: {PrecisionType.supported_types()}"
            )
        self.precision = precision
        self.amp_type = amp_type.lower() if isinstance(amp_type, str) else None
        self.amp_level = amp_level

        self._precision_plugin: Optional[PrecisionPlugin] = None
        self._training_type_plugin: Optional[Strategy] = None
        self._cluster_environment: Optional[ClusterEnvironment] = None
        self._checkpoint_io: Optional[CheckpointIO] = None

        plugins = plugins if plugins is not None else []

        if isinstance(plugins, str):
            plugins = [plugins]

        if not isinstance(plugins, Sequence):
            plugins = [plugins]

        self.plugins = plugins

        self._handle_accelerator_and_strategy()

        self._validate_accelerator_and_devices()

        self._warn_if_devices_flag_ignored()

        self.select_accelerator_type()

        if self.strategy is not None:
            self._set_training_type_plugin()
        else:
            self.set_distributed_mode()

        self.handle_given_plugins()
        self._set_distrib_type_if_training_type_plugin_passed()

        self._cluster_environment = self.select_cluster_environment()

        self.update_device_type_if_ipu_plugin()
        self.update_device_type_if_training_type_plugin_passed()

        self._validate_accelerator_type()
        self._set_devices_if_none()

        self.training_type_plugin = self.final_training_type_plugin()
        self.accelerator = self.training_type_plugin.accelerator
        self._check_plugin_compatibility()

        # benchmarking
        # TODO: should this be moved to GPU accelerator?
        torch.backends.cudnn.benchmark = self.benchmark

        self.replace_sampler_ddp = replace_sampler_ddp

    def _init_deterministic(self, deterministic: bool) -> None:
        self.deterministic = deterministic
        if _TORCH_GREATER_EQUAL_1_8:
            torch.use_deterministic_algorithms(deterministic)
        else:
            torch.set_deterministic(deterministic)
        if deterministic:
            # fixing non-deterministic part of horovod
            # https://github.com/PyTorchLightning/pytorch-lightning/pull/1572/files#r420279383
            os.environ["HOROVOD_FUSION_THRESHOLD"] = str(0)
            # https://docs.nvidia.com/cuda/cublas/index.html#cublasApi_reproducibility
            os.environ["CUBLAS_WORKSPACE_CONFIG"] = ":4096:8"

    def select_accelerator_type(self) -> None:
        if self.distributed_backend == "auto":
            if self.has_tpu:
                self._accelerator_type = _AcceleratorType.TPU
            elif self.has_ipu:
                self._accelerator_type = _AcceleratorType.IPU
            elif self.has_gpu:
                self._accelerator_type = _AcceleratorType.GPU
            else:
                self._set_devices_to_cpu_num_processes()
                self._accelerator_type = _AcceleratorType.CPU
        elif self.distributed_backend == _AcceleratorType.TPU:
            if not self.has_tpu:
                msg = "TPUs are not available" if not _TPU_AVAILABLE else "you didn't pass `tpu_cores` to `Trainer`"
                raise MisconfigurationException(f"You passed `accelerator='tpu'`, but {msg}.")
            self._accelerator_type = _AcceleratorType.TPU
        elif self.distributed_backend == _AcceleratorType.IPU:
            if not self.has_ipu:
                msg = "IPUs are not available" if not _IPU_AVAILABLE else "you didn't pass `ipus` to `Trainer`"
                raise MisconfigurationException(f"You passed `accelerator='ipu'`, but {msg}.")
            self._accelerator_type = _AcceleratorType.IPU
        elif self.distributed_backend == _AcceleratorType.GPU:
            if not self.has_gpu:
                msg = "you didn't pass `gpus` to `Trainer`" if torch.cuda.is_available() else "GPUs are not available"
                raise MisconfigurationException(f"You passed `accelerator='gpu'`, but {msg}.")
            self._accelerator_type = _AcceleratorType.GPU
        elif self.distributed_backend == _AcceleratorType.CPU:
            self._set_devices_to_cpu_num_processes()
            self._accelerator_type = _AcceleratorType.CPU

        if self.distributed_backend in self.accelerator_types:
            self.distributed_backend = None

    def _validate_accelerator_and_devices(self) -> None:
        if self.distributed_backend not in self.accelerator_types and self.devices is not None:
            raise MisconfigurationException(
                f"You passed `devices={self.devices}` but haven't specified"
                " `accelerator=('auto'|'tpu'|'gpu'|'ipu'|'cpu')` for the devices mapping,"
                f" got `accelerator={self.distributed_backend!r}`."
            )

    def _validate_accelerator_type(self) -> None:
        if self._accelerator_type and self._accelerator_type != self._device_type:
            # internal error: should not happen.
            raise ValueError(
                f"Mismatch between the requested accelerator type ({self._accelerator_type})"
                f" and assigned device type ({self._device_type})."
            )
        self._accelerator_type = self._device_type

    def _warn_if_devices_flag_ignored(self) -> None:
        if self.devices is None:
            return
        devices_warning = f"The flag `devices={self.devices}` will be ignored, as you have set"
        if self.distributed_backend in ("auto", _AcceleratorType.TPU):
            if self.tpu_cores is not None:
                rank_zero_warn(f"{devices_warning} `tpu_cores={self.tpu_cores}`")
        elif self.distributed_backend in ("auto", _AcceleratorType.IPU):
            if self.ipus is not None:
                rank_zero_warn(f"{devices_warning} `ipus={self.ipus}`")
        elif self.distributed_backend in ("auto", _AcceleratorType.GPU):
            if self.gpus is not None:
                rank_zero_warn(f"{devices_warning} `gpus={self.gpus}`")
        elif self.distributed_backend in ("auto", _AcceleratorType.CPU):
            if self.num_processes != 1:
                rank_zero_warn(f"{devices_warning} `num_processes={self.num_processes}`")

    def _set_devices_if_none(self) -> None:
        if self.devices is not None:
            return
        if self._accelerator_type == _AcceleratorType.TPU:
            self.devices = self.tpu_cores
        elif self._accelerator_type == _AcceleratorType.IPU:
            self.devices = self.ipus
        elif self._accelerator_type == _AcceleratorType.GPU:
            self.devices = self.gpus
        elif self._accelerator_type == _AcceleratorType.CPU:
            self.devices = self.num_processes

    def _handle_accelerator_and_strategy(self) -> None:
        deprecated_types = [t for t in _StrategyType if t not in (_StrategyType.TPU_SPAWN, _StrategyType.DDP_CPU)]
        if self.distributed_backend is not None and self.distributed_backend in deprecated_types:
            rank_zero_deprecation(
                f"Passing `Trainer(accelerator={self.distributed_backend!r})` has been deprecated"
                f" in v1.5 and will be removed in v1.7. Use `Trainer(strategy={self.distributed_backend!r})` instead."
            )
            if self.strategy is not None:
                raise MisconfigurationException(
                    f"You have passed `Trainer(strategy={self.strategy!r})` but have"
                    f" also passed `Trainer(accelerator={self.distributed_backend!r})`."
                    f" HINT: Use just `Trainer(strategy={self.strategy!r})` instead."
                )
        if self.strategy == _StrategyType.TPU_SPAWN:
            raise MisconfigurationException(
                "`Trainer(strategy='tpu_spawn')` is not a valid strategy,"
                " you can use `Trainer(strategy='ddp_spawn', accelerator='tpu')` instead."
            )
        if self.strategy == _StrategyType.DDP_CPU:
            raise MisconfigurationException(
                "`Trainer(strategy='ddp_cpu')` is not a valid strategy,"
                " you can use `Trainer(strategy='ddp'|'ddp_spawn', accelerator='cpu')` instead."
            )

    def _set_training_type_plugin(self) -> None:
        if isinstance(self.strategy, str) and self.strategy in TrainingTypePluginsRegistry:
            self._training_type_plugin = TrainingTypePluginsRegistry.get(self.strategy)
        if isinstance(self.strategy, str):
            self.set_distributed_mode(self.strategy)
        elif isinstance(self.strategy, Strategy):
            self._training_type_plugin = self.strategy

    def handle_given_plugins(self) -> None:

        for plug in self.plugins:
            if self.strategy is not None and self._is_plugin_training_type(plug):
                raise MisconfigurationException(
                    f"You have passed `Trainer(strategy={self.strategy!r})`"
                    f" and you can only specify one training type plugin, but you have passed {plug} as a plugin."
                )
            if self._is_plugin_training_type(plug):
                rank_zero_deprecation(
                    f"Passing {plug} `strategy` to the `plugins` flag in Trainer has been deprecated"
                    f" in v1.5 and will be removed in v1.7. Use `Trainer(strategy={plug})` instead."
                )

        training_type = self._training_type_plugin or None
        checkpoint = None
        precision = None
        cluster_environment = None

        for plug in self.plugins:
            if isinstance(plug, str) and plug in TrainingTypePluginsRegistry:
                if training_type is None:
                    training_type = TrainingTypePluginsRegistry.get(plug)
                else:
                    raise MisconfigurationException(
                        "You can only specify one precision and one training type plugin."
                        " Found more than 1 training type plugin:"
                        f' {TrainingTypePluginsRegistry[plug]["plugin"]} registered to {plug}'
                    )
            if isinstance(plug, str):
                # Reset the distributed type as the user has overridden training type
                # via the plugins argument
                self._distrib_type = None
                self.set_distributed_mode(plug)

            elif isinstance(plug, Strategy):
                if training_type is None:
                    training_type = plug

                else:
                    raise MisconfigurationException(
                        "You can only specify one training type plugin."
                        f" Available: {type(training_type).__name__}, given: {type(plug).__name__}"
                    )
            elif isinstance(plug, PrecisionPlugin):
                if precision is None:
                    precision = plug
                else:
                    raise MisconfigurationException(
                        "You can only specify one precision plugin."
                        f" Available: {type(precision).__name__}, given: {type(plug).__name__}"
                    )
            elif isinstance(plug, CheckpointIO):
                if checkpoint is None:
                    checkpoint = plug
                else:
                    raise MisconfigurationException(
                        "You can only specify one checkpoint plugin."
                        f" Available: {type(checkpoint).__name__}, given: {type(plug).__name__}"
                    )
            elif isinstance(plug, ClusterEnvironment):
                if cluster_environment is None:
                    cluster_environment = plug
                else:
                    raise MisconfigurationException(
                        "You can only specify one cluster environment. Found more than 1 cluster environment plugin"
                    )
            else:
                raise MisconfigurationException(
                    f"Found invalid type for plugin {plug}. Expected a precision or training type plugin."
                )

        self._training_type_plugin = training_type
        self._precision_plugin = precision
        self._checkpoint_io = checkpoint
        self._cluster_environment = cluster_environment

    @property
    def accelerator_types(self) -> List[str]:
        return ["auto"] + list(_AcceleratorType)

    @property
    def precision_plugin(self) -> PrecisionPlugin:
        if self._precision_plugin is None:
            self._precision_plugin = self.select_precision_plugin()
        return self._precision_plugin

    def final_training_type_plugin(self) -> Strategy:
        if self._training_type_plugin is None:
            self._training_type_plugin = self.select_training_type_plugin()
        self._training_type_plugin = self.resolve_training_type_plugin(self._training_type_plugin)
        # attach checkpoint plugin to the training type plugin
        if self._checkpoint_io is not None:
            self._training_type_plugin.checkpoint_io = self._checkpoint_io
        if (isinstance(self.strategy, Strategy) and self.strategy._precision_plugin is None) or not isinstance(
            self.strategy, Strategy
        ):
            precision_plugin = self.precision_plugin
            if precision_plugin is not None:
                self._training_type_plugin.precision_plugin = precision_plugin
        if (isinstance(self.strategy, Strategy) and self.strategy.accelerator is None) or not isinstance(
            self.strategy, Strategy
        ):
            self._training_type_plugin.accelerator = self.select_accelerator()
        return self._training_type_plugin

    @property
    def cluster_environment(self) -> ClusterEnvironment:
        if self._cluster_environment is None:
            self._cluster_environment = self.select_cluster_environment()
        return self._cluster_environment

    @property
    def has_cpu(self) -> bool:
        return True

    @property
    def use_cpu(self) -> bool:
        return self._accelerator_type == _AcceleratorType.CPU

    @property
    def has_gpu(self) -> bool:
        # Here, we are not checking for GPU availability, but instead if User has passed
        # `gpus` to Trainer for training.
        gpus = self.parallel_device_ids
        if gpus is not None and len(gpus) > 0:
            return True
        return self._map_devices_to_accelerator(_AcceleratorType.GPU)

    @property
    def use_gpu(self) -> bool:
        return self._accelerator_type == _AcceleratorType.GPU and self.has_gpu

    @property
    def has_tpu(self) -> bool:
        # Here, we are not checking for TPU availability, but instead if User has passed
        # `tpu_cores` to Trainer for training.
        if self.tpu_cores is not None:
            return True
        return self._map_devices_to_accelerator(_AcceleratorType.TPU)

    @property
    def use_tpu(self) -> bool:
        return self._accelerator_type == _AcceleratorType.TPU and self.has_tpu

    @property
    def tpu_id(self) -> Optional[int]:
        if self.use_tpu and isinstance(self.tpu_cores, list):
            return self.tpu_cores[0]
        return None

    @property
    def has_ipu(self) -> bool:
        # Here, we are not checking for IPU availability, but instead if User has passed
        # `ipus` to Trainer for training.
        if self.ipus is not None or isinstance(self._training_type_plugin, IPUStrategy):
            return True
        return self._map_devices_to_accelerator(_AcceleratorType.IPU)

    @property
    def use_ipu(self) -> bool:
        return self._accelerator_type == _AcceleratorType.IPU and self.has_ipu

    def _set_devices_to_cpu_num_processes(self) -> None:
        if self.num_processes == 1:
            self._map_devices_to_accelerator(_AcceleratorType.CPU)

    def _map_devices_to_accelerator(self, accelerator: str) -> bool:
        if self.devices is None:
            return False
        if accelerator == _AcceleratorType.TPU and _TPU_AVAILABLE:
            if self.devices == "auto":
                self.devices = TPUAccelerator.auto_device_count()
            self.tpu_cores = device_parser.parse_tpu_cores(self.devices)
            return True
        if accelerator == _AcceleratorType.IPU and _IPU_AVAILABLE:
            if self.devices == "auto":
                self.devices = IPUAccelerator.auto_device_count()
            self.ipus = self.devices
            return True
        if accelerator == _AcceleratorType.GPU and torch.cuda.is_available():
            if self.devices == "auto":
                self.devices = GPUAccelerator.auto_device_count()
            self.gpus = self.devices
            self.parallel_device_ids = device_parser.parse_gpu_ids(self.devices)
            return True
        if accelerator == _AcceleratorType.CPU:
            if self.devices == "auto":
                self.devices = CPUAccelerator.auto_device_count()
            if not isinstance(self.devices, int):
                raise MisconfigurationException(
                    "The flag `devices` must be an int with `accelerator='cpu'`,"
                    f" got `devices={self.devices}` instead."
                )
            self.num_processes = self.devices
            return True
        return False

    @property
    def use_dp(self) -> bool:
        return self._distrib_type == _StrategyType.DP

    @property
    def use_ddp(self) -> bool:
        return self._distrib_type in (
            _StrategyType.DDP,
            _StrategyType.DDP_SPAWN,
            _StrategyType.DDP_SHARDED,
            _StrategyType.DDP_SHARDED_SPAWN,
            _StrategyType.DDP_FULLY_SHARDED,
            _StrategyType.DEEPSPEED,
            _StrategyType.TPU_SPAWN,
        )

    @property
    def use_ddp2(self) -> bool:
        return self._distrib_type == _StrategyType.DDP2

    @property
    def use_horovod(self) -> bool:
        return self._distrib_type == _StrategyType.HOROVOD

    @property
    def use_deepspeed(self) -> bool:
        return self._distrib_type == _StrategyType.DEEPSPEED

    @property
    def _is_sharded_training_type(self) -> bool:
        return isinstance(self._training_type_plugin, (DDPShardedPlugin, DDPSpawnShardedPlugin))

    @property
    def _is_fully_sharded_training_type(self) -> bool:
        return isinstance(self._training_type_plugin, DDPFullyShardedStrategy)

    @property
    def is_distributed(self) -> bool:
        # Used for custom plugins.
        # Custom plugins should implement is_distributed property.
        if hasattr(self.training_type_plugin, "is_distributed") and not self.use_tpu:
            return self.training_type_plugin.is_distributed
        is_distributed = self.use_ddp or self.use_ddp2 or self.use_horovod
        if self.use_tpu:
            is_distributed |= self.training_type_plugin.is_distributed
        return is_distributed

    @property
    def num_gpus(self) -> int:
        gpus = self.parallel_device_ids
        if gpus is None:
            return 0
        return len(gpus)

    @property
    def num_ipus(self) -> int:
        if isinstance(self.ipus, int):
            return self.ipus
        if isinstance(self._training_type_plugin, IPUStrategy):
            return self._training_type_plugin.replication_factor
        return 0

    @property
    def parallel_devices(self) -> List[Union[torch.device, int]]:
        if self.use_gpu:
            devices = [torch.device("cuda", i) for i in self.parallel_device_ids]
        elif self.use_tpu:
            # explicitly don't make a tpu device here!
            # https://github.com/PyTorchLightning/pytorch-lightning/issues/3169
            if isinstance(self.tpu_cores, int):
                devices = list(range(self.tpu_cores))
        elif self.use_ipu:
            devices = list(range(self.num_ipus))
        else:
            devices = [torch.device("cpu")] * self.num_processes
        return devices

    @property
    def root_gpu(self) -> Optional[int]:
        return (
            self.training_type_plugin.root_device.index
            if not isinstance(self.accelerator, (IPUAccelerator, TPUAccelerator))
            else None
        )

    @staticmethod
    def _is_plugin_training_type(plugin: Union[str, Strategy]) -> bool:
        if isinstance(plugin, str) and (plugin in TrainingTypePluginsRegistry or plugin in list(_StrategyType)):
            return True
        return isinstance(plugin, Strategy)

    @property
    def is_training_type_in_plugins(self) -> bool:
        return any(
            (isinstance(plug, str) and plug in TrainingTypePluginsRegistry) or isinstance(plug, Strategy)
            for plug in self.plugins
        )

    def select_precision_plugin(self) -> PrecisionPlugin:
        # set precision type
        self.amp_type = AMPType.from_str(self.amp_type)

        # validation for all plugins
        if self.amp_level is not None and self.amp_type != AMPType.APEX:
            raise MisconfigurationException(
                f"You have asked for `amp_level={self.amp_level!r}` but it's only supported with `amp_backend='apex'`."
            )

        if self.use_ipu:
            if self.precision not in (16, 32):
                raise MisconfigurationException(
                    f"`Trainer(accelerator='ipu', precision={self.precision!r})` is not supported."
                )
            return IPUPrecisionPlugin(self.precision)
        if self.use_tpu:
            if self.precision == 32:
                return TPUPrecisionPlugin()
            elif self.precision == 64:
                raise MisconfigurationException(
                    "`Trainer(accelerator='tpu', precision=64)` is not implemented."
                    " Please, open an issue in `https://github.com/PyTorchLightning/pytorch-lightning/issues`"
                    " requesting this feature."
                )
            elif self.precision in (16, "bf16"):
                if self.precision == 16:
                    # this is not deprecated to ease transition between accelerator environments
                    rank_zero_warn(
                        f"You passed `Trainer(accelerator='tpu', precision=16)` but {self.amp_type.value} AMP"
                        f" is not supported with TPUs. Using `precision='bf16'` instead."
                    )
                return TPUBf16PrecisionPlugin()

        if self._distrib_type == _StrategyType.DEEPSPEED or isinstance(self._training_type_plugin, DeepSpeedStrategy):
            return DeepSpeedPrecisionPlugin(self.precision, self.amp_type, self.amp_level)

        if self.precision == 32:
            return PrecisionPlugin()
        if self.precision == 64:
            return DoublePrecisionPlugin()

        # maybe convert the precision value
        if self.precision == 16 and self.use_cpu:
            if self.amp_type == AMPType.APEX:
                # apex was explicitly passed, not a good idea to silently switch to native AMP
                raise MisconfigurationException(
                    "You passed `Trainer(accelerator='cpu', precision=16, amp_type='apex')`"
                    " but apex AMP not supported on CPU."
                )
            # this automatic switch is to ease transition between accelerator environments
            rank_zero_warn(
                "You passed `Trainer(accelerator='cpu', precision=16)` but native AMP is not supported on CPU."
                " Using `precision='bf16'` instead."
            )
            self.precision = "bf16"

        if self.precision in (16, "bf16"):
            if self.precision == "bf16" and self.amp_type != AMPType.NATIVE:
                raise MisconfigurationException(
                    f"You passed `Trainer(amp_type={self.amp_type.value!r}, precision='bf16')` but it's not supported."
                    " Try using `amp_type='native'` instead."
                )

            rank_zero_info(
                f"Using 16bit {self.amp_type.value} Automatic Mixed Precision (AMP)"
                if self.precision == 16
                else "Using bfloat16 Automatic Mixed Precision (AMP)"
            )

            if self.amp_type == AMPType.NATIVE:
                device = "cpu" if self.use_cpu else "cuda"

                if self._is_sharded_training_type:
                    return ShardedNativeMixedPrecisionPlugin(self.precision, device)
                if self._is_fully_sharded_training_type:
                    return FullyShardedNativeMixedPrecisionPlugin(self.precision, device)
                return NativeMixedPrecisionPlugin(self.precision, device)

            if self.amp_type == AMPType.APEX:
                if self._is_sharded_training_type or self._is_fully_sharded_training_type:
                    raise MisconfigurationException(
                        "Sharded plugins are not supported with apex, please switch to `amp_backend='native'`."
                    )
                self.amp_level = self.amp_level or "O2"
                return ApexMixedPrecisionPlugin(self.amp_level)

        raise RuntimeError("No precision set")

    def select_training_type_plugin(self) -> Strategy:
        if (
            isinstance(self.distributed_backend, Accelerator)
            and self.distributed_backend.training_type_plugin is not None
        ):
            plugin = self.distributed_backend.training_type_plugin
        elif self.use_ddp2:
            plugin = DDP2Plugin(parallel_devices=self.parallel_devices, cluster_environment=self.cluster_environment)
        elif self.use_ddp and self.use_deepspeed:
            plugin = DeepSpeedStrategy(
                cluster_environment=self.select_cluster_environment(), parallel_devices=self.parallel_devices
            )
        elif self.use_ddp:
            use_slurm_ddp = self.use_ddp and self._is_slurm_managing_tasks()
            use_torchelastic_ddp = self.use_ddp and TorchElasticEnvironment.detect()
            use_kubeflow_ddp = self.use_ddp and KubeflowEnvironment.detect()
            use_ddp_spawn = self._distrib_type == _StrategyType.DDP_SPAWN
            use_ddp_cpu_spawn = use_ddp_spawn and self.use_cpu
            use_tpu_spawn = self.use_tpu and self._distrib_type == _StrategyType.TPU_SPAWN
            use_ddp_cpu_torch_elastic = use_ddp_cpu_spawn and TorchElasticEnvironment.detect()
            use_ddp_cpu_kubeflow = use_ddp_cpu_spawn and KubeflowEnvironment.detect()
            use_ddp_cpu_slurm = use_ddp_cpu_spawn and self._is_slurm_managing_tasks()
            use_ddp_sharded = self._distrib_type == _StrategyType.DDP_SHARDED
            use_ddp_sharded_spawn = self._distrib_type == _StrategyType.DDP_SHARDED_SPAWN
            use_ddp_fully_sharded = self._distrib_type == _StrategyType.DDP_FULLY_SHARDED

            if use_tpu_spawn:
<<<<<<< HEAD
                ddp_plugin_cls = TPUSpawnStrategy
=======
                ddp_strategy_cls = TPUSpawnPlugin
>>>>>>> 2e947a88
            elif use_ddp_sharded:
                ddp_strategy_cls = DDPShardedPlugin
            elif use_ddp_sharded_spawn:
                ddp_strategy_cls = DDPSpawnShardedPlugin
            elif (
                use_ddp_cpu_slurm
                or use_slurm_ddp
                or use_ddp_cpu_torch_elastic
                or use_torchelastic_ddp
                or use_kubeflow_ddp
                or use_ddp_cpu_kubeflow
            ):
                ddp_strategy_cls = DDPStrategy
            elif use_ddp_spawn or use_ddp_cpu_spawn:
                ddp_strategy_cls = DDPSpawnPlugin
            elif use_ddp_fully_sharded:
                ddp_strategy_cls = DDPFullyShardedStrategy
            else:
                ddp_strategy_cls = DDPStrategy

            plugin = ddp_strategy_cls(
                parallel_devices=self.parallel_devices, cluster_environment=self.cluster_environment
            )
        elif self.use_dp:
            plugin = DataParallelPlugin(parallel_devices=self.parallel_devices)
        elif self.use_horovod:
            plugin = HorovodStrategy(parallel_devices=self.parallel_devices)
        elif self.use_tpu and isinstance(self.tpu_cores, list):
            plugin = SingleTPUPlugin(self.tpu_id)
        elif self.use_ipu:
            plugin = IPUStrategy(parallel_devices=self.parallel_devices)
        else:
            single_gpu_ordinal = device_parser.determine_root_gpu_device(self.parallel_device_ids)
            plugin = SingleDevicePlugin(device=torch.device(f"cuda:{single_gpu_ordinal}" if self.use_gpu else "cpu"))
        return plugin

    def resolve_training_type_plugin(self, training_type: Strategy) -> Strategy:
        # necessary for when the user has passed in a plugin
        if hasattr(training_type, "parallel_devices") and getattr(training_type, "parallel_devices") is None:
            training_type.parallel_devices = self.parallel_devices
            if hasattr(training_type, "num_processes"):
                training_type.num_processes = len(self.parallel_devices)

        if hasattr(training_type, "cluster_environment") and getattr(training_type, "cluster_environment") is None:
            # transfer ownership of the cluster environment to the training type
            training_type.cluster_environment = self.cluster_environment
            self._cluster_environment = proxy(self.cluster_environment)

        if hasattr(training_type, "num_nodes"):
            # set num_nodes for training_type from trainer setting
            training_type.num_nodes = self.num_nodes

        if hasattr(training_type, "sync_batchnorm"):
            # set sync_batchnorm for training_type from trainer setting
            training_type.sync_batchnorm = self.sync_batchnorm

        return training_type

    def select_accelerator(self) -> Accelerator:
        if isinstance(self.distributed_backend, Accelerator):
            # custom accelerator from user
            if self._precision_plugin is not None or self._training_type_plugin is not None:
                # plugins also specified by user
                rank_zero_warn(
                    "Specified `Precision` and `TrainingType` plugins will be ignored,"
                    " since an `Accelerator` instance was provided."
                )
            return self.distributed_backend

        if self.use_gpu:
            acc_cls = GPUAccelerator
        elif self.use_tpu:
            acc_cls = TPUAccelerator
        elif self.use_ipu:
            acc_cls = IPUAccelerator
        else:
            acc_cls = CPUAccelerator

        accelerator = acc_cls()
        return accelerator

    def select_cluster_environment(self) -> ClusterEnvironment:
        if self._cluster_environment is not None:
            return self._cluster_environment
        if self._is_slurm_managing_tasks():
            rank_zero_info("Multiprocessing is handled by SLURM.")
            return SLURMEnvironment()

        for env_type in (TorchElasticEnvironment, KubeflowEnvironment, LSFEnvironment):
            if env_type.detect():
                return env_type()

        return LightningEnvironment()

    def set_distributed_mode(self, strategy: Optional[str] = None):

        if strategy is None and self.is_training_type_in_plugins:
            return

        if strategy is not None and strategy in TrainingTypePluginsRegistry:
            self.distributed_backend = TrainingTypePluginsRegistry[strategy]["distributed_backend"]
        elif strategy is not None:
            self.distributed_backend = strategy

        if isinstance(self.distributed_backend, Accelerator):
            return

        is_cpu_accelerator_type = self._accelerator_type and self._accelerator_type == _AcceleratorType.CPU
        _use_cpu = is_cpu_accelerator_type or self.distributed_backend and "cpu" in self.distributed_backend

        if self.distributed_backend is None:
            if self.has_horovodrun():
                self._set_horovod_backend()
            elif self.num_gpus == 0 and self.num_nodes > 1:
                self._distrib_type = _StrategyType.DDP
            elif self.num_gpus == 0 and self.num_processes > 1:
                self.distributed_backend = _StrategyType.DDP_SPAWN
            elif self.num_gpus > 1 and not _use_cpu:
                rank_zero_warn(
                    "You requested multiple GPUs but did not specify a backend, e.g."
                    ' `Trainer(strategy="dp"|"ddp"|"ddp2")`. Setting `strategy="ddp_spawn"` for you.'
                )
                self.distributed_backend = _StrategyType.DDP_SPAWN

        # special case with DDP on CPUs
        if self.distributed_backend == _StrategyType.DDP_CPU:
            if _TPU_AVAILABLE:
                raise MisconfigurationException(
                    "`accelerator='ddp_cpu'` is not supported on TPU machines. "
                    "Learn more: https://github.com/PyTorchLightning/pytorch-lightning/issues/7810"
                )
            if self.num_processes == 1 and self.num_nodes > 1:
                self._distrib_type = _StrategyType.DDP
            else:
                self._distrib_type = _StrategyType.DDP_SPAWN
            if self.num_gpus > 0:
                rank_zero_warn(
                    "You requested one or more GPUs, but set `accelerator='ddp_cpu'`. Training will not use GPUs."
                )
                self.parallel_device_ids = None
            if self.num_processes is None:
                # define the max CPU available
                self.num_processes = os.cpu_count()
        # special case with TPUs
        elif self.has_tpu and not _use_cpu:
            self._device_type = _AcceleratorType.TPU
            if isinstance(self.tpu_cores, int):
                self._distrib_type = _StrategyType.TPU_SPAWN
        elif self.has_ipu and not _use_cpu:
            self._device_type = _AcceleratorType.IPU
        elif self.distributed_backend and self._distrib_type is None:
            self._distrib_type = _StrategyType(self.distributed_backend)

        if self.num_gpus > 0 and not _use_cpu:
            self._device_type = _AcceleratorType.GPU

        _gpu_distrib_types = (_StrategyType.DP, _StrategyType.DDP, _StrategyType.DDP_SPAWN, _StrategyType.DDP2)
        # DP and DDP2 cannot run without GPU
        if self.num_gpus == 0 and self._distrib_type in _gpu_distrib_types and not _use_cpu:

            if (self.num_nodes and self.num_nodes > 1) or (self.num_processes and self.num_processes > 1):
                if self._distrib_type in (_StrategyType.DP, _StrategyType.DDP2):
                    rank_zero_warn(
                        f"{self._distrib_type.value!r} is not supported on CPUs, hence setting `strategy='ddp'`."
                    )
                    self._distrib_type = _StrategyType.DDP
            else:
                rank_zero_warn("You are running on single node with no parallelization, so distributed has no effect.")
                self._distrib_type = None

        # finished configuring self._distrib_type, check ipython environment
        self.check_interactive_compatibility()

        # for DDP overwrite nb processes by requested GPUs
        if self._device_type == _AcceleratorType.GPU and self._distrib_type in (
            _StrategyType.DDP,
            _StrategyType.DDP_SPAWN,
        ):
            self.num_processes = self.num_gpus

        if self._device_type == _AcceleratorType.GPU and self._distrib_type == _StrategyType.DDP2:
            self.num_processes = self.num_nodes

        # Horovod is an extra case...
        if self.distributed_backend == _StrategyType.HOROVOD:
            self._set_horovod_backend()

        using_valid_distributed = self.use_ddp or self.use_ddp2
        if self.num_nodes > 1 and not using_valid_distributed:
            # throw error to force user to choose a supported strategy type such as ddp or ddp2
            raise MisconfigurationException(
                "Your chosen strategy does not support `num_nodes > 1`. Please set `strategy=('ddp'|'ddp2')`."
            )

    def _set_horovod_backend(self):
        self.check_horovod()
        self._distrib_type = _StrategyType.HOROVOD

        # Initialize Horovod to get rank / size info
        hvd.init()
        if self.has_gpu:
            # Horovod assigns one local GPU per process
            self.parallel_device_ids = list(range(hvd.local_size()))
        else:
            self.num_processes = hvd.local_size()

    def check_interactive_compatibility(self):
        """Raises a `MisconfigurationException` if the accelerator and/or plugin is not compatible with an
        interactive environment."""
        from pytorch_lightning.utilities import _IS_INTERACTIVE

        if _IS_INTERACTIVE and self._distrib_type is not None and not self._distrib_type.is_interactive_compatible():
            raise MisconfigurationException(
                f"`Trainer(strategy={self._distrib_type.value!r})` or"
                f" `Trainer(accelerator={self._distrib_type.value!r})` is not compatible with an interactive"
                " environment. Run your code as a script, or choose one of the compatible backends:"
                f" {', '.join(_StrategyType.interactive_compatible_types())}."
                " In case you are spawning processes yourself, make sure to include the Trainer"
                " creation inside the worker function."
            )

    def check_horovod(self):
        """Raises a `MisconfigurationException` if the Trainer is not configured correctly for Horovod."""
        if not _HOROVOD_AVAILABLE:
            raise MisconfigurationException(
                'Requested `accelerator="horovod"`, but Horovod is not installed.'
                "Install with \n $HOROVOD_WITH_PYTORCH=1 pip install horovod[pytorch]"
            )

        if self.num_gpus > 1 or self.num_nodes > 1:
            raise MisconfigurationException(
                "Horovod does not support setting num_nodes / num_gpus explicitly. Use "
                "horovodrun / mpirun to configure the number of processes."
            )

    @staticmethod
    def has_horovodrun() -> bool:
        """Returns True if running with `horovodrun` using Gloo or OpenMPI."""
        return _HOROVOD_AVAILABLE and ("OMPI_COMM_WORLD_RANK" in os.environ or "HOROVOD_RANK" in os.environ)

    def update_device_type_if_ipu_plugin(self) -> None:
        # This allows the poptorch.Options that are passed into the IPUStrategy to be the source of truth,
        # which gives users the flexibility to not have to pass `ipus` flag directly to Trainer
        if isinstance(self._training_type_plugin, IPUStrategy) and self._device_type != _AcceleratorType.IPU:
            self._device_type = _AcceleratorType.IPU

    def update_device_type_if_training_type_plugin_passed(self) -> None:
        if isinstance(self.strategy, Strategy) or any(isinstance(plug, Strategy) for plug in self.plugins):
            if self._accelerator_type is not None:
                if self.use_ipu:
                    self._device_type = _AcceleratorType.IPU
                elif self.use_tpu:
                    self._device_type = _AcceleratorType.TPU
                elif self.use_gpu:
                    self._device_type = _AcceleratorType.GPU
            else:
                if self.has_ipu:
                    self._device_type = _AcceleratorType.IPU
                elif self.has_tpu:
                    self._device_type = _AcceleratorType.TPU
                elif self.has_gpu:
                    self._device_type = _AcceleratorType.GPU

    def _set_distrib_type_if_training_type_plugin_passed(self):
        # This is required as when `Strategy` instance is passed to either `strategy`
        # or `plugins` flag, `AcceleratorConnector.set_distributed_mode` is not required to be
        # called and `_distrib_type` is not set.
        if self._distrib_type is not None:
            return
        if self._training_type_plugin is not None:
            self._distrib_type = getattr(self._training_type_plugin, "distributed_backend", None)

    def _is_slurm_managing_tasks(self) -> bool:
        """Returns whether we let SLURM manage the processes or not.

        Returns ``True`` if and only if these conditions match:

            - A SLURM cluster is detected
            - A distributed plugin is being used
            - The process is not launching in interactive mode
            - The number of tasks in SLURM matches the requested number of devices and nodes in the Trainer
        """
        if (
            (not self.use_ddp and not self.use_ddp2)
            or not SLURMEnvironment.detect()
            or SLURMEnvironment.job_name() == "bash"  # in interactive mode we don't manage tasks
        ):
            return False

        total_requested_devices = (self.num_gpus or self.num_processes) * self.num_nodes
        num_slurm_tasks = int(os.environ["SLURM_NTASKS"], 0)
        return num_slurm_tasks == total_requested_devices

    def _check_plugin_compatibility(self) -> None:
        """Checks that selected plugins are compatible with each other.

        Raises:
            ValueError: If an invalid combination of Accelerator, Strategy, PrecisionPlugin is found.
        """
        if isinstance(self.accelerator, TPUAccelerator):
            if not isinstance(self.training_type_plugin.precision_plugin, TPUPrecisionPlugin):
                raise ValueError(
                    f"The `TPUAccelerator` can only be used with a `TPUPrecisionPlugin`,"
                    f" found: {self.training_type_plugin.precision_plugin}."
                )
            if not isinstance(self.training_type_plugin, (SingleTPUPlugin, TPUSpawnStrategy)):
                raise ValueError(
                    "The `TPUAccelerator` can only be used with a `SingleTPUPlugin` or `TPUSpawnStrategy`,"
                    f" found {self.training_type_plugin}."
                )<|MERGE_RESOLUTION|>--- conflicted
+++ resolved
@@ -720,11 +720,7 @@
             use_ddp_fully_sharded = self._distrib_type == _StrategyType.DDP_FULLY_SHARDED
 
             if use_tpu_spawn:
-<<<<<<< HEAD
-                ddp_plugin_cls = TPUSpawnStrategy
-=======
-                ddp_strategy_cls = TPUSpawnPlugin
->>>>>>> 2e947a88
+                ddp_strategy_cls = TPUSpawnStrategy
             elif use_ddp_sharded:
                 ddp_strategy_cls = DDPShardedPlugin
             elif use_ddp_sharded_spawn:

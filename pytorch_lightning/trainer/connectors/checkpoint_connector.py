# Copyright The PyTorch Lightning team.
#
# Licensed under the Apache License, Version 2.0 (the "License");
# you may not use this file except in compliance with the License.
# You may obtain a copy of the License at
#
#     http://www.apache.org/licenses/LICENSE-2.0
#
# Unless required by applicable law or agreed to in writing, software
# distributed under the License is distributed on an "AS IS" BASIS,
# WITHOUT WARRANTIES OR CONDITIONS OF ANY KIND, either express or implied.
# See the License for the specific language governing permissions and
# limitations under the License.

import os
import re
from typing import Any, Dict, Optional

import torch
from torchmetrics import Metric

import pytorch_lightning as pl
from pytorch_lightning.loggers import LightningLoggerBase
from pytorch_lightning.loops.fit_loop import FitLoop
from pytorch_lightning.utilities import _OMEGACONF_AVAILABLE, rank_zero_deprecation, rank_zero_info, rank_zero_warn
from pytorch_lightning.utilities.cloud_io import atomic_save, get_filesystem
from pytorch_lightning.utilities.exceptions import MisconfigurationException
from pytorch_lightning.utilities.imports import _fault_tolerant_training
<<<<<<< HEAD
from pytorch_lightning.utilities.migration import pl_legacy_patch
=======
from pytorch_lightning.utilities.types import _PATH
>>>>>>> 86dd318d
from pytorch_lightning.utilities.upgrade_checkpoint import KEYS_MAPPING as DEPRECATED_CHECKPOINT_KEYS

if _OMEGACONF_AVAILABLE:
    from omegaconf import Container


class CheckpointConnector:
    def __init__(self, trainer: "pl.Trainer", resume_from_checkpoint: Optional[_PATH] = None) -> None:
        self.trainer = trainer
        self.resume_checkpoint_path = resume_from_checkpoint
        self._loaded_checkpoint: Dict[str, Any] = {}

    @property
    def hpc_resume_path(self) -> Optional[str]:
        dir_path_hpc = str(self.trainer.weights_save_path)
        max_version = self.max_ckpt_version_in_folder(dir_path_hpc, "hpc_ckpt_")
        if max_version is not None:
            return os.path.join(dir_path_hpc, f"hpc_ckpt_{max_version}.ckpt")

    def resume_start(self) -> None:
        """Attempts to pre-load the checkpoint file to memory, with the source path determined in this priority:

        1. from HPC weights if found
        2. from `resume_from_checkpoint` file if provided
        3. don't restore

        Raises:
            FileNotFoundError: If the path to the checkpoint file is provided but the file does not exist.
        """
        self.resume_checkpoint_path = self.hpc_resume_path or self.resume_checkpoint_path
        checkpoint_path = self.resume_checkpoint_path
        if not checkpoint_path:
            return

        rank_zero_info(f"Restoring states from the checkpoint path at {checkpoint_path}")
<<<<<<< HEAD
        with pl_legacy_patch():
            self._loaded_checkpoint = self.trainer.training_type_plugin.load_checkpoint(checkpoint_path)
=======
        self._loaded_checkpoint = self._load_and_validate_checkpoint(checkpoint_path)

    def _load_and_validate_checkpoint(self, checkpoint_path: _PATH) -> Dict[str, Any]:
        loaded_checkpoint = self.trainer.training_type_plugin.load_checkpoint(checkpoint_path)
        if any(key in loaded_checkpoint for key in DEPRECATED_CHECKPOINT_KEYS):
            raise ValueError(
                "The checkpoint you're attempting to load follows an"
                " outdated schema. You can upgrade to the current schema by running"
                " `python -m pytorch_lightning.utilities.upgrade_checkpoint --file model.ckpt`"
                " where `model.ckpt` is your checkpoint file."
            )
        return loaded_checkpoint
>>>>>>> 86dd318d

    def resume_end(self) -> None:
        """Signal the connector that all states have resumed and memory for the checkpoint object can be
        released."""
        if self.resume_checkpoint_path:
            rank_zero_info(f"Restored all states from the checkpoint file at {self.resume_checkpoint_path}")
        self.resume_checkpoint_path = None
        self._loaded_checkpoint = {}

        # clear cache after restore
        torch.cuda.empty_cache()

        # wait for all to catch up
        self.trainer.training_type_plugin.barrier("CheckpointConnector.resume_end")

    def restore(self, checkpoint_path: Optional[_PATH] = None) -> None:
        """Attempt to restore everything at once from a 'PyTorch-Lightning checkpoint' file through file-read and
        state-restore, in this priority:

        1. from HPC weights if found
        2. from `resume_from_checkpoint` file if provided
        3. don't restore

        All restored states are listed in return value description of `dump_checkpoint`.

        Args:
            checkpoint_path: Path to a PyTorch Lightning checkpoint file.
        """
        self.resume_checkpoint_path = checkpoint_path
        self.resume_start()

        # restore module states
        self.restore_datamodule()
        self.restore_model()

        # restore callback states
        self.restore_callbacks()

        # restore training state
        self.restore_training_state()
        self.resume_end()

    def restore_datamodule(self) -> None:
        """Calls hooks on the datamodule to give it a chance to restore its state from the checkpoint."""
        if not self._loaded_checkpoint:
            return

        datamodule = self.trainer.datamodule
        if datamodule is not None:
            datamodule.on_load_checkpoint(self._loaded_checkpoint)

    def restore_model(self) -> None:
        """Restores a model's weights from a PyTorch Lightning checkpoint.

        Hooks are called first to give the LightningModule a chance to modify the contents, then finally the model gets
        updated with the loaded weights.
        """
        if not self._loaded_checkpoint:
            return

        model = self.trainer.lightning_module

        # hook: give user access to checkpoint if needed.
        model.on_load_checkpoint(self._loaded_checkpoint)

        # call hpc specific hook
        if self.hpc_resume_path is not None:
            model.on_hpc_load(self._loaded_checkpoint)

        # restore model state_dict
        self.trainer.training_type_plugin.load_model_state_dict(self._loaded_checkpoint)

        # reset metrics states on non-rank 0 as all states have been accumulated on rank 0 via syncing on checkpointing.
        if not self.trainer.is_global_zero:
            for module in self.trainer.lightning_module.modules():
                if isinstance(module, Metric):
                    module.reset()

    def restore_model_weights(self, checkpoint_path: Optional[_PATH]) -> None:
        """Restore only the model weights."""
        checkpoint = self._loaded_checkpoint
        if checkpoint_path is not None:
<<<<<<< HEAD
            with pl_legacy_patch():
                checkpoint = self.trainer.training_type_plugin.load_checkpoint(checkpoint_path)
=======
            checkpoint = self._load_and_validate_checkpoint(checkpoint_path)
>>>>>>> 86dd318d

        self.trainer.lightning_module.on_load_checkpoint(checkpoint)
        self.trainer.training_type_plugin.load_model_state_dict(checkpoint)

    def restore_training_state(self) -> None:
        """Restore the trainer state from the pre-loaded checkpoint.

        This includes the precision settings, loop progress, optimizer states and learning rate scheduler states.
        """
        if not self._loaded_checkpoint:
            return

        # restore precision plugin (scaler etc.)
        self.trainer.precision_plugin.on_load_checkpoint(self._loaded_checkpoint)
        # restore loops and their progress
        self.restore_loops()

        self.restore_optimizers_and_schedulers()

    def restore_callbacks(self) -> None:
        """Restores all callbacks from the pre-loaded checkpoint."""
        if not self._loaded_checkpoint:
            return

        self.trainer.on_load_checkpoint(self._loaded_checkpoint)

    def restore_loops(self) -> None:
        """Restores the loop progress from the pre-loaded checkpoint.

        Calls hooks on the loops to give it a chance to restore its state from the checkpoint.
        """
        if not self._loaded_checkpoint:
            return

        self.trainer.fit_loop.global_step = self._loaded_checkpoint["global_step"]
        self.trainer.fit_loop.current_epoch = self._loaded_checkpoint["epoch"]

        # crash if max_epochs is lower then the current epoch from the checkpoint
        if (
            FitLoop._is_max_limit_enabled(self.trainer.max_epochs)
            and self.trainer.max_epochs is not None
            and self.trainer.current_epoch > self.trainer.max_epochs
        ):
            raise MisconfigurationException(
                f"You restored a checkpoint with current_epoch={self.trainer.current_epoch},"
                f" but you have set Trainer(max_epochs={self.trainer.max_epochs})."
            )

        # Division deals with global step stepping once per accumulated batch
        # Inequality deals with different global step for odd vs even num_training_batches
        self.trainer.accumulate_grad_batches = self.trainer.accumulation_scheduler.get_accumulate_grad_batches(
            self.trainer.current_epoch
        )
        n_accum = 1 if self.trainer.accumulate_grad_batches is None else self.trainer.accumulate_grad_batches
        expected_steps = self.trainer.num_training_batches / n_accum
        if self.trainer.num_training_batches != 0 and self.trainer.global_step % expected_steps > 1:
            rank_zero_warn(
                "You're resuming from a checkpoint that ended mid-epoch."
                " Training will start from the beginning of the next epoch."
                " This can cause unreliable results if further training is done,"
                " consider using an end of epoch checkpoint."
            )

        state_dict = self._loaded_checkpoint.get("loops")
        if state_dict:
            self.trainer.fit_loop.load_state_dict(state_dict["fit_loop"])
            self.trainer.validate_loop.load_state_dict(state_dict["validate_loop"])
            self.trainer.test_loop.load_state_dict(state_dict["test_loop"])
            self.trainer.predict_loop.load_state_dict(state_dict["predict_loop"])

    def restore_optimizers_and_schedulers(self) -> None:
        """Restores the optimizers and learning rate scheduler states from the pre-loaded checkpoint."""
        if (
            not self._loaded_checkpoint
            or not self.trainer.training_type_plugin.lightning_restore_optimizer_and_schedulers
        ):
            return

        # validation
        if "optimizer_states" not in self._loaded_checkpoint or "lr_schedulers" not in self._loaded_checkpoint:
            raise KeyError(
                "Trying to restore training state but checkpoint contains only the model."
                " This is probably due to `ModelCheckpoint.save_weights_only` being set to `True`."
            )
        self.restore_optimizers()
        self.restore_lr_schedulers()

    def restore_optimizers(self) -> None:
        """Restores the optimizer states from the pre-loaded checkpoint."""
        if not self._loaded_checkpoint:
            return

        # restore the optimizers
        self.trainer.training_type_plugin.load_optimizer_state_dict(self._loaded_checkpoint)
        for optimizer in self.trainer.optimizers:
            # move optimizer to GPU 1 weight at a time
            # avoids OOM
            if self.trainer.root_gpu is not None:
                for state in optimizer.state.values():
                    for k, v in state.items():
                        if isinstance(v, torch.Tensor):
                            state[k] = v.cuda(self.trainer.root_gpu)

    def restore_lr_schedulers(self) -> None:
        """Restores the learning rate scheduler states from the pre-loaded checkpoint."""
        if not self._loaded_checkpoint:
            return

        # restore the lr schedulers
        lr_schedulers = self._loaded_checkpoint["lr_schedulers"]
        for scheduler, lrs_state in zip(self.trainer.lr_schedulers, lr_schedulers):
            scheduler["scheduler"].load_state_dict(lrs_state)

    # ----------------------------------
    # PRIVATE OPS
    # ----------------------------------

    def hpc_save(self, folderpath: str, logger: Optional[LightningLoggerBase]) -> str:
        # make sure the checkpoint folder exists
        folderpath = str(folderpath)  # because the tests pass a path object
        fs = get_filesystem(folderpath)
        fs.makedirs(folderpath, exist_ok=True)

        # save logger to make sure we get all the metrics
        if logger:
            logger.finalize("finished")

        max_suffix = self.max_ckpt_version_in_folder(folderpath)
        ckpt_number = (max_suffix if max_suffix is not None else 0) + 1

        fs.makedirs(folderpath, exist_ok=True)
        filepath = os.path.join(folderpath, f"hpc_ckpt_{ckpt_number}.ckpt")

        # give model a chance to do something on hpc_save
        model = self.trainer.lightning_module
        checkpoint = self.dump_checkpoint()

        model.on_hpc_save(checkpoint)

        # do the actual save
        # TODO: fix for anything with multiprocess DP, DDP, DDP2
        try:
            atomic_save(checkpoint, filepath)
        except AttributeError as err:
            if pl.LightningModule.CHECKPOINT_HYPER_PARAMS_KEY in checkpoint:
                del checkpoint[pl.LightningModule.CHECKPOINT_HYPER_PARAMS_KEY]
            rank_zero_warn(f"warning, `hyper_parameters` dropped from checkpoint. An attribute is not picklable {err}")
            atomic_save(checkpoint, filepath)

        return filepath

    def dump_checkpoint(self, weights_only: bool = False) -> dict:
        """Creating a model checkpoint dictionary object from various component states.
        Args:
            weights_only: saving model weights only
        Return:
            structured dictionary: {
                'epoch':                     training epoch
                'global_step':               training global step
                'pytorch-lightning_version': The version of PyTorch Lightning that produced this checkpoint
                'callbacks':                 "callback specific state"[] # if not weights_only
                'optimizer_states':          "PT optim's state_dict"[]   # if not weights_only
                'lr_schedulers':             "PT sched's state_dict"[]   # if not weights_only
                'native_amp_scaling_state':  PT amp's state_dict         # if not weights_only and use native amp
                'amp_scaling_state':         Apex's state_dict           # if not weights_only and use apex amp
                'state_dict':                Model's state_dict (e.g. network weights)
                CHECKPOINT_HYPER_PARAMS_NAME:
                CHECKPOINT_HYPER_PARAMS_KEY:
                CHECKPOINT_HYPER_PARAMS_TYPE:
                something_cool_i_want_to_save: anything you define through model.on_save_checkpoint
                LightningDataModule.__class__.__name__: pl DataModule's state
            }
        """

        # dump epoch/global_step/pytorch-lightning_version
        current_epoch = self.trainer.current_epoch
        global_step = self.trainer.global_step
        has_reached_max_steps = self.trainer.max_steps and self.trainer.max_steps <= global_step

        global_step += 1
        if not has_reached_max_steps:
            current_epoch += 1

        model = self.trainer.lightning_module

        checkpoint = {
            "epoch": current_epoch,
            "global_step": global_step,
            "pytorch-lightning_version": pl.__version__,
            "state_dict": self._get_lightning_module_state_dict(),
        }
        if _fault_tolerant_training():
            checkpoint["loops"] = self._get_loops_state_dict()

        if not weights_only:
            # dump callbacks
            checkpoint["callbacks"] = self.trainer.on_save_checkpoint(checkpoint)

            optimizer_states = []
            for i, optimizer in enumerate(self.trainer.optimizers):
                # Rely on accelerator to dump optimizer state
                optimizer_state = self.trainer.accelerator.optimizer_state(optimizer)
                optimizer_states.append(optimizer_state)

            checkpoint["optimizer_states"] = optimizer_states

            # dump lr schedulers
            lr_schedulers = []
            for scheduler in self.trainer.lr_schedulers:
                lr_schedulers.append(scheduler["scheduler"].state_dict())
            checkpoint["lr_schedulers"] = lr_schedulers

            self.trainer.precision_plugin.on_save_checkpoint(checkpoint)

        # dump hyper-parameters
        if model.hparams:
            if hasattr(model, "_hparams_name"):
                checkpoint[pl.LightningModule.CHECKPOINT_HYPER_PARAMS_NAME] = model._hparams_name
            # dump arguments
            if _OMEGACONF_AVAILABLE and isinstance(model.hparams, Container):
                checkpoint[pl.LightningModule.CHECKPOINT_HYPER_PARAMS_KEY] = model.hparams
                checkpoint[pl.LightningModule.CHECKPOINT_HYPER_PARAMS_TYPE] = type(model.hparams)
            else:
                checkpoint[pl.LightningModule.CHECKPOINT_HYPER_PARAMS_KEY] = dict(model.hparams)

        # give the model a chance to dump a few things
        model.on_save_checkpoint(checkpoint)
        if self.trainer.datamodule is not None:
            self.trainer.datamodule.on_save_checkpoint(checkpoint)

        return checkpoint

    def hpc_load(self, checkpoint_path: _PATH) -> None:
        """Attempts to restore the full training and model state from a HPC checkpoint file.

        .. deprecated:: v1.4     Will be removed in v1.6. Use :meth:`restore` instead.
        """
        rank_zero_deprecation(
            "`CheckpointConnector.hpc_load()` was deprecated in v1.4 and will be removed in v1.6."
            " Use `CheckpointConnector.restore()` instead."
        )
        self.restore(checkpoint_path)

    def max_ckpt_version_in_folder(self, dir_path: _PATH, name_key: str = "ckpt_") -> Optional[int]:
        """List up files in `dir_path` with `name_key`, then yield maximum suffix number.

        Args:
            dir_path: path of directory which may contain files whose name include `name_key`
            name_key: file name prefix
        Returns:
            None if no-corresponding-file else maximum suffix number
        """

        # check directory existence
        fs = get_filesystem(dir_path)
        if not fs.exists(dir_path):
            return None

        # check corresponding file existence
        files = [os.path.basename(f["name"]) for f in fs.listdir(dir_path)]
        files = [x for x in files if name_key in x]
        if len(files) == 0:
            return None

        # extract suffix number
        ckpt_vs = []
        for name in files:
            name = name.split(name_key)[-1]
            name = re.sub("[^0-9]", "", name)
            ckpt_vs.append(int(name))

        return max(ckpt_vs)

    def get_max_ckpt_path_from_folder(self, folder_path: _PATH) -> str:
        """Get path of maximum-epoch checkpoint in the folder."""

        max_suffix = self.max_ckpt_version_in_folder(folder_path)
        ckpt_number = max_suffix if max_suffix is not None else 0
        return f"{folder_path}/hpc_ckpt_{ckpt_number}.ckpt"

    def save_checkpoint(self, filepath: _PATH, weights_only: bool = False) -> None:
        """Save model/training states as a checkpoint file through state-dump and file-write.

        Args:
            filepath: write-target file's path
            weights_only: saving model weights only
        """
        _checkpoint = self.dump_checkpoint(weights_only)
        self.trainer.accelerator.save_checkpoint(_checkpoint, filepath)

    def _get_lightning_module_state_dict(self) -> Dict[str, torch.Tensor]:
        metrics = (
            [m for m in self.trainer.lightning_module.modules() if isinstance(m, Metric)]
            if _fault_tolerant_training()
            else []
        )

        for metric in metrics:
            metric.persistent(True)
            metric.sync()

        state_dict = self.trainer.accelerator.lightning_module_state_dict()

        for metric in metrics:
            # sync can be a no-op (e.g. on cpu) so `unsync` would raise a user error exception if we don't check
            if metric._is_synced:
                metric.unsync()

        return state_dict

    def _get_loops_state_dict(self) -> Dict[str, Any]:
        return {
            "fit_loop": self.trainer.fit_loop.state_dict(),
            "validate_loop": self.trainer.validate_loop.state_dict(),
            "test_loop": self.trainer.test_loop.state_dict(),
            "predict_loop": self.trainer.predict_loop.state_dict(),
        }<|MERGE_RESOLUTION|>--- conflicted
+++ resolved
@@ -26,11 +26,8 @@
 from pytorch_lightning.utilities.cloud_io import atomic_save, get_filesystem
 from pytorch_lightning.utilities.exceptions import MisconfigurationException
 from pytorch_lightning.utilities.imports import _fault_tolerant_training
-<<<<<<< HEAD
+from pytorch_lightning.utilities.types import _PATH
 from pytorch_lightning.utilities.migration import pl_legacy_patch
-=======
-from pytorch_lightning.utilities.types import _PATH
->>>>>>> 86dd318d
 from pytorch_lightning.utilities.upgrade_checkpoint import KEYS_MAPPING as DEPRECATED_CHECKPOINT_KEYS
 
 if _OMEGACONF_AVAILABLE:
@@ -66,11 +63,8 @@
             return
 
         rank_zero_info(f"Restoring states from the checkpoint path at {checkpoint_path}")
-<<<<<<< HEAD
         with pl_legacy_patch():
-            self._loaded_checkpoint = self.trainer.training_type_plugin.load_checkpoint(checkpoint_path)
-=======
-        self._loaded_checkpoint = self._load_and_validate_checkpoint(checkpoint_path)
+            self._loaded_checkpoint = self._load_and_validate_checkpoint(checkpoint_path)
 
     def _load_and_validate_checkpoint(self, checkpoint_path: _PATH) -> Dict[str, Any]:
         loaded_checkpoint = self.trainer.training_type_plugin.load_checkpoint(checkpoint_path)
@@ -82,7 +76,6 @@
                 " where `model.ckpt` is your checkpoint file."
             )
         return loaded_checkpoint
->>>>>>> 86dd318d
 
     def resume_end(self) -> None:
         """Signal the connector that all states have resumed and memory for the checkpoint object can be
@@ -165,12 +158,8 @@
         """Restore only the model weights."""
         checkpoint = self._loaded_checkpoint
         if checkpoint_path is not None:
-<<<<<<< HEAD
             with pl_legacy_patch():
-                checkpoint = self.trainer.training_type_plugin.load_checkpoint(checkpoint_path)
-=======
-            checkpoint = self._load_and_validate_checkpoint(checkpoint_path)
->>>>>>> 86dd318d
+                checkpoint = self._load_and_validate_checkpoint(checkpoint_path)
 
         self.trainer.lightning_module.on_load_checkpoint(checkpoint)
         self.trainer.training_type_plugin.load_model_state_dict(checkpoint)

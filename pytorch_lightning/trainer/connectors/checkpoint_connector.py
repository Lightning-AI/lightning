# Copyright The PyTorch Lightning team.
#
# Licensed under the Apache License, Version 2.0 (the "License");
# you may not use this file except in compliance with the License.
# You may obtain a copy of the License at
#
#     http://www.apache.org/licenses/LICENSE-2.0
#
# Unless required by applicable law or agreed to in writing, software
# distributed under the License is distributed on an "AS IS" BASIS,
# WITHOUT WARRANTIES OR CONDITIONS OF ANY KIND, either express or implied.
# See the License for the specific language governing permissions and
# limitations under the License.

import os
import re
from pathlib import Path
from typing import Optional, Union

import torch

import pytorch_lightning as pl
from pytorch_lightning.utilities import _OMEGACONF_AVAILABLE, rank_zero_deprecation, rank_zero_info, rank_zero_warn
from pytorch_lightning.utilities.cloud_io import atomic_save, get_filesystem
from pytorch_lightning.utilities.exceptions import MisconfigurationException
from pytorch_lightning.utilities.imports import _fault_tolerant_enabled
from pytorch_lightning.utilities.upgrade_checkpoint import KEYS_MAPPING as DEPRECATED_CHECKPOINT_KEYS

if _OMEGACONF_AVAILABLE:
    from omegaconf import Container


class CheckpointConnector:
    def __init__(self, trainer, resume_from_checkpoint: Optional[Union[str, Path]] = None):
        self.trainer = trainer
        self.resume_checkpoint_path = resume_from_checkpoint
        self._loaded_checkpoint = {}

    @property
    def hpc_resume_path(self) -> Optional[str]:
        dir_path_hpc = str(self.trainer.weights_save_path)
        max_version = self.max_ckpt_version_in_folder(dir_path_hpc, "hpc_ckpt_")
        if max_version is not None:
            return os.path.join(dir_path_hpc, f"hpc_ckpt_{max_version}.ckpt")

    def resume_start(self) -> None:
        """
        Attempts to pre-load the checkpoint file to memory, with the source path determined in this priority:

        1. from HPC weights if found
        2. from `resume_from_checkpoint` file if provided
        3. don't restore

        Raises:
            FileNotFoundError: If the path to the checkpoint file is provided but the file does not exist.
        """
        self.resume_checkpoint_path = self.hpc_resume_path or self.resume_checkpoint_path
        checkpoint_path = self.resume_checkpoint_path
        if not checkpoint_path:
            return

        # clear cache before restore
        torch.cuda.empty_cache()

        # Try to read the checkpoint file at `checkpoint_path`. If not exist, do not restore checkpoint.
        fs = get_filesystem(checkpoint_path)
        if not fs.exists(checkpoint_path):
            raise FileNotFoundError(f"Checkpoint at {checkpoint_path} not found. Aborting training.")

        rank_zero_info(f"Restoring states from the checkpoint file at {checkpoint_path}")
        self._loaded_checkpoint = self.trainer.training_type_plugin.load_checkpoint_file(checkpoint_path)

    def resume_end(self) -> None:
        """Signal the connector that all states have resumed and memory for the checkpoint object can be released."""
        if self.resume_checkpoint_path:
            rank_zero_info(f"Restored all states from the checkpoint file at {self.resume_checkpoint_path}")
        self.resume_checkpoint_path = None
        self._loaded_checkpoint = {}

        # clear cache after restore
        torch.cuda.empty_cache()

        # wait for all to catch up
        self.trainer.training_type_plugin.barrier("CheckpointConnector.resume_end")

    def restore(self, checkpoint_path: Optional[Union[Path, str]] = None) -> None:
        """
        Attempt to restore everything at once from a 'PyTorch-Lightning checkpoint' file
        through file-read and state-restore, in this priority:

        1. from HPC weights if found
        2. from `resume_from_checkpoint` file if provided
        3. don't restore

        All restored states are listed in return value description of `dump_checkpoint`.

        Args:
            checkpoint_path: Path to a PyTorch Lightning checkpoint file.
        """
        self.resume_checkpoint_path = checkpoint_path
        self.resume_start()

        # restore module states
        self.restore_datamodule()
        self.restore_model()

        # restore callback states
        self.restore_callbacks()

        # restore training state
        self.restore_training_state()
        self.resume_end()

    def restore_datamodule(self) -> None:
        """Calls hooks on the datamodule to give it a chance to restore its state from the checkpoint."""
        if not self._loaded_checkpoint:
            return

        datamodule = self.trainer.datamodule
        if datamodule is not None:
            datamodule.on_load_checkpoint(self._loaded_checkpoint)

    def restore_model(self) -> None:
        """
        Restores a model's weights from a PyTorch Lightning checkpoint. Hooks are called first go give
        the LightningModule a chance to modify the contents, then finally the model gets updated with
        the loaded weights.
        """
        if not self._loaded_checkpoint:
            return

        model = self.trainer.lightning_module

        # hook: give user access to checkpoint if needed.
        model.on_load_checkpoint(self._loaded_checkpoint)

        # call hpc specific hook
        if self.hpc_resume_path is not None:
            model.on_hpc_load(self._loaded_checkpoint)

        # restore model state_dict
        self.trainer.training_type_plugin.load_model_state_dict(self._loaded_checkpoint)

    def restore_model_weights(self, checkpoint_path: Optional[Union[str, Path]]) -> None:
        """Restore only the model weights."""
        checkpoint = self._loaded_checkpoint
        if checkpoint_path is not None:
            checkpoint = self.trainer.training_type_plugin.load_checkpoint_file(checkpoint_path)

        self.trainer.lightning_module.on_load_checkpoint(checkpoint)
        self.trainer.training_type_plugin.load_model_state_dict(checkpoint)

    def restore_training_state(self) -> None:
        """
        Restore the trainer state from the pre-loaded checkpoint. This includes the precision settings, loop progress,
        optimizer states and learning rate scheduler states.
        """
        if not self._loaded_checkpoint:
            return

        # restore precision plugin (scaler etc.)
        self.trainer.precision_plugin.on_load_checkpoint(self._loaded_checkpoint)
        # restore loops and their progress
        self.restore_loops()

        self.restore_optimizers_and_schedulers()

    def restore_callbacks(self) -> None:
        """Restores all callbacks from the pre-loaded checkpoint."""
        if not self._loaded_checkpoint:
            return

        if any(key in self._loaded_checkpoint for key in DEPRECATED_CHECKPOINT_KEYS):
            raise ValueError(
                "The checkpoint you're attempting to load follows an"
                " outdated schema. You can upgrade to the current schema by running"
                " `python -m pytorch_lightning.utilities.upgrade_checkpoint --file model.ckpt`"
                " where `model.ckpt` is your checkpoint file."
            )
        self.trainer.on_load_checkpoint(self._loaded_checkpoint)

    def restore_loops(self) -> None:
        """
        Restores the loop progress from the pre-loaded checkpoint.
        Calls hooks on the loops to give it a chance to restore its state from the checkpoint.
        """
        if not self._loaded_checkpoint:
            return

        self.trainer.fit_loop.global_step = self._loaded_checkpoint["global_step"]
        self.trainer.fit_loop.current_epoch = self._loaded_checkpoint["epoch"]

        # crash if max_epochs is lower then the current epoch from the checkpoint
        if self.trainer.max_epochs is not None and self.trainer.current_epoch > self.trainer.max_epochs:
            raise MisconfigurationException(
                f"You restored a checkpoint with current_epoch={self.trainer.current_epoch},"
                f" but you have set Trainer(max_epochs={self.trainer.max_epochs})."
            )

        # Division deals with global step stepping once per accumulated batch
        # Inequality deals with different global step for odd vs even num_training_batches
        self.trainer.accumulate_grad_batches = self.trainer.accumulation_scheduler.get_accumulate_grad_batches(
            self.trainer.current_epoch
        )
        n_accum = 1 if self.trainer.accumulate_grad_batches is None else self.trainer.accumulate_grad_batches
        expected_steps = self.trainer.num_training_batches / n_accum
        if self.trainer.num_training_batches != 0 and self.trainer.global_step % expected_steps > 1:
            rank_zero_warn(
                "You're resuming from a checkpoint that ended mid-epoch."
                " Training will start from the beginning of the next epoch."
                " This can cause unreliable results if further training is done,"
                " consider using an end of epoch checkpoint."
            )

        state_dict = self._loaded_checkpoint.get("loops")
        if state_dict:
            self.trainer.fit_loop.load_state_dict(state_dict["fit_loop"])
            self.trainer.validate_loop.load_state_dict(state_dict["validate_loop"])
            self.trainer.test_loop.load_state_dict(state_dict["test_loop"])
            self.trainer.predict_loop.load_state_dict(state_dict["predict_loop"])

    def restore_optimizers_and_schedulers(self) -> None:
<<<<<<< HEAD
        """ Restores the optimizers and learning rate scheduler states from the pre-loaded checkpoint. """
        if not self._loaded_checkpoint or \
                not self.trainer.training_type_plugin.lightning_restore_optimizer_and_schedulers:
=======
        """Restores the optimizers and learning rate scheduler states from the pre-loaded checkpoint."""
        if not self._loaded_checkpoint:
>>>>>>> c7e5743d
            return

        # validation
        if "optimizer_states" not in self._loaded_checkpoint or "lr_schedulers" not in self._loaded_checkpoint:
            raise KeyError(
                "Trying to restore training state but checkpoint contains only the model."
                " This is probably due to `ModelCheckpoint.save_weights_only` being set to `True`."
            )
        self.restore_optimizers()
        self.restore_lr_schedulers()

    def restore_optimizers(self) -> None:
        """Restores the optimizer states from the pre-loaded checkpoint."""
        if not self._loaded_checkpoint:
            return

        # restore the optimizers
        self.trainer.training_type_plugin.load_optimizer_state_dict(self._loaded_checkpoint)
        for optimizer in self.trainer.optimizers:
            # move optimizer to GPU 1 weight at a time
            # avoids OOM
            if self.trainer.root_gpu is not None:
                for state in optimizer.state.values():
                    for k, v in state.items():
                        if isinstance(v, torch.Tensor):
                            state[k] = v.cuda(self.trainer.root_gpu)

    def restore_lr_schedulers(self) -> None:
        """Restores the learning rate scheduler states from the pre-loaded checkpoint."""
        if not self._loaded_checkpoint:
            return

        # restore the lr schedulers
        lr_schedulers = self._loaded_checkpoint["lr_schedulers"]
        for scheduler, lrs_state in zip(self.trainer.lr_schedulers, lr_schedulers):
            scheduler["scheduler"].load_state_dict(lrs_state)

    # ----------------------------------
    # PRIVATE OPS
    # ----------------------------------

    def hpc_save(self, folderpath: str, logger):
        # make sure the checkpoint folder exists
        folderpath = str(folderpath)  # because the tests pass a path object
        fs = get_filesystem(folderpath)
        fs.makedirs(folderpath, exist_ok=True)

        # save logger to make sure we get all the metrics
        logger.save()

        max_suffix = self.max_ckpt_version_in_folder(folderpath)
        ckpt_number = (max_suffix if max_suffix is not None else 0) + 1

        fs.makedirs(folderpath, exist_ok=True)
        filepath = os.path.join(folderpath, f"hpc_ckpt_{ckpt_number}.ckpt")

        # give model a chance to do something on hpc_save
        model = self.trainer.lightning_module
        checkpoint = self.dump_checkpoint()

        model.on_hpc_save(checkpoint)

        checkpoint = self.trainer.accelerator.on_save(checkpoint)

        # do the actual save
        # TODO: fix for anything with multiprocess DP, DDP, DDP2
        try:
            atomic_save(checkpoint, filepath)
        except AttributeError as err:
            if pl.LightningModule.CHECKPOINT_HYPER_PARAMS_KEY in checkpoint:
                del checkpoint[pl.LightningModule.CHECKPOINT_HYPER_PARAMS_KEY]
            rank_zero_warn(
                "warning, `hyper_parameters` dropped from checkpoint." f" An attribute is not picklable {err}"
            )
            atomic_save(checkpoint, filepath)

        return filepath

    def dump_checkpoint(self, weights_only: bool = False) -> dict:
        """Creating a model checkpoint dictionary object from various component states.
        Args:
            weights_only: saving model weights only
        Return:
            structured dictionary: {
                'epoch':                     training epoch
                'global_step':               training global step
                'pytorch-lightning_version': PyTorch Lightning's version
                'callbacks':                 "callback specific state"[] # if not weights_only
                'optimizer_states':          "PT optim's state_dict"[]   # if not weights_only
                'lr_schedulers':             "PT sched's state_dict"[]   # if not weights_only
                'native_amp_scaling_state':  PT amp's state_dict         # if not weights_only and use native amp
                'amp_scaling_state':         Apex's state_dict           # if not weights_only and use apex amp
                'state_dict':                Model's state_dict (e.g. network weights)
                CHECKPOINT_HYPER_PARAMS_NAME:
                CHECKPOINT_HYPER_PARAMS_KEY:
                CHECKPOINT_HYPER_PARAMS_TYPE:
                something_cool_i_want_to_save: anything you define through model.on_save_checkpoint
                LightningDataModule.__class__.__name__: pl DataModule's state
            }
        """

        # dump epoch/global_step/pytorch-lightning_version
        current_epoch = self.trainer.current_epoch
        global_step = self.trainer.global_step
        has_reached_max_steps = self.trainer.max_steps and self.trainer.max_steps <= global_step

        global_step += 1
        if not has_reached_max_steps:
            current_epoch += 1

        model = self.trainer.lightning_module

        checkpoint = {
            "epoch": current_epoch,
            "global_step": global_step,
            "pytorch-lightning_version": pl.__version__,
            "state_dict": self.trainer.accelerator.lightning_module_state_dict(),
        }
        if _fault_tolerant_enabled():
            checkpoint["loops"] = self._get_loops_state_dict()

        if not weights_only:
            # dump callbacks
            checkpoint["callbacks"] = self.trainer.on_save_checkpoint(checkpoint)

            optimizer_states = []
            for i, optimizer in enumerate(self.trainer.optimizers):
                # Rely on accelerator to dump optimizer state
                optimizer_state = self.trainer.accelerator.optimizer_state(optimizer)
                optimizer_states.append(optimizer_state)

            checkpoint["optimizer_states"] = optimizer_states

            # dump lr schedulers
            lr_schedulers = []
            for scheduler in self.trainer.lr_schedulers:
                lr_schedulers.append(scheduler["scheduler"].state_dict())
            checkpoint["lr_schedulers"] = lr_schedulers

            self.trainer.precision_plugin.on_save_checkpoint(checkpoint)

        # dump hyper-parameters
        if model.hparams:
            if hasattr(model, "_hparams_name"):
                checkpoint[pl.LightningModule.CHECKPOINT_HYPER_PARAMS_NAME] = model._hparams_name
            # dump arguments
            if _OMEGACONF_AVAILABLE and isinstance(model.hparams, Container):
                checkpoint[pl.LightningModule.CHECKPOINT_HYPER_PARAMS_KEY] = model.hparams
                checkpoint[pl.LightningModule.CHECKPOINT_HYPER_PARAMS_TYPE] = type(model.hparams)
            else:
                checkpoint[pl.LightningModule.CHECKPOINT_HYPER_PARAMS_KEY] = dict(model.hparams)

        # give the model a chance to dump a few things
        model.on_save_checkpoint(checkpoint)
        if self.trainer.datamodule is not None:
            self.trainer.datamodule.on_save_checkpoint(checkpoint)

        return checkpoint

    def hpc_load(self, checkpoint_path: str) -> None:
        """
        Attempts to restore the full training and model state from a HPC checkpoint file.

        .. deprecated::v1.4
            Will be removed in v1.6. Use :meth:`restore` instead.
        """
        rank_zero_deprecation(
            "`CheckpointConnector.hpc_load()` was deprecated in v1.4 and will be removed in v1.6."
            " Use `CheckpointConnector.restore()` instead."
        )
        self.restore(checkpoint_path)

    def max_ckpt_version_in_folder(self, dir_path: Union[str, Path], name_key: str = "ckpt_") -> Optional[int]:
        """List up files in `dir_path` with `name_key`, then yield maximum suffix number.
        Args:
            dir_path: path of directory which may contain files whose name include `name_key`
            name_key: file name prefix
        Returns:
            None if no-corresponding-file else maximum suffix number
        """

        # check directory existence
        fs = get_filesystem(dir_path)
        if not fs.exists(dir_path):
            return None

        # check corresponding file existence
        files = [os.path.basename(f["name"]) for f in fs.listdir(dir_path)]
        files = [x for x in files if name_key in x]
        if len(files) == 0:
            return None

        # extract suffix number
        ckpt_vs = []
        for name in files:
            name = name.split(name_key)[-1]
            name = re.sub("[^0-9]", "", name)
            ckpt_vs.append(int(name))

        return max(ckpt_vs)

    def get_max_ckpt_path_from_folder(self, folder_path: Union[str, Path]) -> str:
        """Get path of maximum-epoch checkpoint in the folder."""

        max_suffix = self.max_ckpt_version_in_folder(folder_path)
        ckpt_number = max_suffix if max_suffix is not None else 0
        return f"{folder_path}/hpc_ckpt_{ckpt_number}.ckpt"

    def save_checkpoint(self, filepath, weights_only: bool = False) -> None:
        """Save model/training states as a checkpoint file through state-dump and file-write.

        Args:
            filepath: write-target file's path
            weights_only: saving model weights only
        """
        _checkpoint = self.dump_checkpoint(weights_only)
        self.trainer.accelerator.save_checkpoint(_checkpoint, filepath)

    def _get_loops_state_dict(self):
        return {
            "fit_loop": self.trainer.fit_loop.state_dict(),
            "validate_loop": self.trainer.validate_loop.state_dict(),
            "test_loop": self.trainer.test_loop.state_dict(),
            "predict_loop": self.trainer.predict_loop.state_dict(),
        }<|MERGE_RESOLUTION|>--- conflicted
+++ resolved
@@ -220,14 +220,9 @@
             self.trainer.predict_loop.load_state_dict(state_dict["predict_loop"])
 
     def restore_optimizers_and_schedulers(self) -> None:
-<<<<<<< HEAD
-        """ Restores the optimizers and learning rate scheduler states from the pre-loaded checkpoint. """
+        """Restores the optimizers and learning rate scheduler states from the pre-loaded checkpoint."""
         if not self._loaded_checkpoint or \
                 not self.trainer.training_type_plugin.lightning_restore_optimizer_and_schedulers:
-=======
-        """Restores the optimizers and learning rate scheduler states from the pre-loaded checkpoint."""
-        if not self._loaded_checkpoint:
->>>>>>> c7e5743d
             return
 
         # validation

--- conflicted
+++ resolved
@@ -19,14 +19,9 @@
 
 import torch
 
-<<<<<<< HEAD
-import pytorch_lightning
-from pytorch_lightning.core.lightning import LightningModule
+import pytorch_lightning as pl
 from pytorch_lightning.trainer.progress import FitLoopProgress, Tracker
 from pytorch_lightning.trainer.states import TrainerFn
-=======
-import pytorch_lightning as pl
->>>>>>> 28afc7a1
 from pytorch_lightning.utilities import (
     _OMEGACONF_AVAILABLE,
     DeviceType,

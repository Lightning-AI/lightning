--- conflicted
+++ resolved
@@ -20,18 +20,7 @@
 import torch
 
 from pytorch_lightning.core.lightning import LightningModule
-<<<<<<< HEAD
-from pytorch_lightning.utilities import (
-    _APEX_AVAILABLE,
-    _OMEGACONF_AVAILABLE,
-    AMPType,
-    DeviceType,
-    rank_zero_info,
-    rank_zero_warn,
-)
-=======
 from pytorch_lightning.utilities import _APEX_AVAILABLE, AMPType, DeviceType, rank_zero_info, rank_zero_warn
->>>>>>> 90d6e03c
 from pytorch_lightning.utilities.cloud_io import atomic_save, dump_checkpoint, get_filesystem
 from pytorch_lightning.utilities.cloud_io import load as pl_load
 from pytorch_lightning.utilities.exceptions import MisconfigurationException

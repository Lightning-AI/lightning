# Copyright The PyTorch Lightning team.
#
# Licensed under the Apache License, Version 2.0 (the "License");
# you may not use this file except in compliance with the License.
# You may obtain a copy of the License at
#
#     http://www.apache.org/licenses/LICENSE-2.0
#
# Unless required by applicable law or agreed to in writing, software
# distributed under the License is distributed on an "AS IS" BASIS,
# WITHOUT WARRANTIES OR CONDITIONS OF ANY KIND, either express or implied.
# See the License for the specific language governing permissions and
# limitations under the License.
from pytorch_lightning.callbacks import GradientAccumulationScheduler
<<<<<<< HEAD
from pytorch_lightning.trainer.supporters import GradNormTracker
=======
from pytorch_lightning.utilities.exceptions import MisconfigurationException
>>>>>>> c7f30a20


class TrainingTricksConnector:

    def __init__(self, trainer):
        self.trainer = trainer

    def on_trainer_init(
<<<<<<< HEAD
            self,
            gradient_clip_val,
            track_grad_norm,
            track_grad_norm_mode,
            accumulate_grad_batches,
            truncated_bptt_steps,
            terminate_on_nan
=======
        self,
        gradient_clip_val,
        track_grad_norm,
        accumulate_grad_batches,
        truncated_bptt_steps,
        terminate_on_nan,
>>>>>>> c7f30a20
    ):

        self.trainer.terminate_on_nan = terminate_on_nan

        # gradient clipping
        self.trainer.gradient_clip_val = gradient_clip_val

        # gradient norm tracking
        if not isinstance(track_grad_norm, (int, float)) and track_grad_norm != 'inf':
            raise MisconfigurationException("track_grad_norm can be an int, a float or 'inf' (infinity norm).")
        self.trainer.track_grad_norm = float(track_grad_norm)

        # gradient norm tracking aggregation mode
        if not GradNormTracker.check_grad_norm_mode(track_grad_norm_mode):
            raise MisconfigurationException(f'Invalid value=`{self.aggration_mode}` for aggregation_mode. Supported'
                                            f' values are `parameters`, `optimizer` and `optimizer+parameters`.')
        self.trainer.track_grad_norm_mode = track_grad_norm_mode

        # accumulated grads
        self.trainer.accumulate_grad_batches = accumulate_grad_batches
        self.configure_accumulated_gradients(accumulate_grad_batches)

        self.trainer.truncated_bptt_steps = truncated_bptt_steps

    def configure_accumulated_gradients(self, accumulate_grad_batches):
        if isinstance(accumulate_grad_batches, dict):
            self.trainer.accumulation_scheduler = GradientAccumulationScheduler(accumulate_grad_batches)
        elif isinstance(accumulate_grad_batches, int):
            schedule = {0: accumulate_grad_batches}
            self.trainer.accumulation_scheduler = GradientAccumulationScheduler(schedule)
        else:
            raise TypeError("Gradient accumulation supports only int and dict types")<|MERGE_RESOLUTION|>--- conflicted
+++ resolved
@@ -12,11 +12,8 @@
 # See the License for the specific language governing permissions and
 # limitations under the License.
 from pytorch_lightning.callbacks import GradientAccumulationScheduler
-<<<<<<< HEAD
 from pytorch_lightning.trainer.supporters import GradNormTracker
-=======
 from pytorch_lightning.utilities.exceptions import MisconfigurationException
->>>>>>> c7f30a20
 
 
 class TrainingTricksConnector:
@@ -25,22 +22,13 @@
         self.trainer = trainer
 
     def on_trainer_init(
-<<<<<<< HEAD
-            self,
-            gradient_clip_val,
-            track_grad_norm,
-            track_grad_norm_mode,
-            accumulate_grad_batches,
-            truncated_bptt_steps,
-            terminate_on_nan
-=======
         self,
         gradient_clip_val,
         track_grad_norm,
+        track_grad_norm_mode,
         accumulate_grad_batches,
         truncated_bptt_steps,
         terminate_on_nan,
->>>>>>> c7f30a20
     ):
 
         self.trainer.terminate_on_nan = terminate_on_nan

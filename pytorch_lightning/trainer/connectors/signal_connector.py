--- conflicted
+++ resolved
@@ -46,19 +46,11 @@
 
         # signal.SIGUSR1 doesn't seem available on windows
         if not self._is_on_windows():
-<<<<<<< HEAD
-            if not self._has_already_handler(signal.SIGUSR1):
+            if sigusr1_handlers and not self._has_already_handler(signal.SIGUSR1):
                 self._register_signal(signal.SIGUSR1, HandlersCompose(sigusr1_handlers))
 
-            if not self._has_already_handler(signal.SIGTERM):
+            if sigterm_handlers and not self._has_already_handler(signal.SIGTERM):
                 self._register_signal(signal.SIGTERM, HandlersCompose(sigterm_handlers))
-=======
-            if sigusr1_handlers and not self._has_already_handler(signal.SIGUSR1):
-                signal.signal(signal.SIGUSR1, HandlersCompose(sigusr1_handlers))
-
-            if sigterm_handlers and not self._has_already_handler(signal.SIGTERM):
-                signal.signal(signal.SIGTERM, HandlersCompose(sigterm_handlers))
->>>>>>> 0f6d8942
 
     def slurm_sigusr1_handler_fn(self, signum: Signals, frame: FrameType) -> None:
         if self.trainer.is_global_zero:

--- conflicted
+++ resolved
@@ -5,13 +5,8 @@
 import threading
 from signal import Signals
 from subprocess import call
-<<<<<<< HEAD
 from types import FrameType
-from typing import Callable, List, Union
-=======
-from types import FrameType, FunctionType
 from typing import Any, Callable, Dict, List, Set, Union
->>>>>>> 25473acd
 
 import pytorch_lightning as pl
 from pytorch_lightning.plugins.environments import SLURMEnvironment
@@ -141,17 +136,9 @@
     def _is_on_windows() -> bool:
         return sys.platform == "win32"
 
-<<<<<<< HEAD
-    def _has_already_handler(self, signum: Signals) -> bool:
-        return signal.getsignal(signum) is not signal.SIG_DFL
-=======
     @staticmethod
     def _has_already_handler(signum: Signals) -> bool:
-        try:
-            return isinstance(signal.getsignal(signum), FunctionType)
-        except AttributeError:
-            return False
->>>>>>> 25473acd
+        return signal.getsignal(signum) is not signal.SIG_DFL
 
     @staticmethod
     def _register_signal(signum: Signals, handlers: HandlersCompose) -> None:

--- conflicted
+++ resolved
@@ -94,15 +94,7 @@
             else:
                 log.warning("requeue failed...")
 
-<<<<<<< HEAD
-    def fault_tolerant_sigterm_handler_fn(self, signum: Signals, frame: FrameType) -> None:
-=======
-            # close experiment to avoid issues
-            if self.trainer.logger:
-                self.trainer.logger.finalize("finished")
-
     def fault_tolerant_sigterm_handler_fn(self, signum: _SIGNUM, frame: FrameType) -> None:
->>>>>>> ac8dc2c2
         log.info(f"Received signal {signum}. Saving a fault-tolerant checkpoint and terminating.")
         self.trainer._terminate_gracefully = True
 

--- conflicted
+++ resolved
@@ -2,14 +2,8 @@
 import os
 import signal
 from subprocess import call
-<<<<<<< HEAD
-from pytorch_lightning.utilities.distributed import rank_zero_info
-import torch.distributed as torch_distrib
-import torch
-=======
 
 from pytorch_lightning import _logger as log
->>>>>>> 863a70c2
 
 log = logging.getLogger(__name__)
 
@@ -68,57 +62,6 @@
             self.trainer.logger.close()
 
     def term_handler(self, signum, frame):
-<<<<<<< HEAD
-        # save
-        log.info("bypassing sigterm")
-
-    # todo: this is the same func as slurm_environment.py `master_port`
-    def connect_ddp(self, global_rank: int, world_size: int) -> None:
-        """
-        Sets up environment variables necessary for pytorch distributed communications
-        based on slurm environment.
-        """
-        # use slurm job id for the port number
-        # guarantees unique ports across jobs from same grid search
-        try:
-            # use the last 4 numbers in the job id as the id
-            default_port = os.environ["SLURM_JOB_ID"]
-            default_port = default_port[-4:]
-
-            # all ports should be in the 10k+ range
-            default_port = int(default_port) + 15000
-
-        except Exception:
-            default_port = 12910
-
-        # if user gave a port number, use that one instead
-        try:
-            default_port = os.environ["MASTER_PORT"]
-        except Exception:
-            os.environ["MASTER_PORT"] = str(default_port)
-        log.debug(f"MASTER_PORT: {os.environ['MASTER_PORT']}")
-
-        # figure out the root node addr
-        try:
-            root_node = os.environ["SLURM_NODELIST"].split(" ")[0].split(",")[0]
-        except Exception:
-            root_node = "127.0.0.1"
-
-        root_node = self.trainer.slurm_connector.resolve_root_node_address(root_node)
-        os.environ["MASTER_ADDR"] = root_node
-        log.debug(f"MASTER_ADDR: {os.environ['MASTER_ADDR']}")
-
-        torch_backend = "nccl" if self.trainer.on_gpu else "gloo"
-
-        if not torch.distributed.is_initialized():
-            log.info(
-                f"initializing ddp (SLURM): GLOBAL_RANK: {global_rank}, MEMBER: {global_rank + 1}/{world_size}"
-            )
-            torch_distrib.init_process_group(
-                torch_backend, rank=global_rank, world_size=world_size
-            )
-=======
         # Todo: required argument `signum` is not used
         # Todo: required argument `frame` is not used
-        log.info("bypassing sigterm")
->>>>>>> 863a70c2
+        log.info("bypassing sigterm")
--- conflicted
+++ resolved
@@ -285,11 +285,7 @@
         # Todo: the `callback_states` are dropped with TPUSpawn as they
         # can't be saved using `xm.save`
         # https://github.com/pytorch/xla/issues/2773
-<<<<<<< HEAD
         callback_states: Dict[Union[Type, str], Dict] = checkpoint.get("callbacks")
-=======
-        callback_states = checkpoint.get("callbacks")
->>>>>>> a64cc373
 
         if callback_states is None:
             return

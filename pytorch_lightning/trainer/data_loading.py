--- conflicted
+++ resolved
@@ -27,12 +27,12 @@
     APEX_AVAILABLE = False
 
 try:
-<<<<<<< HEAD
     from nvidia.dali.plugin.pytorch import DALIGenericIterator
     DALI_AVAILABLE = True
 except ImportError:
     DALI_AVAILABLE = False
-=======
+
+try:
     import torch_xla
     import torch_xla.core.xla_model as xm
     import torch_xla.distributed.xla_multiprocessing as xmp
@@ -41,7 +41,6 @@
 except ImportError:
     XLA_AVAILABLE = False
 
->>>>>>> 4ac9925d
 
 
 class TrainerDataLoadingMixin(ABC):
@@ -188,8 +187,6 @@
                 self.get_test_dataloaders()
                 self.get_val_dataloaders()
 
-<<<<<<< HEAD
-=======
             # wait for all processes to catch up
             torch_xla.core.xla_model.rendezvous()
 
@@ -204,7 +201,6 @@
             '''
             raise MisconfigurationException(m)
 
->>>>>>> 4ac9925d
     def determine_data_use_amount(self, train_percent_check, val_percent_check,
                                   test_percent_check, overfit_pct):
         """

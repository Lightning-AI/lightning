# Copyright The PyTorch Lightning team.
#
# Licensed under the Apache License, Version 2.0 (the "License");
# you may not use this file except in compliance with the License.
# You may obtain a copy of the License at
#
#     http://www.apache.org/licenses/LICENSE-2.0
#
# Unless required by applicable law or agreed to in writing, software
# distributed under the License is distributed on an "AS IS" BASIS,
# WITHOUT WARRANTIES OR CONDITIONS OF ANY KIND, either express or implied.
# See the License for the specific language governing permissions and
# limitations under the License.
import inspect
import multiprocessing
import platform
from abc import ABC
from copy import deepcopy
from typing import Iterable, List, Tuple, Union

from torch.utils.data import BatchSampler, DataLoader, RandomSampler, SequentialSampler
from torch.utils.data.distributed import DistributedSampler

from pytorch_lightning.accelerators import Accelerator
from pytorch_lightning.core import LightningModule
from pytorch_lightning.trainer.connectors.accelerator_connector import AcceleratorConnector
from pytorch_lightning.trainer.supporters import CombinedLoader
from pytorch_lightning.utilities import rank_zero_warn
from pytorch_lightning.utilities.apply_func import apply_to_collection
from pytorch_lightning.utilities.data import has_iterable_dataset, has_len
from pytorch_lightning.utilities.debugging import InternalDebugger
from pytorch_lightning.utilities.exceptions import MisconfigurationException
from pytorch_lightning.utilities.model_helpers import is_overridden


class TrainerDataLoadingMixin(ABC):

    # this is just a summary on variables used in this abstract class,
    #  the proper values/initialisation should be done in child class
<<<<<<< HEAD
    global_rank: int
    shown_warnings: ...
=======
>>>>>>> cbca6cd3
    val_check_interval: float
    tpu_local_core_rank: int
    train_dataloader: DataLoader
    num_training_batches: Union[int, float]
    val_check_batch: ...
    val_dataloaders: List[DataLoader]
    num_val_batches: List[Union[int, float]]
    test_dataloaders: List[DataLoader]
    num_test_batches: List[Union[int, float]]
    limit_train_batches: Union[int, float]
    overfit_batches: Union[int, float]
    distributed_sampler_kwargs: dict
    accelerator: Accelerator
    accelerator_connector: AcceleratorConnector
    dev_debugger: InternalDebugger

    def _worker_check(self, dataloader: DataLoader, name: str) -> None:
        on_windows = platform.system() == 'Windows'

        # ddp_spawn + num_workers > 0 don't mix! tell the user
        is_dataloader = isinstance(dataloader, DataLoader)
        using_spawn = self.accelerator_connector.distributed_backend == "ddp_spawn"
        if is_dataloader and not on_windows:
            if dataloader.num_workers > 0 and using_spawn:
                rank_zero_warn(
                    'Dataloader(num_workers>0) and ddp_spawn do not mix well!'
                    ' Your performance might suffer dramatically.'
                    ' Please consider setting accelerator=ddp to use num_workers > 0'
                    ' (this is a bottleneck of Python .spawn() and PyTorch'
                )

            elif dataloader.num_workers == 0 and using_spawn:
                rank_zero_warn(
                    'You are using `accelerator=ddp_spawn` with num_workers=0.'
                    ' For much faster performance, switch to `accelerator=ddp` and set `num_workers>0`'
                )

            elif dataloader.num_workers <= 2 and multiprocessing.cpu_count() > 2 and not using_spawn:
                num_cpus = multiprocessing.cpu_count()
                rank_zero_warn(
                    f'The dataloader, {name}, does not have many workers which may be a bottleneck.'
                    ' Consider increasing the value of the `num_workers` argument`'
                    f' (try {num_cpus} which is the number of cpus on this machine)'
                    f' in the `DataLoader` init to improve performance.'
                )

    def auto_add_sampler(self, dataloader: DataLoader, shuffle: bool) -> DataLoader:

        # don't do anything if it's not a dataloader
        is_dataloader = isinstance(dataloader, DataLoader)
        # don't manipulate iterable datasets
        is_iterable_ds = has_iterable_dataset(dataloader)

        if not is_dataloader or is_iterable_ds:
            return dataloader

        need_dist_sampler = self.accelerator_connector.is_distributed and not isinstance(
            dataloader.sampler, DistributedSampler
        )
        if self.accelerator_connector.replace_sampler_ddp and need_dist_sampler:
            if not isinstance(dataloader.sampler, (SequentialSampler, RandomSampler)):
                raise MisconfigurationException(
                    'You seem to have configured a sampler in your DataLoader. This will be replaced '
                    ' by `DistributedSampler` since `replace_sampler_ddp` is True and you are using'
                    ' distributed training. Either remove the sampler from your DataLoader or set'
                    ' `replace_sampler_ddp`=False if you want to use your custom sampler.'
                )

            # replace with distributed sampler
            sampler = self._get_distributed_sampler(dataloader, shuffle)
            dataloader = self.replace_sampler(dataloader, sampler)

        return dataloader

    @staticmethod
    def _resolve_batch_sampler(dl_args, dataloader, sampler):
        batch_sampler = getattr(dataloader, "batch_sampler")
        if batch_sampler is not None and type(batch_sampler) is not BatchSampler:
            batch_sampler = type(batch_sampler)(
                sampler,
                batch_size=batch_sampler.batch_size,
                drop_last=batch_sampler.drop_last,
            )
            dl_args['batch_sampler'] = batch_sampler
            dl_args['batch_size'] = 1
            dl_args['shuffle'] = False
            dl_args['sampler'] = None
            dl_args['drop_last'] = False
        else:
            dl_args['sampler'] = sampler
            dl_args['shuffle'] = False
            dl_args['batch_sampler'] = None

        return dl_args

    def replace_sampler(self, dataloader, sampler):
        skip_keys = ('sampler', 'batch_sampler', 'dataset_kind')
        skip_signature_keys = ('args', 'kwargs', 'self')

        attrs = {k: v for k, v in vars(dataloader).items() if not k.startswith("_")}

        params = set(inspect.signature(dataloader.__init__).parameters)
        contains_dataset = True

        if type(dataloader) is not DataLoader:
            contains_dataset = "dataset" in params
            params.update(inspect.signature(DataLoader.__init__).parameters)

        dl_args = {name: attrs[name] for name in params if name in attrs and name not in skip_keys}

        dl_args = self._resolve_batch_sampler(dl_args, dataloader, sampler)

        multiprocessing_context = dataloader.multiprocessing_context
        dl_args['multiprocessing_context'] = multiprocessing_context

        missing_kwargs = params.difference(skip_signature_keys).difference(dl_args)
        if missing_kwargs:
            """
            Example:
            class CustomDataLoader(DataLoader):
                def __init__(self, num_features, dataset, *args, **kwargs):
                    self.num_features = num_features
                    super().__init__(dataset, *args, **kwargs)
            """
            dataloader_cls_name = dataloader.__class__.__name__
            raise MisconfigurationException(
                f"Trying to inject DistributedSampler within {dataloader_cls_name} class."
                "This would fail as your DataLoader doesn't expose all its __init__ parameters as attributes. "
                f"Missing attributes are {missing_kwargs}. "
                f"HINT: If you wrote the {dataloader_cls_name} class, add the `__init__` arguments as attributes or ",
                "manually add DistributedSampler as "
                f"{dataloader_cls_name}(dataset, ..., sampler=DistributedSampler(dataset, ...)).",
            )

        if not contains_dataset:
            dl_args.pop('dataset')

        dataloader = type(dataloader)(**dl_args)
        dataloader.multiprocessing_context = multiprocessing_context
        return dataloader

    def _get_distributed_sampler(self, dataloader, shuffle):
        kwargs = self.distributed_sampler_kwargs
        kwargs['shuffle'] = shuffle and not self.overfit_batches
        sampler = DistributedSampler(dataloader.dataset, **kwargs)
        return sampler

    def reset_train_dataloader(self, model: LightningModule) -> None:
        """Resets the train dataloader and initialises required variables
        (number of batches, when to validate, etc.).

        Args:
            model: The current `LightningModule`
        """
        self.train_dataloader = self.request_dataloader(model, "train")

        if self.overfit_batches > 0:
            if hasattr(self.train_dataloader, 'sampler') and isinstance(self.train_dataloader.sampler, RandomSampler):
                rank_zero_warn(
                    'You requested to overfit but enabled training dataloader shuffling.'
                    ' We are turning it off for you.'
                )
                self.train_dataloader = self.replace_sampler(
                    self.train_dataloader, SequentialSampler(self.train_dataloader.dataset)
                )

        # debugging
        self.dev_debugger.track_load_dataloader_call('train_dataloader', dataloaders=[self.train_dataloader])

        # automatically add samplers
        self.train_dataloader = apply_to_collection(
            self.train_dataloader, DataLoader, self.auto_add_sampler, shuffle=True
        )

        # check the workers recursively
        apply_to_collection(self.train_dataloader, DataLoader, self._worker_check, 'train dataloader')

        # wrap the sequence of train loaders to a CombinedLoader object for computing the num_training_batches
        self.train_dataloader = CombinedLoader(self.train_dataloader, self._multiple_trainloader_mode)

        self.num_training_batches = len(self.train_dataloader) if has_len(self.train_dataloader) else float('inf')

        if isinstance(self.limit_train_batches, int) or self.limit_train_batches == 0.0:
            self.num_training_batches = min(self.num_training_batches, int(self.limit_train_batches))
        elif self.num_training_batches != float('inf'):
            self.num_training_batches = int(self.num_training_batches * self.limit_train_batches)
        elif self.limit_train_batches != 1.0:
            raise MisconfigurationException(
                'When using an IterableDataset for `limit_train_batches`,'
                ' `Trainer(limit_train_batches)` must be `0.0`, `1.0` or an int. An int k specifies'
                ' `num_training_batches` to use.'
            )

        # determine when to check validation
        # if int passed in, val checks that often
        # otherwise, it checks in [0, 1.0] % range of a training epoch
        if isinstance(self.val_check_interval, int):
            self.val_check_batch = self.val_check_interval
            if self.val_check_batch > self.num_training_batches:
                raise ValueError(
                    f'`val_check_interval` ({self.val_check_interval}) must be less than or equal '
                    f'to the number of the training batches ({self.num_training_batches}). '
                    'If you want to disable validation set `limit_val_batches` to 0.0 instead.'
                )
        else:
            if not has_len(self.train_dataloader):
                if self.val_check_interval == 1.0:
                    self.val_check_batch = float('inf')
                else:
                    raise MisconfigurationException(
                        'When using an IterableDataset for `train_dataloader`,'
                        ' `Trainer(val_check_interval)` must be `1.0` or an int. An int k specifies'
                        ' checking validation every k training batches.'
                    )
            else:
                self.val_check_batch = int(self.num_training_batches * self.val_check_interval)
                self.val_check_batch = max(1, self.val_check_batch)

    def _reset_eval_dataloader(
        self,
        model: LightningModule,
        mode: str,
    ) -> Tuple[List[Union[int, float]], List[DataLoader]]:
        """Generic method to reset a dataloader for evaluation.

        Args:
            model: The current `LightningModule`
            mode: Either `'val'` or `'test'`

        Returns:
            Tuple (num_batches, dataloaders)
        """
        # always get the loaders first so we can count how many there are
        loader_name = f'{mode}_dataloader'
        dataloaders = self.request_dataloader(model, mode)

        if not isinstance(dataloaders, list):
            dataloaders = [dataloaders]

        # when overfitting use the training loader as val and test
        # duplicate it the numb of times needed to match the train loaders
        if self.overfit_batches > 0:
            num_loaders = len(dataloaders)
            train_dataloader = self.request_dataloader(model, 'train')
            dataloaders = [deepcopy(train_dataloader) for _ in range(num_loaders)]

        self.dev_debugger.track_load_dataloader_call(loader_name, dataloaders=dataloaders)

        for loader_i in range(len(dataloaders)):
            loader = dataloaders[loader_i]

            # shuffling in val and test set is bad practice
            modes = ('val', 'test', 'predict')
            if mode in modes and hasattr(loader, 'sampler') and isinstance(loader.sampler, RandomSampler):

                # when overfitting, the dataloader should not have sampler
                if self.overfit_batches > 0 and mode != 'predict':
                    rank_zero_warn(
                        'You requested to overfit but enabled val/test dataloader shuffling.'
                        ' We are turning it off for you.'
                    )
                    dataloaders[loader_i] = self.replace_sampler(loader, SequentialSampler(loader.dataset))

                else:
                    rank_zero_warn(
                        f'Your {mode}_dataloader has `shuffle=True`, it is best practice to turn'
                        ' this off for val/test/predict dataloaders.'
                    )

        if any([dl is None for dl in dataloaders]):
            rank_zero_warn("One of given dataloaders is None and it will be skipped.")

        # add samplers
        dataloaders = [self.auto_add_sampler(dl, shuffle=False) for dl in dataloaders if dl is not None]

        loader_num_batches = []

        # determine number of batches
        # datasets could be none, 1 or 2+
        if len(dataloaders) != 0:
            for i, dataloader in enumerate(dataloaders):
                num_batches = len(dataloader) if has_len(dataloader) else float('inf')
                self._worker_check(dataloader, f'{mode} dataloader {i}')

                # percent or num_steps
                limit_eval_batches = getattr(self, f'limit_{mode}_batches')

                # limit num batches either as a percent or num steps
                if isinstance(limit_eval_batches, int) or limit_eval_batches == 0.0:
                    num_batches = min(num_batches, int(limit_eval_batches))
                elif num_batches != float('inf'):
                    num_batches = int(num_batches * limit_eval_batches)
                elif limit_eval_batches != 1.0:
                    raise MisconfigurationException(
                        'When using an IterableDataset for `limit_{mode}_batches`,'
                        f' `Trainer(limit_{mode}_batches)` must be `0.0`, `1.0` or an int. An int k specifies'
                        f' `num_{mode}_batches` to use.'
                    )

                if num_batches == 0 and limit_eval_batches > 0.0 and isinstance(limit_eval_batches, float):
                    min_pct = 1.0 / len(dataloader)
                    raise MisconfigurationException(
                        f'you requested to check {limit_eval_batches} of the {mode} dataloader but'
                        f' {limit_eval_batches}*{num_batches} < 1. Please increase the limit_{mode}_batches.'
                        f' Try at least limit_{mode}_batches={min_pct}'
                    )

                loader_num_batches.append(num_batches)

        return loader_num_batches, dataloaders

    def reset_val_dataloader(self, model: LightningModule) -> None:
        """Resets the validation dataloader and determines the number of batches.

        Args:
            model: The current `LightningModule`
        """
        has_loader = is_overridden('val_dataloader', model)
        has_step = is_overridden('validation_step', model)
        if has_loader and has_step:
            self.num_val_batches, self.val_dataloaders = self._reset_eval_dataloader(model, 'val')

    def reset_test_dataloader(self, model) -> None:
        """Resets the test dataloader and determines the number of batches.

        Args:
            model: The current `LightningModule`
        """
        has_loader = is_overridden('test_dataloader', model)
        has_step = is_overridden('test_step', model)
        if has_loader and has_step:
            self.num_test_batches, self.test_dataloaders = self._reset_eval_dataloader(model, 'test')

    def reset_predict_dataloader(self, model) -> None:
        """Resets the predict dataloader and determines the number of batches.

        Args:
            model: The current `LightningModule`
        """
        has_loader = is_overridden('predict_dataloader', model)
        if has_loader:
            self.num_predict_batches, self.predict_dataloaders = self._reset_eval_dataloader(model, 'predict')

    def request_dataloader(self, model: LightningModule, stage: str) -> DataLoader:
        """Handles downloading data in the GPU or TPU case.

        Args:
            dataloader_fx: The bound dataloader getter

        Returns:
            The dataloader
        """
        if model.trainer is not None:
            model.trainer.call_hook(f"on_{stage}_dataloader")
        dataloader: DataLoader = getattr(model, f'{stage}_dataloader')()
        dataloader = self._flatten_dl_only(dataloader)
        self.accelerator.barrier('get_dataloaders')
        return dataloader

    def _flatten_dl_only(self, dataloaders):
        # handles user error when they return:
        # return dl1, dl2  vs  return (dl1, dl2)
        if isinstance(dataloaders, tuple):
            all_dls = [isinstance(x, Iterable) for x in dataloaders]
            all_dls = all(all_dls)
            if all_dls:
                dataloaders = list(dataloaders)

        return dataloaders<|MERGE_RESOLUTION|>--- conflicted
+++ resolved
@@ -37,11 +37,6 @@
 
     # this is just a summary on variables used in this abstract class,
     #  the proper values/initialisation should be done in child class
-<<<<<<< HEAD
-    global_rank: int
-    shown_warnings: ...
-=======
->>>>>>> cbca6cd3
     val_check_interval: float
     tpu_local_core_rank: int
     train_dataloader: DataLoader

# Copyright The PyTorch Lightning team.
#
# Licensed under the Apache License, Version 2.0 (the "License");
# you may not use this file except in compliance with the License.
# You may obtain a copy of the License at
#
#     http://www.apache.org/licenses/LICENSE-2.0
#
# Unless required by applicable law or agreed to in writing, software
# distributed under the License is distributed on an "AS IS" BASIS,
# WITHOUT WARRANTIES OR CONDITIONS OF ANY KIND, either express or implied.
# See the License for the specific language governing permissions and
# limitations under the License.

"""
Weights and Biases Logger
-------------------------
"""
import os
from argparse import Namespace
from typing import Any, Dict, List, Optional, Union

import torch.nn as nn

from pytorch_lightning.loggers.base import LightningLoggerBase, rank_zero_experiment
from pytorch_lightning.utilities import rank_zero_only, _module_available
from pytorch_lightning.utilities.warning_utils import WarningCache

_WANDB_AVAILABLE = _module_available("wandb")

try:
    import wandb
    from wandb.wandb_run import Run
<<<<<<< HEAD
except ImportError:  # pragma: no-cover
    wandb = None
    Run = None
import matplotlib.pyplot as plt

from pytorch_lightning.loggers.base import LightningLoggerBase, rank_zero_experiment
from pytorch_lightning.utilities import rank_zero_only
=======
except ImportError:
    # needed for test mocks, these tests shall be updated
    wandb, Run = None, None
>>>>>>> 510348e6


class WandbLogger(LightningLoggerBase):
    r"""
    Log using `Weights and Biases <https://www.wandb.com/>`_.

    Install it with pip:

    .. code-block:: bash

        pip install wandb

    Args:
        name: Display name for the run.
        save_dir: Path where data is saved.
        offline: Run offline (data can be streamed later to wandb servers).
        id: Sets the version, mainly used to resume a previous run.
        anonymous: Enables or explicitly disables anonymous logging.
        version: Sets the version, mainly used to resume a previous run.
        project: The name of the project to which this run will belong.
        log_model: Save checkpoints in wandb dir to upload on W&B servers.
        experiment: WandB experiment object.
        prefix: A string to put at the beginning of metric keys.
        \**kwargs: Additional arguments like `entity`, `group`, `tags`, etc. used by
            :func:`wandb.init` can be passed as keyword arguments in this logger.

    Example::

    .. code-block:: python

        from pytorch_lightning.loggers import WandbLogger
        from pytorch_lightning import Trainer
        wandb_logger = WandbLogger()
        trainer = Trainer(logger=wandb_logger)

    Note: When logging manually through `wandb.log` or `trainer.logger.experiment.log`,
    make sure to use `commit=False` so the logging step does not increase.

    See Also:
        - `Tutorial <https://app.wandb.ai/cayush/pytorchlightning/reports/
          Use-Pytorch-Lightning-with-Weights-%26-Biases--Vmlldzo2NjQ1Mw>`__
          on how to use W&B with Pytorch Lightning.

    """

    LOGGER_JOIN_CHAR = '-'

    def __init__(
        self,
        name: Optional[str] = None,
        save_dir: Optional[str] = None,
        offline: bool = False,
        id: Optional[str] = None,
        anonymous: bool = False,
        version: Optional[str] = None,
        project: Optional[str] = None,
        log_model: bool = False,
        experiment=None,
        prefix: str = '',
        **kwargs
    ):
        if wandb is None:
            raise ImportError('You want to use `wandb` logger which is not installed yet,'  # pragma: no-cover
                              ' install it with `pip install wandb`.')
        super().__init__()
        self._name = name
        self._save_dir = save_dir
        self._anonymous = 'allow' if anonymous else None
        self._id = version or id
        self._project = project
        self._experiment = experiment
        self._offline = offline
        self._log_model = log_model
        self._prefix = prefix
        self._kwargs = kwargs
        # logging multiple Trainer on a single W&B run (k-fold, resuming, etc)
        self._step_offset = 0
        self.warning_cache = WarningCache()

    def __getstate__(self):
        state = self.__dict__.copy()
        # args needed to reload correct experiment
        state['_id'] = self._experiment.id if self._experiment is not None else None

        # cannot be pickled
        state['_experiment'] = None
        return state

    @property
    @rank_zero_experiment
    def experiment(self) -> Run:
        r"""

        Actual wandb object. To use wandb features in your
        :class:`~pytorch_lightning.core.lightning.LightningModule` do the following.

        Example::

            self.logger.experiment.some_wandb_function()

        """
        if self._experiment is None:
            if self._offline:
                os.environ['WANDB_MODE'] = 'dryrun'
            self._experiment = wandb.init(
                name=self._name, dir=self._save_dir, project=self._project, anonymous=self._anonymous,
                id=self._id, resume='allow', **self._kwargs) if wandb.run is None else wandb.run
            # offset logging step when resuming a run
            self._step_offset = self._experiment.step
            # save checkpoints in wandb dir to upload on W&B servers
            if self._log_model:
                self._save_dir = self._experiment.dir
        return self._experiment

    def watch(self, model: nn.Module, log: str = 'gradients', log_freq: int = 100):
        self.experiment.watch(model, log=log, log_freq=log_freq)

    @rank_zero_only
    def log_hyperparams(self, params: Union[Dict[str, Any], Namespace]) -> None:
        params = self._convert_params(params)
        params = self._flatten_dict(params)
        params = self._sanitize_callable_params(params)
        self.experiment.config.update(params, allow_val_change=True)

    @rank_zero_only
    def log_metrics(self, metrics: Dict[str, float], step: Optional[int] = None) -> None:
        assert rank_zero_only.rank == 0, 'experiment tried to log from global_rank != 0'

        metrics = self._add_prefix(metrics)
        if step is not None and step + self._step_offset < self.experiment.step:
            self.warning_cache.warn('Trying to log at a previous step. Use `commit=False` when logging metrics manually.')
        self.experiment.log(metrics, step=(step + self._step_offset) if step is not None else None)

    @rank_zero_only
    def log_figure(self, name: str, figure: plt.figure, step: Optional[int] = None, close: bool = True) -> None:
        self.experiment.log({name: wandb.Image(figure)}, step=step)

        if close:
            plt.close(figure)

    @property
    def save_dir(self) -> Optional[str]:
        return self._save_dir

    @property
    def name(self) -> Optional[str]:
        # don't create an experiment if we don't have one
        return self._experiment.project_name() if self._experiment else self._name

    @property
    def version(self) -> Optional[str]:
        # don't create an experiment if we don't have one
        return self._experiment.id if self._experiment else self._id

    @rank_zero_only
    def finalize(self, status: str) -> None:
        # offset future training logged on same W&B run
        if self._experiment is not None:
            self._step_offset = self._experiment.step

        # upload all checkpoints from saving dir
        if self._log_model:
            wandb.save(os.path.join(self.save_dir, "*.ckpt"))<|MERGE_RESOLUTION|>--- conflicted
+++ resolved
@@ -20,6 +20,7 @@
 from argparse import Namespace
 from typing import Any, Dict, List, Optional, Union
 
+import matplotlib.pyplot as plt
 import torch.nn as nn
 
 from pytorch_lightning.loggers.base import LightningLoggerBase, rank_zero_experiment
@@ -31,19 +32,9 @@
 try:
     import wandb
     from wandb.wandb_run import Run
-<<<<<<< HEAD
-except ImportError:  # pragma: no-cover
-    wandb = None
-    Run = None
-import matplotlib.pyplot as plt
-
-from pytorch_lightning.loggers.base import LightningLoggerBase, rank_zero_experiment
-from pytorch_lightning.utilities import rank_zero_only
-=======
 except ImportError:
     # needed for test mocks, these tests shall be updated
     wandb, Run = None, None
->>>>>>> 510348e6
 
 
 class WandbLogger(LightningLoggerBase):

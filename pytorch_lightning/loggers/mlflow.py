--- conflicted
+++ resolved
@@ -34,10 +34,7 @@
     raise ImportError('You want to use `mlflow` logger which is not installed yet,'  # pragma: no-cover
                       ' install it with `pip install mlflow`.')
 
-<<<<<<< HEAD
-=======
 from pytorch_lightning import _logger as log
->>>>>>> 4f10599b
 from pytorch_lightning.loggers.base import LightningLoggerBase, rank_zero_only
 
 

# Copyright The PyTorch Lightning team.
#
# Licensed under the Apache License, Version 2.0 (the "License");
# you may not use this file except in compliance with the License.
# You may obtain a copy of the License at
#
#     http://www.apache.org/licenses/LICENSE-2.0
#
# Unless required by applicable law or agreed to in writing, software
# distributed under the License is distributed on an "AS IS" BASIS,
# WITHOUT WARRANTIES OR CONDITIONS OF ANY KIND, either express or implied.
# See the License for the specific language governing permissions and
# limitations under the License.
"""
MLflow Logger
-------------
"""
import logging
import re
from argparse import Namespace
from pathlib import Path
from time import time
from typing import Any, Dict, Optional, Union

<<<<<<< HEAD
import matplotlib.pyplot as plt

from pytorch_lightning import _logger as log
=======
>>>>>>> 680e83ad
from pytorch_lightning.loggers.base import LightningLoggerBase, rank_zero_experiment
from pytorch_lightning.utilities import _module_available, rank_zero_only, rank_zero_warn

log = logging.getLogger(__name__)
LOCAL_FILE_URI_PREFIX = "file:"
_MLFLOW_AVAILABLE = _module_available("mlflow")
try:
    import mlflow
    from mlflow.tracking import MlflowClient
# todo: there seems to be still some remaining import error with Conda env
except ImportError:
    _MLFLOW_AVAILABLE = False
    mlflow, MlflowClient = None, None


class MLFlowLogger(LightningLoggerBase):
    """
    Log using `MLflow <https://mlflow.org>`_.

    Install it with pip:

    .. code-block:: bash

        pip install mlflow

    .. code-block:: python

        from pytorch_lightning import Trainer
        from pytorch_lightning.loggers import MLFlowLogger
        mlf_logger = MLFlowLogger(
            experiment_name="default",
            tracking_uri="file:./ml-runs"
        )
        trainer = Trainer(logger=mlf_logger)

    Use the logger anywhere in your :class:`~pytorch_lightning.core.lightning.LightningModule` as follows:

    .. code-block:: python

        from pytorch_lightning import LightningModule
        class LitModel(LightningModule):
            def training_step(self, batch, batch_idx):
                # example
                self.logger.experiment.whatever_ml_flow_supports(...)

            def any_lightning_module_function_or_hook(self):
                self.logger.experiment.whatever_ml_flow_supports(...)

    Args:
        experiment_name: The name of the experiment
        tracking_uri: Address of local or remote tracking server.
            If not provided, defaults to `file:<save_dir>`.
        tags: A dictionary tags for the experiment.
        save_dir: A path to a local directory where the MLflow runs get saved.
            Defaults to `./mlflow` if `tracking_uri` is not provided.
            Has no effect if `tracking_uri` is provided.
        prefix: A string to put at the beginning of metric keys.
        figure_file_extension: File extension with which matplotlib saves figure

    Raises:
        ImportError:
            If required MLFlow package is not installed on the device.
    """

    LOGGER_JOIN_CHAR = '-'

    def __init__(
        self,
        experiment_name: str = 'default',
        tracking_uri: Optional[str] = None,
        tags: Optional[Dict[str, Any]] = None,
        save_dir: Optional[str] = './mlruns',
        prefix: str = '',
        figure_file_extension='.png',
    ):
        if mlflow is None:
            raise ImportError(
                'You want to use `mlflow` logger which is not installed yet,'
                ' install it with `pip install mlflow`.'
            )
        super().__init__()
        if not tracking_uri:
            tracking_uri = f'{LOCAL_FILE_URI_PREFIX}{save_dir}'

        self._experiment_name = experiment_name
        self._experiment_id = None
        self._tracking_uri = tracking_uri
        self._run_id = None
        self.tags = tags
        self._prefix = prefix
        self._mlflow_client = MlflowClient(tracking_uri)
        self._figure_file_extension = figure_file_extension

    @property
    @rank_zero_experiment
    def experiment(self) -> MlflowClient:
        r"""
        Actual MLflow object. To use MLflow features in your
        :class:`~pytorch_lightning.core.lightning.LightningModule` do the following.

        Example::

            self.logger.experiment.some_mlflow_function()

        """
        if self._experiment_id is None:
            expt = self._mlflow_client.get_experiment_by_name(self._experiment_name)
            if expt is not None:
                self._experiment_id = expt.experiment_id
            else:
                log.warning(f'Experiment with name {self._experiment_name} not found. Creating it.')
                self._experiment_id = self._mlflow_client.create_experiment(name=self._experiment_name)

        if self._run_id is None:
            run = self._mlflow_client.create_run(experiment_id=self._experiment_id, tags=self.tags)
            self._run_id = run.info.run_id
        return self._mlflow_client

    @property
    def run_id(self):
        # create the experiment if it does not exist to get the run id
        _ = self.experiment
        return self._run_id

    @property
    def experiment_id(self):
        # create the experiment if it does not exist to get the experiment id
        _ = self.experiment
        return self._experiment_id

    @rank_zero_only
    def log_hyperparams(self, params: Union[Dict[str, Any], Namespace]) -> None:
        params = self._convert_params(params)
        params = self._flatten_dict(params)
        for k, v in params.items():
            if len(str(v)) > 250:
                rank_zero_warn(
                    f"Mlflow only allows parameters with up to 250 characters. Discard {k}={v}", RuntimeWarning
                )
                continue

            self.experiment.log_param(self.run_id, k, v)

    @rank_zero_only
    def log_metrics(self, metrics: Dict[str, float], step: Optional[int] = None) -> None:
        assert rank_zero_only.rank == 0, 'experiment tried to log from global_rank != 0'

        metrics = self._add_prefix(metrics)

        timestamp_ms = int(time() * 1000)
        for k, v in metrics.items():
            if isinstance(v, str):
                log.warning(f'Discarding metric with string value {k}={v}.')
                continue

            new_k = re.sub("[^a-zA-Z0-9_/. -]+", "", k)
            if k != new_k:
                rank_zero_warn(
                    "MLFlow only allows '_', '/', '.' and ' ' special characters in metric name."
                    f" Replacing {k} with {new_k}.", RuntimeWarning
                )
                k = new_k

            self.experiment.log_metric(self.run_id, k, v, timestamp_ms, step)

    @rank_zero_only
    def log_figure(self, name: str, figure: plt.figure, step: Optional[int] = None, close: bool = True) -> None:
        # save temporary file until logged
        filename = Path(self.save_dir) / (name + f"_step_{step}" + self._figure_file_extension)
        figure.savefig(filename)
        self.experiment.log_artifact(self.run_id, filename, artifact_path="figure_" + name)

        filename.unlink()  # delete temporary file

        if close:
            plt.close(figure)

    @rank_zero_only
    def finalize(self, status: str = 'FINISHED') -> None:
        super().finalize(status)
        status = 'FINISHED' if status == 'success' else status
        if self.experiment.get_run(self.run_id):
            self.experiment.set_terminated(self.run_id, status)

    @property
    def save_dir(self) -> Optional[str]:
        """
        The root file directory in which MLflow experiments are saved.

        Return:
            Local path to the root experiment directory if the tracking uri is local.
            Otherwhise returns `None`.
        """
        if self._tracking_uri.startswith(LOCAL_FILE_URI_PREFIX):
            return self._tracking_uri.lstrip(LOCAL_FILE_URI_PREFIX)

    @property
    def name(self) -> str:
        return self.experiment_id

    @property
    def version(self) -> str:
        return self.run_id<|MERGE_RESOLUTION|>--- conflicted
+++ resolved
@@ -22,12 +22,6 @@
 from time import time
 from typing import Any, Dict, Optional, Union
 
-<<<<<<< HEAD
-import matplotlib.pyplot as plt
-
-from pytorch_lightning import _logger as log
-=======
->>>>>>> 680e83ad
 from pytorch_lightning.loggers.base import LightningLoggerBase, rank_zero_experiment
 from pytorch_lightning.utilities import _module_available, rank_zero_only, rank_zero_warn
 
@@ -194,7 +188,8 @@
             self.experiment.log_metric(self.run_id, k, v, timestamp_ms, step)
 
     @rank_zero_only
-    def log_figure(self, name: str, figure: plt.figure, step: Optional[int] = None, close: bool = True) -> None:
+    def log_figure(self, name: str, figure, step: Optional[int] = None, close: bool = True) -> None:
+        import matplotlib.pyplot as plt
         # save temporary file until logged
         filename = Path(self.save_dir) / (name + f"_step_{step}" + self._figure_file_extension)
         figure.savefig(filename)

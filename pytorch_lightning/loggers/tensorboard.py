--- conflicted
+++ resolved
@@ -72,24 +72,15 @@
     """
     NAME_HPARAMS_FILE = 'hparams.yaml'
 
-<<<<<<< HEAD
-    def __init__(self,
-                 save_dir: str,
-                 name: Optional[str] = "default",
-                 version: Optional[Union[int, str]] = None,
-                 log_graph: bool = True,
-                 default_hp_metric: bool = True,
-                 **kwargs):
-=======
     def __init__(
         self,
         save_dir: str,
         name: Optional[str] = "default",
         version: Optional[Union[int, str]] = None,
-        log_graph: bool = False,
+        log_graph: bool = True,
+        default_hp_metric: bool = True,
         **kwargs
     ):
->>>>>>> 83ab3ead
         super().__init__()
         self._save_dir = save_dir
         self._name = name or ''

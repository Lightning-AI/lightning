# Copyright The PyTorch Lightning team.
#
# Licensed under the Apache License, Version 2.0 (the "License");
# you may not use this file except in compliance with the License.
# You may obtain a copy of the License at
#
#     http://www.apache.org/licenses/LICENSE-2.0
#
# Unless required by applicable law or agreed to in writing, software
# distributed under the License is distributed on an "AS IS" BASIS,
# WITHOUT WARRANTIES OR CONDITIONS OF ANY KIND, either express or implied.
# See the License for the specific language governing permissions and
# limitations under the License.

import itertools
import numbers
import warnings
from typing import Any

import torch
from torch.nn import DataParallel
from torch.nn.parallel import DistributedDataParallel

from pytorch_lightning.core.lightning import LightningModule
<<<<<<< HEAD
from pytorch_lightning.utilities.apply_func import apply_to_collection
=======
from pytorch_lightning.core.step_result import Result
from pytorch_lightning.trainer.states import RunningStage
>>>>>>> 3da28fd6
from pytorch_lightning.utilities.warnings import WarningCache


def _find_tensors(obj):  # pragma: no-cover
    r"""
    Recursively find all tensors contained in the specified object.
    """
    if isinstance(obj, torch.Tensor):
        return [obj]
    if isinstance(obj, (list, tuple)):
        return itertools.chain(*map(_find_tensors, obj))
    if isinstance(obj, dict):
        return itertools.chain(*map(_find_tensors, obj.values()))
    return []


warning_cache = WarningCache()


class LightningDataParallel(DataParallel):

<<<<<<< HEAD
    def __init__(self, module: LightningModule, *args, **kwargs):
        warnings.warn(
            "The usage of `LightningDataParallel` is deprecated since v1.2 and will be removed in v1.4."
            " From now on we recommend to directly subclass `torch.nn.parallel.DataParallel`.",
            DeprecationWarning
        )
        super().__init__(LightningParallelModule(module), *args, **kwargs)
=======
    def forward(self, *inputs, **kwargs):
        if not self.device_ids:
            return self.module(*inputs, **kwargs)

        for t in chain(self.module.parameters(), self.module.buffers()):
            if t.device != self.src_device_obj:
                raise RuntimeError("module must have its parameters and buffers "
                                   "on device {} (device_ids[0]) but found one of "
                                   "them on device: {}".format(self.src_device_obj, t.device))

        inputs, kwargs = self.scatter(inputs, kwargs, self.device_ids)

        if len(self.device_ids) == 1:

            running_stage = self.module.running_stage

            if running_stage == RunningStage.TRAINING:
                return self.module.training_step(*inputs[0], **kwargs[0])

            elif running_stage == RunningStage.TESTING:
                return self.module.test_step(*inputs[0], **kwargs[0])

            elif running_stage == RunningStage.EVALUATING:
                return self.module.validation_step(*inputs[0], **kwargs[0])

            else:
                return self.module.predict(*inputs[0], **kwargs[0])

        replicas = self.replicate(self.module, self.device_ids[:len(inputs)])
        outputs = self.parallel_apply(replicas, inputs, kwargs)

        if isinstance(outputs[0], Result):
            outputs = self.__gather_structured_result(outputs)
        else:
            outputs = self.gather(outputs)
        return outputs
>>>>>>> 3da28fd6


class LightningDistributedDataParallel(DistributedDataParallel):

    def __init__(self, module: LightningModule, *args, **kwargs):
        warnings.warn(
            "The usage of `LightningDistributedDataParallel` is deprecated since v1.2 and will be removed in v1.4."
            " From now on we recommend to directly subclass `torch.nn.parallel.DistributedDataParallel`.",
            DeprecationWarning
        )
        super().__init__(LightningDistributedModule(module), *args, **kwargs)


class LightningModuleWrapperBase(torch.nn.Module):

    def __init__(self, pl_module: LightningModule):
        """
        Wraps the user's LightningModule and redirects the forward call to the appropriate
        method, either ``training_step``, ``validation_step`` or ``test_step``.
        Inheriting classes may also modify the inputs or outputs of forward.

        Args:
            pl_module: the model to wrap
        """
        super().__init__()
        self.module = pl_module

    def forward(self, *inputs, **kwargs):
        if self.module.training:
            output = self.module.training_step(*inputs, **kwargs)
            warn_if_output_is_none(output, "training_step")
        elif self.module.testing:
            output = self.module.test_step(*inputs, **kwargs)
            warn_if_output_is_none(output, "test_step")
        else:
            output = self.module.validation_step(*inputs, **kwargs)
            warn_if_output_is_none(output, "validation_step")
        return output


class LightningParallelModule(LightningModuleWrapperBase):
    """
    Wraps the user's LightningModule and redirects the forward call to the appropriate
    method, either ``training_step``, ``validation_step`` or ``test_step``.
    This class is used in combination with :class:`~torch.nn.parallel.DataParallel` as
    shown in the example. It also takes care of converting Python scalars to Tensors and
    un-squeezes 0-dimensional Tensors as it is required by :class:`~torch.nn.parallel.DataParallel`.

    Example:

        dp_model = torch.nn.DataParallel(
            module=LightningParallelModule(lightning_module),
            device_ids=[3, 4],
            ...
        )

    Args:
        pl_module: the model to wrap

    """
    def __init__(self, pl_module: LightningModule):
        super().__init__(pl_module)

    def forward(self, *inputs, **kwargs):
        output = super().forward(*inputs, **kwargs)
        output = apply_to_collection(
            output,
            dtype=numbers.Number,
            function=python_scalar_to_tensor,
            device=self.module.device
        )
        output = apply_to_collection(
            output,
            dtype=torch.Tensor,
            function=unsqueeze_scalar_tensor,
        )
        return output


class LightningDistributedModule(LightningModuleWrapperBase):

    def __init__(self, pl_module: LightningModule):
        """
        Wraps the user's LightningModule and redirects the forward call to the appropriate
        method, either ``training_step``, ``validation_step`` or ```test_step``.
        This class is used in combination with :class:`~torch.nn.parallel.DistributedDataParallel` as
        shown in the example.

        Example:

            ddp_model = torch.nn.parallel.DistributedDataParallel(
                module=LightningDistributedModule(lightning_module),
                device_ids=[local_rank],
                ...
            )

        Args:
            pl_module: the model to wrap

        """
        super().__init__(pl_module)

    def forward(self, *inputs, **kwargs):
<<<<<<< HEAD
        return super().forward(*inputs, **kwargs)
=======

        running_stage = self.module.running_stage

        if running_stage == RunningStage.TRAINING:
            output = self.module.training_step(*inputs, **kwargs)
            warn_if_output_is_none(output, "training_step")

        elif running_stage == RunningStage.TESTING:
            output = self.module.test_step(*inputs, **kwargs)
            warn_if_output_is_none(output, "test_step")

        elif running_stage == RunningStage.EVALUATING:
            output = self.module.validation_step(*inputs, **kwargs)
            warn_if_output_is_none(output, "validation_step")

        else:
            output = self.module.predict(*inputs, **kwargs)

        return output
>>>>>>> 3da28fd6


# In manual_optimization, we need to call reducer prepare_for_backward.
# Note: Keep track of Pytorch DDP and update if there is a change
# https://github.com/pytorch/pytorch/blob/v1.7.1/torch/nn/parallel/distributed.py#L626-L638
def prepare_for_backward(model: DistributedDataParallel, output: Any):
    if torch.is_grad_enabled() and model.require_backward_grad_sync:
        model.require_forward_param_sync = True
        # We'll return the output object verbatim since it is a freeform
        # object. We need to find any tensors in this object, though,
        # because we need to figure out which parameters were used during
        # this forward pass, to ensure we short circuit reduction for any
        # unused parameters. Only if `find_unused_parameters` is set.
        if model.find_unused_parameters:
            model.reducer.prepare_for_backward(list(_find_tensors(output)))
        else:
            model.reducer.prepare_for_backward([])
    else:
        model.require_forward_param_sync = False


def warn_if_output_is_none(output: Any, method_name: str) -> None:
    """ Warns user about which method returned None. """
    if output is None:
        warning_cache.warn(f'Your {method_name} returned None. Did you forget to return an output?')


<<<<<<< HEAD
def python_scalar_to_tensor(scalar: numbers.Number, device: torch.device = torch.device("cpu")) -> torch.Tensor:
    """ Converts a Python scalar number to a torch tensor and places it on the given device. """
    return torch.tensor([scalar], device=device)
=======
def warn_missing_output(fx_called):
    if fx_called == 'training_step':
        warning_cache.warn("Your training_step returned None. Make sure that was your intention!")


def parallel_apply(
        modules: Module,
        inputs: Tensor,
        kwargs_tup: Optional[tuple] = None,
        devices: Optional[list] = None,
):  # pragma: no-cover
    r"""Applies each `module` in :attr:`modules` in parallel on arguments
    contained in :attr:`inputs` (positional) and :attr:`kwargs_tup` (keyword)
    on each of :attr:`devices`.

    Args:
        modules: modules to be parallelized
        inputs: inputs to the modules
        devices: CUDA devices

    :attr:`modules`, :attr:`inputs`, :attr:`kwargs_tup` (if given), and
    :attr:`devices` (if given) should all have same length. Moreover, each
    element of :attr:`inputs` can either be a single object as the only argument
    to a module, or a collection of positional arguments.
    """
    assert len(modules) == len(inputs)
    if kwargs_tup is not None:
        assert len(modules) == len(kwargs_tup)
    else:
        kwargs_tup = ({},) * len(modules)
    if devices is not None:
        assert len(modules) == len(devices)
    else:
        devices = [None] * len(modules)
    devices = list(map(lambda x: _get_device_index(x, True), devices))
    lock = threading.Lock()
    results = {}
    grad_enabled = torch.is_grad_enabled()

    def _worker(i, module, input, kwargs, device=None):
        torch.set_grad_enabled(grad_enabled)
        if device is None:
            device = get_a_var(input).get_device()
        try:
            with torch.cuda.device(device):
                # this also avoids accidental slicing of `input` if it is a Tensor
                if not isinstance(input, (list, tuple)):
                    input = (input,)

                module = module.to(device)

                # ---------------
                # CHANGE
                if module.running_stage == RunningStage.TRAINING:
                    output = module.training_step(*input, **kwargs)
                    fx_called = 'training_step'

                elif module.running_stage == RunningStage.TESTING:
                    output = module.test_step(*input, **kwargs)
                    fx_called = 'test_step'

                elif module.running_stage == RunningStage.EVALUATING:
                    output = module.validation_step(*input, **kwargs)
                    fx_called = 'validation_step'

                else:
                    output = module.predict(*input, **kwargs)
                    fx_called = 'predict'

                if output is None:
                    warn_missing_output(fx_called)

                if output is not None and module._distrib_type in ('dp', 'ddp2'):
                    auto_squeeze_dim_zeros(output)
                # ---------------

            with lock:
                results[i] = output
        # todo: specify the possible exception
        except Exception as ex:
            with lock:
                results[i] = ex

    # TODO: fix hack (maybe not a hack)
    # make sure each module knows what training state it's in...
    # fixes weird bug where copies are out of sync
    root_m = modules[0]
    for m in modules[1:]:
        m.training = root_m.training
        m.testing = root_m.testing

    if len(modules) > 1:
        threads = [threading.Thread(target=_worker,
                                    args=(i, module, input, kwargs, device))
                   for i, (module, input, kwargs, device) in
                   enumerate(zip(modules, inputs, kwargs_tup, devices))]

        for thread in threads:
            thread.start()
        for thread in threads:
            thread.join()
    else:
        _worker(0, modules[0], inputs[0], kwargs_tup[0], devices[0])

    outputs = []
    for i in range(len(inputs)):
        output = results[i]
        if isinstance(output, Exception):
            raise output
        outputs.append(output)
    return outputs


def auto_squeeze_dim_zeros(output):
    """
    In DP or DDP2 we need to unsqueeze dim 0
    :param output:
    :return:
    """
    if isinstance(output, torch.Tensor):
        output = output.unsqueeze(0)
        return output
>>>>>>> 3da28fd6


def unsqueeze_scalar_tensor(tensor: torch.Tensor) -> torch.Tensor:
    """ Un-squeezes a 0-dim tensor. """
    if tensor.dim() == 0:
        tensor = tensor.unsqueeze(0)
    return tensor<|MERGE_RESOLUTION|>--- conflicted
+++ resolved
@@ -22,12 +22,8 @@
 from torch.nn.parallel import DistributedDataParallel
 
 from pytorch_lightning.core.lightning import LightningModule
-<<<<<<< HEAD
+from pytorch_lightning.trainer.states import RunningStage
 from pytorch_lightning.utilities.apply_func import apply_to_collection
-=======
-from pytorch_lightning.core.step_result import Result
-from pytorch_lightning.trainer.states import RunningStage
->>>>>>> 3da28fd6
 from pytorch_lightning.utilities.warnings import WarningCache
 
 
@@ -49,7 +45,6 @@
 
 class LightningDataParallel(DataParallel):
 
-<<<<<<< HEAD
     def __init__(self, module: LightningModule, *args, **kwargs):
         warnings.warn(
             "The usage of `LightningDataParallel` is deprecated since v1.2 and will be removed in v1.4."
@@ -57,44 +52,6 @@
             DeprecationWarning
         )
         super().__init__(LightningParallelModule(module), *args, **kwargs)
-=======
-    def forward(self, *inputs, **kwargs):
-        if not self.device_ids:
-            return self.module(*inputs, **kwargs)
-
-        for t in chain(self.module.parameters(), self.module.buffers()):
-            if t.device != self.src_device_obj:
-                raise RuntimeError("module must have its parameters and buffers "
-                                   "on device {} (device_ids[0]) but found one of "
-                                   "them on device: {}".format(self.src_device_obj, t.device))
-
-        inputs, kwargs = self.scatter(inputs, kwargs, self.device_ids)
-
-        if len(self.device_ids) == 1:
-
-            running_stage = self.module.running_stage
-
-            if running_stage == RunningStage.TRAINING:
-                return self.module.training_step(*inputs[0], **kwargs[0])
-
-            elif running_stage == RunningStage.TESTING:
-                return self.module.test_step(*inputs[0], **kwargs[0])
-
-            elif running_stage == RunningStage.EVALUATING:
-                return self.module.validation_step(*inputs[0], **kwargs[0])
-
-            else:
-                return self.module.predict(*inputs[0], **kwargs[0])
-
-        replicas = self.replicate(self.module, self.device_ids[:len(inputs)])
-        outputs = self.parallel_apply(replicas, inputs, kwargs)
-
-        if isinstance(outputs[0], Result):
-            outputs = self.__gather_structured_result(outputs)
-        else:
-            outputs = self.gather(outputs)
-        return outputs
->>>>>>> 3da28fd6
 
 
 class LightningDistributedDataParallel(DistributedDataParallel):
@@ -198,29 +155,7 @@
         super().__init__(pl_module)
 
     def forward(self, *inputs, **kwargs):
-<<<<<<< HEAD
         return super().forward(*inputs, **kwargs)
-=======
-
-        running_stage = self.module.running_stage
-
-        if running_stage == RunningStage.TRAINING:
-            output = self.module.training_step(*inputs, **kwargs)
-            warn_if_output_is_none(output, "training_step")
-
-        elif running_stage == RunningStage.TESTING:
-            output = self.module.test_step(*inputs, **kwargs)
-            warn_if_output_is_none(output, "test_step")
-
-        elif running_stage == RunningStage.EVALUATING:
-            output = self.module.validation_step(*inputs, **kwargs)
-            warn_if_output_is_none(output, "validation_step")
-
-        else:
-            output = self.module.predict(*inputs, **kwargs)
-
-        return output
->>>>>>> 3da28fd6
 
 
 # In manual_optimization, we need to call reducer prepare_for_backward.
@@ -248,134 +183,9 @@
         warning_cache.warn(f'Your {method_name} returned None. Did you forget to return an output?')
 
 
-<<<<<<< HEAD
 def python_scalar_to_tensor(scalar: numbers.Number, device: torch.device = torch.device("cpu")) -> torch.Tensor:
     """ Converts a Python scalar number to a torch tensor and places it on the given device. """
     return torch.tensor([scalar], device=device)
-=======
-def warn_missing_output(fx_called):
-    if fx_called == 'training_step':
-        warning_cache.warn("Your training_step returned None. Make sure that was your intention!")
-
-
-def parallel_apply(
-        modules: Module,
-        inputs: Tensor,
-        kwargs_tup: Optional[tuple] = None,
-        devices: Optional[list] = None,
-):  # pragma: no-cover
-    r"""Applies each `module` in :attr:`modules` in parallel on arguments
-    contained in :attr:`inputs` (positional) and :attr:`kwargs_tup` (keyword)
-    on each of :attr:`devices`.
-
-    Args:
-        modules: modules to be parallelized
-        inputs: inputs to the modules
-        devices: CUDA devices
-
-    :attr:`modules`, :attr:`inputs`, :attr:`kwargs_tup` (if given), and
-    :attr:`devices` (if given) should all have same length. Moreover, each
-    element of :attr:`inputs` can either be a single object as the only argument
-    to a module, or a collection of positional arguments.
-    """
-    assert len(modules) == len(inputs)
-    if kwargs_tup is not None:
-        assert len(modules) == len(kwargs_tup)
-    else:
-        kwargs_tup = ({},) * len(modules)
-    if devices is not None:
-        assert len(modules) == len(devices)
-    else:
-        devices = [None] * len(modules)
-    devices = list(map(lambda x: _get_device_index(x, True), devices))
-    lock = threading.Lock()
-    results = {}
-    grad_enabled = torch.is_grad_enabled()
-
-    def _worker(i, module, input, kwargs, device=None):
-        torch.set_grad_enabled(grad_enabled)
-        if device is None:
-            device = get_a_var(input).get_device()
-        try:
-            with torch.cuda.device(device):
-                # this also avoids accidental slicing of `input` if it is a Tensor
-                if not isinstance(input, (list, tuple)):
-                    input = (input,)
-
-                module = module.to(device)
-
-                # ---------------
-                # CHANGE
-                if module.running_stage == RunningStage.TRAINING:
-                    output = module.training_step(*input, **kwargs)
-                    fx_called = 'training_step'
-
-                elif module.running_stage == RunningStage.TESTING:
-                    output = module.test_step(*input, **kwargs)
-                    fx_called = 'test_step'
-
-                elif module.running_stage == RunningStage.EVALUATING:
-                    output = module.validation_step(*input, **kwargs)
-                    fx_called = 'validation_step'
-
-                else:
-                    output = module.predict(*input, **kwargs)
-                    fx_called = 'predict'
-
-                if output is None:
-                    warn_missing_output(fx_called)
-
-                if output is not None and module._distrib_type in ('dp', 'ddp2'):
-                    auto_squeeze_dim_zeros(output)
-                # ---------------
-
-            with lock:
-                results[i] = output
-        # todo: specify the possible exception
-        except Exception as ex:
-            with lock:
-                results[i] = ex
-
-    # TODO: fix hack (maybe not a hack)
-    # make sure each module knows what training state it's in...
-    # fixes weird bug where copies are out of sync
-    root_m = modules[0]
-    for m in modules[1:]:
-        m.training = root_m.training
-        m.testing = root_m.testing
-
-    if len(modules) > 1:
-        threads = [threading.Thread(target=_worker,
-                                    args=(i, module, input, kwargs, device))
-                   for i, (module, input, kwargs, device) in
-                   enumerate(zip(modules, inputs, kwargs_tup, devices))]
-
-        for thread in threads:
-            thread.start()
-        for thread in threads:
-            thread.join()
-    else:
-        _worker(0, modules[0], inputs[0], kwargs_tup[0], devices[0])
-
-    outputs = []
-    for i in range(len(inputs)):
-        output = results[i]
-        if isinstance(output, Exception):
-            raise output
-        outputs.append(output)
-    return outputs
-
-
-def auto_squeeze_dim_zeros(output):
-    """
-    In DP or DDP2 we need to unsqueeze dim 0
-    :param output:
-    :return:
-    """
-    if isinstance(output, torch.Tensor):
-        output = output.unsqueeze(0)
-        return output
->>>>>>> 3da28fd6
 
 
 def unsqueeze_scalar_tensor(tensor: torch.Tensor) -> torch.Tensor:

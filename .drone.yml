--- conflicted
+++ resolved
@@ -41,10 +41,7 @@
   #    path: /opt/conda/lib/python3.7/site-packages
 
   commands:
-<<<<<<< HEAD
-=======
     # todo: remove unsets as in correct image Horovod shall be set
->>>>>>> 9823f97a
     - unset HOROVOD_GPU_ALLREDUCE
     - unset HOROVOD_GPU_BROADCAST
     - export PATH="$PATH:/root/.local/bin"
@@ -55,13 +52,8 @@
     - pip uninstall -y horovod
     #- bash ./requirements/install_AMP.sh
     - apt-get update && apt-get install -y cmake
-<<<<<<< HEAD
-    - pip install -r ./requirements/base.txt --user -q --upgrade-strategy only-if-needed
-    - pip install --no-cache-dir -r ./requirements/devel.txt --user -q --upgrade-strategy only-if-needed
-=======
     - pip uninstall -y horovod  # todo: this shall not be needed
     - pip install -r ./requirements/devel.txt --user -q --upgrade-strategy only-if-needed  --no-cache-dir
->>>>>>> 9823f97a
     #- pip install -r ./requirements/docs.txt --user -q
     - pip install -r ./requirements/examples.txt --user -q --upgrade-strategy only-if-needed
     - pip list

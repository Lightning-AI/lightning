# Python package
# Create and test a Python package on multiple Python versions.
# Add steps that analyze code, save the dist with the build record, publish to a PyPI-compatible index, and more:
# https://docs.microsoft.com/azure/devops/pipelines/languages/python

trigger:
  tags:
    include:
      - '*'
  branches:
    include:
      - "master"
      - "release/*"
      - "refs/tags/*"
pr:
  - "master"
  - "release/*"

jobs:
  - job: testing
    strategy:
      matrix:
        'PyTorch - stable':
          image: "pytorchlightning/pytorch_lightning:base-cuda-py3.9-torch1.11"
    # how long to run the job before automatically cancelling
    timeoutInMinutes: "100"
    # how much time to give 'run always even if cancelled tasks' before stopping them
    cancelTimeoutInMinutes: "2"
    pool: azure-jirka-spot
    container:
      image: $(image)
      # default shm size is 64m. Increase it to avoid:
      # 'Error while creating shared memory: unhandled system error, NCCL version 2.7.8'
      options: "--runtime=nvidia -e NVIDIA_VISIBLE_DEVICES=all --shm-size=512m"
    workspace:
      clean: all

    steps:

    - bash: |
        lspci | egrep 'VGA|3D'
        whereis nvidia
        nvidia-smi
        which python && which pip
        python --version
        pip --version
        pip list
      displayName: 'Image info & NVIDIA'

    - bash: |
        python -c "fname = 'requirements/strategies.txt' ; lines = [line for line in open(fname).readlines() if 'horovod' not in line] ; open(fname, 'w').writelines(lines)"
        CUDA_VERSION_MM=$(python -c "import torch ; print(''.join(map(str, torch.version.cuda.split('.')[:2])))")
        pip install "bagua-cuda$CUDA_VERSION_MM>=0.9.0"
<<<<<<< HEAD
        pip install -e .
        pip install --requirement requirements/devel.txt
        pip install --requirement requirements/strategies.txt
=======
        pip install -e .[strategies]
        pip install --requirement requirements/devel.txt
>>>>>>> 759e89df
        pip list
      displayName: 'Install dependencies'

    - bash: |
        set -e
        python requirements/collect_env_details.py
        python -c "import torch ; mgpu = torch.cuda.device_count() ; assert mgpu >= 2, f'GPU: {mgpu}'"
        python requirements/check-avail-strategies.py
        python requirements/check-avail-extras.py
      displayName: 'Env details'

    - bash: bash .actions/pull_legacy_checkpoints.sh
      displayName: 'Get legacy checkpoints'

    - bash: python -m coverage run --source pytorch_lightning -m pytest pytorch_lightning
<<<<<<< HEAD
      displayName: 'Testing: doctests'

    - bash: python -m coverage run --source pytorch_lightning -m pytest tests_pytorch --ignore tests_pytorch/benchmarks -v --junitxml=$(Build.StagingDirectory)/test-results.xml --durations=50
      displayName: 'Testing: standard'
      workingDirectory: test

    - bash: bash run_standalone_tests.sh
      workingDirectory: test
=======
      workingDirectory: src
      displayName: 'Testing: doctests'

    - bash: python -m coverage run --source pytorch_lightning -m pytest tests --ignore tests/benchmarks -v --junitxml=$(Build.StagingDirectory)/test-results.xml --durations=50
      displayName: 'Testing: unittests'

    - bash: bash tests/standalone_tests.sh
>>>>>>> 759e89df
      env:
        PL_USE_MOCKED_MNIST: "1"
      displayName: 'Testing: standalone'

    - bash: |
        python -m coverage report
        python -m coverage xml
        python -m coverage html
        python -m codecov --token=$(CODECOV_TOKEN) --commit=$(Build.SourceVersion) --flags=gpu,pytest --name="GPU-coverage" --env=linux,azure
        ls -l
      workingDirectory: test
      displayName: 'Statistics'

    - task: PublishTestResults@2
      displayName: 'Publish test results'
      inputs:
        testResultsFiles: '$(Build.StagingDirectory)/test-results.xml'
        testRunTitle: '$(Agent.OS) - $(Build.DefinitionName) - Python $(python.version)'
      condition: succeededOrFailed()

    # todo: re-enable after schema check pass, also atm it seems does not have any effect
    #- task: PublishCodeCoverageResults@2
    #  displayName: 'Publish coverage report'
    #  inputs:
    #    codeCoverageTool: 'Cobertura'
    #    summaryFileLocation: 'coverage.xml'
    #    reportDirectory: '$(Build.SourcesDirectory)/htmlcov'
    #    testRunTitle: '$(Agent.OS) - $(Build.BuildNumber)[$(Agent.JobName)] - Python $(python.version)'
    #  condition: succeededOrFailed()

    - script: |
        set -e
        python -m pytest pl_examples -v --maxfail=2 --durations=0
        bash pl_examples/run_examples.sh --trainer.accelerator=gpu --trainer.devices=1
        bash pl_examples/run_examples.sh --trainer.accelerator=gpu --trainer.devices=2 --trainer.strategy=ddp
        bash pl_examples/run_examples.sh --trainer.accelerator=gpu --trainer.devices=2 --trainer.strategy=ddp --trainer.precision=16
      env:
        PL_USE_MOCKED_MNIST: "1"
      displayName: 'Testing: examples'

    - bash: python -m pytest tests_pytorch/benchmarks -v --maxfail=2 --durations=0
      workingDirectory: test
      displayName: 'Testing: benchmarks'<|MERGE_RESOLUTION|>--- conflicted
+++ resolved
@@ -51,14 +51,8 @@
         python -c "fname = 'requirements/strategies.txt' ; lines = [line for line in open(fname).readlines() if 'horovod' not in line] ; open(fname, 'w').writelines(lines)"
         CUDA_VERSION_MM=$(python -c "import torch ; print(''.join(map(str, torch.version.cuda.split('.')[:2])))")
         pip install "bagua-cuda$CUDA_VERSION_MM>=0.9.0"
-<<<<<<< HEAD
-        pip install -e .
-        pip install --requirement requirements/devel.txt
-        pip install --requirement requirements/strategies.txt
-=======
         pip install -e .[strategies]
         pip install --requirement requirements/devel.txt
->>>>>>> 759e89df
         pip list
       displayName: 'Install dependencies'
 
@@ -74,7 +68,7 @@
       displayName: 'Get legacy checkpoints'
 
     - bash: python -m coverage run --source pytorch_lightning -m pytest pytorch_lightning
-<<<<<<< HEAD
+      workingDirectory: src
       displayName: 'Testing: doctests'
 
     - bash: python -m coverage run --source pytorch_lightning -m pytest tests_pytorch --ignore tests_pytorch/benchmarks -v --junitxml=$(Build.StagingDirectory)/test-results.xml --durations=50
@@ -83,15 +77,6 @@
 
     - bash: bash run_standalone_tests.sh
       workingDirectory: test
-=======
-      workingDirectory: src
-      displayName: 'Testing: doctests'
-
-    - bash: python -m coverage run --source pytorch_lightning -m pytest tests --ignore tests/benchmarks -v --junitxml=$(Build.StagingDirectory)/test-results.xml --durations=50
-      displayName: 'Testing: unittests'
-
-    - bash: bash tests/standalone_tests.sh
->>>>>>> 759e89df
       env:
         PL_USE_MOCKED_MNIST: "1"
       displayName: 'Testing: standalone'

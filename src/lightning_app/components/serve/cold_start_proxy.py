import asyncio
from typing import Any

import aiohttp
from diffusion_with_autoscaler.datatypes import Image, Text
from fastapi import HTTPException
from pydantic import BaseModel

proxy_url = "https://ulhcn-01gd3c9epmk5xj2y9a9jrrvgt8.litng-ai-03.litng.ai/api/predict"


class ColdStartProxy:
    """ColdStartProxy allows users to configure the load balancer to use a proxy service while the work is cold
    starting. This is useful with services that gets realtime requests but startup time for workers is high.

    If the request body is same and the method is POST for the proxy service,
    then the default implementation of `handle_request` can be used. In that case
    initialize the proxy with the proxy url. Otherwise, the user can override the `handle_request`

    Args:
        proxy_url (str): The url of the proxy service
    """

    def __init__(self, proxy_url):
        self.proxy_url = proxy_url
        self.proxy_timeout = 50
        # checking `asyncio.iscoroutinefunction` instead of `inspect.iscoroutinefunction`
        # because AsyncMock in the tests requres the former to pass
        if not asyncio.iscoroutinefunction(self.handle_request):
            raise TypeError("handle_request must be an `async` function")

    async def handle_request(self, request: BaseModel) -> Any:
        """This method is called when the request is received while the work is cold starting. The default
        implementation of this method is to forward the request body to the proxy service with POST method but the
        user can override this method to handle the request in any way.

        Args:
            request (BaseModel): The request body, a pydantic model that is being
            forwarded by load balancer which is a FastAPI service
        """
        try:
            async with aiohttp.ClientSession() as session:
                headers = {
                    "accept": "application/json",
                    "Content-Type": "application/json",
                }
                async with session.post(
                    self.proxy_url,
                    json=request.dict(),
                    timeout=self.proxy_timeout,
                    headers=headers,
                ) as response:
                    return await response.json()
        except Exception as ex:
            # TODO - test this and make sure if cold start proxy is not up,
            #  we are returning a useful message to the user
<<<<<<< HEAD
            raise HTTPException(status_code=500, detail=f"Error in proxy: {ex}")
=======
            raise HTTPException(status_code=500, detail=f"Error in proxy: {ex}")


class CustomColdStartProxy(ColdStartProxy):
    async def handle_request(self, request: Text) -> Any:
        async with aiohttp.ClientSession() as session:
            headers = {
                "accept": "application/json",
                "Content-Type": "application/json",
            }
            async with session.post(
                self.proxy_url,
                json={"prompt": request.text},
                timeout=self.proxy_timeout,
                headers=headers,
            ) as response:
                resp = await response.json()
                return Image(image=resp["image"][22:])
>>>>>>> 320a2838
<|MERGE_RESOLUTION|>--- conflicted
+++ resolved
@@ -54,25 +54,4 @@
         except Exception as ex:
             # TODO - test this and make sure if cold start proxy is not up,
             #  we are returning a useful message to the user
-<<<<<<< HEAD
-            raise HTTPException(status_code=500, detail=f"Error in proxy: {ex}")
-=======
-            raise HTTPException(status_code=500, detail=f"Error in proxy: {ex}")
-
-
-class CustomColdStartProxy(ColdStartProxy):
-    async def handle_request(self, request: Text) -> Any:
-        async with aiohttp.ClientSession() as session:
-            headers = {
-                "accept": "application/json",
-                "Content-Type": "application/json",
-            }
-            async with session.post(
-                self.proxy_url,
-                json={"prompt": request.text},
-                timeout=self.proxy_timeout,
-                headers=headers,
-            ) as response:
-                resp = await response.json()
-                return Image(image=resp["image"][22:])
->>>>>>> 320a2838
+            raise HTTPException(status_code=500, detail=f"Error in proxy: {ex}")
--- conflicted
+++ resolved
@@ -356,11 +356,7 @@
         client = LightningClient()
         project = _get_project(client)
 
-<<<<<<< HEAD
-        lapps = [
-=======
         lit_apps = [
->>>>>>> ec0d6d28
             app
             for app in client.lightningapp_instance_service_list_lightningapp_instances(
                 project_id=project.project_id
@@ -368,19 +364,11 @@
             if app.name == name
         ]
 
-<<<<<<< HEAD
-        if not lapps:
-            return True
-
-        assert len(lapps) == 1
-        app_id = lapps[0].id
-=======
         if not lit_apps:
             return True
 
         assert len(lit_apps) == 1
         app_id = lit_apps[0].id
->>>>>>> ec0d6d28
 
         if debug:
             process = Process(target=print_logs, kwargs={"app_id": app_id})
@@ -396,11 +384,7 @@
             except (playwright._impl._api_types.Error, playwright._impl._api_types.TimeoutError):
                 pass
 
-<<<<<<< HEAD
-        lapps = [
-=======
         lit_apps = [
->>>>>>> ec0d6d28
             app
             for app in client.lightningapp_instance_service_list_lightningapp_instances(
                 project_id=project.project_id
@@ -408,11 +392,7 @@
             if app.name == name
         ]
 
-<<<<<<< HEAD
-        app_url = lapps[0].status.url
-=======
         app_url = lit_apps[0].status.url
->>>>>>> ec0d6d28
 
         while True:
             sleep(1)

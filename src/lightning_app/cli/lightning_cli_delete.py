--- conflicted
+++ resolved
@@ -21,13 +21,8 @@
     is_flag=True,
     help="This flag makes the CLI return immediately and lets the cluster deletion happen in the background",
 )
-<<<<<<< HEAD
-def delete_cluster(cluster: str, do_async: bool = False) -> None:
-    """Delete a Lightning AI BYOC compute cluster and all associated cloud provider resources.
-=======
-def delete_cluster(cluster: str, force: bool = False, wait: bool = False) -> None:
+def delete_cluster(cluster: str, force: bool = False, do_async: bool = False) -> None:
     """Delete a Lightning AI BYOC cluster and all associated cloud provider resources.
->>>>>>> ad4bd66d
 
     Deleting a cluster also deletes all apps that were started on the cluster.
     Deletion permanently removes not only the record of all apps run on a cluster,
@@ -42,10 +37,7 @@
     VPC components, etc. are irreversibly deleted and cannot be recovered!
     """
     cluster_manager = AWSClusterManager()
-<<<<<<< HEAD
-    cluster_manager.delete(cluster_id=cluster, force=False, do_async=do_async)
-=======
-    cluster_manager.delete(cluster_id=cluster, force=force, wait=wait)
+    cluster_manager.delete(cluster_id=cluster, force=force, do_async=do_async)
 
 
 @delete.command("ssh-key")
@@ -53,5 +45,4 @@
 def remove_ssh_key(key_id: str) -> None:
     """Delete a ssh-key from your Lightning AI account."""
     ssh_key_manager = _SSHKeyManager()
-    ssh_key_manager.remove_key(key_id=key_id)
->>>>>>> ad4bd66d
+    ssh_key_manager.remove_key(key_id=key_id)
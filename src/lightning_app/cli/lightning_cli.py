--- conflicted
+++ resolved
@@ -363,62 +363,6 @@
     _run_app(file, cloud, cluster_id, without_server, no_cache, name, blocking, open_ui, env)
 
 
-<<<<<<< HEAD
-def app_command():
-    """Execute a function in a running application from its name."""
-    from lightning_app.utilities.commands.base import _download_command
-
-    logger.warn("Lightning Commands are a beta feature and APIs aren't stable yet.")
-
-    debug_mode = bool(int(os.getenv("LIGHTNING_DEBUG", "0")))
-
-    parser = ArgumentParser()
-    parser.add_argument("--app_id", default=None, type=str, help="Optional argument to identify an application.")
-    hparams, argv = parser.parse_known_args()
-
-    # 1: Collect the url and comments from the running application
-    url, api_commands = _retrieve_application_url_and_available_commands(hparams.app_id)
-    if url is None or api_commands is None:
-        raise Exception("We couldn't find any matching running app.")
-
-    if not api_commands:
-        raise Exception("This application doesn't expose any commands yet.")
-
-    command = argv[0]
-
-    if command not in api_commands:
-        raise Exception(f"The provided command {command} isn't available in {list(api_commands)}")
-
-    # 2: Send the command from the user
-    metadata = api_commands[command]
-
-    # 3: Execute the command
-    if metadata["tag"] == OpenAPITags.APP_COMMAND:
-        # TODO: Improve what is current supported
-        kwargs = [v.replace("--", "") for v in argv[1:]]
-
-        for p in kwargs:
-            if p.split("=")[0] not in metadata["parameters"]:
-                raise Exception(f"Some arguments need to be provided. The keys are {list(metadata['parameters'])}.")
-        # TODO: Encode the parameters and validate their type.
-        query_parameters = "&".join(kwargs)
-        resp = requests.post(url + f"/command/{command}?{query_parameters}")
-        assert resp.status_code == 200, resp.json()
-    else:
-        client_command = _download_command(
-            command,
-            metadata["cls_path"],
-            metadata["cls_name"],
-            hparams.app_id,
-            debug_mode=debug_mode,
-        )
-        client_command._setup(command_name=command, app_url=url)
-        sys.argv = argv
-        client_command.run()
-
-
-=======
->>>>>>> a7c01c47
 @_main.group(hidden=True)
 def fork():
     """Fork an application."""

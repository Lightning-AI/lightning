import os
import sys
from pathlib import Path
from typing import Any, List, Tuple, Union

import arrow
import click
import rich
from lightning_cloud.openapi import Externalv1LightningappInstance
from requests.exceptions import ConnectionError
from rich.color import ANSI_COLOR_NAMES

from lightning_app import __version__ as ver
from lightning_app.cli import cmd_init, cmd_install, cmd_pl_init, cmd_react_ui_init
from lightning_app.cli.cmd_clusters import AWSClusterManager
from lightning_app.cli.commands.app_commands import _run_app_command
from lightning_app.cli.commands.connection import (
    _list_app_commands,
    _retrieve_connection_to_an_app,
    connect,
    disconnect,
)
from lightning_app.cli.lightning_cli_create import create
from lightning_app.cli.lightning_cli_delete import delete
from lightning_app.cli.lightning_cli_list import get_list
from lightning_app.core.constants import DEBUG, get_lightning_cloud_url
from lightning_app.runners.runtime import dispatch
from lightning_app.runners.runtime_type import RuntimeType
from lightning_app.utilities.app_helpers import Logger
from lightning_app.utilities.app_logs import _app_logs_reader
from lightning_app.utilities.cli_helpers import _arrow_time_callback, _format_input_env_variables
from lightning_app.utilities.cloud import _get_project
from lightning_app.utilities.cluster_logs import _cluster_logs_reader
from lightning_app.utilities.exceptions import LogLinesLimitExceeded
from lightning_app.utilities.login import Auth
from lightning_app.utilities.logs_socket_api import _ClusterLogsSocketAPI, _LightningLogsSocketAPI
from lightning_app.utilities.network import LightningClient

logger = Logger(__name__)


def get_app_url(runtime_type: RuntimeType, *args: Any, need_credits: bool = False) -> str:
    if runtime_type == RuntimeType.CLOUD:
<<<<<<< HEAD
        lapp: Externalv1LightningappInstance = args[0]
        action = "?action=add_credits" if need_credits else ""
        return f"{get_lightning_cloud_url()}/me/apps/{lapp.id}{action}"
=======
        lit_app: Externalv1LightningappInstance = args[0]
        action = "?action=add_credits" if need_credits else ""
        return f"{get_lightning_cloud_url()}/me/apps/{lit_app.id}{action}"
>>>>>>> ec0d6d28
    else:
        return "http://127.0.0.1:7501/view"


def main() -> None:
    # 1: Handle connection to a Lightning App.
    if len(sys.argv) > 1 and sys.argv[1] in ("connect", "disconnect"):
        _main()
    else:
        # 2: Collect the connection a Lightning App.
        app_name, app_id = _retrieve_connection_to_an_app()
        if app_name:
            # 3: Handle development use case.
            is_local_app = app_name == "localhost"
            if sys.argv[1:3] == ["run", "app"] or sys.argv[1:3] == ["show", "logs"]:
                _main()
            else:
                if is_local_app:
                    click.echo("You are connected to the local Lightning App.")
                else:
                    click.echo(f"You are connected to the cloud Lightning App: {app_name}.")

                if "help" in sys.argv[1]:
                    _list_app_commands()
                else:
                    _run_app_command(app_name, app_id)
        else:
            _main()


@click.group()
@click.version_option(ver)
def _main() -> None:
    pass


@_main.group()
def show() -> None:
    """Show given resource."""
    pass


_main.command()(connect)
_main.command()(disconnect)


@show.command()
@click.argument("app_name", required=False)
@click.argument("components", nargs=-1, required=False)
@click.option("-f", "--follow", required=False, is_flag=True, help="Wait for new logs, to exit use CTRL+C.")
def logs(app_name: str, components: List[str], follow: bool) -> None:
    """Show cloud application logs. By default prints logs for all currently available components.

    Example uses:

        Print all application logs:

            $ lightning show logs my-application


        Print logs only from the flow (no work):

            $ lightning show logs my-application flow


        Print logs only from selected works:

            $ lightning show logs my-application root.work_a root.work_b
    """

    client = LightningClient()
    project = _get_project(client)

    apps = {
        app.name: app
        for app in client.lightningapp_instance_service_list_lightningapp_instances(
            project_id=project.project_id
        ).lightningapps
    }

    if not apps:
        raise click.ClickException(
            "You don't have any application in the cloud. Please, run an application first with `--cloud`."
        )

    if not app_name:
        raise click.ClickException(
            f"You have not specified any Lightning App. Please select one of available: [{', '.join(apps.keys())}]"
        )

    if app_name not in apps:
        raise click.ClickException(
            f"The Lightning App '{app_name}' does not exist. Please select one of following: [{', '.join(apps.keys())}]"
        )

    # Fetch all lightning works from given application
    # 'Flow' component is somewhat implicit, only one for whole app,
    #    and not listed in lightningwork API - so we add it directly to the list
    works = client.lightningwork_service_list_lightningwork(
        project_id=project.project_id, app_id=apps[app_name].id
    ).lightningworks
    app_component_names = ["flow"] + [f.name for f in apps[app_name].spec.flow_servers] + [w.name for w in works]

    if not components:
        components = app_component_names

    else:

        def add_prefix(c: str) -> str:
            if c == "flow":
                return c
            if not c.startswith("root."):
                return "root." + c
            return c

        components = [add_prefix(c) for c in components]

        for component in components:
            if component not in app_component_names:
                raise click.ClickException(f"Component '{component}' does not exist in app {app_name}.")

    log_reader = _app_logs_reader(
        logs_api_client=_LightningLogsSocketAPI(client.api_client),
        project_id=project.project_id,
        app_id=apps[app_name].id,
        component_names=components,
        follow=follow,
    )

    rich_colors = list(ANSI_COLOR_NAMES)
    colors = {c: rich_colors[i + 1] for i, c in enumerate(components)}

    for log_event in log_reader:
        date = log_event.timestamp.strftime("%m/%d/%Y %H:%M:%S")
        color = colors[log_event.component_name]
        rich.print(f"[{color}]{log_event.component_name}[/{color}] {date} {log_event.message}")


@show.group()
def cluster() -> None:
    """Groups cluster commands inside show."""
    pass


@cluster.command(name="logs")
@click.argument("cluster_name", required=True)
@click.option(
    "--from",
    "from_time",
    default="24 hours ago",
    help="The starting timestamp to query cluster logs from. Human-readable (e.g. '48 hours ago') or ISO 8601 "
    "(e.g. '2022-08-23 12:34') formats.",
    callback=_arrow_time_callback,
)
@click.option(
    "--to",
    "to_time",
    default="0 seconds ago",
    callback=_arrow_time_callback,
    help="The end timestamp / relative time increment to query logs for. This is ignored when following logs (with "
    "-f/--follow). The same format as --from option has.",
)
@click.option("--limit", default=10000, help="The max number of log lines returned.")
@click.option("-f", "--follow", required=False, is_flag=True, help="Wait for new logs, to exit use CTRL+C.")
def cluster_logs(cluster_name: str, to_time: arrow.Arrow, from_time: arrow.Arrow, limit: int, follow: bool) -> None:
    """Show cluster logs.

    Example uses:

        Print cluster logs:

            $ lightning show cluster logs my-cluster


        Print cluster logs and wait for new logs:

            $ lightning show cluster logs my-cluster --follow


        Print cluster logs, from 48 hours ago to now:

            $ lightning show cluster logs my-cluster --from "48 hours ago"


        Print cluster logs, 10 most recent lines:

            $ lightning show cluster logs my-cluster --limit 10
    """

    client = LightningClient()
    cluster_manager = AWSClusterManager()
    existing_cluster_list = cluster_manager.get_clusters()

    clusters = {cluster.name: cluster.id for cluster in existing_cluster_list.clusters}

    if not clusters:
        raise click.ClickException("You don't have any clusters.")

    if not cluster_name:
        raise click.ClickException(
            f"You have not specified any clusters. Please select one of available: [{', '.join(clusters.keys())}]"
        )

    if cluster_name not in clusters:
        raise click.ClickException(
            f"The cluster '{cluster_name}' does not exist."
            f" Please select one of the following: [{', '.join(clusters.keys())}]"
        )

    try:
        log_reader = _cluster_logs_reader(
            logs_api_client=_ClusterLogsSocketAPI(client.api_client),
            cluster_id=clusters[cluster_name],
            start=from_time.int_timestamp,
            end=to_time.int_timestamp if not follow else None,
            limit=limit,
            follow=follow,
        )

        colors = {"error": "red", "warn": "yellow", "info": "green"}

        for log_event in log_reader:
            date = log_event.timestamp.strftime("%m/%d/%Y %H:%M:%S")
            color = colors.get(log_event.labels.level, "green")
            rich.print(f"[{color}]{log_event.labels.level:5}[/{color}] {date} {log_event.message.rstrip()}")
    except LogLinesLimitExceeded:
        raise click.ClickException(f"Read {limit} log lines, but there may be more. Use --limit param to read more")
    except Exception as error:
        logger.error(f"⚡ Error while reading logs ({type(error)}), {error}", exc_info=DEBUG)


@_main.command()
def login() -> None:
    """Log in to your lightning.ai account."""
    auth = Auth()
    auth.clear()

    try:
        auth._run_server()
    except ConnectionError:
        click.echo(f"Unable to connect to {get_lightning_cloud_url()}. Please check your internet connection.")
        exit(1)


@_main.command()
def logout() -> None:
    """Log out of your lightning.ai account."""
    Auth().clear()
    disconnect(logout=True)


def _run_app(
    file: str,
    cloud: bool,
    cluster_id: str,
    without_server: bool,
    no_cache: bool,
    name: str,
    blocking: bool,
    open_ui: bool,
    env: tuple,
    secret: tuple,
) -> None:
    file = _prepare_file(file)

    if not cloud and cluster_id is not None:
        raise click.ClickException("Using the flag --cluster-id in local execution is not supported.")

    runtime_type = RuntimeType.CLOUD if cloud else RuntimeType.MULTIPROCESS

    # Cloud specific validations
    if runtime_type != RuntimeType.CLOUD:
        if no_cache:
            raise click.ClickException(
                "Caching is a property of apps running in cloud. "
                "Using the flag --no-cache in local execution is not supported."
            )
        if secret:
            raise click.ClickException(
                "Secrets can only be used for apps running in cloud. "
                "Using the option --secret in local execution is not supported."
            )

    env_vars = _format_input_env_variables(env)
    os.environ.update(env_vars)

    secrets = _format_input_env_variables(secret)

    def on_before_run(*args: Any, **kwargs: Any) -> None:
        if open_ui and not without_server:
            click.launch(get_app_url(runtime_type, *args, **kwargs))

    click.echo("Your Lightning App is starting. This won't take long.")

    # TODO: Fixme when Grid utilities are available.
    # And refactor test_lightning_run_app_cloud
    file_path = Path(file)
    dispatch(
        file_path,
        runtime_type,
        start_server=not without_server,
        no_cache=no_cache,
        blocking=blocking,
        on_before_run=on_before_run,
        name=name,
        env_vars=env_vars,
        secrets=secrets,
        cluster_id=cluster_id,
    )
    if runtime_type == RuntimeType.CLOUD:
        click.echo("Application is ready in the cloud")


@_main.group()
def run() -> None:
    """Run a Lightning application locally or on the cloud."""


@run.command("app")
@click.argument("file", type=click.Path(exists=True))
@click.option("--cloud", type=bool, default=False, is_flag=True)
@click.option(
    "--cluster-id",
    type=str,
    default=None,
    help="Run Lightning App on a specific Lightning AI BYOC compute cluster",
)
@click.option("--name", help="The current application name", default="", type=str)
@click.option("--without-server", is_flag=True, default=False)
@click.option(
    "--no-cache",
    is_flag=True,
    default=False,
    help="Disable caching of packages " "installed from requirements.txt",
)
@click.option("--blocking", "blocking", type=bool, default=False)
@click.option(
    "--open-ui",
    type=bool,
    default=True,
    help="Decide whether to launch the app UI in a web browser",
)
@click.option("--env", type=str, default=[], multiple=True, help="Environment variables to be set for the app.")
@click.option("--secret", type=str, default=[], multiple=True, help="Secret variables to be set for the app.")
@click.option("--app_args", type=str, default=[], multiple=True, help="Collection of arguments for the app.")
def run_app(
    file: str,
    cloud: bool,
    cluster_id: str,
    without_server: bool,
    no_cache: bool,
    name: str,
    blocking: bool,
    open_ui: bool,
    env: tuple,
    secret: tuple,
    app_args: tuple,
) -> None:
    """Run an app from a file."""
    _run_app(file, cloud, cluster_id, without_server, no_cache, name, blocking, open_ui, env, secret)


@_main.group(hidden=True)
def fork() -> None:
    """Fork an application."""
    pass


@_main.group(hidden=True)
def stop() -> None:
    """Stop your application."""
    pass


_main.add_command(get_list)
_main.add_command(delete)
_main.add_command(create)


@_main.group()
def install() -> None:
    """Install a Lightning App and/or component."""


@install.command("app")
@click.argument("name", type=str)
@click.option(
    "--yes",
    "-y",
    is_flag=True,
    help="disables prompt to ask permission to create env and run install cmds",
)
@click.option(
    "--version",
    "-v",
    type=str,
    help="Specify the version to install. By default it uses 'latest'",
    default="latest",
    show_default=True,
)
@click.option(
    "--overwrite",
    "-f",
    is_flag=True,
    default=False,
    help="When set, overwrite the app directory without asking if it already exists.",
)
def install_app(name: str, yes: bool, version: str, overwrite: bool = False) -> None:
    if "github.com" in name:
        if version != "latest":
            logger.warn(
                f"The provided version {version} isn't the officially supported one. "
                f"The provided version will be ignored."
            )
        cmd_install.non_gallery_app(name, yes, overwrite=overwrite)
    else:
        cmd_install.gallery_app(name, yes, version, overwrite=overwrite)


@install.command("component")
@click.argument("name", type=str)
@click.option(
    "--yes",
    "-y",
    is_flag=True,
    help="disables prompt to ask permission to create env and run install cmds",
)
@click.option(
    "--version",
    "-v",
    type=str,
    help="Specify the version to install. By default it uses 'latest'",
    default="latest",
    show_default=True,
)
def install_component(name: str, yes: bool, version: str) -> None:
    if "github.com" in name:
        if version != "latest":
            logger.warn(
                f"The provided version {version} isn't the officially supported one. "
                f"The provided version will be ignored."
            )
        cmd_install.non_gallery_component(name, yes)
    else:
        cmd_install.gallery_component(name, yes, version)


@_main.group()
def init() -> None:
    """Init a Lightning App and/or component."""


@init.command("app")
@click.argument("name", type=str, required=False)
def init_app(name: str) -> None:
    cmd_init.app(name)


@init.command("pl-app")
@click.argument("source", nargs=-1)
@click.option(
    "--name",
    "-n",
    type=str,
    default="pl-app",
    help="The name of the folder where the app code will be. Default: pl-app",
)
@click.option(
    "--overwrite",
    "-f",
    is_flag=True,
    default=False,
    help="When set, overwrite the output directory without asking if it already exists.",
)
def init_pl_app(source: Union[Tuple[str], Tuple[str, str]], name: str, overwrite: bool = False) -> None:
    """Create an app from your PyTorch Lightning source files."""
    if len(source) == 1:
        script_path = source[0]
        source_dir = str(Path(script_path).resolve().parent)
    elif len(source) == 2:
        # enable type checking once https://github.com/python/mypy/issues/1178 is available
        source_dir, script_path = source  # type: ignore
    else:
        click.echo(
            f"Incorrect number of arguments. You passed ({', '.join(source)}) but only either one argument"
            f" (script path) or two arguments (root dir, script path) are allowed. Examples:\n"
            f"lightning init pl-app ./path/to/script.py\n"
            f"lightning init pl-app ./code ./code/path/to/script.py",
            err=True,
        )
        raise SystemExit(1)

    cmd_pl_init.pl_app(source_dir=source_dir, script_path=script_path, name=name, overwrite=overwrite)


@init.command("component")
@click.argument("name", type=str, required=False)
def init_component(name: str) -> None:
    cmd_init.component(name)


@init.command("react-ui")
@click.option(
    "--dest_dir",
    "-dest_dir",
    type=str,
    help="optional destination directory to create the react ui",
)
def init_react_ui(dest_dir: str) -> None:
    """Create a react UI to give a Lightning component a React.js web user interface (UI)"""
    cmd_react_ui_init.react_ui(dest_dir)


def _prepare_file(file: str) -> str:
    exists = os.path.exists(file)
    if exists:
        return file

    raise FileNotFoundError(f"The provided file {file} hasn't been found.")<|MERGE_RESOLUTION|>--- conflicted
+++ resolved
@@ -41,15 +41,9 @@
 
 def get_app_url(runtime_type: RuntimeType, *args: Any, need_credits: bool = False) -> str:
     if runtime_type == RuntimeType.CLOUD:
-<<<<<<< HEAD
-        lapp: Externalv1LightningappInstance = args[0]
-        action = "?action=add_credits" if need_credits else ""
-        return f"{get_lightning_cloud_url()}/me/apps/{lapp.id}{action}"
-=======
         lit_app: Externalv1LightningappInstance = args[0]
         action = "?action=add_credits" if need_credits else ""
         return f"{get_lightning_cloud_url()}/me/apps/{lit_app.id}{action}"
->>>>>>> ec0d6d28
     else:
         return "http://127.0.0.1:7501/view"
 

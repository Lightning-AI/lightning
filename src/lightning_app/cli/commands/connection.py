import json
import os
import shutil
import sys
from subprocess import Popen
from typing import List, Optional, Tuple

import click
import psutil
from lightning_utilities.core.imports import package_available

from lightning_app.utilities.cli_helpers import _LightningAppOpenAPIRetriever
from lightning_app.utilities.cloud import _get_project
from lightning_app.utilities.enum import OpenAPITags
from lightning_app.utilities.log import get_logfile
from lightning_app.utilities.network import LightningClient

_HOME = os.path.expanduser("~")
_PPID = str(psutil.Process(os.getpid()).ppid())
_LIGHTNING_CONNECTION = os.path.join(_HOME, ".lightning", "lightning_connection")
_LIGHTNING_CONNECTION_FOLDER = os.path.join(_LIGHTNING_CONNECTION, _PPID)


@click.argument("app_name_or_id", required=True)
@click.option("-y", "--yes", required=False, is_flag=True, help="Whether to download the commands automatically.")
def connect(app_name_or_id: str, yes: bool = False):
    """Connect to a Lightning App."""
    from lightning_app.utilities.commands.base import _download_command

    _clean_lightning_connection()

    if not os.path.exists(_LIGHTNING_CONNECTION_FOLDER):
        os.makedirs(_LIGHTNING_CONNECTION_FOLDER)

    connected_file = os.path.join(_LIGHTNING_CONNECTION_FOLDER, "connect.txt")

    if os.path.exists(connected_file):
        with open(connected_file) as f:
            result = f.readlines()[0].replace("\n", "")

        if result == app_name_or_id:
            if app_name_or_id == "localhost":
                click.echo("You are connected to the local Lightning App.")
            else:
                click.echo(f"You are already connected to the cloud Lightning App: {app_name_or_id}.")
        else:
            disconnect()
            connect(app_name_or_id, yes)

    elif app_name_or_id.startswith("localhost"):

        if app_name_or_id != "localhost":
            raise Exception("You need to pass localhost to connect to the local Lightning App.")

        retriever = _LightningAppOpenAPIRetriever(None)

        if retriever.api_commands is None:
            raise Exception(f"The commands weren't found. Is your app {app_name_or_id} running ?")

        commands_folder = os.path.join(_LIGHTNING_CONNECTION_FOLDER, "commands")
        if not os.path.exists(commands_folder):
            os.makedirs(commands_folder)

        _write_commands_metadata(retriever.api_commands)

        with open(os.path.join(commands_folder, "openapi.json"), "w") as f:
            json.dump(retriever.openapi, f)

        _install_missing_requirements(retriever, yes)

        for command_name, metadata in retriever.api_commands.items():
            if "cls_path" in metadata:
                target_file = os.path.join(commands_folder, f"{command_name.replace(' ','_')}.py")
                _download_command(
                    command_name,
                    metadata["cls_path"],
                    metadata["cls_name"],
                    None,
                    target_file=target_file,
                )
                repr_command_name = command_name.replace("_", " ")
                click.echo(f"Find the `{repr_command_name}` command under {target_file}.")
                click.echo(f"You can review all the downloaded commands under {commands_folder} folder.")
            else:
                with open(os.path.join(commands_folder, f"{command_name}.txt"), "w") as f:
                    f.write(command_name)

        with open(connected_file, "w") as f:
            f.write(app_name_or_id + "\n")

        click.echo("You are connected to the local Lightning App.")
    else:

        retriever = _LightningAppOpenAPIRetriever(app_name_or_id)

        if not retriever.api_commands:
            client = LightningClient()
            project = _get_project(client)
            apps = client.lightningapp_instance_service_list_lightningapp_instances(project_id=project.project_id)
            click.echo(
                "We didn't find a matching App. Here are the available Apps that could be "
                f"connected to {[app.name for app in apps.lightningapps]}."
            )
            return

        _install_missing_requirements(retriever, yes)

        if not yes:
            yes = click.confirm(
                f"The Lightning App `{app_name_or_id}` provides a command-line (CLI). "
                "Do you want to proceed and install its CLI ?"
            )
            click.echo(" ")

        if yes:
            commands_folder = os.path.join(_LIGHTNING_CONNECTION_FOLDER, "commands")
            if not os.path.exists(commands_folder):
                os.makedirs(commands_folder)

            _write_commands_metadata(retriever.api_commands)

            for command_name, metadata in retriever.api_commands.items():
                if "cls_path" in metadata:
                    target_file = os.path.join(commands_folder, f"{command_name}.py")
                    _download_command(
                        command_name,
                        metadata["cls_path"],
                        metadata["cls_name"],
                        retriever.app_id,
                        target_file=target_file,
                    )
                    click.echo(f"Storing `{command_name}` under {target_file}")
                    click.echo(f"You can review all the downloaded commands under {commands_folder} folder.")
                else:
                    with open(os.path.join(commands_folder, f"{command_name}.txt"), "w") as f:
                        f.write(command_name)

            click.echo(" ")
            click.echo("The client interface has been successfully installed. ")
            click.echo("You can now run the following commands:")
            for command in retriever.api_commands:
                click.echo(f"    lightning {command}")

        with open(connected_file, "w") as f:
            f.write(app_name_or_id + "\n")
            f.write(retriever.app_id + "\n")
        click.echo(" ")
        click.echo(f"You are connected to the cloud Lightning App: {app_name_or_id}.")


def disconnect(logout: bool = False):
    """Disconnect from an App."""
    _clean_lightning_connection()

    connected_file = os.path.join(_LIGHTNING_CONNECTION_FOLDER, "connect.txt")
    if os.path.exists(connected_file):
        with open(connected_file) as f:
            result = f.readlines()[0].replace("\n", "")

        os.remove(connected_file)
        commands_folder = os.path.join(_LIGHTNING_CONNECTION_FOLDER, "commands")
        if os.path.exists(commands_folder):
            shutil.rmtree(commands_folder)

        if result == "localhost":
            click.echo("You are disconnected from the local Lightning App.")
        else:
            click.echo(f"You are disconnected from the cloud Lightning App: {result}.")
    else:
        if not logout:
            click.echo(
                "You aren't connected to any Lightning App. "
                "Please use `lightning connect app_name_or_id` to connect to one."
            )


def _retrieve_connection_to_an_app() -> Tuple[Optional[str], Optional[str]]:
    connected_file = os.path.join(_LIGHTNING_CONNECTION_FOLDER, "connect.txt")

    if os.path.exists(connected_file):
        with open(connected_file) as f:
            lines = [line.replace("\n", "") for line in f.readlines()]
            if len(lines) == 2:
                return lines[0], lines[1]
            return lines[0], None
    return None, None


def _get_commands_folder() -> str:
    return os.path.join(_LIGHTNING_CONNECTION_FOLDER, "commands")


def _write_commands_metadata(api_commands):
    metadata = {command_name: metadata for command_name, metadata in api_commands.items()}
    metadata_path = os.path.join(_get_commands_folder(), ".meta.json")
    with open(metadata_path, "w") as f:
        json.dump(metadata, f)


def _get_commands_metadata():
    metadata_path = os.path.join(_get_commands_folder(), ".meta.json")
    with open(metadata_path) as f:
        return json.load(f)


def _resolve_command_path(command: str) -> str:
    return os.path.join(_get_commands_folder(), f"{command}.py")


def _list_app_commands() -> List[str]:
    metadata = _get_commands_metadata()
    metadata = {key.replace("_", " "): value for key, value in metadata.items()}

    command_names = list(sorted(metadata.keys()))
    if not command_names:
        click.echo("The current Lightning App doesn't have commands.")
        return []

    click.echo("Usage: lightning [OPTIONS] COMMAND [ARGS]...")
    click.echo("")
    click.echo("  --help     Show this message and exit.")
    click.echo("")
    click.echo("Lightning App Commands")
    max_length = max(len(n) for n in command_names)
    for command_name in command_names:
        padding = (max_length + 1 - len(command_name)) * " "
        click.echo(f"  {command_name}{padding}{metadata[command_name].get('description', '')}")
    return command_names


def _install_missing_requirements(
    retriever: _LightningAppOpenAPIRetriever,
    yes_global: bool = False,
    fail_if_missing: bool = False,
):
    requirements = set()
    for metadata in retriever.api_commands.values():
        if metadata["tag"] == OpenAPITags.APP_CLIENT_COMMAND:
            for req in metadata.get("requirements", []) or []:
                requirements.add(req)

    if requirements:
        missing_requirements = []
        for req in requirements:
            if not (package_available(req) or package_available(req.replace("-", "_"))):
                missing_requirements.append(req)

        if missing_requirements:
            if fail_if_missing:
                missing_requirements = " ".join(missing_requirements)
                print(f"The command failed as you are missing the following requirements: `{missing_requirements}`.")
                sys.exit(0)

            for req in missing_requirements:
                if not yes_global:
                    yes = click.confirm(
                        f"The Lightning App CLI `{retriever.app_id}` requires `{req}`. Do you want to install it ?"
                    )
                else:
                    print(f"Installing missing `{req}` requirement.")
                    yes = yes_global
                if yes:
                    std_out_out = get_logfile("output.log")
                    with open(std_out_out, "wb") as stdout:
<<<<<<< HEAD
                        Popen(f"pip install {req}", shell=True, stdout=stdout, stderr=sys.stderr).wait()
                    print()


def _clean_lightning_connection():
    if not os.path.exists(_LIGHTNING_CONNECTION):
        return
    for ppid in os.listdir(_LIGHTNING_CONNECTION):
        try:
            psutil.Process(int(ppid))
        except psutil.NoSuchProcess:
            connection = os.path.join(_LIGHTNING_CONNECTION, str(ppid))
            if os.path.exists(connection):
                shutil.rmtree(connection)
=======
                        Popen(
                            f"{sys.executable} -m pip install {req}", shell=True, stdout=stdout, stderr=sys.stderr
                        ).wait()
                    print()
>>>>>>> 59c65db8
<|MERGE_RESOLUTION|>--- conflicted
+++ resolved
@@ -262,8 +262,9 @@
                 if yes:
                     std_out_out = get_logfile("output.log")
                     with open(std_out_out, "wb") as stdout:
-<<<<<<< HEAD
-                        Popen(f"pip install {req}", shell=True, stdout=stdout, stderr=sys.stderr).wait()
+                        Popen(
+                            f"{sys.executable} -m pip install {req}", shell=True, stdout=stdout, stderr=sys.stderr
+                        ).wait()
                     print()
 
 
@@ -276,10 +277,4 @@
         except psutil.NoSuchProcess:
             connection = os.path.join(_LIGHTNING_CONNECTION, str(ppid))
             if os.path.exists(connection):
-                shutil.rmtree(connection)
-=======
-                        Popen(
-                            f"{sys.executable} -m pip install {req}", shell=True, stdout=stdout, stderr=sys.stderr
-                        ).wait()
-                    print()
->>>>>>> 59c65db8
+                shutil.rmtree(connection)
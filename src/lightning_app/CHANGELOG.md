# Changelog

All notable changes to this project will be documented in this file.

The format is based on [Keep a Changelog](http://keepachangelog.com/en/1.0.0/).


## [UnReleased] - 2022-MM-DD

### Added

- Added `load_state_dict` and `state_dict` hooks for `LightningFlow` components ([#14100](https://github.com/Lightning-AI/lightning/pull/14100))
- Added a `--secret` option to CLI to allow binding secrets to app environment variables when running in the cloud ([#14612](https://github.com/Lightning-AI/lightning/pull/14612))
- Added support for running the works without cloud compute in the default container ([#14819](https://github.com/Lightning-AI/lightning/pull/14819))
- Added an HTTPQueue as an optional replacement for the default redis queue ([#14978](https://github.com/Lightning-AI/lightning/pull/14978)
<<<<<<< HEAD
- Added support for configuring flow cloud compute ([#14831](https://github.com/Lightning-AI/lightning/pull/14831))
=======
- Added support for adding descriptions to commands either through a docstring or the `DESCRIPTION` attribute ([#15193](https://github.com/Lightning-AI/lightning/pull/15193)
- Added a try / catch mechanism around request processing to avoid killing the flow ([#15187](https://github.com/Lightning-AI/lightning/pull/15187)
- Added an Database Component ([#14995](https://github.com/Lightning-AI/lightning/pull/14995)

>>>>>>> 576757fd

### Fixed

- Fixed an issue when using the CLI without arguments ([#14877](https://github.com/Lightning-AI/lightning/pull/14877))
- Fixed a bug where the upload files endpoint would raise an error when running locally ([#14924](https://github.com/Lightning-AI/lightning/pull/14924))

## [0.6.2] - 2022-09-21

### Changed

- Improved Lightning App connect logic by disconnecting automatically ([#14532](https://github.com/Lightning-AI/lightning/pull/14532))
- Improved the error message when the `LightningWork` is missing the `run` method ([#14759](https://github.com/Lightning-AI/lightning/pull/14759))
- Improved the error message when the root `LightningFlow` passed to `LightningApp` is missing the `run` method ([#14760](https://github.com/Lightning-AI/lightning/pull/14760))

### Fixed

- Fixed a bug where the uploaded command file wasn't properly parsed ([#14532](https://github.com/Lightning-AI/lightning/pull/14532))
- Fixed an issue where custom property setters were not being used `LightningWork` class ([#14259](https://github.com/Lightning-AI/lightning/pull/14259))
- Fixed an issue where some terminals would display broken icons in the PL app CLI ([#14226](https://github.com/Lightning-AI/lightning/pull/14226))


## [0.6.1] - 2022-09-19

### Added

- Add support to upload files to the Drive through an asynchronous `upload_file` endpoint ([#14703](https://github.com/Lightning-AI/lightning/pull/14703))

### Changed

- Application storage prefix moved from `app_id` to `project_id/app_id` (#14583)
- LightningCloud client calls to use keyword arguments instead of positional arguments (#14685)

### Fixed

- Making `threadpool` non-default from LightningCloud client  (#14757)
- Resolved a bug where the state change detection using DeepDiff won't work with Path, Drive objects (#14465)
- Resolved a bug where the wrong client was passed to collect cloud logs (#14684)
- Resolved the memory leak issue with the Lightning Cloud package and bumped the requirements to use the latest version (#14697)
- Fixing 5000 log line limitation for Lightning AI BYOC cluster logs (#14458)
- Fixed a bug where the uploaded command file wasn't properly parsed (#14532)
- Resolved `LightningApp(..., debug=True)` (#14464)


## [0.6.0] - 2022-09-08

### Added

- Introduce lightning connect ([#14452](https://github.com/Lightning-AI/lightning/pull/14452))
- Adds `PanelFrontend` to easily create complex UI in Python ([#13531](https://github.com/Lightning-AI/lightning/pull/13531))
- Add support for `Lightning App Commands` through the `configure_commands` hook on the Lightning Flow and the `ClientCommand`  ([#13602](https://github.com/Lightning-AI/lightning/pull/13602))
- Add support for Lightning AI BYOC cluster management ([#13835](https://github.com/Lightning-AI/lightning/pull/13835))
- Add support to see Lightning AI BYOC cluster logs ([#14334](https://github.com/Lightning-AI/lightning/pull/14334))
- Add support to run Lightning apps on Lightning AI BYOC clusters ([#13894](https://github.com/Lightning-AI/lightning/pull/13894))
- Add support for listing Lightning AI apps ([#13987](https://github.com/Lightning-AI/lightning/pull/13987))
- Adds `LightningTrainingComponent`. `LightningTrainingComponent` orchestrates multi-node training in the cloud ([#13830](https://github.com/Lightning-AI/lightning/pull/13830))
- Add support for printing application logs using CLI `lightning show logs <app_name> [components]` ([#13634](https://github.com/Lightning-AI/lightning/pull/13634))
- Add support for `Lightning API` through the `configure_api` hook on the Lightning Flow and the `Post`, `Get`, `Delete`, `Put` HttpMethods ([#13945](https://github.com/Lightning-AI/lightning/pull/13945))
- Added a warning when `configure_layout` returns URLs configured with http instead of https ([#14233](https://github.com/Lightning-AI/lightning/pull/14233))
- Add `--app_args` support from the CLI ([#13625](https://github.com/Lightning-AI/lightning/pull/13625))

### Changed

- Default values and parameter names for Lightning AI BYOC cluster management ([#14132](https://github.com/Lightning-AI/lightning/pull/14132))
- Run the flow only if the state has changed from the previous execution ([#14076](https://github.com/Lightning-AI/lightning/pull/14076))
- Increased DeepDiff's verbose level to properly handle dict changes ([#13960](https://github.com/Lightning-AI/lightning/pull/13960))
- Setup: added requirement freeze for next major version ([#14480](https://github.com/Lightning-AI/lightning/pull/14480))

### Fixed

- Unification of app template: moved `app.py` to root dir for `lightning init app <app_name>` template ([#13853](https://github.com/Lightning-AI/lightning/pull/13853))
- Fixed an issue with `lightning --version` command ([#14433](https://github.com/Lightning-AI/lightning/pull/14433))
- Fixed imports of collections.abc for py3.10 ([#14345](https://github.com/Lightning-AI/lightning/pull/14345))

## [0.5.7] - 2022-08-22

### Changed

- Release LAI docs as stable ([#14250](https://github.com/Lightning-AI/lightning/pull/14250))
- Compatibility for Python 3.10

### Fixed

- Pinning starsessions to 1.x ([#14333](https://github.com/Lightning-AI/lightning/pull/14333))
- Parsed local package versions ([#13933](https://github.com/Lightning-AI/lightning/pull/13933))


## [0.5.6] - 2022-08-16

### Fixed

- Resolved a bug where the `install` command was not installing the latest version of an app/component by default ([#14181](https://github.com/Lightning-AI/lightning/pull/14181))


## [0.5.5] - 2022-08-9

### Deprecated

- Deprecate sheety API ([#14004](https://github.com/Lightning-AI/lightning/pull/14004))

### Fixed

- Resolved a bug where the work statuses will grow quickly and be duplicated ([#13970](https://github.com/Lightning-AI/lightning/pull/13970))
- Resolved a bug about a race condition when sending the work state through the caller_queue ([#14074](https://github.com/Lightning-AI/lightning/pull/14074))
- Fixed Start Lightning App on Cloud if Repo Begins With Name "Lightning" ([#14025](https://github.com/Lightning-AI/lightning/pull/14025))


## [0.5.4] - 2022-08-01

### Changed

- Wrapped imports for traceability ([#13924](https://github.com/Lightning-AI/lightning/pull/13924))
- Set version as today ([#13906](https://github.com/Lightning-AI/lightning/pull/13906))

### Fixed

- Included app templates to the lightning and app packages ([#13731](https://github.com/Lightning-AI/lightning/pull/13731))
- Added UI for install all ([#13732](https://github.com/Lightning-AI/lightning/pull/13732))
- Fixed build meta pkg flow ([#13926](https://github.com/Lightning-AI/lightning/pull/13926))

## [0.5.3] - 2022-07-25

### Changed

- Pruned requirements duplicity ([#13739](https://github.com/Lightning-AI/lightning/pull/13739))

### Fixed

- Use correct python version in lightning component template ([#13790](https://github.com/Lightning-AI/lightning/pull/13790))

## [0.5.2] - 2022-07-18

### Added

- Update the Lightning App docs ([#13537](https://github.com/Lightning-AI/lightning/pull/13537))

### Changed

- Added `LIGHTNING_` prefix to Platform AWS credentials ([#13703](https://github.com/Lightning-AI/lightning/pull/13703))<|MERGE_RESOLUTION|>--- conflicted
+++ resolved
@@ -13,14 +13,10 @@
 - Added a `--secret` option to CLI to allow binding secrets to app environment variables when running in the cloud ([#14612](https://github.com/Lightning-AI/lightning/pull/14612))
 - Added support for running the works without cloud compute in the default container ([#14819](https://github.com/Lightning-AI/lightning/pull/14819))
 - Added an HTTPQueue as an optional replacement for the default redis queue ([#14978](https://github.com/Lightning-AI/lightning/pull/14978)
-<<<<<<< HEAD
 - Added support for configuring flow cloud compute ([#14831](https://github.com/Lightning-AI/lightning/pull/14831))
-=======
 - Added support for adding descriptions to commands either through a docstring or the `DESCRIPTION` attribute ([#15193](https://github.com/Lightning-AI/lightning/pull/15193)
 - Added a try / catch mechanism around request processing to avoid killing the flow ([#15187](https://github.com/Lightning-AI/lightning/pull/15187)
 - Added an Database Component ([#14995](https://github.com/Lightning-AI/lightning/pull/14995)
-
->>>>>>> 576757fd
 
 ### Fixed
 

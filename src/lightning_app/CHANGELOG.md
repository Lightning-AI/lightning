# Changelog

All notable changes to this project will be documented in this file.

The format is based on [Keep a Changelog](http://keepachangelog.com/en/1.0.0/).

## [unreleased] - 202Y-MM-DD

### Added

- Added `Lightning{Flow,Work}.lightningignores` attributes to programmatically ignore files before uploading to the cloud ([#15818](https://github.com/Lightning-AI/lightning/pull/15818))

- Added a progres bar while connecting to an app through the CLI ([#16035](https://github.com/Lightning-AI/lightning/pull/16035))

- Added partial support for fastapi `Request` annotation in `configure_api` handlers ([#16047](https://github.com/Lightning-AI/lightning/pull/16047))

- Added a nicer UI with URL and examples for the autoscaler component ([#16063](https://github.com/Lightning-AI/lightning/pull/16063))

- Added more datatypes to serving component ([#16018](https://github.com/Lightning-AI/lightning/pull/16018))

- Added `work.delete` method to delete the work ([#16103](https://github.com/Lightning-AI/lightning/pull/16103))

- Added `display_name` property to LightningWork for the cloud ([#16095](https://github.com/Lightning-AI/lightning/pull/16095))


### Changed

<<<<<<< HEAD
- The default `start_method` for creating Work processes locally on MacOS is now 'spawn' (previously 'fork') ([#16089](https://github.com/Lightning-AI/lightning/pull/16089))
=======

- The utility `lightning.app.utilities.cloud.is_running_in_cloud` now returns `True` during loading of the app locally when running with `--cloud` ([#16045](https://github.com/Lightning-AI/lightning/pull/16045))
>>>>>>> 8a727c62


### Deprecated

-


### Removed

-


### Fixed

- Fixed `AutoScaler` raising an exception when non-default cloud compute is specified ([#15991](https://github.com/Lightning-AI/lightning/pull/15991))

- Fixed the debugger detection mechanism for lightning App in VSCode ([#16068](https://github.com/Lightning-AI/lightning/pull/16068))


- Fixed bug where components that are re-instantiated several times failed to initialize if they were modifying `self.lightningignore` ([#16080](https://github.com/Lightning-AI/lightning/pull/16080))


- Fixed a bug where apps that had previously been deleted could not be run again from the CLI ([#16082](https://github.com/Lightning-AI/lightning/pull/16082))


## [1.8.4] - 2022-12-08

### Added

- Add `code_dir` argument to tracer run ([#15771](https://github.com/Lightning-AI/lightning/pull/15771))
- Added the CLI command `lightning run model` to launch a `LightningLite` accelerated script ([#15506](https://github.com/Lightning-AI/lightning/pull/15506))
- Added the CLI command `lightning delete app` to delete a lightning app on the cloud ([#15783](https://github.com/Lightning-AI/lightning/pull/15783))
- Added a CloudMultiProcessBackend which enables running a child App from within the Flow in the cloud ([#15800](https://github.com/Lightning-AI/lightning/pull/15800))
- Utility for pickling work object safely even from a child process ([#15836](https://github.com/Lightning-AI/lightning/pull/15836))
- Added `AutoScaler` component (
   [#15769](https://github.com/Lightning-AI/lightning/pull/15769),
   [#15971](https://github.com/Lightning-AI/lightning/pull/15971),
   [#15966](https://github.com/Lightning-AI/lightning/pull/15966)
)
- Added the property `ready` of the LightningFlow to inform when the `Open App` should be visible ([#15921](https://github.com/Lightning-AI/lightning/pull/15921))
- Added private work attributed `_start_method` to customize how to start the works ([#15923](https://github.com/Lightning-AI/lightning/pull/15923))
- Added a `configure_layout` method to the `LightningWork` which can be used to control how the work is handled in the layout of a parent flow ([#15926](https://github.com/Lightning-AI/lightning/pull/15926))
- Added the ability to run a Lightning App or Component directly from the Gallery using `lightning run app organization/name` ([#15941](https://github.com/Lightning-AI/lightning/pull/15941))
- Added automatic conversion of list and dict of works and flows to structures ([#15961](https://github.com/Lightning-AI/lightning/pull/15961))

### Changed

- The `MultiNode` components now warn the user when running with `num_nodes > 1` locally ([#15806](https://github.com/Lightning-AI/lightning/pull/15806))
- Cluster creation and deletion now waits by default [#15458](https://github.com/Lightning-AI/lightning/pull/15458)
- Running an app without a UI locally no longer opens the browser ([#15875](https://github.com/Lightning-AI/lightning/pull/15875))
- Show a message when `BuildConfig(requirements=[...])` is passed but a `requirements.txt` file is already present in the Work ([#15799](https://github.com/Lightning-AI/lightning/pull/15799))
- Show a message when `BuildConfig(dockerfile="...")` is passed but a `Dockerfile` file is already present in the Work ([#15799](https://github.com/Lightning-AI/lightning/pull/15799))
- Dropped name column from cluster list ([#15721](https://github.com/Lightning-AI/lightning/pull/15721))
- Apps without UIs no longer activate the "Open App" button when running in the cloud ([#15875](https://github.com/Lightning-AI/lightning/pull/15875))
- Wait for full file to be transferred in Path / Payload ([#15934](https://github.com/Lightning-AI/lightning/pull/15934))

### Removed

- Removed the `SingleProcessRuntime` ([#15933](https://github.com/Lightning-AI/lightning/pull/15933))

### Fixed

- Fixed SSH CLI command listing stopped components ([#15810](https://github.com/Lightning-AI/lightning/pull/15810))
- Fixed bug when launching apps on multiple clusters ([#15484](https://github.com/Lightning-AI/lightning/pull/15484))
- Fixed Sigterm Handler causing thread lock which caused KeyboardInterrupt to hang ([#15881](https://github.com/Lightning-AI/lightning/pull/15881))
- Fixed MPS error for multinode component (defaults to cpu on mps devices now as distributed operations are not supported by pytorch on mps) ([#15748](https://github.com/Ligtning-AI/lightning/pull/15748))
- Fixed the work not stopped when successful when passed directly to the LightningApp ([#15801](https://github.com/Lightning-AI/lightning/pull/15801))
- Fixed the PyTorch Inference locally on GPU ([#15813](https://github.com/Lightning-AI/lightning/pull/15813))
- Fixed the `enable_spawn` method of the `WorkRunExecutor` ([#15812](https://github.com/Lightning-AI/lightning/pull/15812))
- Fixed require/import decorator ([#15849](https://github.com/Lightning-AI/lightning/pull/15849))
- Fixed a bug where using `L.app.structures` would cause multiple apps to be opened and fail with an error in the cloud ([#15911](https://github.com/Lightning-AI/lightning/pull/15911))
- Fixed PythonServer generating noise on M1 ([#15949](https://github.com/Lightning-AI/lightning/pull/15949))
- Fixed multiprocessing breakpoint ([#15950](https://github.com/Lightning-AI/lightning/pull/15950))
- Fixed detection of a Lightning App running in debug mode ([#15951](https://github.com/Lightning-AI/lightning/pull/15951))
- Fixed `ImportError` on Multinode if package not present ([#15963](https://github.com/Lightning-AI/lightning/pull/15963))
- Fixed MultiNode Component to use separate cloud computes ([#15965](https://github.com/Lightning-AI/lightning/pull/15965))
- Fixed Registration for CloudComputes of Works in `L.app.structures` ([#15964](https://github.com/Lightning-AI/lightning/pull/15964))
- Fixed a bug where auto-upgrading to the latest lightning via the CLI could get stuck in a loop ([#15984](https://github.com/Lightning-AI/lightning/pull/15984))


## [1.8.3] - 2022-11-22

### Changed

- Deduplicate top level lighting CLI command groups ([#15761](https://github.com/Lightning-AI/lightning/pull/15761))
  * `lightning add ssh-key` CLI command has been transitioned to `lightning create ssh-key`
  * `lightning remove ssh-key` CLI command has been transitioned to `lightning delete ssh-key`
- Set Torch inference mode for prediction ([#15719](https://github.com/Lightning-AI/lightning/pull/15719))
- Improved `LightningTrainerScript` start-up time ([#15751](https://github.com/Lightning-AI/lightning/pull/15751))
- Disable XSRF protection in `StreamlitFrontend` to support upload in localhost ([#15684](https://github.com/Lightning-AI/lightning/pull/15684))

### Fixed

- Fixed debugging with VSCode IDE ([#15747](https://github.com/Lightning-AI/lightning/pull/15747))
- Fixed setting property to the `LightningFlow` ([#15750](https://github.com/Lightning-AI/lightning/pull/15750))
- Fixed the PyTorch Inference locally on GPU ([#15813](https://github.com/Lightning-AI/lightning/pull/15813))


## [1.8.2] - 2022-11-17

### Added

- Added title and description to ServeGradio ([#15639](https://github.com/Lightning-AI/lightning/pull/15639))
- Added a friendly error message when attempting to run the default cloud compute with a custom base image configured ([#14929](https://github.com/Lightning-AI/lightning/pull/14929))

### Changed

- Improved support for running apps when dependencies aren't installed ([#15711](https://github.com/Lightning-AI/lightning/pull/15711))
- Changed the root directory of the app (which gets uploaded) to be the folder containing the app file, rather than any parent folder containing a `.lightning` file ([#15654](https://github.com/Lightning-AI/lightning/pull/15654))
- Enabled MultiNode Components to support state broadcasting ([#15607](https://github.com/Lightning-AI/lightning/pull/15607))
- Prevent artefactual "running from outside your current environment" error ([#15647](https://github.com/Lightning-AI/lightning/pull/15647))
- Rename failed -> error in tables ([#15608](https://github.com/Lightning-AI/lightning/pull/15608))

### Fixed

- Fixed race condition to over-write the frontend with app infos ([#15398](https://github.com/Lightning-AI/lightning/pull/15398))
- Fixed bi-directional queues sending delta with Drive Component name changes ([#15642](https://github.com/Lightning-AI/lightning/pull/15642))
- Fixed CloudRuntime works collection with structures and accelerated multi node startup time ([#15650](https://github.com/Lightning-AI/lightning/pull/15650))
- Fixed catimage import ([#15712](https://github.com/Lightning-AI/lightning/pull/15712))
- Parse all lines in app file looking for shebangs to run commands ([#15714](https://github.com/Lightning-AI/lightning/pull/15714))


## [1.8.1] - 2022-11-10

### Added

- Added the `start` method to the work ([#15523](https://github.com/Lightning-AI/lightning/pull/15523))
- Added a `MultiNode` Component to run with distributed computation with any frameworks ([#15524](https://github.com/Lightning-AI/lightning/pull/15524))
- Expose `RunWorkExecutor` to the work and provides default ones for the `MultiNode` Component ([#15561](https://github.com/Lightning-AI/lightning/pull/15561))
- Added a `start_with_flow` flag to the `LightningWork` which can be disabled to prevent the work from starting at the same time as the flow ([#15591](https://github.com/Lightning-AI/lightning/pull/15591))
- Added support for running Lightning App with VSCode IDE debugger ([#15590](https://github.com/Lightning-AI/lightning/pull/15590))
- Added `bi-directional` delta updates between the flow and the works ([#15582](https://github.com/Lightning-AI/lightning/pull/15582))
- Added `--setup` flag to `lightning run app` CLI command allowing for dependency installation via app comments ([#15577](https://github.com/Lightning-AI/lightning/pull/15577))
- Auto-upgrade / detect environment mis-match from the CLI ([#15434](https://github.com/Lightning-AI/lightning/pull/15434))
- Added Serve component ([#15609](https://github.com/Lightning-AI/lightning/pull/15609))


### Changed

- Changed the `flow.flows` to be recursive wont to align the behavior with the `flow.works` ([#15466](https://github.com/Lightning-AI/lightning/pull/15466))
- The `params` argument in `TracerPythonScript.run` no longer prepends `--` automatically to parameters ([#15518](https://github.com/Lightning-AI/lightning/pull/15518))
- Only check versions / env when not in the cloud ([#15504](https://github.com/Lightning-AI/lightning/pull/15504))
- Periodically sync database to the drive ([#15441](https://github.com/Lightning-AI/lightning/pull/15441))
- Slightly safer multi node ([#15538](https://github.com/Lightning-AI/lightning/pull/15538))
- Reuse existing commands when running connect more than once ([#15471](https://github.com/Lightning-AI/lightning/pull/15471))

### Fixed

- Fixed writing app name and id in connect.txt file for the command CLI ([#15443](https://github.com/Lightning-AI/lightning/pull/15443))
- Fixed missing root flow among the flows of the app ([#15531](https://github.com/Lightning-AI/lightning/pull/15531))
- Fixed bug with Multi Node Component and add some examples ([#15557](https://github.com/Lightning-AI/lightning/pull/15557))
- Fixed a bug where payload would take a very long time locally ([#15557](https://github.com/Lightning-AI/lightning/pull/15557))
- Fixed an issue with the `lightning` CLI taking a long time to error out when the cloud is not reachable ([#15412](https://github.com/Lightning-AI/lightning/pull/15412))


## [1.8.0] - 2022-11-01

### Added

- Added `load_state_dict` and `state_dict` hooks for `LightningFlow` components ([#14100](https://github.com/Lightning-AI/lightning/pull/14100))
- Added a `--secret` option to CLI to allow binding secrets to app environment variables when running in the cloud ([#14612](https://github.com/Lightning-AI/lightning/pull/14612))
- Added support for running the works without cloud compute in the default container ([#14819](https://github.com/Lightning-AI/lightning/pull/14819))
- Added an HTTPQueue as an optional replacement for the default redis queue ([#14978](https://github.com/Lightning-AI/lightning/pull/14978)
- Added support for configuring flow cloud compute ([#14831](https://github.com/Lightning-AI/lightning/pull/14831))
- Added support for adding descriptions to commands either through a docstring or the `DESCRIPTION` attribute ([#15193](https://github.com/Lightning-AI/lightning/pull/15193)
- Added a try / catch mechanism around request processing to avoid killing the flow ([#15187](https://github.com/Lightning-AI/lightning/pull/15187)
- Added an Database Component ([#14995](https://github.com/Lightning-AI/lightning/pull/14995)
- Added authentication to HTTP queue ([#15202](https://github.com/Lightning-AI/lightning/pull/15202))
- Added support to pass a `LightningWork` to the `LightningApp` ([#15215](https://github.com/Lightning-AI/lightning/pull/15215)
- Added support getting CLI help for connected apps even if the app isn't running ([#15196](https://github.com/Lightning-AI/lightning/pull/15196)
- Added support for adding requirements to commands and installing them when missing when running an app command ([#15198](https://github.com/Lightning-AI/lightning/pull/15198)
- Added Lightning CLI Connection to be terminal session instead of global ([#15241](https://github.com/Lightning-AI/lightning/pull/15241)
- Added support for managing SSH-keys via CLI ([#15291](https://github.com/Lightning-AI/lightning/pull/15291))
- Add a `JustPyFrontend` to ease UI creation with `https://github.com/justpy-org/justpy` ([#15002](https://github.com/Lightning-AI/lightning/pull/15002))
- Added a layout endpoint to the Rest API and enable to disable pulling or pushing to the state ([#15367](https://github.com/Lightning-AI/lightning/pull/15367)
- Added support for functions for `configure_api` and `configure_commands` to be executed in the Rest API process ([#15098](https://github.com/Lightning-AI/lightning/pull/15098)
- Added support for accessing Lighting Apps via SSH ([#15310](https://github.com/Lightning-AI/lightning/pull/15310))
- Added support to start lightning app on cloud without needing to install dependencies locally ([#15019](https://github.com/Lightning-AI/lightning/pull/15019)

### Changed

- Improved the show logs command to be standalone and re-usable ([#15343](https://github.com/Lightning-AI/lightning/pull/15343)
- Removed the `--instance-types` option when creating clusters ([#15314](https://github.com/Lightning-AI/lightning/pull/15314))

### Fixed

- Fixed an issue when using the CLI without arguments ([#14877](https://github.com/Lightning-AI/lightning/pull/14877))
- Fixed a bug where the upload files endpoint would raise an error when running locally ([#14924](https://github.com/Lightning-AI/lightning/pull/14924))
- Fixed BYOC cluster region selector -> hiding it from help since only us-east-1 has been tested and is recommended ([#15277]https://github.com/Lightning-AI/lightning/pull/15277)
- Fixed a bug when launching an app on multiple clusters ([#15226](https://github.com/Lightning-AI/lightning/pull/15226))
- Fixed a bug with a default CloudCompute for Lightning flows ([#15371](https://github.com/Lightning-AI/lightning/pull/15371))

## [0.6.2] - 2022-09-21

### Changed

- Improved Lightning App connect logic by disconnecting automatically ([#14532](https://github.com/Lightning-AI/lightning/pull/14532))
- Improved the error message when the `LightningWork` is missing the `run` method ([#14759](https://github.com/Lightning-AI/lightning/pull/14759))
- Improved the error message when the root `LightningFlow` passed to `LightningApp` is missing the `run` method ([#14760](https://github.com/Lightning-AI/lightning/pull/14760))

### Fixed

- Fixed a bug where the uploaded command file wasn't properly parsed ([#14532](https://github.com/Lightning-AI/lightning/pull/14532))
- Fixed an issue where custom property setters were not being used `LightningWork` class ([#14259](https://github.com/Lightning-AI/lightning/pull/14259))
- Fixed an issue where some terminals would display broken icons in the PL app CLI ([#14226](https://github.com/Lightning-AI/lightning/pull/14226))


## [0.6.1] - 2022-09-19

### Added

- Add support to upload files to the Drive through an asynchronous `upload_file` endpoint ([#14703](https://github.com/Lightning-AI/lightning/pull/14703))

### Changed

- Application storage prefix moved from `app_id` to `project_id/app_id` ([#14583](https://github.com/Lightning-AI/lightning/pull/14583))
- LightningCloud client calls to use keyword arguments instead of positional arguments ([#14685](https://github.com/Lightning-AI/lightning/pull/14685))

### Fixed

- Making `threadpool` non-default from LightningCloud client  ([#14757](https://github.com/Lightning-AI/lightning/pull/14757))
- Resolved a bug where the state change detection using DeepDiff won't work with Path, Drive objects ([#14465](https://github.com/Lightning-AI/lightning/pull/14465))
- Resolved a bug where the wrong client was passed to collect cloud logs ([#14684](https://github.com/Lightning-AI/lightning/pull/14684))
- Resolved the memory leak issue with the Lightning Cloud package and bumped the requirements to use the latest version ([#14697](https://github.com/Lightning-AI/lightning/pull/14697))
- Fixing 5000 log line limitation for Lightning AI BYOC cluster logs ([#14458](https://github.com/Lightning-AI/lightning/pull/14458))
- Fixed a bug where the uploaded command file wasn't properly parsed ([#14532](https://github.com/Lightning-AI/lightning/pull/14532))
- Resolved `LightningApp(..., debug=True)` ([#14464](https://github.com/Lightning-AI/lightning/pull/14464))


## [0.6.0] - 2022-09-08

### Added

- Introduce lightning connect ([#14452](https://github.com/Lightning-AI/lightning/pull/14452))
- Adds `PanelFrontend` to easily create complex UI in Python ([#13531](https://github.com/Lightning-AI/lightning/pull/13531))
- Add support for `Lightning App Commands` through the `configure_commands` hook on the Lightning Flow and the `ClientCommand`  ([#13602](https://github.com/Lightning-AI/lightning/pull/13602))
- Add support for Lightning AI BYOC cluster management ([#13835](https://github.com/Lightning-AI/lightning/pull/13835))
- Add support to see Lightning AI BYOC cluster logs ([#14334](https://github.com/Lightning-AI/lightning/pull/14334))
- Add support to run Lightning apps on Lightning AI BYOC clusters ([#13894](https://github.com/Lightning-AI/lightning/pull/13894))
- Add support for listing Lightning AI apps ([#13987](https://github.com/Lightning-AI/lightning/pull/13987))
- Adds `LightningTrainerScript`. `LightningTrainerScript` orchestrates multi-node training in the cloud ([#13830](https://github.com/Lightning-AI/lightning/pull/13830))
- Add support for printing application logs using CLI `lightning show logs <app_name> [components]` ([#13634](https://github.com/Lightning-AI/lightning/pull/13634))
- Add support for `Lightning API` through the `configure_api` hook on the Lightning Flow and the `Post`, `Get`, `Delete`, `Put` HttpMethods ([#13945](https://github.com/Lightning-AI/lightning/pull/13945))
- Added a warning when `configure_layout` returns URLs configured with http instead of https ([#14233](https://github.com/Lightning-AI/lightning/pull/14233))
- Add `--app_args` support from the CLI ([#13625](https://github.com/Lightning-AI/lightning/pull/13625))

### Changed

- Default values and parameter names for Lightning AI BYOC cluster management ([#14132](https://github.com/Lightning-AI/lightning/pull/14132))
- Run the flow only if the state has changed from the previous execution ([#14076](https://github.com/Lightning-AI/lightning/pull/14076))
- Increased DeepDiff's verbose level to properly handle dict changes ([#13960](https://github.com/Lightning-AI/lightning/pull/13960))
- Setup: added requirement freeze for next major version ([#14480](https://github.com/Lightning-AI/lightning/pull/14480))

### Fixed

- Unification of app template: moved `app.py` to root dir for `lightning init app <app_name>` template ([#13853](https://github.com/Lightning-AI/lightning/pull/13853))
- Fixed an issue with `lightning --version` command ([#14433](https://github.com/Lightning-AI/lightning/pull/14433))
- Fixed imports of collections.abc for py3.10 ([#14345](https://github.com/Lightning-AI/lightning/pull/14345))

## [0.5.7] - 2022-08-22

### Changed

- Release LAI docs as stable ([#14250](https://github.com/Lightning-AI/lightning/pull/14250))
- Compatibility for Python 3.10

### Fixed

- Pinning starsessions to 1.x ([#14333](https://github.com/Lightning-AI/lightning/pull/14333))
- Parsed local package versions ([#13933](https://github.com/Lightning-AI/lightning/pull/13933))


## [0.5.6] - 2022-08-16

### Fixed

- Resolved a bug where the `install` command was not installing the latest version of an app/component by default ([#14181](https://github.com/Lightning-AI/lightning/pull/14181))


- Fixed the `examples/app_dag` example ([#14359](https://github.com/Lightning-AI/lightning/pull/14359))


## [0.5.5] - 2022-08-9

### Deprecated

- Deprecate sheety API ([#14004](https://github.com/Lightning-AI/lightning/pull/14004))

### Fixed

- Resolved a bug where the work statuses will grow quickly and be duplicated ([#13970](https://github.com/Lightning-AI/lightning/pull/13970))
- Resolved a bug about a race condition when sending the work state through the caller_queue ([#14074](https://github.com/Lightning-AI/lightning/pull/14074))
- Fixed Start Lightning App on Cloud if Repo Begins With Name "Lightning" ([#14025](https://github.com/Lightning-AI/lightning/pull/14025))


## [0.5.4] - 2022-08-01

### Changed

- Wrapped imports for traceability ([#13924](https://github.com/Lightning-AI/lightning/pull/13924))
- Set version as today ([#13906](https://github.com/Lightning-AI/lightning/pull/13906))

### Fixed

- Included app templates to the lightning and app packages ([#13731](https://github.com/Lightning-AI/lightning/pull/13731))
- Added UI for install all ([#13732](https://github.com/Lightning-AI/lightning/pull/13732))
- Fixed build meta pkg flow ([#13926](https://github.com/Lightning-AI/lightning/pull/13926))

## [0.5.3] - 2022-07-25

### Changed

- Pruned requirements duplicity ([#13739](https://github.com/Lightning-AI/lightning/pull/13739))

### Fixed

- Use correct python version in lightning component template ([#13790](https://github.com/Lightning-AI/lightning/pull/13790))

## [0.5.2] - 2022-07-18

### Added

- Update the Lightning App docs ([#13537](https://github.com/Lightning-AI/lightning/pull/13537))

### Changed

- Added `LIGHTNING_` prefix to Platform AWS credentials ([#13703](https://github.com/Lightning-AI/lightning/pull/13703))<|MERGE_RESOLUTION|>--- conflicted
+++ resolved
@@ -25,12 +25,12 @@
 
 ### Changed
 
-<<<<<<< HEAD
+
 - The default `start_method` for creating Work processes locally on MacOS is now 'spawn' (previously 'fork') ([#16089](https://github.com/Lightning-AI/lightning/pull/16089))
-=======
+
 
 - The utility `lightning.app.utilities.cloud.is_running_in_cloud` now returns `True` during loading of the app locally when running with `--cloud` ([#16045](https://github.com/Lightning-AI/lightning/pull/16045))
->>>>>>> 8a727c62
+
 
 
 ### Deprecated

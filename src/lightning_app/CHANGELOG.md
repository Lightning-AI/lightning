--- conflicted
+++ resolved
@@ -15,12 +15,9 @@
 - Added an HTTPQueue as an optional replacement for the default redis queue ([#14978](https://github.com/Lightning-AI/lightning/pull/14978)
 - Added support for adding descriptions to commands either through a docstring or the `DESCRIPTION` attribute ([#15193](https://github.com/Lightning-AI/lightning/pull/15193)
 - Added support getting CLI help even if the app isn't running ([#15196](https://github.com/Lightning-AI/lightning/pull/15196)
-<<<<<<< HEAD
 - Added support for adding requirements to commands and installing them when missing when running an app command ([#15198](https://github.com/Lightning-AI/lightning/pull/15198)
-=======
 - Added a try / catch mechanism around request processing to avoid killing the flow ([#15187](https://github.com/Lightning-AI/lightning/pull/15187)
 - Added an Database Component ([#14995](https://github.com/Lightning-AI/lightning/pull/14995)
->>>>>>> 1033fa2c
 
 ### Fixed
 

--- conflicted
+++ resolved
@@ -28,11 +28,9 @@
 
 - Added a `configure_layout` method to the `LightningWork` which can be used to control how the work is handled in the layout of a parent flow ([#15926](https://github.com/Lightning-AI/lightning/pull/15926))
 
-<<<<<<< HEAD
 - Added the ability to run a Lightning App or Component directly from the Gallery using `lightning run app organization/name` ([#15941](https://github.com/Lightning-AI/lightning/pull/15941))
-=======
+
 - Added automatic conversion of list and dict of works and flows to structures ([#15961](https://github.com/Lightning-AI/lightning/pull/15961))
->>>>>>> 67a47d47
 
 
 ### Changed

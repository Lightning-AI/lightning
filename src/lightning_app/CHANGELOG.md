# Changelog

All notable changes to this project will be documented in this file.

The format is based on [Keep a Changelog](http://keepachangelog.com/en/1.0.0/).

## [unreleased] - 202Y-MM-DD

### Added

- Added `Lightning{Flow,Work}.lightningignores` attributes to programmatically ignore files before uploading to the cloud ([#15818](https://github.com/Lightning-AI/lightning/pull/15818))

- Added a progres bar while connecting to an app through the CLI ([#16035](https://github.com/Lightning-AI/lightning/pull/16035))

- Added partial support for fastapi `Request` annotation in `configure_api` handlers ([#16047](https://github.com/Lightning-AI/lightning/pull/16047))

- Added a nicer UI with URL and examples for the autoscaler component ([#16063](https://github.com/Lightning-AI/lightning/pull/16063))

<<<<<<< HEAD
=======
- Enabled users to have more control over scaling out/in interval ([#16093](https://github.com/Lightning-AI/lightning/pull/16093))

- Added more datatypes to serving component ([#16018](https://github.com/Lightning-AI/lightning/pull/16018))

- Added `work.delete` method to delete the work ([#16103](https://github.com/Lightning-AI/lightning/pull/16103))

- Added `display_name` property to LightningWork for the cloud ([#16095](https://github.com/Lightning-AI/lightning/pull/16095))

>>>>>>> 2a85d9b2

### Changed


- The default `start_method` for creating Work processes locally on MacOS is now 'spawn' (previously 'fork') ([#16089](https://github.com/Lightning-AI/lightning/pull/16089))


- The utility `lightning.app.utilities.cloud.is_running_in_cloud` now returns `True` during loading of the app locally when running with `--cloud` ([#16045](https://github.com/Lightning-AI/lightning/pull/16045))



### Deprecated

-


### Removed

-


### Fixed

- Fixed `AutoScaler` raising an exception when non-default cloud compute is specified ([#15991](https://github.com/Lightning-AI/lightning/pull/15991))

- Fixed the debugger detection mechanism for lightning App in VSCode ([#16068](https://github.com/Lightning-AI/lightning/pull/16068))


- Fixed bug where components that are re-instantiated several times failed to initialize if they were modifying `self.lightningignore` ([#16080](https://github.com/Lightning-AI/lightning/pull/16080))


- Fixed a bug where apps that had previously been deleted could not be run again from the CLI ([#16082](https://github.com/Lightning-AI/lightning/pull/16082))

- Fixed a bug where `AutoScaler` would fail with min_replica=0 ([#16092](https://github.com/Lightning-AI/lightning/pull/16092)


## [1.8.4] - 2022-12-08

### Added

- Add `code_dir` argument to tracer run ([#15771](https://github.com/Lightning-AI/lightning/pull/15771))
- Added the CLI command `lightning run model` to launch a `LightningLite` accelerated script ([#15506](https://github.com/Lightning-AI/lightning/pull/15506))
- Added the CLI command `lightning delete app` to delete a lightning app on the cloud ([#15783](https://github.com/Lightning-AI/lightning/pull/15783))
- Added a CloudMultiProcessBackend which enables running a child App from within the Flow in the cloud ([#15800](https://github.com/Lightning-AI/lightning/pull/15800))
- Utility for pickling work object safely even from a child process ([#15836](https://github.com/Lightning-AI/lightning/pull/15836))
- Added `AutoScaler` component (
   [#15769](https://github.com/Lightning-AI/lightning/pull/15769),
   [#15971](https://github.com/Lightning-AI/lightning/pull/15971),
   [#15966](https://github.com/Lightning-AI/lightning/pull/15966)
)
- Added the property `ready` of the LightningFlow to inform when the `Open App` should be visible ([#15921](https://github.com/Lightning-AI/lightning/pull/15921))
- Added private work attributed `_start_method` to customize how to start the works ([#15923](https://github.com/Lightning-AI/lightning/pull/15923))
- Added a `configure_layout` method to the `LightningWork` which can be used to control how the work is handled in the layout of a parent flow ([#15926](https://github.com/Lightning-AI/lightning/pull/15926))
- Added the ability to run a Lightning App or Component directly from the Gallery using `lightning run app organization/name` ([#15941](https://github.com/Lightning-AI/lightning/pull/15941))
- Added automatic conversion of list and dict of works and flows to structures ([#15961](https://github.com/Lightning-AI/lightning/pull/15961))

### Changed

- The `MultiNode` components now warn the user when running with `num_nodes > 1` locally ([#15806](https://github.com/Lightning-AI/lightning/pull/15806))
- Cluster creation and deletion now waits by default [#15458](https://github.com/Lightning-AI/lightning/pull/15458)
- Running an app without a UI locally no longer opens the browser ([#15875](https://github.com/Lightning-AI/lightning/pull/15875))
- Show a message when `BuildConfig(requirements=[...])` is passed but a `requirements.txt` file is already present in the Work ([#15799](https://github.com/Lightning-AI/lightning/pull/15799))
- Show a message when `BuildConfig(dockerfile="...")` is passed but a `Dockerfile` file is already present in the Work ([#15799](https://github.com/Lightning-AI/lightning/pull/15799))
- Dropped name column from cluster list ([#15721](https://github.com/Lightning-AI/lightning/pull/15721))
- Apps without UIs no longer activate the "Open App" button when running in the cloud ([#15875](https://github.com/Lightning-AI/lightning/pull/15875))
- Wait for full file to be transferred in Path / Payload ([#15934](https://github.com/Lightning-AI/lightning/pull/15934))

### Removed

- Removed the `SingleProcessRuntime` ([#15933](https://github.com/Lightning-AI/lightning/pull/15933))

### Fixed

- Fixed SSH CLI command listing stopped components ([#15810](https://github.com/Lightning-AI/lightning/pull/15810))
- Fixed bug when launching apps on multiple clusters ([#15484](https://github.com/Lightning-AI/lightning/pull/15484))
- Fixed Sigterm Handler causing thread lock which caused KeyboardInterrupt to hang ([#15881](https://github.com/Lightning-AI/lightning/pull/15881))
- Fixed MPS error for multinode component (defaults to cpu on mps devices now as distributed operations are not supported by pytorch on mps) ([#15748](https://github.com/Ligtning-AI/lightning/pull/15748))
- Fixed the work not stopped when successful when passed directly to the LightningApp ([#15801](https://github.com/Lightning-AI/lightning/pull/15801))
- Fixed the PyTorch Inference locally on GPU ([#15813](https://github.com/Lightning-AI/lightning/pull/15813))
- Fixed the `enable_spawn` method of the `WorkRunExecutor` ([#15812](https://github.com/Lightning-AI/lightning/pull/15812))
- Fixed require/import decorator ([#15849](https://github.com/Lightning-AI/lightning/pull/15849))
- Fixed a bug where using `L.app.structures` would cause multiple apps to be opened and fail with an error in the cloud ([#15911](https://github.com/Lightning-AI/lightning/pull/15911))
- Fixed PythonServer generating noise on M1 ([#15949](https://github.com/Lightning-AI/lightning/pull/15949))
- Fixed multiprocessing breakpoint ([#15950](https://github.com/Lightning-AI/lightning/pull/15950))
- Fixed detection of a Lightning App running in debug mode ([#15951](https://github.com/Lightning-AI/lightning/pull/15951))
- Fixed `ImportError` on Multinode if package not present ([#15963](https://github.com/Lightning-AI/lightning/pull/15963))
- Fixed MultiNode Component to use separate cloud computes ([#15965](https://github.com/Lightning-AI/lightning/pull/15965))
- Fixed Registration for CloudComputes of Works in `L.app.structures` ([#15964](https://github.com/Lightning-AI/lightning/pull/15964))
- Fixed a bug where auto-upgrading to the latest lightning via the CLI could get stuck in a loop ([#15984](https://github.com/Lightning-AI/lightning/pull/15984))


## [1.8.3] - 2022-11-22

### Changed

- Deduplicate top level lighting CLI command groups ([#15761](https://github.com/Lightning-AI/lightning/pull/15761))
  * `lightning add ssh-key` CLI command has been transitioned to `lightning create ssh-key`
  * `lightning remove ssh-key` CLI command has been transitioned to `lightning delete ssh-key`
- Set Torch inference mode for prediction ([#15719](https://github.com/Lightning-AI/lightning/pull/15719))
- Improved `LightningTrainerScript` start-up time ([#15751](https://github.com/Lightning-AI/lightning/pull/15751))
- Disable XSRF protection in `StreamlitFrontend` to support upload in localhost ([#15684](https://github.com/Lightning-AI/lightning/pull/15684))

### Fixed

- Fixed debugging with VSCode IDE ([#15747](https://github.com/Lightning-AI/lightning/pull/15747))
- Fixed setting property to the `LightningFlow` ([#15750](https://github.com/Lightning-AI/lightning/pull/15750))
- Fixed the PyTorch Inference locally on GPU ([#15813](https://github.com/Lightning-AI/lightning/pull/15813))


## [1.8.2] - 2022-11-17

### Added

- Added title and description to ServeGradio ([#15639](https://github.com/Lightning-AI/lightning/pull/15639))
- Added a friendly error message when attempting to run the default cloud compute with a custom base image configured ([#14929](https://github.com/Lightning-AI/lightning/pull/14929))

### Changed

- Improved support for running apps when dependencies aren't installed ([#15711](https://github.com/Lightning-AI/lightning/pull/15711))
- Changed the root directory of the app (which gets uploaded) to be the folder containing the app file, rather than any parent folder containing a `.lightning` file ([#15654](https://github.com/Lightning-AI/lightning/pull/15654))
- Enabled MultiNode Components to support state broadcasting ([#15607](https://github.com/Lightning-AI/lightning/pull/15607))
- Prevent artefactual "running from outside your current environment" error ([#15647](https://github.com/Lightning-AI/lightning/pull/15647))
- Rename failed -> error in tables ([#15608](https://github.com/Lightning-AI/lightning/pull/15608))

### Fixed

- Fixed race condition to over-write the frontend with app infos ([#15398](https://github.com/Lightning-AI/lightning/pull/15398))
- Fixed bi-directional queues sending delta with Drive Component name changes ([#15642](https://github.com/Lightning-AI/lightning/pull/15642))
- Fixed CloudRuntime works collection with structures and accelerated multi node startup time ([#15650](https://github.com/Lightning-AI/lightning/pull/15650))
- Fixed catimage import ([#15712](https://github.com/Lightning-AI/lightning/pull/15712))
- Parse all lines in app file looking for shebangs to run commands ([#15714](https://github.com/Lightning-AI/lightning/pull/15714))


## [1.8.1] - 2022-11-10

### Added

- Added the `start` method to the work ([#15523](https://github.com/Lightning-AI/lightning/pull/15523))
- Added a `MultiNode` Component to run with distributed computation with any frameworks ([#15524](https://github.com/Lightning-AI/lightning/pull/15524))
- Expose `RunWorkExecutor` to the work and provides default ones for the `MultiNode` Component ([#15561](https://github.com/Lightning-AI/lightning/pull/15561))
- Added a `start_with_flow` flag to the `LightningWork` which can be disabled to prevent the work from starting at the same time as the flow ([#15591](https://github.com/Lightning-AI/lightning/pull/15591))
- Added support for running Lightning App with VSCode IDE debugger ([#15590](https://github.com/Lightning-AI/lightning/pull/15590))
- Added `bi-directional` delta updates between the flow and the works ([#15582](https://github.com/Lightning-AI/lightning/pull/15582))
- Added `--setup` flag to `lightning run app` CLI command allowing for dependency installation via app comments ([#15577](https://github.com/Lightning-AI/lightning/pull/15577))
- Auto-upgrade / detect environment mis-match from the CLI ([#15434](https://github.com/Lightning-AI/lightning/pull/15434))
- Added Serve component ([#15609](https://github.com/Lightning-AI/lightning/pull/15609))


### Changed

- Changed the `flow.flows` to be recursive wont to align the behavior with the `flow.works` ([#15466](https://github.com/Lightning-AI/lightning/pull/15466))
- The `params` argument in `TracerPythonScript.run` no longer prepends `--` automatically to parameters ([#15518](https://github.com/Lightning-AI/lightning/pull/15518))
- Only check versions / env when not in the cloud ([#15504](https://github.com/Lightning-AI/lightning/pull/15504))
- Periodically sync database to the drive ([#15441](https://github.com/Lightning-AI/lightning/pull/15441))
- Slightly safer multi node ([#15538](https://github.com/Lightning-AI/lightning/pull/15538))
- Reuse existing commands when running connect more than once ([#15471](https://github.com/Lightning-AI/lightning/pull/15471))

### Fixed

- Fixed writing app name and id in connect.txt file for the command CLI ([#15443](https://github.com/Lightning-AI/lightning/pull/15443))
- Fixed missing root flow among the flows of the app ([#15531](https://github.com/Lightning-AI/lightning/pull/15531))
- Fixed bug with Multi Node Component and add some examples ([#15557](https://github.com/Lightning-AI/lightning/pull/15557))
- Fixed a bug where payload would take a very long time locally ([#15557](https://github.com/Lightning-AI/lightning/pull/15557))
- Fixed an issue with the `lightning` CLI taking a long time to error out when the cloud is not reachable ([#15412](https://github.com/Lightning-AI/lightning/pull/15412))


## [1.8.0] - 2022-11-01

### Added

- Added `load_state_dict` and `state_dict` hooks for `LightningFlow` components ([#14100](https://github.com/Lightning-AI/lightning/pull/14100))
- Added a `--secret` option to CLI to allow binding secrets to app environment variables when running in the cloud ([#14612](https://github.com/Lightning-AI/lightning/pull/14612))
- Added support for running the works without cloud compute in the default container ([#14819](https://github.com/Lightning-AI/lightning/pull/14819))
- Added an HTTPQueue as an optional replacement for the default redis queue ([#14978](https://github.com/Lightning-AI/lightning/pull/14978)
- Added support for configuring flow cloud compute ([#14831](https://github.com/Lightning-AI/lightning/pull/14831))
- Added support for adding descriptions to commands either through a docstring or the `DESCRIPTION` attribute ([#15193](https://github.com/Lightning-AI/lightning/pull/15193)
- Added a try / catch mechanism around request processing to avoid killing the flow ([#15187](https://github.com/Lightning-AI/lightning/pull/15187)
- Added an Database Component ([#14995](https://github.com/Lightning-AI/lightning/pull/14995)
- Added authentication to HTTP queue ([#15202](https://github.com/Lightning-AI/lightning/pull/15202))
- Added support to pass a `LightningWork` to the `LightningApp` ([#15215](https://github.com/Lightning-AI/lightning/pull/15215)
- Added support getting CLI help for connected apps even if the app isn't running ([#15196](https://github.com/Lightning-AI/lightning/pull/15196)
- Added support for adding requirements to commands and installing them when missing when running an app command ([#15198](https://github.com/Lightning-AI/lightning/pull/15198)
- Added Lightning CLI Connection to be terminal session instead of global ([#15241](https://github.com/Lightning-AI/lightning/pull/15241)
- Added support for managing SSH-keys via CLI ([#15291](https://github.com/Lightning-AI/lightning/pull/15291))
- Add a `JustPyFrontend` to ease UI creation with `https://github.com/justpy-org/justpy` ([#15002](https://github.com/Lightning-AI/lightning/pull/15002))
- Added a layout endpoint to the Rest API and enable to disable pulling or pushing to the state ([#15367](https://github.com/Lightning-AI/lightning/pull/15367)
- Added support for functions for `configure_api` and `configure_commands` to be executed in the Rest API process ([#15098](https://github.com/Lightning-AI/lightning/pull/15098)
- Added support for accessing Lighting Apps via SSH ([#15310](https://github.com/Lightning-AI/lightning/pull/15310))
- Added support to start lightning app on cloud without needing to install dependencies locally ([#15019](https://github.com/Lightning-AI/lightning/pull/15019)

### Changed

- Improved the show logs command to be standalone and re-usable ([#15343](https://github.com/Lightning-AI/lightning/pull/15343)
- Removed the `--instance-types` option when creating clusters ([#15314](https://github.com/Lightning-AI/lightning/pull/15314))

### Fixed

- Fixed an issue when using the CLI without arguments ([#14877](https://github.com/Lightning-AI/lightning/pull/14877))
- Fixed a bug where the upload files endpoint would raise an error when running locally ([#14924](https://github.com/Lightning-AI/lightning/pull/14924))
- Fixed BYOC cluster region selector -> hiding it from help since only us-east-1 has been tested and is recommended ([#15277]https://github.com/Lightning-AI/lightning/pull/15277)
- Fixed a bug when launching an app on multiple clusters ([#15226](https://github.com/Lightning-AI/lightning/pull/15226))
- Fixed a bug with a default CloudCompute for Lightning flows ([#15371](https://github.com/Lightning-AI/lightning/pull/15371))

## [0.6.2] - 2022-09-21

### Changed

- Improved Lightning App connect logic by disconnecting automatically ([#14532](https://github.com/Lightning-AI/lightning/pull/14532))
- Improved the error message when the `LightningWork` is missing the `run` method ([#14759](https://github.com/Lightning-AI/lightning/pull/14759))
- Improved the error message when the root `LightningFlow` passed to `LightningApp` is missing the `run` method ([#14760](https://github.com/Lightning-AI/lightning/pull/14760))

### Fixed

- Fixed a bug where the uploaded command file wasn't properly parsed ([#14532](https://github.com/Lightning-AI/lightning/pull/14532))
- Fixed an issue where custom property setters were not being used `LightningWork` class ([#14259](https://github.com/Lightning-AI/lightning/pull/14259))
- Fixed an issue where some terminals would display broken icons in the PL app CLI ([#14226](https://github.com/Lightning-AI/lightning/pull/14226))


## [0.6.1] - 2022-09-19

### Added

- Add support to upload files to the Drive through an asynchronous `upload_file` endpoint ([#14703](https://github.com/Lightning-AI/lightning/pull/14703))

### Changed

- Application storage prefix moved from `app_id` to `project_id/app_id` ([#14583](https://github.com/Lightning-AI/lightning/pull/14583))
- LightningCloud client calls to use keyword arguments instead of positional arguments ([#14685](https://github.com/Lightning-AI/lightning/pull/14685))

### Fixed

- Making `threadpool` non-default from LightningCloud client  ([#14757](https://github.com/Lightning-AI/lightning/pull/14757))
- Resolved a bug where the state change detection using DeepDiff won't work with Path, Drive objects ([#14465](https://github.com/Lightning-AI/lightning/pull/14465))
- Resolved a bug where the wrong client was passed to collect cloud logs ([#14684](https://github.com/Lightning-AI/lightning/pull/14684))
- Resolved the memory leak issue with the Lightning Cloud package and bumped the requirements to use the latest version ([#14697](https://github.com/Lightning-AI/lightning/pull/14697))
- Fixing 5000 log line limitation for Lightning AI BYOC cluster logs ([#14458](https://github.com/Lightning-AI/lightning/pull/14458))
- Fixed a bug where the uploaded command file wasn't properly parsed ([#14532](https://github.com/Lightning-AI/lightning/pull/14532))
- Resolved `LightningApp(..., debug=True)` ([#14464](https://github.com/Lightning-AI/lightning/pull/14464))


## [0.6.0] - 2022-09-08

### Added

- Introduce lightning connect ([#14452](https://github.com/Lightning-AI/lightning/pull/14452))
- Adds `PanelFrontend` to easily create complex UI in Python ([#13531](https://github.com/Lightning-AI/lightning/pull/13531))
- Add support for `Lightning App Commands` through the `configure_commands` hook on the Lightning Flow and the `ClientCommand`  ([#13602](https://github.com/Lightning-AI/lightning/pull/13602))
- Add support for Lightning AI BYOC cluster management ([#13835](https://github.com/Lightning-AI/lightning/pull/13835))
- Add support to see Lightning AI BYOC cluster logs ([#14334](https://github.com/Lightning-AI/lightning/pull/14334))
- Add support to run Lightning apps on Lightning AI BYOC clusters ([#13894](https://github.com/Lightning-AI/lightning/pull/13894))
- Add support for listing Lightning AI apps ([#13987](https://github.com/Lightning-AI/lightning/pull/13987))
- Adds `LightningTrainerScript`. `LightningTrainerScript` orchestrates multi-node training in the cloud ([#13830](https://github.com/Lightning-AI/lightning/pull/13830))
- Add support for printing application logs using CLI `lightning show logs <app_name> [components]` ([#13634](https://github.com/Lightning-AI/lightning/pull/13634))
- Add support for `Lightning API` through the `configure_api` hook on the Lightning Flow and the `Post`, `Get`, `Delete`, `Put` HttpMethods ([#13945](https://github.com/Lightning-AI/lightning/pull/13945))
- Added a warning when `configure_layout` returns URLs configured with http instead of https ([#14233](https://github.com/Lightning-AI/lightning/pull/14233))
- Add `--app_args` support from the CLI ([#13625](https://github.com/Lightning-AI/lightning/pull/13625))

### Changed

- Default values and parameter names for Lightning AI BYOC cluster management ([#14132](https://github.com/Lightning-AI/lightning/pull/14132))
- Run the flow only if the state has changed from the previous execution ([#14076](https://github.com/Lightning-AI/lightning/pull/14076))
- Increased DeepDiff's verbose level to properly handle dict changes ([#13960](https://github.com/Lightning-AI/lightning/pull/13960))
- Setup: added requirement freeze for next major version ([#14480](https://github.com/Lightning-AI/lightning/pull/14480))

### Fixed

- Unification of app template: moved `app.py` to root dir for `lightning init app <app_name>` template ([#13853](https://github.com/Lightning-AI/lightning/pull/13853))
- Fixed an issue with `lightning --version` command ([#14433](https://github.com/Lightning-AI/lightning/pull/14433))
- Fixed imports of collections.abc for py3.10 ([#14345](https://github.com/Lightning-AI/lightning/pull/14345))

## [0.5.7] - 2022-08-22

### Changed

- Release LAI docs as stable ([#14250](https://github.com/Lightning-AI/lightning/pull/14250))
- Compatibility for Python 3.10

### Fixed

- Pinning starsessions to 1.x ([#14333](https://github.com/Lightning-AI/lightning/pull/14333))
- Parsed local package versions ([#13933](https://github.com/Lightning-AI/lightning/pull/13933))


## [0.5.6] - 2022-08-16

### Fixed

- Resolved a bug where the `install` command was not installing the latest version of an app/component by default ([#14181](https://github.com/Lightning-AI/lightning/pull/14181))


- Fixed the `examples/app_dag` example ([#14359](https://github.com/Lightning-AI/lightning/pull/14359))


## [0.5.5] - 2022-08-9

### Deprecated

- Deprecate sheety API ([#14004](https://github.com/Lightning-AI/lightning/pull/14004))

### Fixed

- Resolved a bug where the work statuses will grow quickly and be duplicated ([#13970](https://github.com/Lightning-AI/lightning/pull/13970))
- Resolved a bug about a race condition when sending the work state through the caller_queue ([#14074](https://github.com/Lightning-AI/lightning/pull/14074))
- Fixed Start Lightning App on Cloud if Repo Begins With Name "Lightning" ([#14025](https://github.com/Lightning-AI/lightning/pull/14025))


## [0.5.4] - 2022-08-01

### Changed

- Wrapped imports for traceability ([#13924](https://github.com/Lightning-AI/lightning/pull/13924))
- Set version as today ([#13906](https://github.com/Lightning-AI/lightning/pull/13906))

### Fixed

- Included app templates to the lightning and app packages ([#13731](https://github.com/Lightning-AI/lightning/pull/13731))
- Added UI for install all ([#13732](https://github.com/Lightning-AI/lightning/pull/13732))
- Fixed build meta pkg flow ([#13926](https://github.com/Lightning-AI/lightning/pull/13926))

## [0.5.3] - 2022-07-25

### Changed

- Pruned requirements duplicity ([#13739](https://github.com/Lightning-AI/lightning/pull/13739))

### Fixed

- Use correct python version in lightning component template ([#13790](https://github.com/Lightning-AI/lightning/pull/13790))

## [0.5.2] - 2022-07-18

### Added

- Update the Lightning App docs ([#13537](https://github.com/Lightning-AI/lightning/pull/13537))

### Changed

- Added `LIGHTNING_` prefix to Platform AWS credentials ([#13703](https://github.com/Lightning-AI/lightning/pull/13703))<|MERGE_RESOLUTION|>--- conflicted
+++ resolved
@@ -16,8 +16,6 @@
 
 - Added a nicer UI with URL and examples for the autoscaler component ([#16063](https://github.com/Lightning-AI/lightning/pull/16063))
 
-<<<<<<< HEAD
-=======
 - Enabled users to have more control over scaling out/in interval ([#16093](https://github.com/Lightning-AI/lightning/pull/16093))
 
 - Added more datatypes to serving component ([#16018](https://github.com/Lightning-AI/lightning/pull/16018))
@@ -26,7 +24,6 @@
 
 - Added `display_name` property to LightningWork for the cloud ([#16095](https://github.com/Lightning-AI/lightning/pull/16095))
 
->>>>>>> 2a85d9b2
 
 ### Changed
 

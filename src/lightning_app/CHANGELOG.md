--- conflicted
+++ resolved
@@ -18,11 +18,9 @@
 
 - Added a CloudMultiProcessBackend which enables running a child App from within the Flow in the cloud ([#15800](https://github.com/Lightning-AI/lightning/pull/15800))
 
-<<<<<<< HEAD
 - Utility for pickling work object safely even from a child process ([#15836](https://github.com/Lightning-AI/lightning/pull/15836))
-=======
+
 - Added `AutoScaler` component ([#15769](https://github.com/Lightning-AI/lightning/pull/15769))
->>>>>>> 64b19fb1
 
 - Added the property `ready` of the LightningFlow to inform when the `Open App` should be visible ([#15921](https://github.com/Lightning-AI/lightning/pull/15921))
 

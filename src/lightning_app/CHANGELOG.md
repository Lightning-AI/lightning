--- conflicted
+++ resolved
@@ -24,14 +24,11 @@
 
 - Resolved a bug where the state change detection using DeepDiff won't worked with Path, Drive objects ([#14465](https://github.com/Lightning-AI/lightning/pull/14465))
 
-<<<<<<< HEAD
-=======
 - Resolved a bug where the wrong client was passed to collect cloud logs ([#14684](https://github.com/Lightning-AI/lightning/pull/14684))
 
-### Removed
->>>>>>> 96cc288f
 
 - Unification of app template: moved `app.py` to root dir for `lightning init app <app_name>` template ([#13853](https://github.com/Lightning-AI/lightning/pull/13853))
+
 
 
 - Fixed a bug where the uploaded command file wasn't properly parsed ([#14532](https://github.com/Lightning-AI/lightning/pull/14532))

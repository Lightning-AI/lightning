--- conflicted
+++ resolved
@@ -12,16 +12,6 @@
 - Adds `PanelFrontend` to easily create complex UI in Python ([#13531](https://github.com/Lightning-AI/lightning/pull/13531))
 
 
-<<<<<<< HEAD
-## [0.6.1] - 2022-MM-DD
-
-### Fixed
-
-- Resolved a bug where the state change detection using DeepDiff won't worked with Path, Drive objects ([#14465](https://github.com/Lightning-AI/lightning/pull/14465))
-
-
-=======
->>>>>>> be935509
 ## [0.6.0] - 2022-08-23
 
 ### Added

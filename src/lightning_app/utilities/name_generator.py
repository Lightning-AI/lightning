from random import choice, randint

_adjectives = [
    # Appearance, sound, smell...
    "acrid",
    "ambrosial",
    "amorphous",
    "armored",
    "aromatic",
    "bald",
    "blazing",
    "boisterous",
    "bouncy",
    "brawny",
    "bulky",
    "camouflaged",
    "caped",
    "chubby",
    "curvy",
    "elastic",
    "ethereal",
    "fat",
    "feathered",
    "fiery",
    "flashy",
    "flat",
    "fluffy",
    "foamy",
    "fragrant",
    "furry",
    "fuzzy",
    "glaring",
    "hairy",
    "heavy",
    "hissing",
    "horned",
    "icy",
    "imaginary",
    "invisible",
    "lean",
    "loud",
    "loutish",
    "lumpy",
    "lush",
    "masked",
    "meaty",
    "messy",
    "misty",
    "nebulous",
    "noisy",
    "nondescript",
    "organic",
    "purring",
    "quiet",
    "quirky",
    "radiant",
    "roaring",
    "ruddy",
    "rustling",
    "screeching",
    "shaggy",
    "shapeless",
    "shiny",
    "silent",
    "silky",
    "singing",
    "skinny",
    "smooth",
    "soft",
    "spicy",
    "spiked",
    "statuesque",
    "sticky",
    "tacky",
    "tall",
    "tangible",
    "tentacled",
    "thick",
    "thundering",
    "venomous",
    "warm",
    "weightless",
    "whispering",
    "winged",
    "wooden",
    # Beauty & Charm",
    "adorable",
    "affable",
    "amazing",
    "amiable",
    "attractive",
    "beautiful",
    "calm",
    "charming",
    "cherubic",
    "classic",
    "classy",
    "convivial",
    "cordial",
    "cuddly",
    "curly",
    "cute",
    "debonair",
    "elegant",
    "famous",
    "fresh",
    "friendly",
    "funny",
    "gorgeous",
    "graceful",
    "gregarious",
    "grinning",
    "handsome",
    "hilarious",
    "hot",
    "interesting",
    "kind",
    "laughing",
    "lovely",
    "meek",
    "mellow",
    "merciful",
    "neat",
    "nifty",
    "notorious",
    "poetic",
    "pretty",
    "refined",
    "refreshing",
    "sexy",
    "smiling",
    "sociable",
    "spiffy",
    "stylish",
    "sweet",
    "tactful",
    "whimsical",
    "boring",
    # Character & Emotions",
    "abiding",
    "accurate",
    "adamant",
    "adaptable",
    "adventurous",
    "alluring",
    "aloof",
    "ambitious",
    "amusing",
    "annoying",
    "arrogant",
    "aspiring",
    "belligerent",
    "benign",
    "berserk",
    "benevolent",
    "bold",
    "brave",
    "cheerful",
    "chirpy",
    "cocky",
    "congenial",
    "courageous",
    "cryptic",
    "curious",
    "daft",
    "dainty",
    "daring",
    "defiant",
    "delicate",
    "delightful",
    "determined",
    "devout",
    "didactic",
    "diligent",
    "discreet",
    "dramatic",
    "dynamic",
    "eager",
    "eccentric",
    "elated",
    "encouraging",
    "enigmatic",
    "enthusiastic",
    "evasive",
    "faithful",
    "fair",
    "fanatic",
    "fearless",
    "fervent",
    "festive",
    "fierce",
    "fine",
    "free",
    "gabby",
    "garrulous",
    "gay",
    "gentle",
    "glistening",
    "greedy",
    "grumpy",
    "happy",
    "honest",
    "hopeful",
    "hospitable",
    "impetuous",
    "independent",
    "industrious",
    "innocent",
    "intrepid",
    "jolly",
    "jovial",
    "just",
    "lively",
    "loose",
    "loyal",
    "merry",
    "modest",
    "mysterious",
    "nice",
    "obedient",
    "optimistic",
    "orthodox",
    "outgoing",
    "outrageous",
    "overjoyed",
    "passionate",
    "perky",
    "placid",
    "polite",
    "positive",
    "proud",
    "prudent",
    "puzzling",
    "quixotic",
    "quizzical",
    "rebel",
    "resolute",
    "rampant",
    "righteous",
    "romantic",
    "rough",
    "rousing",
    "sassy",
    "satisfied",
    "sly",
    "sincere",
    "snobbish",
    "spirited",
    "spry",
    "stalwart",
    "stirring",
    "swinging",
    "tasteful",
    "thankful",
    "tidy",
    "tremendous",
    "truthful",
    "unselfish",
    "upbeat",
    "uppish",
    "valiant",
    "vehement",
    "vengeful",
    "vigorous",
    "vivacious",
    "zealous",
    "zippy",
    # Intelligence & Abilities",
    "able",
    "adept",
    "analytic",
    "astute",
    "attentive",
    "brainy",
    "busy",
    "calculating",
    "capable",
    "careful",
    "cautious",
    "certain",
    "clever",
    "competent",
    "conscious",
    "cooperative",
    "crafty",
    "crazy",
    "cunning",
    "daffy",
    "devious",
    "discerning",
    "efficient",
    "expert",
    "functional",
    "gifted",
    "helpful",
    "enlightened",
    "idealistic",
    "impartial",
    "industrious",
    "ingenious",
    "inquisitive",
    "intelligent",
    "inventive",
    "judicious",
    "keen",
    "knowing",
    "literate",
    "logical",
    "masterful",
    "mindful",
    "nonchalant",
    "observant",
    "omniscient",
    "poised",
    "practical",
    "pragmatic",
    "proficient",
    "provocative",
    "qualified",
    "radical",
    "rational",
    "realistic",
    "resourceful",
    "savvy",
    "sceptical",
    "sensible",
    "serious",
    "shrewd",
    "skilled",
    "slick",
    "slim",
    "sloppy",
    "smart",
    "sophisticated",
    "stoic",
    "succinct",
    "talented",
    "thoughtful",
    "tricky",
    "unbiased",
    "uptight",
    "versatile",
    "versed",
    "visionary",
    "wise",
    "witty",
    # Strength & Agility",
    "accelerated",
    "active",
    "agile",
    "athletic",
    "dashing",
    "deft",
    "dexterous",
    "energetic",
    "fast",
    "frisky",
    "hasty",
    "hypersonic",
    "meteoric",
    "mighty",
    "muscular",
    "nimble",
    "nippy",
    "powerful",
    "prompt",
    "quick",
    "rapid",
    "resilient",
    "robust",
    "rugged",
    "solid",
    "speedy",
    "steadfast",
    "steady",
    "strong",
    "sturdy",
    "tireless",
    "tough",
    "unyielding",
    # Money & Power",
    "rich",
    "wealthy",
    # Science",
    "meticulous",
    "precise",
    "rigorous",
    "scrupulous",
    "strict",
    # Movement type",
    "airborne",
    "burrowing",
    "crouching",
    "flying",
    "hidden",
    "hopping",
    "jumping",
    "lurking",
    "tunneling",
    "warping",
    # Location and Dwelling",
    "aboriginal",
    "amphibian",
    "aquatic",
    "arboreal",
    "polar",
    "terrestrial",
    "urban",
    # Awesome",
    "accomplished",
    "astonishing",
    "authentic",
    "awesome",
    "delectable",
    "excellent",
    "exotic",
    "exuberant",
    "fabulous",
    "fantastic",
    "fascinating",
    "flawless",
    "fortunate",
    "funky",
    "godlike",
    "glorious",
    "groovy",
    "honored",
    "illustrious",
    "imposing",
    "important",
    "impressive",
    "incredible",
    "invaluable",
    "kickass",
    "majestic",
    "magnificent",
    "marvellous",
    "monumental",
    "perfect",
    "phenomenal",
    "pompous",
    "precious",
    "premium",
    "private",
    "remarkable",
    "spectacular",
    "splendid",
    "successful",
    "wonderful",
    "wondrous",
    # Original",
    "offbeat",
    "original",
    "outstanding",
    "quaint",
    "unique",
    # Time",
    "ancient",
    "antique",
    "prehistoric",
    "primitive",
    # Misc",
    "abstract",
    "acoustic",
    "angelic",
    "arcane",
    "archetypal",
    "augmented",
    "auspicious",
    "axiomatic",
    "beneficial",
    "bipedal",
    "bizarre",
    "complex",
    "dancing",
    "dangerous",
    "demonic",
    "divergent",
    "economic",
    "electric",
    "elite",
    "eminent",
    "enchanted",
    "esoteric",
    "finicky",
    "fractal",
    "futuristic",
    "gainful",
    "hallowed",
    "heavenly",
    "heretic",
    "holistic",
    "hungry",
    "hypnotic",
    "hysterical",
    "illegal",
    "imperial",
    "imported",
    "impossible",
    "inescapable",
    "juicy",
    "liberal",
    "ludicrous",
    "lyrical",
    "magnetic",
    "manipulative",
    "mature",
    "military",
    "macho",
    "married",
    "melodic",
    "natural",
    "naughty",
    "nocturnal",
    "nostalgic",
    "optimal",
    "pastoral",
    "peculiar",
    "piquant",
    "pristine",
    "prophetic",
    "psychedelic",
    "quantum",
    "rare",
    "real",
    "secret",
    "simple",
    "spectral",
    "spiritual",
    "stereotyped",
    "stimulating",
    "straight",
    "strange",
    "tested",
    "therapeutic",
    "true",
    "ubiquitous",
    "uncovered",
    "unnatural",
    "utopian",
    "vagabond",
    "vague",
    "vegan",
    "victorious",
    "vigilant",
    "voracious",
    "wakeful",
    "wandering",
    "watchful",
    "wild",
    # Pseudo-colors",
    "bright",
    "brilliant",
    "colorful",
    "crystal",
    "dark",
    "dazzling",
    "fluorescent",
    "glittering",
    "glossy",
    "gleaming",
    "light",
    "mottled",
    "neon",
    "opalescent",
    "pastel",
    "smoky",
    "sparkling",
    "spotted",
    "striped",
    "translucent",
    "transparent",
    "vivid",
]

# Docker, starting from 0.7.x, generated names from notable scientists and hackers.
# Please, for any amazing man that you add to the list, consider adding an equally amazing woman to it, and vice versa.
_surnames = [
    # Muhammad ibn Jabir Al-Battani was a founding father of astronomy. https://en.wikipedia.org/wiki/Al-Battani
    "albattani",
    # Frances E. Allen, became the first female IBM Fellow in 1989. In 2006, she became the first female
    # recipient of the ACM's Turing Award. https://en.wikipedia.org/wiki/Frances_E._Allen
    "allen",
    # June Almeida - Scottish virologist who took the first pictures of the rubella
    # virus - https://en.wikipedia.org/wiki/June_Almeida
    "almeida",
    # Kathleen Antonelli, American computer programmer and one of the six original
    # programmers of the ENIAC - https://en.wikipedia.org/wiki/Kathleen_Antonelli
    "antonelli",
    # Maria Gaetana Agnesi - Italian mathematician, philosopher, theologian and humanitarian.
    # She was the first woman to write a mathematics handbook and the first woman appointed
    # as a Mathematics Professor at a University. https://en.wikipedia.org/wiki/Maria_Gaetana_Agnesi
    "agnesi",
    # Archimedes was a physicist, engineer and mathematician who invented too many
    # things to list them here. https://en.wikipedia.org/wiki/Archimedes
    "archimedes",
    # Maria Ardinghelli - Italian translator, mathematician and physicist -
    # https://en.wikipedia.org/wiki/Maria_Ardinghelli
    "ardinghelli",
    # Aryabhata - Ancient Indian mathematician-astronomer during 476-550 CE https://en.wikipedia.org/wiki/Aryabhata
    "aryabhata",
    # Wanda Austin - Wanda Austin is the President and CEO of The Aerospace Corporation,
    # a leading architect for the US security space programs. https://en.wikipedia.org/wiki/Wanda_Austin
    "austin",
    # Charles Babbage invented the concept of a programmable computer. https://en.wikipedia.org/wiki/Charles_Babbage.
    "babbage",
    # Stefan Banach - Polish mathematician, was one of the founders of modern
    # functional analysis. https://en.wikipedia.org/wiki/Stefan_Banach
    "banach",
    # Buckaroo Banzai and his mentor Dr. Hikita perfected the "oscillation overthruster",
    # a device that allows one to pass through solid matter. -
    # https://en.wikipedia.org/wiki/The_Adventures_of_Buckaroo_Banzai_Across_the_8th_Dimension
    "banzai",
    # John Bardeen co-invented the transistor - https://en.wikipedia.org/wiki/John_Bardeen
    "bardeen",
    # Jean Bartik, born Betty Jean Jennings, was one of the original programmers
    # for the ENIAC computer. https://en.wikipedia.org/wiki/Jean_Bartik
    "bartik",
    # Laura Bassi, the world's first female professor https://en.wikipedia.org/wiki/Laura_Bassi
    "bassi",
    # Hugh Beaver, British engineer, founder of the Guinness Book of World
    # Records https://en.wikipedia.org/wiki/Hugh_Beaver
    "beaver",
    # Alexander Graham Bell - an eminent Scottish-born scientist, inventor, engineer and innovator
    # who is credited with inventing the first practical telephone - https://en.wikipedia.org/wiki/Alexander_Graham_Bell
    "bell",
    # Karl Friedrich Benz - a German automobile engineer. Inventor of the first
    # practical motorcar. https://en.wikipedia.org/wiki/Karl_Benz
    "benz",
    # Homi J Bhabha - was an Indian nuclear physicist, founding director, and professor of
    # physics at the Tata Institute of Fundamental Research. Colloquially known as "father of
    # Indian nuclear programme"- https://en.wikipedia.org/wiki/Homi_J._Bhabha
    "bhabha",
    # Bhaskara II - Ancient Indian mathematician-astronomer whose work on calculus predates
    # Newton and Leibniz by over half a millennium - https://en.wikipedia.org/wiki/Bh%C4%81skara_II#Calculus
    "bhaskara",
    # Sue Black - British computer scientist and campaigner. She has been instrumental in
    # saving Bletchley Park, the site of World War II codebreaking -
    # https://en.wikipedia.org/wiki/Sue_Black_(computer_scientist)
    "black",
    # Elizabeth Helen Blackburn - Australian-American Nobel laureate; best known
    # for co-discovering telomerase. https://en.wikipedia.org/wiki/Elizabeth_Blackburn
    "blackburn",
    # Elizabeth Blackwell - American doctor and first American woman to receive a
    # medical degree - https://en.wikipedia.org/wiki/Elizabeth_Blackwell
    "blackwell",
    # Niels Bohr is the father of quantum theory. https://en.wikipedia.org/wiki/Niels_Bohr.
    "bohr",
    # Kathleen Booth, she's credited with writing the first assembly language.
    # https://en.wikipedia.org/wiki/Kathleen_Booth
    "booth",
    # Anita Borg - Anita Borg was the founding director of the Institute for
    # Women and Technology (IWT). https://en.wikipedia.org/wiki/Anita_Borg
    "borg",
    # Satyendra Nath Bose - He provided the foundation for Bose\u2013Einstein statistics
    # and the theory of the Bose\u2013Einstein condensate. - https://en.wikipedia.org/wiki/Satyendra_Nath_Bose
    "bose",
    # Katherine Louise Bouman is an imaging scientist and Assistant Professor of Computer
    # Science at the California Institute of Technology. She researches computational methods for
    # imaging, and developed an algorithm that made possible the picture first visualization of a
    # black hole using the Event Horizon Telescope. - https://en.wikipedia.org/wiki/Katie_Bouman
    "bouman",
    # Evelyn Boyd Granville - She was one of the first African-American woman to receive a Ph.D.
    # in mathematics; she earned it in 1949 from Yale University. https://en.wikipedia.org/wiki/Evelyn_Boyd_Granville
    "boyd",
    # Brahmagupta - Ancient Indian mathematician during 598-670 CE who gave rules
    # to compute with zero - https://en.wikipedia.org/wiki/Brahmagupta#Zero
    "brahmagupta",
    # Walter Houser Brattain co-invented the transistor - https://en.wikipedia.org/wiki/Walter_Houser_Brattain
    "brattain",
    # Emmett Brown invented time travel. https://en.wikipedia.org/wiki/Emmett_Brown (thanks Brian Goff)
    "brown",
    # Linda Brown Buck - American biologist and Nobel laureate best known for her genetic and
    # molecular analyses of the mechanisms of smell. https://en.wikipedia.org/wiki/Linda_B._Buck
    "buck",
    # Dame Susan Jocelyn Bell Burnell - Northern Irish astrophysicist who discovered radio pulsars
    # and was the first to analyse them. https://en.wikipedia.org/wiki/Jocelyn_Bell_Burnell
    "burnell",
    # Annie Jump Cannon - pioneering female astronomer who classified hundreds of thousands of stars
    # and created the system we use to understand stars today. https://en.wikipedia.org/wiki/Annie_Jump_Cannon
    "cannon",
    # Rachel Carson - American marine biologist and conservationist, her book Silent Spring and other
    # writings are credited with advancing the global environmental movement.
    # https://en.wikipedia.org/wiki/Rachel_Carson
    "carson",
    # Dame Mary Lucy Cartwright - British mathematician who was one of the first to study what is
    # now known as chaos theory. Also known for Cartwright's theorem which finds applications in
    # signal processing. https://en.wikipedia.org/wiki/Mary_Cartwright
    "cartwright",
    # George Washington Carver - American agricultural scientist and inventor. He was the most
    # prominent black scientist of the early 20th century. https://en.wikipedia.org/wiki/George_Washington_Carver
    "carver",
    # Vinton Gray Cerf - American Internet pioneer, recognised as one of "the fathers of the Internet".
    # With Robert Elliot Kahn, he designed TCP and IP, the primary data communication protocols of
    # the Internet and other computer networks. https://en.wikipedia.org/wiki/Vint_Cerf
    "cerf",
    # Subrahmanyan Chandrasekhar - Astrophysicist known for his mathematical theory on different
    # stages and evolution in structures of the stars. He has won nobel prize for physics -
    # https://en.wikipedia.org/wiki/Subrahmanyan_Chandrasekhar
    "chandrasekhar",
    # Sergey Alexeyevich Chaplygin (April 5, 1869 - October 8, 1942) was a Russian and Soviet physicist,
    # mathematician, and mechanical engineer. He is known for mathematical formulas such as Chaplygin's
    # equation and for a hypothetical substance in cosmology called Chaplygin gas,
    # named after him. https://en.wikipedia.org/wiki/Sergey_Chaplygin
    "chaplygin",
    # Emilie du Chatelet - French natural philosopher, mathematician, physicist, and author
    # during the early 1730s, known for her translation of and commentary on Isaac Newton's book
    # Principia containing basic laws of physics. https://en.wikipedia.org/wiki/%C3%89milie_du_Ch%C3%A2telet
    "chatelet",
    # Asima Chatterjee was an Indian organic chemist noted for her research on vinca alkaloids,
    # development of drugs for treatment of epilepsy and malaria - https://en.wikipedia.org/wiki/Asima_Chatterjee
    "chatterjee",
    # Pafnuty Chebyshev - Russian mathematician. He is known fo his works on probability,
    # statistics, mechanics, analytical geometry and number theory https://en.wikipedia.org/wiki/Pafnuty_Chebyshev
    "chebyshev",
    # Bram Cohen - American computer programmer and author of the BitTorrent
    # peer-to-peer protocol. https://en.wikipedia.org/wiki/Bram_Cohen
    "cohen",
    # David Lee Chaum - American computer scientist and cryptographer. Known for his
    # seminal contributions in the field of anonymous communication. https://en.wikipedia.org/wiki/David_Chaum
    "chaum",
    # Joan Clarke - Bletchley Park code breaker during the Second World War who pioneered techniques
    # that remained top secret for decades. Also an accomplished numismatist https://en.wikipedia.org/wiki/Joan_Clarke
    "clarke",
    # Jane Colden - American botanist widely considered the first female
    # American botanist - https://en.wikipedia.org/wiki/Jane_Colden
    "colden",
    # Gerty Theresa Cori - American biochemist who became the third woman and first American woman to win a
    # Nobel Prize in science, and the first woman to be awarded the Nobel Prize in Physiology
    # or Medicine. Cori was born in Prague. https://en.wikipedia.org/wiki/Gerty_Cori
    "cori",
    # Seymour Roger Cray was an American electrical engineer and supercomputer architect who designed a series
    # of computers that were the fastest in the world for decades. https://en.wikipedia.org/wiki/Seymour_Cray
    "cray",
    # This entry reflects a husband and wife team who worked together:
    # Joan Curran was a Welsh scientist who developed radar and invented chaff, a radar countermeasure.
    # https://en.wikipedia.org/wiki/Joan_Curran Samuel Curran was an Irish physicist who worked
    # alongside his wife during WWII and  invented the proximity fuse. https://en.wikipedia.org/wiki/Samuel_Curran
    "curran",
    # Marie Curie discovered radioactivity. https://en.wikipedia.org/wiki/Marie_Curie.
    "curie",
    # Charles Darwin established the principles of natural evolution. https://en.wikipedia.org/wiki/Charles_Darwin.
    "darwin",
    # Leonardo Da Vinci invented too many things to list here. https://en.wikipedia.org/wiki/Leonardo_da_Vinci.
    "davinci",
    # A. K. (Alexander Keewatin) Dewdney, Canadian mathematician, computer scientist, author and filmmaker.
    # Contributor to Scientific American's "Computer Recreations" from 1984 to 1991. Author of Core War (program),
    # The Planiverse, The Armchair Universe, The Magic Machine, The New Turing Omnibus, and more.
    # https://en.wikipedia.org/wiki/Alexander_Dewdney
    "dewdney",
    # Satish Dhawan - Indian mathematician and aerospace engineer, known for leading the successful and
    # indigenous development of the Indian space programme. https://en.wikipedia.org/wiki/Satish_Dhawan
    "dhawan",
    # Bailey Whitfield Diffie - American cryptographer and one of the pioneers of
    # public-key cryptography. https://en.wikipedia.org/wiki/Whitfield_Diffie
    "diffie",
    # Edsger Wybe Dijkstra was a Dutch computer scientist and mathematical scientist.
    # https://en.wikipedia.org/wiki/Edsger_W._Dijkstra.
    "dijkstra",
    # Paul Adrien Maurice Dirac - English theoretical physicist who made fundamental contributions to the
    # early development of both quantum mechanics and quantum electrodynamics. https://en.wikipedia.org/wiki/Paul_Dirac
    "dirac",
    # Agnes Meyer Driscoll - American cryptanalyst during World Wars I and II who successfully cryptanalysed a
    # number of Japanese ciphers. She was also the co-developer of one of the cipher machines of
    # the US Navy, the CM. https://en.wikipedia.org/wiki/Agnes_Meyer_Driscoll
    "driscoll",
    # Donna Dubinsky - played an integral role in the development of personal digital assistants (PDAs)
    # serving as CEO of Palm, Inc. and co-founding Handspring. https://en.wikipedia.org/wiki/Donna_Dubinsky
    "dubinsky",
    # Annie Easley - She was a leading member of the team which developed software for the Centaur
    # rocket stage and one of the first African-Americans in her field. https://en.wikipedia.org/wiki/Annie_Easley
    "easley",
    # Thomas Alva Edison, prolific inventor https://en.wikipedia.org/wiki/Thomas_Edison
    "edison",
    # Albert Einstein invented the general theory of relativity. https://en.wikipedia.org/wiki/Albert_Einstein
    "einstein",
    # Alexandra Asanovna Elbakyan is a Kazakhstani graduate student, computer programmer, internet pirate in
    # hiding, and the creator of the site Sci-Hub. Nature has listed her in 2016 in the top ten people that
    # mattered in science, and Ars Technica has compared her to Aaron Swartz. -
    # https://en.wikipedia.org/wiki/Alexandra_Elbakyan
    "elbakyan",
    # Taher A. ElGamal - Egyptian cryptographer best known for the ElGamal discrete log cryptosystem and the
    # ElGamal digital signature scheme. https://en.wikipedia.org/wiki/Taher_Elgamal
    "elgamal",
    # Gertrude Elion - American biochemist, pharmacologist and the 1988 recipient of the
    # Nobel Prize in Medicine - https://en.wikipedia.org/wiki/Gertrude_Elion
    "elion",
    # James Henry Ellis - British engineer and cryptographer employed by the GCHQ. Best known for
    # conceiving for the first time, the idea of public-key cryptography. https://en.wikipedia.org/wiki/James_H._Ellis
    "ellis",
    # Douglas Engelbart gave the mother of all demos: https://en.wikipedia.org/wiki/Douglas_Engelbart
    "engelbart",
    # Euclid invented geometry. https://en.wikipedia.org/wiki/Euclid
    "euclid",
    # Leonhard Euler invented large parts of modern mathematics. https://de.wikipedia.org/wiki/Leonhard_Euler
    "euler",
    # Michael Faraday - British scientist who contributed to the study of electromagnetism and
    # electrochemistry. https://en.wikipedia.org/wiki/Michael_Faraday
    "faraday",
    # Horst Feistel - German-born American cryptographer who was one of the earliest non-government
    # researchers to study the design and theory of block ciphers. Co-developer of DES and Lucifer.
    # Feistel networks, a symmetric structure used in the construction of block ciphers are named after him.
    # https://en.wikipedia.org/wiki/Horst_Feistel
    "feistel",
    # Pierre de Fermat pioneered several aspects of modern mathematics. https://en.wikipedia.org/wiki/Pierre_de_Fermat
    "fermat",
    # Enrico Fermi invented the first nuclear reactor. https://en.wikipedia.org/wiki/Enrico_Fermi.
    "fermi",
    # Richard Feynman was a key contributor to quantum mechanics and particle physics.
    # https://en.wikipedia.org/wiki/Richard_Feynman
    "feynman",
    # Benjamin Franklin is famous for his experiments in electricity and the invention of the lightning rod.
    "franklin",
    # Yuri Alekseyevich Gagarin - Soviet pilot and cosmonaut, best known as the first human to
    # journey into outer space. https://en.wikipedia.org/wiki/Yuri_Gagarin
    "gagarin",
    # Galileo was a founding father of modern astronomy, and faced politics and obscurantism to
    # establish scientific truth.  https://en.wikipedia.org/wiki/Galileo_Galilei
    "galileo",
    # Evariste Galois - French mathematician whose work laid the foundations of Galois theory and group theory,
    # two major branches of abstract algebra, and the subfield of Galois connections, all while still in
    # his late teens. https://en.wikipedia.org/wiki/%C3%89variste_Galois
    "galois",
    # Kadambini Ganguly - Indian physician, known for being the first South Asian female physician,
    # trained in western medicine, to graduate in South Asia. https://en.wikipedia.org/wiki/Kadambini_Ganguly
    "ganguly",
    # William Henry "Bill" Gates III is an American business magnate, philanthropist, investor,
    # computer programmer, and inventor. https://en.wikipedia.org/wiki/Bill_Gates
    "gates",
    # Johann Carl Friedrich Gauss - German mathematician who made significant contributions to many fields,
    # including number theory, algebra, statistics, analysis, differential geometry, geodesy, geophysics, mechanics,
    # electrostatics, magnetic fields, astronomy, matrix theory, and optics.
    # https://en.wikipedia.org/wiki/Carl_Friedrich_Gauss
    "gauss",
    # Marie-Sophie Germain - French mathematician, physicist and philosopher. Known for her work o
    # n elasticity theory, number theory and philosophy. https://en.wikipedia.org/wiki/Sophie_Germain
    "germain",
    # Adele Goldberg, was one of the designers and developers of the Smalltalk language.
    # https://en.wikipedia.org/wiki/Adele_Goldberg_(computer_scientist)
    "goldberg",
    # Adele Goldstine, born Adele Katz, wrote the complete technical description for the first electronic
    # digital computer, ENIAC. https://en.wikipedia.org/wiki/Adele_Goldstine
    "goldstine",
    # Shafi Goldwasser is a computer scientist known for creating theoretical foundations of modern
    # cryptography. Winner of 2012 ACM Turing Award. https://en.wikipedia.org/wiki/Shafi_Goldwasser
    "goldwasser",
    # James Golick, all around gangster.
    "golick",
    # Jane Goodall - British primatologist, ethologist, and anthropologist who is considered to be the
    # world's foremost expert on chimpanzees - https://en.wikipedia.org/wiki/Jane_Goodall
    "goodall",
    # Stephen Jay Gould was was an American paleontologist, evolutionary biologist, and historian of science.
    # He is most famous for the theory of punctuated equilibrium - https://en.wikipedia.org/wiki/Stephen_Jay_Gould
    "gould",
    # Carolyn Widney Greider - American molecular biologist and joint winner of the 2009 Nobel Prize for
    # Physiology or Medicine for the discovery of telomerase. https://en.wikipedia.org/wiki/Carol_W._Greider
    "greider",
    # Alexander Grothendieck - German-born French mathematician who became a leading figure in the creation
    # of modern algebraic geometry. https://en.wikipedia.org/wiki/Alexander_Grothendieck
    "grothendieck",
    # Lois Haibt - American computer scientist, part of the team at IBM that developed FORTRAN -
    # https://en.wikipedia.org/wiki/Lois_Haibt
    "haibt",
    # Margaret Hamilton - Director of the Software Engineering Division of the MIT Instrumentation Laboratory,
    # which developed on-board flight software for the Apollo space program.
    # https://en.wikipedia.org/wiki/Margaret_Hamilton_(scientist)
    "hamilton",
    # Caroline Harriet Haslett - English electrical engineer, electricity industry administrator and champion of
    # women's rights. Co-author of British Standard 1363 that specifies AC power plugs and sockets used across
    # the United Kingdom (which is widely considered as one of the safest designs).
    # https://en.wikipedia.org/wiki/Caroline_Haslett
    "haslett",
    # Stephen Hawking pioneered the field of cosmology by combining general relativity and quantum mechanics.
    # https://en.wikipedia.org/wiki/Stephen_Hawking
    "hawking",
    # Martin Edward Hellman - American cryptologist, best known for his invention of public-key cryptography
    # in co-operation with Whitfield Diffie and Ralph Merkle. https://en.wikipedia.org/wiki/Martin_Hellman
    "hellman",
    # Werner Heisenberg was a founding father of quantum mechanics. https://en.wikipedia.org/wiki/Werner_Heisenberg
    "heisenberg",
    # Grete Hermann was a German philosopher noted for her philosophical work on the foundations of quantum mechanics.
    # https://en.wikipedia.org/wiki/Grete_Hermann
    "hermann",
    # Caroline Lucretia Herschel - German astronomer and discoverer of several comets.
    # https://en.wikipedia.org/wiki/Caroline_Herschel
    "herschel",
    # Heinrich Rudolf Hertz - German physicist who first conclusively proved the existence of the electromagnetic waves.
    # https://en.wikipedia.org/wiki/Heinrich_Hertz
    "hertz",
    # Jaroslav Heyrovsky was the inventor of the polarographic method, father of the electroanalytical method, and
    # recipient of the Nobel Prize in 1959. His main field of work was polarography.
    # https://en.wikipedia.org/wiki/Jaroslav_Heyrovsk%C3%BD
    "heyrovsky",
    # Dorothy Hodgkin was a British biochemist, credited with the development of protein crystallography. She was
    # awarded the Nobel Prize in Chemistry in 1964. https://en.wikipedia.org/wiki/Dorothy_Hodgkin
    "hodgkin",
    # Douglas R. Hofstadter is an American professor of cognitive science and author of the Pulitzer Prize and American
    # Book Award-winning work Goedel, Escher, Bach: An Eternal Golden Braid in 1979. A mind-bending work which coined
    # Hofstadter's Law: "It always takes longer than you expect, even when you take into account Hofstadter's Law."
    # https://en.wikipedia.org/wiki/Douglas_Hofstadter
    "hofstadter",
    # Erna Schneider Hoover revolutionized modern communication by inventing a computerized telephone switching method.
    # https://en.wikipedia.org/wiki/Erna_Schneider_Hoover
    "hoover",
    # Grace Hopper developed the first compiler for a computer programming language and  is credited with popularizing
    # the term "debugging" for fixing computer glitches. https://en.wikipedia.org/wiki/Grace_Hopper
    "hopper",
    # Frances Hugle, she was an American scientist, engineer, and inventor who contributed to the understanding of
    # semiconductors, integrated circuitry, and the unique electrical principles of microscopic materials.
    # https://en.wikipedia.org/wiki/Frances_Hugle
    "hugle",
    # Hypatia - Greek Alexandrine Neoplatonist philosopher in Egypt who was one of the earliest mothers of mathematics -
    # https://en.wikipedia.org/wiki/Hypatia
    "hypatia",
    # Teruko Ishizaka - Japanese scientist and immunologist who co-discovered the antibody class Immunoglobulin E.
    # https://en.wikipedia.org/wiki/Teruko_Ishizaka
    "ishizaka",
    # Mary Jackson, American mathematician and aerospace engineer who earned the highest title within NASA's engineering
    #
    # department - https://en.wikipedia.org/wiki/Mary_Jackson_(engineer)
    "jackson",
    # Yeong-Sil Jang was a Korean scientist and astronomer during the Joseon Dynasty; he invented the first metal
    # printing press and water gauge. https://en.wikipedia.org/wiki/Jang_Yeong-sil
    "jang",
    # Mae Carol Jemison -  is an American engineer, physician, and former NASA astronaut. She became the first black
    # woman to travel in space when she served as a mission specialist aboard the Space Shuttle Endeavour -
    # https://en.wikipedia.org/wiki/Mae_Jemison
    "jemison",
    # Betty Jennings - one of the original programmers of the ENIAC. https://en.wikipedia.org/wiki/ENIAC -
    # https://en.wikipedia.org/wiki/Jean_Bartik
    "jennings",
    # Mary Lou Jepsen, was the founder and chief technology officer of One Laptop Per Child (OLPC), and the founder of
    # Pixel Qi. https://en.wikipedia.org/wiki/Mary_Lou_Jepsen
    "jepsen",
    # Katherine Coleman Goble Johnson - American physicist and mathematician contributed to the NASA.
    # https://en.wikipedia.org/wiki/Katherine_Johnson
    "johnson",
    # Irene Joliot-Curie - French scientist who was awarded the Nobel Prize for Chemistry in 1935. Daughter of Marie
    # and Pierre Curie. https://en.wikipedia.org/wiki/Ir%C3%A8ne_Joliot-Curie
    "joliot",
    # Karen Sparck Jones came up with the concept of inverse document frequency, which is used in most search engines
    # today. https://en.wikipedia.org/wiki/Karen_Sp%C3%A4rck_Jones
    "jones",
    # A. P. J. Abdul Kalam - is an Indian scientist aka Missile Man of India for his work on the development of
    # ballistic missile and launch vehicle technology - https://en.wikipedia.org/wiki/A._P._J._Abdul_Kalam
    "kalam",
    # Sergey Petrovich Kapitsa (14 February 1928 - 14 August 2012) was a Russian physicist and demographer. He was best
    # known as host of the popular and long-running Russian scientific TV show, Evident, but Incredible. His father was
    # the Nobel laureate Soviet-era physicist Pyotr Kapitsa, and his brother was the geographer and Antarctic explorer
    # Andrey Kapitsa. - https://en.wikipedia.org/wiki/Sergey_Kapitsa
    "kapitsa",
    # Susan Kare, created the icons and many of the interface elements for the original Apple Macintosh in the 1980s,
    # and was an original employee of NeXT, working as the Creative Director. https://en.wikipedia.org/wiki/Susan_Kare
    "kare",
    # Mstislav Keldysh - a Soviet scientist in the field of mathematics and mechanics, academician of the USSR Academy
    # of Sciences (1946), President of the USSR Academy of Sciences (1961-1975),
    # three times Hero of Socialist Labor (1956, 1961, 1971), fellow of the Royal Society of Edinburgh (1968).
    # https://en.wikipedia.org/wiki/Mstislav_Keldysh
    "keldysh",
    # Mary Kenneth Keller, Sister Mary Kenneth Keller became the first American woman to earn a
    # PhD in Computer Science in 1965. https://en.wikipedia.org/wiki/Mary_Kenneth_Keller
    "keller",
    # Johannes Kepler, German astronomer known for his three laws of planetary motion -
    # https://en.wikipedia.org/wiki/Johannes_Kepler
    "kepler",
    # Omar Khayyam - Persian mathematician, astronomer and poet. Known for his work on the classification and solution
    # of cubic equations, for his contribution to the understanding of Euclid's fifth postulate and for computing the
    # length of a year very accurately. https://en.wikipedia.org/wiki/Omar_Khayyam
    "khayyam",
    # Har Gobind Khorana - Indian-American biochemist who shared the 1968 Nobel Prize for Physiology -
    # https://en.wikipedia.org/wiki/Har_Gobind_Khorana
    "khorana",
    # Jack Kilby invented silicon integrated circuits and gave Silicon Valley its name. -
    # https://en.wikipedia.org/wiki/Jack_Kilby
    "kilby",
    # Maria Kirch - German astronomer and first woman to discover a comet -
    # https://en.wikipedia.org/wiki/Maria_Margarethe_Kirch
    "kirch",
    # Donald Knuth - American computer scientist, author of "The Art of Computer Programming" and creator of the TeX
    # typesetting system. https://en.wikipedia.org/wiki/Donald_Knuth
    "knuth",
    # Sophie Kowalevski - Russian mathematician responsible for important original contributions to analysis,
    # differential equations and mechanics - https://en.wikipedia.org/wiki/Sofia_Kovalevskaya
    "kowalevski",
    # Marie-Jeanne de Lalande - French astronomer, mathematician and cataloguer of stars -
    # https://en.wikipedia.org/wiki/Marie-Jeanne_de_Lalande
    "lalande",
    # Hedy Lamarr - Actress and inventor. The principles of her work are now incorporated into modern Wi-Fi, CDMA
    # and Bluetooth technology. https://en.wikipedia.org/wiki/Hedy_Lamarr
    "lamarr",
    # Leslie B. Lamport - American computer scientist. Lamport is best known for his seminal work in distributed
    # systems and was the winner of the 2013 Turing Award. https://en.wikipedia.org/wiki/Leslie_Lamport
    "lamport",
    # Mary Leakey - British paleoanthropologist who discovered the first fossilized Proconsul skull -
    # https://en.wikipedia.org/wiki/Mary_Leakey
    "leakey",
    # Henrietta Swan Leavitt - she was an American astronomer who discovered the relation between the luminosity and
    # the period of Cepheid variable stars. https://en.wikipedia.org/wiki/Henrietta_Swan_Leavitt
    "leavitt",
    # Esther Miriam Zimmer Lederberg - American microbiologist and a pioneer of bacterial genetics.
    # https://en.wikipedia.org/wiki/Esther_Lederberg
    "lederberg",
    # Inge Lehmann - Danish seismologist and geophysicist. Known for discovering in 1936 that the Earth has a solid
    # inner core inside a molten outer core. https://en.wikipedia.org/wiki/Inge_Lehmann
    "lehmann",
    # Daniel Lewin - Mathematician, Akamai co-founder, soldier, 9/11 victim-- Developed optimization techniques for
    # routing traffic on the internet. Died attempting to stop the 9-11 hijackers.
    # https://en.wikipedia.org/wiki/Daniel_Lewin
    "lewin",
    # Ruth Lichterman - one of the original programmers of the ENIAC. https://en.wikipedia.org/wiki/ENIAC -
    # https://en.wikipedia.org/wiki/Ruth_Teitelbaum
    "lichterman",
    # Barbara Liskov - co-developed the Liskov substitution principle. Liskov was also the winner of the Turing
    # Prize in 2008. - https://en.wikipedia.org/wiki/Barbara_Liskov
    "liskov",
    # Ada Lovelace invented the first algorithm. https://en.wikipedia.org/wiki/Ada_Lovelace (thanks James Turnbull)
    "lovelace",
    # Auguste and Louis Lumiere - the first filmmakers in history -
    # https://en.wikipedia.org/wiki/Auguste_and_Louis_Lumi%C3%A8re
    "lumiere",
    # Mahavira - Ancient Indian mathematician during 9th century AD who discovered basic algebraic identities -
    # https://en.wikipedia.org/wiki/Mah%C4%81v%C4%ABra_(mathematician)
    "mahavira",
    # Lynn Margulis (b. Lynn Petra Alexander) - an American evolutionary theorist and biologist, science author,
    # educator, and popularizer, and was the primary modern proponent for the significance of symbiosis in evolution. -
    # https://en.wikipedia.org/wiki/Lynn_Margulis
    "margulis",
    # Yukihiro Matsumoto - Japanese computer scientist and software programmer best known as the chief designer of
    # the Ruby programming language. https://en.wikipedia.org/wiki/Yukihiro_Matsumoto
    "matsumoto",
    # James Clerk Maxwell - Scottish physicist, best known for his formulation of electromagnetic theory.
    # https://en.wikipedia.org/wiki/James_Clerk_Maxwell
    "maxwell",
    # Maria Mayer - American theoretical physicist and Nobel laureate in Physics for proposing the nuclear shell model
    # of the atomic nucleus - https://en.wikipedia.org/wiki/Maria_Mayer
    "mayer",
    # John McCarthy invented LISP: https://en.wikipedia.org/wiki/John_McCarthy_(computer_scientist)
    "mccarthy",
    # Barbara McClintock - a distinguished American cytogeneticist, 1983 Nobel Laureate in Physiology or Medicine for
    # discovering transposons. https://en.wikipedia.org/wiki/Barbara_McClintock
    "mcclintock",
    # Anne Laura Dorinthea McLaren - British developmental biologist whose work helped lead to human
    # in-vitro fertilisation. https://en.wikipedia.org/wiki/Anne_McLaren
    "mclaren",
    # Malcolm McLean invented the modern shipping container: https://en.wikipedia.org/wiki/Malcom_McLean
    "mclean",
    # Kay McNulty - one of the original programmers of the ENIAC. https://en.wikipedia.org/wiki/ENIAC -
    # https://en.wikipedia.org/wiki/Kathleen_Antonelli
    "mcnulty",
    # Gregor Johann Mendel - Czech scientist and founder of genetics. https://en.wikipedia.org/wiki/Gregor_Mendel
    "mendel",
    # Dmitri Mendeleev - a chemist and inventor. He formulated the Periodic Law, created a farsighted version of the
    # periodic table of elements, and used it to correct the properties of some already discovered elements and also
    # to predict the properties of eight elements yet to be discovered. https://en.wikipedia.org/wiki/Dmitri_Mendeleev
    "mendeleev",
    # Lise Meitner - Austrian/Swedish physicist who was involved in the discovery of nuclear fission. The element
    # meitnerium is named after her - https://en.wikipedia.org/wiki/Lise_Meitner
    "meitner",
    # Carla Meninsky, was the game designer and programmer for Atari 2600 games Dodge 'Em and Warlords.
    # https://en.wikipedia.org/wiki/Carla_Meninsky
    "meninsky",
    # Ralph C. Merkle - American computer scientist, known for devising Merkle's puzzles - one of the very first
    # schemes for public-key cryptography. Also, inventor of Merkle trees and co-inventor of the Merkle-Damgard
    # construction for building collision-resistant cryptographic hash functions and the Merkle-Hellman knapsack
    # cryptosystem. https://en.wikipedia.org/wiki/Ralph_Merkle
    "merkle",
    # Johanna Mestorf - German prehistoric archaeologist and first female museum director in Germany -
    # https://en.wikipedia.org/wiki/Johanna_Mestorf
    "mestorf",
    # Maryam Mirzakhani - an Iranian mathematician and the first woman to win the Fields Medal.
    # https://en.wikipedia.org/wiki/Maryam_Mirzakhani
    "mirzakhani",
    # Rita Levi-Montalcini - Won Nobel Prize in Physiology or Medicine jointly with colleague Stanley Cohen for the
    # discovery of nerve growth factor (https://en.wikipedia.org/wiki/Rita_Levi-Montalcini)
    "montalcini",
    # Gordon Earle Moore - American engineer, Silicon Valley founding father, author of Moore's law.
    # https://en.wikipedia.org/wiki/Gordon_Moore
    "moore",
    # Samuel Morse - contributed to the invention of a single-wire telegraph system based on European telegraphs
    # and was a co-developer of the Morse code - https://en.wikipedia.org/wiki/Samuel_Morse
    "morse",
    # Ian Murdock - founder of the Debian project - https://en.wikipedia.org/wiki/Ian_Murdock
    "murdock",
    # May-Britt Moser - Nobel prize winner neuroscientist who contributed to the discovery of grid cells in the brain.
    # https://en.wikipedia.org/wiki/May-Britt_Moser
    "moser",
    # John Napier of Merchiston - Scottish landowner known as an astronomer, mathematician and physicist.
    # Best known for his discovery of logarithms. https://en.wikipedia.org/wiki/John_Napier
    "napier",
    # John Forbes Nash, Jr. - American mathematician who made fundamental contributions to game theory, differential
    # geometry, and the study of partial differential equations. https://en.wikipedia.org/wiki/John_Forbes_Nash_Jr.
    "nash",
    # John von Neumann - todays computer architectures are based on the von Neumann architecture.
    # https://en.wikipedia.org/wiki/Von_Neumann_architecture
    "neumann",
    # Isaac Newton invented classic mechanics and modern optics. https://en.wikipedia.org/wiki/Isaac_Newton
    "newton",
    # Florence Nightingale, more prominently known as a nurse, was also the first female member of the Royal Statistical
    # Society and a pioneer in statistical graphics
    # https://en.wikipedia.org/wiki/Florence_Nightingale#Statistics_and_sanitary_reform
    "nightingale",
    # Alfred Nobel - a Swedish chemist, engineer, innovator, and armaments manufacturer (inventor of dynamite) -
    # https://en.wikipedia.org/wiki/Alfred_Nobel
    "nobel",
    # Emmy Noether, German mathematician. Noether's Theorem is named after her.
    # https://en.wikipedia.org/wiki/Emmy_Noether
    "noether",
    # Poppy Northcutt. Poppy Northcutt was the first woman to work as part of NASA's Mission Control.
    # http://www.businessinsider.com/poppy-northcutt-helped-apollo-astronauts-2014-12?op=1
    "northcutt",
    # Robert Noyce invented silicon integrated circuits and gave Silicon Valley its name. -
    # https://en.wikipedia.org/wiki/Robert_Noyce
    "noyce",
    # Panini - Ancient Indian linguist and grammarian from 4th century CE who worked on the world's first formal system
    # - https://en.wikipedia.org/wiki/P%C4%81%E1%B9%87ini#Comparison_with_modern_formal_systems
    "panini",
    # Ambroise Pare invented modern surgery. https://en.wikipedia.org/wiki/Ambroise_Par%C3%A9
    "pare",
    # Blaise Pascal, French mathematician, physicist, and inventor - https://en.wikipedia.org/wiki/Blaise_Pascal
    "pascal",
    # Louis Pasteur discovered vaccination, fermentation and pasteurization.
    # https://en.wikipedia.org/wiki/Louis_Pasteur.
    "pasteur",
    # Cecilia Payne-Gaposchkin was an astronomer and astrophysicist who, in 1925, proposed in her Ph.D. thesis an
    # explanation for the composition of stars in terms of the relative abundances of hydrogen and helium.
    # https://en.wikipedia.org/wiki/Cecilia_Payne-Gaposchkin
    "payne",
    # Radia Perlman is a software designer and network engineer and most famous for her invention of the
    # spanning-tree protocol (STP). https://en.wikipedia.org/wiki/Radia_Perlman
    "perlman",
    # Rob Pike was a key contributor to Unix, Plan 9, the X graphic system, utf-8, and the Go programming language.
    # https://en.wikipedia.org/wiki/Rob_Pike
    "pike",
    # Henri Poincare made fundamental contributions in several fields of mathematics.
    # https://en.wikipedia.org/wiki/Henri_Poincar%C3%A9
    "poincare",
    # Laura Poitras is a director and producer whose work, made possible by open source crypto tools, advances the
    # causes of truth and freedom of information by reporting disclosures by whistleblowers such as Edward Snowden.
    # https://en.wikipedia.org/wiki/Laura_Poitras
    "poitras",
    # Tat'yana Avenirovna Proskuriakova (January 23 [O.S. January 10] 1909 - August 30, 1985) was a Russian-American
    # Mayanist scholar and archaeologist who contributed significantly to the deciphering of Maya hieroglyphs, the
    # writing system of the pre-Columbian Maya civilization of Mesoamerica.
    # https://en.wikipedia.org/wiki/Tatiana_Proskouriakoff
    "proskuriakova",
    # Claudius Ptolemy - a Greco-Egyptian writer of Alexandria, known as a mathematician, astronomer, geographer,
    # astrologer, and poet of a single epigram in the Greek Anthology - https://en.wikipedia.org/wiki/Ptolemy
    "ptolemy",
    # C. V. Raman - Indian physicist who won the Nobel Prize in 1930 for proposing the Raman effect. -
    # https://en.wikipedia.org/wiki/C._V._Raman
    "raman",
    # Srinivasa Ramanujan - Indian mathematician and autodidact who made extraordinary contributions to mathematical
    # analysis, number theory, infinite series, and continued fractions. -
    # https://en.wikipedia.org/wiki/Srinivasa_Ramanujan
    "ramanujan",
    # Sally Kristen Ride was an American physicist and astronaut. She was the first American woman in space, and the
    # youngest American astronaut. https://en.wikipedia.org/wiki/Sally_Ride
    "ride",
    # Dennis Ritchie - co-creator of UNIX and the C programming language. - https://en.wikipedia.org/wiki/Dennis_Ritchie
    "ritchie",
    # Ida Rhodes - American pioneer in computer programming, designed the first computer used for Social Security.
    # https://en.wikipedia.org/wiki/Ida_Rhodes
    "rhodes",
    # Julia Hall Bowman Robinson - American mathematician renowned for her contributions to the fields of computability
    # theory and computational complexity theory. https://en.wikipedia.org/wiki/Julia_Robinson
    "robinson",
    # Wilhelm Conrad Rontgen - German physicist who was awarded the first Nobel Prize in Physics in 1901 for the
    # discovery of X-rays (Rontgen rays). https://en.wikipedia.org/wiki/Wilhelm_R%C3%B6ntgen
    "roentgen",
    # Rosalind Franklin - British biophysicist and X-ray crystallographer whose research was critical to the
    # understanding of DNA - https://en.wikipedia.org/wiki/Rosalind_Franklin
    "rosalind",
    # Vera Rubin - American astronomer who pioneered work on galaxy rotation rates.
    # https://en.wikipedia.org/wiki/Vera_Rubin
    "rubin",
    # Meghnad Saha - Indian astrophysicist best known for his development of the Saha equation, used to describe
    # chemical and physical conditions in stars - https://en.wikipedia.org/wiki/Meghnad_Saha
    "saha",
    # Jean E. Sammet developed FORMAC, the first widely used computer language for symbolic manipulation of
    # mathematical formulas. https://en.wikipedia.org/wiki/Jean_E._Sammet
    "sammet",
    # Mildred Sanderson - American mathematician best known for Sanderson's theorem concerning modular invariants.
    # https://en.wikipedia.org/wiki/Mildred_Sanderson
    "sanderson",
    # Satoshi Nakamoto is the name used by the unknown person or group of people who developed bitcoin, authored the
    # bitcoin white paper, and created and deployed bitcoin's original reference implementation.
    # https://en.wikipedia.org/wiki/Satoshi_Nakamoto
    "satoshi",
    # Adi Shamir - Israeli cryptographer whose numerous inventions and contributions to cryptography include the Ferge
    # Fiat Shamir identification scheme, the Rivest Shamir Adleman (RSA) public-key cryptosystem, the Shamir's secret
    # sharing scheme, the breaking of the Merkle-Hellman cryptosystem, the TWINKLE and TWIRL factoring devices and the
    # discovery of differential cryptanalysis (with Eli Biham). https://en.wikipedia.org/wiki/Adi_Shamir
    "shamir",
    # Claude Shannon - The father of information theory and founder of digital circuit design theory.
    # (https://en.wikipedia.org/wiki/Claude_Shannon)
    "shannon",
    # Carol Shaw - Originally an Atari employee, Carol Shaw is said to be the first female video game designer.
    # https://en.wikipedia.org/wiki/Carol_Shaw_(video_game_designer)
    "shaw",
    # Dame Stephanie "Steve" Shirley - Founded a software company in 1962 employing women working from home.
    # https://en.wikipedia.org/wiki/Steve_Shirley
    "shirley",
    # William Shockley co-invented the transistor - https://en.wikipedia.org/wiki/William_Shockley
    "shockley",
    # Lina Solomonovna Stern (or Shtern; 26 August 1878 - 7 March 1968) was a Soviet biochemist, physiologist and
    # humanist whose medical discoveries saved thousands of lives at the fronts of World War II. She is best known
    # for her pioneering work on blood\u2013brain barrier, which she described as hemato-encephalic barrier in 1921.
    # https://en.wikipedia.org/wiki/Lina_Stern
    "shtern",
    # Francoise Barre-Sinoussi - French virologist and Nobel Prize Laureate in Physiology or Medicine; her work was
    # fundamental in identifying HIV as the cause of AIDS.
    # https://en.wikipedia.org/wiki/Fran%C3%A7oise_Barr%C3%A9-Sinoussi
    "sinoussi",
    # Betty Snyder - one of the original programmers of the ENIAC. https://en.wikipedia.org/wiki/ENIAC -
    # https://en.wikipedia.org/wiki/Betty_Holberton
    "snyder",
    # Cynthia Solomon - Pioneer in the fields of artificial intelligence, computer science and educational computing.
    # Known for creation of Logo, an educational programming language.  https://en.wikipedia.org/wiki/Cynthia_Solomon
    "solomon",
    # Frances Spence - one of the original programmers of the ENIAC. https://en.wikipedia.org/wiki/ENIAC -
    # https://en.wikipedia.org/wiki/Frances_Spence
    "spence",
    # Michael Stonebraker is a database research pioneer and architect of Ingres, Postgres, VoltDB and SciDB.
    # Winner of 2014 ACM Turing Award. https://en.wikipedia.org/wiki/Michael_Stonebraker
    "stonebraker",
    # Ivan Edward Sutherland - American computer scientist and Internet pioneer, widely regarded as the father of
    # computer graphics. https://en.wikipedia.org/wiki/Ivan_Sutherland
    "sutherland",
    # Janese Swanson (with others) developed the first of the Carmen Sandiego games. She went on to found Girl Tech.
    # https://en.wikipedia.org/wiki/Janese_Swanson
    "swanson",
    # Aaron Swartz was influential in creating RSS, Markdown, Creative Commons, Reddit, and much of the internet as we
    # know it today. He was devoted to freedom of information on the web. https://en.wikiquote.org/wiki/Aaron_Swartz
    "swartz",
    # Bertha Swirles was a theoretical physicist who made a number of contributions to early quantum theory.
    # https://en.wikipedia.org/wiki/Bertha_Swirles
    "swirles",
    # Helen Brooke Taussig - American cardiologist and founder of the field of paediatric cardiology.
    # https://en.wikipedia.org/wiki/Helen_B._Taussig
    "taussig",
    # Valentina Tereshkova is a Russian engineer, cosmonaut and politician. She was the first woman to fly to space in
    # 1963. In 2013, at the age of 76, she offered to go on a one-way mission to Mars.
    # https://en.wikipedia.org/wiki/Valentina_Tereshkova
    "tereshkova",
    # Nikola Tesla invented the AC electric system and every gadget ever used by a James Bond villain.
    # https://en.wikipedia.org/wiki/Nikola_Tesla
    "tesla",
    # Marie Tharp - American geologist and oceanic cartographer who co-created the first scientific map of the Atlantic
    # Ocean floor. Her work led to the acceptance of the theories of plate tectonics and continental drift.
    # https://en.wikipedia.org/wiki/Marie_Tharp
    "tharp",
    # Ken Thompson - co-creator of UNIX and the C programming language - https://en.wikipedia.org/wiki/Ken_Thompson
    "thompson",
    # Linus Torvalds invented Linux and Git. https://en.wikipedia.org/wiki/Linus_Torvalds
    "torvalds",
    # Youyou Tu - Chinese pharmaceutical chemist and educator known for discovering artemisinin and dihydroartemisinin,
    # used to treat malaria, which has saved millions of lives. Joint winner of the 2015 Nobel Prize in Physiology or
    # Medicine. https://en.wikipedia.org/wiki/Tu_Youyou
    "tu",
    # Alan Turing was a founding father of computer science. https://en.wikipedia.org/wiki/Alan_Turing.
    "turing",
    # Varahamihira - Ancient Indian mathematician who discovered trigonometric formulae during 505-587 CE -
    # https://en.wikipedia.org/wiki/Var%C4%81hamihira#Contributions
    "varahamihira",
    # Dorothy Vaughan was a NASA mathematician and computer programmer on the SCOUT launch vehicle program that put
    # America's first satellites into space - https://en.wikipedia.org/wiki/Dorothy_Vaughan
    "vaughan",
    # Sir Mokshagundam Visvesvaraya - is a notable Indian engineer.  He is a recipient of the Indian Republic's highest
    # honour, the Bharat Ratna, in 1955. On his birthday, 15 September is celebrated as Engineer's Day in India in his
    # memory - https://en.wikipedia.org/wiki/Visvesvaraya
    "visvesvaraya",
    # Christiane Nusslein-Volhard - German biologist, won Nobel Prize in Physiology or Medicine in 1995 for research on
    # the genetic control of embryonic development. https://en.wikipedia.org/wiki/Christiane_N%C3%BCsslein-Volhard
    "volhard",
    # Cedric Villani - French mathematician, won Fields Medal, Fermat Prize and Poincare Price for his work in
    # differential geometry and statistical mechanics. https://en.wikipedia.org/wiki/C%C3%A9dric_Villani
    "villani",
    # Marlyn Wescoff - one of the original programmers of the ENIAC. https://en.wikipedia.org/wiki/ENIAC -
    # https://en.wikipedia.org/wiki/Marlyn_Meltzer
    "wescoff",
    # Sylvia B. Wilbur - British computer scientist who helped develop the ARPANET, was one of the first to exchange
    # email in the UK and a leading researcher in computer-supported collaborative work.
    # https://en.wikipedia.org/wiki/Sylvia_Wilbur
    "wilbur",
    # Andrew Wiles - Notable British mathematician who proved the enigmatic Fermat's Last Theorem -
    # https://en.wikipedia.org/wiki/Andrew_Wiles
    "wiles",
    # Roberta Williams, did pioneering work in graphical adventure games for personal computers, particularly the King's
    # Quest series. https://en.wikipedia.org/wiki/Roberta_Williams
    "williams",
    # Malcolm John Williamson - British mathematician and cryptographer employed by the GCHQ. Developed in 1974 what
    # is now known as Diffie-Hellman key exchange (Diffie and Hellman first published the scheme in 1976).
    # https://en.wikipedia.org/wiki/Malcolm_J._Williamson
    "williamson",
    # Sophie Wilson designed the first Acorn Micro-Computer and the instruction set for ARM processors.
    # https://en.wikipedia.org/wiki/Sophie_Wilson
    "wilson",
    # Jeannette Wing - co-developed the Liskov substitution principle. - https://en.wikipedia.org/wiki/Jeannette_Wing
    "wing",
    # Steve Wozniak invented the Apple I and Apple II. https://en.wikipedia.org/wiki/Steve_Wozniak
    "wozniak",
    # The Wright brothers, Orville and Wilbur - credited with inventing and building the world's first successful
    # airplane and making the first controlled, powered and sustained heavier-than-air human flight -
    # https://en.wikipedia.org/wiki/Wright_brothers
    "wright",
    # Chien-Shiung Wu - Chinese-American experimental physicist who made significant contributions to nuclear physics.
    # https://en.wikipedia.org/wiki/Chien-Shiung_Wu
    "wu",
    # Rosalyn Sussman Yalow - Rosalyn Sussman Yalow was an American medical physicist, and a co-winner of the 1977
    # Nobel Prize in Physiology or Medicine for development of the radioimmunoassay technique.
    # https://en.wikipedia.org/wiki/Rosalyn_Sussman_Yalow
    "yalow",
    # Ada Yonath - an Israeli crystallographer, the first woman from the Middle East to win a Nobel prize in the
    # sciences. https://en.wikipedia.org/wiki/Ada_Yonath
    "yonath",
    # Nikolay Yegorovich Zhukovsky (January 17 1847 - March 17, 1921) was a Russian scientist, mathematician and
    # engineer, and a founding father of modern aero- and hydrodynamics. Whereas contemporary scientists scoffed at the
    # idea of human flight, Zhukovsky was the first to undertake the study of airflow. He is often called the Father
    # of Russian Aviation. https://en.wikipedia.org/wiki/Nikolay_Yegorovich_Zhukovsky
    "zhukovsky",
]


def get_unique_name():
    """Generates a random name in the style of "docker containers".

    This is generated from the list of adjectives and surnames in this package,
    formatted as "adjective_surname" with a random integer between 0 and 10000
    added to the end.

    A python port of docker's random container name generator.
    Original source:
        https://raw.githubusercontent.com/moby/moby/master/pkg/namesgenerator/names-generator.go

    Examples
    --------
<<<<<<< HEAD
    >>> get_unique_name() # doctest: +SKIP
    'focused-turing-23'
    >>> get_unique_name() # doctest: +SKIP
=======
    >>> get_unique_name()  # doctest: +SKIP
    'focused-turing-23'
    >>> get_unique_name()  # doctest: +SKIP
>>>>>>> 0fb31ed6
    'thirsty-allen-9200'
    """
    adjective, surname, i = choice(_adjectives), choice(_surnames), randint(0, 9999)
    return f"{adjective}-{surname}-{i}"<|MERGE_RESOLUTION|>--- conflicted
+++ resolved
@@ -1334,15 +1334,9 @@
 
     Examples
     --------
-<<<<<<< HEAD
-    >>> get_unique_name() # doctest: +SKIP
-    'focused-turing-23'
-    >>> get_unique_name() # doctest: +SKIP
-=======
     >>> get_unique_name()  # doctest: +SKIP
     'focused-turing-23'
     >>> get_unique_name()  # doctest: +SKIP
->>>>>>> 0fb31ed6
     'thirsty-allen-9200'
     """
     adjective, surname, i = choice(_adjectives), choice(_surnames), randint(0, 9999)

--- conflicted
+++ resolved
@@ -467,16 +467,6 @@
 
         return balance >= 1
 
-<<<<<<< HEAD
-
-def _validate_build_spec_and_compute(work: LightningWork) -> None:
-    if work.cloud_build_config.image is not None and work.cloud_compute.name == "default":
-        raise ValueError(
-            f"You requested a custom base image for the Work with name '{work.name}', but custom images are currently"
-            " not supported on the default cloud compute instance. Please choose a different configuration, for example"
-            " `CloudCompute('cpu-medium')`."
-        )
-=======
     @classmethod
     def load_app_from_file(cls, filepath: str) -> "LightningApp":
         """This is meant to use only locally for cloud runtime."""
@@ -526,4 +516,12 @@
         ),
         mount_location=str(mount.mount_path),
     )
->>>>>>> 1a8f2e85
+
+
+def _validate_build_spec_and_compute(work: LightningWork) -> None:
+    if work.cloud_build_config.image is not None and work.cloud_compute.name == "default":
+        raise ValueError(
+            f"You requested a custom base image for the Work with name '{work.name}', but custom images are currently"
+            " not supported on the default cloud compute instance. Please choose a different configuration, for example"
+            " `CloudCompute('cpu-medium')`."
+        )
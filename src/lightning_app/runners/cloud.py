--- conflicted
+++ resolved
@@ -108,18 +108,14 @@
             # Override the name if provided by the CLI
             app_config.name = name
 
-<<<<<<< HEAD
+        if cluster_id:
+            # Override the cluster ID if provided by the CLI
+            app_config.cluster_id = cluster_id
+
         if ENABLE_APP_CHECKPOINT and self.checkpoint:
             app_config.checkpoint = self.checkpoint
         else:
             app_config.checkpoint = None
-
-        app_config.save_to_dir(root)
-=======
-        if cluster_id:
-            # Override the cluster ID if provided by the CLI
-            app_config.cluster_id = cluster_id
->>>>>>> 773cb3e8
 
         print(f"The name of the app is: {app_config.name}")
 

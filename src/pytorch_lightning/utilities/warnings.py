# Copyright The PyTorch Lightning team.
#
# Licensed under the Apache License, Version 2.0 (the "License");
# you may not use this file except in compliance with the License.
# You may obtain a copy of the License at
#
#     http://www.apache.org/licenses/LICENSE-2.0
#
# Unless required by applicable law or agreed to in writing, software
# distributed under the License is distributed on an "AS IS" BASIS,
# WITHOUT WARRANTIES OR CONDITIONS OF ANY KIND, either express or implied.
# See the License for the specific language governing permissions and
# limitations under the License.
"""Warning-related utilities."""
<<<<<<< HEAD

from lightning_lite.utilities.rank_zero import rank_zero_deprecation
from lightning_lite.utilities.warnings import PossibleUserWarning  # noqa: F401
from lightning_lite.utilities.warnings import WarningCache as NewWarningCache


class WarningCache(NewWarningCache):
    def __init__(self) -> None:
        rank_zero_deprecation(
            "`pytorch_lightning.utilities.warnings.WarningCache` has been deprecated in v1.8.0 and will be"
            " removed in v1.10.0. Please use `lightning_lite.utilities.warnings.WarningCache` instead."
        )
        super().__init__()
=======
import warnings

from pytorch_lightning.utilities.rank_zero import LightningDeprecationWarning

# enable our warnings
warnings.simplefilter("default", category=LightningDeprecationWarning)


class PossibleUserWarning(UserWarning):
    """Warnings that could be false positives."""
>>>>>>> dbd7703e
<|MERGE_RESOLUTION|>--- conflicted
+++ resolved
@@ -12,21 +12,6 @@
 # See the License for the specific language governing permissions and
 # limitations under the License.
 """Warning-related utilities."""
-<<<<<<< HEAD
-
-from lightning_lite.utilities.rank_zero import rank_zero_deprecation
-from lightning_lite.utilities.warnings import PossibleUserWarning  # noqa: F401
-from lightning_lite.utilities.warnings import WarningCache as NewWarningCache
-
-
-class WarningCache(NewWarningCache):
-    def __init__(self) -> None:
-        rank_zero_deprecation(
-            "`pytorch_lightning.utilities.warnings.WarningCache` has been deprecated in v1.8.0 and will be"
-            " removed in v1.10.0. Please use `lightning_lite.utilities.warnings.WarningCache` instead."
-        )
-        super().__init__()
-=======
 import warnings
 
 from pytorch_lightning.utilities.rank_zero import LightningDeprecationWarning
@@ -36,5 +21,4 @@
 
 
 class PossibleUserWarning(UserWarning):
-    """Warnings that could be false positives."""
->>>>>>> dbd7703e
+    """Warnings that could be false positives."""
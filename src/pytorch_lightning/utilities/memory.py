--- conflicted
+++ resolved
@@ -93,40 +93,6 @@
             raise
 
 
-<<<<<<< HEAD
-def get_gpu_memory_map() -> Dict[str, float]:
-    r"""Get the current gpu usage.
-
-    .. deprecated:: v1.5
-        This function was deprecated in v1.5 in favor of
-        `pytorch_lightning.accelerators.cuda._get_nvidia_gpu_stats` and will be removed in v1.7.
-
-    Return:
-        A dictionary in which the keys are device ids as integers and
-        values are memory usage as integers in MB.
-
-    Raises:
-        FileNotFoundError:
-            If nvidia-smi installation not found
-    """
-    nvidia_smi_path = shutil.which("nvidia-smi")
-    if nvidia_smi_path is None:
-        raise FileNotFoundError("nvidia-smi: command not found")
-    result = subprocess.run(
-        [nvidia_smi_path, "--query-gpu=memory.used", "--format=csv,nounits,noheader"],
-        encoding="utf-8",
-        capture_output=True,
-        check=True,
-    )
-
-    # Convert lines into a dictionary
-    gpu_memory = [float(x) for x in result.stdout.strip().split(os.linesep)]
-    gpu_memory_map = {f"gpu_id: {gpu_id}/memory.used (MB)": memory for gpu_id, memory in enumerate(gpu_memory)}
-    return gpu_memory_map
-
-
-=======
->>>>>>> a7befe12
 def get_model_size_mb(model: Module) -> float:
     """Calculates the size of a Module in megabytes.
 

# Copyright The PyTorch Lightning team.
#
# Licensed under the Apache License, Version 2.0 (the "License");
# you may not use this file except in compliance with the License.
# You may obtain a copy of the License at
#
#     http://www.apache.org/licenses/LICENSE-2.0
#
# Unless required by applicable law or agreed to in writing, software
# distributed under the License is distributed on an "AS IS" BASIS,
# WITHOUT WARRANTIES OR CONDITIONS OF ANY KIND, either express or implied.
# See the License for the specific language governing permissions and
# limitations under the License.
import glob
import logging
from argparse import ArgumentParser, Namespace
from pathlib import Path
from shutil import copyfile
from typing import List

import torch
from tqdm import tqdm

from pytorch_lightning.utilities.migration import migrate_checkpoint, pl_legacy_patch

log = logging.getLogger(__name__)

<<<<<<< HEAD

def upgrade_checkpoint(filepath: _PATH) -> None:
    checkpoint = torch.load(filepath)
    checkpoint["callbacks"] = checkpoint.get("callbacks") or {}

    for key, new_path in KEYS_MAPPING.items():
        if key in checkpoint:
            value = checkpoint[key]
            callback_type, callback_key = new_path
            checkpoint["callbacks"][callback_type] = checkpoint["callbacks"].get(callback_type) or {}
            checkpoint["callbacks"][callback_type][callback_key] = value
            del checkpoint[key]

    torch.save(checkpoint, filepath)


def main(args: Namespace) -> None:
    path = Path(args.path).absolute()
    extension: str = args.extension if args.extension.startswith(".") else f".{args.extension}"
    files: List[Path] = []

    if not path.exists():
        log.error(
            f"The path {path} does not exist. Please provide a valid path to a checkpoint file or a directory"
            " containing checkpoints."
        )
        exit(1)

    if path.is_file():
        files = [path]
    if path.is_dir():
        files = [Path(p) for p in glob.glob(str(path / "**" / f"*{extension}"), recursive=True)]
    if not files:
        log.error(
            f"No checkpoint files with extension {extension} were found in {path}."
            f" HINT: Try setting the `--extension` option to specify the right file extension to look for."
        )
        exit(1)

    log.info("Creating a backup of the existing checkpoint files before overwriting in the upgrade process.")
    for file in files:
        backup_file = file.with_suffix(".bak")
        if backup_file.exists():
            # never overwrite backup files - they are the original, untouched checkpoints
            continue
        copyfile(file, backup_file)

    log.info("Upgrading checkpoints ...")
    progress = tqdm if len(files) > 1 else lambda x: x
    for file in progress(files):
        with pl_legacy_patch():
            upgrade_checkpoint(file)
=======
if __name__ == "__main__":
>>>>>>> 94f7d231

    log.info("Done.")


if __name__ == "__main__":
    parser = ArgumentParser(
        description=(
            "A utility to upgrade old checkpoints to the format of the current Lightning version."
            " By default, this will also save a backup of the original file."
        )
    )
    parser.add_argument("path", type=str, help="Path to a checkpoint file or a directory with checkpoints to upgrade")
    parser.add_argument(
        "--recursive",
        "-r",
        action="store_true",
        help="If the specified path is a directory, recursively search for checkpoint files to upgrade",
    )
    parser.add_argument(
        "--extension",
        "-e",
        type=str,
        default=".ckpt",
        help="The file extension to look for when searching for checkpoint files in a directory.",
    )
    args = parser.parse_args()
<<<<<<< HEAD
    main(args)
=======

    log.info("Creating a backup of the existing checkpoint file before overwriting in the upgrade process.")
    copyfile(args.file, args.file + ".bak")
    with pl_legacy_patch():
        checkpoint = torch.load(args.file)
    migrate_checkpoint(checkpoint)
    torch.save(checkpoint, args.file)
>>>>>>> 94f7d231
<|MERGE_RESOLUTION|>--- conflicted
+++ resolved
@@ -25,7 +25,6 @@
 
 log = logging.getLogger(__name__)
 
-<<<<<<< HEAD
 
 def upgrade_checkpoint(filepath: _PATH) -> None:
     checkpoint = torch.load(filepath)
@@ -78,9 +77,6 @@
     for file in progress(files):
         with pl_legacy_patch():
             upgrade_checkpoint(file)
-=======
-if __name__ == "__main__":
->>>>>>> 94f7d231
 
     log.info("Done.")
 
@@ -107,14 +103,4 @@
         help="The file extension to look for when searching for checkpoint files in a directory.",
     )
     args = parser.parse_args()
-<<<<<<< HEAD
-    main(args)
-=======
-
-    log.info("Creating a backup of the existing checkpoint file before overwriting in the upgrade process.")
-    copyfile(args.file, args.file + ".bak")
-    with pl_legacy_patch():
-        checkpoint = torch.load(args.file)
-    migrate_checkpoint(checkpoint)
-    torch.save(checkpoint, args.file)
->>>>>>> 94f7d231
+    main(args)
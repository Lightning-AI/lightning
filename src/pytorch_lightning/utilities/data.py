--- conflicted
+++ resolved
@@ -97,13 +97,8 @@
 
 
 def has_len_all_ranks(
-<<<<<<< HEAD
     dataloader: Union[DataLoader, CombinedLoader],
-    strategy: "pl.Strategy",
-=======
-    dataloader: DataLoader,
     strategy: "pl.strategies.Strategy",
->>>>>>> 692f0f3d
     model: Union["pl.LightningModule", "pl.LightningDataModule"],
 ) -> bool:
     """Checks if a given Dataloader has ``__len__`` method implemented i.e. if it is a finite dataloader or

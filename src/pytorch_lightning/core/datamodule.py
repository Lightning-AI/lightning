--- conflicted
+++ resolved
@@ -131,12 +131,8 @@
         predict_dataset: Optional[Union[Dataset, Sequence[Dataset]]] = None,
         batch_size: int = 1,
         num_workers: int = 0,
-<<<<<<< HEAD
+        **datamodule_kwargs: Any,
     ) -> "LightningDataModule":
-=======
-        **datamodule_kwargs: Any,
-    ):
->>>>>>> 9cf9bc58
         r"""
         Create an instance from torch.utils.data.Dataset.
 

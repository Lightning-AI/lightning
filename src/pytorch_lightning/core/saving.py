--- conflicted
+++ resolved
@@ -32,12 +32,8 @@
 from lightning_lite.utilities.cloud_io import get_filesystem
 from lightning_lite.utilities.types import _MAP_LOCATION_TYPE, _PATH
 from pytorch_lightning.utilities import _OMEGACONF_AVAILABLE
-<<<<<<< HEAD
-from pytorch_lightning.utilities.migration import migrate_checkpoint, pl_legacy_patch
-=======
 from pytorch_lightning.utilities.migration import pl_legacy_patch
 from pytorch_lightning.utilities.migration.utils import _pl_migrate_checkpoint
->>>>>>> 1703944a
 from pytorch_lightning.utilities.parsing import AttributeDict, parse_class_init_keys
 from pytorch_lightning.utilities.rank_zero import rank_zero_warn
 
@@ -163,13 +159,9 @@
         checkpoint = pl_load(checkpoint_path, map_location=map_location)
 
     # convert legacy checkpoints to the new format
-<<<<<<< HEAD
-    checkpoint = migrate_checkpoint(checkpoint)
-=======
     checkpoint = _pl_migrate_checkpoint(
         checkpoint, checkpoint_path=(checkpoint_path if isinstance(checkpoint_path, (str, Path)) else None)
     )
->>>>>>> 1703944a
 
     if hparams_file is not None:
         extension = str(hparams_file).split(".")[-1]

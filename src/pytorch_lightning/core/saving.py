--- conflicted
+++ resolved
@@ -20,12 +20,8 @@
 from argparse import Namespace
 from copy import deepcopy
 from enum import Enum
-<<<<<<< HEAD
+from pathlib import Path
 from typing import Any, Callable, cast, Dict, IO, MutableMapping, Optional, Type, TypeVar, Union
-=======
-from pathlib import Path
-from typing import Any, Callable, cast, Dict, IO, MutableMapping, Optional, Type, Union
->>>>>>> 1703944a
 from warnings import warn
 
 import yaml

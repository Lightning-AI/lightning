# Copyright The PyTorch Lightning team.
#
# Licensed under the Apache License, Version 2.0 (the "License");
# you may not use this file except in compliance with the License.
# You may obtain a copy of the License at
#
#     http://www.apache.org/licenses/LICENSE-2.0
#
# Unless required by applicable law or agreed to in writing, software
# distributed under the License is distributed on an "AS IS" BASIS,
# WITHOUT WARRANTIES OR CONDITIONS OF ANY KIND, either express or implied.
# See the License for the specific language governing permissions and
# limitations under the License.
"""Abstract base class used to build new loggers."""


import functools
import operator
from abc import ABC, abstractmethod
from argparse import Namespace
from collections import defaultdict
from functools import wraps
<<<<<<< HEAD
from pathlib import Path
from typing import Any, Callable, Dict, Iterable, List, Mapping, MutableMapping, Optional, Sequence, Tuple, Union
=======
from typing import Any, Callable, Dict, Mapping, Optional, Sequence, Union
>>>>>>> d3863359
from weakref import ReferenceType

import numpy as np
from torch import Tensor

import pytorch_lightning as pl
<<<<<<< HEAD
from pytorch_lightning.callbacks.model_checkpoint import ModelCheckpoint
from pytorch_lightning.loggers import LightningLoggerBase
from pytorch_lightning.utilities.rank_zero import rank_zero_deprecation, rank_zero_only
=======
from pytorch_lightning.callbacks import Checkpoint
from pytorch_lightning.utilities.rank_zero import rank_zero_only
>>>>>>> d3863359


def rank_zero_experiment(fn: Callable) -> Callable:
    """Returns the real experiment on rank 0 and otherwise the DummyExperiment."""

    @wraps(fn)
    def experiment(self) -> Union[Any, DummyExperiment]:  # type: ignore[no-untyped-def]
        """
        Note:
            ``self`` is a custom logger instance. The loggers typically wrap an ``experiment`` method
            with a ``@rank_zero_experiment`` decorator. An exception is that ``loggers.neptune`` wraps
            ``experiment`` and ``run`` with rank_zero_experiment.

            ``Union[Any, DummyExperiment]`` is used because the wrapped hooks have several return
            types that are specific to the custom logger. The return type here can be considered as
            ``Union[return type of logger.experiment, DummyExperiment]``.
        """

        @rank_zero_only
        def get_experiment() -> Callable:
            return fn(self)

        return get_experiment() or DummyExperiment()

    return experiment


class Logger(ABC):
    """Base class for experiment loggers."""

<<<<<<< HEAD
    def __init__(
        self,
        agg_key_funcs: Optional[Mapping[str, Callable[[Sequence[float]], float]]] = None,
        agg_default_func: Optional[Callable[[Sequence[float]], float]] = None,
    ):
        self._prev_step: int = -1
        self._metrics_to_agg: List[Dict[str, float]] = []
        if agg_key_funcs:
            self._agg_key_funcs = agg_key_funcs
            rank_zero_deprecation(
                "The `agg_key_funcs` parameter for `Logger` was deprecated in v1.6" " and will be removed in v1.8."
            )
        else:
            self._agg_key_funcs = {}
        if agg_default_func:
            self._agg_default_func = agg_default_func
            rank_zero_deprecation(
                "The `agg_default_func` parameter for `Logger` was deprecated in v1.6" " and will be removed in v1.8."
            )
        else:
            self._agg_default_func = np.mean
        self._logged_model_time = {}

    def after_save_checkpoint(self, checkpoint_callback: "ReferenceType[ModelCheckpoint]") -> None:
=======
    def after_save_checkpoint(self, checkpoint_callback: "ReferenceType[Checkpoint]") -> None:
>>>>>>> d3863359
        """Called after model checkpoint callback saves a new checkpoint.

        Args:
            checkpoint_callback: the model checkpoint callback instance
        """
        pass

    @abstractmethod
    def log_metrics(self, metrics: Dict[str, float], step: Optional[int] = None) -> None:
        """Records metrics. This method logs metrics as soon as it received them.

        Args:
            metrics: Dictionary with metric names as keys and measured quantities as values
            step: Step number at which the metrics should be recorded
        """
        pass

    @abstractmethod
    def log_hyperparams(self, params: Union[Dict[str, Any], Namespace], *args: Any, **kwargs: Any) -> None:
        """Record hyperparameters.

        Args:
            params: :class:`~argparse.Namespace` or `Dict` containing the hyperparameters
            args: Optional positional arguments, depends on the specific logger being used
            kwargs: Optional keyword arguments, depends on the specific logger being used
        """

    def log_graph(self, model: "pl.LightningModule", input_array: Optional[Tensor] = None) -> None:
        """Record model graph.

        Args:
            model: lightning model
            input_array: input passes to `model.forward`
        """
        pass

    def save(self) -> None:
        """Save log data."""

    def finalize(self, status: str) -> None:
        """Do any processing that is necessary to finalize an experiment.

        Args:
            status: Status that the experiment finished with (e.g. success, failed, aborted)
        """
        self.save()

    @property
    def save_dir(self) -> Optional[str]:
        """Return the root directory where experiment logs get saved, or `None` if the logger does not save data
        locally."""
        return None

    @property
    def group_separator(self) -> str:
        """Return the default separator used by the logger to group the data into subfolders."""
        return "/"

    @property
    @abstractmethod
    def name(self) -> Optional[str]:
        """Return the experiment name."""

    @property
    @abstractmethod
    def version(self) -> Optional[Union[int, str]]:
        """Return the experiment version."""

    def _log_checkpoints(
        self,
        checkpoint_callback: "ReferenceType[ModelCheckpoint]",
        checkpoints: List[ModelCheckpoint],
    ) -> None:
        """Log the given checkpoints.

        Args:
            checkpoint_callback: ModelCheckpoint callback reference.
            checkpoints: list of checkpoints.
        """

    def _scan_and_log_checkpoints(self, checkpoint_callback: "ReferenceType[ModelCheckpoint]") -> None:
        """Get and log the checkpoints to be logged.

        Args:
            checkpoint_callback: ModelCheckpoint callback reference.
        """
        # Get the checkpoints
        checkpoints = scan_checkpoints(checkpoint_callback, self._logged_model_time)
        # Log the checkpoints
        self._log_checkpoints(checkpoint_callback, checkpoints)


class DummyExperiment:
    """Dummy experiment."""

    def nop(self, *args: Any, **kw: Any) -> None:
        pass

    def __getattr__(self, _: Any) -> Callable:
        return self.nop

    def __getitem__(self, idx: int) -> "DummyExperiment":
        # enables self.logger.experiment[0].add_image(...)
        return self

    def __setitem__(self, *args: Any, **kwargs: Any) -> None:
        pass


class DummyLogger(Logger):
    """Dummy logger for internal use.

    It is useful if we want to disable user's logger for a feature, but still ensure that user code can run
    """

    def __init__(self) -> None:
        super().__init__()
        self._experiment = DummyExperiment()

    @property
    def experiment(self) -> DummyExperiment:
        """Return the experiment object associated with this logger."""
        return self._experiment

    def log_metrics(self, *args: Any, **kwargs: Any) -> None:
        pass

    def log_hyperparams(self, *args: Any, **kwargs: Any) -> None:
        pass

    @property
    def name(self) -> str:
        """Return the experiment name."""
        return ""

    @property
    def version(self) -> str:
        """Return the experiment version."""
        return ""

    def __getitem__(self, idx: int) -> "DummyLogger":
        # enables self.logger[0].experiment.add_image(...)
        return self

    def __getattr__(self, name: str) -> Callable:
        """Allows the DummyLogger to be called with arbitrary methods, to avoid AttributeErrors."""

        def method(*args: Any, **kwargs: Any) -> None:
            return None

        return method


# TODO: this should have been deprecated
def merge_dicts(  # pragma: no cover
    dicts: Sequence[Mapping],
    agg_key_funcs: Optional[Mapping] = None,
    default_func: Callable[[Sequence[float]], float] = np.mean,
) -> Dict:
    """Merge a sequence with dictionaries into one dictionary by aggregating the same keys with some given
    function.

    Args:
        dicts:
            Sequence of dictionaries to be merged.
        agg_key_funcs:
            Mapping from key name to function. This function will aggregate a
            list of values, obtained from the same key of all dictionaries.
            If some key has no specified aggregation function, the default one
            will be used. Default is: ``None`` (all keys will be aggregated by the
            default function).
        default_func:
            Default function to aggregate keys, which are not presented in the
            `agg_key_funcs` map.

    Returns:
        Dictionary with merged values.

    Examples:
        >>> import pprint
        >>> d1 = {'a': 1.7, 'b': 2.0, 'c': 1, 'd': {'d1': 1, 'd3': 3}}
        >>> d2 = {'a': 1.1, 'b': 2.2, 'v': 1, 'd': {'d1': 2, 'd2': 3}}
        >>> d3 = {'a': 1.1, 'v': 2.3, 'd': {'d3': 3, 'd4': {'d5': 1}}}
        >>> dflt_func = min
        >>> agg_funcs = {'a': np.mean, 'v': max, 'd': {'d1': sum}}
        >>> pprint.pprint(merge_dicts([d1, d2, d3], agg_funcs, dflt_func))
        {'a': 1.3,
         'b': 2.0,
         'c': 1,
         'd': {'d1': 3, 'd2': 3, 'd3': 3, 'd4': {'d5': 1}},
         'v': 2.3}
    """
    agg_key_funcs = agg_key_funcs or {}
    keys = list(functools.reduce(operator.or_, [set(d.keys()) for d in dicts]))
    d_out: Dict = defaultdict(dict)
    for k in keys:
        fn = agg_key_funcs.get(k)
        values_to_agg = [v for v in [d_in.get(k) for d_in in dicts] if v is not None]

        if isinstance(values_to_agg[0], dict):
            d_out[k] = merge_dicts(values_to_agg, fn, default_func)
        else:
            d_out[k] = (fn or default_func)(values_to_agg)

<<<<<<< HEAD
    return d_out


def scan_checkpoints(
    checkpoint_callback: "ReferenceType[ModelCheckpoint]", logged_model_time: dict
) -> List[ModelCheckpoint]:
    """Return the checkpoints to be logged.

    Args:
        checkpoint_callback: ModelCheckpoint callback reference.
        logged_model_time: dictionary containing the logged model times.
    """

    checkpoints = {
        checkpoint_callback.last_model_path: checkpoint_callback.current_score,
        checkpoint_callback.best_model_path: checkpoint_callback.best_model_score,
        **checkpoint_callback.best_k_models,
    }
    checkpoints = sorted((Path(p).stat().st_mtime, p, s) for p, s in checkpoints.items() if Path(p).is_file())
    checkpoints = [c for c in checkpoints if c[1] not in logged_model_time.keys() or logged_model_time[c[1]] < c[0]]
    return checkpoints
=======
    return dict(d_out)
>>>>>>> d3863359
<|MERGE_RESOLUTION|>--- conflicted
+++ resolved
@@ -20,26 +20,16 @@
 from argparse import Namespace
 from collections import defaultdict
 from functools import wraps
-<<<<<<< HEAD
 from pathlib import Path
-from typing import Any, Callable, Dict, Iterable, List, Mapping, MutableMapping, Optional, Sequence, Tuple, Union
-=======
-from typing import Any, Callable, Dict, Mapping, Optional, Sequence, Union
->>>>>>> d3863359
+from typing import Any, Callable, Dict, List, Mapping, Optional, Sequence, Union
 from weakref import ReferenceType
 
 import numpy as np
 from torch import Tensor
 
 import pytorch_lightning as pl
-<<<<<<< HEAD
-from pytorch_lightning.callbacks.model_checkpoint import ModelCheckpoint
-from pytorch_lightning.loggers import LightningLoggerBase
+from pytorch_lightning.callbacks import Checkpoint
 from pytorch_lightning.utilities.rank_zero import rank_zero_deprecation, rank_zero_only
-=======
-from pytorch_lightning.callbacks import Checkpoint
-from pytorch_lightning.utilities.rank_zero import rank_zero_only
->>>>>>> d3863359
 
 
 def rank_zero_experiment(fn: Callable) -> Callable:
@@ -70,7 +60,6 @@
 class Logger(ABC):
     """Base class for experiment loggers."""
 
-<<<<<<< HEAD
     def __init__(
         self,
         agg_key_funcs: Optional[Mapping[str, Callable[[Sequence[float]], float]]] = None,
@@ -94,10 +83,7 @@
             self._agg_default_func = np.mean
         self._logged_model_time = {}
 
-    def after_save_checkpoint(self, checkpoint_callback: "ReferenceType[ModelCheckpoint]") -> None:
-=======
     def after_save_checkpoint(self, checkpoint_callback: "ReferenceType[Checkpoint]") -> None:
->>>>>>> d3863359
         """Called after model checkpoint callback saves a new checkpoint.
 
         Args:
@@ -168,21 +154,21 @@
 
     def _log_checkpoints(
         self,
-        checkpoint_callback: "ReferenceType[ModelCheckpoint]",
-        checkpoints: List[ModelCheckpoint],
+        checkpoint_callback: "ReferenceType[Checkpoint]",
+        checkpoints: List[Checkpoint],
     ) -> None:
         """Log the given checkpoints.
 
         Args:
-            checkpoint_callback: ModelCheckpoint callback reference.
+            checkpoint_callback: Checkpoint callback reference.
             checkpoints: list of checkpoints.
         """
 
-    def _scan_and_log_checkpoints(self, checkpoint_callback: "ReferenceType[ModelCheckpoint]") -> None:
+    def _scan_and_log_checkpoints(self, checkpoint_callback: "ReferenceType[Checkpoint]") -> None:
         """Get and log the checkpoints to be logged.
 
         Args:
-            checkpoint_callback: ModelCheckpoint callback reference.
+            checkpoint_callback: Checkpoint callback reference.
         """
         # Get the checkpoints
         checkpoints = scan_checkpoints(checkpoint_callback, self._logged_model_time)
@@ -302,28 +288,31 @@
         else:
             d_out[k] = (fn or default_func)(values_to_agg)
 
-<<<<<<< HEAD
-    return d_out
-
-
-def scan_checkpoints(
-    checkpoint_callback: "ReferenceType[ModelCheckpoint]", logged_model_time: dict
-) -> List[ModelCheckpoint]:
+    return dict(d_out)
+
+
+def scan_checkpoints(checkpoint_callback: "ReferenceType[Checkpoint]", logged_model_time: dict) -> List[Checkpoint]:
     """Return the checkpoints to be logged.
 
     Args:
-        checkpoint_callback: ModelCheckpoint callback reference.
+        checkpoint_callback: Checkpoint callback reference.
         logged_model_time: dictionary containing the logged model times.
     """
 
-    checkpoints = {
-        checkpoint_callback.last_model_path: checkpoint_callback.current_score,
-        checkpoint_callback.best_model_path: checkpoint_callback.best_model_score,
-        **checkpoint_callback.best_k_models,
-    }
-    checkpoints = sorted((Path(p).stat().st_mtime, p, s) for p, s in checkpoints.items() if Path(p).is_file())
+    # get checkpoints to be saved with associated score
+    checkpoints = dict()
+    if hasattr(checkpoint_callback, "last_model_path") and hasattr(checkpoint_callback, "current_score"):
+        checkpoints[checkpoint_callback.last_model_path] = (checkpoint_callback.current_score, "latest")
+
+    if hasattr(checkpoint_callback, "best_model_path") and hasattr(checkpoint_callback, "best_model_score"):
+        checkpoints[checkpoint_callback.best_model_path] = (checkpoint_callback.best_model_score, "best")
+
+    if hasattr(checkpoint_callback, "best_k_models"):
+        for key, value in checkpoint_callback.best_k_models.items():
+            checkpoints[key] = (value, "best_k")
+
+    checkpoints = sorted(
+        (Path(p).stat().st_mtime, p, s, tag) for p, (s, tag) in checkpoints.items() if Path(p).is_file()
+    )
     checkpoints = [c for c in checkpoints if c[1] not in logged_model_time.keys() or logged_model_time[c[1]] < c[0]]
-    return checkpoints
-=======
-    return dict(d_out)
->>>>>>> d3863359
+    return checkpoints
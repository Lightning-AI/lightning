--- conflicted
+++ resolved
@@ -292,12 +292,8 @@
 
     def on_load_checkpoint(self, state_dict: Dict) -> None:
         # cache the dataloader state dict until the dataloader objects are available
-<<<<<<< HEAD
         self._dataloader_state_dict = state_dict.get("dataloader_state_dict", {})
-=======
-        self._dataloader_state_dict = state_dict.get("dataloader_state_dict")
         self._batches_that_stepped = state_dict.get("_batches_that_stepped", 0)
->>>>>>> 94688665
 
     def _run_validation(self) -> None:
         # reload dataloaders

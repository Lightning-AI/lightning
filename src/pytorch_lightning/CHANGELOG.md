--- conflicted
+++ resolved
@@ -33,16 +33,12 @@
 - `Trainer.{validate,test,predict}(ckpt_path=...)` no longer restores the `Trainer.global_step` and `trainer.current_epoch` value from the checkpoints - From now on, only `Trainer.fit` will restore this value ([#15532](https://github.com/Lightning-AI/lightning/pull/15532))
 
 
-<<<<<<< HEAD
 - The `ModelCheckpoint.save_on_train_epoch_end` attribute is now computed dynamically every epoch, accounting for changes to the validation dataloaders ([#15300](https://github.com/Lightning-AI/lightning/pull/15300))
-=======
+
+
 - The Trainer now raises an error if it is given multiple stateful callbacks of the same time with colliding state keys ([#15634](https://github.com/Lightning-AI/lightning/pull/15634))
 
 
-### Fixed
->>>>>>> 2f0c0396
-
-
 ### Deprecated
 
 - Deprecated `pytorch_lightning.utilities.distributed.rank_zero_only` in favor of `pytorch_lightning.utilities.rank_zero_only` ([#15536](https://github.com/Lightning-AI/lightning/pull/15536))
@@ -63,8 +59,6 @@
 
 -
 
-
-## [1.8.1] - 2022-11-10
 
 ### Fixed
 

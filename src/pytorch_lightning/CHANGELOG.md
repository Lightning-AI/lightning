# Changelog

All notable changes to this project will be documented in this file.

The format is based on [Keep a Changelog](http://keepachangelog.com/en/1.0.0/).


## [UnReleased] - 2023-MM-DD

### Added

- Added an argument `include_cuda` in `pytorch_lightning.utilities.seed.isolate_rng` to disable managing `torch.cuda`'s rng ([#16423](https://github.com/Lightning-AI/lightning/pull/16423))


### Changed

-


### Deprecated

-


### Added

- Added migration logic to warn about checkpoints with apex AMP state ([#16161](https://github.com/Lightning-AI/lightning/pull/16161))

- Added the `Trainer.ckpt_path = ...` setter to statefully set the checkpoint path to load. This can act as a replacement for the removed `Trainer(resume_from_checkpoint=...)` flag ([#16187](https://github.com/Lightning-AI/lightning/pull/16187))

### Removed

- Removed the `pytorch_lightning.lite` module in favor of `lightning_fabric` ([#15953](https://github.com/Lightning-AI/lightning/pull/15953))

- `nvidia/apex` removal ([#16149](https://github.com/Lightning-AI/lightning/pull/16149))
  * Removed `pytorch_lightning.plugins.NativeMixedPrecisionPlugin` in favor of `pytorch_lightning.plugins.MixedPrecisionPlugin`
  * Removed the `LightningModule.optimizer_step(using_native_amp=...)` argument
  * Removed the `Trainer(amp_backend=...)` argument
  * Removed the `Trainer.amp_backend` property
  * Removed the `Trainer(amp_level=...)` argument
  * Removed the `pytorch_lightning.plugins.ApexMixedPrecisionPlugin` class
  * Removed the `pytorch_lightning.utilities.enums.AMPType` enum
  * Removed the `DeepSpeedPrecisionPlugin(amp_type=..., amp_level=...)` arguments

- Removed `Trainer(strategy='horovod')` support ([#16150](https://github.com/Lightning-AI/lightning/pull/16150))

- `FairScale` removal (in favor of PyTorch's FSDP implementation) ([#16400](https://github.com/PyTorchLightning/pytorch-lightning/pull/16400))
  * Removed the `pytorch_lightning.overrides.fairscale.LightningShardedDataParallel` class
  * Removed the `pytorch_lightning.plugins.precision.fully_sharded_native_amp.FullyShardedNativeMixedPrecisionPlugin` class
  * Removed the `pytorch_lightning.plugins.precision.sharded_native_amp.ShardedNativeMixedPrecisionPlugin` class
  * Removed the `pytorch_lightning.strategies.fully_sharded.DDPFullyShardedStrategy` (fsdp) class
  * Removed the `pytorch_lightning.strategies.sharded.DDPShardedStrategy` (ddp_sharded) class
  * Removed the `pytorch_lightning.strategies.sharded_spawn.DDPSpawnShardedStrategy` (ddp_sharded_spawn) class

- Removed legacy device arguments in Trainer ([#16171](https://github.com/Lightning-AI/lightning/pull/16171))
  * Removed the `Trainer(gpus=...)` argument
  * Removed the `Trainer(tpu_cores=...)` argument
  * Removed the `Trainer(ipus=...)` argument
  * Removed the `Trainer(num_processes=...)` argument

- Removed the deprecated `pytorch_lightning.utilities.AllGatherGrad` class ([#16360](https://github.com/Lightning-AI/lightning/pull/16360))

- Removed the deprecated `resume_from_checkpoint` Trainer argument ([#16167](https://github.com/Lightning-AI/lightning/pull/16167))

- Removed the deprecated `pytorch_lightning.profiler` module ([#16359](https://github.com/Lightning-AI/lightning/pull/16359))

- Removed deadlock detection / process reconciliation (`PL_RECONCILE_PROCESS=1`) ([#16204](https://github.com/Lightning-AI/lightning/pull/16204))


- Removed the deprecated `LightningCLI` arguments ([#16380](https://github.com/Lightning-AI/lightning/pull/16380))
  * save_config_filename
  * save_config_overwrite
  * save_config_multifile
  * description
  * env_prefix
  * env_parse

- Removed the deprecated `pl.strategies.utils.on_colab_kaggle` function ([#16437](https://github.com/Lightning-AI/lightning/pull/16437))

- Removed the deprecated code in `pl.core.mixins` ([#16424](https://github.com/Lightning-AI/lightning/pull/16424))

- Removed the deprecated code in `pl.utilities.distributed` ([#16390](https://github.com/Lightning-AI/lightning/pull/16390))

- Removed the deprecated code in `pl.utilities.apply_func` ([#16413](https://github.com/Lightning-AI/lightning/pull/16413))

- Removed the deprecated code in `pl.utilities.xla_device` ([#16404](https://github.com/Lightning-AI/lightning/pull/16404))

- Removed the deprecated code in `pl.utilities.data` ([#16440](https://github.com/Lightning-AI/lightning/pull/16440))

- Removed the deprecated code in `pl.utilities.device_parser` ([#16412](https://github.com/Lightning-AI/lightning/pull/16412))

- Removed the deprecated code in `pl.utilities.optimizer` ([#16439](https://github.com/Lightning-AI/lightning/pull/16439))

- Removed the deprecated code in `pl.utilities.seed` ([#16422](https://github.com/Lightning-AI/lightning/pull/16422))

- Removed the deprecated code in `pl.utilities.cloud_io` ([#16438](https://github.com/Lightning-AI/lightning/pull/16438))

- Removed the deprecated `Accelerator.setup_environment` method ([#16436](https://github.com/Lightning-AI/lightning/pull/16436))

- Mark the `forward_module` argument as required ([#16386](https://github.com/Lightning-AI/lightning/pull/16386))
  * Removed the deprecated `pl_module` argument from the distributed module wrappers
  * Removed the deprecated `pytorch_lightning.overrides.base.unwrap_lightning_module` function
  * Removed the `pytorch_lightning.overrides.distributed.LightningDistributedModule` class
  * Removed the deprecated `pytorch_lightning.overrides.fairscale.unwrap_lightning_module_sharded` function
  * Removed the `pytorch_lightning.overrides.fairscale.LightningDistributedModule` class

- Removed the deprecated automatic GPU selection ([#16184](https://github.com/Lightning-AI/lightning/pull/16184))
  * Removed the `Trainer(auto_select_gpus=...)` argument
  * Removed the `pytorch_lightning.tuner.auto_gpu_select.{pick_single_gpu,pick_multiple_gpus}` functions

- Removed support for loop customization
  * Removed `Loop.replace()` ([#16361](https://github.com/Lightning-AI/lightning/pull/16361))
  * Removed `Loop.connect()` ([#16384](https://github.com/Lightning-AI/lightning/pull/16384))
  * Removed the `trainer.{fit,validate,test,predict}_loop` properties ([#16384](https://github.com/Lightning-AI/lightning/pull/16384))
  * Removed the default `Loop.run()` implementation ([#16384](https://github.com/Lightning-AI/lightning/pull/16384))

- Removed special support for truncated backpropagation through time (TBPTT) ([#16172](https://github.com/Lightning-AI/lightning/pull/16172))
  * Removed the `LightningModule.truncated_bptt_steps` attribute
  * Removed the `LightningModule.tbptt_split_batch` hook
  * The `LightningModule.training_step` no longer accepts a `hiddens` argument
  * Removed the `pytorch_lightning.loops.batch.TrainingBatchLoop`
  * Removed the `FitLoop.split_idx` property
  * Removed the `LoggerConnector.on_train_split_start` method

- Removed the experimental `PL_INTER_BATCH_PARALLELISM` environment flag ([#16355](https://github.com/Lightning-AI/lightning/pull/16355))

- Removed the `Trainer(move_metrics_to_cpu=True)` argument ([#16358](https://github.com/Lightning-AI/lightning/pull/16358))

- Removed the `LightningModule.precision` attribute ([#16203](https://github.com/Lightning-AI/lightning/pull/16203))

- Removed the automatic addition of a moving average of the `training_step` loss in the progress bar. Use `self.log("loss", ..., prog_bar=True)` instead. ([#16192](https://github.com/Lightning-AI/lightning/issues/16192))

- Removed support for passing a dictionary value to `self.log()` ([#16389](https://github.com/Lightning-AI/lightning/pull/16389))

- Tuner removal
  * Removed the deprecated `trainer.tuning` property ([#16379](https://github.com/Lightning-AI/lightning/pull/16379))
  * Removed the deprecated `TrainerFn.TUNING` and `RunningStage.TUNING` enums ([#16379](https://github.com/Lightning-AI/lightning/pull/16379))

### Fixed

- Fixed an unintended limitation for calling `save_hyperparameters` on mixin classes that don't subclass `LightningModule`/`LightningDataModule` ([#16369](https://github.com/Lightning-AI/lightning/pull/16369))

- Fixed an issue with `MLFlowLogger` logging the wrong keys with `.log_hyperparams()` ([#16418](https://github.com/Lightning-AI/lightning/pull/16418))

<<<<<<< HEAD
- Fixed strict availability check for `torch_xla` requirement ([#16476](https://github.com/Lightning-AI/lightning/pull/16476))
=======
- Fixed logging more than 100 parameters with `MLFlowLogger` and long values are truncated ([#16451](https://github.com/Lightning-AI/lightning/pull/16451))

>>>>>>> d0fb4259


## [1.9.0] - 2023-01-17

### Added
- Added support for native logging of `MetricCollection` with enabled compute groups ([#15580](https://github.com/Lightning-AI/lightning/pull/15580))
- Added support for custom artifact names in `pl.loggers.WandbLogger` ([#16173](https://github.com/Lightning-AI/lightning/pull/16173))
- Added support for DDP with `LRFinder` ([#15304](https://github.com/Lightning-AI/lightning/pull/15304))
- Added utilities to migrate checkpoints from one Lightning version to another ([#15237](https://github.com/Lightning-AI/lightning/pull/15237))
- Added support to upgrade all checkpoints in a folder using the `pl.utilities.upgrade_checkpoint` script ([#15333](https://github.com/Lightning-AI/lightning/pull/15333))
- Add an axes argument `ax` to the `.lr_find().plot()` to enable writing to a user-defined axes in a matplotlib figure ([#15652](https://github.com/Lightning-AI/lightning/pull/15652))
- Added `log_model` parameter to `MLFlowLogger` ([#9187](https://github.com/Lightning-AI/lightning/pull/9187))
- Added a check to validate that wrapped FSDP models are used while initializing optimizers ([#15301](https://github.com/Lightning-AI/lightning/pull/15301))
- Added a warning when `self.log(..., logger=True)` is called without a configured logger ([#15814](https://github.com/Lightning-AI/lightning/pull/15814))
- Added support for colossalai 0.1.11 ([#15888](https://github.com/Lightning-AI/lightning/pull/15888))
- Added `LightningCLI` support for optimizer and learning schedulers via callable type dependency injection ([#15869](https://github.com/Lightning-AI/lightning/pull/15869))
- Added support for activation checkpointing for the `DDPFullyShardedNativeStrategy` strategy ([#15826](https://github.com/Lightning-AI/lightning/pull/15826))
- Added the option to set `DDPFullyShardedNativeStrategy(cpu_offload=True|False)` via bool instead of needing to pass a configuration object ([#15832](https://github.com/Lightning-AI/lightning/pull/15832))
- Added info message for Ampere CUDA GPU users to enable tf32 matmul precision ([#16037](https://github.com/Lightning-AI/lightning/pull/16037))
- Added support for returning optimizer-like classes in `LightningModule.configure_optimizers` ([#16189](https://github.com/Lightning-AI/lightning/pull/16189))


### Changed

- Drop PyTorch 1.9 support ([#15347](https://github.com/Lightning-AI/lightning/pull/15347))
- Switch from `tensorboard` to `tensorboardx` in `TensorBoardLogger` ([#15728](https://github.com/Lightning-AI/lightning/pull/15728))
- From now on, Lightning Trainer and `LightningModule.load_from_checkpoint` automatically upgrade the loaded checkpoint if it was produced in an old version of Lightning ([#15237](https://github.com/Lightning-AI/lightning/pull/15237))
- `Trainer.{validate,test,predict}(ckpt_path=...)` no longer restores the `Trainer.global_step` and `trainer.current_epoch` value from the checkpoints - From now on, only `Trainer.fit` will restore this value ([#15532](https://github.com/Lightning-AI/lightning/pull/15532))
- The `ModelCheckpoint.save_on_train_epoch_end` attribute is now computed dynamically every epoch, accounting for changes to the validation dataloaders ([#15300](https://github.com/Lightning-AI/lightning/pull/15300))
- The Trainer now raises an error if it is given multiple stateful callbacks of the same time with colliding state keys ([#15634](https://github.com/Lightning-AI/lightning/pull/15634))
- `MLFlowLogger` now logs hyperparameters and metrics in batched API calls ([#15915](https://github.com/Lightning-AI/lightning/pull/15915))
- Overriding the `on_train_batch_{start,end}` hooks in conjunction with taking a `dataloader_iter` in the `training_step` no longer errors out and instead shows a warning ([#16062](https://github.com/Lightning-AI/lightning/pull/16062))
- Move `tensorboardX` to extra dependencies. Use the `CSVLogger` by default ([#16349](https://github.com/Lightning-AI/lightning/pull/16349))
- Disabled strict loading in multiprocessing launcher ("ddp_spawn", etc.) when loading weights back into the main process ([#16365](https://github.com/Lightning-AI/lightning/pull/16365))

### Deprecated

- Deprecated `description`, `env_prefix` and `env_parse` parameters in `LightningCLI.__init__` in favour of giving them through `parser_kwargs` ([#15651](https://github.com/Lightning-AI/lightning/pull/15651))
- Deprecated `pytorch_lightning.profiler` in favor of `pytorch_lightning.profilers` ([#16059](https://github.com/Lightning-AI/lightning/pull/16059))
- Deprecated `Trainer(auto_select_gpus=...)` in favor of `pytorch_lightning.accelerators.find_usable_cuda_devices` ([#16147](https://github.com/Lightning-AI/lightning/pull/16147))
- Deprecated `pytorch_lightning.tuner.auto_gpu_select.{pick_single_gpu,pick_multiple_gpus}` in favor of `pytorch_lightning.accelerators.find_usable_cuda_devices` ([#16147](https://github.com/Lightning-AI/lightning/pull/16147))
- `nvidia/apex` deprecation ([#16039](https://github.com/Lightning-AI/lightning/pull/16039))
  * Deprecated `pytorch_lightning.plugins.NativeMixedPrecisionPlugin` in favor of `pytorch_lightning.plugins.MixedPrecisionPlugin`
  * Deprecated the `LightningModule.optimizer_step(using_native_amp=...)` argument
  * Deprecated the `Trainer(amp_backend=...)` argument
  * Deprecated the `Trainer.amp_backend` property
  * Deprecated the `Trainer(amp_level=...)` argument
  * Deprecated the `pytorch_lightning.plugins.ApexMixedPrecisionPlugin` class
  * Deprecates the `pytorch_lightning.utilities.enums.AMPType` enum
  * Deprecates the `DeepSpeedPrecisionPlugin(amp_type=..., amp_level=...)` arguments
- `horovod` deprecation ([#16141](https://github.com/Lightning-AI/lightning/pull/16141))
  * Deprecated `Trainer(strategy="horovod")`
  * Deprecated the `HorovodStrategy` class
- Deprecated `pytorch_lightning.lite.LightningLite` in favor of `lightning.fabric.Fabric` ([#16314](https://github.com/Lightning-AI/lightning/pull/16314))
- `FairScale` deprecation (in favor of PyTorch's FSDP implementation) ([#16353](https://github.com/Lightning-AI/lightning/pull/16353))
  * Deprecated the `pytorch_lightning.overrides.fairscale.LightningShardedDataParallel` class
  * Deprecated the `pytorch_lightning.plugins.precision.fully_sharded_native_amp.FullyShardedNativeMixedPrecisionPlugin` class
  * Deprecated the `pytorch_lightning.plugins.precision.sharded_native_amp.ShardedNativeMixedPrecisionPlugin` class
  * Deprecated the `pytorch_lightning.strategies.fully_sharded.DDPFullyShardedStrategy` class
  * Deprecated the `pytorch_lightning.strategies.sharded.DDPShardedStrategy` class
  * Deprecated the `pytorch_lightning.strategies.sharded_spawn.DDPSpawnShardedStrategy` class


### Removed

- Removed deprecated `pytorch_lightning.utilities.memory.get_gpu_memory_map` in favor of `pytorch_lightning.accelerators.cuda.get_nvidia_gpu_stats` ([#15617](https://github.com/Lightning-AI/lightning/pull/15617))
- Temporarily removed support for Hydra multi-run ([#15737](https://github.com/Lightning-AI/lightning/pull/15737))
- Removed deprecated `pytorch_lightning.profiler.base.AbstractProfiler` in favor of `pytorch_lightning.profilers.profiler.Profiler` ([#15637](https://github.com/Lightning-AI/lightning/pull/15637))
- Removed deprecated `pytorch_lightning.profiler.base.BaseProfiler` in favor of `pytorch_lightning.profilers.profiler.Profiler` ([#15637](https://github.com/Lightning-AI/lightning/pull/15637))
- Removed deprecated code in `pytorch_lightning.utilities.meta` ([#16038](https://github.com/Lightning-AI/lightning/pull/16038))
- Removed the deprecated `LightningDeepSpeedModule` ([#16041](https://github.com/Lightning-AI/lightning/pull/16041))
- Removed the deprecated `pytorch_lightning.accelerators.GPUAccelerator` in favor of `pytorch_lightning.accelerators.CUDAAccelerator` ([#16050](https://github.com/Lightning-AI/lightning/pull/16050))
- Removed the deprecated `pytorch_lightning.profiler.*` classes in favor of `pytorch_lightning.profilers` ([#16059](https://github.com/Lightning-AI/lightning/pull/16059))
- Removed the deprecated `pytorch_lightning.utilities.cli` module in favor of `pytorch_lightning.cli` ([#16116](https://github.com/Lightning-AI/lightning/pull/16116))
- Removed the deprecated `pytorch_lightning.loggers.base` module in favor of `pytorch_lightning.loggers.logger` ([#16120](https://github.com/Lightning-AI/lightning/pull/16120))
- Removed the deprecated `pytorch_lightning.loops.base` module in favor of `pytorch_lightning.loops.loop` ([#16142](https://github.com/Lightning-AI/lightning/pull/16142))
- Removed the deprecated `pytorch_lightning.core.lightning` module in favor of `pytorch_lightning.core.module` ([#16318](https://github.com/Lightning-AI/lightning/pull/16318))
- Removed the deprecated `pytorch_lightning.callbacks.base` module in favor of `pytorch_lightning.callbacks.callback` ([#16319](https://github.com/Lightning-AI/lightning/pull/16319))
- Removed the deprecated `Trainer.reset_train_val_dataloaders()` in favor of `Trainer.reset_{train,val}_dataloader` ([#16131](https://github.com/Lightning-AI/lightning/pull/16131))
- Removed support for `LightningCLI(seed_everything_default=None)` ([#16131](https://github.com/Lightning-AI/lightning/pull/16131))
- Removed support in LightningLite for FairScale's sharded training (`strategy='ddp_sharded'|'ddp_sharded_spawn'`). Use Fully-Sharded Data Parallel instead (`strategy='fsdp'`) ([#16329](https://github.com/Lightning-AI/lightning/pull/16329))


### Fixed

- Enhanced `reduce_boolean_decision` to accommodate `any`-analogous semantics expected by the `EarlyStopping` callback ([#15253](https://github.com/Lightning-AI/lightning/pull/15253))
- Fixed the incorrect optimizer step synchronization when running across multiple TPU devices ([#16020](https://github.com/Lightning-AI/lightning/pull/16020))
- Fixed a type error when dividing the chunk size in the ColossalAI strategy ([#16212](https://github.com/Lightning-AI/lightning/pull/16212))
- Fixed bug where the ``interval`` key of the scheduler would be ignored during manual optimization, making the LearningRateMonitor callback fail to log the learning rate ([#16308](https://github.com/Lightning-AI/lightning/pull/16308))
- Fixed an issue with `MLFlowLogger` not finalizing correctly when status code 'finished' was passed ([#16340](https://github.com/Lightning-AI/lightning/pull/16340))


## [1.8.6] - 2022-12-21

- minor cleaning


## [1.8.5] - 2022-12-15

- Add function to remove checkpoint to allow override for extended classes ([#16067](https://github.com/Lightning-AI/lightning/pull/16067))


## [1.8.4] - 2022-12-08

### Changed

- Direct support for compiled models (
   [#15922](https://github.com/Lightning-AI/lightning/pull/15922),
   [#15957](https://github.com/Lightning-AI/lightning/pull/15957)
)

### Fixed

- Fixed issue with unsupported torch.inference_mode() on hpu backends ([#15918](https://github.com/Lightning-AI/lightning/pull/15918))
- Fixed LRScheduler import for PyTorch 2.0 ([#15940](https://github.com/Lightning-AI/lightning/pull/15940))
- Fixed `fit_loop.restarting` to be `False` for lr finder ([#15620](https://github.com/Lightning-AI/lightning/pull/15620))
- Fixed `torch.jit.script`-ing a LightningModule causing an unintended error message about deprecated `use_amp` property ([#15947](https://github.com/Lightning-AI/lightning/pull/15947))
- Fixed the `XLAProfiler` not recording anything due to mismatching of action names ([#15885](https://github.com/Lightning-AI/lightning/pull/15885))


## [1.8.3] - 2022-11-22

### Changed

- Temporarily removed support for Hydra multi-run ([#15737](https://github.com/Lightning-AI/lightning/pull/15737))
- Switch from `tensorboard` to `tensorboardx` in `TensorBoardLogger` ([#15728](https://github.com/Lightning-AI/lightning/pull/15728))


## [1.8.2] - 2022-11-17

### Fixed

- Make sure save_dir can be empty str ([#15638](https://github.com/Lightning-AI/lightning/pull/15638))
- Fixed the automatic fallback from `Trainer(strategy="ddp_spawn", ...)` to `Trainer(strategy="ddp", ...)` when on an LSF cluster ([#15103](https://github.com/Lightning-AI/lightning/pull/15103))



## [1.8.1] - 2022-11-10

### Added

- Added back the accidentally removed `pytorch_lightning.utilities.distributed.rank_zero_only` function ([#15536](https://github.com/Lightning-AI/lightning/pull/15536))

### Deprecated

- Deprecated `pytorch_lightning.utilities.distributed.rank_zero_only` in favor of `pytorch_lightning.utilities.rank_zero_only` ([#15536](https://github.com/Lightning-AI/lightning/pull/15536))

### Fixed

- Fixed `TensorBoardLogger` not validating the input array type when logging the model graph ([#15323](https://github.com/Lightning-AI/lightning/pull/15323))
- Fixed an attribute error in `ColossalAIStrategy` at import time when `torch.distributed` is not available ([#15535](https://github.com/Lightning-AI/lightning/pull/15535))
- Fixed an issue when calling `fs.listdir` with file URI instead of path in `CheckpointConnector` ([#15413](https://github.com/Lightning-AI/lightning/pull/15413))
- Fixed an issue with the `BaseFinetuning` callback not setting the `track_running_stats` attribute for batch normaliztion layers ([#15063](https://github.com/Lightning-AI/lightning/pull/15063))
- Fixed an issue with `WandbLogger(log_model=True|'all)` raising an error and not being able to serialize tensors in the metadata ([#15544](https://github.com/Lightning-AI/lightning/pull/15544))
- Fixed the gradient unscaling logic when using `Trainer(precision=16)` and fused optimizers such as `Adam(..., fused=True)` ([#15544](https://github.com/Lightning-AI/lightning/pull/15544))
- Fixed model state transfer in multiprocessing launcher when running multi-node ([#15567](https://github.com/Lightning-AI/lightning/pull/15567))
- Fixed manual optimization raising `AttributeError` with Bagua Strategy ([#12534](https://github.com/Lightning-AI/lightning/pull/12534))
- Fixed the import of `pytorch_lightning` causing a warning 'Redirects are currently not supported in Windows or MacOs' ([#15610](https://github.com/Lightning-AI/lightning/pull/15610))


## [1.8.0] - 2022-11-01

### Added

- Added support for requeueing slurm array jobs ([#15040](https://github.com/Lightning-AI/lightning/pull/15040))
- Added native AMP support for `ddp_fork` (and associated alias strategies) with CUDA GPUs ([#14983](https://github.com/Lightning-AI/lightning/pull/14983))
- Added `BatchSizeFinder` callback ([#11089](https://github.com/Lightning-AI/lightning/pull/11089))
- Added `LearningRateFinder` callback ([#13802](https://github.com/Lightning-AI/lightning/pull/13802))
- Tuner now supports a new `method` argument which will determine when to run the `BatchSizeFinder`: one of `fit`, `validate`, `test` or `predict` ([#11089](https://github.com/Lightning-AI/lightning/pull/11089))
- Added prefix to log message in `seed_everything` with rank info ([#14031](https://github.com/Lightning-AI/lightning/pull/14031))
- Added support for auto wrapping for `DDPFullyShardedNativeStrategy` ([#14252](https://github.com/Lightning-AI/lightning/pull/14252))
- Added support for passing extra init-parameters to the `LightningDataModule.from_datasets` ([#14185](https://github.com/Lightning-AI/lightning/pull/14185))
- Added support for saving sharded optimizer state dict outside of `DDPShardedStrategy` ([#14208](https://github.com/Lightning-AI/lightning/pull/14208))
- Added support for auto wrapping for `DDPFullyShardedStrategy` ([#14383](https://github.com/Lightning-AI/lightning/pull/14383))
- Integrate the `lightning_utilities` package (
  [#14475](https://github.com/Lightning-AI/lightning/pull/14475),
  [#14537](https://github.com/Lightning-AI/lightning/pull/14537),
  [#14556](https://github.com/Lightning-AI/lightning/pull/14556),
  [#14558](https://github.com/Lightning-AI/lightning/pull/14558),
  [#14575](https://github.com/Lightning-AI/lightning/pull/14575),
  [#14620](https://github.com/Lightning-AI/lightning/pull/14620))
- Added `args` parameter to `LightningCLI` to ease running from within Python ([#14596](https://github.com/Lightning-AI/lightning/pull/14596))
- Added `WandbLogger.download_artifact` and `WandbLogger.use_artifact` for managing artifacts with Weights and Biases ([#14551](https://github.com/Lightning-AI/lightning/pull/14551))
- Added an option to configure the signal SLURM sends when a job is preempted or requeued ([#14626](https://github.com/Lightning-AI/lightning/pull/14626))
- Added a warning when the model passed to `LightningLite.setup()` does not have all parameters on the same device ([#14822](https://github.com/Lightning-AI/lightning/pull/14822))
- The `CometLogger` now flags the Comet Experiments as being created from Lightning for analytics purposes ([#14906](https://github.com/Lightning-AI/lightning/pull/14906))
- Introduce `ckpt_path="hpc"` keyword for checkpoint loading ([#14911](https://github.com/Lightning-AI/lightning/pull/14911))
- Added a more descriptive error message when attempting to fork processes with pre-initialized CUDA context ([#14709](https://github.com/Lightning-AI/lightning/pull/14709))
- Added support for custom parameters in subclasses of `SaveConfigCallback` ([#14998](https://github.com/Lightning-AI/lightning/pull/14998))
- Added `inference_mode` flag to Trainer to let users enable/disable inference mode during evaluation ([#15034](https://github.com/Lightning-AI/lightning/pull/15034))
- Added `LightningLite.no_backward_sync` for control over efficient gradient accumulation with distributed strategies ([#14966](https://github.com/Lightning-AI/lightning/pull/14966))
- Added a sanity check that scripts are executed with the `srun` command in SLURM and that environment variables are not conflicting ([#15011](https://github.com/Lightning-AI/lightning/pull/15011))
- Added an error message when attempting to launch processes with `python -i` and an interactive-incompatible strategy ([#15293](https://github.com/Lightning-AI/lightning/pull/15293))

### Changed

- The `Trainer.{fit,validate,test,predict,tune}` methods now raise a useful error message if the input is not a `LightningModule` ([#13892](https://github.com/Lightning-AI/lightning/pull/13892))
- Raised a `MisconfigurationException` if batch transfer hooks are overriden with `IPUAccelerator` ([#13961](https://github.com/Lightning-AI/lightning/pull/13961))
- Replaced the unwrapping logic in strategies with direct access to unwrapped `LightningModule` ([#13738](https://github.com/Lightning-AI/lightning/pull/13738))
- Enabled `on_before_batch_transfer` for `DPStrategy` and `IPUAccelerator` ([#14023](https://github.com/Lightning-AI/lightning/pull/14023))
- When resuming training with Apex enabled, the `Trainer` will now raise an error ([#14341](https://github.com/Lightning-AI/lightning/pull/14341))
- Included `torch.cuda` rng state to the aggregate `_collect_rng_states()` and `_set_rng_states()` ([#14384](https://github.com/Lightning-AI/lightning/pull/14384))
- Changed `trainer.should_stop` to not stop in between an epoch and run until `min_steps/min_epochs` only ([#13890](https://github.com/Lightning-AI/lightning/pull/13890))
- The `pyDeprecate` dependency is no longer installed ([#14472](https://github.com/Lightning-AI/lightning/pull/14472))
- When using multiple loggers, by default checkpoints and profiler output now get saved to the log dir of the first logger in the list ([#14325](https://github.com/Lightning-AI/lightning/pull/14325))
- In Lightning Lite, state-dict access to the module wrapper now gets passed through to the original module reference ([#14629](https://github.com/Lightning-AI/lightning/pull/14629))
- Removed fall-back to `LightningEnvironment` when number of SLURM tasks does not correspond to number of processes in Trainer ([#14300](https://github.com/Lightning-AI/lightning/pull/14300))
- Aligned DDP and DDPSpawn strategies in setting up the environment ([#11073](https://github.com/Lightning-AI/lightning/pull/11073))
- Integrated the Lite Precision plugins into the PL Precision plugins - the base class in PL now extends the `lightning_lite.precision.Precision` base class ([#14798](https://github.com/Lightning-AI/lightning/pull/14798))
  * The `PrecisionPlugin.backward` signature changed: The `closure_loss` argument was renamed to `tensor`
  * The `PrecisionPlugin.{pre_,post_}backward` signature changed: The `closure_loss` argument was renamed to `tensor` and moved as the first argument
  * The `PrecisionPlugin.optimizer_step` signature changed: The `model`, `optimizer_idx` and `closure` arguments need to be passed as keyword arguments now
- Trainer queries the CUDA devices through NVML if available to avoid initializing CUDA before forking, which eliminates the need for the `PL_DISABLE_FORK` environment variable introduced in v1.7.4 ([#14631](https://github.com/Lightning-AI/lightning/pull/14631))
- The `MLFlowLogger.finalize()` now sets the status to `FAILED` when an exception occurred in `Trainer`, and sets the status to `FINISHED` on successful completion ([#12292](https://github.com/Lightning-AI/lightning/pull/12292))
- It is no longer needed to call `model.double()` when using `precision=64` in Lightning Lite ([#14827](https://github.com/Lightning-AI/lightning/pull/14827))
- HPC checkpoints are now loaded automatically only in slurm environment when no specific value for `ckpt_path` has been set ([#14911](https://github.com/Lightning-AI/lightning/pull/14911))
- The `Callback.on_load_checkpoint` now gets the full checkpoint dictionary and the `callback_state` argument was renamed `checkpoint` ([#14835](https://github.com/Lightning-AI/lightning/pull/14835))
- Moved the warning about saving nn.Module in `save_hyperparameters()` to before the deepcopy ([#15132](https://github.com/Lightning-AI/lightning/pull/15132))
- To avoid issues with forking processes, from PyTorch 1.13 and higher, Lightning will directly use the PyTorch NVML-based check for `torch.cuda.device_count` and from PyTorch 2.0 and higher, Lightning will configure PyTorch to use a NVML-based check for `torch.cuda.is_available`. ([#15110](https://github.com/Lightning-AI/lightning/pull/15110), [#15133](https://github.com/Lightning-AI/lightning/pull/15133))
- The `NeptuneLogger` now uses `neptune.init_run` instead of the deprecated `neptune.init` to initialize a run ([#15393](https://github.com/Lightning-AI/lightning/pull/15393))

### Deprecated

- Deprecated `LightningDeepSpeedModule` ([#14000](https://github.com/Lightning-AI/lightning/pull/14000))
- Deprecated `amp_level` from `Trainer` in favour of passing it explictly via precision plugin ([#13898](https://github.com/Lightning-AI/lightning/pull/13898))
- Deprecated the calls to `pytorch_lightning.utiltiies.meta` functions in favor of built-in https://github.com/pytorch/torchdistx support ([#13868](https://github.com/Lightning-AI/lightning/pull/13868))
- Deprecated the `unwrap_lightning_module` and `unwrap_lightning_module_sharded` utility functions in favor of accessing the unwrapped `LightningModule` on the strategy directly ([#13738](https://github.com/Lightning-AI/lightning/pull/13738))
- Deprecated the `pl_module` argument in `LightningParallelModule`, `LightningDistributedModule`, `LightningShardedDataParallel`, `LightningBaguaModule` and `LightningDeepSpeedModule` wrapper classes ([#13738](https://github.com/Lightning-AI/lightning/pull/13738))
- Deprecated the `on_colab_kaggle` function ([#14247](https://github.com/Lightning-AI/lightning/pull/14247))
- Deprecated the internal `pl.core.mixins.DeviceDtypeModuleMixin` class ([#14511](https://github.com/Lightning-AI/lightning/pull/14511), [#14548](https://github.com/Lightning-AI/lightning/pull/14548))
- Deprecated all functions in `pytorch_lightning.utilities.xla_device` ([#14514](https://github.com/Lightning-AI/lightning/pull/14514), [#14550](https://github.com/Lightning-AI/lightning/pull/14550))
  * Deprecated the internal `inner_f` function
  * Deprecated the internal `pl_multi_process` function
  * Deprecated the internal `XLADeviceUtils.xla_available` staticmethod
  * Deprecated the `XLADeviceUtils.tpu_device_exists` staticmethod in favor of `pytorch_lightning.accelerators.TPUAccelerator.is_available()`
- Deprecated `pytorch_lightning.utilities.distributed.tpu_distributed` in favor of `lightning_lite.accelerators.tpu.tpu_distributed` ([#14550](https://github.com/Lightning-AI/lightning/pull/14550))
- Deprecated all functions in `pytorch_lightning.utilities.cloud_io` in favor of `lightning_lite.utilities.cloud_io` ([#14515](https://github.com/Lightning-AI/lightning/pull/14515))
- Deprecated the functions in `pytorch_lightning.utilities.apply_func` in favor of `lightning_utilities.core.apply_func` ([#14516](https://github.com/Lightning-AI/lightning/pull/14516), [#14537](https://github.com/Lightning-AI/lightning/pull/14537))
- Deprecated all functions in `pytorch_lightning.utilities.device_parser` ([#14492](https://github.com/Lightning-AI/lightning/pull/14492), [#14753](https://github.com/Lightning-AI/lightning/pull/14753))
  * Deprecated the `pytorch_lightning.utilities.device_parser.determine_root_gpu_device` in favor of `lightning_lite.utilities.device_parser.determine_root_gpu_device`
  * Deprecated the `pytorch_lightning.utilities.device_parser.parse_gpu_ids` in favor of `lightning_lite.utilities.device_parser.parse_gpu_ids`
  * Deprecated the `pytorch_lightning.utilities.device_parser.is_cuda_available` in favor of `lightning_lite.accelerators.cuda.is_cuda_available`
  * Deprecated the `pytorch_lightning.utilities.device_parser.num_cuda_devices` in favor of `lightning_lite.accelerators.cuda.num_cuda_devices`
  * Deprecated the `pytorch_lightning.utilities.device_parser.parse_cpu_cores` in favor of `lightning_lite.accelerators.cpu.parse_cpu_cores`
  * Deprecated the `pytorch_lightning.utilities.device_parser.parse_tpu_cores` in favor of `lightning_lite.accelerators.tpu.parse_tpu_cores`
  * Deprecated the `pytorch_lightning.utilities.device_parser.parse_hpus` in favor of `pytorch_lightning.accelerators.hpu.parse_hpus`
- Deprecated duplicate `SaveConfigCallback` parameters in `LightningCLI.__init__`: `save_config_kwargs`, `save_config_overwrite` and `save_config_multifile`. New `save_config_kwargs` parameter should be used instead ([#14998](https://github.com/Lightning-AI/lightning/pull/14998))
- Deprecated `TrainerFn.TUNING`, `RunningStage.TUNING` and `trainer.tuning` property ([#15100](https://github.com/Lightning-AI/lightning/pull/15100))
- Deprecated custom `pl.utilities.distributed.AllGatherGrad` implementation in favor of PyTorch's ([#15364](https://github.com/Lightning-AI/lightning/pull/15364))

### Removed

- Removed the deprecated `Trainer.training_type_plugin` property in favor of `Trainer.strategy` ([#14011](https://github.com/Lightning-AI/lightning/pull/14011))
- Removed all deprecated training type plugins ([#14011](https://github.com/Lightning-AI/lightning/pull/14011))
- Removed the deprecated `DDP2Strategy` ([#14026](https://github.com/Lightning-AI/lightning/pull/14026))
- Removed the deprecated `DistributedType` and `DeviceType` enum classes ([#14045](https://github.com/Lightning-AI/lightning/pull/14045))
- Removed deprecated support for passing the `rank_zero_warn` warning category positionally ([#14470](https://github.com/Lightning-AI/lightning/pull/14470))
- Removed the legacy and unused `Trainer.get_deprecated_arg_names()` ([#14415](https://github.com/Lightning-AI/lightning/pull/14415))
- Removed the deprecated `on_train_batch_end(outputs)` format when multiple optimizers are used and TBPTT is enabled ([#14373](https://github.com/Lightning-AI/lightning/pull/14373))
- Removed the deprecated `training_epoch_end(outputs)` format when multiple optimizers are used and TBPTT is enabled ([#14373](https://github.com/Lightning-AI/lightning/pull/14373))
- Removed the experimental `pytorch_lightning.utiltiies.meta` functions in favor of built-in https://github.com/pytorch/torchdistx support ([#13868](https://github.com/Lightning-AI/lightning/pull/13868))
- Removed the deprecated `LoggerCollection`; `Trainer.logger` and `LightningModule.logger` now returns the first logger when more than one gets passed to the Trainer ([#14283](https://github.com/Lightning-AI/lightning/pull/14283))
- Removed the deprecated the `trainer.lr_schedulers` ([#14408](https://github.com/Lightning-AI/lightning/pull/14408))
- Removed the deprecated `LightningModule.{on_hpc_load,on_hpc_save}` hooks in favor of the general purpose hooks `LightningModule.{on_load_checkpoint,on_save_checkpoint}` ([#14315](https://github.com/Lightning-AI/lightning/pull/14315))
- Removed deprecated support for old torchtext versions ([#14375](https://github.com/Lightning-AI/lightning/pull/14375))
- Removed deprecated support for the old `neptune-client` API in the `NeptuneLogger` ([#14727](https://github.com/Lightning-AI/lightning/pull/14727))
- Removed the deprecated `weights_save_path` Trainer argumnent and `Trainer.weights_save_path` property ([#14424](https://github.com/Lightning-AI/lightning/pull/14424))
- Removed the deprecated ([#14471](https://github.com/Lightning-AI/lightning/pull/14471))
  * `pytorch_lightning.utilities.distributed.rank_zero_only` in favor of `pytorch_lightning.utilities.rank_zero.rank_zero_only`
  * `pytorch_lightning.utilities.distributed.rank_zero_debug` in favor of `pytorch_lightning.utilities.rank_zero.rank_zero_debug`
  * `pytorch_lightning.utilities.distributed.rank_zero_info` in favor of `pytorch_lightning.utilities.rank_zero.rank_zero_info`
  * `pytorch_lightning.utilities.warnings.rank_zero_warn` in favor of `pytorch_lightning.utilities.rank_zero.rank_zero_warn`
  * `pytorch_lightning.utilities.warnings.rank_zero_deprecation` in favor of `pytorch_lightning.utilities.rank_zero.rank_zero_deprecation`
  * `pytorch_lightning.utilities.warnings.LightningDeprecationWarning` in favor of `pytorch_lightning.utilities.rank_zero.LightningDeprecationWarning`
- Removed deprecated `Trainer.num_processes` attribute in favour of `Trainer.num_devices` ([#14423](https://github.com/Lightning-AI/lightning/pull/14423))
- Removed the deprecated `Trainer.data_parallel_device_ids` hook in favour of `Trainer.device_ids` ([#14422](https://github.com/Lightning-AI/lightning/pull/14422))
- Removed the deprecated class `TrainerCallbackHookMixin` ([#14401](https://github.com/Lightning-AI/lightning/pull/14401))
- Removed the deprecated `BaseProfiler` and `AbstractProfiler` classes ([#14404](https://github.com/Lightning-AI/lightning/pull/14404))
- Removed the deprecated way to set the distributed backend via the environment variable `PL_TORCH_DISTRIBUTED_BACKEND`, in favor of setting the `process_group_backend` in the strategy constructor ([#14693](https://github.com/Lightning-AI/lightning/pull/14693))
- Removed deprecated callback hooks ([#14834](https://github.com/Lightning-AI/lightning/pull/14834))
  * `Callback.on_configure_sharded_model` in favor of `Callback.setup`
  * `Callback.on_before_accelerator_backend_setup` in favor of `Callback.setup`
  * `Callback.on_batch_start` in favor of `Callback.on_train_batch_start`
  * `Callback.on_batch_end` in favor of `Callback.on_train_batch_end`
  * `Callback.on_epoch_start` in favor of `Callback.on_{train,validation,test}_epoch_start`
  * `Callback.on_epoch_end` in favor of `Callback.on_{train,validation,test}_epoch_end`
  * `Callback.on_pretrain_routine_{start,end}` in favor of `Callback.on_fit_start`
- Removed the deprecated device attributes `Trainer.{devices,gpus,num_gpus,ipus,tpu_cores}` in favor of the accelerator-agnostic `Trainer.num_devices` ([#14829](https://github.com/Lightning-AI/lightning/pull/14829))
- Removed the deprecated `LightningIPUModule` ([#14830](https://github.com/Lightning-AI/lightning/pull/14830))
- Removed the deprecated `Logger.agg_and_log_metrics` hook in favour of `Logger.log_metrics` and the `agg_key_funcs` and `agg_default_func` arguments. ([#14840](https://github.com/Lightning-AI/lightning/pull/14840))
- Removed the deprecated precision plugin checkpoint hooks `PrecisionPlugin.on_load_checkpoint` and `PrecisionPlugin.on_save_checkpoint` ([#14833](https://github.com/Lightning-AI/lightning/pull/14833))
- Removed the deprecated `Trainer.root_gpu` attribute in favor of `Trainer.strategy.root_device` ([#14829](https://github.com/Lightning-AI/lightning/pull/14829))
- Removed the deprecated `Trainer.use_amp` and `LightningModule.use_amp` attributes ([#14832](https://github.com/Lightning-AI/lightning/pull/14832))
- Removed the deprecated callback hooks `Callback.on_init_start` and `Callback.on_init_end` ([#14867](https://github.com/Lightning-AI/lightning/pull/14867))
- Removed the deprecated `Trainer.run_stage` in favor of `Trainer.{fit,validate,test,predict}` ([#14870](https://github.com/Lightning-AI/lightning/pull/14870))
- Removed the deprecated `SimpleProfiler.profile_iterable` and `AdvancedProfiler.profile_iterable` attributes ([#14864](https://github.com/Lightning-AI/lightning/pull/14864))
- Removed the deprecated `Trainer.verbose_evaluate` ([#14884](https://github.com/Lightning-AI/lightning/pull/14884))
- Removed the deprecated `Trainer.should_rank_save_checkpoint` ([#14885](https://github.com/Lightning-AI/lightning/pull/14885))
- Removed the deprecated `TrainerOptimizersMixin` ([#14887](https://github.com/Lightning-AI/lightning/pull/14887))
- Removed the deprecated `Trainer.lightning_optimizers` ([#14889](https://github.com/Lightning-AI/lightning/pull/14889))
- Removed the deprecated `TrainerDataLoadingMixin` ([#14888](https://github.com/Lightning-AI/lightning/pull/14888))
- Removed the deprecated `Trainer.call_hook` in favor of `Trainer._call_callback_hooks`, `Trainer._call_lightning_module_hook`, `Trainer._call_ttp_hook`, and `Trainer._call_accelerator_hook` ([#14869](https://github.com/Lightning-AI/lightning/pull/14869))
- Removed the deprecated `Trainer.{validated,tested,predicted}_ckpt_path` ([#14897](https://github.com/Lightning-AI/lightning/pull/14897))
- Removed the deprecated `device_stats_monitor_prefix_metric_keys` ([#14890](https://github.com/Lightning-AI/lightning/pull/14890))
- Removed the deprecated `LightningDataModule.on_save/load_checkpoint` hooks ([#14909](https://github.com/Lightning-AI/lightning/pull/14909))
- Removed support for returning a value in `Callback.on_save_checkpoint` in favor of implementing `Callback.state_dict` ([#14835](https://github.com/Lightning-AI/lightning/pull/14835))

### Fixed

- Fixed an issue with `LightningLite.setup()` not setting the `.device` attribute correctly on the returned wrapper ([#14822](https://github.com/Lightning-AI/lightning/pull/14822))
- Fixed an attribute error when running the tuner together with the `StochasticWeightAveraging` callback ([#14836](https://github.com/Lightning-AI/lightning/pull/14836))
- Fixed MissingFieldException in offline mode for the `NeptuneLogger()` ([#14919](https://github.com/Lightning-AI/lightning/pull/14919))
- Fixed wandb `save_dir` is overridden by `None` `dir` when using CLI ([#14878](https://github.com/Lightning-AI/lightning/pull/14878))
- Fixed a missing call to `LightningDataModule.load_state_dict` hook while restoring checkpoint using `LightningDataModule.load_from_checkpoint` ([#14883](https://github.com/Lightning-AI/lightning/pull/14883))
- Fixed torchscript error with containers of LightningModules ([#14904](https://github.com/Lightning-AI/lightning/pull/14904))
- Fixed reloading of the last checkpoint on run restart ([#14907](https://github.com/Lightning-AI/lightning/pull/14907))
- `SaveConfigCallback` instances should only save the config once to allow having the `overwrite=False` safeguard when using `LightningCLI(..., run=False)` ([#14927](https://github.com/Lightning-AI/lightning/pull/14927))
- Fixed an issue with terminating the trainer profiler when a `StopIteration` exception is raised while using an `IterableDataset` ([#14940](https://github.com/Lightning-AI/lightning/pull/14945))
- Do not update on-plateau schedulers when reloading from an end-of-epoch checkpoint ([#14702](https://github.com/Lightning-AI/lightning/pull/14702))
- Fixed `Trainer` support for PyTorch built without distributed support ([#14971](https://github.com/Lightning-AI/lightning/pull/14971))
- Fixed batch normalization statistics calculation in `StochasticWeightAveraging` callback ([#14866](https://github.com/Lightning-AI/lightning/pull/14866))
- Avoided initializing optimizers during deepspeed inference ([#14944](https://github.com/Lightning-AI/lightning/pull/14944))
- Fixed `LightningCLI` parse_env and description in subcommands ([#15138](https://github.com/Lightning-AI/lightning/pull/15138))
- Fixed an exception that would occur when creating a `multiprocessing.Pool` after importing Lightning ([#15292](https://github.com/Lightning-AI/lightning/pull/15292))
- Fixed a pickling error when using `RichProgressBar` together with checkpointing ([#15319](https://github.com/Lightning-AI/lightning/pull/15319))
- Fixed the `RichProgressBar` crashing when used with distributed strategies ([#15376](https://github.com/Lightning-AI/lightning/pull/15376))
- Fixed an issue with `RichProgressBar` not resetting the internal state for the sanity check progress ([#15377](https://github.com/Lightning-AI/lightning/pull/15377))
- Fixed an issue with DataLoader re-instantiation when the attribute is an array and the default value of the corresponding argument changed ([#15409](https://github.com/Lightning-AI/lightning/pull/15409))


## [1.7.7] - 2022-09-22

### Fixed

- Fixed the availability check for the neptune-client package ([#14714](https://github.com/Lightning-AI/lightning/pull/14714))
- Break HPU Graphs into two parts (forward + backward as one and optimizer as another) for better performance ([#14656](https://github.com/Lightning-AI/lightning/pull/14656))
- Fixed torchscript error with ensembles of LightningModules ([#14657](https://github.com/Lightning-AI/lightning/pull/14657), [#14724](https://github.com/Lightning-AI/lightning/pull/14724))
- Fixed an issue with `TensorBoardLogger.finalize` creating a new experiment when none was created during the Trainer's execution ([#14762](https://github.com/Lightning-AI/lightning/pull/14762))
- Fixed `TypeError` on import when `torch.distributed` is not available ([#14809](https://github.com/Lightning-AI/lightning/pull/14809))


## [1.7.6] - 2022-09-13

### Changed

- Improved the error messaging when passing `Trainer.method(model, x_dataloader=None)` with no module-method implementations available ([#14614](https://github.com/Lightning-AI/lightning/pull/14614))

### Fixed

- Reset the dataloaders on OOM failure in batch size finder to use the last successful batch size ([#14372](https://github.com/Lightning-AI/lightning/pull/14372))
- Fixed an issue to keep downscaling the batch size in case there hasn't been even a single successful optimal batch size with `mode="power"` ([#14372](https://github.com/Lightning-AI/lightning/pull/14372))
- Fixed an issue where `self.log`-ing a tensor would create a user warning from PyTorch about cloning tensors ([#14599](https://github.com/Lightning-AI/lightning/pull/14599))
- Fixed compatibility when `torch.distributed` is not available ([#14454](https://github.com/Lightning-AI/lightning/pull/14454))


## [1.7.5] - 2022-09-06

### Fixed

- Squeezed tensor values when logging with `LightningModule.log` ([#14489](https://github.com/Lightning-AI/lightning/pull/14489))
- Fixed `WandbLogger` `save_dir` is not set after creation ([#14326](https://github.com/Lightning-AI/lightning/pull/14326))
- Fixed `Trainer.estimated_stepping_batches` when maximum number of epochs is not set ([#14317](https://github.com/Lightning-AI/lightning/pull/14317))


## [1.7.4] - 2022-08-31

### Added

- Added an environment variable `PL_DISABLE_FORK` that can be used to disable all forking in the Trainer ([#14319](https://github.com/Lightning-AI/lightning/pull/14319))

### Fixed

- Fixed `LightningDataModule` hparams parsing ([#12806](https://github.com/Lightning-AI/lightning/pull/12806))
- Reset epoch progress with batch size scaler ([#13846](https://github.com/Lightning-AI/lightning/pull/13846))
- Fixed restoring the trainer after using `lr_find()` so that the correct LR schedule is used for the actual training ([#14113](https://github.com/Lightning-AI/lightning/pull/14113))
- Fixed incorrect values after transferring data to an MPS device ([#14368](https://github.com/Lightning-AI/lightning/pull/14368))


## [1.7.3] - 2022-08-25

### Fixed

- Fixed an assertion error when using a `ReduceOnPlateau` scheduler with the Horovod strategy ([#14215](https://github.com/Lightning-AI/lightning/pull/14215))
- Fixed an `AttributeError` when accessing `LightningModule.logger` and the Trainer has multiple loggers ([#14234](https://github.com/Lightning-AI/lightning/pull/14234))
- Added back support for `log`ging in the `configure_gradient_clipping` hook after unintended removal in v1.7.2 ([#14298](https://github.com/Lightning-AI/lightning/pull/14298))
- Fixed wrong num padding for `RichProgressBar` ([#14296](https://github.com/Lightning-AI/lightning/pull/14296))
- Fixed an issue to avoid the impact of sanity check on `reload_dataloaders_every_n_epochs` for validation ([#13964](https://github.com/Lightning-AI/lightning/pull/13964))


## [1.7.2] - 2022-08-17

### Added

- Added `FullyShardedNativeNativeMixedPrecisionPlugin` to handle precision for `DDPFullyShardedNativeStrategy` ([#14092](https://github.com/Lightning-AI/lightning/pull/14092))
- Added profiling to these hooks: `on_before_batch_transfer`, `transfer_batch_to_device`, `on_after_batch_transfer`, `configure_gradient_clipping`, `clip_gradients` ([#14069](https://github.com/Lightning-AI/lightning/pull/14069))

### Changed

- The `WandbLogger.name` property no longer returns the name of the experiment, and instead returns the project's name ([#14145](https://github.com/Lightning-AI/lightning/pull/14145))
- The default project name in `WandbLogger` is now "lightning_logs" ([#14145](https://github.com/Lightning-AI/lightning/pull/14145))
- Updated compatibility for LightningLite to run with the latest DeepSpeed 0.7.0 ([13967](https://github.com/Lightning-AI/lightning/pull/13967))

### Fixed

- Fixed a bug that caused spurious `AttributeError` when multiple `DataLoader` classes are imported ([#14117](https://github.com/Lightning-AI/lightning/pull/14117))
- Fixed epoch-end logging results not being reset after the end of the epoch ([#14061](https://github.com/Lightning-AI/lightning/pull/14061))
- Fixed resuming from a checkpoint when using Stochastic Weight Averaging (SWA) ([#9938](https://github.com/Lightning-AI/lightning/pull/9938))
- Fixed the device placement when `LightningModule.cuda()` gets called without specifying a device index and the current cuda device was not 0 ([#14128](https://github.com/Lightning-AI/lightning/pull/14128))
- Avoided false positive warning about using `sync_dist` when using torchmetrics ([#14143](https://github.com/Lightning-AI/lightning/pull/14143))
- Avoid `metadata.entry_points` deprecation warning on Python 3.10 ([#14052](https://github.com/Lightning-AI/lightning/pull/14052))
- Fixed epoch-end logging results not being reset after the end of the epoch ([#14061](https://github.com/Lightning-AI/lightning/pull/14061))
- Avoid raising the sampler warning if num_replicas=1 ([#14097](https://github.com/Lightning-AI/lightning/pull/14097))
- Fixed saving hyperparameters in a composition where the parent class is not a `LightningModule` or `LightningDataModule` ([#14151](https://github.com/Lightning-AI/lightning/pull/14151))
- Avoided requiring the FairScale package to use precision with the fsdp native strategy ([#14092](https://github.com/Lightning-AI/lightning/pull/14092))
- Fixed an issue in which the default name for a run in `WandbLogger` would be set to the project name instead of a randomly generated string ([#14145](https://github.com/Lightning-AI/lightning/pull/14145))
- Fixed not preserving set attributes on `DataLoader` and `BatchSampler` when instantiated inside `*_dataloader` hooks ([#14212](https://github.com/Lightning-AI/lightning/pull/14212))


## [1.7.1] - 2022-08-09

### Fixed

- Casted only floating point tensors to fp16 with IPUs ([#13983](https://github.com/Lightning-AI/lightning/pull/13983))
- Casted tensors to fp16 before moving them to device with  `DeepSpeedStrategy` ([#14000](https://github.com/Lightning-AI/lightning/pull/14000))
- Fixed the `NeptuneLogger` dependency being unrecognized ([#13988](https://github.com/Lightning-AI/lightning/pull/13988))
- Fixed an issue where users would be warned about unset `max_epochs` even when `fast_dev_run` was set ([#13262](https://github.com/Lightning-AI/lightning/pull/13262))
- Fixed MPS device being unrecognized ([#13992](https://github.com/Lightning-AI/lightning/pull/13992))
- Fixed incorrect `precision="mixed"` being used with `DeepSpeedStrategy` and `IPUStrategy` ([#14041](https://github.com/Lightning-AI/lightning/pull/14041))
- Fixed dtype inference during gradient norm computation ([#14051](https://github.com/Lightning-AI/lightning/pull/14051))
- Fixed a bug that caused `ddp_find_unused_parameters` to be set `False`, whereas the intended default is `True` ([#14095](https://github.com/Lightning-AI/lightning/pull/14095))


## [1.7.0] - 2022-08-02

### Added

-  Added ``ServableModule`` and its associated callback called ``ServableModuleValidator`` to ensure the model can served ([#13614](https://github.com/Lightning-AI/lightning/pull/13614))
-  Converted validation loop config warnings to `PossibleUserWarning` ([#13377](https://github.com/Lightning-AI/lightning/pull/13377))
- Added a flag named `log_rank_zero_only` to `EarlyStopping` to disable logging to non-zero rank processes ([#13233](https://github.com/Lightning-AI/lightning/pull/13233))
- Added support for reloading the last checkpoint saved by passing `ckpt_path="last"` ([#12816](https://github.com/Lightning-AI/lightning/pull/12816))
- Added `LightningDataModule.load_from_checkpoint` to support loading datamodules directly from checkpoint ([#12550](https://github.com/Lightning-AI/lightning/pull/12550))
- Added a friendly error message when attempting to call `Trainer.save_checkpoint()` without a model attached ([#12772](https://github.com/Lightning-AI/lightning/pull/12772))
- Added a friendly error message when attempting to use `DeepSpeedStrategy` on unsupported accelerators ([#12699](https://github.com/Lightning-AI/lightning/pull/12699))
- Enabled `torch.inference_mode` for evaluation and prediction ([#12715](https://github.com/Lightning-AI/lightning/pull/12715))
- Added support for setting `val_check_interval` to a value higher than the amount of training batches when `check_val_every_n_epoch=None` ([#11993](https://github.com/Lightning-AI/lightning/pull/11993))
- Include the `pytorch_lightning` version as a header in the CLI config files ([#12532](https://github.com/Lightning-AI/lightning/pull/12532))
- Added support for `Callback` registration through entry points ([#12739](https://github.com/Lightning-AI/lightning/pull/12739))
- Added support for `Trainer(deterministic="warn")` to warn instead of fail when a non-deterministic operation is encountered ([#12588](https://github.com/Lightning-AI/lightning/pull/12588))
- Added profiling to the loops' dataloader `__next__` calls ([#12124](https://github.com/Lightning-AI/lightning/pull/12124))
- Hivemind Strategy
    * Added `CollaborativeStrategy` ([#12842](https://github.com/Lightning-AI/lightning/pull/12842))
    * Renamed `CollaborativeStrategy` to `HivemindStrategy` ([#13388](https://github.com/Lightning-AI/lightning/pull/13388))
    * Removed unnecessary endpoint logic, renamed `collaborative` to `hivemind` ([#13392](https://github.com/Lightning-AI/lightning/pull/13392))
- Include a version suffix for new "last" checkpoints of later runs in the same directory ([#12902](https://github.com/Lightning-AI/lightning/pull/12902))
- Show a better error message when a Metric that does not return a Tensor is logged ([#13164](https://github.com/Lightning-AI/lightning/pull/13164))
- Added missing `predict_dataset` argument in `LightningDataModule.from_datasets` to create predict dataloaders ([#12942](https://github.com/Lightning-AI/lightning/pull/12942))
- Added class name prefix to metrics logged by `DeviceStatsMonitor` ([#12228](https://github.com/Lightning-AI/lightning/pull/12228))
- Automatically wrap custom samplers under a distributed environment by using `DistributedSamplerWrapper` ([#12959](https://github.com/Lightning-AI/lightning/pull/12959))
- Added profiling of `LightningDataModule` hooks ([#12971](https://github.com/Lightning-AI/lightning/pull/12971))
- Added Native FSDP Strategy ([#12447](https://github.com/Lightning-AI/lightning/pull/12447))
- Added breaking of lazy graph across training, validation, test and predict steps when training with habana accelerators to ensure better performance ([#12938](https://github.com/Lightning-AI/lightning/pull/12938))
- Added `Checkpoint` class to inherit from ([#13024](https://github.com/Lightning-AI/lightning/pull/13024))
- Added CPU metric tracking to `DeviceStatsMonitor` ([#11795](https://github.com/Lightning-AI/lightning/pull/11795))
- Added `teardown()` method to `Accelerator` ([#11935](https://github.com/Lightning-AI/lightning/pull/11935))
- Added support for using custom Trainers that don't include callbacks using the CLI ([#13138](https://github.com/Lightning-AI/lightning/pull/13138))
- Added a `timeout` argument to `DDPStrategy` and `DDPSpawnStrategy`. ([#13244](https://github.com/Lightning-AI/lightning/pull/13244), [#13383](https://github.com/Lightning-AI/lightning/pull/13383))
- Added `XLAEnvironment` cluster environment plugin ([#11330](https://github.com/Lightning-AI/lightning/pull/11330))
- Added logging messages to notify when `FitLoop` stopping conditions are met ([#9749](https://github.com/Lightning-AI/lightning/pull/9749))
- Added support for calling unknown methods with `DummyLogger` ([#13224](https://github.com/Lightning-AI/lightning/pull/13224)
- Added support for recursively setting the `Trainer` reference for ensembles of `LightningModule`s ([#13638](https://github.com/Lightning-AI/lightning/pull/13638)
- Added Apple Silicon Support via `MPSAccelerator` ([#13123](https://github.com/Lightning-AI/lightning/pull/13123))
- Added support for DDP Fork ([#13405](https://github.com/Lightning-AI/lightning/pull/13405))
- Added support for async checkpointing ([#13658](https://github.com/Lightning-AI/lightning/pull/13658))
- Added support for HPU Device stats monitor ([#13819](https://github.com/Lightning-AI/lightning/pull/13819))

### Changed

- `accelerator="gpu"` now automatically selects an available GPU backend (CUDA and MPS currently) ([#13642](https://github.com/Lightning-AI/lightning/pull/13642))
- Enable validation during overfitting ([#12527](https://github.com/Lightning-AI/lightning/pull/12527))
- Added dataclass support to `extract_batch_size` ([#12573](https://github.com/Lightning-AI/lightning/pull/12573))
- Changed checkpoints save path in the case of one logger and user-provided weights_save_path from `weights_save_path/name/version/checkpoints` to `weights_save_path/checkpoints` ([#12372](https://github.com/Lightning-AI/lightning/pull/12372))
- Changed checkpoints save path in the case of multiple loggers and user-provided weights_save_path from `weights_save_path/name1_name2/version1_version2/checkpoints` to `weights_save_path/checkpoints` ([#12372](https://github.com/Lightning-AI/lightning/pull/12372))
- Marked `swa_lrs` argument in `StochasticWeightAveraging` callback as required ([#12556](https://github.com/Lightning-AI/lightning/pull/12556))
- `LightningCLI`'s shorthand notation changed to use jsonargparse native feature ([#12614](https://github.com/Lightning-AI/lightning/pull/12614))
- `LightningCLI` changed to use jsonargparse native support for list append ([#13129](https://github.com/Lightning-AI/lightning/pull/13129))
- Changed `seed_everything_default` argument in the `LightningCLI` to type `Union[bool, int]`. If set to `True` a seed is automatically generated for the parser argument `--seed_everything`. ([#12822](https://github.com/Lightning-AI/lightning/pull/12822), [#13110](https://github.com/Lightning-AI/lightning/pull/13110))
- Make positional arguments required for classes passed into the `add_argparse_args` function. ([#12504](https://github.com/Lightning-AI/lightning/pull/12504))
- Raise an error if there are insufficient training batches when using a float value of `limit_train_batches` ([#12885](https://github.com/Lightning-AI/lightning/pull/12885))
- `DataLoader` instantiated inside a `*_dataloader` hook will not set the passed arguments as attributes anymore ([#12981](https://github.com/Lightning-AI/lightning/pull/12981))
- When a multi-element tensor is logged, an error is now raised instead of silently taking the mean of all elements ([#13164](https://github.com/Lightning-AI/lightning/pull/13164))
- The `WandbLogger` will now use the run name in the logs folder if it is provided, and otherwise the project name  ([#12604](https://github.com/Lightning-AI/lightning/pull/12604))
- Enabled using any Sampler in distributed environment in Lite ([#13646](https://github.com/Lightning-AI/lightning/pull/13646))
- Raised a warning instead of forcing `sync_dist=True` on epoch end ([13364](https://github.com/Lightning-AI/lightning/pull/13364))
- Updated `val_check_interval`(int) to consider total train batches processed instead of `_batches_that_stepped` for validation check during training ([#12832](https://github.com/Lightning-AI/lightning/pull/12832)
- Updated Habana Accelerator's `auto_device_count`, `is_available` & `get_device_name` methods based on the latest torch habana package ([#13423](https://github.com/Lightning-AI/lightning/pull/13423))
- Disallowed using `BatchSampler` when running on multiple IPUs ([#13854](https://github.com/Lightning-AI/lightning/pull/13854))

### Deprecated

- Deprecated `pytorch_lightning.accelerators.gpu.GPUAccelerator` in favor of `pytorch_lightning.accelerators.cuda.CUDAAccelerator` ([#13636](https://github.com/Lightning-AI/lightning/pull/13636))
- Deprecated `pytorch_lightning.loggers.base.LightningLoggerBase` in favor of `pytorch_lightning.loggers.logger.Logger`, and deprecated `pytorch_lightning.loggers.base` in favor of `pytorch_lightning.loggers.logger` ([#120148](https://github.com/Lightning-AI/lightning/pull/12014))
- Deprecated `pytorch_lightning.callbacks.base.Callback` in favor of `pytorch_lightning.callbacks.callback.Callback` ([#13031](https://github.com/Lightning-AI/lightning/pull/13031))
- Deprecated `num_processes`, `gpus`, `tpu_cores,` and `ipus` from the `Trainer` constructor in favor of using the `accelerator` and `devices` arguments ([#11040](https://github.com/Lightning-AI/lightning/pull/11040))
- Deprecated setting `LightningCLI(seed_everything_default=None)` in favor of `False` ([#12804](https://github.com/Lightning-AI/lightning/pull/12804)).
- Deprecated `pytorch_lightning.core.lightning.LightningModule` in favor of `pytorch_lightning.core.module.LightningModule` ([#12740](https://github.com/Lightning-AI/lightning/pull/12740))
- Deprecated `pytorch_lightning.loops.base.Loop` in favor of `pytorch_lightning.loops.loop.Loop` ([#13043](https://github.com/Lightning-AI/lightning/pull/13043))
- Deprecated `Trainer.reset_train_val_dataloaders()` in favor of `Trainer.reset_{train,val}_dataloader` ([#12184](https://github.com/Lightning-AI/lightning/pull/12184))
- Deprecated LightningCLI's registries in favor of importing the respective package ([#13221](https://github.com/Lightning-AI/lightning/pull/13221))
- Deprecated public utilities in `pytorch_lightning.utilities.cli.LightningCLI` in favor of equivalent copies in `pytorch_lightning.cli.LightningCLI` ([#13767](https://github.com/Lightning-AI/lightning/pull/13767))
- Deprecated `pytorch_lightning.profiler.*` in favor of `pytorch_lightning.profilers` ([#12308](https://github.com/Lightning-AI/lightning/pull/12308))

### Removed

- Removed deprecated `IndexBatchSamplerWrapper.batch_indices` ([#13565](https://github.com/Lightning-AI/lightning/pull/13565))
- Removed the deprecated `LightningModule.add_to_queue` and `LightningModule.get_from_queue` method ([#13600](https://github.com/Lightning-AI/lightning/pull/13600))
- Removed deprecated `pytorch_lightning.core.decorators.parameter_validation` from `decorators` ([#13514](https://github.com/Lightning-AI/lightning/pull/13514))
- Removed the deprecated `Logger.close` method ([#13149](https://github.com/Lightning-AI/lightning/pull/13149))
- Removed the deprecated `weights_summary` argument from the `Trainer` constructor ([#13070](https://github.com/Lightning-AI/lightning/pull/13070))
- Removed the deprecated `flush_logs_every_n_steps` argument from the `Trainer` constructor ([#13074](https://github.com/Lightning-AI/lightning/pull/13074))
- Removed the deprecated `process_position` argument from the `Trainer` constructor ([13071](https://github.com/Lightning-AI/lightning/pull/13071))
- Removed the deprecated `checkpoint_callback` argument from the `Trainer` constructor ([#13027](https://github.com/Lightning-AI/lightning/pull/13027))
- Removed the deprecated `on_{train,val,test,predict}_dataloader` hooks from the `LightningModule` and `LightningDataModule` ([#13033](https://github.com/Lightning-AI/lightning/pull/13033))
- Removed the deprecated `TestTubeLogger` ([#12859](https://github.com/Lightning-AI/lightning/pull/12859))
- Removed the deprecated `pytorch_lightning.core.memory.LayerSummary` and `pytorch_lightning.core.memory.ModelSummary` ([#12593](https://github.com/Lightning-AI/lightning/pull/12593))
- Removed the deprecated `summarize` method from the `LightningModule` ([#12559](https://github.com/Lightning-AI/lightning/pull/12559))
- Removed the deprecated `model_size` property from the `LightningModule` class ([#12641](https://github.com/Lightning-AI/lightning/pull/12641))
- Removed the deprecated `stochastic_weight_avg` argument from the `Trainer` constructor ([#12535](https://github.com/Lightning-AI/lightning/pull/12535))
- Removed the deprecated `progress_bar_refresh_rate` argument from the `Trainer` constructor ([#12514](https://github.com/Lightning-AI/lightning/pull/12514))
- Removed the deprecated `prepare_data_per_node` argument from the `Trainer` constructor ([#12536](https://github.com/Lightning-AI/lightning/pull/12536))
- Removed the deprecated `pytorch_lightning.core.memory.{get_gpu_memory_map,get_memory_profile}` ([#12659](https://github.com/Lightning-AI/lightning/pull/12659))
- Removed the deprecated `terminate_on_nan` argument from the `Trainer` constructor ([#12553](https://github.com/Lightning-AI/lightning/pull/12553))
- Removed the deprecated `XLAStatsMonitor` callback ([#12688](https://github.com/Lightning-AI/lightning/pull/12688))
- Remove deprecated `pytorch_lightning.callbacks.progress.progress` ([#12658](https://github.com/Lightning-AI/lightning/pull/12658))
- Removed the deprecated `dim` and `size` arguments from the `LightningDataModule` constructor([#12780](https://github.com/Lightning-AI/lightning/pull/12780))
- Removed the deprecated `train_transforms` argument from the `LightningDataModule` constructor([#12662](https://github.com/Lightning-AI/lightning/pull/12662))
- Removed the deprecated `log_gpu_memory` argument from the `Trainer` constructor ([#12657](https://github.com/Lightning-AI/lightning/pull/12657))
- Removed the deprecated automatic logging of GPU stats by the logger connector ([#12657](https://github.com/Lightning-AI/lightning/pull/12657))
- Removed deprecated `GPUStatsMonitor` callback ([#12554](https://github.com/Lightning-AI/lightning/pull/12554))
- Removed support for passing strategy names or strategy instances to the accelerator Trainer argument ([#12696](https://github.com/Lightning-AI/lightning/pull/12696))
- Removed support for passing strategy names or strategy instances to the plugins Trainer argument ([#12700](https://github.com/Lightning-AI/lightning/pull/12700))
- Removed the deprecated `val_transforms` argument from the `LightningDataModule` constructor ([#12763](https://github.com/Lightning-AI/lightning/pull/12763))
- Removed the deprecated `test_transforms` argument from the `LightningDataModule` constructor ([#12773](https://github.com/Lightning-AI/lightning/pull/12773))
- Removed deprecated `Trainer(max_steps=None)` ([#13591](https://github.com/Lightning-AI/lightning/pull/13591))
- Removed deprecated `dataloader_idx` argument from `on_train_batch_start/end` hooks `Callback` and `LightningModule` ([#12769](https://github.com/Lightning-AI/lightning/pull/12769), [#12977](https://github.com/Lightning-AI/lightning/pull/12977))
- Removed deprecated `get_progress_bar_dict` property from `LightningModule` ([#12839](https://github.com/Lightning-AI/lightning/pull/12839))
- Removed sanity check for multi-optimizer support with habana backends ([#13217](https://github.com/Lightning-AI/lightning/pull/13217))
- Removed the need to explicitly load habana module ([#13338](https://github.com/Lightning-AI/lightning/pull/13338))
- Removed the deprecated `Strategy.post_dispatch()` hook ([#13461](https://github.com/Lightning-AI/lightning/pull/13461))
- Removed deprecated `pytorch_lightning.callbacks.lr_monitor.LearningRateMonitor.lr_sch_names` ([#13353](https://github.com/Lightning-AI/lightning/pull/13353))
- Removed deprecated `Trainer.slurm_job_id` in favor of `SLURMEnvironment.job_id` ([#13459](https://github.com/Lightning-AI/lightning/pull/13459))
- Removed support for the `DDP2Strategy` ([#12705](https://github.com/Lightning-AI/lightning/pull/12705))
- Removed deprecated `LightningDistributed` ([#13549](https://github.com/Lightning-AI/lightning/pull/13549))
- Removed deprecated ClusterEnvironment properties `master_address` and `master_port` in favor of `main_address` and `main_port` ([#13458](https://github.com/Lightning-AI/lightning/pull/13458))
- Removed deprecated ClusterEnvironment methods `KubeflowEnvironment.is_using_kubelfow()`, `LSFEnvironment.is_using_lsf()` and `TorchElasticEnvironment.is_using_torchelastic()` in favor of the `detect()` method ([#13458](https://github.com/Lightning-AI/lightning/pull/13458))
- Removed deprecated `Callback.on_keyboard_interrupt` ([#13438](https://github.com/Lightning-AI/lightning/pull/13438))
- Removed deprecated `LightningModule.on_post_move_to_device` ([#13548](https://github.com/Lightning-AI/lightning/pull/13548))
- Removed `TPUSpawnStrategy.{tpu_local_core_rank,tpu_global_core_rank}` attributes in favor of `TPUSpawnStrategy.{local_rank,global_rank}` ([#11163](https://github.com/Lightning-AI/lightning/pull/11163))
- Removed `SingleTPUStrategy.{tpu_local_core_rank,tpu_global_core_rank}` attributes in favor of `SingleTPUStrategy.{local_rank,global_rank}`([#11163](https://github.com/Lightning-AI/lightning/pull/11163))

### Fixed

- Improved support for custom `DataLoader`s when instantiated in `*_dataloader` hook ([#12981](https://github.com/Lightning-AI/lightning/pull/12981))
- Allowed custom `BatchSampler`s when instantiated in `*_dataloader` hook [#13640](https://github.com/Lightning-AI/lightning/pull/13640))
- Fixed an issue with unsupported torch.inference_mode() on hpu backends by making it use no_grad ([#13014](https://github.com/Lightning-AI/lightning/pull/13014))
- The model wrapper returned by `LightningLite.setup()` now properly supports pass-through when looking up attributes ([#12597](https://github.com/Lightning-AI/lightning/pull/12597))
- Fixed issue where the CLI fails with certain torch objects ([#13153](https://github.com/Lightning-AI/lightning/pull/13153))
- Fixed ``LightningCLI`` signature parameter resolving for some lightning classes ([#13283](https://github.com/Lightning-AI/lightning/pull/13283))
- Fixed Model Summary when using DeepSpeed Stage 3 ([#13427](https://github.com/Lightning-AI/lightning/pull/13427))
- Fixed `pytorch_lightning.utilities.distributed.gather_all_tensors` to handle tensors of different dimensions ([#12630](https://github.com/Lightning-AI/lightning/pull/12630))
- Fixed the input validation for the accelerator Trainer argument when passed as a string ([#13417](https://github.com/Lightning-AI/lightning/pull/13417))
- Fixed `Trainer.predict(return_predictions=False)` to track prediction's batch_indices ([#13629](https://github.com/Lightning-AI/lightning/pull/13629))
- Fixed and issue that prevented setting a custom `CheckpointIO` plugin with strategies ([#13785](https://github.com/Lightning-AI/lightning/pull/13785))
- Fixed main progress bar counter when `val_check_interval=int` and `check_val_every_n_epoch=None` ([#12832](https://github.com/Lightning-AI/lightning/pull/12832)
- Improved support for custom `ReduceLROnPlateau` scheduler if `reduce_on_plateau` is set by the user in scheduler config ([#13838](https://github.com/Lightning-AI/lightning/pull/13838))
- Used `global_step` while restoring logging step for old checkpoints ([#13645](https://github.com/Lightning-AI/lightning/pull/13645))
- When training with `precision=16` on IPU, the cast has been moved off the IPU onto the host, making the copies from host to IPU cheaper ([#13880](https://github.com/Lightning-AI/lightning/pull/13880))
- Fixed error handling in learning rate finder when not enough data points are available to give a good suggestion ([#13845](https://github.com/Lightning-AI/lightning/pull/13845))
- Fixed an issue that caused the learning rate finder to set the model's learning rate to None when no suggestion was possible ([#13845](https://github.com/Lightning-AI/lightning/pull/13845))
- Fixed an issue causing deterministic algorighms and other globals to get reset in spawned processes ([#13921](https://github.com/Lightning-AI/lightning/pull/13921))
- Fixed default `amp_level` for `DeepSpeedPrecisionPlugin` to `O2` ([#13897](https://github.com/Lightning-AI/lightning/pull/13897))
- Fixed Python 3.10 compatibility for truncated back-propagation through time (TBPTT) ([#13973](https://github.com/Lightning-AI/lightning/pull/13973))
- Fixed `TQDMProgressBar` reset and update to show correct time estimation (2/2) ([#13962](https://github.com/Lightning-AI/lightning/pull/13962))


## [1.6.5] - 2022-07-13

### Fixed

- Fixed `estimated_stepping_batches` requiring distributed comms in `configure_optimizers` for the `DeepSpeedStrategy` ([#13350](https://github.com/Lightning-AI/lightning/pull/13350))
- Fixed bug with Python version check that prevented use with development versions of Python ([#13420](https://github.com/Lightning-AI/lightning/pull/13420))
- The loops now call `.set_epoch()` also on batch samplers if the dataloader has one wrapped in a distributed sampler ([#13396](https://github.com/Lightning-AI/lightning/pull/13396))
- Fixed the restoration of log step during restart ([#13467](https://github.com/Lightning-AI/lightning/pull/13467))


## [1.6.4] - 2022-06-01

### Added

- Added all DDP params to be exposed through hpu parallel strategy ([#13067](https://github.com/Lightning-AI/lightning/pull/13067))

### Changed

- Keep `torch.backends.cudnn.benchmark=False` by default (unlike in v1.6.{0-3}) after speed and memory problems depending on the data used. Please consider tuning `Trainer(benchmark)` manually. ([#13154](https://github.com/Lightning-AI/lightning/pull/13154))
- Prevent modification of `torch.backends.cudnn.benchmark` when `Trainer(benchmark=...)` is not set ([#13154](https://github.com/Lightning-AI/lightning/pull/13154))

### Fixed

- Fixed an issue causing zero-division error for empty dataloaders ([#12885](https://github.com/Lightning-AI/lightning/pull/12885))
- Fixed mismatching default values for the types of some arguments in the DeepSpeed and Fully-Sharded strategies which made the CLI unable to use them ([#12989](https://github.com/Lightning-AI/lightning/pull/12989))
- Avoid redundant callback restore warning while tuning ([#13026](https://github.com/Lightning-AI/lightning/pull/13026))
- Fixed `Trainer(precision=64)` during evaluation which now uses the wrapped precision module ([#12983](https://github.com/Lightning-AI/lightning/pull/12983))
- Fixed an issue to use wrapped `LightningModule` for evaluation during `trainer.fit` for `BaguaStrategy` ([#12983](https://github.com/Lightning-AI/lightning/pull/12983))
- Fixed an issue wrt unnecessary usage of habana mixed precision package for fp32 types ([#13028](https://github.com/Lightning-AI/lightning/pull/13028))
- Fixed the number of references of `LightningModule` so it can be deleted ([#12897](https://github.com/Lightning-AI/lightning/pull/12897))
- Fixed `materialize_module` setting a module's child recursively ([#12870](https://github.com/Lightning-AI/lightning/pull/12870))
- Fixed issue where the CLI could not pass a `Profiler` to the `Trainer` ([#13084](https://github.com/Lightning-AI/lightning/pull/13084))
- Fixed torchelastic detection with non-distributed installations ([#13142](https://github.com/Lightning-AI/lightning/pull/13142))
- Fixed logging's step values when multiple dataloaders are used during evaluation ([#12184](https://github.com/Lightning-AI/lightning/pull/12184))
- Fixed epoch logging on train epoch end ([#13025](https://github.com/Lightning-AI/lightning/pull/13025))
- Fixed `DDPStrategy` and `DDPSpawnStrategy` to initialize optimizers only after moving the module to the device ([#11952](https://github.com/Lightning-AI/lightning/pull/11952))


## [1.6.3] - 2022-05-03

### Fixed

- Use only a single instance of `rich.console.Console` throughout codebase ([#12886](https://github.com/Lightning-AI/lightning/pull/12886))
- Fixed an issue to ensure all the checkpoint states are saved in a common filepath with `DeepspeedStrategy` ([#12887](https://github.com/Lightning-AI/lightning/pull/12887))
- Fixed `trainer.logger` deprecation message ([#12671](https://github.com/Lightning-AI/lightning/pull/12671))
- Fixed an issue where sharded grad scaler is passed in when using BF16 with the `ShardedStrategy` ([#12915](https://github.com/Lightning-AI/lightning/pull/12915))
- Fixed an issue wrt recursive invocation of DDP configuration in hpu parallel plugin ([#12912](https://github.com/Lightning-AI/lightning/pull/12912))
- Fixed printing of ragged dictionaries in `Trainer.validate` and `Trainer.test` ([#12857](https://github.com/Lightning-AI/lightning/pull/12857))
- Fixed threading support for legacy loading of checkpoints ([#12814](https://github.com/Lightning-AI/lightning/pull/12814))
- Fixed pickling of `KFoldLoop` ([#12441](https://github.com/Lightning-AI/lightning/pull/12441))
- Stopped `optimizer_zero_grad` from being called after IPU execution ([#12913](https://github.com/Lightning-AI/lightning/pull/12913))
- Fixed `fuse_modules` to be qat-aware for `torch>=1.11` ([#12891](https://github.com/Lightning-AI/lightning/pull/12891))
- Enforced eval shuffle warning only for default samplers in DataLoader ([#12653](https://github.com/Lightning-AI/lightning/pull/12653))
- Enable mixed precision in `DDPFullyShardedStrategy` when `precision=16` ([#12965](https://github.com/Lightning-AI/lightning/pull/12965))
- Fixed `TQDMProgressBar` reset and update to show correct time estimation (1/2) ([#12889](https://github.com/Lightning-AI/lightning/pull/12889))
- Fixed fit loop restart logic to enable resume using the checkpoint ([#12821](https://github.com/Lightning-AI/lightning/pull/12821))


## [1.6.2] - 2022-04-27

### Fixed

- Fixed `ImportError` when `torch.distributed` is not available. ([#12794](https://github.com/Lightning-AI/lightning/pull/12794))
- When using custom DataLoaders in LightningDataModule, multiple inheritance is resolved properly ([#12716](https://github.com/Lightning-AI/lightning/pull/12716))
- Fixed encoding issues on terminals that do not support unicode characters ([#12828](https://github.com/Lightning-AI/lightning/pull/12828))
- Fixed support for `ModelCheckpoint` monitors with dots ([#12783](https://github.com/Lightning-AI/lightning/pull/12783))


## [1.6.1] - 2022-04-13

### Changed

- Support `strategy` argument being case insensitive ([#12528](https://github.com/Lightning-AI/lightning/pull/12528))

### Fixed

- Run main progress bar updates independent of val progress bar updates in `TQDMProgressBar` ([#12563](https://github.com/Lightning-AI/lightning/pull/12563))
- Avoid calling `average_parameters` multiple times per optimizer step ([#12452](https://github.com/Lightning-AI/lightning/pull/12452))
- Properly pass some Logger's parent's arguments to `super().__init__()` ([#12609](https://github.com/Lightning-AI/lightning/pull/12609))
- Fixed an issue where incorrect type warnings appear when the overridden `LightningLite.run` method accepts user-defined arguments ([#12629](https://github.com/Lightning-AI/lightning/pull/12629))
- Fixed `rank_zero_only` decorator in LSF environments ([#12587](https://github.com/Lightning-AI/lightning/pull/12587))
- Don't raise a warning when `nn.Module` is not saved under hparams ([#12669](https://github.com/Lightning-AI/lightning/pull/12669))
- Raise `MisconfigurationException` when the accelerator is available but the user passes invalid `([]/0/"0")` values to the `devices` flag ([#12708](https://github.com/Lightning-AI/lightning/pull/12708))
- Support `auto_select_gpus` with the accelerator and devices API ([#12608](https://github.com/Lightning-AI/lightning/pull/12608))


## [1.6.0] - 2022-03-29

### Added

- Allow logging to an existing run ID in MLflow with `MLFlowLogger` ([#12290](https://github.com/Lightning-AI/lightning/pull/12290))
- Enable gradient accumulation using Horovod's `backward_passes_per_step` ([#11911](https://github.com/Lightning-AI/lightning/pull/11911))
- Add new `DETAIL` log level to provide useful logs for improving monitoring and debugging of batch jobs ([#11008](https://github.com/Lightning-AI/lightning/pull/11008))
- Added a flag `SLURMEnvironment(auto_requeue=True|False)` to control whether Lightning handles the requeuing ([#10601](https://github.com/Lightning-AI/lightning/pull/10601))
- Fault Tolerant Manual
    * Add `_Stateful` protocol to detect if classes are stateful ([#10646](https://github.com/Lightning-AI/lightning/pull/10646))
    * Add `_FaultTolerantMode` enum used to track different supported fault tolerant modes ([#10645](https://github.com/Lightning-AI/lightning/pull/10645))
    * Add a `_rotate_worker_indices` utility to reload the state according the latest worker ([#10647](https://github.com/Lightning-AI/lightning/pull/10647))
    * Add stateful workers ([#10674](https://github.com/Lightning-AI/lightning/pull/10674))
    * Add an utility to collect the states across processes ([#10639](https://github.com/Lightning-AI/lightning/pull/10639))
    * Add logic to reload the states across data loading components ([#10699](https://github.com/Lightning-AI/lightning/pull/10699))
    * Cleanup some fault tolerant utilities ([#10703](https://github.com/Lightning-AI/lightning/pull/10703))
    * Enable Fault Tolerant Manual Training ([#10707](https://github.com/Lightning-AI/lightning/pull/10707))
    * Broadcast the `_terminate_gracefully` to all processes and add support for DDP ([#10638](https://github.com/Lightning-AI/lightning/pull/10638))
- Added support for re-instantiation of custom (subclasses of) `DataLoaders` returned in the `*_dataloader()` methods, i.e., automatic replacement of samplers now works with custom types of `DataLoader` ([#10680](https://github.com/Lightning-AI/lightning/pull/10680))
- Added a function to validate if fault tolerant training is supported. ([#10465](https://github.com/Lightning-AI/lightning/pull/10465))
- Added a private callback to manage the creation and deletion of fault-tolerance checkpoints ([#11862](https://github.com/Lightning-AI/lightning/pull/11862))
- Show a better error message when a custom `DataLoader` implementation is not well implemented and we need to reconstruct it ([#10719](https://github.com/Lightning-AI/lightning/pull/10719))
- Show a better error message when frozen dataclass is used as a batch ([#10927](https://github.com/Lightning-AI/lightning/pull/10927))
- Save the `Loop`'s state by default in the checkpoint ([#10784](https://github.com/Lightning-AI/lightning/pull/10784))
- Added `Loop.replace` to easily switch one loop for another ([#10324](https://github.com/Lightning-AI/lightning/pull/10324))
- Added support for `--lr_scheduler=ReduceLROnPlateau` to the `LightningCLI` ([#10860](https://github.com/Lightning-AI/lightning/pull/10860))
- Added `LightningCLI.configure_optimizers` to override the `configure_optimizers` return value ([#10860](https://github.com/Lightning-AI/lightning/pull/10860))
- Added `LightningCLI(auto_registry)` flag to register all subclasses of the registerable components automatically ([#12108](https://github.com/Lightning-AI/lightning/pull/12108))
- Added a warning that shows when `max_epochs` in the `Trainer` is not set ([#10700](https://github.com/Lightning-AI/lightning/pull/10700))
- Added support for returning a single Callback from `LightningModule.configure_callbacks` without wrapping it into a list ([#11060](https://github.com/Lightning-AI/lightning/pull/11060))
- Added `console_kwargs` for `RichProgressBar` to initialize inner Console ([#10875](https://github.com/Lightning-AI/lightning/pull/10875))
- Added support for shorthand notation to instantiate loggers with the `LightningCLI` ([#11533](https://github.com/Lightning-AI/lightning/pull/11533))
- Added a `LOGGER_REGISTRY` instance to register custom loggers to the `LightningCLI` ([#11533](https://github.com/Lightning-AI/lightning/pull/11533))
- Added info message when the `Trainer` arguments `limit_*_batches`, `overfit_batches`, or `val_check_interval` are set to `1` or `1.0` ([#11950](https://github.com/Lightning-AI/lightning/pull/11950))
- Added a `PrecisionPlugin.teardown` method ([#10990](https://github.com/Lightning-AI/lightning/pull/10990))
- Added `LightningModule.lr_scheduler_step` ([#10249](https://github.com/Lightning-AI/lightning/pull/10249))
- Added support for no pre-fetching to `DataFetcher` ([#11606](https://github.com/Lightning-AI/lightning/pull/11606))
- Added support for optimizer step progress tracking with manual optimization ([#11848](https://github.com/Lightning-AI/lightning/pull/11848))
- Return the output of the `optimizer.step`. This can be useful for `LightningLite` users, manual optimization users, or users overriding `LightningModule.optimizer_step` ([#11711](https://github.com/Lightning-AI/lightning/pull/11711))
- Teardown the active loop and strategy on exception ([#11620](https://github.com/Lightning-AI/lightning/pull/11620))
- Added a `MisconfigurationException` if user provided `opt_idx` in scheduler config doesn't match with actual optimizer index of its respective optimizer ([#11247](https://github.com/Lightning-AI/lightning/pull/11247))
- Added a `loggers` property to `Trainer` which returns a list of loggers provided by the user ([#11683](https://github.com/Lightning-AI/lightning/pull/11683))
- Added a `loggers` property to `LightningModule` which retrieves the `loggers` property from `Trainer` ([#11683](https://github.com/Lightning-AI/lightning/pull/11683))
- Added support for DDP when using a `CombinedLoader` for the training data ([#11648](https://github.com/Lightning-AI/lightning/pull/11648))
- Added a warning when using `DistributedSampler` during validation/testing ([#11479](https://github.com/Lightning-AI/lightning/pull/11479))
- Added support for `Bagua` training strategy ([#11146](https://github.com/Lightning-AI/lightning/pull/11146))
- Added support for manually returning a `poptorch.DataLoader` in a `*_dataloader` hook ([#12116](https://github.com/Lightning-AI/lightning/pull/12116))
- Added `rank_zero` module to centralize utilities ([#11747](https://github.com/Lightning-AI/lightning/pull/11747))
- Added a `_Stateful` support for `LightningDataModule` ([#11637](https://github.com/Lightning-AI/lightning/pull/11637))
- Added `_Stateful` support for `PrecisionPlugin` ([#11638](https://github.com/Lightning-AI/lightning/pull/11638))
- Added `Accelerator.is_available` to check device availability ([#11797](https://github.com/Lightning-AI/lightning/pull/11797))
- Enabled static type-checking on the signature of `Trainer` ([#11888](https://github.com/Lightning-AI/lightning/pull/11888))
- Added utility functions for moving optimizers to devices ([#11758](https://github.com/Lightning-AI/lightning/pull/11758))
- Added a warning when saving an instance of `nn.Module` with `save_hyperparameters()` ([#12068](https://github.com/Lightning-AI/lightning/pull/12068))
- Added `estimated_stepping_batches` property to `Trainer` ([#11599](https://github.com/Lightning-AI/lightning/pull/11599))
- Added support for pluggable Accelerators ([#12030](https://github.com/Lightning-AI/lightning/pull/12030))
- Added profiling for `on_load_checkpoint`/`on_save_checkpoint` callback and LightningModule hooks ([#12149](https://github.com/Lightning-AI/lightning/pull/12149))
- Added `LayerSync` and `NativeSyncBatchNorm` plugins ([#11754](https://github.com/Lightning-AI/lightning/pull/11754))
- Added optional `storage_options` argument to `Trainer.save_checkpoint()` to pass to custom `CheckpointIO` implementations ([#11891](https://github.com/Lightning-AI/lightning/pull/11891))
- Added support to explicitly specify the process group backend for parallel strategies ([#11745](https://github.com/Lightning-AI/lightning/pull/11745))
- Added `device_ids` and `num_devices` property to `Trainer` ([#12151](https://github.com/Lightning-AI/lightning/pull/12151))
- Added `Callback.state_dict()` and `Callback.load_state_dict()` methods ([#12232](https://github.com/Lightning-AI/lightning/pull/12232))
- Added `AcceleratorRegistry` ([#12180](https://github.com/Lightning-AI/lightning/pull/12180))
- Added support for Habana Accelerator (HPU) ([#11808](https://github.com/Lightning-AI/lightning/pull/11808))
- Added support for dataclasses in `apply_to_collections` ([#11889](https://github.com/Lightning-AI/lightning/pull/11889))

### Changed

- Drop PyTorch 1.7 support ([#12191](https://github.com/Lightning-AI/lightning/pull/12191)), ([#12432](https://github.com/Lightning-AI/lightning/pull/12432))
- Make `benchmark` flag optional and set its value based on the deterministic flag ([#11944](https://github.com/Lightning-AI/lightning/pull/11944))
- Implemented a new native and rich format in `_print_results` method of the `EvaluationLoop` ([#11332](https://github.com/Lightning-AI/lightning/pull/11332))
- Do not print an empty table at the end of the `EvaluationLoop` ([#12427](https://github.com/Lightning-AI/lightning/pull/12427))
- Set the `prog_bar` flag to False in `LightningModule.log_grad_norm` ([#11472](https://github.com/Lightning-AI/lightning/pull/11472))
- Raised exception in `init_dist_connection()` when torch distributed is not available ([#10418](https://github.com/Lightning-AI/lightning/pull/10418))
- The `monitor` argument in the `EarlyStopping` callback is no longer optional ([#10328](https://github.com/Lightning-AI/lightning/pull/10328))
- Do not fail if batch size could not be inferred for logging when using DeepSpeed ([#10438](https://github.com/Lightning-AI/lightning/pull/10438))
- Raised `MisconfigurationException` when `enable_progress_bar=False` and a progress bar instance has been passed in the callback list ([#10520](https://github.com/Lightning-AI/lightning/pull/10520))
- Moved `trainer.connectors.env_vars_connector._defaults_from_env_vars` to `utilities.argsparse._defaults_from_env_vars` ([#10501](https://github.com/Lightning-AI/lightning/pull/10501))
- Changes in `LightningCLI` required for the new major release of jsonargparse v4.0.0 ([#10426](https://github.com/Lightning-AI/lightning/pull/10426))
- Renamed `refresh_rate_per_second` parameter to `refresh_rate` for `RichProgressBar` signature ([#10497](https://github.com/Lightning-AI/lightning/pull/10497))
- Moved ownership of the `PrecisionPlugin` into `TrainingTypePlugin` and updated all references ([#10570](https://github.com/Lightning-AI/lightning/pull/10570))
- Fault Tolerant relies on `signal.SIGTERM` to gracefully exit instead of `signal.SIGUSR1` ([#10605](https://github.com/Lightning-AI/lightning/pull/10605))
- `Loop.restarting=...` now sets the value recursively for all subloops ([#11442](https://github.com/Lightning-AI/lightning/pull/11442))
- Raised an error if the `batch_size` cannot be inferred from the current batch if it contained a string or was a custom batch object ([#10541](https://github.com/Lightning-AI/lightning/pull/10541))
- The validation loop is now disabled when `overfit_batches > 0` is set in the Trainer ([#9709](https://github.com/Lightning-AI/lightning/pull/9709))
- Moved optimizer related logics from `Accelerator` to `TrainingTypePlugin` ([#10596](https://github.com/Lightning-AI/lightning/pull/10596))
- Moved ownership of the lightning optimizers from the `Trainer` to the `Strategy` ([#11444](https://github.com/Lightning-AI/lightning/pull/11444))
- Moved ownership of the data fetchers from the DataConnector to the Loops ([#11621](https://github.com/Lightning-AI/lightning/pull/11621))
- Moved `batch_to_device` method from `Accelerator` to `TrainingTypePlugin` ([#10649](https://github.com/Lightning-AI/lightning/pull/10649))
- The `DDPSpawnPlugin` no longer overrides the `post_dispatch` plugin hook ([#10034](https://github.com/Lightning-AI/lightning/pull/10034))
- Integrate the progress bar implementation with progress tracking ([#11213](https://github.com/Lightning-AI/lightning/pull/11213))
- The `LightningModule.{add_to_queue,get_from_queue}` hooks no longer get a `torch.multiprocessing.SimpleQueue` and instead receive a list based queue ([#10034](https://github.com/Lightning-AI/lightning/pull/10034))
- Changed `training_step`, `validation_step`, `test_step` and `predict_step` method signatures in `Accelerator` and updated input from caller side ([#10908](https://github.com/Lightning-AI/lightning/pull/10908))
- Changed the name of the temporary checkpoint that the `DDPSpawnPlugin` and related plugins save ([#10934](https://github.com/Lightning-AI/lightning/pull/10934))
- `LoggerCollection` returns only unique logger names and versions ([#10976](https://github.com/Lightning-AI/lightning/pull/10976))
- Redesigned process creation for spawn-based plugins (`DDPSpawnPlugin`, `TPUSpawnPlugin`, etc.) ([#10896](https://github.com/Lightning-AI/lightning/pull/10896))
    * All spawn-based plugins now spawn processes immediately upon calling `Trainer.{fit,validate,test,predict}`
    * The hooks/callbacks `prepare_data`, `setup`, `configure_sharded_model` and `teardown` now run under initialized process group for spawn-based plugins just like their non-spawn counterparts
    * Some configuration errors that were previously raised as `MisconfigurationException`s will now be raised as `ProcessRaisedException` (torch>=1.8) or as `Exception` (torch<1.8)
    * Removed the `TrainingTypePlugin.pre_dispatch()` method and merged it with `TrainingTypePlugin.setup()` ([#11137](https://github.com/Lightning-AI/lightning/pull/11137))
- Changed profiler to index and display the names of the hooks with a new pattern [<base class>]<class>.<hook name> ([#11026](https://github.com/Lightning-AI/lightning/pull/11026))
- Changed `batch_to_device` entry in profiling from stage-specific to generic, to match profiling of other hooks ([#11031](https://github.com/Lightning-AI/lightning/pull/11031))
- Changed the info message for finalizing ddp-spawn worker processes to a debug-level message ([#10864](https://github.com/Lightning-AI/lightning/pull/10864))
- Removed duplicated file extension when uploading model checkpoints with `NeptuneLogger` ([#11015](https://github.com/Lightning-AI/lightning/pull/11015))
- Removed `__getstate__` and `__setstate__` of `RichProgressBar` ([#11100](https://github.com/Lightning-AI/lightning/pull/11100))
- The `DDPPlugin` and `DDPSpawnPlugin` and their subclasses now remove the `SyncBatchNorm` wrappers in `teardown()` to enable proper support at inference after fitting ([#11078](https://github.com/Lightning-AI/lightning/pull/11078))
- Moved ownership of the `Accelerator` instance to the `TrainingTypePlugin`; all training-type plugins now take an optional parameter `accelerator` ([#11022](https://github.com/Lightning-AI/lightning/pull/11022))
- Renamed the `TrainingTypePlugin` to `Strategy` ([#11120](https://github.com/Lightning-AI/lightning/pull/11120))
    * Renamed the `ParallelPlugin` to `ParallelStrategy` ([#11123](https://github.com/Lightning-AI/lightning/pull/11123))
    * Renamed the `DataParallelPlugin` to `DataParallelStrategy` ([#11183](https://github.com/Lightning-AI/lightning/pull/11183))
    * Renamed the `DDPPlugin` to `DDPStrategy` ([#11142](https://github.com/Lightning-AI/lightning/pull/11142))
    * Renamed the `DDP2Plugin` to `DDP2Strategy` ([#11185](https://github.com/Lightning-AI/lightning/pull/11185))
    * Renamed the `DDPShardedPlugin` to `DDPShardedStrategy` ([#11186](https://github.com/Lightning-AI/lightning/pull/11186))
    * Renamed the `DDPFullyShardedPlugin` to `DDPFullyShardedStrategy` ([#11143](https://github.com/Lightning-AI/lightning/pull/11143))
    * Renamed the `DDPSpawnPlugin` to `DDPSpawnStrategy` ([#11145](https://github.com/Lightning-AI/lightning/pull/11145))
    * Renamed the `DDPSpawnShardedPlugin` to `DDPSpawnShardedStrategy` ([#11210](https://github.com/Lightning-AI/lightning/pull/11210))
    * Renamed the `DeepSpeedPlugin` to `DeepSpeedStrategy` ([#11194](https://github.com/Lightning-AI/lightning/pull/11194))
    * Renamed the `HorovodPlugin` to `HorovodStrategy` ([#11195](https://github.com/Lightning-AI/lightning/pull/11195))
    * Renamed the `TPUSpawnPlugin` to `TPUSpawnStrategy` ([#11190](https://github.com/Lightning-AI/lightning/pull/11190))
    * Renamed the `IPUPlugin` to `IPUStrategy` ([#11193](https://github.com/Lightning-AI/lightning/pull/11193))
    * Renamed the `SingleDevicePlugin` to `SingleDeviceStrategy` ([#11182](https://github.com/Lightning-AI/lightning/pull/11182))
    * Renamed the `SingleTPUPlugin` to `SingleTPUStrategy` ([#11182](https://github.com/Lightning-AI/lightning/pull/11182))
    * Renamed the `TrainingTypePluginsRegistry` to `StrategyRegistry` ([#11233](https://github.com/Lightning-AI/lightning/pull/11233))
- Marked the `ResultCollection`, `ResultMetric`, and `ResultMetricCollection` classes as protected ([#11130](https://github.com/Lightning-AI/lightning/pull/11130))
- Marked `trainer.checkpoint_connector` as protected ([#11550](https://github.com/Lightning-AI/lightning/pull/11550))
- The epoch start/end hooks are now called by the `FitLoop` instead of the `TrainingEpochLoop` ([#11201](https://github.com/Lightning-AI/lightning/pull/11201))
- DeepSpeed does not require lightning module zero 3 partitioning ([#10655](https://github.com/Lightning-AI/lightning/pull/10655))
- Moved `Strategy` classes to the `strategies` directory ([#11226](https://github.com/Lightning-AI/lightning/pull/11226))
- Renamed `training_type_plugin` file to `strategy` ([#11239](https://github.com/Lightning-AI/lightning/pull/11239))
- Changed `DeviceStatsMonitor` to group metrics based on the logger's `group_separator` ([#11254](https://github.com/Lightning-AI/lightning/pull/11254))
- Raised `UserWarning` if evaluation is triggered with `best` ckpt and trainer is configured with multiple checkpoint callbacks ([#11274](https://github.com/Lightning-AI/lightning/pull/11274))
- `Trainer.logged_metrics` now always contains scalar tensors, even when a Python scalar was logged ([#11270](https://github.com/Lightning-AI/lightning/pull/11270))
- The tuner now uses the checkpoint connector to copy and restore its state ([#11518](https://github.com/Lightning-AI/lightning/pull/11518))
- Changed `MisconfigurationException` to `ModuleNotFoundError` when `rich` isn't available ([#11360](https://github.com/Lightning-AI/lightning/pull/11360))
- The `trainer.current_epoch` value is now increased by 1 during and after `on_train_end` ([#8578](https://github.com/Lightning-AI/lightning/pull/8578))
- The `trainer.global_step` value now accounts for multiple optimizers and TBPTT splits ([#11805](https://github.com/Lightning-AI/lightning/pull/11805))
- The `trainer.global_step` value is now increased right after the `optimizer.step()` call which will impact users who access it during an intra-training validation hook ([#11805](https://github.com/Lightning-AI/lightning/pull/11805))
- The filename of checkpoints created with `ModelCheckpoint(filename='{step}')` is different compared to previous versions. A checkpoint saved after 1 step will be named `step=1.ckpt` instead of `step=0.ckpt` ([#11805](https://github.com/Lightning-AI/lightning/pull/11805))
- Inherit from `ABC` for `Accelerator`: Users need to implement `auto_device_count` ([#11521](https://github.com/Lightning-AI/lightning/pull/11521))
- Changed `parallel_devices` property in `ParallelStrategy` to be lazy initialized ([#11572](https://github.com/Lightning-AI/lightning/pull/11572))
- Updated `TQDMProgressBar` to run a separate progress bar for each eval dataloader ([#11657](https://github.com/Lightning-AI/lightning/pull/11657))
- Sorted `SimpleProfiler(extended=False)` summary based on mean duration for each hook ([#11671](https://github.com/Lightning-AI/lightning/pull/11671))
- Avoid enforcing `shuffle=False` for eval dataloaders ([#11575](https://github.com/Lightning-AI/lightning/pull/11575))
- When using DP (data-parallel), Lightning will no longer automatically reduce all tensors returned in training_step; it will only reduce the loss unless `training_step_end` is overridden ([#11594](https://github.com/Lightning-AI/lightning/pull/11594))
- When using DP (data-parallel), the `training_epoch_end` hook will no longer receive reduced outputs from `training_step` and instead get the full tensor of results from all GPUs ([#11594](https://github.com/Lightning-AI/lightning/pull/11594))
- Changed default logger name to `lightning_logs` for consistency ([#11762](https://github.com/Lightning-AI/lightning/pull/11762))
- Rewrote `accelerator_connector` ([#11448](https://github.com/Lightning-AI/lightning/pull/11448))
- When manual optimization is used with DDP, we no longer force `find_unused_parameters=True` ([#12425](https://github.com/Lightning-AI/lightning/pull/12425))
- Disable loading dataloades if corresponding `limit_batches=0` ([#11576](https://github.com/Lightning-AI/lightning/pull/11576))
- Removed `is_global_zero` check in `training_epoch_loop` before `logger.save`. If you have a custom logger that implements `save` the Trainer will now call `save` on all ranks by default. To change this behavior add `@rank_zero_only` to your `save` implementation ([#12134](https://github.com/Lightning-AI/lightning/pull/12134))
- Disabled tuner with distributed strategies ([#12179](https://github.com/Lightning-AI/lightning/pull/12179))
- Marked `trainer.logger_connector` as protected ([#12195](https://github.com/Lightning-AI/lightning/pull/12195))
- Move `Strategy.process_dataloader` function call from `fit/evaluation/predict_loop.py` to `data_connector.py` ([#12251](https://github.com/Lightning-AI/lightning/pull/12251))
- `ModelCheckpoint(save_last=True, every_n_epochs=N)` now saves a "last" checkpoint every epoch (disregarding `every_n_epochs`) instead of only once at the end of training ([#12418](https://github.com/Lightning-AI/lightning/pull/12418))
- The strategies that support `sync_batchnorm` now only apply it when fitting ([#11919](https://github.com/Lightning-AI/lightning/pull/11919))
- Avoided fallback on CPU if no devices are provided for other accelerators ([#12410](https://github.com/Lightning-AI/lightning/pull/12410))
- Modified `supporters.py` so that in the accumulator element (for loss) is created directly on the device ([#12430](https://github.com/Lightning-AI/lightning/pull/12430))
- Removed `EarlyStopping.on_save_checkpoint` and `EarlyStopping.on_load_checkpoint` in favor of `EarlyStopping.state_dict` and `EarlyStopping.load_state_dict` ([#11887](https://github.com/Lightning-AI/lightning/pull/11887))
- Removed `BaseFinetuning.on_save_checkpoint` and `BaseFinetuning.on_load_checkpoint` in favor of `BaseFinetuning.state_dict` and `BaseFinetuning.load_state_dict` ([#11887](https://github.com/Lightning-AI/lightning/pull/11887))
- Removed `BackboneFinetuning.on_save_checkpoint` and `BackboneFinetuning.on_load_checkpoint` in favor of `BackboneFinetuning.state_dict` and `BackboneFinetuning.load_state_dict` ([#11887](https://github.com/Lightning-AI/lightning/pull/11887))
- Removed `ModelCheckpoint.on_save_checkpoint` and `ModelCheckpoint.on_load_checkpoint` in favor of `ModelCheckpoint.state_dict` and `ModelCheckpoint.load_state_dict` ([#11887](https://github.com/Lightning-AI/lightning/pull/11887))
- Removed `Timer.on_save_checkpoint` and `Timer.on_load_checkpoint` in favor of `Timer.state_dict` and `Timer.load_state_dict` ([#11887](https://github.com/Lightning-AI/lightning/pull/11887))
- Replaced PostLocalSGDOptimizer with a dedicated model averaging component ([#12378](https://github.com/Lightning-AI/lightning/pull/12378))

### Deprecated

- Deprecated `training_type_plugin` property in favor of `strategy` in `Trainer` and updated the references ([#11141](https://github.com/Lightning-AI/lightning/pull/11141))
- Deprecated `Trainer.{validated,tested,predicted}_ckpt_path` and replaced with read-only property `Trainer.ckpt_path` set when checkpoints loaded via `Trainer.{fit,validate,test,predict}` ([#11696](https://github.com/Lightning-AI/lightning/pull/11696))
- Deprecated `ClusterEnvironment.master_{address,port}` in favor of `ClusterEnvironment.main_{address,port}` ([#10103](https://github.com/Lightning-AI/lightning/pull/10103))
- Deprecated `DistributedType` in favor of `_StrategyType` ([#10505](https://github.com/Lightning-AI/lightning/pull/10505))
- Deprecated the `precision_plugin` constructor argument from `Accelerator` ([#10570](https://github.com/Lightning-AI/lightning/pull/10570))
- Deprecated `DeviceType` in favor of `_AcceleratorType` ([#10503](https://github.com/Lightning-AI/lightning/pull/10503))
- Deprecated the property `Trainer.slurm_job_id` in favor of the new `SLURMEnvironment.job_id()` method ([#10622](https://github.com/Lightning-AI/lightning/pull/10622))
- Deprecated the access to the attribute `IndexBatchSamplerWrapper.batch_indices` in favor of `IndexBatchSamplerWrapper.seen_batch_indices` ([#10870](https://github.com/Lightning-AI/lightning/pull/10870))
- Deprecated `on_init_start` and `on_init_end` callback hooks ([#10940](https://github.com/Lightning-AI/lightning/pull/10940))
- Deprecated `Trainer.call_hook` in favor of `Trainer._call_callback_hooks`, `Trainer._call_lightning_module_hook`, `Trainer._call_ttp_hook`, and `Trainer._call_accelerator_hook` ([#10979](https://github.com/Lightning-AI/lightning/pull/10979))
- Deprecated `TrainingTypePlugin.post_dispatch` in favor of `TrainingTypePlugin.teardown` ([#10939](https://github.com/Lightning-AI/lightning/pull/10939))
- Deprecated `ModelIO.on_hpc_{save/load}` in favor of `CheckpointHooks.on_{save/load}_checkpoint` ([#10911](https://github.com/Lightning-AI/lightning/pull/10911))
- Deprecated `Trainer.run_stage` in favor of `Trainer.{fit,validate,test,predict}` ([#11000](https://github.com/Lightning-AI/lightning/pull/11000))
- Deprecated `Trainer.lr_schedulers` in favor of `Trainer.lr_scheduler_configs` which returns a list of dataclasses instead of dictionaries ([#11443](https://github.com/Lightning-AI/lightning/pull/11443))
- Deprecated `Trainer.verbose_evaluate` in favor of `EvaluationLoop(verbose=...)` ([#10931](https://github.com/Lightning-AI/lightning/pull/10931))
- Deprecated `Trainer.should_rank_save_checkpoint` Trainer property ([#11068](https://github.com/Lightning-AI/lightning/pull/11068))
- Deprecated `Trainer.lightning_optimizers` ([#11444](https://github.com/Lightning-AI/lightning/pull/11444))
- Deprecated `TrainerOptimizersMixin` and moved functionality to `core/optimizer.py`([#11155](https://github.com/Lightning-AI/lightning/pull/11155))
- Deprecated the `on_train_batch_end(outputs)` format when multiple optimizers are used and TBPTT is enabled ([#12182](https://github.com/Lightning-AI/lightning/pull/12182))
- Deprecated the `training_epoch_end(outputs)` format when multiple optimizers are used and TBPTT is enabled ([#12182](https://github.com/Lightning-AI/lightning/pull/12182))
- Deprecated `TrainerCallbackHookMixin` ([#11148](https://github.com/Lightning-AI/lightning/pull/11148))
- Deprecated `TrainerDataLoadingMixin` and moved functionality to `Trainer` and `DataConnector` ([#11282](https://github.com/Lightning-AI/lightning/pull/11282))
- Deprecated function `pytorch_lightning.callbacks.device_stats_monitor.prefix_metric_keys` ([#11254](https://github.com/Lightning-AI/lightning/pull/11254))
- Deprecated `Callback.on_epoch_start` hook in favour of `Callback.on_{train/val/test}_epoch_start` ([#11578](https://github.com/Lightning-AI/lightning/pull/11578))
- Deprecated `Callback.on_epoch_end` hook in favour of `Callback.on_{train/val/test}_epoch_end` ([#11578](https://github.com/Lightning-AI/lightning/pull/11578))
- Deprecated `LightningModule.on_epoch_start` hook in favor of `LightningModule.on_{train/val/test}_epoch_start` ([#11578](https://github.com/Lightning-AI/lightning/pull/11578))
- Deprecated `LightningModule.on_epoch_end` hook in favor of `LightningModule.on_{train/val/test}_epoch_end` ([#11578](https://github.com/Lightning-AI/lightning/pull/11578))
- Deprecated `on_before_accelerator_backend_setup` callback hook in favour of `setup` ([#11568](https://github.com/Lightning-AI/lightning/pull/11568))
- Deprecated `on_batch_start` and `on_batch_end` callback hooks in favor of `on_train_batch_start` and `on_train_batch_end` ([#11577](https://github.com/Lightning-AI/lightning/pull/11577))
- Deprecated `on_configure_sharded_model` callback hook in favor of `setup` ([#11627](https://github.com/Lightning-AI/lightning/pull/11627))
- Deprecated `pytorch_lightning.utilities.distributed.rank_zero_only` in favor of `pytorch_lightning.utilities.rank_zero.rank_zero_only` ([#11747](https://github.com/Lightning-AI/lightning/pull/11747))
- Deprecated `pytorch_lightning.utilities.distributed.rank_zero_debug` in favor of `pytorch_lightning.utilities.rank_zero.rank_zero_debug` ([#11747](https://github.com/Lightning-AI/lightning/pull/11747))
- Deprecated `pytorch_lightning.utilities.distributed.rank_zero_info` in favor of `pytorch_lightning.utilities.rank_zero.rank_zero_info` ([#11747](https://github.com/Lightning-AI/lightning/pull/11747))
- Deprecated `pytorch_lightning.utilities.warnings.rank_zero_warn` in favor of `pytorch_lightning.utilities.rank_zero.rank_zero_warn` ([#11747](https://github.com/Lightning-AI/lightning/pull/11747))
- Deprecated `pytorch_lightning.utilities.warnings.rank_zero_deprecation` in favor of `pytorch_lightning.utilities.rank_zero.rank_zero_deprecation` ([#11747](https://github.com/Lightning-AI/lightning/pull/11747))
- Deprecated `pytorch_lightning.utilities.warnings.LightningDeprecationWarning` in favor of `pytorch_lightning.utilities.rank_zero.LightningDeprecationWarning` ([#11747](https://github.com/Lightning-AI/lightning/pull/11747))
- Deprecated `on_pretrain_routine_start` and `on_pretrain_routine_end` callback hooks in favor of `on_fit_start` ([#11794](https://github.com/Lightning-AI/lightning/pull/11794))
- Deprecated `LightningModule.on_pretrain_routine_start` and `LightningModule.on_pretrain_routine_end` hooks in favor of `on_fit_start` ([#12122](https://github.com/Lightning-AI/lightning/pull/12122))
- Deprecated `agg_key_funcs` and `agg_default_func` parameters from `LightningLoggerBase` ([#11871](https://github.com/Lightning-AI/lightning/pull/11871))
- Deprecated `LightningLoggerBase.update_agg_funcs` ([#11871](https://github.com/Lightning-AI/lightning/pull/11871))
- Deprecated `LightningLoggerBase.agg_and_log_metrics` in favor of `LightningLoggerBase.log_metrics` ([#11832](https://github.com/Lightning-AI/lightning/pull/11832))
- Deprecated passing `weights_save_path` to the `Trainer` constructor in favor of adding the `ModelCheckpoint` callback with `dirpath` directly to the list of callbacks ([#12084](https://github.com/Lightning-AI/lightning/pull/12084))
- Deprecated `pytorch_lightning.profiler.AbstractProfiler` in favor of `pytorch_lightning.profiler.Profiler` ([#12106](https://github.com/Lightning-AI/lightning/pull/12106))
- Deprecated `pytorch_lightning.profiler.BaseProfiler` in favor of `pytorch_lightning.profiler.Profiler` ([#12150](https://github.com/Lightning-AI/lightning/pull/12150))
- Deprecated `BaseProfiler.profile_iterable` ([#12102](https://github.com/Lightning-AI/lightning/pull/12102))
- Deprecated `LoggerCollection` in favor of `trainer.loggers` ([#12147](https://github.com/Lightning-AI/lightning/pull/12147))
- Deprecated `PrecisionPlugin.on_{save,load}_checkpoint` in favor of `PrecisionPlugin.{state_dict,load_state_dict}` ([#11978](https://github.com/Lightning-AI/lightning/pull/11978))
- Deprecated `LightningDataModule.on_save/load_checkpoint` in favor of `state_dict/load_state_dict` ([#11893](https://github.com/Lightning-AI/lightning/pull/11893))
- Deprecated `Trainer.use_amp` in favor of `Trainer.amp_backend` ([#12312](https://github.com/Lightning-AI/lightning/pull/12312))
- Deprecated `LightingModule.use_amp` in favor of `Trainer.amp_backend` ([#12315](https://github.com/Lightning-AI/lightning/pull/12315))
- Deprecated specifying the process group backend through the environment variable `PL_TORCH_DISTRIBUTED_BACKEND` ([#11745](https://github.com/Lightning-AI/lightning/pull/11745))
- Deprecated `ParallelPlugin.torch_distributed_backend` in favor of `DDPStrategy.process_group_backend` property ([#11745](https://github.com/Lightning-AI/lightning/pull/11745))
- Deprecated `ModelCheckpoint.save_checkpoint` in favor of `Trainer.save_checkpoint` ([#12456](https://github.com/Lightning-AI/lightning/pull/12456))
- Deprecated `Trainer.devices` in favor of `Trainer.num_devices` and `Trainer.device_ids` ([#12151](https://github.com/Lightning-AI/lightning/pull/12151))
- Deprecated `Trainer.root_gpu` in favor of `Trainer.strategy.root_device.index` when GPU is used ([#12262](https://github.com/Lightning-AI/lightning/pull/12262))
- Deprecated `Trainer.num_gpus` in favor of `Trainer.num_devices` when GPU is used ([#12384](https://github.com/Lightning-AI/lightning/pull/12384))
- Deprecated `Trainer.ipus` in favor of `Trainer.num_devices` when IPU is used ([#12386](https://github.com/Lightning-AI/lightning/pull/12386))
- Deprecated `Trainer.num_processes` in favor of `Trainer.num_devices` ([#12388](https://github.com/Lightning-AI/lightning/pull/12388))
- Deprecated `Trainer.data_parallel_device_ids` in favor of `Trainer.device_ids` ([#12072](https://github.com/Lightning-AI/lightning/pull/12072))
- Deprecated returning state from `Callback.on_save_checkpoint` in favor of returning state in `Callback.state_dict` for checkpointing ([#11887](https://github.com/Lightning-AI/lightning/pull/11887))
- Deprecated passing only the callback state to `Callback.on_load_checkpoint(callback_state)` in favor of passing the callback state to `Callback.load_state_dict` and in 1.8, passing the entire checkpoint dictionary to `Callback.on_load_checkpoint(checkpoint)` ([#11887](https://github.com/Lightning-AI/lightning/pull/11887))
- Deprecated `Trainer.gpus` in favor of `Trainer.device_ids` or `Trainer.num_devices` ([#12436](https://github.com/Lightning-AI/lightning/pull/12436))
- Deprecated `Trainer.tpu_cores` in favor of `Trainer.num_devices` ([#12437](https://github.com/Lightning-AI/lightning/pull/12437))

### Removed

- Removed deprecated parameter `method` in `pytorch_lightning.utilities.model_helpers.is_overridden` ([#10507](https://github.com/Lightning-AI/lightning/pull/10507))
- Remove deprecated method `ClusterEnvironment.creates_children` ([#10339](https://github.com/Lightning-AI/lightning/pull/10339))
- Removed deprecated `TrainerModelHooksMixin.is_function_implemented` and `TrainerModelHooksMixin.has_arg` ([#10322](https://github.com/Lightning-AI/lightning/pull/10322))
- Removed deprecated `pytorch_lightning.utilities.device_dtype_mixin.DeviceDtypeModuleMixin` in favor of `pytorch_lightning.core.mixins.device_dtype_mixin.DeviceDtypeModuleMixin` ([#10442](https://github.com/Lightning-AI/lightning/pull/10442))
- Removed deprecated `LightningModule.loaded_optimizer_states_dict` property ([#10346](https://github.com/Lightning-AI/lightning/pull/10346))
- Removed deprecated `Trainer.fit(train_dataloader=)`, `Trainer.validate(val_dataloaders=)`, and `Trainer.test(test_dataloader=)` ([#10325](https://github.com/Lightning-AI/lightning/pull/10325))
- Removed deprecated `has_prepared_data`, `has_setup_fit`, `has_setup_validate`, `has_setup_test`, `has_setup_predict`, `has_teardown_fit`, `has_teardown_validate`, `has_teardown_test` and `has_teardown_predict` datamodule lifecycle properties  ([#10350](https://github.com/Lightning-AI/lightning/pull/10350))
- Removed deprecated `every_n_val_epochs` parameter of ModelCheckpoint ([#10366](https://github.com/Lightning-AI/lightning/pull/10366))
- Removed deprecated `import pytorch_lightning.profiler.profilers` in favor of `import pytorch_lightning.profiler` ([#10443](https://github.com/Lightning-AI/lightning/pull/10443))
- Removed deprecated property `configure_slurm_dpp` from accelerator connector ([#10370](https://github.com/Lightning-AI/lightning/pull/10370))
- Removed deprecated arguments `num_nodes` and `sync_batchnorm` from `DDPPlugin`, `DDPSpawnPlugin`, `DeepSpeedPlugin` ([#10357](https://github.com/Lightning-AI/lightning/pull/10357))
- Removed deprecated property `is_slurm_managing_tasks` from AcceleratorConnector ([#10353](https://github.com/Lightning-AI/lightning/pull/10353))
- Removed deprecated `LightningModule.log(tbptt_reduce_fx, tbptt_reduce_token, sync_dist_op)` ([#10423](https://github.com/Lightning-AI/lightning/pull/10423))
- Removed deprecated `Plugin.task_idx` ([#10441](https://github.com/Lightning-AI/lightning/pull/10441))
- Removed deprecated method `master_params` from PrecisionPlugin ([#10372](https://github.com/Lightning-AI/lightning/pull/10372))
- Removed the automatic detachment of "extras" returned from `training_step`. For example, `return {'loss': ..., 'foo': foo.detach()}` will now be necessary if `foo` has gradients which you do not want to store ([#10424](https://github.com/Lightning-AI/lightning/pull/10424))
- Removed deprecated passthrough methods and properties from `Accelerator` base class:
  * ([#10403](https://github.com/Lightning-AI/lightning/pull/10403))
  * ([#10448](https://github.com/Lightning-AI/lightning/pull/10448))
- Removed deprecated signature for `transfer_batch_to_device` hook. The new argument `dataloader_idx` is now required ([#10480](https://github.com/Lightning-AI/lightning/pull/10480))
- Removed deprecated `utilities.distributed.rank_zero_{warn/deprecation}` ([#10451](https://github.com/Lightning-AI/lightning/pull/10451))
- Removed deprecated `mode` argument from `ModelSummary` class ([#10449](https://github.com/Lightning-AI/lightning/pull/10449))
- Removed deprecated `Trainer.train_loop` property in favor of `Trainer.fit_loop` ([#10482](https://github.com/Lightning-AI/lightning/pull/10482))
- Removed deprecated `Trainer.train_loop` property in favor of `Trainer.fit_loop` ([#10482](https://github.com/Lightning-AI/lightning/pull/10482))
- Removed deprecated `disable_validation` property from Trainer ([#10450](https://github.com/Lightning-AI/lightning/pull/10450))
- Removed deprecated `CheckpointConnector.hpc_load` property in favor of `CheckpointConnector.restore` ([#10525](https://github.com/Lightning-AI/lightning/pull/10525))
- Removed deprecated `reload_dataloaders_every_epoch` from `Trainer` in favour of `reload_dataloaders_every_n_epochs` ([#10481](https://github.com/Lightning-AI/lightning/pull/10481))
- Removed the `precision_plugin` attribute from `Accelerator` in favor of its equivalent attribute `precision_plugin` in the `TrainingTypePlugin` ([#10570](https://github.com/Lightning-AI/lightning/pull/10570))
- Removed `DeepSpeedPlugin.{precision,amp_type,amp_level}` properties ([#10657](https://github.com/Lightning-AI/lightning/pull/10657))
- Removed patching of `on_before_batch_transfer`, `transfer_batch_to_device` and `on_after_batch_transfer` hooks in `LightningModule` ([#10603](https://github.com/Lightning-AI/lightning/pull/10603))
- Removed argument `return_result` from the `DDPSpawnPlugin.spawn()` method ([#10867](https://github.com/Lightning-AI/lightning/pull/10867))
- Removed the property `TrainingTypePlugin.results` and corresponding properties in subclasses ([#10034](https://github.com/Lightning-AI/lightning/pull/10034))
- Removed the `mp_queue` attribute from `DDPSpawnPlugin` and `TPUSpawnPlugin` ([#10034](https://github.com/Lightning-AI/lightning/pull/10034))
- Removed unnecessary `_move_optimizer_state` method overrides from `TPUSpawnPlugin` and `SingleTPUPlugin` ([#10849](https://github.com/Lightning-AI/lightning/pull/10849))
- Removed `should_rank_save_checkpoint` property from `TrainingTypePlugin` ([#11070](https://github.com/Lightning-AI/lightning/pull/11070))
- Removed `model_sharded_context` method from `Accelerator` ([#10886](https://github.com/Lightning-AI/lightning/pull/10886))
- Removed method `pre_dispatch` from the `PrecisionPlugin` ([#10887](https://github.com/Lightning-AI/lightning/pull/10887))
- Removed method `setup_optimizers_in_pre_dispatch` from the `strategies` and achieve the same logic in `setup` and `pre_dispatch` methods ([#10906](https://github.com/Lightning-AI/lightning/pull/10906))
- Removed methods `pre_dispatch`, `dispatch` and `post_dispatch` from the `Accelerator` ([#10885](https://github.com/Lightning-AI/lightning/pull/10885))
- Removed method `training_step`, `test_step`, `validation_step` and `predict_step` from the `Accelerator` ([#10890](https://github.com/Lightning-AI/lightning/pull/10890))
- Removed `TrainingTypePlugin.start_{training,evaluating,predicting}` hooks and the same in all subclasses ([#10989](https://github.com/Lightning-AI/lightning/pull/10989), [#10896](https://github.com/Lightning-AI/lightning/pull/10896))
- Removed `Accelerator.on_train_start` ([#10999](https://github.com/Lightning-AI/lightning/pull/10999))
- Removed support for Python 3.6 ([#11117](https://github.com/Lightning-AI/lightning/pull/11117))
- Removed `Strategy.init_optimizers` in favor of `Strategy.setup_optimizers` ([#11236](https://github.com/Lightning-AI/lightning/pull/11236))
- Removed `profile("training_step_and_backward")` in `Closure` class since we already profile calls `training_step` and `backward` ([#11222](https://github.com/Lightning-AI/lightning/pull/11222))
- Removed `Strategy.optimizer_zero_grad` ([#11246](https://github.com/Lightning-AI/lightning/pull/11246))
- Removed `Strategy.on_gpu` ([#11537](https://github.com/Lightning-AI/lightning/pull/11537))
- Removed `Strategy.on_tpu` property ([#11536](https://github.com/Lightning-AI/lightning/pull/11536))
- Removed the abstract property `LightningLoggerBase.experiment` ([#11603](https://github.com/Lightning-AI/lightning/pull/11603))
- Removed `FitLoop.current_epoch` getter and setter ([#11562](https://github.com/Lightning-AI/lightning/pull/11562))
- Removed access to `_short_id` in `NeptuneLogger` ([#11517](https://github.com/Lightning-AI/lightning/pull/11517))
- Removed `log_text` and `log_image` from the `LightningLoggerBase` API ([#11857](https://github.com/Lightning-AI/lightning/pull/11857))
- Removed calls to `profile("model_forward")` in favor of profiling `training_step` ([#12032](https://github.com/Lightning-AI/lightning/pull/12032))
- Removed `get_mp_spawn_kwargs` from `DDPSpawnStrategy` and `TPUSpawnStrategy` in favor of configuration in the `_SpawnLauncher` ([#11966](https://github.com/Lightning-AI/lightning/pull/11966))
- Removed `_aggregate_metrics`, `_reduce_agg_metrics`, and `_finalize_agg_metrics` from `LightningLoggerBase` ([#12053](https://github.com/Lightning-AI/lightning/pull/12053))
- Removed the `AcceleratorConnector.device_type` property ([#12081](https://github.com/Lightning-AI/lightning/pull/12081))
- Removed `AcceleratorConnector.num_nodes` ([#12107](https://github.com/Lightning-AI/lightning/pull/12107))
- Removed `AcceleratorConnector.has_ipu` property ([#12111](https://github.com/Lightning-AI/lightning/pull/12111))
- Removed `AcceleratorConnector.use_ipu` property ([#12110](https://github.com/Lightning-AI/lightning/pull/12110))
- Removed `AcceleratorConnector.has_tpu` property ([#12109](https://github.com/Lightning-AI/lightning/pull/12109))
- Removed `AcceleratorConnector.use_dp` property ([#12112](https://github.com/Lightning-AI/lightning/pull/12112))
- Removed `configure_sync_batchnorm` from `ParallelStrategy` and all other strategies that inherit from it ([#11754](https://github.com/Lightning-AI/lightning/pull/11754))
- Removed public attribute `sync_batchnorm` from strategies ([#11754](https://github.com/Lightning-AI/lightning/pull/11754))
- Removed `AcceleratorConnector.root_gpu` property ([#12262](https://github.com/Lightning-AI/lightning/pull/12262))
- Removed `AcceleratorConnector.tpu_id` property ([#12387](https://github.com/Lightning-AI/lightning/pull/12387))
- Removed `AcceleratorConnector.num_gpus` property ([#12384](https://github.com/Lightning-AI/lightning/pull/12384))
- Removed `AcceleratorConnector.num_ipus` property ([#12386](https://github.com/Lightning-AI/lightning/pull/12386))
- Removed `AcceleratorConnector.num_processes` property ([#12388](https://github.com/Lightning-AI/lightning/pull/12388))
- Removed `AcceleratorConnector.parallel_device_ids` property ([#12072](https://github.com/Lightning-AI/lightning/pull/12072))
- Removed `AcceleratorConnector.devices` property ([#12435](https://github.com/Lightning-AI/lightning/pull/12435))
- Removed `AcceleratorConnector.parallel_devices` property ([#12075](https://github.com/Lightning-AI/lightning/pull/12075))
- Removed `AcceleratorConnector.tpu_cores` property ([#12437](https://github.com/Lightning-AI/lightning/pull/12437))

### Fixed

- Fixed an issue where `ModelCheckpoint` could delete last checkpoint from the old directory when `dirpath` has changed during resumed training ([#12225](https://github.com/Lightning-AI/lightning/pull/12225))
- Fixed an issue where `ModelCheckpoint` could delete older checkpoints when `dirpath` has changed during resumed training ([#12045](https://github.com/Lightning-AI/lightning/pull/12045))
- Fixed an issue where `HorovodStrategy.teardown()` did not complete gracefully if an exception was thrown during callback setup [#11752](https://github.com/Lightning-AI/lightning/pull/11752)
- Fixed security vulnerabilities CVE-2020-1747 and CVE-2020-14343 caused by the `PyYAML` dependency ([#11099](https://github.com/Lightning-AI/lightning/pull/11099))
- Fixed security vulnerability "CWE-94: Improper Control of Generation of Code (Code Injection)" ([#12212](https://github.com/Lightning-AI/lightning/pull/12212))
- Fixed logging on `{test,validation}_epoch_end` with multiple dataloaders ([#11132](https://github.com/Lightning-AI/lightning/pull/11132))
- Reset the validation progress tracking state after sanity checking ([#11218](https://github.com/Lightning-AI/lightning/pull/11218))
- Fixed double evaluation bug with fault-tolerance enabled where the second call was completely skipped ([#11119](https://github.com/Lightning-AI/lightning/pull/11119))
- Fixed an issue with the `TPUSpawnPlugin` handling the `XLA_USE_BF16` environment variable incorrectly ([#10990](https://github.com/Lightning-AI/lightning/pull/10990))
- Fixed wrong typehint for `Trainer.lightning_optimizers` ([#11155](https://github.com/Lightning-AI/lightning/pull/11155))
- Fixed the lr-scheduler state not being dumped to checkpoint when using the deepspeed strategy ([#11307](https://github.com/Lightning-AI/lightning/pull/11307))
- Fixed bug that forced overriding `configure_optimizers` with the CLI ([#11672](https://github.com/Lightning-AI/lightning/pull/11672))
- Fixed type promotion when tensors of higher category than float are logged ([#11401](https://github.com/Lightning-AI/lightning/pull/11401))
- Fixed `SimpleProfiler` summary ([#11414](https://github.com/Lightning-AI/lightning/pull/11414))
- No longer set a `DistributedSampler` to the `poptorch.DataLoader` when IPUs are used ([#12114](https://github.com/Lightning-AI/lightning/pull/12114))
- Fixed bug where progress bar was not being disabled when not in rank zero during predict ([#11377](https://github.com/Lightning-AI/lightning/pull/11377))
- Fixed the mid-epoch warning call while resuming training ([#11556](https://github.com/Lightning-AI/lightning/pull/11556))
- Fixed `LightningModule.{un,}toggle_model` when only 1 optimizer is used ([#12088](https://github.com/Lightning-AI/lightning/pull/12088))
- Fixed an issue in `RichProgressbar` to display the metrics logged only on main progress bar ([#11690](https://github.com/Lightning-AI/lightning/pull/11690))
- Fixed `RichProgressBar` progress when refresh rate does not evenly divide the total counter ([#11668](https://github.com/Lightning-AI/lightning/pull/11668))
- Fixed `RichProgressBar` progress validation bar total when using multiple validation runs within a single training epoch ([#11668](https://github.com/Lightning-AI/lightning/pull/11668))
- Configure native Deepspeed schedulers with interval='step' ([#11788](https://github.com/Lightning-AI/lightning/pull/11788)), ([#12031](https://github.com/Lightning-AI/lightning/pull/12031))
- Update `RichProgressBarTheme` styles after detecting light theme on colab ([#10993](https://github.com/Lightning-AI/lightning/pull/10993))
- Fixed passing `_ddp_params_and_buffers_to_ignore` ([#11949](https://github.com/Lightning-AI/lightning/pull/11949))
- Fixed an `AttributeError` when calling `save_hyperparameters` and no parameters need saving ([#11827](https://github.com/Lightning-AI/lightning/pull/11827))
- Fixed environment variable priority for global rank determination ([#11406](https://github.com/Lightning-AI/lightning/pull/11406))
- Fixed an issue that caused the Trainer to produce identical results on subsequent runs without explicit re-seeding ([#11870](https://github.com/Lightning-AI/lightning/pull/11870))
- Fixed an issue that caused the Tuner to affect the random state ([#11870](https://github.com/Lightning-AI/lightning/pull/11870))
- Fixed to avoid common hook warning if no hook is overridden ([#12131](https://github.com/Lightning-AI/lightning/pull/12131))
- Fixed deepspeed keeping old sub-folders in same ckpt path ([#12194](https://github.com/Lightning-AI/lightning/pull/12194))
- Fixed returning logged metrics instead of callback metrics during evaluation ([#12224](https://github.com/Lightning-AI/lightning/pull/12224))
- Fixed the case where `logger=None` is passed to the Trainer ([#12249](https://github.com/Lightning-AI/lightning/pull/12249))
- Fixed bug where the global step tracked by `ModelCheckpoint` was still set even if no checkpoint was saved ([#12418](https://github.com/Lightning-AI/lightning/pull/12418))
- Fixed bug where `ModelCheckpoint` was overriding the `epoch` and `step` logged values ([#12418](https://github.com/Lightning-AI/lightning/pull/12418))
- Fixed bug where monitoring the default `epoch` and `step` values with `ModelCheckpoint` would fail ([#12418](https://github.com/Lightning-AI/lightning/pull/12418))
- Fixed initializing optimizers unnecessarily in `DDPFullyShardedStrategy` ([#12267](https://github.com/Lightning-AI/lightning/pull/12267))
- Fixed check for horovod module ([#12377](https://github.com/Lightning-AI/lightning/pull/12377))
- Fixed logging to loggers with multiple eval dataloaders ([#12454](https://github.com/Lightning-AI/lightning/pull/12454))
- Fixed an issue with resuming from a checkpoint trained with QAT ([#11346](https://github.com/Lightning-AI/lightning/pull/11346))


## [1.5.10] - 2022-02-08

### Fixed

- Fixed an issue to avoid validation loop run on restart ([#11552](https://github.com/Lightning-AI/lightning/pull/11552))
- The `RichProgressBar` now correctly shows the `on_epoch` logged values on train epoch end ([#11689](https://github.com/Lightning-AI/lightning/pull/11689))
- Fixed an issue to make the `step` argument in `WandbLogger.log_image` work ([#11716](https://github.com/Lightning-AI/lightning/pull/11716))
- Fixed `restore_optimizers` for mapping states ([#11757](https://github.com/Lightning-AI/lightning/pull/11757))
- With `DPStrategy`, the batch is not explicitly moved to the device ([#11780](https://github.com/Lightning-AI/lightning/pull/11780))
- Fixed an issue to avoid val bar disappear after `trainer.validate()` ([#11700](https://github.com/Lightning-AI/lightning/pull/11700))
- Fixed supporting remote filesystems with `Trainer.weights_save_path` for fault-tolerant training ([#11776](https://github.com/Lightning-AI/lightning/pull/11776))
- Fixed check for available modules ([#11526](https://github.com/Lightning-AI/lightning/pull/11526))
- Fixed bug where the path for "last" checkpoints was not getting saved correctly which caused newer runs to not remove the previous "last" checkpoint ([#11481](https://github.com/Lightning-AI/lightning/pull/11481))
- Fixed bug where the path for best checkpoints was not getting saved correctly when no metric was monitored which caused newer runs to not use the best checkpoint ([#11481](https://github.com/Lightning-AI/lightning/pull/11481))


## [1.5.9] - 2022-01-20

### Fixed

- Pinned sphinx-autodoc-typehints with <v1.15 ([#11400](https://github.com/Lightning-AI/lightning/pull/11400))
- Skipped testing with PyTorch 1.7 and Python 3.9 on Ubuntu ([#11217](https://github.com/Lightning-AI/lightning/pull/11217))
- Fixed type promotion when tensors of higher category than float are logged ([#11401](https://github.com/Lightning-AI/lightning/pull/11401))
- Fixed the format of the configuration saved automatically by the CLI's `SaveConfigCallback` ([#11532](https://github.com/Lightning-AI/lightning/pull/11532))

### Changed
- Changed `LSFEnvironment` to use `LSB_DJOB_RANKFILE` environment variable instead of `LSB_HOSTS` for determining node rank and main address ([#10825](https://github.com/Lightning-AI/lightning/pull/10825))
- Disabled sampler replacement when using `IterableDataset` ([#11507](https://github.com/Lightning-AI/lightning/pull/11507))


## [1.5.8] - 2022-01-05

### Fixed

- Fixed `LightningCLI` race condition while saving the config ([#11199](https://github.com/Lightning-AI/lightning/pull/11199))
- Fixed the default value used with `log(reduce_fx=min|max)` ([#11310](https://github.com/Lightning-AI/lightning/pull/11310))
- Fixed data fetcher selection ([#11294](https://github.com/Lightning-AI/lightning/pull/11294))
- Fixed a race condition that could result in incorrect (zero) values being observed in prediction writer callbacks ([#11288](https://github.com/Lightning-AI/lightning/pull/11288))
- Fixed dataloaders not getting reloaded the correct amount of times when setting `reload_dataloaders_every_n_epochs` and `check_val_every_n_epoch` ([#10948](https://github.com/Lightning-AI/lightning/pull/10948))
- Fixed deepspeed strategy not restoring the lr-scheduler states when lr-scheduler(s) are configured through `LightningModule.configure_optimizer` ([#11322](https://github.com/Lightning-AI/lightning/pull/11322))


## [1.5.7] - 2021-12-21

### Fixed

- Fixed `NeptuneLogger` when using DDP ([#11030](https://github.com/Lightning-AI/lightning/pull/11030))
- Fixed a bug to disable logging hyperparameters in logger if there are no hparams ([#11105](https://github.com/Lightning-AI/lightning/pull/11105))
- Avoid the deprecated `onnx.export(example_outputs=...)` in torch 1.10 ([#11116](https://github.com/Lightning-AI/lightning/pull/11116))
- Fixed an issue when torch-scripting a `LightningModule` after training with `Trainer(sync_batchnorm=True)` ([#11078](https://github.com/Lightning-AI/lightning/pull/11078))
- Fixed an `AttributeError` occurring when using a `CombinedLoader` (multiple dataloaders) for prediction ([#11111](https://github.com/Lightning-AI/lightning/pull/11111))
- Fixed bug where `Trainer(track_grad_norm=..., logger=False)` would fail ([#11114](https://github.com/Lightning-AI/lightning/pull/11114))
- Fixed an incorrect warning being produced by the model summary when using `bf16` precision on CPU ([#11161](https://github.com/Lightning-AI/lightning/pull/11161))

### Changed

- DeepSpeed does not require lightning module zero 3 partitioning ([#10655](https://github.com/Lightning-AI/lightning/pull/10655))
- The `ModelCheckpoint` callback now saves and restores attributes `best_k_models`, `kth_best_model_path`, `kth_value`, and `last_model_path` ([#10995](https://github.com/Lightning-AI/lightning/pull/10995))


## [1.5.6] - 2021-12-15

### Fixed

- Fixed a bug where the DeepSpeedPlugin arguments `cpu_checkpointing` and `contiguous_memory_optimization` were not being forwarded to deepspeed correctly ([#10874](https://github.com/Lightning-AI/lightning/pull/10874))
- Fixed an issue with `NeptuneLogger` causing checkpoints to be uploaded with a duplicated file extension ([#11015](https://github.com/Lightning-AI/lightning/pull/11015))
- Fixed support for logging within callbacks returned from `LightningModule` ([#10991](https://github.com/Lightning-AI/lightning/pull/10991))
- Fixed running sanity check with `RichProgressBar` ([#10913](https://github.com/Lightning-AI/lightning/pull/10913))
- Fixed support for `CombinedLoader` while checking for warning raised with eval dataloaders ([#10994](https://github.com/Lightning-AI/lightning/pull/10994))
- The TQDM progress bar now correctly shows the `on_epoch` logged values on train epoch end ([#11069](https://github.com/Lightning-AI/lightning/pull/11069))
- Fixed bug where the TQDM updated the training progress bar during `trainer.validate` ([#11069](https://github.com/Lightning-AI/lightning/pull/11069))


## [1.5.5] - 2021-12-07

### Fixed

- Disabled batch_size extraction for torchmetric instances because they accumulate the metrics internally ([#10815](https://github.com/Lightning-AI/lightning/pull/10815))
- Fixed an issue with `SignalConnector` not restoring the default signal handlers on teardown when running on SLURM or with fault-tolerant training enabled ([#10611](https://github.com/Lightning-AI/lightning/pull/10611))
- Fixed `SignalConnector._has_already_handler` check for callable type ([#10483](https://github.com/Lightning-AI/lightning/pull/10483))
- Fixed an issue to return the results for each dataloader separately instead of duplicating them for each ([#10810](https://github.com/Lightning-AI/lightning/pull/10810))
- Improved exception message if `rich` version is less than `10.2.2` ([#10839](https://github.com/Lightning-AI/lightning/pull/10839))
- Fixed uploading best model checkpoint in NeptuneLogger ([#10369](https://github.com/Lightning-AI/lightning/pull/10369))
- Fixed early schedule reset logic in PyTorch profiler that was causing data leak ([#10837](https://github.com/Lightning-AI/lightning/pull/10837))
- Fixed a bug that caused incorrect batch indices to be passed to the `BasePredictionWriter` hooks when using a dataloader with `num_workers > 0` ([#10870](https://github.com/Lightning-AI/lightning/pull/10870))
- Fixed an issue with item assignment on the logger on rank > 0 for those who support it ([#10917](https://github.com/Lightning-AI/lightning/pull/10917))
- Fixed importing `torch_xla.debug` for `torch-xla<1.8` ([#10836](https://github.com/Lightning-AI/lightning/pull/10836))
- Fixed an issue with `DDPSpawnPlugin` and related plugins leaving a temporary checkpoint behind ([#10934](https://github.com/Lightning-AI/lightning/pull/10934))
- Fixed a `TypeError` occurring in the `SingalConnector.teardown()` method ([#10961](https://github.com/Lightning-AI/lightning/pull/10961))


## [1.5.4] - 2021-11-30

### Fixed

- Fixed support for `--key.help=class` with the `LightningCLI` ([#10767](https://github.com/Lightning-AI/lightning/pull/10767))
- Fixed `_compare_version` for python packages ([#10762](https://github.com/Lightning-AI/lightning/pull/10762))
- Fixed TensorBoardLogger `SummaryWriter` not close before spawning the processes ([#10777](https://github.com/Lightning-AI/lightning/pull/10777))
- Fixed a consolidation error in Lite when attempting to save the state dict of a sharded optimizer ([#10746](https://github.com/Lightning-AI/lightning/pull/10746))
- Fixed the default logging level for batch hooks associated with training from `on_step=False, on_epoch=True` to `on_step=True, on_epoch=False` ([#10756](https://github.com/Lightning-AI/lightning/pull/10756))

### Removed

- Removed PyTorch 1.6 support ([#10367](https://github.com/Lightning-AI/lightning/pull/10367), [#10738](https://github.com/Lightning-AI/lightning/pull/10738))


## [1.5.3] - 2021-11-24

### Fixed

- Fixed `ShardedTensor` state dict hook registration to check if torch distributed is available ([#10621](https://github.com/Lightning-AI/lightning/pull/10621))
- Fixed an issue with `self.log` not respecting a tensor's `dtype` when applying computations ([#10076](https://github.com/Lightning-AI/lightning/pull/10076))
- Fixed LigtningLite `_wrap_init` popping unexisting keys from DataLoader signature parameters ([#10613](https://github.com/Lightning-AI/lightning/pull/10613))
- Fixed signals being registered within threads ([#10610](https://github.com/Lightning-AI/lightning/pull/10610))
- Fixed an issue that caused Lightning to extract the batch size even though it was set by the user in `LightningModule.log` ([#10408](https://github.com/Lightning-AI/lightning/pull/10408))
- Fixed `Trainer(move_metrics_to_cpu=True)` not moving the evaluation logged results to CPU ([#10631](https://github.com/Lightning-AI/lightning/pull/10631))
- Fixed the `{validation,test}_step` outputs getting moved to CPU with `Trainer(move_metrics_to_cpu=True)` ([#10631](https://github.com/Lightning-AI/lightning/pull/10631))
- Fixed an issue with collecting logged test results with multiple dataloaders ([#10522](https://github.com/Lightning-AI/lightning/pull/10522))


## [1.5.2] - 2021-11-16

### Fixed

- Fixed `CombinedLoader` and `max_size_cycle` didn't receive a `DistributedSampler` ([#10374](https://github.com/Lightning-AI/lightning/pull/10374))
- Fixed an issue where class or init-only variables of dataclasses were passed to the dataclass constructor in `utilities.apply_to_collection` ([#9702](https://github.com/Lightning-AI/lightning/pull/9702))
- Fixed `isinstance` not working with `init_meta_context`, materialized model not being moved to the device ([#10493](https://github.com/Lightning-AI/lightning/pull/10493))
- Fixed an issue that prevented the Trainer to shutdown workers when execution is interrupted due to failure([#10463](https://github.com/Lightning-AI/lightning/pull/10463))
- Squeeze the early stopping monitor to remove empty tensor dimensions ([#10461](https://github.com/Lightning-AI/lightning/pull/10461))
- Fixed sampler replacement logic with `overfit_batches` to only replace the sample when `SequentialSampler` is not used ([#10486](https://github.com/Lightning-AI/lightning/pull/10486))
- Fixed scripting causing false positive deprecation warnings ([#10470](https://github.com/Lightning-AI/lightning/pull/10470), [#10555](https://github.com/Lightning-AI/lightning/pull/10555))
- Do not fail if batch size could not be inferred for logging when using DeepSpeed ([#10438](https://github.com/Lightning-AI/lightning/pull/10438))
- Fixed propagation of device and dtype information to submodules of LightningLite when they inherit from `DeviceDtypeModuleMixin` ([#10559](https://github.com/Lightning-AI/lightning/pull/10559))


## [1.5.1] - 2021-11-09

### Fixed

- Fixed `apply_to_collection(defaultdict)` ([#10316](https://github.com/Lightning-AI/lightning/pull/10316))
- Fixed failure when `DataLoader(batch_size=None)` is passed ([#10345](https://github.com/Lightning-AI/lightning/pull/10345))
- Fixed interception of `__init__` arguments for sub-classed DataLoader re-instantiation in Lite ([#10334](https://github.com/Lightning-AI/lightning/pull/10334))
- Fixed issue with pickling `CSVLogger` after a call to `CSVLogger.save` ([#10388](https://github.com/Lightning-AI/lightning/pull/10388))
- Fixed an import error being caused by `PostLocalSGD` when `torch.distributed` not available ([#10359](https://github.com/Lightning-AI/lightning/pull/10359))
- Fixed the logging with `on_step=True` in epoch-level hooks causing unintended side-effects. Logging with `on_step=True` in epoch-level hooks will now correctly raise an error ([#10409](https://github.com/Lightning-AI/lightning/pull/10409))
- Fixed deadlocks for distributed training with `RichProgressBar` ([#10428](https://github.com/Lightning-AI/lightning/pull/10428))
- Fixed an issue where the model wrapper in Lite converted non-floating point tensors to float ([#10429](https://github.com/Lightning-AI/lightning/pull/10429))
- Fixed an issue with inferring the dataset type in fault-tolerant training ([#10432](https://github.com/Lightning-AI/lightning/pull/10432))
- Fixed dataloader workers with `persistent_workers` being deleted on every iteration ([#10434](https://github.com/Lightning-AI/lightning/pull/10434))


## [1.5.0] - 2021-11-02

### Added

- Added support for monitoring the learning rate without schedulers in `LearningRateMonitor` ([#9786](https://github.com/Lightning-AI/lightning/pull/9786))
- Added registration of `ShardedTensor` state dict hooks in `LightningModule.__init__` if the PyTorch version supports `ShardedTensor` ([#8944](https://github.com/Lightning-AI/lightning/pull/8944))
- Added error handling including calling of `on_keyboard_interrupt()` and `on_exception()` for all entrypoints (fit, validate, test, predict) ([#8819](https://github.com/Lightning-AI/lightning/pull/8819))
- Added a flavor of `training_step` that takes `dataloader_iter` as an argument ([#8807](https://github.com/Lightning-AI/lightning/pull/8807))
- Added a `state_key` property to the `Callback` base class ([#6886](https://github.com/Lightning-AI/lightning/pull/6886))
- Added progress tracking to loops:
    * Integrated `TrainingEpochLoop.total_batch_idx` ([#8598](https://github.com/Lightning-AI/lightning/pull/8598))
    * Added `BatchProgress` and integrated `TrainingEpochLoop.is_last_batch` ([#9657](https://github.com/Lightning-AI/lightning/pull/9657))
    * Avoid optional `Tracker` attributes ([#9320](https://github.com/Lightning-AI/lightning/pull/9320))
    * Reset `current` progress counters when restarting an epoch loop that had already finished ([#9371](https://github.com/Lightning-AI/lightning/pull/9371))
    * Call `reset_on_restart` in the loop's `reset` hook instead of when loading a checkpoint ([#9561](https://github.com/Lightning-AI/lightning/pull/9561))
    * Use `completed` over `processed` in `reset_on_restart` ([#9656](https://github.com/Lightning-AI/lightning/pull/9656))
    * Renamed `reset_on_epoch` to `reset_on_run` ([#9658](https://github.com/Lightning-AI/lightning/pull/9658))
- Added `batch_size` and `rank_zero_only` arguments for `log_dict` to match `log` ([#8628](https://github.com/Lightning-AI/lightning/pull/8628))
- Added a check for unique GPU ids ([#8666](https://github.com/Lightning-AI/lightning/pull/8666))
- Added `ResultCollection` state_dict to the Loop `state_dict` and added support for distributed reload ([#8641](https://github.com/Lightning-AI/lightning/pull/8641))
- Added DeepSpeed collate checkpoint utility function ([#8701](https://github.com/Lightning-AI/lightning/pull/8701))
- Added a `handles_accumulate_grad_batches` property to the training type plugins ([#8856](https://github.com/Lightning-AI/lightning/pull/8856))
- Added a warning to `WandbLogger` when reusing a wandb run ([#8714](https://github.com/Lightning-AI/lightning/pull/8714))
- Added `log_graph` argument for `watch` method of `WandbLogger` ([#8662](https://github.com/Lightning-AI/lightning/pull/8662))
- `LightningCLI` additions:
  * Added `LightningCLI(run=False|True)` to choose whether to run a `Trainer` subcommand ([#8751](https://github.com/Lightning-AI/lightning/pull/8751))
  * Added support to call any trainer function from the `LightningCLI` via subcommands ([#7508](https://github.com/Lightning-AI/lightning/pull/7508))
  * Allow easy trainer re-instantiation ([#7508](https://github.com/Lightning-AI/lightning/pull/9241))
  * Automatically register all optimizers and learning rate schedulers ([#9565](https://github.com/Lightning-AI/lightning/pull/9565))
  * Allow registering custom optimizers and learning rate schedulers without subclassing the CLI ([#9565](https://github.com/Lightning-AI/lightning/pull/9565))
  * Support shorthand notation to instantiate optimizers and learning rate schedulers ([#9565](https://github.com/Lightning-AI/lightning/pull/9565))
  * Support passing lists of callbacks via command line ([#8815](https://github.com/Lightning-AI/lightning/pull/8815))
  * Support shorthand notation to instantiate models ([#9588](https://github.com/Lightning-AI/lightning/pull/9588))
  * Support shorthand notation to instantiate datamodules ([#10011](https://github.com/Lightning-AI/lightning/pull/10011))
  * Added `multifile` option to `LightningCLI` to enable/disable config saving to preserve multiple files structure ([#9073](https://github.com/Lightning-AI/lightning/pull/9073))
- Fault-tolerant training:
    * Added `FastForwardSampler` and `CaptureIterableDataset` injection to data loading utilities ([#8366](https://github.com/Lightning-AI/lightning/pull/8366))
    * Added `DataFetcher` to control fetching flow ([#8890](https://github.com/Lightning-AI/lightning/pull/8890))
    * Added `SharedCycleIteratorState` to prevent infinite loop ([#8889](https://github.com/Lightning-AI/lightning/pull/8889))
    * Added `CaptureMapDataset` for state management in map-style datasets ([#8891](https://github.com/Lightning-AI/lightning/pull/8891))
    * Added Fault Tolerant Training to `DataFetcher` ([#8891](https://github.com/Lightning-AI/lightning/pull/8891))
    * Replaced old prefetch iterator with new `DataFetcher` in training loop ([#8953](https://github.com/Lightning-AI/lightning/pull/8953))
    * Added partial support for global random state fault-tolerance in map-style datasets ([#8950](https://github.com/Lightning-AI/lightning/pull/8950))
    * Converted state to tuple explicitly when setting Python random state ([#9401](https://github.com/Lightning-AI/lightning/pull/9401))
    * Added support for restarting an optimizer loop (multiple optimizers) ([#9537](https://github.com/Lightning-AI/lightning/pull/9537))
    * Added support for restarting within Evaluation Loop ([#9563](https://github.com/Lightning-AI/lightning/pull/9563))
    * Added mechanism to detect that a signal has been sent so the Trainer can gracefully exit ([#9566](https://github.com/Lightning-AI/lightning/pull/9566))
    * Added support for skipping ahead to validation during the auto-restart of fitting ([#9681](https://github.com/Lightning-AI/lightning/pull/9681))
    * Added support for auto-restart if a fault-tolerant checkpoint is available ([#9722](https://github.com/Lightning-AI/lightning/pull/9722))
- Checkpoint saving and loading extensibility:
  * Added `CheckpointIO` plugin to expose checkpoint IO from training type plugin ([#8743](https://github.com/Lightning-AI/lightning/pull/8743))
  * Refactored `CheckpointConnector` to offload validation logic to the `CheckpointIO` plugin ([#9045](https://github.com/Lightning-AI/lightning/pull/9045))
  * Added `remove_checkpoint` to `CheckpointIO` plugin by moving the responsibility out of the `ModelCheckpoint` callback ([#9373](https://github.com/Lightning-AI/lightning/pull/9373))
  * Added `XLACheckpointIO` plugin ([#9972](https://github.com/Lightning-AI/lightning/pull/9972))
- Loop customization:
    * Added `Closure` and `AbstractClosure` classes ([#8642](https://github.com/Lightning-AI/lightning/pull/8642))
    * Refactored `TrainingBatchLoop` and extracted `OptimizerLoop`, splitting off automatic optimization into its own loop ([#9191](https://github.com/Lightning-AI/lightning/pull/9191))
    * Removed `TrainingBatchLoop.backward()`; manual optimization now calls directly into `Accelerator.backward()` and automatic optimization handles backward in new `OptimizerLoop` ([#9265](https://github.com/Lightning-AI/lightning/pull/9265))
    * Extracted `ManualOptimization` logic from `TrainingBatchLoop` into its own separate loop class ([#9266](https://github.com/Lightning-AI/lightning/pull/9266))
    * Added `OutputResult` and `ManualResult` classes ([#9437](https://github.com/Lightning-AI/lightning/pull/9437), [#9424](https://github.com/Lightning-AI/lightning/pull/9424))
    * Marked `OptimizerLoop.backward` as protected ([#9514](https://github.com/Lightning-AI/lightning/pull/9514))
    * Marked `FitLoop.should_accumulate` as protected ([#9515](https://github.com/Lightning-AI/lightning/pull/9515))
    * Marked several methods in `PredictionLoop` as protected: `on_predict_start`, `on_predict_epoch_end`, `on_predict_end`, `on_predict_model_eval` ([#9516](https://github.com/Lightning-AI/lightning/pull/9516))
    * Marked several methods in `EvaluationLoop` as protected: `get_max_batches`, `on_evaluation_model_eval`, `on_evaluation_model_train`, `on_evaluation_start`, `on_evaluation_epoch_start`, `on_evaluation_epoch_end`, `on_evaluation_end`, `reload_evaluation_dataloaders` ([#9516](https://github.com/Lightning-AI/lightning/pull/9516))
    * Marked several methods in `EvaluationEpochLoop` as protected: `on_evaluation_batch_start`, `evaluation_step`, `evaluation_step_end` ([#9516](https://github.com/Lightning-AI/lightning/pull/9516))
    * Added `yielding_training_step` example ([#9983](https://github.com/Lightning-AI/lightning/pull/9983))
- Added support for saving and loading state of multiple callbacks of the same type ([#7187](https://github.com/Lightning-AI/lightning/pull/7187))
- Added DeepSpeed Stage 1 support ([#8974](https://github.com/Lightning-AI/lightning/pull/8974))
- Added `Python dataclass` support for `LightningDataModule` ([#8272](https://github.com/Lightning-AI/lightning/pull/8272))
- Added sanitization of tensors when they get logged as hyperparameters in `TensorBoardLogger` ([#9031](https://github.com/Lightning-AI/lightning/pull/9031))
- Added `InterBatchParallelDataFetcher` ([#9020](https://github.com/Lightning-AI/lightning/pull/9020))
- Added `DataLoaderIterDataFetcher` ([#9020](https://github.com/Lightning-AI/lightning/pull/9020))
- Added `DataFetcher` within `Fit / Evaluation` Loop  ([#9047](https://github.com/Lightning-AI/lightning/pull/9047))
- Added a friendly error message when DDP attempts to spawn new distributed processes with rank > 0 ([#9005](https://github.com/Lightning-AI/lightning/pull/9005))
- Added Rich integration:
    * Added Rich progress bar ([#8929](https://github.com/Lightning-AI/lightning/pull/8929), [#9559](https://github.com/Lightning-AI/lightning/pull/9559))
    * Added Support for iterable datasets ([#9734](https://github.com/Lightning-AI/lightning/pull/9734))
    * Added `RichModelSummary` callback ([#9546](https://github.com/Lightning-AI/lightning/pull/9546))
    * Added `configure_columns` method to `RichProgressBar` ([#10288](https://github.com/Lightning-AI/lightning/pull/10288))
    * Added `leave` argument to `RichProgressBar` ([#10301](https://github.com/Lightning-AI/lightning/pull/10301))
- Added input validation logic for precision ([#9080](https://github.com/Lightning-AI/lightning/pull/9080))
- Added support for CPU AMP autocast ([#9084](https://github.com/Lightning-AI/lightning/pull/9084))
- Added `on_exception` callback hook ([#9183](https://github.com/Lightning-AI/lightning/pull/9183))
- Added a warning to DeepSpeed when inferring batch size ([#9221](https://github.com/Lightning-AI/lightning/pull/9221))
- Added `ModelSummary` callback ([#9344](https://github.com/Lightning-AI/lightning/pull/9344))
- Added `log_images`, `log_text` and `log_table` to `WandbLogger` ([#9545](https://github.com/Lightning-AI/lightning/pull/9545))
- Added `PL_RECONCILE_PROCESS` environment variable to enable process reconciliation regardless of cluster environment settings ([#9389](https://github.com/Lightning-AI/lightning/pull/9389))
- Added `get_device_stats` to the Accelerator interface and added its implementation for GPU and TPU ([#9586](https://github.com/Lightning-AI/lightning/pull/9586))
- Added a warning when an unknown key is encountered in the optimizer configuration, and when `OneCycleLR` is used with `"interval": "epoch"` ([#9666](https://github.com/Lightning-AI/lightning/pull/9666))
- Added `DeviceStatsMonitor` callback ([#9712](https://github.com/Lightning-AI/lightning/pull/9712))
- Added `enable_progress_bar` to the Trainer constructor ([#9664](https://github.com/Lightning-AI/lightning/pull/9664))
- Added `pl_legacy_patch` load utility for loading old checkpoints that have pickled legacy Lightning attributes ([#9166](https://github.com/Lightning-AI/lightning/pull/9166))
- Added support for `torch.use_deterministic_algorithms` ([#9121](https://github.com/Lightning-AI/lightning/pull/9121))
- Added automatic parameters tying for TPUs ([#9525](https://github.com/Lightning-AI/lightning/pull/9525))
- Added support for `torch.autograd.set_detect_anomaly` through `Trainer` constructor argument `detect_anomaly` ([#9848](https://github.com/Lightning-AI/lightning/pull/9848))
- Added `enable_model_summary` flag to Trainer ([#9699](https://github.com/Lightning-AI/lightning/pull/9699))
- Added `strategy` argument to Trainer ([#8597](https://github.com/Lightning-AI/lightning/pull/8597))
- Added `init_meta_context`, `materialize_module` utilities ([#9920](https://github.com/Lightning-AI/lightning/pull/9920))
- Added `TPUPrecisionPlugin` ([#10020](https://github.com/Lightning-AI/lightning/pull/#10020))
- Added `torch.bfloat16` support:
  * Added bfloat16 support for Lightning Trainer ([#9049](https://github.com/Lightning-AI/lightning/pull/9049))
  * Renamed `TPUHalfPrecisionPlugin` to `TPUBf16PrecisionPlugin` ([#10026](https://github.com/Lightning-AI/lightning/pull/10026))
  * Default to `precision=bf16` on CPU when `precision=16` is passed ([#10033](https://github.com/Lightning-AI/lightning/pull/10033))
  * Added support for `torch.autocast` ([#10053](https://github.com/Lightning-AI/lightning/pull/10053))
- Added `kfold` example for loop customization ([#9965](https://github.com/Lightning-AI/lightning/pull/9965))
- LightningLite:
    * Added `PrecisionPlugin.forward_context`, making it the default implementation for all `{train,val,test,predict}_step_context()` methods ([#9988](https://github.com/Lightning-AI/lightning/pull/9988))
    * Added `DDPSpawnPlugin.spawn()` for spawning new processes of a given function ([#10018](https://github.com/Lightning-AI/lightning/pull/10018), [#10022](https://github.com/Lightning-AI/lightning/pull/10022))
    * Added `TrainingTypePlugin.{_setup_model, _setup_optimizer}` methods ([#9994](https://github.com/Lightning-AI/lightning/pull/9994), [#10064](https://github.com/Lightning-AI/lightning/pull/10064))
    * Implemented `DataParallelPlugin._setup_model` ([#10010](https://github.com/Lightning-AI/lightning/pull/10010))
    * Implemented `DeepSpeedPlugin._setup_model_and_optimizers` ([#10009](https://github.com/Lightning-AI/lightning/pull/10009), [#10064](https://github.com/Lightning-AI/lightning/pull/10064))
    * Implemented `{DDPShardedPlugin,DDPShardedSpawnPlugin}._setup_model_and_optimizers` ([#10028](https://github.com/Lightning-AI/lightning/pull/10028), [#10064](https://github.com/Lightning-AI/lightning/pull/10064))
    * Added optional `model` argument to the `optimizer_step` methods in accelerators and plugins ([#10023](https://github.com/Lightning-AI/lightning/pull/10023))
    * Updated precision attributes in `DeepSpeedPlugin` ([#10164](https://github.com/Lightning-AI/lightning/pull/10164))
    * Added the ability to return a result from rank 0 in `DDPSpawnPlugin.spawn` ([#10162](https://github.com/Lightning-AI/lightning/pull/10162))
    * Added `pytorch_lightning.lite` package ([#10175](https://github.com/Lightning-AI/lightning/pull/10175))
    * Added `LightningLite` documentation ([#10043](https://github.com/Lightning-AI/lightning/pull/10043))
    * Added `LightningLite` examples ([#9987](https://github.com/Lightning-AI/lightning/pull/9987))
    * Make the `_LiteDataLoader` an iterator and add supports for custom dataloader ([#10279](https://github.com/Lightning-AI/lightning/pull/10279))
- Added `use_omegaconf` argument to `save_hparams_to_yaml` plugin ([#9170](https://github.com/Lightning-AI/lightning/pull/9170))
- Added `ckpt_path` argument for `Trainer.fit()` ([#10061](https://github.com/Lightning-AI/lightning/pull/10061))
- Added `auto_device_count` method to `Accelerators` ([#10222](https://github.com/Lightning-AI/lightning/pull/10222))
- Added support for `devices="auto"` ([#10264](https://github.com/Lightning-AI/lightning/pull/10264))
- Added a `filename` argument in `ModelCheckpoint.format_checkpoint_name` ([#9818](https://github.com/Lightning-AI/lightning/pull/9818))
- Added support for empty `gpus` list to run on CPU ([#10246](https://github.com/Lightning-AI/lightning/pull/10246))
- Added a warning if multiple batch sizes are found from ambiguous batch ([#10247](https://github.com/Lightning-AI/lightning/pull/10247))

### Changed

- Trainer now raises a `MisconfigurationException` when its methods are called with `ckpt_path="best"` but a checkpoint callback isn't configured ([#9841](https://github.com/Lightning-AI/lightning/pull/9841))
- Setting `Trainer(accelerator="ddp_cpu")` now does not spawn a subprocess if `num_processes` is kept `1` along with `num_nodes > 1` ([#9603](https://github.com/Lightning-AI/lightning/pull/9603))
- Module imports are now catching `ModuleNotFoundError` instead of `ImportError` ([#9867](https://github.com/Lightning-AI/lightning/pull/9867))
- `pytorch_lightning.loggers.neptune.NeptuneLogger` is now consistent with the new [neptune-client](https://github.com/neptune-ai/neptune-client) API; the old [neptune-client](https://github.com/neptune-ai/neptune-client) API is supported by `NeptuneClient` from the [neptune-contrib](https://github.com/neptune-ai/neptune-contrib) repo ([#6867](https://github.com/Lightning-AI/lightning/pull/6867))
- Parsing of `enums` type hyperparameters to be saved in the `haprams.yaml` file by TensorBoard and CSV loggers has been fixed and made in line with how OmegaConf parses it ([#9170](https://github.com/Lightning-AI/lightning/pull/9170))
- Parsing of the `gpus` Trainer argument has changed: `gpus="n"` (str) no longer selects the GPU index n and instead selects the first n devices ([#8770](https://github.com/Lightning-AI/lightning/pull/8770))
- `iteration_count` and other index attributes in the loops has been replaced with progress dataclasses ([#8477](https://github.com/Lightning-AI/lightning/pull/8477))
- The `trainer.lightning_module` reference is now properly set at the very beginning of a run ([#8536](https://github.com/Lightning-AI/lightning/pull/8536))
- The model weights now get loaded in all cases when the checkpoint path gets provided in validate/test/predict, regardless of whether the model instance is provided or not ([#8352](https://github.com/Lightning-AI/lightning/pull/8352))
- The `Trainer` functions `reset_{train,val,test,predict}_dataloader`, `reset_train_val_dataloaders`, and `request_dataloader` `model` argument is now optional ([#8536](https://github.com/Lightning-AI/lightning/pull/8536))
- Saved checkpoints will no longer use the type of a `Callback` as the key to avoid issues with unpickling ([#6886](https://github.com/Lightning-AI/lightning/pull/6886))
- Improved string conversion for `ResultCollection` ([#8622](https://github.com/Lightning-AI/lightning/pull/8622))
- `LightningCLI` changes:
    * `LightningCLI.init_parser` now returns the parser instance ([#8721](https://github.com/Lightning-AI/lightning/pull/8721))
    * `LightningCLI.add_core_arguments_to_parser`, `LightningCLI.parse_arguments` now take a `parser` argument ([#8721](https://github.com/Lightning-AI/lightning/pull/8721))
    * `LightningCLI.instantiate_trainer` now takes a config and a list of callbacks ([#8721](https://github.com/Lightning-AI/lightning/pull/8721))
    * Split `LightningCLI.add_core_arguments_to_parser` into `LightningCLI.add_default_arguments_to_parser` + `LightningCLI.add_core_arguments_to_parser` ([#8721](https://github.com/Lightning-AI/lightning/pull/8721))
- The accelerator and training type plugin `setup` hooks no longer have a `model` argument ([#8536](https://github.com/Lightning-AI/lightning/pull/8536))
- The accelerator and training type plugin `update_global_step` hook has been removed ([#8856](https://github.com/Lightning-AI/lightning/pull/8856))
- The coverage of `self.log`-ing in any `LightningModule` or `Callback` hook has been improved ([#8498](https://github.com/Lightning-AI/lightning/pull/8498))
- `self.log`-ing without a `Trainer` reference now raises a warning instead of an exception ([#9733](https://github.com/Lightning-AI/lightning/pull/9733))
- Removed restrictions in the Trainer that loggers can only log from rank 0; the existing logger behavior has not changed ([#8608](https://github.com/Lightning-AI/lightning/pull/8608))
- `Trainer.request_dataloader` now takes a `RunningStage` enum instance ([#8858](https://github.com/Lightning-AI/lightning/pull/8858))
- Changed `rank_zero_warn` to `NotImplementedError` in the `{train, val, test, predict}_dataloader` hooks that `Lightning(Data)Module` uses ([#9161](https://github.com/Lightning-AI/lightning/pull/9161))
- Moved `block_ddp_sync_behaviour` out of `TrainingBatchLoop` to loop utilities ([#9192](https://github.com/Lightning-AI/lightning/pull/9192))
- Executing the `optimizer_closure` is now required when overriding the `optimizer_step` hook ([#9360](https://github.com/Lightning-AI/lightning/pull/9360))
- Changed logging of `LightningModule` and `LightningDataModule` hyperparameters to raise an exception only if there are colliding keys with different values ([#9496](https://github.com/Lightning-AI/lightning/pull/9496))
- `seed_everything` now fails when an invalid seed value is passed instead of selecting a random seed ([#8787](https://github.com/Lightning-AI/lightning/pull/8787))
- The Trainer now calls `TrainingTypePlugin` collective APIs directly instead of going through the Accelerator reference ([#9677](https://github.com/Lightning-AI/lightning/pull/9677), [#9901](https://github.com/Lightning-AI/lightning/pull/9901))
- The tuner now uses a unique filename to save a temporary checkpoint ([#9682](https://github.com/Lightning-AI/lightning/pull/9682))
- Changed `HorovodPlugin.all_gather` to return a `torch.Tensor` instead of a list ([#9696](https://github.com/Lightning-AI/lightning/pull/9696))
- Changed Trainer connectors to be protected attributes:
    * Configuration Validator ([#9779](https://github.com/Lightning-AI/lightning/pull/9779))
- The `current_epoch` and `global_step` attributes now get restored irrespective of the Trainer task ([#9413](https://github.com/Lightning-AI/lightning/pull/9413))
- Trainer now raises an exception when requesting `amp_level` with native `amp_backend` ([#9755](https://github.com/Lightning-AI/lightning/pull/9755))
- Update the logic to check for accumulation steps with deepspeed ([#9826](https://github.com/Lightning-AI/lightning/pull/9826))
- `pytorch_lightning.utilities.grads.grad_norm` now raises an exception if parameter `norm_type <= 0` ([#9765](https://github.com/Lightning-AI/lightning/pull/9765))
- Updated error message for interactive incompatible plugins ([#9896](https://github.com/Lightning-AI/lightning/pull/9896))
- Moved the `optimizer_step` and `clip_gradients` hook from the `Accelerator` and `TrainingTypePlugin` into the `PrecisionPlugin` ([#10143](https://github.com/Lightning-AI/lightning/pull/10143), [#10029](https://github.com/Lightning-AI/lightning/pull/10029))
- `NativeMixedPrecisionPlugin` and its subclasses now take an optional `GradScaler` instance ([#10055](https://github.com/Lightning-AI/lightning/pull/10055))
- Trainer is now raising a `MisconfigurationException` instead of a warning if `Trainer.{validate/test}` is missing required methods ([#10016](https://github.com/Lightning-AI/lightning/pull/10016))
- Changed default value of the `max_steps` Trainer argument from `None` to -1 ([#9460](https://github.com/Lightning-AI/lightning/pull/9460))
- LightningModule now raises an error when calling `log(on_step=False, on_epoch=False)` ([#10227](https://github.com/Lightning-AI/lightning/pull/10227))
- Quantization aware training observers are now disabled by default during validating/testing/predicting stages ([#8540](https://github.com/Lightning-AI/lightning/pull/8540))
- Raised `MisconfigurationException` when total length of `dataloader` across ranks is zero, and give warning when total length is non-zero, but only local rank length is zero. ([#9827](https://github.com/Lightning-AI/lightning/pull/9827))
- Changed the model size calculation using `ByteCounter` ([#10123](https://github.com/Lightning-AI/lightning/pull/10123))
- Enabled `on_load_checkpoint` for `LightningDataModule` for all `trainer_fn` ([#10238](https://github.com/Lightning-AI/lightning/pull/10238))
- Allowed separate config files for parameters with class type when LightningCLI is in `subclass_mode=False` ([#10286](https://github.com/Lightning-AI/lightning/pull/10286))

### Deprecated

- Deprecated Trainer argument `terminate_on_nan` in favor of `detect_anomaly`([#9175](https://github.com/Lightning-AI/lightning/pull/9175))
- Deprecated `Trainer.terminate_on_nan` public attribute access ([#9849](https://github.com/Lightning-AI/lightning/pull/9849))
- Deprecated `LightningModule.summarize()` in favor of `pytorch_lightning.utilities.model_summary.summarize()` ([#8513](https://github.com/Lightning-AI/lightning/pull/8513))
- Deprecated `LightningModule.model_size` ([#8343](https://github.com/Lightning-AI/lightning/pull/8343))
- Deprecated `DataModule` properties: `train_transforms`, `val_transforms`, `test_transforms`, `size`, `dims` ([#8851](https://github.com/Lightning-AI/lightning/pull/8851))
- Deprecated `add_to_queue`, `get_from_queue` from `LightningModule` in favor of corresponding methods in the `DDPSpawnPlugin` ([#9118](https://github.com/Lightning-AI/lightning/pull/9118))
- Deprecated `LightningModule.get_progress_bar_dict` and `Trainer.progress_bar_dict` in favor of `pytorch_lightning.callbacks.progress.base.get_standard_metrics` and `ProgressBarBase.get_metrics` ([#8985](https://github.com/Lightning-AI/lightning/pull/8985))
- Deprecated `prepare_data_per_node` flag on Trainer and set it as a property of `DataHooks`, accessible in the `LightningModule` and `LightningDataModule` ([#8958](https://github.com/Lightning-AI/lightning/pull/8958))
- Deprecated the `TestTubeLogger` ([#9065](https://github.com/Lightning-AI/lightning/pull/9065))
- Deprecated `on_{train/val/test/predict}_dataloader()` from `LightningModule` and `LightningDataModule` ([#9098](https://github.com/Lightning-AI/lightning/pull/9098))
- Deprecated `on_keyboard_interrupt` callback hook in favor of new `on_exception` hook ([#9260](https://github.com/Lightning-AI/lightning/pull/9260))
- Deprecated passing `process_position` to the `Trainer` constructor in favor of adding the `ProgressBar` callback with `process_position` directly to the list of callbacks ([#9222](https://github.com/Lightning-AI/lightning/pull/9222))
- Deprecated passing `flush_logs_every_n_steps` as a Trainer argument, instead pass it to the logger init if supported ([#9366](https://github.com/Lightning-AI/lightning/pull/9366))
- Deprecated `LightningLoggerBase.close`, `LoggerCollection.close` in favor of `LightningLoggerBase.finalize`, `LoggerCollection.finalize` ([#9422](https://github.com/Lightning-AI/lightning/pull/9422))
- Deprecated passing `progress_bar_refresh_rate` to the `Trainer` constructor in favor of adding the `ProgressBar` callback with `refresh_rate` directly to the list of callbacks, or passing `enable_progress_bar=False` to disable the progress bar ([#9616](https://github.com/Lightning-AI/lightning/pull/9616))
- Deprecated `LightningDistributed` and moved the broadcast logic to `DDPPlugin` and `DDPSpawnPlugin` directly ([#9691](https://github.com/Lightning-AI/lightning/pull/9691))
- Deprecated passing `stochastic_weight_avg` to the `Trainer` constructor in favor of adding the `StochasticWeightAveraging` callback directly to the list of callbacks ([#8989](https://github.com/Lightning-AI/lightning/pull/8989))
- Deprecated Accelerator collective API `barrier`, `broadcast`, and `all_gather` in favor of calling the `TrainingTypePlugin` collective API directly ([#9677](https://github.com/Lightning-AI/lightning/pull/9677))
- Deprecated `checkpoint_callback` from the `Trainer` constructor in favor of `enable_checkpointing` ([#9754](https://github.com/Lightning-AI/lightning/pull/9754))
- Deprecated the `LightningModule.on_post_move_to_device` method ([#9525](https://github.com/Lightning-AI/lightning/pull/9525))
- Deprecated `pytorch_lightning.core.decorators.parameter_validation` in favor of `pytorch_lightning.utilities.parameter_tying.set_shared_parameters` ([#9525](https://github.com/Lightning-AI/lightning/pull/9525))
- Deprecated passing `weights_summary` to the `Trainer` constructor in favor of adding the `ModelSummary` callback with `max_depth` directly to the list of callbacks ([#9699](https://github.com/Lightning-AI/lightning/pull/9699))
- Deprecated `log_gpu_memory`, `gpu_metrics`, and util funcs in favor of `DeviceStatsMonitor` callback ([#9921](https://github.com/Lightning-AI/lightning/pull/9921))
- Deprecated `GPUStatsMonitor` and `XLAStatsMonitor` in favor of `DeviceStatsMonitor` callback ([#9924](https://github.com/Lightning-AI/lightning/pull/9924))
- Deprecated setting `Trainer(max_steps=None)`; To turn off the limit, set `Trainer(max_steps=-1)` (default) ([#9460](https://github.com/Lightning-AI/lightning/pull/9460))
- Deprecated access to the `AcceleratorConnector.is_slurm_managing_tasks` attribute and marked it as protected ([#10101](https://github.com/Lightning-AI/lightning/pull/10101))
- Deprecated access to the `AcceleratorConnector.configure_slurm_ddp` method and marked it as protected ([#10101](https://github.com/Lightning-AI/lightning/pull/10101))
- Deprecated passing `resume_from_checkpoint` to the `Trainer` constructor in favor of `trainer.fit(ckpt_path=)` ([#10061](https://github.com/Lightning-AI/lightning/pull/10061))
- Deprecated `ClusterEnvironment.creates_children()` in favor of `ClusterEnvironment.creates_processes_externally` (property) ([#10106](https://github.com/Lightning-AI/lightning/pull/10106))
- Deprecated `PrecisionPlugin.master_params()` in favor of `PrecisionPlugin.main_params()` ([#10105](https://github.com/Lightning-AI/lightning/pull/10105))
- Deprecated `lr_sch_names` from `LearningRateMonitor` ([#10066](https://github.com/Lightning-AI/lightning/pull/10066))
- Deprecated `ProgressBar` callback in favor of `TQDMProgressBar` ([#10134](https://github.com/Lightning-AI/lightning/pull/10134))

### Removed

- Removed deprecated `metrics` ([#8586](https://github.com/Lightning-AI/lightning/pull/8586/))
- Removed the deprecated `outputs` argument in both the `LightningModule.on_train_epoch_end` and `Callback.on_train_epoch_end` hooks ([#8587](https://github.com/Lightning-AI/lightning/pull/8587))
- Removed the deprecated `TrainerLoggingMixin` class ([#8609](https://github.com/Lightning-AI/lightning/pull/8609))
- Removed the deprecated `TrainerTrainingTricksMixin` class ([#8679](https://github.com/Lightning-AI/lightning/pull/8679))
- Removed the deprecated `optimizer_idx` from `training_step` as an accepted argument in manual optimization ([#8576](https://github.com/Lightning-AI/lightning/pull/8576))
- Removed support for the deprecated `on_save_checkpoint` signature. The hook now takes a `checkpoint` positional parameter ([#8697](https://github.com/Lightning-AI/lightning/pull/8697))
- Removed support for the deprecated `on_load_checkpoint` signature. The hook now takes a `pl_module` positional parameter ([#8697](https://github.com/Lightning-AI/lightning/pull/8697))
- Removed the deprecated `save_function` property in `ModelCheckpoint` ([#8680](https://github.com/Lightning-AI/lightning/pull/8680))
- Removed the deprecated `model` argument from `ModelCheckpoint.save_checkpoint` ([#8688](https://github.com/Lightning-AI/lightning/pull/8688))
- Removed the deprecated `sync_step` argument from `WandbLogger` ([#8763](https://github.com/Lightning-AI/lightning/pull/8763))
- Removed the deprecated `Trainer.truncated_bptt_steps` in favor of `LightningModule.truncated_bptt_steps` ([#8826](https://github.com/Lightning-AI/lightning/pull/8826))
- Removed `LightningModule.write_predictions` and `LightningModule.write_predictions_dict` ([#8850](https://github.com/Lightning-AI/lightning/pull/8850))
- Removed `on_reset_*_dataloader` hooks in TrainingType Plugins and Accelerators ([#8858](https://github.com/Lightning-AI/lightning/pull/8858))
- Removed deprecated `GradInformation` module in favor of `pytorch_lightning.utilities.grads` ([#8831](https://github.com/Lightning-AI/lightning/pull/8831/))
- Removed `TrainingTypePlugin.on_save` and `Accelerator.on_save` ([#9023](https://github.com/Lightning-AI/lightning/pull/9023))
- Removed `{Accelerator,TrainingTypePlugin,PrecisionPlugin}.post_optimizer_step` ([#9746](https://github.com/Lightning-AI/lightning/pull/9746))
- Removed deprecated `connect_precision_plugin` and `connect_training_type_plugin` from `Accelerator` ([#9019](https://github.com/Lightning-AI/lightning/pull/9019))
- Removed `on_train_epoch_end` from `Accelerator` ([#9035](https://github.com/Lightning-AI/lightning/pull/9035))
- Removed `InterBatchProcessor` in favor of `DataLoaderIterDataFetcher` ([#9052](https://github.com/Lightning-AI/lightning/pull/9052))
- Removed `Plugin` in `base_plugin.py` in favor of accessing `TrainingTypePlugin` and `PrecisionPlugin` directly instead ([#9066](https://github.com/Lightning-AI/lightning/pull/9066))
- Removed `teardown` from `ParallelPlugin` ([#8943](https://github.com/Lightning-AI/lightning/pull/8943))
- Removed deprecated `profiled_functions` argument from `PyTorchProfiler` ([#9178](https://github.com/Lightning-AI/lightning/pull/9178))
- Removed deprecated `pytorch_lighting.utilities.argparse_utils` module ([#9166](https://github.com/Lightning-AI/lightning/pull/9166))
- Removed deprecated property `Trainer.running_sanity_check` in favor of `Trainer.sanity_checking` ([#9209](https://github.com/Lightning-AI/lightning/pull/9209))
- Removed deprecated `BaseProfiler.output_filename` arg from it and its descendants in favor of `dirpath` and `filename` ([#9214](https://github.com/Lightning-AI/lightning/pull/9214))
- Removed deprecated property `ModelCheckpoint.period` in favor of `ModelCheckpoint.every_n_epochs` ([#9213](https://github.com/Lightning-AI/lightning/pull/9213))
- Removed deprecated `auto_move_data` decorator ([#9231](https://github.com/Lightning-AI/lightning/pull/9231))
- Removed deprecated property `LightningModule.datamodule` in favor of `Trainer.datamodule` ([#9233](https://github.com/Lightning-AI/lightning/pull/9233))
- Removed deprecated properties `DeepSpeedPlugin.cpu_offload*` in favor of `offload_optimizer`, `offload_parameters` and `pin_memory` ([#9244](https://github.com/Lightning-AI/lightning/pull/9244))
- Removed deprecated property `AcceleratorConnector.is_using_torchelastic` in favor of `TorchElasticEnvironment.is_using_torchelastic()` ([#9729](https://github.com/Lightning-AI/lightning/pull/9729))
- Removed `pytorch_lightning.utilities.debugging.InternalDebugger` ([#9680](https://github.com/Lightning-AI/lightning/pull/9680))
- Removed `call_configure_sharded_model_hook` property from `Accelerator` and `TrainingTypePlugin` ([#9612](https://github.com/Lightning-AI/lightning/pull/9612))
- Removed `TrainerProperties` mixin and moved property definitions directly into `Trainer` ([#9495](https://github.com/Lightning-AI/lightning/pull/9495))
- Removed a redundant warning with `ModelCheckpoint(monitor=None)` callback ([#9875](https://github.com/Lightning-AI/lightning/pull/9875))
- Remove `epoch` from `trainer.logged_metrics` ([#9904](https://github.com/Lightning-AI/lightning/pull/9904))
- Remove deprecated `distributed_backend` from `Trainer` ([#10017](https://github.com/Lightning-AI/lightning/pull/10017))
- Removed `process_idx` from the `{DDPSpawnPlugin,TPUSpawnPlugin}.new_process` methods ([#10022](https://github.com/Lightning-AI/lightning/pull/10022))
- Removed automatic patching of `{train,val,test,predict}_dataloader()` on the `LightningModule` ([#9764](https://github.com/Lightning-AI/lightning/pull/9764))
- Removed `pytorch_lightning.trainer.connectors.OptimizerConnector` ([#10120](https://github.com/Lightning-AI/lightning/pull/10120))

### Fixed

- Fixed ImageNet evaluation in example ([#10179](https://github.com/Lightning-AI/lightning/pull/10179))
- Fixed an issue with logger outputs not being finalized correctly after prediction runs ([#8685](https://github.com/Lightning-AI/lightning/pull/8685))
- Fixed `move_metrics_to_cpu` moving the loss to CPU while training on device ([#9308](https://github.com/Lightning-AI/lightning/pull/9308))
- Fixed incorrect main progress bar indicator when resuming training mid-epoch ([#9310](https://github.com/Lightning-AI/lightning/pull/9310))
- Fixed an issue with freeing memory of datafetchers during teardown ([#9387](https://github.com/Lightning-AI/lightning/pull/9387))
- Fixed a bug where the training step output needed to be `deepcopy`-ed ([#9349](https://github.com/Lightning-AI/lightning/pull/9349))
- Fixed an issue with freeing memory allocated by the data iterators in `Loop.on_run_end` ([#9386](https://github.com/Lightning-AI/lightning/pull/9386), [#9915](https://github.com/Lightning-AI/lightning/pull/9915))
- Fixed `BasePredictionWriter` not returning the batch indices in a non-distributed setting ([#9432](https://github.com/Lightning-AI/lightning/pull/9432))
- Fixed an error when running in XLA environments with no TPU attached ([#9572](https://github.com/Lightning-AI/lightning/pull/9572))
- Fixed check on torchmetrics logged whose `compute()` output is a multielement tensor ([#9582](https://github.com/Lightning-AI/lightning/pull/9582))
- Fixed gradient accumulation for `DDPShardedPlugin` ([#9122](https://github.com/Lightning-AI/lightning/pull/9122))
- Fixed missing DeepSpeed distributed call ([#9540](https://github.com/Lightning-AI/lightning/pull/9540))
- Fixed an issue with wrapped LightningModule during evaluation; The LightningModule no longer gets wrapped with data-parallel modules when not fitting in `DDPPlugin`, `DDPSpawnPlugin`, `DDPShardedPlugin`, `DDPSpawnShardedPlugin` ([#9096](https://github.com/Lightning-AI/lightning/pull/9096))
- Fixed `trainer.accumulate_grad_batches` to be an int on init. The default value for it is now `None` inside Trainer ([#9652](https://github.com/Lightning-AI/lightning/pull/9652))
- Fixed `broadcast` in `DDPPlugin` and `DDPSpawnPlugin` to respect the `src` input ([#9691](https://github.com/Lightning-AI/lightning/pull/9691))
- Fixed `self.log(on_epoch=True, reduce_fx=sum))` for the `on_batch_start` and `on_train_batch_start` hooks ([#9791](https://github.com/Lightning-AI/lightning/pull/9791))
- Fixed `self.log(on_epoch=True)` for the `on_batch_start` and `on_train_batch_start` hooks ([#9780](https://github.com/Lightning-AI/lightning/pull/9780))
- Fixed restoring training state during `Trainer.fit` only ([#9413](https://github.com/Lightning-AI/lightning/pull/9413))
- Fixed DeepSpeed and Lightning both calling the scheduler ([#9788](https://github.com/Lightning-AI/lightning/pull/9788))
- Fixed missing arguments when saving hyperparameters from the parent class but not from the child class ([#9800](https://github.com/Lightning-AI/lightning/pull/9800))
- Fixed DeepSpeed GPU device IDs ([#9847](https://github.com/Lightning-AI/lightning/pull/9847))
- Reset `val_dataloader` in `tuner/batch_size_scaling` ([#9857](https://github.com/Lightning-AI/lightning/pull/9857))
- Fixed use of `LightningCLI` in computer_vision_fine_tuning.py example ([#9934](https://github.com/Lightning-AI/lightning/pull/9934))
- Fixed issue with non-init dataclass fields in `apply_to_collection` ([#9963](https://github.com/Lightning-AI/lightning/pull/9963))
- Reset `val_dataloader` in `tuner/batch_size_scaling` for binsearch ([#9975](https://github.com/Lightning-AI/lightning/pull/9975))
- Fixed logic to check for spawn in dataloader `TrainerDataLoadingMixin._worker_check` ([#9902](https://github.com/Lightning-AI/lightning/pull/9902))
- Fixed `train_dataloader` getting loaded twice when resuming from a checkpoint during `Trainer.fit()` ([#9671](https://github.com/Lightning-AI/lightning/pull/9671))
- Fixed `LearningRateMonitor` logging with multiple param groups optimizer with no scheduler ([#10044](https://github.com/Lightning-AI/lightning/pull/10044))
- Fixed undesired side effects being caused by `Trainer` patching dataloader methods on the `LightningModule` ([#9764](https://github.com/Lightning-AI/lightning/pull/9764))
- Fixed gradients not being unscaled when clipping or logging the gradient norm ([#9287](https://github.com/Lightning-AI/lightning/pull/9287))
- Fixed `on_before_optimizer_step` getting called before the optimizer closure (including backward) has run ([#10167](https://github.com/Lightning-AI/lightning/pull/10167))
- Fixed monitor value in `ModelCheckpoint` getting moved to the wrong device in a special case where it becomes NaN ([#10118](https://github.com/Lightning-AI/lightning/pull/10118))
- Fixed creation of `dirpath` in `BaseProfiler` if it doesn't exist ([#10073](https://github.com/Lightning-AI/lightning/pull/10073))
- Fixed incorrect handling of sigterm ([#10189](https://github.com/Lightning-AI/lightning/pull/10189))
- Fixed bug where `log(on_step=True, on_epoch=True, sync_dist=True)` wouldn't reduce the value on step ([#10227](https://github.com/Lightning-AI/lightning/pull/10227))
- Fixed an issue with `pl.utilities.seed.reset_seed` converting the `PL_SEED_WORKERS` environment variable to `bool` ([#10099](https://github.com/Lightning-AI/lightning/pull/10099))
- Fixed iterating over a logger collection when `fast_dev_run > 0` ([#10232](https://github.com/Lightning-AI/lightning/pull/10232))
- Fixed `batch_size` in `ResultCollection` not being reset to 1 on epoch end ([#10242](https://github.com/Lightning-AI/lightning/pull/10242))
- Fixed `distrib_type` not being set when training plugin instances are being passed to the Trainer ([#10251](https://github.com/Lightning-AI/lightning/pull/10251))


## [1.4.9] - 2021-09-30

- Fixed `lr_find` to generate same results on multiple calls ([#9704](https://github.com/Lightning-AI/lightning/pull/9704))
- Fixed `reset` metrics on validation epoch end ([#9717](https://github.com/Lightning-AI/lightning/pull/9717))
- Fixed input validation for `gradient_clip_val`, `gradient_clip_algorithm`, `track_grad_norm` and `terminate_on_nan` Trainer arguments ([#9595](https://github.com/Lightning-AI/lightning/pull/9595))
- Reset metrics before each task starts ([#9410](https://github.com/Lightning-AI/lightning/pull/9410))


## [1.4.8] - 2021-09-22

- Fixed error reporting in DDP process reconciliation when processes are launched by an external agent ([#9389](https://github.com/Lightning-AI/lightning/pull/9389))
- Added PL_RECONCILE_PROCESS environment variable to enable process reconciliation regardless of cluster environment settings ([#9389](https://github.com/Lightning-AI/lightning/pull/9389))
- Fixed `add_argparse_args` raising `TypeError` when args are typed as `typing.Generic` in Python 3.6 ([#9554](https://github.com/Lightning-AI/lightning/pull/9554))
- Fixed back-compatibility for saving hyperparameters from a single container and inferring its argument name by reverting [#9125](https://github.com/Lightning-AI/lightning/pull/9125) ([#9642](https://github.com/Lightning-AI/lightning/pull/9642))


## [1.4.7] - 2021-09-14

- Fixed logging of nan parameters ([#9364](https://github.com/Lightning-AI/lightning/pull/9364))
- Fixed `replace_sampler` missing the batch size under specific conditions ([#9367](https://github.com/Lightning-AI/lightning/pull/9367))
- Pass init args to ShardedDataParallel ([#9483](https://github.com/Lightning-AI/lightning/pull/9483))
- Fixed collision of user argument when using ShardedDDP ([#9512](https://github.com/Lightning-AI/lightning/pull/9512))
- Fixed DeepSpeed crash for RNNs ([#9489](https://github.com/Lightning-AI/lightning/pull/9489))


## [1.4.6] - 2021-09-07

- Fixed an issues with export to ONNX format when a model has multiple inputs ([#8800](https://github.com/Lightning-AI/lightning/pull/8800))
- Removed deprecation warnings being called for `on_{task}_dataloader` ([#9279](https://github.com/Lightning-AI/lightning/pull/9279))
- Fixed save/load/resume from checkpoint for DeepSpeed Plugin (
    [#8397](https://github.com/Lightning-AI/lightning/pull/8397),
    [#8644](https://github.com/Lightning-AI/lightning/pull/8644),
    [#8627](https://github.com/Lightning-AI/lightning/pull/8627))
- Fixed `EarlyStopping` running on train epoch end when `check_val_every_n_epoch>1` is set ([#9156](https://github.com/Lightning-AI/lightning/pull/9156))
- Fixed an issue with logger outputs not being finalized correctly after prediction runs ([#8333](https://github.com/Lightning-AI/lightning/pull/8333))
- Fixed the Apex and DeepSpeed plugin closure running after the `on_before_optimizer_step` hook ([#9288](https://github.com/Lightning-AI/lightning/pull/9288))
- Fixed the Native AMP plugin closure not running with manual optimization ([#9288](https://github.com/Lightning-AI/lightning/pull/9288))
- Fixed bug where data-loading functions where not getting the correct running stage passed ([#8858](https://github.com/Lightning-AI/lightning/pull/8858))
- Fixed intra-epoch evaluation outputs staying in memory when the respective `*_epoch_end` hook wasn't overridden ([#9261](https://github.com/Lightning-AI/lightning/pull/9261))
- Fixed error handling in DDP process reconciliation when `_sync_dir` was not initialized ([#9267](https://github.com/Lightning-AI/lightning/pull/9267))
- Fixed PyTorch Profiler not enabled for manual optimization ([#9316](https://github.com/Lightning-AI/lightning/pull/9316))
- Fixed inspection of other args when a container is specified in `save_hyperparameters` ([#9125](https://github.com/Lightning-AI/lightning/pull/9125))
- Fixed signature of `Timer.on_train_epoch_end` and `StochasticWeightAveraging.on_train_epoch_end` to prevent unwanted deprecation warnings ([#9347](https://github.com/Lightning-AI/lightning/pull/9347))


## [1.4.5] - 2021-08-31

- Fixed reduction using `self.log(sync_dict=True, reduce_fx={mean,max})` ([#9142](https://github.com/Lightning-AI/lightning/pull/9142))
- Fixed not setting a default value for `max_epochs` if `max_time` was specified on the `Trainer` constructor ([#9072](https://github.com/Lightning-AI/lightning/pull/9072))
- Fixed the CometLogger, no longer modifies the metrics in place. Instead creates a copy of metrics before performing any operations ([#9150](https://github.com/Lightning-AI/lightning/pull/9150))
- Fixed `DDP` "CUDA error: initialization error" due to a `copy` instead of `deepcopy` on `ResultCollection` ([#9239](https://github.com/Lightning-AI/lightning/pull/9239))


## [1.4.4] - 2021-08-24

- Fixed a bug in the binary search mode of auto batch size scaling where exception was raised if the first trainer run resulted in OOM ([#8954](https://github.com/Lightning-AI/lightning/pull/8954))
- Fixed a bug causing logging with `log_gpu_memory='min_max'` not working ([#9013](https://github.com/Lightning-AI/lightning/pull/9013))


## [1.4.3] - 2021-08-17

- Fixed plateau scheduler stepping on incomplete epoch ([#8861](https://github.com/Lightning-AI/lightning/pull/8861))
- Fixed infinite loop with `CycleIterator` and multiple loaders ([#8889](https://github.com/Lightning-AI/lightning/pull/8889))
- Fixed `StochasticWeightAveraging` with a list of learning rates not applying them to each param group ([#8747](https://github.com/Lightning-AI/lightning/pull/8747))
- Restore original loaders if replaced by entrypoint ([#8885](https://github.com/Lightning-AI/lightning/pull/8885))
- Fixed lost reference to `_Metadata` object in `ResultMetricCollection` ([#8932](https://github.com/Lightning-AI/lightning/pull/8932))
- Ensure the existence of `DDPPlugin._sync_dir` in `reconciliate_processes` ([#8939](https://github.com/Lightning-AI/lightning/pull/8939))


## [1.4.2] - 2021-08-10

- Fixed recursive call for `apply_to_collection(include_none=False)` ([#8719](https://github.com/Lightning-AI/lightning/pull/8719))
- Fixed truncated backprop through time enablement when set as a property on the LightningModule and not the Trainer ([#8804](https://github.com/Lightning-AI/lightning/pull/8804/))
- Fixed comments and exception message for metrics_to_scalars ([#8782](https://github.com/Lightning-AI/lightning/pull/8782/))
- Fixed typo error in LightningLoggerBase.after_save_checkpoint docstring ([#8737](https://github.com/Lightning-AI/lightning/pull/8737/))


## [1.4.1] - 2021-08-03

- Fixed `trainer.fit_loop.split_idx` always returning `None` ([#8601](https://github.com/Lightning-AI/lightning/pull/8601))
- Fixed references for `ResultCollection.extra` ([#8622](https://github.com/Lightning-AI/lightning/pull/8622))
- Fixed reference issues during epoch end result collection ([#8621](https://github.com/Lightning-AI/lightning/pull/8621))
- Fixed horovod auto-detection when horovod is not installed and the launcher is `mpirun` ([#8610](https://github.com/Lightning-AI/lightning/pull/8610))
- Fixed an issue with `training_step` outputs not getting collected correctly for `training_epoch_end` ([#8613](https://github.com/Lightning-AI/lightning/pull/8613))
- Fixed distributed types support for CPUs ([#8667](https://github.com/Lightning-AI/lightning/pull/8667))
- Fixed a deadlock issue with DDP and torchelastic ([#8655](https://github.com/Lightning-AI/lightning/pull/8655))
- Fixed `accelerator=ddp` choice for CPU ([#8645](https://github.com/Lightning-AI/lightning/pull/8645))


## [1.4.0] - 2021-07-27

### Added

- Added `extract_batch_size` utility and corresponding tests to extract batch dimension from multiple batch types ([#8357](https://github.com/Lightning-AI/lightning/pull/8357/))
- Added support for named parameter groups in `LearningRateMonitor` ([#7987](https://github.com/Lightning-AI/lightning/pull/7987))
- Added `dataclass` support for `pytorch_lightning.utilities.apply_to_collection` ([#7935](https://github.com/Lightning-AI/lightning/pull/7935))
- Added support to `LightningModule.to_torchscript` for saving to custom filesystems with `fsspec` ([#7617](https://github.com/Lightning-AI/lightning/pull/7617))
- Added `KubeflowEnvironment` for use with the `PyTorchJob` operator in Kubeflow
- Added LightningCLI support for config files on object stores ([#7521](https://github.com/Lightning-AI/lightning/pull/7521))
- Added `ModelPruning(prune_on_train_epoch_end=True|False)` to choose when to apply pruning ([#7704](https://github.com/Lightning-AI/lightning/pull/7704))
- Added support for checkpointing based on a provided time interval during training ([#7515](https://github.com/Lightning-AI/lightning/pull/7515))
- Progress tracking
  * Added dataclasses for progress tracking ([#6603](https://github.com/Lightning-AI/lightning/pull/6603),
    [#7574](https://github.com/Lightning-AI/lightning/pull/7574),
    [#8140](https://github.com/Lightning-AI/lightning/pull/8140),
    [#8362](https://github.com/Lightning-AI/lightning/pull/8362))
  * Add `{,load_}state_dict` to the progress tracking dataclasses ([#8140](https://github.com/Lightning-AI/lightning/pull/8140))
  * Connect the progress tracking dataclasses to the loops ([#8244](https://github.com/Lightning-AI/lightning/pull/8244),
    [#8362](https://github.com/Lightning-AI/lightning/pull/8362))
  * Do not reset the progress tracking dataclasses total counters ([#8475](https://github.com/Lightning-AI/lightning/pull/8475))
- Added support for passing a `LightningDataModule` positionally as the second argument to `trainer.{validate,test,predict}` ([#7431](https://github.com/Lightning-AI/lightning/pull/7431))
- Added argument `trainer.predict(ckpt_path)` ([#7430](https://github.com/Lightning-AI/lightning/pull/7430))
- Added `clip_grad_by_value` support for TPUs ([#7025](https://github.com/Lightning-AI/lightning/pull/7025))
- Added support for passing any class to `is_overridden` ([#7918](https://github.com/Lightning-AI/lightning/pull/7918))
- Added `sub_dir` parameter to `TensorBoardLogger` ([#6195](https://github.com/Lightning-AI/lightning/pull/6195))
- Added correct `dataloader_idx` to batch transfer hooks ([#6241](https://github.com/Lightning-AI/lightning/pull/6241))
- Added `include_none=bool` argument to `apply_to_collection` ([#7769](https://github.com/Lightning-AI/lightning/pull/7769))
- Added `apply_to_collections` to apply a function to two zipped collections ([#7769](https://github.com/Lightning-AI/lightning/pull/7769))
- Added `ddp_fully_sharded` support ([#7487](https://github.com/Lightning-AI/lightning/pull/7487))
- Added `should_rank_save_checkpoint` property to Training Plugins ([#7684](https://github.com/Lightning-AI/lightning/pull/7684))
- Added `log_grad_norm` hook to `LightningModule` to customize the logging of gradient norms ([#7873](https://github.com/Lightning-AI/lightning/pull/7873))
- Added `save_config_filename` init argument to `LightningCLI` to ease resolving name conflicts ([#7741](https://github.com/Lightning-AI/lightning/pull/7741))
- Added `save_config_overwrite` init argument to `LightningCLI` to ease overwriting existing config files ([#8059](https://github.com/Lightning-AI/lightning/pull/8059))
- Added reset dataloader hooks to Training Plugins and Accelerators ([#7861](https://github.com/Lightning-AI/lightning/pull/7861))
- Added trainer stage hooks for Training Plugins and Accelerators ([#7864](https://github.com/Lightning-AI/lightning/pull/7864))
- Added the `on_before_optimizer_step` hook ([#8048](https://github.com/Lightning-AI/lightning/pull/8048))
- Added IPU Accelerator ([#7867](https://github.com/Lightning-AI/lightning/pull/7867))
- Fault-tolerant training
    * Added `{,load_}state_dict` to `ResultCollection` ([#7948](https://github.com/Lightning-AI/lightning/pull/7948))
    * Added `{,load_}state_dict` to `Loops` ([#8197](https://github.com/Lightning-AI/lightning/pull/8197))
    * Added `FastForwardSampler` and `CaptureIterableDataset` ([#8307](https://github.com/Lightning-AI/lightning/pull/8307))
    * Set `Loop.restarting=False` at the end of the first iteration ([#8362](https://github.com/Lightning-AI/lightning/pull/8362))
    * Save the loops state with the checkpoint (opt-in) ([#8362](https://github.com/Lightning-AI/lightning/pull/8362))
    * Save a checkpoint to restore the state on exception (opt-in) ([#8362](https://github.com/Lightning-AI/lightning/pull/8362))
    * Added `state_dict` and `load_state_dict` utilities for `CombinedLoader` + utilities for dataloader ([#8364](https://github.com/Lightning-AI/lightning/pull/8364))
- Added `rank_zero_only` to `LightningModule.log` function ([#7966](https://github.com/Lightning-AI/lightning/pull/7966))
- Added `metric_attribute` to `LightningModule.log` function ([#7966](https://github.com/Lightning-AI/lightning/pull/7966))
- Added a warning if `Trainer(log_every_n_steps)` is a value too high for the training dataloader ([#7734](https://github.com/Lightning-AI/lightning/pull/7734))
- Added LightningCLI support for argument links applied on instantiation ([#7895](https://github.com/Lightning-AI/lightning/pull/7895))
- Added LightningCLI support for configurable callbacks that should always be present ([#7964](https://github.com/Lightning-AI/lightning/pull/7964))
- Added DeepSpeed Infinity Support, and updated to DeepSpeed 0.4.0 ([#7234](https://github.com/Lightning-AI/lightning/pull/7234))
- Added support for `torch.nn.UninitializedParameter` in `ModelSummary` ([#7642](https://github.com/Lightning-AI/lightning/pull/7642))
- Added support `LightningModule.save_hyperparameters` when `LightningModule` is a dataclass ([#7992](https://github.com/Lightning-AI/lightning/pull/7992))
- Added support for overriding `optimizer_zero_grad` and `optimizer_step` when using accumulate_grad_batches ([#7980](https://github.com/Lightning-AI/lightning/pull/7980))
- Added `logger` boolean flag to `save_hyperparameters` ([#7960](https://github.com/Lightning-AI/lightning/pull/7960))
- Added support for calling scripts using the module syntax (`python -m package.script`) ([#8073](https://github.com/Lightning-AI/lightning/pull/8073))
- Added support for optimizers and learning rate schedulers to `LightningCLI` ([#8093](https://github.com/Lightning-AI/lightning/pull/8093))
- Added XLA Profiler ([#8014](https://github.com/Lightning-AI/lightning/pull/8014))
- Added `PrecisionPlugin.{pre,post}_backward` ([#8328](https://github.com/Lightning-AI/lightning/pull/8328))
- Added `on_load_checkpoint` and `on_save_checkpoint` hooks to the `PrecisionPlugin` base class ([#7831](https://github.com/Lightning-AI/lightning/pull/7831))
- Added `max_depth` parameter in `ModelSummary` ([#8062](https://github.com/Lightning-AI/lightning/pull/8062))
- Added `XLAStatsMonitor` callback ([#8235](https://github.com/Lightning-AI/lightning/pull/8235))
- Added `restore` function and `restarting` attribute to base `Loop` ([#8247](https://github.com/Lightning-AI/lightning/pull/8247))
- Added support for `save_hyperparameters` in `LightningDataModule` ([#3792](https://github.com/Lightning-AI/lightning/pull/3792))
- Added the `ModelCheckpoint(save_on_train_epoch_end)` to choose when to run the saving logic ([#8389](https://github.com/Lightning-AI/lightning/pull/8389))
- Added `LSFEnvironment` for distributed training with the LSF resource manager `jsrun` ([#5102](https://github.com/Lightning-AI/lightning/pull/5102))
- Added support for `accelerator='cpu'|'gpu'|'tpu'|'ipu'|'auto'` ([#7808](https://github.com/Lightning-AI/lightning/pull/7808))
- Added `tpu_spawn_debug` to plugin registry ([#7933](https://github.com/Lightning-AI/lightning/pull/7933))
- Enabled traditional/manual launching of DDP processes through `LOCAL_RANK` and `NODE_RANK` environment variable assignments ([#7480](https://github.com/Lightning-AI/lightning/pull/7480))
- Added `quantize_on_fit_end` argument to `QuantizationAwareTraining` ([#8464](https://github.com/Lightning-AI/lightning/pull/8464))
- Added experimental support for loop specialization ([#8226](https://github.com/Lightning-AI/lightning/pull/8226))
- Added support for `devices` flag to Trainer ([#8440](https://github.com/Lightning-AI/lightning/pull/8440))
- Added private `prevent_trainer_and_dataloaders_deepcopy` context manager on the `LightningModule` ([#8472](https://github.com/Lightning-AI/lightning/pull/8472))
- Added support for providing callables to the Lightning CLI instead of types ([#8400](https://github.com/Lightning-AI/lightning/pull/8400))

### Changed

- Decoupled device parsing logic from Accelerator connector to Trainer ([#8180](https://github.com/Lightning-AI/lightning/pull/8180))
- Changed the `Trainer`'s `checkpoint_callback` argument to allow only boolean values ([#7539](https://github.com/Lightning-AI/lightning/pull/7539))
- Log epoch metrics before the `on_evaluation_end` hook ([#7272](https://github.com/Lightning-AI/lightning/pull/7272))
- Explicitly disallow calling `self.log(on_epoch=False)` during epoch-only or single-call hooks ([#7874](https://github.com/Lightning-AI/lightning/pull/7874))
- Changed these `Trainer` methods to be protected: `call_setup_hook`, `call_configure_sharded_model`, `pre_dispatch`, `dispatch`, `post_dispatch`, `call_teardown_hook`, `run_train`, `run_sanity_check`, `run_evaluate`, `run_evaluation`, `run_predict`, `track_output_for_epoch_end`
- Changed `metrics_to_scalars` to work with any collection or value ([#7888](https://github.com/Lightning-AI/lightning/pull/7888))
- Changed `clip_grad_norm` to use `torch.nn.utils.clip_grad_norm_` ([#7025](https://github.com/Lightning-AI/lightning/pull/7025))
- Validation is now always run inside the training epoch scope ([#7357](https://github.com/Lightning-AI/lightning/pull/7357))
- `ModelCheckpoint` now runs at the end of the training epoch by default ([#8389](https://github.com/Lightning-AI/lightning/pull/8389))
- `EarlyStopping` now runs at the end of the training epoch by default ([#8286](https://github.com/Lightning-AI/lightning/pull/8286))
- Refactored Loops
    * Moved attributes `global_step`, `current_epoch`, `max/min_steps`, `max/min_epochs`, `batch_idx`, and `total_batch_idx` to TrainLoop ([#7437](https://github.com/Lightning-AI/lightning/pull/7437))
    * Refactored result handling in training loop ([#7506](https://github.com/Lightning-AI/lightning/pull/7506))
    * Moved attributes `hiddens` and `split_idx` to TrainLoop ([#7507](https://github.com/Lightning-AI/lightning/pull/7507))
    * Refactored the logic around manual and automatic optimization inside the optimizer loop ([#7526](https://github.com/Lightning-AI/lightning/pull/7526))
    * Simplified "should run validation" logic ([#7682](https://github.com/Lightning-AI/lightning/pull/7682))
    * Simplified logic for updating the learning rate for schedulers ([#7682](https://github.com/Lightning-AI/lightning/pull/7682))
    * Removed the `on_epoch` guard from the "should stop" validation check ([#7701](https://github.com/Lightning-AI/lightning/pull/7701))
    * Refactored internal loop interface; added new classes `FitLoop`, `TrainingEpochLoop`, `TrainingBatchLoop` ([#7871](https://github.com/Lightning-AI/lightning/pull/7871), [#8077](https://github.com/Lightning-AI/lightning/pull/8077))
    * Removed `pytorch_lightning/trainer/training_loop.py` ([#7985](https://github.com/Lightning-AI/lightning/pull/7985))
    * Refactored evaluation loop interface; added new classes `DataLoaderLoop`, `EvaluationLoop`, `EvaluationEpochLoop` ([#7990](https://github.com/Lightning-AI/lightning/pull/7990), [#8077](https://github.com/Lightning-AI/lightning/pull/8077))
    * Removed `pytorch_lightning/trainer/evaluation_loop.py` ([#8056](https://github.com/Lightning-AI/lightning/pull/8056))
    * Restricted public access to several internal functions ([#8024](https://github.com/Lightning-AI/lightning/pull/8024))
    * Refactored trainer `_run_*` functions and separate evaluation loops ([#8065](https://github.com/Lightning-AI/lightning/pull/8065))
    * Refactored prediction loop interface; added new classes `PredictionLoop`, `PredictionEpochLoop` ([#7700](https://github.com/Lightning-AI/lightning/pull/7700), [#8077](https://github.com/Lightning-AI/lightning/pull/8077))
    * Removed `pytorch_lightning/trainer/predict_loop.py` ([#8094](https://github.com/Lightning-AI/lightning/pull/8094))
    * Moved result teardown to the loops ([#8245](https://github.com/Lightning-AI/lightning/pull/8245))
    * Improve `Loop` API to better handle children `state_dict` and `progress` ([#8334](https://github.com/Lightning-AI/lightning/pull/8334))
- Refactored logging
    * Renamed and moved `core/step_result.py` to `trainer/connectors/logger_connector/result.py` ([#7736](https://github.com/Lightning-AI/lightning/pull/7736))
    * Dramatically simplify the `LoggerConnector` ([#7882](https://github.com/Lightning-AI/lightning/pull/7882))
    * `trainer.{logged,progress_bar,callback}_metrics` are now updated on-demand ([#7882](https://github.com/Lightning-AI/lightning/pull/7882))
    * Completely overhaul the `Result` object in favor of `ResultMetric` ([#7882](https://github.com/Lightning-AI/lightning/pull/7882))
    * Improve epoch-level reduction time and overall memory usage ([#7882](https://github.com/Lightning-AI/lightning/pull/7882))
    * Allow passing `self.log(batch_size=...)` ([#7891](https://github.com/Lightning-AI/lightning/pull/7891))
    * Each of the training loops now keeps its own results collection ([#7891](https://github.com/Lightning-AI/lightning/pull/7891))
    * Remove `EpochResultStore` and `HookResultStore` in favor of `ResultCollection` ([#7909](https://github.com/Lightning-AI/lightning/pull/7909))
    * Remove `MetricsHolder` ([#7909](https://github.com/Lightning-AI/lightning/pull/7909))
- Moved `ignore_scalar_return_in_dp` warning suppression to the DataParallelPlugin class ([#7421](https://github.com/Lightning-AI/lightning/pull/7421/))
- Changed the behaviour when logging evaluation step metrics to no longer append `/epoch_*` to the metric name ([#7351](https://github.com/Lightning-AI/lightning/pull/7351))
- Raised `ValueError` when a `None` value is `self.log`-ed ([#7771](https://github.com/Lightning-AI/lightning/pull/7771))
- Changed `resolve_training_type_plugins` to allow setting `num_nodes` and `sync_batchnorm` from `Trainer` setting ([#7026](https://github.com/Lightning-AI/lightning/pull/7026))
- Default `seed_everything(workers=True)` in the `LightningCLI` ([#7504](https://github.com/Lightning-AI/lightning/pull/7504))
- Changed `model.state_dict()` in `CheckpointConnector` to allow `training_type_plugin` to customize the model's `state_dict()` ([#7474](https://github.com/Lightning-AI/lightning/pull/7474))
- `MLflowLogger` now uses the env variable `MLFLOW_TRACKING_URI` as default tracking URI ([#7457](https://github.com/Lightning-AI/lightning/pull/7457))
- Changed `Trainer` arg and functionality from `reload_dataloaders_every_epoch` to `reload_dataloaders_every_n_epochs` ([#5043](https://github.com/Lightning-AI/lightning/pull/5043))
- Changed `WandbLogger(log_model={True/'all'})` to log models as artifacts ([#6231](https://github.com/Lightning-AI/lightning/pull/6231))
- MLFlowLogger now accepts `run_name` as an constructor argument ([#7622](https://github.com/Lightning-AI/lightning/pull/7622))
- Changed `teardown()` in `Accelerator` to allow `training_type_plugin` to customize `teardown` logic ([#7579](https://github.com/Lightning-AI/lightning/pull/7579))
- `Trainer.fit` now raises an error when using manual optimization with unsupported features such as `gradient_clip_val` or `accumulate_grad_batches` ([#7788](https://github.com/Lightning-AI/lightning/pull/7788))
- Accelerator hooks are called regardless if `LightningModule` overrides the same hooks ([#7826](https://github.com/Lightning-AI/lightning/pull/7826))
- Moved profilers to their own file ([#7822](https://github.com/Lightning-AI/lightning/pull/7822))
- The `on_after_backward` hook is now called on accumulating iterations. Use the `on_before_optimizer_step` hook to mimic the old behaviour ([#8328](https://github.com/Lightning-AI/lightning/pull/8328))
- The mixed precision loss is no longer unscaled before the `on_after_backward` hook. Use the `on_before_optimizer_step` hook to mimic the old behaviour  ([#8328](https://github.com/Lightning-AI/lightning/pull/8328))
- The `TrainingTypePlugin.{pre,post}_backward` hooks no longer take the `optimizer, opt_idx, should_accumulate` arguments ([#8328](https://github.com/Lightning-AI/lightning/pull/8328))
- The `PrecisionPlugin.backward` hooks no longer returns a value ([#8328](https://github.com/Lightning-AI/lightning/pull/8328))
- The `PrecisionPlugin.backward` hooks no longer takes a `should_accumulate` argument ([#8328](https://github.com/Lightning-AI/lightning/pull/8328))
- Added the `on_before_backward` hook ([#7865](https://github.com/Lightning-AI/lightning/pull/7865))
- `LightningCLI` now aborts with a clearer message if config already exists and disables save config during `fast_dev_run`([#7963](https://github.com/Lightning-AI/lightning/pull/7963))
- Saved the `LightningCLI` config on `setup` and only on the main process ([#8017](https://github.com/Lightning-AI/lightning/pull/8017))
- Dropped the `LightningCLI` `ArgumentParser` when pickling ([#8017](https://github.com/Lightning-AI/lightning/pull/8017))
- Skip `broadcast` if distributed not initialized for the spawn plugins ([#8017](https://github.com/Lightning-AI/lightning/pull/8017))
- `Trainer(resume_from_checkpoint=...)` now restores the model directly after `LightningModule.setup()`, which is before `LightningModule.configure_sharded_model()` ([#7652](https://github.com/Lightning-AI/lightning/pull/7652))
- Moved `torch.cuda.set_device()` to enable collective calls earlier in setup ([#8312](https://github.com/Lightning-AI/lightning/pull/8312))
- Used XLA utility API to move data to CPU (Single TPU core) ([#8078](https://github.com/Lightning-AI/lightning/pull/8078))
- Improved error messages in `replace_sampler` when the `DataLoader` attributes are not included in the signature or the signature is missing optional arguments ([#8519](https://github.com/Lightning-AI/lightning/pull/8519))
- Moved `DeviceDtypeModuleMixin` and `HyperparametersMixin` mixin to `core` ([#8396](https://github.com/Lightning-AI/lightning/pull/8396))
- Return the `default_root_dir` as the `log_dir` when the logger is a `LoggerCollection` ([#8187](https://github.com/Lightning-AI/lightning/pull/8187))

### Deprecated

- Deprecated `LightningModule.loaded_optimizer_states_dict` ([#8229](https://github.com/Lightning-AI/lightning/pull/8229))
- Standardized the dataloaders arguments of `trainer.{fit,valdiate,test,tune}` ([#7431](https://github.com/Lightning-AI/lightning/pull/7431))
- Deprecated `DataModule` properties: `has_prepared_data`, `has_setup_fit`, `has_setup_validate`, `has_setup_test`, `has_setup_predict`, `has_teardown_fit`, `has_teardown_validate`, `has_teardown_test`, `has_teardown_predict` ([#7657](https://github.com/Lightning-AI/lightning/pull/7657/))
- Deprecated `TrainerModelHooksMixin` in favor of `pytorch_lightning.utilities.signature_utils` ([#7422](https://github.com/Lightning-AI/lightning/pull/7422))
- Deprecated `num_nodes` and `sync_batchnorm` arguments in `DDPPlugin` and `DDPSpawnPlugin` ([#7026](https://github.com/Lightning-AI/lightning/pull/7026))
- Deprecated `self.log(sync_dist_op)` in favor of `self.log(reduce_fx)`. ([#7891](https://github.com/Lightning-AI/lightning/pull/7891))
- Deprecated `is_overridden(model=...)` in favor of `is_overridden(instance=...)` ([#7918](https://github.com/Lightning-AI/lightning/pull/7918))
- Deprecated automatically detaching returned extras with grads ([#7994](https://github.com/Lightning-AI/lightning/pull/7994))
- Deprecated default value of `monitor` argument in EarlyStopping callback to enforce `monitor` as a required argument ([#7907](https://github.com/Lightning-AI/lightning/pull/7907))
- Deprecated importing `rank_zero_{warn,deprecation}` directly from `pytorch_lightning.utilities.distributed` ([#8085](https://github.com/Lightning-AI/lightning/pull/8085))
- Deprecated the use of `CheckpointConnector.hpc_load()` in favor of `CheckpointConnector.restore()` ([#7652](https://github.com/Lightning-AI/lightning/pull/7652))
- Deprecated `ModelCheckpoint(every_n_val_epochs)` in favor of `ModelCheckpoint(every_n_epochs)` ([#8383](https://github.com/Lightning-AI/lightning/pull/8383))
- Deprecated `DDPPlugin.task_idx` in favor of `DDPPlugin.local_rank` ([#8203](https://github.com/Lightning-AI/lightning/pull/8203))
- Deprecated the `Trainer.train_loop` property in favor of `Trainer.fit_loop` ([#8025](https://github.com/Lightning-AI/lightning/pull/8025))
- Deprecated the `Trainer.disable_validation` property in favor of `not Trainer.enable_validation` ([#8291](https://github.com/Lightning-AI/lightning/pull/8291))
- Deprecated `mode` parameter in `ModelSummary` in favor of `max_depth` ([#8062](https://github.com/Lightning-AI/lightning/pull/8062))
- Deprecated `reload_dataloaders_every_epoch` argument of `Trainer` in favor of `reload_dataloaders_every_n_epochs` ([#5043](https://github.com/Lightning-AI/lightning/pull/5043))
- Deprecated `distributed_backend` argument for `Trainer` ([#8575](https://github.com/Lightning-AI/lightning/pull/8575))

### Removed

- Dropped official support/testing for PyTorch <1.6 ([#8288](https://github.com/Lightning-AI/lightning/pull/8288))
- Removed `ProfilerConnector` ([#7654](https://github.com/Lightning-AI/lightning/pull/7654))
- Pruned deprecated classif. metrics from `pytorch_lightning.metrics.functional.classification` ([#7499](https://github.com/Lightning-AI/lightning/pull/7499))
- Removed deprecated data parallel classes `LightningDataParallel` and `LightningDistributedDataParallel` from `pytorch_lightning.overrides.data_parallel` ([#7510](https://github.com/Lightning-AI/lightning/pull/7510))
- Removed deprecated trainer attributes - `get_model` and `accelerator_backend` ([#7502](https://github.com/Lightning-AI/lightning/pull/7502))
- Removed support for automatically monitoring the `val_loss` key with `ModelCheckpoint`. Pass your `monitor` of choice to the `ModelCheckpoint` instance instead ([#8293](https://github.com/Lightning-AI/lightning/pull/8293))
- Removed support for `self.log(tbptt_reduce_fx)` and `self.log(tbptt_pad_token)`. Please, open a discussion explaining your use-case if you relied on these. ([#7644](https://github.com/Lightning-AI/lightning/pull/7644))
- Removed deprecated utils modules `model_utils`, `warning_utils`, `xla_device_utils` and partially `argparse_utils` ([#7503](https://github.com/Lightning-AI/lightning/pull/7503))
- Removed `RPCPlugin` and `RPCSequentialPlugin`. If you were successfully using these plugins, please open a GitHub discussion about your use case ([#8101](https://github.com/Lightning-AI/lightning/pull/8101))
- Removed deprecated trainer attributes - `on_cpu`, `on_tpu`, `use_tpu`, `on_gpu`, `use_dp`, `use_ddp`, `use_ddp2`, `use_horovod`, `use_single_gpu` ([#7501](https://github.com/Lightning-AI/lightning/pull/7501))
- Removed deprecated `optimizer` argument in `LightningModule.manual_backward()`; Toggling optimizers in manual optimization should be done using `LightningModule.{un}toggle_optimizer()` ([#8287](https://github.com/Lightning-AI/lightning/pull/8287))
- Removed DeepSpeed FP16 Exception as FP32 is now supported ([#8462](https://github.com/Lightning-AI/lightning/pull/8462))
- Removed environment variable `PL_EXP_VERSION` from DDP subprocesses ([7403](https://github.com/Lightning-AI/lightning/pull/7403))

### Fixed

- Fixed the `GPUStatsMonitor` callbacks to use the correct GPU IDs if `CUDA_VISIBLE_DEVICES` set ([#8260](https://github.com/Lightning-AI/lightning/pull/8260))
- Fixed `lr_scheduler` checkpointed state by calling `update_lr_schedulers` before saving checkpoints ([#7877](https://github.com/Lightning-AI/lightning/pull/7877))
- Fixed ambiguous warning when both overfit and train dataloader shuffling are enabled ([#7685](https://github.com/Lightning-AI/lightning/pull/7685))
- Fixed dev debugger memory growing due to tracking events even when disabled ([#7875](https://github.com/Lightning-AI/lightning/pull/7875))
- Fixed `None` loss keys getting added in `training_epoch_end` when using manual optimization and not returning a loss ([#7772](https://github.com/Lightning-AI/lightning/pull/7772))
- Fixed a bug where `precision=64` with `accelerator='ddp_spawn'` would throw a pickle error ([#6924](https://github.com/Lightning-AI/lightning/pull/6924))
- Do not override the existing `epoch` value in `logged_metrics` when already logged by the user ([#7982](https://github.com/Lightning-AI/lightning/pull/7982))
- Support for manual optimization with DeepSpeed ([#7970](https://github.com/Lightning-AI/lightning/pull/7970))
- Fixed `dataloader_idx` argument value when predicting with only one `DataLoader` ([#7941](https://github.com/Lightning-AI/lightning/pull/7941))
- Fixed passing the `stage` argument of `Callback.{setup,teardown}` as a keyword ([#7973](https://github.com/Lightning-AI/lightning/pull/7973))
- Fixed metrics generated during `validation sanity checking` are cleaned on end ([#8171](https://github.com/Lightning-AI/lightning/pull/8171))
- Fixed `log_gpu_memory` metrics not being added to `logging` when nothing else is logged ([#8174](https://github.com/Lightning-AI/lightning/pull/8174))
- Fixed a bug where calling `log` with a `Metric` instance would raise an error if it was a nested attribute of the model ([#8181](https://github.com/Lightning-AI/lightning/pull/8181))
- Fixed a bug where using `precision=64` would cause buffers with complex dtype to be cast to real ([#8208](https://github.com/Lightning-AI/lightning/pull/8208))
- Fixed `is_overridden` returning true for wrapped functions with no changes ([#8296](https://github.com/Lightning-AI/lightning/pull/8296))
- Fixed a bug where `truncated_bptt_steps` would throw an AttributeError when the target RNN has multiple hidden states ([#8145](https://github.com/Lightning-AI/lightning/pull/8145))
- Fixed `self.optimizers()` not returning a single optimizer if it had been wrapped ([#8326](https://github.com/Lightning-AI/lightning/pull/8326))
- Fixed the `on_after_backward` hook not getting called when using manual optimization and no plugins ([#8328](https://github.com/Lightning-AI/lightning/pull/8328))
- Fixed the `LightningModule.backward` hook only getting called with the `apex` plugin when using manual optimization ([#8328](https://github.com/Lightning-AI/lightning/pull/8328))
- Fixed moving batch to device before sending it to the `on_*_batch_start`/`on_*_batch_end` callbacks and model hooks ([#7378](https://github.com/Lightning-AI/lightning/pull/7378))
- Fixed passing a custom `DDPPlugin` when choosing `accelerator="ddp_cpu"` for the accelerator ([#6208](https://github.com/Lightning-AI/lightning/pull/6208))
- Fixed missing call to `LightningModule.untoggle_optimizer` in training loop when running gradient accumulation with multiple optimizers ([#8284](https://github.com/Lightning-AI/lightning/pull/8284))
- Fixed hash of LightningEnum to work with value instead of name ([#8421](https://github.com/Lightning-AI/lightning/pull/8421)).
- Fixed a bug where an extra checkpoint was saved at the end of training if the `val_check_interval` did not align with the number of training batches ([#7724](https://github.com/Lightning-AI/lightning/pull/7724))
- Fixed hash of LightningEnum to work with value instead of name([#8421](https://github.com/Lightning-AI/lightning/pull/8421)).
- Fixed `move_data_to_device` to return the batch if the object `to` function didn't return `self` ([#8433](https://github.com/Lightning-AI/lightning/pull/8433))
- Fixed progress bar updates for Pod Training ([#8258](https://github.com/Lightning-AI/lightning/pull/8258))
- Fixed clearing dataloader references before attaching new dataloaders in consecutive `Trainer.{fit,validate,test,predict}´ runs ([#8442](https://github.com/Lightning-AI/lightning/pull/8442))
- Fixed memory leaks on GPU by moving `optimizer_states`, `ResultCollection.extra`, `ResultMetric` attributes, and `LoggerConnector` metrics to `cpu`. Also, delete the DDP wrapper on `teardown` ([#8490](https://github.com/Lightning-AI/lightning/pull/8490))
- Fixed `SWA` callback using LightningModule `prevent_trainer_and_dataloaders_deepcopy` to avoid OOM ([#8472](https://github.com/Lightning-AI/lightning/pull/8472))
- Fixed `ModelPruning` callback `on_save_checkpoint` to avoid making a `deepcopy` potentially leading to OOM ([#8472](https://github.com/Lightning-AI/lightning/pull/8472))
- Fixed the sampler replacement logic for `DataLoader`s which do not define all `DataLoader` attributes as `__init__` parameters ([#8519](https://github.com/Lightning-AI/lightning/pull/8519))
- Fixed DeepSpeed Windows support ([#8488](https://github.com/Lightning-AI/lightning/pull/8488))
- Fixed DeepSpeed not properly setting the trainer `lr_schedulers` attribute ([#8527](https://github.com/Lightning-AI/lightning/pull/8527))
- Fixed experiment version and log-dir divergence in DDP when using multiple `Trainer` instances in sequence ([7403](https://github.com/Lightning-AI/lightning/pull/7403))
- Enabled manual optimization for TPUs ([#8458](https://github.com/Lightning-AI/lightning/pull/8458))
- Fixed `accumulate_grad_batches` not been recomputed during model reload ([#5334](https://github.com/Lightning-AI/lightning/pull/5334))
- Fixed a `TypeError` when wrapping optimizers in the `HorovodPlugin` and running `Trainer.test` ([#7840](https://github.com/Lightning-AI/lightning/pull/7840))
- Fixed `BackboneFinetuning` restoration ([#8501](https://github.com/Lightning-AI/lightning/pull/8501))
- Fixed `lr_scheduler` with metric (e.g. `torch.optim.lr_scheduler.ReduceLROnPlateau`) when using `automatic_optimization = False` ([#7643](https://github.com/Lightning-AI/lightning/pull/7643))
- Fixed `DeepSpeed` breaking with no schedulers ([#8580](https://github.com/Lightning-AI/lightning/pull/8580))


## [1.3.8] - 2021-07-01

### Fixed

- Fixed a sync deadlock when checkpointing a `LightningModule` that uses a torchmetrics 0.4 `Metric` ([#8218](https://github.com/Lightning-AI/lightning/pull/8218))
- Fixed compatibility TorchMetrics v0.4 ([#8206](https://github.com/Lightning-AI/lightning/pull/8206))
- Added torchelastic check when sanitizing GPUs ([#8095](https://github.com/Lightning-AI/lightning/pull/8095))
- Fixed a DDP info message that was never shown ([#8111](https://github.com/Lightning-AI/lightning/pull/8111))
- Fixed metrics deprecation message at module import level ([#8163](https://github.com/Lightning-AI/lightning/pull/8163))
- Fixed a bug where an infinite recursion would be triggered when using the `BaseFinetuning` callback on a model that contains a `ModuleDict` ([#8170](https://github.com/Lightning-AI/lightning/pull/8170))
- Added a mechanism to detect `deadlock` for `DDP` when only 1 process trigger an `Exception`. The mechanism will `kill the processes` when it happens ([#8167](https://github.com/Lightning-AI/lightning/pull/8167))
- Fixed NCCL error when selecting non-consecutive device ids ([#8165](https://github.com/Lightning-AI/lightning/pull/8165))
- Fixed SWA to also work with `IterableDataset` ([#8172](https://github.com/Lightning-AI/lightning/pull/8172))


## [1.3.7] - 2021-06-22

### Fixed

- Fixed a bug where skipping an optimizer while using amp causes amp to trigger an assertion error ([#7975](https://github.com/Lightning-AI/lightning/pull/7975))
- Fixed deprecation messages not showing due to incorrect stacklevel ([#8002](https://github.com/Lightning-AI/lightning/pull/8002), [#8005](https://github.com/Lightning-AI/lightning/pull/8005))
- Fixed setting a `DistributedSampler` when using a distributed plugin in a custom accelerator ([#7814](https://github.com/Lightning-AI/lightning/pull/7814))
- Improved `PyTorchProfiler` chrome traces names ([#8009](https://github.com/Lightning-AI/lightning/pull/8009))
- Fixed moving the best score to device in `EarlyStopping` callback for TPU devices ([#7959](https://github.com/Lightning-AI/lightning/pull/7959))
- Fixes access to `callback_metrics` in ddp_spawn ([#7916](https://github.com/Lightning-AI/lightning/pull/7916))


## [1.3.6] - 2021-06-15

### Fixed

- Fixed logs overwriting issue for remote filesystems ([#7889](https://github.com/Lightning-AI/lightning/pull/7889))
- Fixed `DataModule.prepare_data` could only be called on the global rank 0 process ([#7945](https://github.com/Lightning-AI/lightning/pull/7945))
- Fixed setting `worker_init_fn` to seed dataloaders correctly when using DDP ([#7942](https://github.com/Lightning-AI/lightning/pull/7942))
- Fixed `BaseFinetuning` callback to properly handle parent modules w/ parameters ([#7931](https://github.com/Lightning-AI/lightning/pull/7931))


## [1.3.5] - 2021-06-08

### Added

- Added warning to Training Step output ([#7779](https://github.com/Lightning-AI/lightning/pull/7779))

### Fixed

- Fixed `LearningRateMonitor` and `BackboneFinetuning` ([#7835](https://github.com/Lightning-AI/lightning/pull/7835))
- Minor improvements to `apply_to_collection` and type signature of `log_dict` ([#7851](https://github.com/Lightning-AI/lightning/pull/7851))
- Fixed docker versions ([#7834](https://github.com/Lightning-AI/lightning/pull/7834))
- Fixed sharded training check for fp16 precision ([#7825](https://github.com/Lightning-AI/lightning/pull/7825))
- Fixed support for torch Module type hints in LightningCLI ([#7807](https://github.com/Lightning-AI/lightning/pull/7807))

### Changed

- Move `training_output` validation to after `train_step_end` ([#7868](https://github.com/Lightning-AI/lightning/pull/7868))


## [1.3.4] - 2021-06-01

### Fixed

- Fixed info message when max training time reached ([#7780](https://github.com/Lightning-AI/lightning/pull/7780))
- Fixed missing `__len__` method to `IndexBatchSamplerWrapper` ([#7681](https://github.com/Lightning-AI/lightning/pull/7681))


## [1.3.3] - 2021-05-27

### Changed

- Changed calling of `untoggle_optimizer(opt_idx)` out of the closure function ([#7563](https://github.com/Lightning-AI/lightning/pull/7563))

### Fixed

- Fixed `ProgressBar` pickling after calling `trainer.predict` ([#7608](https://github.com/Lightning-AI/lightning/pull/7608))
- Fixed broadcasting in multi-node, multi-gpu DDP using torch 1.7 ([#7592](https://github.com/Lightning-AI/lightning/pull/7592))
- Fixed dataloaders are not reset when tuning the model ([#7566](https://github.com/Lightning-AI/lightning/pull/7566))
- Fixed print errors in `ProgressBar` when `trainer.fit` is not called ([#7674](https://github.com/Lightning-AI/lightning/pull/7674))
- Fixed global step update when the epoch is skipped ([#7677](https://github.com/Lightning-AI/lightning/pull/7677))
- Fixed training loop total batch counter when accumulate grad batches was enabled ([#7692](https://github.com/Lightning-AI/lightning/pull/7692))


## [1.3.2] - 2021-05-18

### Changed

- `DataModule`s now avoid duplicate `{setup,teardown,prepare_data}` calls for the same stage ([#7238](https://github.com/Lightning-AI/lightning/pull/7238))

### Fixed

- Fixed parsing of multiple training dataloaders ([#7433](https://github.com/Lightning-AI/lightning/pull/7433))
- Fixed recursive passing of `wrong_type` keyword argument in `pytorch_lightning.utilities.apply_to_collection` ([#7433](https://github.com/Lightning-AI/lightning/pull/7433))
- Fixed setting correct `DistribType` for `ddp_cpu` (spawn) backend ([#7492](https://github.com/Lightning-AI/lightning/pull/7492))
- Fixed incorrect number of calls to LR scheduler when `check_val_every_n_epoch > 1` ([#7032](https://github.com/Lightning-AI/lightning/pull/7032))


## [1.3.1] - 2021-05-11

### Fixed

- Fixed DeepSpeed with IterableDatasets ([#7362](https://github.com/Lightning-AI/lightning/pull/7362))
- Fixed `Trainer.current_epoch` not getting restored after tuning ([#7434](https://github.com/Lightning-AI/lightning/pull/7434))
- Fixed local rank displayed in console log ([#7395](https://github.com/Lightning-AI/lightning/pull/7395))


## [1.3.0] - 2021-05-06

### Added

- Added support for the `EarlyStopping` callback to run at the end of the training epoch ([#6944](https://github.com/Lightning-AI/lightning/pull/6944))
- Added synchronization points before and after `setup` hooks are run ([#7202](https://github.com/Lightning-AI/lightning/pull/7202))
- Added a `teardown` hook to `ClusterEnvironment` ([#6942](https://github.com/Lightning-AI/lightning/pull/6942))
- Added utils for metrics to scalar conversions ([#7180](https://github.com/Lightning-AI/lightning/pull/7180))
- Added utils for NaN/Inf detection for gradients and parameters ([#6834](https://github.com/Lightning-AI/lightning/pull/6834))
- Added more explicit exception message when trying to execute `trainer.test()` or `trainer.validate()` with `fast_dev_run=True` ([#6667](https://github.com/Lightning-AI/lightning/pull/6667))
- Added `LightningCLI` class to provide simple reproducibility with minimum boilerplate training CLI (
    [#4492](https://github.com/Lightning-AI/lightning/pull/4492),
    [#6862](https://github.com/Lightning-AI/lightning/pull/6862),
    [#7156](https://github.com/Lightning-AI/lightning/pull/7156),
    [#7299](https://github.com/Lightning-AI/lightning/pull/7299))
- Added `gradient_clip_algorithm` argument to Trainer for gradient clipping by value ([#6123](https://github.com/Lightning-AI/lightning/pull/6123)).
- Added a way to print to terminal without breaking up the progress bar ([#5470](https://github.com/Lightning-AI/lightning/pull/5470))
- Added support to checkpoint after training steps in `ModelCheckpoint` callback ([#6146](https://github.com/Lightning-AI/lightning/pull/6146))
- Added `TrainerStatus.{INITIALIZING,RUNNING,FINISHED,INTERRUPTED}` ([#7173](https://github.com/Lightning-AI/lightning/pull/7173))
- Added `Trainer.validate()` method to perform one evaluation epoch over the validation set ([#4948](https://github.com/Lightning-AI/lightning/pull/4948))
- Added `LightningEnvironment` for Lightning-specific DDP ([#5915](https://github.com/Lightning-AI/lightning/pull/5915))
- Added `teardown()` hook to LightningDataModule ([#4673](https://github.com/Lightning-AI/lightning/pull/4673))
- Added `auto_insert_metric_name` parameter to `ModelCheckpoint` ([#6277](https://github.com/Lightning-AI/lightning/pull/6277))
- Added arg to `self.log` that enables users to give custom names when dealing with multiple dataloaders ([#6274](https://github.com/Lightning-AI/lightning/pull/6274))
- Added `teardown` method to `BaseProfiler` to enable subclasses defining post-profiling steps outside of `__del__` ([#6370](https://github.com/Lightning-AI/lightning/pull/6370))
- Added `setup` method to `BaseProfiler` to enable subclasses defining pre-profiling steps for every process ([#6633](https://github.com/Lightning-AI/lightning/pull/6633))
- Added no return warning to predict ([#6139](https://github.com/Lightning-AI/lightning/pull/6139))
- Added `Trainer.predict` config validation ([#6543](https://github.com/Lightning-AI/lightning/pull/6543))
- Added `AbstractProfiler` interface ([#6621](https://github.com/Lightning-AI/lightning/pull/6621))
- Added support for including module names for forward in the autograd trace of `PyTorchProfiler` ([#6349](https://github.com/Lightning-AI/lightning/pull/6349))
- Added support for the PyTorch 1.8.1 autograd profiler ([#6618](https://github.com/Lightning-AI/lightning/pull/6618))
- Added `outputs` parameter to callback's `on_validation_epoch_end` & `on_test_epoch_end` hooks ([#6120](https://github.com/Lightning-AI/lightning/pull/6120))
- Added `configure_sharded_model` hook ([#6679](https://github.com/Lightning-AI/lightning/pull/6679))
- Added support for `precision=64`, enabling training with double precision ([#6595](https://github.com/Lightning-AI/lightning/pull/6595))
- Added support for DDP communication hooks ([#6736](https://github.com/Lightning-AI/lightning/pull/6736))
- Added `artifact_location` argument to `MLFlowLogger` which will be passed to the `MlflowClient.create_experiment` call ([#6677](https://github.com/Lightning-AI/lightning/pull/6677))
- Added `model` parameter to precision plugins' `clip_gradients` signature (
    [#6764](https://github.com/Lightning-AI/lightning/pull/6764),
    [#7231](https://github.com/Lightning-AI/lightning/pull/7231))
- Added `is_last_batch` attribute to `Trainer` ([#6825](https://github.com/Lightning-AI/lightning/pull/6825))
- Added `LightningModule.lr_schedulers()` for manual optimization  ([#6567](https://github.com/Lightning-AI/lightning/pull/6567))
- Added `MpModelWrapper` in TPU Spawn ([#7045](https://github.com/Lightning-AI/lightning/pull/7045))
- Added `max_time` Trainer argument to limit training time ([#6823](https://github.com/Lightning-AI/lightning/pull/6823))
- Added `on_predict_{batch,epoch}_{start,end}` hooks ([#7141](https://github.com/Lightning-AI/lightning/pull/7141))
- Added new `EarlyStopping` parameters `stopping_threshold` and `divergence_threshold` ([#6868](https://github.com/Lightning-AI/lightning/pull/6868))
- Added `debug` flag to TPU Training Plugins (PT_XLA_DEBUG) ([#7219](https://github.com/Lightning-AI/lightning/pull/7219))
- Added new `UnrepeatedDistributedSampler` and `IndexBatchSamplerWrapper` for tracking distributed predictions ([#7215](https://github.com/Lightning-AI/lightning/pull/7215))
- Added `trainer.predict(return_predictions=None|False|True)` ([#7215](https://github.com/Lightning-AI/lightning/pull/7215))
- Added `BasePredictionWriter` callback to implement prediction saving ([#7127](https://github.com/Lightning-AI/lightning/pull/7127))
- Added `trainer.tune(scale_batch_size_kwargs, lr_find_kwargs)` arguments to configure the tuning algorithms ([#7258](https://github.com/Lightning-AI/lightning/pull/7258))
- Added `tpu_distributed` check for TPU Spawn barrier ([#7241](https://github.com/Lightning-AI/lightning/pull/7241))
- Added device updates to TPU Spawn for Pod training ([#7243](https://github.com/Lightning-AI/lightning/pull/7243))
- Added warning when missing `Callback` and using `resume_from_checkpoint` ([#7254](https://github.com/Lightning-AI/lightning/pull/7254))
- DeepSpeed single file saving ([#6900](https://github.com/Lightning-AI/lightning/pull/6900))
- Added Training type Plugins Registry (
    [#6982](https://github.com/Lightning-AI/lightning/pull/6982),
    [#7063](https://github.com/Lightning-AI/lightning/pull/7063),
    [#7214](https://github.com/Lightning-AI/lightning/pull/7214),
    [#7224](https://github.com/Lightning-AI/lightning/pull/7224)
)
- Add `ignore` param to `save_hyperparameters` ([#6056](https://github.com/Lightning-AI/lightning/pull/6056))

### Changed

- Changed `LightningModule.truncated_bptt_steps` to be property ([#7323](https://github.com/Lightning-AI/lightning/pull/7323))
- Changed `EarlyStopping` callback from by default running `EarlyStopping.on_validation_end` if only training is run. Set `check_on_train_epoch_end` to run the callback at the end of the train epoch instead of at the end of the validation epoch ([#7069](https://github.com/Lightning-AI/lightning/pull/7069))
- Renamed `pytorch_lightning.callbacks.swa` to `pytorch_lightning.callbacks.stochastic_weight_avg` ([#6259](https://github.com/Lightning-AI/lightning/pull/6259))
- Refactor `RunningStage` and `TrainerState` usage (
    [#4945](https://github.com/Lightning-AI/lightning/pull/4945),
    [#7173](https://github.com/Lightning-AI/lightning/pull/7173))
    * Added `RunningStage.SANITY_CHECKING`
    * Added `TrainerFn.{FITTING,VALIDATING,TESTING,PREDICTING,TUNING}`
    * Changed `trainer.evaluating` to return `True` if validating or testing
- Changed `setup()` and `teardown()` stage argument to take any of `{fit,validate,test,predict}` ([#6386](https://github.com/Lightning-AI/lightning/pull/6386))
- Changed profilers to save separate report files per state and rank ([#6621](https://github.com/Lightning-AI/lightning/pull/6621))
- The trainer no longer tries to save a checkpoint on exception or run callback's `on_train_end` functions ([#6864](https://github.com/Lightning-AI/lightning/pull/6864))
- Changed `PyTorchProfiler` to use `torch.autograd.profiler.record_function` to record functions ([#6349](https://github.com/Lightning-AI/lightning/pull/6349))
- Disabled `lr_scheduler.step()` in manual optimization  ([#6825](https://github.com/Lightning-AI/lightning/pull/6825))
- Changed warnings and recommendations for dataloaders in `ddp_spawn` ([#6762](https://github.com/Lightning-AI/lightning/pull/6762))
- `pl.seed_everything` will now also set the seed on the `DistributedSampler` ([#7024](https://github.com/Lightning-AI/lightning/pull/7024))
- Changed default setting for communication of multi-node training using `DDPShardedPlugin` ([#6937](https://github.com/Lightning-AI/lightning/pull/6937))
- `trainer.tune()` now returns the tuning result ([#7258](https://github.com/Lightning-AI/lightning/pull/7258))
- `LightningModule.from_datasets()` now accepts `IterableDataset` instances as training datasets. ([#7503](https://github.com/Lightning-AI/lightning/pull/7503))
- Changed `resume_from_checkpoint` warning to an error when the checkpoint file does not exist ([#7075](https://github.com/Lightning-AI/lightning/pull/7075))
- Automatically set `sync_batchnorm` for `training_type_plugin` ([#6536](https://github.com/Lightning-AI/lightning/pull/6536))
- Allowed training type plugin to delay optimizer creation ([#6331](https://github.com/Lightning-AI/lightning/pull/6331))
- Removed ModelSummary validation from train loop on_trainer_init ([#6610](https://github.com/Lightning-AI/lightning/pull/6610))
- Moved `save_function` to accelerator ([#6689](https://github.com/Lightning-AI/lightning/pull/6689))
- Updated DeepSpeed ZeRO ([#6546](https://github.com/Lightning-AI/lightning/pull/6546),
    [#6752](https://github.com/Lightning-AI/lightning/pull/6752),
    [#6142](https://github.com/Lightning-AI/lightning/pull/6142),
    [#6321](https://github.com/Lightning-AI/lightning/pull/6321))
- Improved verbose logging for `EarlyStopping` callback ([#6811](https://github.com/Lightning-AI/lightning/pull/6811))
- Run ddp_spawn dataloader checks on Windows ([#6930](https://github.com/Lightning-AI/lightning/pull/6930))
- Updated mlflow with using `resolve_tags` ([#6746](https://github.com/Lightning-AI/lightning/pull/6746))
- Moved `save_hyperparameters` to its own function ([#7119](https://github.com/Lightning-AI/lightning/pull/7119))
- Replaced `_DataModuleWrapper` with `__new__` ([#7289](https://github.com/Lightning-AI/lightning/pull/7289))
- Reset `current_fx` properties on lightning module in teardown ([#7247](https://github.com/Lightning-AI/lightning/pull/7247))
- Auto-set `DataLoader.worker_init_fn` with `seed_everything` ([#6960](https://github.com/Lightning-AI/lightning/pull/6960))
- Remove `model.trainer` call inside of dataloading mixin ([#7317](https://github.com/Lightning-AI/lightning/pull/7317))
- Split profilers module ([#6261](https://github.com/Lightning-AI/lightning/pull/6261))
- Ensure accelerator is valid if running interactively ([#5970](https://github.com/Lightning-AI/lightning/pull/5970))
- Disabled batch transfer in DP mode ([#6098](https://github.com/Lightning-AI/lightning/pull/6098))

### Deprecated

- Deprecated `outputs` in both `LightningModule.on_train_epoch_end` and `Callback.on_train_epoch_end` hooks ([#7339](https://github.com/Lightning-AI/lightning/pull/7339))
- Deprecated `Trainer.truncated_bptt_steps` in favor of `LightningModule.truncated_bptt_steps` ([#7323](https://github.com/Lightning-AI/lightning/pull/7323))
- Deprecated `outputs` in both `LightningModule.on_train_epoch_end` and `Callback.on_train_epoch_end` hooks ([#7339](https://github.com/Lightning-AI/lightning/pull/7339))
- Deprecated `LightningModule.grad_norm` in favor of `pytorch_lightning.utilities.grads.grad_norm` ([#7292](https://github.com/Lightning-AI/lightning/pull/7292))
- Deprecated the `save_function` property from the `ModelCheckpoint` callback ([#7201](https://github.com/Lightning-AI/lightning/pull/7201))
- Deprecated `LightningModule.write_predictions` and `LightningModule.write_predictions_dict` ([#7066](https://github.com/Lightning-AI/lightning/pull/7066))
- Deprecated `TrainerLoggingMixin` in favor of a separate utilities module for metric handling ([#7180](https://github.com/Lightning-AI/lightning/pull/7180))
- Deprecated `TrainerTrainingTricksMixin` in favor of a separate utilities module for NaN/Inf detection for gradients and parameters ([#6834](https://github.com/Lightning-AI/lightning/pull/6834))
- `period` has been deprecated in favor of `every_n_val_epochs` in the `ModelCheckpoint` callback ([#6146](https://github.com/Lightning-AI/lightning/pull/6146))
- Deprecated `trainer.running_sanity_check` in favor of `trainer.sanity_checking` ([#4945](https://github.com/Lightning-AI/lightning/pull/4945))
- Deprecated `Profiler(output_filename)` in favor of `dirpath` and `filename` ([#6621](https://github.com/Lightning-AI/lightning/pull/6621))
- Deprecated `PyTorchProfiler(profiled_functions)` in favor of `record_functions` ([#6349](https://github.com/Lightning-AI/lightning/pull/6349))
- Deprecated `@auto_move_data` in favor of `trainer.predict` ([#6993](https://github.com/Lightning-AI/lightning/pull/6993))
- Deprecated `Callback.on_load_checkpoint(checkpoint)` in favor of `Callback.on_load_checkpoint(trainer, pl_module, checkpoint)` ([#7253](https://github.com/Lightning-AI/lightning/pull/7253))
- Deprecated metrics in favor of `torchmetrics` (
    [#6505](https://github.com/Lightning-AI/lightning/pull/6505),
    [#6530](https://github.com/Lightning-AI/lightning/pull/6530),
    [#6540](https://github.com/Lightning-AI/lightning/pull/6540),
    [#6547](https://github.com/Lightning-AI/lightning/pull/6547),
    [#6515](https://github.com/Lightning-AI/lightning/pull/6515),
    [#6572](https://github.com/Lightning-AI/lightning/pull/6572),
    [#6573](https://github.com/Lightning-AI/lightning/pull/6573),
    [#6584](https://github.com/Lightning-AI/lightning/pull/6584),
    [#6636](https://github.com/Lightning-AI/lightning/pull/6636),
    [#6637](https://github.com/Lightning-AI/lightning/pull/6637),
    [#6649](https://github.com/Lightning-AI/lightning/pull/6649),
    [#6659](https://github.com/Lightning-AI/lightning/pull/6659),
    [#7131](https://github.com/Lightning-AI/lightning/pull/7131),
)
- Deprecated the `LightningModule.datamodule` getter and setter methods; access them through `Trainer.datamodule` instead ([#7168](https://github.com/Lightning-AI/lightning/pull/7168))
- Deprecated the use of `Trainer(gpus="i")` (string) for selecting the i-th GPU; from v1.5 this will set the number of GPUs instead of the index ([#6388](https://github.com/Lightning-AI/lightning/pull/6388))

### Removed

- Removed the `exp_save_path` property from the `LightningModule` ([#7266](https://github.com/Lightning-AI/lightning/pull/7266))
- Removed training loop explicitly calling `EarlyStopping.on_validation_end` if no validation is run ([#7069](https://github.com/Lightning-AI/lightning/pull/7069))
- Removed `automatic_optimization` as a property from the training loop in favor of `LightningModule.automatic_optimization` ([#7130](https://github.com/Lightning-AI/lightning/pull/7130))
- Removed evaluation loop legacy returns for `*_epoch_end` hooks ([#6973](https://github.com/Lightning-AI/lightning/pull/6973))
- Removed support for passing a bool value to `profiler` argument of Trainer ([#6164](https://github.com/Lightning-AI/lightning/pull/6164))
- Removed no return warning from val/test step ([#6139](https://github.com/Lightning-AI/lightning/pull/6139))
- Removed passing a `ModelCheckpoint` instance to `Trainer(checkpoint_callback)` ([#6166](https://github.com/Lightning-AI/lightning/pull/6166))
- Removed deprecated Trainer argument `enable_pl_optimizer` and `automatic_optimization` ([#6163](https://github.com/Lightning-AI/lightning/pull/6163))
- Removed deprecated metrics ([#6161](https://github.com/Lightning-AI/lightning/pull/6161))
    * from `pytorch_lightning.metrics.functional.classification` removed `to_onehot`, `to_categorical`, `get_num_classes`, `roc`, `multiclass_roc`, `average_precision`, `precision_recall_curve`, `multiclass_precision_recall_curve`
    * from `pytorch_lightning.metrics.functional.reduction` removed `reduce`, `class_reduce`
- Removed deprecated `ModelCheckpoint` arguments `prefix`, `mode="auto"` ([#6162](https://github.com/Lightning-AI/lightning/pull/6162))
- Removed `mode='auto'` from `EarlyStopping` ([#6167](https://github.com/Lightning-AI/lightning/pull/6167))
- Removed `epoch` and `step` arguments from `ModelCheckpoint.format_checkpoint_name()`, these are now included in the `metrics` argument ([#7344](https://github.com/Lightning-AI/lightning/pull/7344))
- Removed legacy references for magic keys in the `Result` object ([#6016](https://github.com/Lightning-AI/lightning/pull/6016))
- Removed deprecated `LightningModule` `hparams` setter ([#6207](https://github.com/Lightning-AI/lightning/pull/6207))
- Removed legacy code to log or include metrics in the progress bar by returning them in a dict with the `"log"/"progress_bar"` magic keys. Use `self.log` instead ([#6734](https://github.com/Lightning-AI/lightning/pull/6734))
- Removed `trainer.fit()` return value of `1`. It has no return now ([#7237](https://github.com/Lightning-AI/lightning/pull/7237))
- Removed `logger_connector` legacy code ([#6733](https://github.com/Lightning-AI/lightning/pull/6733))
- Removed unused mixin attributes ([#6487](https://github.com/Lightning-AI/lightning/pull/6487))

### Fixed

- Fixed NaN errors in progress bars when training with iterable datasets with no length defined ([#7306](https://github.com/Lightning-AI/lightning/pull/7306))
- Fixed attaching train and validation dataloaders when `reload_dataloaders_every_epoch=True` and `num_sanity_val_steps=0` ([#7207](https://github.com/Lightning-AI/lightning/pull/7207))
- Added a barrier in the accelerator `teardown` to synchronize processes before execution finishes ([#6814](https://github.com/Lightning-AI/lightning/pull/6814))
- Fixed multi-node DDP sub-process launch by using `local_rank` instead of `global_rank` for main process assertion ([#7061](https://github.com/Lightning-AI/lightning/pull/7061))
- Fixed incorrect removal of `WORLD_SIZE` environment variable in DDP training when launching with torch distributed/torchelastic ([#6942](https://github.com/Lightning-AI/lightning/pull/6942))
- Made the `Plugin.reduce` method more consistent across all Plugins to reflect a mean-reduction by default ([#6011](https://github.com/Lightning-AI/lightning/pull/6011))
- Move lightning module to correct device type when using LightningDistributedWrapper ([#6070](https://github.com/Lightning-AI/lightning/pull/6070))
- Do not print top-k verbose log with `ModelCheckpoint(monitor=None)` ([#6109](https://github.com/Lightning-AI/lightning/pull/6109))
- Fixed `ModelCheckpoint(save_top_k=0, save_last=True)` not saving the `last` checkpoint ([#6136](https://github.com/Lightning-AI/lightning/pull/6136))
- Fixed `.teardown(stage='fit')` and `.on_fit_{start,end}()` getting called during `trainer.test` ([#6386](https://github.com/Lightning-AI/lightning/pull/6386))
- Fixed LightningModule `all_gather` on cpu tensors ([#6416](https://github.com/Lightning-AI/lightning/pull/6416))
- Fixed torch distributed not available in setup hook for DDP ([#6506](https://github.com/Lightning-AI/lightning/pull/6506))
- Fixed `trainer.tuner.{lr_find,scale_batch_size}` not setting the `Trainer` state properly ([#7258](https://github.com/Lightning-AI/lightning/pull/7258))
- Fixed bug where the learning rate schedulers did not follow the optimizer frequencies ([#4868](https://github.com/Lightning-AI/lightning/pull/4868))
- Fixed pickle error checker to now check for `pickle.PickleError` to catch all pickle errors ([#6917](https://github.com/Lightning-AI/lightning/pull/6917))
- Fixed a bug where the outputs object passed to `LightningModule.training_epoch_end` was different from the object passed to the `on_train_end_epoch` hook ([#6969](https://github.com/Lightning-AI/lightning/pull/6969))
- Fixed a bug where the outputs passed to `train_batch_end` would be lists even when using a single optimizer and no truncated backprop through time steps ([#6969](https://github.com/Lightning-AI/lightning/pull/6969))
- Fixed bug for trainer error handling which would cause hang for distributed training ([#6864](https://github.com/Lightning-AI/lightning/pull/6864))
- Fixed `self.device` not returning the correct device in replicas of data-parallel ([#6414](https://github.com/Lightning-AI/lightning/pull/6414))
- Fixed `lr_find` trying beyond `num_training` steps and suggesting a too high learning rate ([#7076](https://github.com/Lightning-AI/lightning/pull/7076))
- Fixed logger creating incorrect version folder in DDP with repeated `Trainer.fit` calls ([#7077](https://github.com/Lightning-AI/lightning/pull/7077))
- Fixed metric objects passed directly to `self.log` not being reset correctly ([#7055](https://github.com/Lightning-AI/lightning/pull/7055))
- Fixed `CombinedLoader` in distributed settings for validation / testing ([#7102](https://github.com/Lightning-AI/lightning/pull/7102))
- Fixed the save_dir in `WandbLogger` when the run was initiated externally ([#7106](https://github.com/Lightning-AI/lightning/pull/7106))
- Fixed `num_sanity_val_steps` affecting reproducibility of training data shuffling ([#7014](https://github.com/Lightning-AI/lightning/pull/7014))
- Fixed resetting device after `fitting/evaluating/predicting` ([#7188](https://github.com/Lightning-AI/lightning/pull/7188))
- Fixed bug where `trainer.tuner.scale_batch_size(max_trials=0)` would not return the correct batch size result ([#7262](https://github.com/Lightning-AI/lightning/pull/7262))
- Fixed metrics not being properly logged with `precision=16` and `manual_optimization` ([#7228](https://github.com/Lightning-AI/lightning/pull/7228))
- Fixed `BaseFinetuning` properly reloading `optimizer_states` when using `resume_from_checkpoint` ([#6891](https://github.com/Lightning-AI/lightning/pull/6891))
- Fixed `parameters_to_ignore` not properly set to DDPWrapper ([#7239](https://github.com/Lightning-AI/lightning/pull/7239))
- Fixed parsing of `fast_dev_run=True` with the built-in `ArgumentParser` ([#7240](https://github.com/Lightning-AI/lightning/pull/7240))
- Fixed handling an `IterableDataset` that fails to produce a batch at the beginning of an epoch ([#7294](https://github.com/Lightning-AI/lightning/pull/7294))
- Fixed `LightningModule.save_hyperparameters()` when attempting to save an empty container ([#7268](https://github.com/Lightning-AI/lightning/pull/7268))
- Fixed `apex` not properly instantiated when running with `ddp` ([#7274](https://github.com/Lightning-AI/lightning/pull/7274))
- Fixed optimizer `state` not moved to `GPU` ([#7277](https://github.com/Lightning-AI/lightning/pull/7277))
- Fixed custom init args for `WandbLogger` ([#6989](https://github.com/Lightning-AI/lightning/pull/6989))
- Fixed a bug where an error would be raised if the train dataloader sometimes produced None for a batch ([#7342](https://github.com/Lightning-AI/lightning/pull/7342))
- Fixed examples (
    [#6600](https://github.com/Lightning-AI/lightning/pull/6600),
    [#6638](https://github.com/Lightning-AI/lightning/pull/6638),
    [#7096](https://github.com/Lightning-AI/lightning/pull/7096),
    [#7246](https://github.com/Lightning-AI/lightning/pull/7246),
    [#6357](https://github.com/Lightning-AI/lightning/pull/6357),
    [#6476](https://github.com/Lightning-AI/lightning/pull/6476),
    [#6294](https://github.com/Lightning-AI/lightning/pull/6294),
    [#6373](https://github.com/Lightning-AI/lightning/pull/6373),
    [#6088](https://github.com/Lightning-AI/lightning/pull/6088),
    [#7398](https://github.com/Lightning-AI/lightning/pull/7398)
)
- Resolved schedule step bug for PyTorch Profiler ([#6674](https://github.com/Lightning-AI/lightning/pull/6674),
    [#6681](https://github.com/Lightning-AI/lightning/pull/6681))
- Updated logic for checking TPUs availability ([#6767](https://github.com/Lightning-AI/lightning/pull/6767))
- Resolve TPU miss rendezvous ([#6781](https://github.com/Lightning-AI/lightning/pull/6781))
- Fixed auto-scaling mode when calling tune method on trainer ([#7321](https://github.com/Lightning-AI/lightning/pull/7321))
- Fixed finetuning complex models correctly unfreezes ([#6880](https://github.com/Lightning-AI/lightning/pull/6880))
- Ensure we set the eval/train flag correctly on accelerator model ([#6877](https://github.com/Lightning-AI/lightning/pull/6877))
- Set better defaults for `rank_zero_only.rank` when training is launched with SLURM and torchelastic ([#6802](https://github.com/Lightning-AI/lightning/pull/6802))
- Fixed matching the number of outputs of backward with forward for AllGatherGrad ([#6625](https://github.com/Lightning-AI/lightning/pull/6625))
- Fixed the `gradient_clip_algorithm` has no effect ([#6928](https://github.com/Lightning-AI/lightning/pull/6928))
- Fixed CUDA OOM detection and handling ([#6934](https://github.com/Lightning-AI/lightning/pull/6934))
- Fixed `unfreeze_and_add_param_group` expects `modules` rather than `module` ([#6822](https://github.com/Lightning-AI/lightning/pull/6822))
- Fixed DPP + SyncBN when move on device ([#6838](https://github.com/Lightning-AI/lightning/pull/6838))
- Fixed missing arguments in `lr_find` call ([#6784](https://github.com/Lightning-AI/lightning/pull/6784))
- Fixed `set_default_tensor_type` to `torch.DoubleTensor` with precision=64 ([#7108](https://github.com/Lightning-AI/lightning/pull/7108))
- Fixed `NeptuneLogger.log_text(step=None)` ([#7194](https://github.com/Lightning-AI/lightning/pull/7194))
- Fixed importing torchtext batch ([#6365](https://github.com/Lightning-AI/lightning/pull/6365),
    [#6323](https://github.com/Lightning-AI/lightning/pull/6323),
    [#6211](https://github.com/Lightning-AI/lightning/pull/6211))


## [1.2.9] - 2021-04-20

### Fixed

- Fixed the order to call for world ranks & the `root_device` property in `TPUSpawnPlugin` ([#7074](https://github.com/Lightning-AI/lightning/pull/7074))
- Fixed multi-gpu join for Horovod ([#6954](https://github.com/Lightning-AI/lightning/pull/6954))
- Fixed parsing for pre-release package versions ([#6999](https://github.com/Lightning-AI/lightning/pull/6999))


## [1.2.8] - 2021-04-14

### Added

- Added TPUSpawn + IterableDataset error message ([#6875](https://github.com/Lightning-AI/lightning/pull/6875))

### Fixed

- Fixed process rank not being available right away after `Trainer` instantiation ([#6941](https://github.com/Lightning-AI/lightning/pull/6941))
- Fixed `sync_dist` for tpus ([#6950](https://github.com/Lightning-AI/lightning/pull/6950))
- Fixed `AttributeError` for `require_backward_grad_sync` when running manual optimization with sharded plugin ([#6915](https://github.com/Lightning-AI/lightning/pull/6915))
- Fixed `--gpus` default for parser returned by `Trainer.add_argparse_args` ([#6898](https://github.com/Lightning-AI/lightning/pull/6898))
- Fixed TPU Spawn all gather ([#6896](https://github.com/Lightning-AI/lightning/pull/6896))
- Fixed `EarlyStopping` logic when `min_epochs` or `min_steps` requirement is not met ([#6705](https://github.com/Lightning-AI/lightning/pull/6705))
- Fixed csv extension check ([#6436](https://github.com/Lightning-AI/lightning/pull/6436))
- Fixed checkpoint issue when using Horovod distributed backend ([#6958](https://github.com/Lightning-AI/lightning/pull/6958))
- Fixed tensorboard exception raising ([#6901](https://github.com/Lightning-AI/lightning/pull/6901))
- Fixed setting the eval/train flag correctly on accelerator model ([#6983](https://github.com/Lightning-AI/lightning/pull/6983))
- Fixed DDP_SPAWN compatibility with bug_report_model.py ([#6892](https://github.com/Lightning-AI/lightning/pull/6892))
- Fixed bug where `BaseFinetuning.flatten_modules()` was duplicating leaf node parameters ([#6879](https://github.com/Lightning-AI/lightning/pull/6879))
- Set better defaults for `rank_zero_only.rank` when training is launched with SLURM and torchelastic:
    * Support SLURM and torchelastic global rank environment variables ([#5715](https://github.com/Lightning-AI/lightning/pull/5715))
    * Remove hardcoding of local rank in accelerator connector ([#6878](https://github.com/Lightning-AI/lightning/pull/6878))


## [1.2.7] - 2021-04-06

### Fixed

- Fixed resolve a bug with omegaconf and xm.save ([#6741](https://github.com/Lightning-AI/lightning/pull/6741))
- Fixed an issue with IterableDataset when __len__ is not defined ([#6828](https://github.com/Lightning-AI/lightning/pull/6828))
- Sanitize None params during pruning ([#6836](https://github.com/Lightning-AI/lightning/pull/6836))
- Enforce an epoch scheduler interval when using SWA ([#6588](https://github.com/Lightning-AI/lightning/pull/6588))
- Fixed TPU Colab hang issue, post training ([#6816](https://github.com/Lightning-AI/lightning/pull/6816))
- Fixed a bug where `TensorBoardLogger` would give a warning and not log correctly to a symbolic link `save_dir` ([#6730](https://github.com/Lightning-AI/lightning/pull/6730))
- Fixed bug where `predict` could not be used when `progress_bar_refresh_rate=0` ([#6884](https://github.com/Lightning-AI/lightning/pull/6884))


## [1.2.6] - 2021-03-30

### Changed

- Changed the behavior of `on_epoch_start` to run at the beginning of validation & test epoch ([#6498](https://github.com/Lightning-AI/lightning/pull/6498))

### Removed

- Removed legacy code to include `step` dictionary returns in `callback_metrics`. Use `self.log_dict` instead. ([#6682](https://github.com/Lightning-AI/lightning/pull/6682))

### Fixed

- Fixed `DummyLogger.log_hyperparams` raising a `TypeError` when running with `fast_dev_run=True` ([#6398](https://github.com/Lightning-AI/lightning/pull/6398))
- Fixed error on TPUs when there was no `ModelCheckpoint` ([#6654](https://github.com/Lightning-AI/lightning/pull/6654))
- Fixed `trainer.test` freeze on TPUs ([#6654](https://github.com/Lightning-AI/lightning/pull/6654))
- Fixed a bug where gradients were disabled after calling `Trainer.predict` ([#6657](https://github.com/Lightning-AI/lightning/pull/6657))
- Fixed bug where no TPUs were detected in a TPU pod env ([#6719](https://github.com/Lightning-AI/lightning/pull/6719))


## [1.2.5] - 2021-03-23

### Changed

- Update Gradient Clipping for the TPU Accelerator ([#6576](https://github.com/Lightning-AI/lightning/pull/6576))
- Refactored setup for typing friendly ([#6590](https://github.com/Lightning-AI/lightning/pull/6590))

### Fixed

- Fixed a bug where `all_gather` would not work correctly with `tpu_cores=8` ([#6587](https://github.com/Lightning-AI/lightning/pull/6587))
- Fixed comparing required versions ([#6434](https://github.com/Lightning-AI/lightning/pull/6434))
- Fixed duplicate logs appearing in console when using the python logging module ([#6275](https://github.com/Lightning-AI/lightning/pull/6275))
- Added Autocast in validation, test and predict modes for Native AMP ([#6565](https://github.com/Lightning-AI/lightning/pull/6565))


## [1.2.4] - 2021-03-16

### Changed

- Changed the default of `find_unused_parameters` back to `True` in DDP and DDP Spawn ([#6438](https://github.com/Lightning-AI/lightning/pull/6438))

### Fixed

- Expose DeepSpeed loss parameters to allow users to fix loss instability ([#6115](https://github.com/Lightning-AI/lightning/pull/6115))
- Fixed DP reduction with collection ([#6324](https://github.com/Lightning-AI/lightning/pull/6324))
- Fixed an issue where the tuner would not tune the learning rate if also tuning the batch size ([#4688](https://github.com/Lightning-AI/lightning/pull/4688))
- Fixed broadcast to use PyTorch `broadcast_object_list` and add `reduce_decision` ([#6410](https://github.com/Lightning-AI/lightning/pull/6410))
- Fixed logger creating directory structure too early in DDP ([#6380](https://github.com/Lightning-AI/lightning/pull/6380))
- Fixed DeepSpeed additional memory use on rank 0 when default device not set early enough ([#6460](https://github.com/Lightning-AI/lightning/pull/6460))
- Fixed an issue with `Tuner.scale_batch_size` not finding the batch size attribute in the datamodule ([#5968](https://github.com/Lightning-AI/lightning/pull/5968))
- Fixed an exception in the layer summary when the model contains torch.jit scripted submodules ([#6511](https://github.com/Lightning-AI/lightning/pull/6511))
- Fixed when Train loop config was run during `Trainer.predict` ([#6541](https://github.com/Lightning-AI/lightning/pull/6541))


## [1.2.3] - 2021-03-09

### Fixed

- Fixed `ModelPruning(make_pruning_permanent=True)` pruning buffers getting removed when saved during training ([#6073](https://github.com/Lightning-AI/lightning/pull/6073))
- Fixed when `_stable_1d_sort` to work when `n >= N` ([#6177](https://github.com/Lightning-AI/lightning/pull/6177))
- Fixed `AttributeError` when `logger=None` on TPU ([#6221](https://github.com/Lightning-AI/lightning/pull/6221))
- Fixed PyTorch Profiler with `emit_nvtx` ([#6260](https://github.com/Lightning-AI/lightning/pull/6260))
- Fixed `trainer.test` from `best_path` hangs after calling `trainer.fit`  ([#6272](https://github.com/Lightning-AI/lightning/pull/6272))
- Fixed `SingleTPU` calling `all_gather` ([#6296](https://github.com/Lightning-AI/lightning/pull/6296))
- Ensure we check DeepSpeed/Sharded in multi-node DDP ([#6297](https://github.com/Lightning-AI/lightning/pull/6297)
- Check `LightningOptimizer` doesn't delete optimizer hooks ([#6305](https://github.com/Lightning-AI/lightning/pull/6305)
- Resolve memory leak for evaluation ([#6326](https://github.com/Lightning-AI/lightning/pull/6326)
- Ensure that clip gradients is only called if the value is greater than 0 ([#6330](https://github.com/Lightning-AI/lightning/pull/6330)
- Fixed `Trainer` not resetting `lightning_optimizers` when calling `Trainer.fit()` multiple times ([#6372](https://github.com/Lightning-AI/lightning/pull/6372))


## [1.2.2] - 2021-03-02

### Added

- Added `checkpoint` parameter to callback's `on_save_checkpoint` hook ([#6072](https://github.com/Lightning-AI/lightning/pull/6072))

### Changed

- Changed the order of `backward`, `step`, `zero_grad` to `zero_grad`, `backward`, `step` ([#6147](https://github.com/Lightning-AI/lightning/pull/6147))
- Changed default for DeepSpeed CPU Offload to False, due to prohibitively slow speeds at smaller scale ([#6262](https://github.com/Lightning-AI/lightning/pull/6262))

### Fixed

- Fixed epoch level schedulers not being called when `val_check_interval < 1.0` ([#6075](https://github.com/Lightning-AI/lightning/pull/6075))
- Fixed multiple early stopping callbacks ([#6197](https://github.com/Lightning-AI/lightning/pull/6197))
- Fixed incorrect usage of `detach()`, `cpu()`, `to()` ([#6216](https://github.com/Lightning-AI/lightning/pull/6216))
- Fixed LBFGS optimizer support which didn't converge in automatic optimization ([#6147](https://github.com/Lightning-AI/lightning/pull/6147))
- Prevent `WandbLogger` from dropping values ([#5931](https://github.com/Lightning-AI/lightning/pull/5931))
- Fixed error thrown when using valid distributed mode in multi node ([#6297](https://github.com/Lightning-AI/lightning/pull/6297)


## [1.2.1] - 2021-02-23

### Fixed

- Fixed incorrect yield logic for the amp autocast context manager ([#6080](https://github.com/Lightning-AI/lightning/pull/6080))
- Fixed priority of plugin/accelerator when setting distributed mode ([#6089](https://github.com/Lightning-AI/lightning/pull/6089))
- Fixed error message for AMP + CPU incompatibility ([#6107](https://github.com/Lightning-AI/lightning/pull/6107))
- Disabled batch transfer in DP mode ([#6093](https://github.com/Lightning-AI/lightning/pull/6093))


## [1.2.0] - 2021-02-18

### Added

- Added `DataType`, `AverageMethod` and `MDMCAverageMethod` enum in metrics ([#5657](https://github.com/Lightning-AI/lightning/pull/5689))
- Added support for summarized model total params size in megabytes ([#5590](https://github.com/Lightning-AI/lightning/pull/5590))
- Added support for multiple train loaders ([#1959](https://github.com/Lightning-AI/lightning/pull/1959))
- Added `Accuracy` metric now generalizes to Top-k accuracy for (multi-dimensional) multi-class inputs using the `top_k` parameter ([#4838](https://github.com/Lightning-AI/lightning/pull/4838))
- Added `Accuracy` metric now enables the computation of subset accuracy for multi-label or multi-dimensional multi-class inputs with the `subset_accuracy` parameter ([#4838](https://github.com/Lightning-AI/lightning/pull/4838))
- Added `HammingDistance` metric to compute the hamming distance (loss) ([#4838](https://github.com/Lightning-AI/lightning/pull/4838))
- Added `max_fpr` parameter to `auroc` metric for computing partial auroc metric ([#3790](https://github.com/Lightning-AI/lightning/pull/3790))
- Added `StatScores` metric to compute the number of true positives, false positives, true negatives and false negatives ([#4839](https://github.com/Lightning-AI/lightning/pull/4839))
- Added `R2Score` metric ([#5241](https://github.com/Lightning-AI/lightning/pull/5241))
- Added `LambdaCallback` ([#5347](https://github.com/Lightning-AI/lightning/pull/5347))
- Added `BackboneLambdaFinetuningCallback` ([#5377](https://github.com/Lightning-AI/lightning/pull/5377))
- Accelerator `all_gather` supports collection ([#5221](https://github.com/Lightning-AI/lightning/pull/5221))
- Added `image_gradients` functional metric to compute the image gradients of a given input image. ([#5056](https://github.com/Lightning-AI/lightning/pull/5056))
- Added `MetricCollection` ([#4318](https://github.com/Lightning-AI/lightning/pull/4318))
- Added `.clone()` method to metrics ([#4318](https://github.com/Lightning-AI/lightning/pull/4318))
- Added `IoU` class interface ([#4704](https://github.com/Lightning-AI/lightning/pull/4704))
- Support to tie weights after moving model to TPU via `on_post_move_to_device` hook
- Added missing val/test hooks in `LightningModule` ([#5467](https://github.com/Lightning-AI/lightning/pull/5467))
- The `Recall` and `Precision` metrics (and their functional counterparts `recall` and `precision`) can now be generalized to Recall@K and Precision@K with the use of `top_k` parameter ([#4842](https://github.com/Lightning-AI/lightning/pull/4842))
- Added `ModelPruning` Callback ([#5618](https://github.com/Lightning-AI/lightning/pull/5618),
    [#5825](https://github.com/Lightning-AI/lightning/pull/5825),
    [#6045](https://github.com/Lightning-AI/lightning/pull/6045))
- Added `PyTorchProfiler` ([#5560](https://github.com/Lightning-AI/lightning/pull/5560))
- Added compositional metrics ([#5464](https://github.com/Lightning-AI/lightning/pull/5464))
- Added Trainer method `predict(...)` for high performance predictions ([#5579](https://github.com/Lightning-AI/lightning/pull/5579))
- Added `on_before_batch_transfer` and `on_after_batch_transfer` data hooks ([#3671](https://github.com/Lightning-AI/lightning/pull/3671))
- Added AUC/AUROC class interface ([#5479](https://github.com/Lightning-AI/lightning/pull/5479))
- Added `PredictLoop` object ([#5752](https://github.com/Lightning-AI/lightning/pull/5752))
- Added `QuantizationAwareTraining` callback ([#5706](https://github.com/Lightning-AI/lightning/pull/5706),
    [#6040](https://github.com/Lightning-AI/lightning/pull/6040))
- Added `LightningModule.configure_callbacks` to enable the definition of model-specific callbacks ([#5621](https://github.com/Lightning-AI/lightning/pull/5621))
- Added `dim` to `PSNR` metric for mean-squared-error reduction ([#5957](https://github.com/Lightning-AI/lightning/pull/5957))
- Added promxial policy optimization template to pl_examples ([#5394](https://github.com/Lightning-AI/lightning/pull/5394))
- Added `log_graph` to `CometLogger` ([#5295](https://github.com/Lightning-AI/lightning/pull/5295))
- Added possibility for nested loaders ([#5404](https://github.com/Lightning-AI/lightning/pull/5404))
- Added `sync_step` to Wandb logger ([#5351](https://github.com/Lightning-AI/lightning/pull/5351))
- Added `StochasticWeightAveraging` callback ([#5640](https://github.com/Lightning-AI/lightning/pull/5640))
- Added `LightningDataModule.from_datasets(...)` ([#5133](https://github.com/Lightning-AI/lightning/pull/5133))
- Added `PL_TORCH_DISTRIBUTED_BACKEND` env variable to select backend ([#5981](https://github.com/Lightning-AI/lightning/pull/5981))
- Added `Trainer` flag to activate Stochastic Weight Averaging (SWA) `Trainer(stochastic_weight_avg=True)` ([#6038](https://github.com/Lightning-AI/lightning/pull/6038))
- Added DeepSpeed integration ([#5954](https://github.com/Lightning-AI/lightning/pull/5954),
    [#6042](https://github.com/Lightning-AI/lightning/pull/6042))

### Changed

- Changed `stat_scores` metric now calculates stat scores over all classes and gains new parameters, in line with the new `StatScores` metric ([#4839](https://github.com/Lightning-AI/lightning/pull/4839))
- Changed `computer_vision_fine_tunning` example to use `BackboneLambdaFinetuningCallback` ([#5377](https://github.com/Lightning-AI/lightning/pull/5377))
- Changed `automatic casting` for LoggerConnector `metrics` ([#5218](https://github.com/Lightning-AI/lightning/pull/5218))
- Changed `iou` [func] to allow float input ([#4704](https://github.com/Lightning-AI/lightning/pull/4704))
- Metric `compute()` method will no longer automatically call `reset()` ([#5409](https://github.com/Lightning-AI/lightning/pull/5409))
- Set PyTorch 1.4 as min requirements, also for testing and examples `torchvision>=0.5` and `torchtext>=0.5` ([#5418](https://github.com/Lightning-AI/lightning/pull/5418))
- Changed `callbacks` argument in `Trainer` to allow `Callback` input ([#5446](https://github.com/Lightning-AI/lightning/pull/5446))
- Changed the default of `find_unused_parameters` to `False` in DDP ([#5185](https://github.com/Lightning-AI/lightning/pull/5185))
- Changed `ModelCheckpoint` version suffixes to start at 1 ([#5008](https://github.com/Lightning-AI/lightning/pull/5008))
- Progress bar metrics tensors are now converted to float ([#5692](https://github.com/Lightning-AI/lightning/pull/5692))
- Changed the default value for the `progress_bar_refresh_rate` Trainer argument in Google COLAB notebooks to 20 ([#5516](https://github.com/Lightning-AI/lightning/pull/5516))
- Extended support for purely iteration-based training ([#5726](https://github.com/Lightning-AI/lightning/pull/5726))
- Made `LightningModule.global_rank`, `LightningModule.local_rank` and `LightningModule.logger` read-only properties ([#5730](https://github.com/Lightning-AI/lightning/pull/5730))
- Forced `ModelCheckpoint` callbacks to run after all others to guarantee all states are saved to the checkpoint ([#5731](https://github.com/Lightning-AI/lightning/pull/5731))
- Refactored Accelerators and Plugins:
    * Added base classes for plugins ([#5715](https://github.com/Lightning-AI/lightning/pull/5715))
    * Added parallel plugins for DP, DDP, DDPSpawn, DDP2 and Horovod ([#5714](https://github.com/Lightning-AI/lightning/pull/5714))
    * Precision Plugins ([#5718](https://github.com/Lightning-AI/lightning/pull/5718))
    * Added new Accelerators for CPU, GPU and TPU ([#5719](https://github.com/Lightning-AI/lightning/pull/5719))
    * Added RPC and Sharded plugins ([#5732](https://github.com/Lightning-AI/lightning/pull/5732))
    * Added missing `LightningModule`-wrapper logic to new plugins and accelerator ([#5734](https://github.com/Lightning-AI/lightning/pull/5734))
    * Moved device-specific teardown logic from training loop to accelerator ([#5973](https://github.com/Lightning-AI/lightning/pull/5973))
    * Moved accelerator_connector.py to the connectors subfolder ([#6033](https://github.com/Lightning-AI/lightning/pull/6033))
    * Trainer only references accelerator ([#6039](https://github.com/Lightning-AI/lightning/pull/6039))
    * Made parallel devices optional across all plugins ([#6051](https://github.com/Lightning-AI/lightning/pull/6051))
    * Cleaning ([#5948](https://github.com/Lightning-AI/lightning/pull/5948),
        [#5949](https://github.com/Lightning-AI/lightning/pull/5949),
        [#5950](https://github.com/Lightning-AI/lightning/pull/5950))
- Enabled `self.log` in callbacks ([#5094](https://github.com/Lightning-AI/lightning/pull/5094))
- Renamed xxx_AVAILABLE as protected ([#5082](https://github.com/Lightning-AI/lightning/pull/5082))
- Unified module names in Utils ([#5199](https://github.com/Lightning-AI/lightning/pull/5199))
- Separated utils: imports & enums ([#5256](https://github.com/Lightning-AI/lightning/pull/5256)
    [#5874](https://github.com/Lightning-AI/lightning/pull/5874))
- Refactor: clean trainer device & distributed getters ([#5300](https://github.com/Lightning-AI/lightning/pull/5300))
- Simplified training phase as LightningEnum ([#5419](https://github.com/Lightning-AI/lightning/pull/5419))
- Updated metrics to use LightningEnum ([#5689](https://github.com/Lightning-AI/lightning/pull/5689))
- Changed the seq of `on_train_batch_end`, `on_batch_end` & `on_train_epoch_end`, `on_epoch_end hooks` ([#5688](https://github.com/Lightning-AI/lightning/pull/5688))
- Refactored `setup_training` and remove `test_mode` ([#5388](https://github.com/Lightning-AI/lightning/pull/5388))
- Disabled training with zero `num_training_batches` when insufficient `limit_train_batches` ([#5703](https://github.com/Lightning-AI/lightning/pull/5703))
- Refactored `EpochResultStore` ([#5522](https://github.com/Lightning-AI/lightning/pull/5522))
- Update `lr_finder` to check for attribute if not running `fast_dev_run` ([#5990](https://github.com/Lightning-AI/lightning/pull/5990))
- LightningOptimizer manual optimizer is more flexible and expose `toggle_model` ([#5771](https://github.com/Lightning-AI/lightning/pull/5771))
- `MlflowLogger` limit parameter value length to 250 char ([#5893](https://github.com/Lightning-AI/lightning/pull/5893))
- Re-introduced fix for Hydra directory sync with multiple process ([#5993](https://github.com/Lightning-AI/lightning/pull/5993))

### Deprecated

- Function `stat_scores_multiple_classes` is deprecated in favor of `stat_scores` ([#4839](https://github.com/Lightning-AI/lightning/pull/4839))
- Moved accelerators and plugins to its `legacy` pkg ([#5645](https://github.com/Lightning-AI/lightning/pull/5645))
- Deprecated `LightningDistributedDataParallel` in favor of new wrapper module `LightningDistributedModule` ([#5185](https://github.com/Lightning-AI/lightning/pull/5185))
- Deprecated `LightningDataParallel` in favor of new wrapper module `LightningParallelModule` ([#5670](https://github.com/Lightning-AI/lightning/pull/5670))
- Renamed utils modules ([#5199](https://github.com/Lightning-AI/lightning/pull/5199))
    * `argparse_utils` >> `argparse`
    * `model_utils` >> `model_helpers`
    * `warning_utils` >> `warnings`
    * `xla_device_utils` >> `xla_device`
- Deprecated using `'val_loss'` to set the `ModelCheckpoint` monitor ([#6012](https://github.com/Lightning-AI/lightning/pull/6012))
- Deprecated `.get_model()` with explicit `.lightning_module` property ([#6035](https://github.com/Lightning-AI/lightning/pull/6035))
- Deprecated Trainer attribute `accelerator_backend` in favor of `accelerator` ([#6034](https://github.com/Lightning-AI/lightning/pull/6034))

### Removed

- Removed deprecated checkpoint argument `filepath` ([#5321](https://github.com/Lightning-AI/lightning/pull/5321))
- Removed deprecated `Fbeta`, `f1_score` and `fbeta_score` metrics ([#5322](https://github.com/Lightning-AI/lightning/pull/5322))
- Removed deprecated `TrainResult` ([#5323](https://github.com/Lightning-AI/lightning/pull/5323))
- Removed deprecated `EvalResult` ([#5633](https://github.com/Lightning-AI/lightning/pull/5633))
- Removed `LoggerStages` ([#5673](https://github.com/Lightning-AI/lightning/pull/5673))

### Fixed

- Fixed distributed setting and `ddp_cpu` only with `num_processes>1` ([#5297](https://github.com/Lightning-AI/lightning/pull/5297))
- Fixed `num_workers` for Windows example ([#5375](https://github.com/Lightning-AI/lightning/pull/5375))
- Fixed loading yaml ([#5619](https://github.com/Lightning-AI/lightning/pull/5619))
- Fixed support custom DataLoader with DDP if they can be re-instantiated ([#5745](https://github.com/Lightning-AI/lightning/pull/5745))
- Fixed repeated `.fit()` calls ignore max_steps iteration bound ([#5936](https://github.com/Lightning-AI/lightning/pull/5936))
- Fixed throwing `MisconfigurationError` on unknown mode ([#5255](https://github.com/Lightning-AI/lightning/pull/5255))
- Resolve bug with Finetuning ([#5744](https://github.com/Lightning-AI/lightning/pull/5744))
- Fixed `ModelCheckpoint` race condition in file existence check ([#5155](https://github.com/Lightning-AI/lightning/pull/5155))
- Fixed some compatibility with PyTorch 1.8 ([#5864](https://github.com/Lightning-AI/lightning/pull/5864))
- Fixed forward cache ([#5895](https://github.com/Lightning-AI/lightning/pull/5895))
- Fixed recursive detach of tensors to CPU ([#6007](https://github.com/Lightning-AI/lightning/pull/6007))
- Fixed passing wrong strings for scheduler interval doesn't throw an error ([#5923](https://github.com/Lightning-AI/lightning/pull/5923))
- Fixed wrong `requires_grad` state after `return None` with multiple optimizers ([#5738](https://github.com/Lightning-AI/lightning/pull/5638))
- Fixed add `on_epoch_end` hook at the end of `validation`, `test` epoch ([#5986](https://github.com/Lightning-AI/lightning/pull/5986))
- Fixed missing `process_dataloader` call for `TPUSpawn` when in distributed mode ([#6015](https://github.com/Lightning-AI/lightning/pull/6015))
- Fixed progress bar flickering by appending 0 to floats/strings ([#6009](https://github.com/Lightning-AI/lightning/pull/6009))
- Fixed synchronization issues with TPU training ([#6027](https://github.com/Lightning-AI/lightning/pull/6027))
- Fixed `hparams.yaml` saved twice when using `TensorBoardLogger` ([#5953](https://github.com/Lightning-AI/lightning/pull/5953))
- Fixed basic examples ([#5912](https://github.com/Lightning-AI/lightning/pull/5912),
    [#5985](https://github.com/Lightning-AI/lightning/pull/5985))
- Fixed `fairscale` compatible with PT 1.8 ([#5996](https://github.com/Lightning-AI/lightning/pull/5996))
- Ensured `process_dataloader` is called when `tpu_cores > 1` to use Parallel DataLoader ([#6015](https://github.com/Lightning-AI/lightning/pull/6015))
- Attempted SLURM auto resume call when non-shell call fails ([#6002](https://github.com/Lightning-AI/lightning/pull/6002))
- Fixed wrapping optimizers upon assignment ([#6006](https://github.com/Lightning-AI/lightning/pull/6006))
- Fixed allowing hashing of metrics with lists in their state ([#5939](https://github.com/Lightning-AI/lightning/pull/5939))


## [1.1.8] - 2021-02-08

### Fixed

- Separate epoch validation from step validation ([#5208](https://github.com/Lightning-AI/lightning/pull/5208))
- Fixed `toggle_optimizers` not handling all optimizer parameters ([#5775](https://github.com/Lightning-AI/lightning/pull/5775))


## [1.1.7] - 2021-02-03

### Fixed

- Fixed `TensorBoardLogger` not closing `SummaryWriter` on `finalize` ([#5696](https://github.com/Lightning-AI/lightning/pull/5696))
- Fixed filtering of pytorch  "unsqueeze" warning when using DP ([#5622](https://github.com/Lightning-AI/lightning/pull/5622))
- Fixed `num_classes` argument in F1 metric ([#5663](https://github.com/Lightning-AI/lightning/pull/5663))
- Fixed `log_dir` property ([#5537](https://github.com/Lightning-AI/lightning/pull/5537))
- Fixed a race condition in `ModelCheckpoint` when checking if a checkpoint file exists ([#5144](https://github.com/Lightning-AI/lightning/pull/5144))
- Remove unnecessary intermediate layers in Dockerfiles ([#5697](https://github.com/Lightning-AI/lightning/pull/5697))
- Fixed auto learning rate ordering ([#5638](https://github.com/Lightning-AI/lightning/pull/5638))


## [1.1.6] - 2021-01-26

### Changed

- Increased TPU check timeout from 20s to 100s ([#5598](https://github.com/Lightning-AI/lightning/pull/5598))
- Ignored `step` param in Neptune logger's log_metric method ([#5510](https://github.com/Lightning-AI/lightning/pull/5510))
- Pass batch outputs to `on_train_batch_end` instead of `epoch_end` outputs ([#4369](https://github.com/Lightning-AI/lightning/pull/4369))

### Fixed

- Fixed `toggle_optimizer` to reset `requires_grad` state  ([#5574](https://github.com/Lightning-AI/lightning/pull/5574))
- Fixed FileNotFoundError for best checkpoint when using DDP with Hydra ([#5629](https://github.com/Lightning-AI/lightning/pull/5629))
- Fixed an error when logging a progress bar metric with a reserved name ([#5620](https://github.com/Lightning-AI/lightning/pull/5620))
- Fixed `Metric`'s `state_dict` not included when child modules ([#5614](https://github.com/Lightning-AI/lightning/pull/5614))
- Fixed Neptune logger creating multiple experiments when GPUs > 1 ([#3256](https://github.com/Lightning-AI/lightning/pull/3256))
- Fixed duplicate logs appearing in console when using the python logging module ([#5509](https://github.com/Lightning-AI/lightning/pull/5509))
- Fixed tensor printing in `trainer.test()` ([#5138](https://github.com/Lightning-AI/lightning/pull/5138))
- Fixed not using dataloader when `hparams` present ([#4559](https://github.com/Lightning-AI/lightning/pull/4559))


## [1.1.5] - 2021-01-19

### Fixed

- Fixed a visual bug in the progress bar display initialization ([#4579](https://github.com/Lightning-AI/lightning/pull/4579))
- Fixed logging `on_train_batch_end` in a callback with multiple optimizers ([#5521](https://github.com/Lightning-AI/lightning/pull/5521))
- Fixed `reinit_scheduler_properties` with correct optimizer ([#5519](https://github.com/Lightning-AI/lightning/pull/5519))
- Fixed `val_check_interval` with `fast_dev_run` ([#5540](https://github.com/Lightning-AI/lightning/pull/5540))


## [1.1.4] - 2021-01-12

### Added

- Add automatic optimization property setter to lightning module ([#5169](https://github.com/Lightning-AI/lightning/pull/5169))

### Changed

- Changed deprecated `enable_pl_optimizer=True` ([#5244](https://github.com/Lightning-AI/lightning/pull/5244))

### Fixed

- Fixed `transfer_batch_to_device` for DDP with `len(devices_ids) == 1` ([#5195](https://github.com/Lightning-AI/lightning/pull/5195))
- Logging only on `not should_accumulate()` during training ([#5417](https://github.com/Lightning-AI/lightning/pull/5417))
- Resolve interpolation bug with Hydra ([#5406](https://github.com/Lightning-AI/lightning/pull/5406))
- Check environ before selecting a seed to prevent warning message ([#4743](https://github.com/Lightning-AI/lightning/pull/4743))
- Fixed signature mismatch in `model_to_device` of `DDPCPUHPCAccelerator` ([#5505](https://github.com/Lightning-AI/lightning/pull/5505))

## [1.1.3] - 2021-01-05

### Added

- Added a check for optimizer attached to `lr_scheduler` ([#5338](https://github.com/Lightning-AI/lightning/pull/5338))
- Added support for passing non-existing filepaths to `resume_from_checkpoint` ([#4402](https://github.com/Lightning-AI/lightning/pull/4402))

### Changed

- Skip restore from `resume_from_checkpoint` while `testing` ([#5161](https://github.com/Lightning-AI/lightning/pull/5161))
- Allowed `log_momentum` for adaptive optimizers in `LearningRateMonitor` ([#5333](https://github.com/Lightning-AI/lightning/pull/5333))
- Disabled checkpointing, earlystopping and logging with `fast_dev_run` ([#5277](https://github.com/Lightning-AI/lightning/pull/5277))
- Distributed group defaults to `WORLD` if `None` ([#5125](https://github.com/Lightning-AI/lightning/pull/5125))

### Fixed

- Fixed `trainer.test` returning non-test metrics ([#5214](https://github.com/Lightning-AI/lightning/pull/5214))
- Fixed metric state reset ([#5273](https://github.com/Lightning-AI/lightning/pull/5273))
- Fixed `--num-nodes` on `DDPSequentialPlugin` ([#5327](https://github.com/Lightning-AI/lightning/pull/5327))
- Fixed invalid value for `weights_summary` ([#5296](https://github.com/Lightning-AI/lightning/pull/5296))
- Fixed `Trainer.test` not using the latest `best_model_path` ([#5161](https://github.com/Lightning-AI/lightning/pull/5161))
- Fixed existence check for hparams not using underlying filesystem ([#5250](https://github.com/Lightning-AI/lightning/pull/5250))
- Fixed `LightningOptimizer` AMP bug ([#5191](https://github.com/Lightning-AI/lightning/pull/5191))
- Fixed casted key to string in `_flatten_dict` ([#5354](https://github.com/Lightning-AI/lightning/pull/5354))


## [1.1.2] - 2020-12-23

### Added

- Support number for logging with `sync_dist=True` ([#5080](https://github.com/Lightning-AI/lightning/pull/5080))
- Added offset logging step when resuming for Wandb logger ([#5050](https://github.com/Lightning-AI/lightning/pull/5050))

### Removed

- `enable_pl_optimizer=False` by default to temporarily fix AMP issues ([#5163](https://github.com/Lightning-AI/lightning/pull/5163))

### Fixed

- Metric reduction with Logging ([#5150](https://github.com/Lightning-AI/lightning/pull/5150))
- Remove nan loss in manual optimization ([#5121](https://github.com/Lightning-AI/lightning/pull/5121))
- Un-balanced logging properly supported ([#5119](https://github.com/Lightning-AI/lightning/pull/5119))
- Fix hanging in DDP HPC accelerators ([#5157](https://github.com/Lightning-AI/lightning/pull/5157))
- Fix reset `TensorRunningAccum` ([#5106](https://github.com/Lightning-AI/lightning/pull/5106))
- Updated `DALIClassificationLoader` to not use deprecated arguments ([#4925](https://github.com/Lightning-AI/lightning/pull/4925))
- Corrected call to `torch.no_grad` ([#5124](https://github.com/Lightning-AI/lightning/pull/5124))


## [1.1.1] - 2020-12-15

### Added

- Add a notebook example to reach a quick baseline of ~94% accuracy on CIFAR10 using Resnet in Lightning ([#4818](https://github.com/Lightning-AI/lightning/pull/4818))

### Changed

- Simplify accelerator steps ([#5015](https://github.com/Lightning-AI/lightning/pull/5015))
- Refactor load in checkpoint connector ([#4593](https://github.com/Lightning-AI/lightning/pull/4593))
- Fixed the saved filename in `ModelCheckpoint` when it already exists ([#4861](https://github.com/Lightning-AI/lightning/pull/4861))

### Removed

- Drop duplicate metrics ([#5014](https://github.com/Lightning-AI/lightning/pull/5014))
- Remove beta arg from F1 class and functional ([#5076](https://github.com/Lightning-AI/lightning/pull/5076))

### Fixed

- Fixed trainer by default `None` in `DDPAccelerator` ([#4915](https://github.com/Lightning-AI/lightning/pull/4915))
- Fixed `LightningOptimizer` to expose optimizer attributes ([#5095](https://github.com/Lightning-AI/lightning/pull/5095))
- Do not warn when the `name` key is used in the `lr_scheduler` dict ([#5057](https://github.com/Lightning-AI/lightning/pull/5057))
- Check if optimizer supports closure ([#4981](https://github.com/Lightning-AI/lightning/pull/4981))
- Add deprecated metric utility functions back to functional (
    [#5067](https://github.com/Lightning-AI/lightning/pull/5067),
    [#5068](https://github.com/Lightning-AI/lightning/pull/5068))
- Allow any input in `to_onnx` and `to_torchscript` ([#4378](https://github.com/Lightning-AI/lightning/pull/4378))
- Fixed `DDPHPCAccelerator` hangs in DDP construction by calling `init_device` ([#5157](https://github.com/Lightning-AI/lightning/pull/5157))


## [1.1.0] - 2020-12-09

### Added

- Added "monitor" key to saved `ModelCheckpoints` ([#4383](https://github.com/Lightning-AI/lightning/pull/4383))
- Added `ConfusionMatrix` class interface ([#4348](https://github.com/Lightning-AI/lightning/pull/4348))
- Added multiclass AUROC metric ([#4236](https://github.com/Lightning-AI/lightning/pull/4236))
- Added global step indexing to the checkpoint name for a better sub-epoch checkpointing experience ([#3807](https://github.com/Lightning-AI/lightning/pull/3807))
- Added optimizer hooks in callbacks ([#4379](https://github.com/Lightning-AI/lightning/pull/4379))
- Added option to log momentum ([#4384](https://github.com/Lightning-AI/lightning/pull/4384))
- Added `current_score` to `ModelCheckpoint.on_save_checkpoint` ([#4721](https://github.com/Lightning-AI/lightning/pull/4721))
- Added logging using `self.log` in train and evaluation for epoch end hooks (
    [#4552](https://github.com/Lightning-AI/lightning/pull/4552),
    [#4495](https://github.com/Lightning-AI/lightning/pull/4495),
    [#4439](https://github.com/Lightning-AI/lightning/pull/4439),
    [#4684](https://github.com/Lightning-AI/lightning/pull/4684),
    [#4913](https://github.com/Lightning-AI/lightning/pull/4913))
- Added ability for DDP plugin to modify optimizer state saving ([#4675](https://github.com/Lightning-AI/lightning/pull/4675))
- Added `prefix` argument in loggers ([#4557](https://github.com/Lightning-AI/lightning/pull/4557))
- Added printing of total num of params, trainable and non-trainable params in ModelSummary ([#4521](https://github.com/Lightning-AI/lightning/pull/4521))
- Added `PrecisionRecallCurve, ROC, AveragePrecision` class metric ([#4549](https://github.com/Lightning-AI/lightning/pull/4549))
- Added custom `Apex` and `NativeAMP` as `Precision plugins` ([#4355](https://github.com/Lightning-AI/lightning/pull/4355))
- Added `DALI MNIST` example ([#3721](https://github.com/Lightning-AI/lightning/pull/3721))
- Added `sharded plugin` for DDP for multi-gpu training memory optimizations (
    [#4639](https://github.com/Lightning-AI/lightning/pull/4639),
    [#4686](https://github.com/Lightning-AI/lightning/pull/4686),
    [#4737](https://github.com/Lightning-AI/lightning/pull/4737),
    [#4773](https://github.com/Lightning-AI/lightning/pull/4773))
- Added `experiment_id` to the NeptuneLogger ([#3462](https://github.com/Lightning-AI/lightning/pull/3462))
- Added `PyTorch Geometric` integration example with Lightning ([#4568](https://github.com/Lightning-AI/lightning/pull/4568))
- Added `all_gather` method to `LightningModule` which allows gradient based tensor synchronizations for use-cases such as negative sampling. ([#5012](https://github.com/Lightning-AI/lightning/pull/5012))
- Enabled `self.log` in most functions ([#4969](https://github.com/Lightning-AI/lightning/pull/4969))
- Added changeable extension variable for `ModelCheckpoint` ([#4977](https://github.com/Lightning-AI/lightning/pull/4977))


### Changed

- Tuner algorithms will be skipped if `fast_dev_run=True` ([#3903](https://github.com/Lightning-AI/lightning/pull/3903))
- `WandbLogger` does not force wandb `reinit` arg to True anymore and creates a run only when needed ([#4648](https://github.com/Lightning-AI/lightning/pull/4648))
- Changed `automatic_optimization` to be a model attribute ([#4602](https://github.com/Lightning-AI/lightning/pull/4602))
- Changed `Simple Profiler` report to order by percentage time spent + num calls ([#4880](https://github.com/Lightning-AI/lightning/pull/4880))
- Simplify optimization Logic ([#4984](https://github.com/Lightning-AI/lightning/pull/4984))
- Classification metrics overhaul ([#4837](https://github.com/Lightning-AI/lightning/pull/4837))
- Updated `fast_dev_run` to accept integer representing num_batches ([#4629](https://github.com/Lightning-AI/lightning/pull/4629))
- Refactored optimizer ([#4658](https://github.com/Lightning-AI/lightning/pull/4658))


### Deprecated

- Deprecated `prefix` argument in `ModelCheckpoint` ([#4765](https://github.com/Lightning-AI/lightning/pull/4765))
- Deprecated the old way of assigning hyper-parameters through `self.hparams = ...` ([#4813](https://github.com/Lightning-AI/lightning/pull/4813))
- Deprecated `mode='auto'` from `ModelCheckpoint` and `EarlyStopping` ([#4695](https://github.com/Lightning-AI/lightning/pull/4695))

### Removed

- Removed `reorder` parameter of the `auc` metric ([#5004](https://github.com/Lightning-AI/lightning/pull/5004))
- Removed `multiclass_roc` and `multiclass_precision_recall_curve`, use `roc` and `precision_recall_curve` instead ([#4549](https://github.com/Lightning-AI/lightning/pull/4549))

### Fixed

- Added feature to move tensors to CPU before saving ([#4309](https://github.com/Lightning-AI/lightning/pull/4309))
- Fixed `LoggerConnector` to have logged metrics on root device in DP ([#4138](https://github.com/Lightning-AI/lightning/pull/4138))
- Auto convert tensors to contiguous format when `gather_all` ([#4907](https://github.com/Lightning-AI/lightning/pull/4907))
- Fixed `PYTHONPATH` for ddp test model ([#4528](https://github.com/Lightning-AI/lightning/pull/4528))
- Fixed allowing logger to support indexing ([#4595](https://github.com/Lightning-AI/lightning/pull/4595))
- Fixed DDP and manual_optimization ([#4976](https://github.com/Lightning-AI/lightning/pull/4976))


## [1.0.8] - 2020-11-24

### Added

- Added casting to python types for numpy scalars when logging `hparams` ([#4647](https://github.com/Lightning-AI/lightning/pull/4647))
- Added warning when progress bar refresh rate is less than 20 on Google Colab to prevent crashing ([#4654](https://github.com/Lightning-AI/lightning/pull/4654))
- Added `F1` class metric ([#4656](https://github.com/Lightning-AI/lightning/pull/4656))

### Changed

- Consistently use `step=trainer.global_step` in `LearningRateMonitor` independently of `logging_interval` ([#4376](https://github.com/Lightning-AI/lightning/pull/4376))
- Metric states are no longer as default added to `state_dict` ([#4685](https://github.com/Lightning-AI/lightning/pull/4685))
- Renamed class metric `Fbeta` >> `FBeta` ([#4656](https://github.com/Lightning-AI/lightning/pull/4656))
- Model summary: add 1 decimal place ([#4745](https://github.com/Lightning-AI/lightning/pull/4745))
- Do not override `PYTHONWARNINGS` ([#4700](https://github.com/Lightning-AI/lightning/pull/4700))
- Changed `init_ddp_connection` moved from `DDP` to `DDPPlugin` ([#4407](https://github.com/Lightning-AI/lightning/pull/4407))


### Fixed

- Fixed checkpoint `hparams` dict casting when `omegaconf` is available ([#4770](https://github.com/Lightning-AI/lightning/pull/4770))
- Fixed incomplete progress bars when total batches not divisible by refresh rate ([#4577](https://github.com/Lightning-AI/lightning/pull/4577))
- Updated SSIM metric ([#4566](https://github.com/Lightning-AI/lightning/pull/4566))
- Fixed batch_arg_name - add `batch_arg_name` to all calls to `_adjust_batch_size`bug ([#4812](https://github.com/Lightning-AI/lightning/pull/4812))
- Fixed `torchtext` data to GPU ([#4785](https://github.com/Lightning-AI/lightning/pull/4785))
- Fixed a crash bug in MLFlow logger ([#4716](https://github.com/Lightning-AI/lightning/pull/4716))

## [1.0.7] - 2020-11-17

### Added

- Added lambda closure to `manual_optimizer_step` ([#4618](https://github.com/Lightning-AI/lightning/pull/4618))

### Changed

- Change Metrics `persistent` default mode to `False` ([#4685](https://github.com/Lightning-AI/lightning/pull/4685))
- LoggerConnector log_metrics will use `total_batch_idx` instead of `global_step` when logging on `training step` ([#4738](https://github.com/Lightning-AI/lightning/pull/4738))


### Fixed

- Prevent crash if `sync_dist=True` on CPU ([#4626](https://github.com/Lightning-AI/lightning/pull/4626))
- Fixed average pbar Metrics ([#4534](https://github.com/Lightning-AI/lightning/pull/4534))
- Fixed `setup` callback hook to correctly pass the LightningModule through ([#4608](https://github.com/Lightning-AI/lightning/pull/4608))
- Allowing decorate model init with saving `hparams` inside ([#4662](https://github.com/Lightning-AI/lightning/pull/4662))
- Fixed `split_idx` set by `LoggerConnector` in `on_trainer_init` to `Trainer`  ([#4697](https://github.com/Lightning-AI/lightning/pull/4697))


## [1.0.6] - 2020-11-11

### Added

- Added metrics aggregation in Horovod and fixed early stopping ([#3775](https://github.com/Lightning-AI/lightning/pull/3775))
- Added `manual_optimizer_step` which work with `AMP Native` and `accumulated_grad_batches` ([#4485](https://github.com/Lightning-AI/lightning/pull/4485))
- Added `persistent(mode)` method to metrics, to enable and disable metric states being added to `state_dict` ([#4482](https://github.com/Lightning-AI/lightning/pull/4482))
- Added congratulations at the end of our notebooks ([#4555](https://github.com/Lightning-AI/lightning/pull/4555))
- Added parameters `move_metrics_to_cpu` in Trainer to disable gpu leak ([#4592](https://github.com/Lightning-AI/lightning/pull/4592))


### Changed

- Changed `fsspec` to tuner ([#4458](https://github.com/Lightning-AI/lightning/pull/4458))
- Unify SLURM/TorchElastic under backend plugin ([#4578](https://github.com/Lightning-AI/lightning/pull/4578),
        [#4580](https://github.com/Lightning-AI/lightning/pull/4580),
        [#4581](https://github.com/Lightning-AI/lightning/pull/4581),
        [#4582](https://github.com/Lightning-AI/lightning/pull/4582),
        [#4583](https://github.com/Lightning-AI/lightning/pull/4583))

### Fixed

- Fixed feature-lack in `hpc_load` ([#4526](https://github.com/Lightning-AI/lightning/pull/4526))
- Fixed metrics states being overridden in DDP mode ([#4482](https://github.com/Lightning-AI/lightning/pull/4482))
- Fixed `lightning_getattr`, `lightning_hasattr` not finding the correct attributes in datamodule ([#4347](https://github.com/Lightning-AI/lightning/pull/4347))
- Fixed automatic optimization AMP by `manual_optimization_step` ([#4485](https://github.com/Lightning-AI/lightning/pull/4485))
- Replace `MisconfigurationException` with warning in `ModelCheckpoint` Callback ([#4560](https://github.com/Lightning-AI/lightning/pull/4560))
- Fixed logged keys in mlflow logger ([#4412](https://github.com/Lightning-AI/lightning/pull/4412))
- Fixed `is_picklable` by catching `AttributeError` ([#4508](https://github.com/Lightning-AI/lightning/pull/4508))
- Fixed multi test dataloaders dict `AttributeError` error ([#4480](https://github.com/Lightning-AI/lightning/pull/4480))
- Fixed show progress bar only for `progress_rank 0` on `DDP_SLURM` ([#4437](https://github.com/Lightning-AI/lightning/pull/4437))

## [1.0.5] - 2020-11-03

### Added

- Added PyTorch 1.7 Stable support ([#3821](https://github.com/Lightning-AI/lightning/pull/3821))
- Added timeout for `tpu_device_exists` to ensure process does not hang indefinitely ([#4340](https://github.com/Lightning-AI/lightning/pull/4340))

### Changed

- W&B log in sync with `Trainer` step ([#4405](https://github.com/Lightning-AI/lightning/pull/4405))
- Hook `on_after_backward` is called only when `optimizer_step` is being called ([#4439](https://github.com/Lightning-AI/lightning/pull/4439))
- Moved `track_and_norm_grad` into `training loop` and called only when `optimizer_step` is being called ([#4439](https://github.com/Lightning-AI/lightning/pull/4439))
- Changed type checker with explicit cast of `ref_model` object ([#4457](https://github.com/Lightning-AI/lightning/pull/4457))
- Changed `distributed_backend` -> `accelerator` ([#4429](https://github.com/Lightning-AI/lightning/pull/4429))

### Deprecated

- Deprecated passing `ModelCheckpoint` instance to `checkpoint_callback` Trainer argument ([#4336](https://github.com/Lightning-AI/lightning/pull/4336))

### Fixed

- Disable saving checkpoints if not trained ([#4372](https://github.com/Lightning-AI/lightning/pull/4372))
- Fixed error using `auto_select_gpus=True` with `gpus=-1` ([#4209](https://github.com/Lightning-AI/lightning/pull/4209))
- Disabled training when `limit_train_batches=0` ([#4371](https://github.com/Lightning-AI/lightning/pull/4371))
- Fixed that metrics do not store computational graph for all seen data ([#4313](https://github.com/Lightning-AI/lightning/pull/4313))
- Fixed AMP unscale for `on_after_backward` ([#4439](https://github.com/Lightning-AI/lightning/pull/4439))
- Fixed TorchScript export when module includes Metrics ([#4428](https://github.com/Lightning-AI/lightning/pull/4428))
- Fixed TorchScript trace method's data to device and docstring ([#4360](https://github.com/Lightning-AI/lightning/pull/4360))
- Fixed CSV logger warning ([#4419](https://github.com/Lightning-AI/lightning/pull/4419))
- Fixed skip DDP parameter sync ([#4301](https://github.com/Lightning-AI/lightning/pull/4301))
- Fixed `WandbLogger` _sanitize_callable function ([#4422](https://github.com/Lightning-AI/lightning/pull/4422))
- Fixed `AMP Native` `_unscale` gradient ([#4441](https://github.com/Lightning-AI/lightning/pull/4441))


## [1.0.4] - 2020-10-27

### Added

- Added `dirpath` and `filename` parameter in `ModelCheckpoint` ([#4213](https://github.com/Lightning-AI/lightning/pull/4213))
- Added plugins docs and DDPPlugin to customize ddp across all accelerators ([#4258](https://github.com/Lightning-AI/lightning/pull/4285))
- Added `strict` option to the scheduler dictionary ([#3586](https://github.com/Lightning-AI/lightning/pull/3586))
- Added `fsspec` support for profilers ([#4162](https://github.com/Lightning-AI/lightning/pull/4162))
- Added autogenerated helptext to `Trainer.add_argparse_args` ([#4344](https://github.com/Lightning-AI/lightning/pull/4344))
- Added support for string values in `Trainer`'s `profiler` parameter ([#3656](https://github.com/Lightning-AI/lightning/pull/3656))
- Added `optimizer_closure` to `optimizer.step` when supported ([#4190](https://github.com/Lightning-AI/lightning/pull/4190))
- Added unification of regression metrics ([#4166](https://github.com/Lightning-AI/lightning/pull/4166))
- Added checkpoint load from Bytes ([#4314](https://github.com/Lightning-AI/lightning/pull/4314))

### Changed

- Improved error messages for invalid `configure_optimizers` returns ([#3587](https://github.com/Lightning-AI/lightning/pull/3587))
- Allow changing the logged step value in `validation_step` ([#4130](https://github.com/Lightning-AI/lightning/pull/4130))
- Allow setting `replace_sampler_ddp=True` with a distributed sampler already added ([#4273](https://github.com/Lightning-AI/lightning/pull/4273))
- Fixed sanitized parameters for `WandbLogger.log_hyperparams` ([#4320](https://github.com/Lightning-AI/lightning/pull/4320))

### Deprecated

- Deprecated `filepath` in `ModelCheckpoint` ([#4213](https://github.com/Lightning-AI/lightning/pull/4213))
- Deprecated `reorder` parameter of the `auc` metric ([#4237](https://github.com/Lightning-AI/lightning/pull/4237))
- Deprecated bool values in `Trainer`'s `profiler` parameter ([#3656](https://github.com/Lightning-AI/lightning/pull/3656))

### Fixed

- Fixed setting device ids in DDP ([#4297](https://github.com/Lightning-AI/lightning/pull/4297))
- Fixed synchronization of best model path in `ddp_accelerator` ([#4323](https://github.com/Lightning-AI/lightning/pull/4323))
- Fixed `WandbLogger` not uploading checkpoint artifacts at the end of training ([#4341](https://github.com/Lightning-AI/lightning/pull/4341))
- Fixed `FBeta` computation ([#4183](https://github.com/Lightning-AI/lightning/pull/4183))
- Fixed `accumulation across batches` has completed `before breaking training loop` ([#4278](https://github.com/Lightning-AI/lightning/pull/4278))
- Fixed `ModelCheckpoint` don't increase current_epoch and global_step when not training ([#4291](https://github.com/Lightning-AI/lightning/pull/4291))
- Fixed `COMET_EXPERIMENT_KEY` environment variable usage in comet logger ([#4230](https://github.com/Lightning-AI/lightning/pull/4230))

## [1.0.3] - 2020-10-20

### Added

- Added persistent flag to `Metric.add_state` ([#4195](https://github.com/Lightning-AI/lightning/pull/4195))

### Changed

- Used `checkpoint_connector.hpc_save` in SLURM ([#4217](https://github.com/Lightning-AI/lightning/pull/4217))
- Moved base req. to root ([#4219](https://github.com/Lightning-AI/lightning/pull/4219))

### Fixed

- Fixed `hparams` assign in init ([#4189](https://github.com/Lightning-AI/lightning/pull/4189))
- Fixed overwrite check for model hooks ([#4010](https://github.com/Lightning-AI/lightning/pull/4010))


## [1.0.2] - 2020-10-15

### Added

- Added trace functionality to the function `to_torchscript` ([#4142](https://github.com/Lightning-AI/lightning/pull/4142))

### Changed

- Called `on_load_checkpoint` before loading `state_dict` ([#4057](https://github.com/Lightning-AI/lightning/pull/4057))

### Removed

- Removed duplicate metric vs step log for train loop ([#4173](https://github.com/Lightning-AI/lightning/pull/4173))

### Fixed

- Fixed the `self.log` problem in `validation_step()` ([#4169](https://github.com/Lightning-AI/lightning/pull/4169))
- Fixed `hparams` saving - save the state when `save_hyperparameters()` is called [in `__init__`] ([#4163](https://github.com/Lightning-AI/lightning/pull/4163))
- Fixed runtime failure while exporting `hparams` to yaml ([#4158](https://github.com/Lightning-AI/lightning/pull/4158))


## [1.0.1] - 2020-10-14

### Added

- Added getstate/setstate method for torch.save serialization ([#4127](https://github.com/Lightning-AI/lightning/pull/4127))


## [1.0.0] - 2020-10-13

### Added

- Added Explained Variance Metric + metric fix ([#4013](https://github.com/Lightning-AI/lightning/pull/4013))
- Added Metric <-> Lightning Module integration tests ([#4008](https://github.com/Lightning-AI/lightning/pull/4008))
- Added parsing OS env vars in `Trainer` ([#4022](https://github.com/Lightning-AI/lightning/pull/4022))
- Added classification metrics ([#4043](https://github.com/Lightning-AI/lightning/pull/4043))
- Updated explained variance metric ([#4024](https://github.com/Lightning-AI/lightning/pull/4024))
- Enabled plugins ([#4041](https://github.com/Lightning-AI/lightning/pull/4041))
- Enabled custom clusters ([#4048](https://github.com/Lightning-AI/lightning/pull/4048))
- Enabled passing in custom accelerators ([#4050](https://github.com/Lightning-AI/lightning/pull/4050))
- Added `LightningModule.toggle_optimizer` ([#4058](https://github.com/Lightning-AI/lightning/pull/4058))
- Added `LightningModule.manual_backward` ([#4063](https://github.com/Lightning-AI/lightning/pull/4063))
- Added `output` argument to `*_batch_end` hooks ([#3965](https://github.com/Lightning-AI/lightning/pull/3965),
    [#3966](https://github.com/Lightning-AI/lightning/pull/3966))
- Added `output` argument to `*_epoch_end` hooks ([#3967](https://github.com/Lightning-AI/lightning/pull/3967))

### Changed

- Integrated metrics API with self.log ([#3961](https://github.com/Lightning-AI/lightning/pull/3961))
- Decoupled Apex ([#4052](https://github.com/Lightning-AI/lightning/pull/4052),
        [#4054](https://github.com/Lightning-AI/lightning/pull/4054),
        [#4055](https://github.com/Lightning-AI/lightning/pull/4055),
        [#4056](https://github.com/Lightning-AI/lightning/pull/4056),
        [#4058](https://github.com/Lightning-AI/lightning/pull/4058),
        [#4060](https://github.com/Lightning-AI/lightning/pull/4060),
        [#4061](https://github.com/Lightning-AI/lightning/pull/4061),
        [#4062](https://github.com/Lightning-AI/lightning/pull/4062),
        [#4063](https://github.com/Lightning-AI/lightning/pull/4063),
        [#4064](https://github.com/Lightning-AI/lightning/pull/4064),
        [#4065](https://github.com/Lightning-AI/lightning/pull/4065))
- Renamed all backends to `Accelerator` ([#4066](https://github.com/Lightning-AI/lightning/pull/4066))
- Enabled manual returns ([#4089](https://github.com/Lightning-AI/lightning/pull/4089))

### Removed

- Removed support for EvalResult and TrainResult ([#3968](https://github.com/Lightning-AI/lightning/pull/3968))
- Removed deprecated trainer flags: `overfit_pct`, `log_save_interval`, `row_log_interval` ([#3969](https://github.com/Lightning-AI/lightning/pull/3969))
- Removed deprecated early_stop_callback ([#3982](https://github.com/Lightning-AI/lightning/pull/3982))
- Removed deprecated model hooks ([#3980](https://github.com/Lightning-AI/lightning/pull/3980))
- Removed deprecated callbacks ([#3979](https://github.com/Lightning-AI/lightning/pull/3979))
- Removed `trainer` argument in `LightningModule.backward` [#4056](https://github.com/Lightning-AI/lightning/pull/4056))

### Fixed

- Fixed `current_epoch` property update to reflect true epoch number inside `LightningDataModule`, when `reload_dataloaders_every_epoch=True`. ([#3974](https://github.com/Lightning-AI/lightning/pull/3974))
- Fixed to print scaler value in progress bar ([#4053](https://github.com/Lightning-AI/lightning/pull/4053))
- Fixed mismatch between docstring and code regarding when `on_load_checkpoint` hook is called ([#3996](https://github.com/Lightning-AI/lightning/pull/3996))


## [0.10.0] - 2020-10-07

### Added

- Added new Metrics API. ([#3868](https://github.com/Lightning-AI/lightning/pull/3868), [#3921](https://github.com/Lightning-AI/lightning/pull/3921))
- Enable PyTorch 1.7 compatibility ([#3541](https://github.com/Lightning-AI/lightning/pull/3541))
- Added `LightningModule.to_torchscript` to support exporting as `ScriptModule` ([#3258](https://github.com/Lightning-AI/lightning/pull/3258))
- Added warning when dropping unpicklable `hparams` ([#2874](https://github.com/Lightning-AI/lightning/pull/2874))
- Added EMB similarity ([#3349](https://github.com/Lightning-AI/lightning/pull/3349))
- Added `ModelCheckpoint.to_yaml` method ([#3048](https://github.com/Lightning-AI/lightning/pull/3048))
- Allow `ModelCheckpoint` monitor to be `None`, meaning it will always save ([#3630](https://github.com/Lightning-AI/lightning/pull/3630))
- Disabled optimizers setup during testing ([#3059](https://github.com/Lightning-AI/lightning/pull/3059))
- Added support for datamodules to save and load checkpoints when training ([#3563](https://github.com/Lightning-AI/lightning/pull/3563))
- Added support for datamodule in learning rate finder ([#3425](https://github.com/Lightning-AI/lightning/pull/3425))
- Added gradient clip test for native AMP ([#3754](https://github.com/Lightning-AI/lightning/pull/3754))
- Added dist lib to enable syncing anything across devices ([#3762](https://github.com/Lightning-AI/lightning/pull/3762))
- Added `broadcast` to `TPUBackend` ([#3814](https://github.com/Lightning-AI/lightning/pull/3814))
- Added `XLADeviceUtils` class to check XLA device type ([#3274](https://github.com/Lightning-AI/lightning/pull/3274))

### Changed

- Refactored accelerator backends:
   * moved TPU `xxx_step` to backend ([#3118](https://github.com/Lightning-AI/lightning/pull/3118))
   * refactored DDP backend `forward` ([#3119](https://github.com/Lightning-AI/lightning/pull/3119))
   * refactored GPU backend `__step` ([#3120](https://github.com/Lightning-AI/lightning/pull/3120))
   * refactored Horovod backend ([#3121](https://github.com/Lightning-AI/lightning/pull/3121),
        [#3122](https://github.com/Lightning-AI/lightning/pull/3122))
   * remove obscure forward call in eval + CPU backend `___step` ([#3123](https://github.com/Lightning-AI/lightning/pull/3123))
   * reduced all simplified forward ([#3126](https://github.com/Lightning-AI/lightning/pull/3126))
   * added hook base method ([#3127](https://github.com/Lightning-AI/lightning/pull/3127))
   * refactor eval loop to use hooks - use `test_mode` for if so we can split later ([#3129](https://github.com/Lightning-AI/lightning/pull/3129))
   * moved `___step_end` hooks ([#3130](https://github.com/Lightning-AI/lightning/pull/3130))
   * training forward refactor ([#3134](https://github.com/Lightning-AI/lightning/pull/3134))
   * training AMP scaling refactor ([#3135](https://github.com/Lightning-AI/lightning/pull/3135))
   * eval step scaling factor ([#3136](https://github.com/Lightning-AI/lightning/pull/3136))
   * add eval loop object to streamline eval loop ([#3138](https://github.com/Lightning-AI/lightning/pull/3138))
   * refactored dataloader process hook ([#3139](https://github.com/Lightning-AI/lightning/pull/3139))
   * refactored inner eval loop ([#3141](https://github.com/Lightning-AI/lightning/pull/3141))
   * final inner eval loop hooks ([#3154](https://github.com/Lightning-AI/lightning/pull/3154))
   * clean up hooks in `run_evaluation` ([#3156](https://github.com/Lightning-AI/lightning/pull/3156))
   * clean up data reset ([#3161](https://github.com/Lightning-AI/lightning/pull/3161))
   * expand eval loop out ([#3165](https://github.com/Lightning-AI/lightning/pull/3165))
   * moved hooks around in eval loop ([#3195](https://github.com/Lightning-AI/lightning/pull/3195))
   * remove `_evaluate` fx ([#3197](https://github.com/Lightning-AI/lightning/pull/3197))
   * `Trainer.fit` hook clean up ([#3198](https://github.com/Lightning-AI/lightning/pull/3198))
   * DDPs train hooks ([#3203](https://github.com/Lightning-AI/lightning/pull/3203))
   * refactor DDP backend ([#3204](https://github.com/Lightning-AI/lightning/pull/3204),
        [#3207](https://github.com/Lightning-AI/lightning/pull/3207),
        [#3208](https://github.com/Lightning-AI/lightning/pull/3208),
        [#3209](https://github.com/Lightning-AI/lightning/pull/3209),
        [#3210](https://github.com/Lightning-AI/lightning/pull/3210))
   * reduced accelerator selection ([#3211](https://github.com/Lightning-AI/lightning/pull/3211))
   * group prepare data hook ([#3212](https://github.com/Lightning-AI/lightning/pull/3212))
   * added data connector ([#3285](https://github.com/Lightning-AI/lightning/pull/3285))
   * modular is_overridden ([#3290](https://github.com/Lightning-AI/lightning/pull/3290))
   * adding `Trainer.tune()` ([#3293](https://github.com/Lightning-AI/lightning/pull/3293))
   * move `run_pretrain_routine` -> `setup_training` ([#3294](https://github.com/Lightning-AI/lightning/pull/3294))
   * move train outside of setup training ([#3297](https://github.com/Lightning-AI/lightning/pull/3297))
   * move `prepare_data` to data connector ([#3307](https://github.com/Lightning-AI/lightning/pull/3307))
   * moved accelerator router ([#3309](https://github.com/Lightning-AI/lightning/pull/3309))
   * train loop refactor - moving train loop to own object ([#3310](https://github.com/Lightning-AI/lightning/pull/3310),
        [#3312](https://github.com/Lightning-AI/lightning/pull/3312),
        [#3313](https://github.com/Lightning-AI/lightning/pull/3313),
        [#3314](https://github.com/Lightning-AI/lightning/pull/3314))
   * duplicate data interface definition up into DataHooks class ([#3344](https://github.com/Lightning-AI/lightning/pull/3344))
   * inner train loop ([#3359](https://github.com/Lightning-AI/lightning/pull/3359),
        [#3361](https://github.com/Lightning-AI/lightning/pull/3361),
        [#3362](https://github.com/Lightning-AI/lightning/pull/3362),
        [#3363](https://github.com/Lightning-AI/lightning/pull/3363),
        [#3365](https://github.com/Lightning-AI/lightning/pull/3365),
        [#3366](https://github.com/Lightning-AI/lightning/pull/3366),
        [#3367](https://github.com/Lightning-AI/lightning/pull/3367),
        [#3368](https://github.com/Lightning-AI/lightning/pull/3368),
        [#3369](https://github.com/Lightning-AI/lightning/pull/3369),
        [#3370](https://github.com/Lightning-AI/lightning/pull/3370),
        [#3371](https://github.com/Lightning-AI/lightning/pull/3371),
        [#3372](https://github.com/Lightning-AI/lightning/pull/3372),
        [#3373](https://github.com/Lightning-AI/lightning/pull/3373),
        [#3374](https://github.com/Lightning-AI/lightning/pull/3374),
        [#3375](https://github.com/Lightning-AI/lightning/pull/3375),
        [#3376](https://github.com/Lightning-AI/lightning/pull/3376),
        [#3385](https://github.com/Lightning-AI/lightning/pull/3385),
        [#3388](https://github.com/Lightning-AI/lightning/pull/3388),
        [#3397](https://github.com/Lightning-AI/lightning/pull/3397))
   * all logging related calls in a connector ([#3395](https://github.com/Lightning-AI/lightning/pull/3395))
   * device parser ([#3400](https://github.com/Lightning-AI/lightning/pull/3400),
        [#3405](https://github.com/Lightning-AI/lightning/pull/3405))
   * added model connector ([#3407](https://github.com/Lightning-AI/lightning/pull/3407))
   * moved eval loop logging to loggers ([#3408](https://github.com/Lightning-AI/lightning/pull/3408))
   * moved eval loop (#3412[#3408](https://github.com/Lightning-AI/lightning/pull/3408))
   * trainer/separate argparse ([#3421](https://github.com/Lightning-AI/lightning/pull/3421),
        [#3428](https://github.com/Lightning-AI/lightning/pull/3428),
        [#3432](https://github.com/Lightning-AI/lightning/pull/3432))
   * move `lr_finder` ([#3434](https://github.com/Lightning-AI/lightning/pull/3434))
   * organize args (#[#3435](https://github.com/Lightning-AI/lightning/pull/3435),
        [#3442](https://github.com/Lightning-AI/lightning/pull/3442),
        [#3447](https://github.com/Lightning-AI/lightning/pull/3447),
        [#3448](https://github.com/Lightning-AI/lightning/pull/3448),
        [#3449](https://github.com/Lightning-AI/lightning/pull/3449),
        [#3456](https://github.com/Lightning-AI/lightning/pull/3456))
   * move specific accelerator code ([#3457](https://github.com/Lightning-AI/lightning/pull/3457))
   * group connectors ([#3472](https://github.com/Lightning-AI/lightning/pull/3472))
   * accelerator connector methods x/n ([#3469](https://github.com/Lightning-AI/lightning/pull/3469),
        [#3470](https://github.com/Lightning-AI/lightning/pull/3470),
        [#3474](https://github.com/Lightning-AI/lightning/pull/3474))
   * merge backends x/n ([#3476](https://github.com/Lightning-AI/lightning/pull/3476),
        [#3477](https://github.com/Lightning-AI/lightning/pull/3477),
        [#3478](https://github.com/Lightning-AI/lightning/pull/3478),
        [#3480](https://github.com/Lightning-AI/lightning/pull/3480),
        [#3482](https://github.com/Lightning-AI/lightning/pull/3482))
   * apex plugin ([#3502](https://github.com/Lightning-AI/lightning/pull/3502))
   * precision plugins ([#3504](https://github.com/Lightning-AI/lightning/pull/3504))
   * Result - make monitor default to `checkpoint_on` to simplify ([#3571](https://github.com/Lightning-AI/lightning/pull/3571))
   * reference to the Trainer on the `LightningDataModule` ([#3684](https://github.com/Lightning-AI/lightning/pull/3684))
   * add `.log` to lightning module ([#3686](https://github.com/Lightning-AI/lightning/pull/3686),
        [#3699](https://github.com/Lightning-AI/lightning/pull/3699),
        [#3701](https://github.com/Lightning-AI/lightning/pull/3701),
        [#3704](https://github.com/Lightning-AI/lightning/pull/3704),
        [#3715](https://github.com/Lightning-AI/lightning/pull/3715))
   * enable tracking original metric when step and epoch are both true ([#3685](https://github.com/Lightning-AI/lightning/pull/3685))
   * deprecated results obj, added support for simpler comms ([#3681](https://github.com/Lightning-AI/lightning/pull/3681))
   * move backends back to individual files ([#3712](https://github.com/Lightning-AI/lightning/pull/3712))
   * fixes logging for eval steps ([#3763](https://github.com/Lightning-AI/lightning/pull/3763))
   * decoupled DDP, DDP spawn ([#3733](https://github.com/Lightning-AI/lightning/pull/3733),
        [#3766](https://github.com/Lightning-AI/lightning/pull/3766),
        [#3767](https://github.com/Lightning-AI/lightning/pull/3767),
        [#3774](https://github.com/Lightning-AI/lightning/pull/3774),
        [#3802](https://github.com/Lightning-AI/lightning/pull/3802),
        [#3806](https://github.com/Lightning-AI/lightning/pull/3806),
        [#3817](https://github.com/Lightning-AI/lightning/pull/3817),
        [#3819](https://github.com/Lightning-AI/lightning/pull/3819),
        [#3927](https://github.com/Lightning-AI/lightning/pull/3927))
   * remove weight loading hack for ddp_cpu ([#3808](https://github.com/Lightning-AI/lightning/pull/3808))
   * separate `torchelastic` from DDP ([#3810](https://github.com/Lightning-AI/lightning/pull/3810))
   * separate SLURM from DDP ([#3809](https://github.com/Lightning-AI/lightning/pull/3809))
   * decoupled DDP2 ([#3816](https://github.com/Lightning-AI/lightning/pull/3816))
   * bug fix with logging val epoch end + monitor ([#3812](https://github.com/Lightning-AI/lightning/pull/3812))
   * callback system and init DDP ([#3836](https://github.com/Lightning-AI/lightning/pull/3836))
   * adding compute environments ([#3837](https://github.com/Lightning-AI/lightning/pull/3837), [#3842](https://github.com/Lightning-AI/lightning/pull/3842))
   * epoch can now log independently ([#3843](https://github.com/Lightning-AI/lightning/pull/3843))
   * test selecting the correct backend. temp backends while slurm and TorchElastic are decoupled ([#3848](https://github.com/Lightning-AI/lightning/pull/3848))
   * fixed `init_slurm_connection` causing hostname errors ([#3856](https://github.com/Lightning-AI/lightning/pull/3856))
   * moves init apex from LM to apex connector ([#3923](https://github.com/Lightning-AI/lightning/pull/3923))
   * moves sync bn to each backend ([#3925](https://github.com/Lightning-AI/lightning/pull/3925))
   * moves configure ddp to each backend ([#3924](https://github.com/Lightning-AI/lightning/pull/3924))
- Deprecation warning ([#3844](https://github.com/Lightning-AI/lightning/pull/3844))
- Changed `LearningRateLogger` to `LearningRateMonitor` ([#3251](https://github.com/Lightning-AI/lightning/pull/3251))
- Used `fsspec` instead of `gfile` for all IO ([#3320](https://github.com/Lightning-AI/lightning/pull/3320))
    * Swapped `torch.load` for `fsspec` load in DDP spawn backend ([#3787](https://github.com/Lightning-AI/lightning/pull/3787))
    * Swapped `torch.load` for `fsspec` load in cloud_io loading ([#3692](https://github.com/Lightning-AI/lightning/pull/3692))
    * Added support for `to_disk()` to use remote filepaths with `fsspec` ([#3930](https://github.com/Lightning-AI/lightning/pull/3930))
    * Updated model_checkpoint's to_yaml to use `fsspec` open ([#3801](https://github.com/Lightning-AI/lightning/pull/3801))
    * Fixed `fsspec` is inconsistent when doing `fs.ls` ([#3805](https://github.com/Lightning-AI/lightning/pull/3805))
- Refactor `GPUStatsMonitor` to improve training speed ([#3257](https://github.com/Lightning-AI/lightning/pull/3257))
- Changed IoU score behavior for classes absent in target and pred ([#3098](https://github.com/Lightning-AI/lightning/pull/3098))
- Changed IoU `remove_bg` bool to `ignore_index` optional int ([#3098](https://github.com/Lightning-AI/lightning/pull/3098))
- Changed defaults of `save_top_k` and `save_last` to `None` in ModelCheckpoint ([#3680](https://github.com/Lightning-AI/lightning/pull/3680))
- `row_log_interval` and `log_save_interval` are now based on training loop's `global_step` instead of epoch-internal batch index ([#3667](https://github.com/Lightning-AI/lightning/pull/3667))
- Silenced some warnings. verified ddp refactors ([#3483](https://github.com/Lightning-AI/lightning/pull/3483))
- Cleaning up stale logger tests ([#3490](https://github.com/Lightning-AI/lightning/pull/3490))
- Allow `ModelCheckpoint` monitor to be `None` ([#3633](https://github.com/Lightning-AI/lightning/pull/3633))
- Enable `None` model checkpoint default ([#3669](https://github.com/Lightning-AI/lightning/pull/3669))
- Skipped `best_model_path` if `checkpoint_callback` is `None` ([#2962](https://github.com/Lightning-AI/lightning/pull/2962))
- Used `raise .. from ..` to explicitly chain exceptions ([#3750](https://github.com/Lightning-AI/lightning/pull/3750))
-  Mocking loggers ([#3596](https://github.com/Lightning-AI/lightning/pull/3596),
    [#3617](https://github.com/Lightning-AI/lightning/pull/3617),
    [#3851](https://github.com/Lightning-AI/lightning/pull/3851),
    [#3859](https://github.com/Lightning-AI/lightning/pull/3859),
    [#3884](https://github.com/Lightning-AI/lightning/pull/3884),
    [#3853](https://github.com/Lightning-AI/lightning/pull/3853),
    [#3910](https://github.com/Lightning-AI/lightning/pull/3910),
    [#3889](https://github.com/Lightning-AI/lightning/pull/3889),
    [#3926](https://github.com/Lightning-AI/lightning/pull/3926))
- Write predictions in LightningModule instead of EvalResult [#3882](https://github.com/Lightning-AI/lightning/pull/3882)

### Deprecated

- Deprecated `TrainResult` and `EvalResult`, use `self.log` and `self.write` from the `LightningModule` to log metrics and write predictions. `training_step` can now only return a scalar (for the loss) or a dictionary with anything you want. ([#3681](https://github.com/Lightning-AI/lightning/pull/3681))
- Deprecate `early_stop_callback` Trainer argument ([#3845](https://github.com/Lightning-AI/lightning/pull/3845))
- Rename Trainer arguments `row_log_interval` >> `log_every_n_steps` and `log_save_interval` >> `flush_logs_every_n_steps` ([#3748](https://github.com/Lightning-AI/lightning/pull/3748))

### Removed

- Removed experimental Metric API ([#3943](https://github.com/Lightning-AI/lightning/pull/3943),
        [#3949](https://github.com/Lightning-AI/lightning/pull/3949),
        [#3946](https://github.com/Lightning-AI/lightning/pull/3946)), listed changes before final removal:
    * Added `EmbeddingSimilarity` metric ([#3349](https://github.com/Lightning-AI/lightning/pull/3349), [#3358](https://github.com/Lightning-AI/lightning/pull/3358))
    * Added hooks to metric module interface ([#2528](https://github.com/Lightning-AI/lightning/pull/2528))
    * Added error when AUROC metric is used for multiclass problems ([#3350](https://github.com/Lightning-AI/lightning/pull/3350))
    * Fixed `ModelCheckpoint` with `save_top_k=-1` option not tracking the best models when a monitor metric is available ([#3735](https://github.com/Lightning-AI/lightning/pull/3735))
    * Fixed counter-intuitive error being thrown in `Accuracy` metric for zero target tensor ([#3764](https://github.com/Lightning-AI/lightning/pull/3764))
    * Fixed aggregation of metrics ([#3517](https://github.com/Lightning-AI/lightning/pull/3517))
    * Fixed Metric aggregation ([#3321](https://github.com/Lightning-AI/lightning/pull/3321))
    * Fixed RMSLE metric ([#3188](https://github.com/Lightning-AI/lightning/pull/3188))
    * Renamed `reduction` to `class_reduction` in classification metrics ([#3322](https://github.com/Lightning-AI/lightning/pull/3322))
    * Changed `class_reduction` similar to sklearn for classification metrics ([#3322](https://github.com/Lightning-AI/lightning/pull/3322))
    * Renaming of precision recall metric ([#3308](https://github.com/Lightning-AI/lightning/pull/3308))

### Fixed

- Fixed `on_train_batch_start` hook to end epoch early ([#3700](https://github.com/Lightning-AI/lightning/pull/3700))
- Fixed `num_sanity_val_steps` is clipped to `limit_val_batches` ([#2917](https://github.com/Lightning-AI/lightning/pull/2917))
- Fixed ONNX model save on GPU ([#3145](https://github.com/Lightning-AI/lightning/pull/3145))
- Fixed `GpuUsageLogger` to work on different platforms ([#3008](https://github.com/Lightning-AI/lightning/pull/3008))
- Fixed auto-scale batch size not dumping `auto_lr_find` parameter ([#3151](https://github.com/Lightning-AI/lightning/pull/3151))
- Fixed `batch_outputs` with optimizer frequencies ([#3229](https://github.com/Lightning-AI/lightning/pull/3229))
- Fixed setting batch size in `LightningModule.datamodule` when using `auto_scale_batch_size` ([#3266](https://github.com/Lightning-AI/lightning/pull/3266))
- Fixed Horovod distributed backend compatibility with native AMP ([#3404](https://github.com/Lightning-AI/lightning/pull/3404))
- Fixed batch size auto scaling exceeding the size of the dataset ([#3271](https://github.com/Lightning-AI/lightning/pull/3271))
- Fixed getting `experiment_id` from MLFlow only once instead of each training loop ([#3394](https://github.com/Lightning-AI/lightning/pull/3394))
- Fixed `overfit_batches` which now correctly disables shuffling for the training loader. ([#3501](https://github.com/Lightning-AI/lightning/pull/3501))
- Fixed gradient norm tracking for `row_log_interval > 1` ([#3489](https://github.com/Lightning-AI/lightning/pull/3489))
- Fixed `ModelCheckpoint` name formatting ([#3164](https://github.com/Lightning-AI/lightning/pull/3163))
- Fixed example implementation of AutoEncoder ([#3190](https://github.com/Lightning-AI/lightning/pull/3190))
- Fixed invalid paths when remote logging with TensorBoard ([#3236](https://github.com/Lightning-AI/lightning/pull/3236))
- Fixed change `t()` to `transpose()` as XLA devices do not support `.t()` on 1-dim tensor ([#3252](https://github.com/Lightning-AI/lightning/pull/3252))
- Fixed (weights only) checkpoints loading without PL ([#3287](https://github.com/Lightning-AI/lightning/pull/3287))
- Fixed `gather_all_tensors` cross GPUs in DDP ([#3319](https://github.com/Lightning-AI/lightning/pull/3319))
- Fixed CometML save dir ([#3419](https://github.com/Lightning-AI/lightning/pull/3419))
- Fixed forward key metrics ([#3467](https://github.com/Lightning-AI/lightning/pull/3467))
- Fixed normalize mode at confusion matrix (replace NaNs with zeros) ([#3465](https://github.com/Lightning-AI/lightning/pull/3465))
- Fixed global step increment in training loop when `training_epoch_end` hook is used ([#3673](https://github.com/Lightning-AI/lightning/pull/3673))
- Fixed dataloader shuffling not getting turned off with `overfit_batches > 0` and `distributed_backend = "ddp"` ([#3534](https://github.com/Lightning-AI/lightning/pull/3534))
- Fixed determinism in `DDPSpawnBackend` when using `seed_everything` in main process ([#3335](https://github.com/Lightning-AI/lightning/pull/3335))
- Fixed `ModelCheckpoint` `period` to actually save every `period` epochs ([#3630](https://github.com/Lightning-AI/lightning/pull/3630))
- Fixed `val_progress_bar` total with `num_sanity_val_steps` ([#3751](https://github.com/Lightning-AI/lightning/pull/3751))
- Fixed Tuner dump: add `current_epoch` to dumped_params ([#3261](https://github.com/Lightning-AI/lightning/pull/3261))
- Fixed `current_epoch` and `global_step` properties mismatch between `Trainer` and `LightningModule` ([#3785](https://github.com/Lightning-AI/lightning/pull/3785))
- Fixed learning rate scheduler for optimizers with internal state ([#3897](https://github.com/Lightning-AI/lightning/pull/3897))
- Fixed `tbptt_reduce_fx` when non-floating tensors are logged ([#3796](https://github.com/Lightning-AI/lightning/pull/3796))
- Fixed model checkpoint frequency ([#3852](https://github.com/Lightning-AI/lightning/pull/3852))
- Fixed logging non-tensor scalar with result breaks subsequent epoch aggregation ([#3855](https://github.com/Lightning-AI/lightning/pull/3855))
- Fixed `TrainerEvaluationLoopMixin` activates `model.train()` at the end ([#3858](https://github.com/Lightning-AI/lightning/pull/3858))
- Fixed `overfit_batches` when using with multiple val/test_dataloaders ([#3857](https://github.com/Lightning-AI/lightning/pull/3857))
- Fixed enables `training_step` to return `None` ([#3862](https://github.com/Lightning-AI/lightning/pull/3862))
- Fixed init nan for checkpointing ([#3863](https://github.com/Lightning-AI/lightning/pull/3863))
- Fixed for `load_from_checkpoint` ([#2776](https://github.com/Lightning-AI/lightning/pull/2776))
- Fixes incorrect `batch_sizes` when Dataloader returns a dict with multiple tensors ([#3668](https://github.com/Lightning-AI/lightning/pull/3668))
- Fixed unexpected signature for `validation_step` ([#3947](https://github.com/Lightning-AI/lightning/pull/3947))

## [0.9.0] - 2020-08-20

### Added

- Added SyncBN for DDP ([#2801](https://github.com/Lightning-AI/lightning/pull/2801),
     [#2838](https://github.com/Lightning-AI/lightning/pull/2838))
- Added basic `CSVLogger` ([#2721](https://github.com/Lightning-AI/lightning/pull/2721))
- Added SSIM metrics ([#2671](https://github.com/Lightning-AI/lightning/pull/2671))
- Added BLEU metrics ([#2535](https://github.com/Lightning-AI/lightning/pull/2535))
- Added support to export a model to ONNX format ([#2596](https://github.com/Lightning-AI/lightning/pull/2596))
- Added support for `Trainer(num_sanity_val_steps=-1)` to check all validation data before training ([#2246](https://github.com/Lightning-AI/lightning/pull/2246))
- Added struct. output:
  * tests for val loop flow ([#2605](https://github.com/Lightning-AI/lightning/pull/2605))
  * `EvalResult` support for train and val. loop ([#2615](https://github.com/Lightning-AI/lightning/pull/2615),
       [#2651](https://github.com/Lightning-AI/lightning/pull/2651))
  * weighted average in results obj ([#2930](https://github.com/Lightning-AI/lightning/pull/2930))
  * fix result obj DP auto reduce ([#3013](https://github.com/Lightning-AI/lightning/pull/3013))
- Added class `LightningDataModule` ([#2668](https://github.com/Lightning-AI/lightning/pull/2668))
- Added support for PyTorch 1.6 ([#2745](https://github.com/Lightning-AI/lightning/pull/2745))
- Added call DataModule hooks implicitly in trainer ([#2755](https://github.com/Lightning-AI/lightning/pull/2755))
- Added support for Mean in DDP Sync ([#2568](https://github.com/Lightning-AI/lightning/pull/2568))
- Added remaining `sklearn` metrics: `AveragePrecision`, `BalancedAccuracy`, `CohenKappaScore`, `DCG`, `Hamming`, `Hinge`, `Jaccard`, `MeanAbsoluteError`, `MeanSquaredError`, `MeanSquaredLogError`, `MedianAbsoluteError`, `R2Score`, `MeanPoissonDeviance`, `MeanGammaDeviance`, `MeanTweedieDeviance`, `ExplainedVariance` ([#2562](https://github.com/Lightning-AI/lightning/pull/2562))
- Added support for `limit_{mode}_batches (int)` to work with infinite dataloader (IterableDataset) ([#2840](https://github.com/Lightning-AI/lightning/pull/2840))
- Added support returning python scalars in DP ([#1935](https://github.com/Lightning-AI/lightning/pull/1935))
- Added support to Tensorboard logger for OmegaConf `hparams` ([#2846](https://github.com/Lightning-AI/lightning/pull/2846))
- Added tracking of basic states in `Trainer` ([#2541](https://github.com/Lightning-AI/lightning/pull/2541))
- Tracks all outputs including TBPTT and multiple optimizers ([#2890](https://github.com/Lightning-AI/lightning/pull/2890))
- Added GPU Usage Logger ([#2932](https://github.com/Lightning-AI/lightning/pull/2932))
- Added `strict=False` for `load_from_checkpoint` ([#2819](https://github.com/Lightning-AI/lightning/pull/2819))
- Added saving test predictions on multiple GPUs ([#2926](https://github.com/Lightning-AI/lightning/pull/2926))
- Auto log the computational graph for loggers that support this ([#3003](https://github.com/Lightning-AI/lightning/pull/3003))
- Added warning when changing monitor and using results obj ([#3014](https://github.com/Lightning-AI/lightning/pull/3014))
- Added a hook `transfer_batch_to_device` to the `LightningDataModule` ([#3038](https://github.com/Lightning-AI/lightning/pull/3038))

### Changed

- Truncated long version numbers in progress bar ([#2594](https://github.com/Lightning-AI/lightning/pull/2594))
- Enabling val/test loop disabling ([#2692](https://github.com/Lightning-AI/lightning/pull/2692))
- Refactored into `accelerator` module:
    * GPU training ([#2704](https://github.com/Lightning-AI/lightning/pull/2704))
    * TPU training ([#2708](https://github.com/Lightning-AI/lightning/pull/2708))
    * DDP(2) backend ([#2796](https://github.com/Lightning-AI/lightning/pull/2796))
    * Retrieve last logged val from result by key ([#3049](https://github.com/Lightning-AI/lightning/pull/3049))
- Using `.comet.config` file for `CometLogger` ([#1913](https://github.com/Lightning-AI/lightning/pull/1913))
- Updated hooks arguments - breaking for `setup` and `teardown` ([#2850](https://github.com/Lightning-AI/lightning/pull/2850))
- Using `gfile` to support remote directories ([#2164](https://github.com/Lightning-AI/lightning/pull/2164))
- Moved optimizer creation after device placement for DDP backends ([#2904](https://github.com/Lightning-AI/lightning/pull/2904))
- Support `**DictConfig` for `hparam` serialization ([#2519](https://github.com/Lightning-AI/lightning/pull/2519))
- Removed callback metrics from test results obj ([#2994](https://github.com/Lightning-AI/lightning/pull/2994))
- Re-enabled naming metrics in ckpt name ([#3060](https://github.com/Lightning-AI/lightning/pull/3060))
- Changed progress bar epoch counting to start from 0 ([#3061](https://github.com/Lightning-AI/lightning/pull/3061))

### Deprecated

- Deprecated Trainer attribute `ckpt_path`, which will now be set by `weights_save_path` ([#2681](https://github.com/Lightning-AI/lightning/pull/2681))

### Removed

- Removed deprecated: ([#2760](https://github.com/Lightning-AI/lightning/pull/2760))
    * core decorator `data_loader`
    * Module hook `on_sanity_check_start` and loading `load_from_metrics`
    * package `pytorch_lightning.logging`
    * Trainer arguments: `show_progress_bar`, `num_tpu_cores`, `use_amp`, `print_nan_grads`
    * LR Finder argument `num_accumulation_steps`

### Fixed

- Fixed `accumulate_grad_batches` for last batch ([#2853](https://github.com/Lightning-AI/lightning/pull/2853))
- Fixed setup call while testing ([#2624](https://github.com/Lightning-AI/lightning/pull/2624))
- Fixed local rank zero casting ([#2640](https://github.com/Lightning-AI/lightning/pull/2640))
- Fixed single scalar return from training ([#2587](https://github.com/Lightning-AI/lightning/pull/2587))
- Fixed Horovod backend to scale LR schedlers with the optimizer ([#2626](https://github.com/Lightning-AI/lightning/pull/2626))
- Fixed `dtype` and `device` properties not getting updated in submodules ([#2657](https://github.com/Lightning-AI/lightning/pull/2657))
- Fixed `fast_dev_run` to run for all dataloaders ([#2581](https://github.com/Lightning-AI/lightning/pull/2581))
- Fixed `save_dir` in loggers getting ignored by default value of `weights_save_path` when user did not specify `weights_save_path` ([#2681](https://github.com/Lightning-AI/lightning/pull/2681))
- Fixed `weights_save_path` getting ignored when `logger=False` is passed to Trainer ([#2681](https://github.com/Lightning-AI/lightning/pull/2681))
- Fixed TPU multi-core and Float16 ([#2632](https://github.com/Lightning-AI/lightning/pull/2632))
- Fixed test metrics not being logged with `LoggerCollection` ([#2723](https://github.com/Lightning-AI/lightning/pull/2723))
- Fixed data transfer to device when using `torchtext.data.Field` and `include_lengths is True` ([#2689](https://github.com/Lightning-AI/lightning/pull/2689))
- Fixed shuffle argument for distributed sampler ([#2789](https://github.com/Lightning-AI/lightning/pull/2789))
- Fixed logging interval ([#2694](https://github.com/Lightning-AI/lightning/pull/2694))
- Fixed loss value in the progress bar is wrong when `accumulate_grad_batches > 1` ([#2738](https://github.com/Lightning-AI/lightning/pull/2738))
- Fixed correct CWD for ddp sub-processes when using Hydra ([#2719](https://github.com/Lightning-AI/lightning/pull/2719))
- Fixed selecting GPUs using `CUDA_VISIBLE_DEVICES` ([#2739](https://github.com/Lightning-AI/lightning/pull/2739))
- Fixed false `num_classes` warning in metrics ([#2781](https://github.com/Lightning-AI/lightning/pull/2781))
- Fixed shell injection vulnerability in subprocess call ([#2786](https://github.com/Lightning-AI/lightning/pull/2786))
- Fixed LR finder and `hparams` compatibility ([#2821](https://github.com/Lightning-AI/lightning/pull/2821))
- Fixed `ModelCheckpoint` not saving the latest information when `save_last=True` ([#2881](https://github.com/Lightning-AI/lightning/pull/2881))
- Fixed ImageNet example: learning rate scheduler, number of workers and batch size when using DDP ([#2889](https://github.com/Lightning-AI/lightning/pull/2889))
- Fixed apex gradient clipping ([#2829](https://github.com/Lightning-AI/lightning/pull/2829))
- Fixed save apex scaler states ([#2828](https://github.com/Lightning-AI/lightning/pull/2828))
- Fixed a model loading issue with inheritance and variable positional arguments ([#2911](https://github.com/Lightning-AI/lightning/pull/2911))
- Fixed passing `non_blocking=True` when transferring a batch object that does not support it ([#2910](https://github.com/Lightning-AI/lightning/pull/2910))
- Fixed checkpointing to remote file paths ([#2925](https://github.com/Lightning-AI/lightning/pull/2925))
- Fixed adding val step argument to metrics ([#2986](https://github.com/Lightning-AI/lightning/pull/2986))
- Fixed an issue that caused `Trainer.test()` to stall in ddp mode ([#2997](https://github.com/Lightning-AI/lightning/pull/2997))
- Fixed gathering of results with tensors of varying shape ([#3020](https://github.com/Lightning-AI/lightning/pull/3020))
- Fixed batch size auto-scaling feature to set the new value on the correct model attribute ([#3043](https://github.com/Lightning-AI/lightning/pull/3043))
- Fixed automatic batch scaling not working with half precision ([#3045](https://github.com/Lightning-AI/lightning/pull/3045))
- Fixed setting device to root gpu ([#3042](https://github.com/Lightning-AI/lightning/pull/3042))

## [0.8.5] - 2020-07-09

### Added

- Added a PSNR metric: peak signal-to-noise ratio ([#2483](https://github.com/Lightning-AI/lightning/pull/2483))
- Added functional regression metrics ([#2492](https://github.com/Lightning-AI/lightning/pull/2492))

### Removed

- Removed auto val reduce ([#2462](https://github.com/Lightning-AI/lightning/pull/2462))

### Fixed

- Flattening Wandb Hyperparameters ([#2459](https://github.com/Lightning-AI/lightning/pull/2459))
- Fixed using the same DDP python interpreter and actually running ([#2482](https://github.com/Lightning-AI/lightning/pull/2482))
- Fixed model summary input type conversion for models that have input dtype different from model parameters ([#2510](https://github.com/Lightning-AI/lightning/pull/2510))
- Made `TensorBoardLogger` and `CometLogger` pickleable ([#2518](https://github.com/Lightning-AI/lightning/pull/2518))
- Fixed a problem with `MLflowLogger` creating multiple run folders ([#2502](https://github.com/Lightning-AI/lightning/pull/2502))
- Fixed global_step increment ([#2455](https://github.com/Lightning-AI/lightning/pull/2455))
- Fixed TPU hanging example ([#2488](https://github.com/Lightning-AI/lightning/pull/2488))
- Fixed `argparse` default value bug ([#2526](https://github.com/Lightning-AI/lightning/pull/2526))
- Fixed Dice and IoU to avoid NaN by adding small eps ([#2545](https://github.com/Lightning-AI/lightning/pull/2545))
- Fixed accumulate gradients schedule at epoch 0 (continued) ([#2513](https://github.com/Lightning-AI/lightning/pull/2513))
- Fixed Trainer `.fit()` returning last not best weights in "ddp_spawn" ([#2565](https://github.com/Lightning-AI/lightning/pull/2565))
- Fixed passing (do not pass) TPU weights back on test ([#2566](https://github.com/Lightning-AI/lightning/pull/2566))
- Fixed DDP tests and `.test()` ([#2512](https://github.com/Lightning-AI/lightning/pull/2512),
     [#2570](https://github.com/Lightning-AI/lightning/pull/2570))

## [0.8.4] - 2020-07-01

### Added

- Added reduce ddp results on eval ([#2434](https://github.com/Lightning-AI/lightning/pull/2434))
- Added a warning when an `IterableDataset` has `__len__` defined ([#2437](https://github.com/Lightning-AI/lightning/pull/2437))

### Changed

- Enabled no returns from eval ([#2446](https://github.com/Lightning-AI/lightning/pull/2446))

### Fixed

- Fixes train outputs ([#2428](https://github.com/Lightning-AI/lightning/pull/2428))
- Fixes Conda dependencies ([#2412](https://github.com/Lightning-AI/lightning/pull/2412))
- Fixed Apex scaling with decoupled backward ([#2433](https://github.com/Lightning-AI/lightning/pull/2433))
- Fixed crashing or wrong displaying progressbar because of missing ipywidgets ([#2417](https://github.com/Lightning-AI/lightning/pull/2417))
- Fixed TPU saving dir ([fc26078e](https://github.com/Lightning-AI/lightning/commit/fc26078e395f8a001f4c6dd7b3fe7ca202f914a3), [04e68f02](https://github.com/Lightning-AI/lightning/commit/04e68f022fc03dd5f1555ee86dea997d42a448ad))
- Fixed logging on rank 0 only ([#2425](https://github.com/Lightning-AI/lightning/pull/2425))


## [0.8.3] - 2020-06-29

### Fixed

- Fixed AMP wrong call ([593837e](https://github.com/Lightning-AI/lightning/commit/593837e1da24ff6c942b24ed803fc1496a304609))
- Fixed batch typo ([92d1e75](https://github.com/Lightning-AI/lightning/commit/92d1e75b2638a493d9d21ed5fe00a22093888285))

## [0.8.2] - 2020-06-28

### Added

- Added TorchText support for moving data to GPU ([#2379](https://github.com/Lightning-AI/lightning/pull/2379))

### Changed

- Changed epoch indexing from 0 instead of 1 ([#2289](https://github.com/Lightning-AI/lightning/pull/2289))
- Refactor Model `backward` ([#2276](https://github.com/Lightning-AI/lightning/pull/2276))
- Refactored `training_batch` + tests to verify correctness ([#2327](https://github.com/Lightning-AI/lightning/pull/2327),
     [#2328](https://github.com/Lightning-AI/lightning/pull/2328))
- Refactored training loop ([#2336](https://github.com/Lightning-AI/lightning/pull/2336))
- Made optimization steps for hooks ([#2363](https://github.com/Lightning-AI/lightning/pull/2363))
- Changed default apex level to 'O2' ([#2362](https://github.com/Lightning-AI/lightning/pull/2362))

### Removed

- Moved `TrainsLogger` to Bolts ([#2384](https://github.com/Lightning-AI/lightning/pull/2384))

### Fixed

- Fixed parsing TPU arguments and TPU tests ([#2094](https://github.com/Lightning-AI/lightning/pull/2094))
- Fixed number batches in case of multiple dataloaders and `limit_{*}_batches` ([#1920](https://github.com/Lightning-AI/lightning/pull/1920),
     [#2226](https://github.com/Lightning-AI/lightning/pull/2226))
- Fixed an issue with forward hooks not being removed after model summary ([#2298](https://github.com/Lightning-AI/lightning/pull/2298))
- Fix for `load_from_checkpoint()` not working with absolute path on Windows ([#2294](https://github.com/Lightning-AI/lightning/pull/2294))
- Fixed an issue how _has_len handles `NotImplementedError` e.g. raised by `torchtext.data.Iterator` ([#2293](https://github.com/Lightning-AI/lightning/pull/2293)), ([#2307](https://github.com/Lightning-AI/lightning/pull/2307))
- Fixed `average_precision` metric ([#2319](https://github.com/Lightning-AI/lightning/pull/2319))
- Fixed ROC metric for CUDA tensors ([#2304](https://github.com/Lightning-AI/lightning/pull/2304))
- Fixed lost compatibility with custom datatypes implementing `.to` ([#2335](https://github.com/Lightning-AI/lightning/pull/2335))
- Fixed loading model with kwargs ([#2387](https://github.com/Lightning-AI/lightning/pull/2387))
- Fixed sum(0) for `trainer.num_val_batches` ([#2268](https://github.com/Lightning-AI/lightning/pull/2268))
- Fixed checking if the parameters are a `DictConfig` Object ([#2216](https://github.com/Lightning-AI/lightning/pull/2216))
- Fixed SLURM weights saving ([#2341](https://github.com/Lightning-AI/lightning/pull/2341))
- Fixed swaps LR scheduler order ([#2356](https://github.com/Lightning-AI/lightning/pull/2356))
- Fixed adding tensorboard `hparams` logging test ([#2342](https://github.com/Lightning-AI/lightning/pull/2342))
- Fixed use model ref for tear down ([#2360](https://github.com/Lightning-AI/lightning/pull/2360))
- Fixed logger crash on DDP ([#2388](https://github.com/Lightning-AI/lightning/pull/2388))
- Fixed several issues with early stopping and checkpoint callbacks ([#1504](https://github.com/Lightning-AI/lightning/pull/1504),
     [#2391](https://github.com/Lightning-AI/lightning/pull/2391))
- Fixed loading past checkpoints from v0.7.x ([#2405](https://github.com/Lightning-AI/lightning/pull/2405))
- Fixed loading model without arguments ([#2403](https://github.com/Lightning-AI/lightning/pull/2403))
- Fixed Windows compatibility issue ([#2358](https://github.com/Lightning-AI/lightning/pull/2358))

## [0.8.1] - 2020-06-19

### Fixed

- Fixed the `load_from_checkpoint` path detected as URL bug ([#2244](https://github.com/Lightning-AI/lightning/pull/2244))
- Fixed hooks - added barrier ([#2245](https://github.com/Lightning-AI/lightning/pull/2245),
     [#2257](https://github.com/Lightning-AI/lightning/pull/2257),
     [#2260](https://github.com/Lightning-AI/lightning/pull/220))
- Fixed `hparams` - remove frame inspection on `self.hparams` ([#2253](https://github.com/Lightning-AI/lightning/pull/2253))
- Fixed setup and on fit calls ([#2252](https://github.com/Lightning-AI/lightning/pull/2252))
- Fixed GPU template ([#2255](https://github.com/Lightning-AI/lightning/pull/2255))

## [0.8.0] - 2020-06-18

### Added

- Added `overfit_batches`, `limit_{val|test}_batches` flags (overfit now uses training set for all three) ([#2213](https://github.com/Lightning-AI/lightning/pull/2213))
- Added metrics
  * Base classes ([#1326](https://github.com/Lightning-AI/lightning/pull/1326),
       [#1877](https://github.com/Lightning-AI/lightning/pull/1877))
  * Sklearn metrics classes ([#1327](https://github.com/Lightning-AI/lightning/pull/1327))
  * Native torch metrics ([#1488](https://github.com/Lightning-AI/lightning/pull/1488),
       [#2062](https://github.com/Lightning-AI/lightning/pull/2062))
  * docs for all Metrics ([#2184](https://github.com/Lightning-AI/lightning/pull/2184),
       [#2209](https://github.com/Lightning-AI/lightning/pull/2209))
  * Regression metrics ([#2221](https://github.com/Lightning-AI/lightning/pull/2221))
- Allow dataloaders without sampler field present ([#1907](https://github.com/Lightning-AI/lightning/pull/1907))
- Added option `save_last` to save the model at the end of every epoch in `ModelCheckpoint` ([#1908](https://github.com/Lightning-AI/lightning/pull/1908))
- Early stopping checks `on_validation_end` ([#1458](https://github.com/Lightning-AI/lightning/pull/1458))
- Speed up single-core TPU training by loading data using `ParallelLoader` ([#2033](https://github.com/Lightning-AI/lightning/pull/2033))
- Added a model hook `transfer_batch_to_device` that enables moving custom data structures to the target device ([#1756](https://github.com/Lightning-AI/lightning/pull/1756))
- Added [black](https://black.readthedocs.io/en/stable/) formatter for the code with code-checker on pull ([#1610](https://github.com/Lightning-AI/lightning/pull/1610))
- Added back the slow spawn ddp implementation as `ddp_spawn` ([#2115](https://github.com/Lightning-AI/lightning/pull/2115))
- Added loading checkpoints from URLs ([#1667](https://github.com/Lightning-AI/lightning/pull/1667))
- Added a callback method `on_keyboard_interrupt` for handling KeyboardInterrupt events during training ([#2134](https://github.com/Lightning-AI/lightning/pull/2134))
- Added a decorator `auto_move_data` that moves data to the correct device when using the LightningModule for inference ([#1905](https://github.com/Lightning-AI/lightning/pull/1905))
- Added `ckpt_path` option to `LightningModule.test(...)` to load particular checkpoint ([#2190](https://github.com/Lightning-AI/lightning/pull/2190))
- Added `setup` and `teardown` hooks for model ([#2229](https://github.com/Lightning-AI/lightning/pull/2229))

### Changed

- Allow user to select individual TPU core to train on ([#1729](https://github.com/Lightning-AI/lightning/pull/1729))
- Removed non-finite values from loss in `LRFinder` ([#1862](https://github.com/Lightning-AI/lightning/pull/1862))
- Allow passing model hyperparameters as complete kwarg list ([#1896](https://github.com/Lightning-AI/lightning/pull/1896))
- Renamed `ModelCheckpoint`'s attributes `best` to `best_model_score` and `kth_best_model` to `kth_best_model_path` ([#1799](https://github.com/Lightning-AI/lightning/pull/1799))
- Re-Enable Logger's `ImportError`s ([#1938](https://github.com/Lightning-AI/lightning/pull/1938))
- Changed the default value of the Trainer argument `weights_summary` from `full` to `top` ([#2029](https://github.com/Lightning-AI/lightning/pull/2029))
- Raise an error when lightning replaces an existing sampler ([#2020](https://github.com/Lightning-AI/lightning/pull/2020))
- Enabled `prepare_data` from correct processes - clarify local vs global rank ([#2166](https://github.com/Lightning-AI/lightning/pull/2166))
- Remove explicit flush from tensorboard logger ([#2126](https://github.com/Lightning-AI/lightning/pull/2126))
- Changed epoch indexing from 1 instead of 0 ([#2206](https://github.com/Lightning-AI/lightning/pull/2206))

### Deprecated

- Deprecated flags: ([#2213](https://github.com/Lightning-AI/lightning/pull/2213))
  * `overfit_pct` in favour of `overfit_batches`
  * `val_percent_check` in favour of `limit_val_batches`
  * `test_percent_check` in favour of `limit_test_batches`
- Deprecated `ModelCheckpoint`'s attributes `best` and `kth_best_model` ([#1799](https://github.com/Lightning-AI/lightning/pull/1799))
- Dropped official support/testing for older PyTorch versions <1.3 ([#1917](https://github.com/Lightning-AI/lightning/pull/1917))
- Deprecated Trainer `proc_rank` in favour of `global_rank` ([#2166](https://github.com/Lightning-AI/lightning/pull/2166),
     [#2269](https://github.com/Lightning-AI/lightning/pull/2269))

### Removed

- Removed unintended Trainer argument `progress_bar_callback`, the callback should be passed in by `Trainer(callbacks=[...])` instead ([#1855](https://github.com/Lightning-AI/lightning/pull/1855))
- Removed obsolete `self._device` in Trainer ([#1849](https://github.com/Lightning-AI/lightning/pull/1849))
- Removed deprecated API ([#2073](https://github.com/Lightning-AI/lightning/pull/2073))
   * Packages: `pytorch_lightning.pt_overrides`, `pytorch_lightning.root_module`
   * Modules: `pytorch_lightning.logging.comet_logger`, `pytorch_lightning.logging.mlflow_logger`, `pytorch_lightning.logging.test_tube_logger`, `pytorch_lightning.overrides.override_data_parallel`, `pytorch_lightning.core.model_saving`, `pytorch_lightning.core.root_module`
   * Trainer arguments: `add_row_log_interval`, `default_save_path`, `gradient_clip`, `nb_gpu_nodes`, `max_nb_epochs`, `min_nb_epochs`, `nb_sanity_val_steps`
   * Trainer attributes: `nb_gpu_nodes`, `num_gpu_nodes`, `gradient_clip`, `max_nb_epochs`, `min_nb_epochs`, `nb_sanity_val_steps`, `default_save_path`, `tng_tqdm_dic`

### Fixed

- Run graceful training teardown on interpreter exit ([#1631](https://github.com/Lightning-AI/lightning/pull/1631))
- Fixed user warning when apex was used together with learning rate schedulers ([#1873](https://github.com/Lightning-AI/lightning/pull/1873))
- Fixed multiple calls of `EarlyStopping` callback ([#1863](https://github.com/Lightning-AI/lightning/pull/1863))
- Fixed an issue with `Trainer.from_argparse_args` when passing in unknown Trainer args ([#1932](https://github.com/Lightning-AI/lightning/pull/1932))
- Fixed bug related to logger not being reset correctly for model after tuner algorithms ([#1933](https://github.com/Lightning-AI/lightning/pull/1933))
- Fixed root node resolution for SLURM cluster with dash in host name ([#1954](https://github.com/Lightning-AI/lightning/pull/1954))
- Fixed `LearningRateLogger` in multi-scheduler setting ([#1944](https://github.com/Lightning-AI/lightning/pull/1944))
- Fixed test configuration check and testing ([#1804](https://github.com/Lightning-AI/lightning/pull/1804))
- Fixed an issue with Trainer constructor silently ignoring unknown/misspelled arguments ([#1820](https://github.com/Lightning-AI/lightning/pull/1820))
- Fixed `save_weights_only` in ModelCheckpoint ([#1780](https://github.com/Lightning-AI/lightning/pull/1780))
- Allow use of same `WandbLogger` instance for multiple training loops ([#2055](https://github.com/Lightning-AI/lightning/pull/2055))
- Fixed an issue with `_auto_collect_arguments` collecting local variables that are not constructor arguments and not working for signatures that have the instance not named `self` ([#2048](https://github.com/Lightning-AI/lightning/pull/2048))
- Fixed mistake in parameters' grad norm tracking ([#2012](https://github.com/Lightning-AI/lightning/pull/2012))
- Fixed CPU and hanging GPU crash ([#2118](https://github.com/Lightning-AI/lightning/pull/2118))
- Fixed an issue with the model summary and `example_input_array` depending on a specific ordering of the submodules in a LightningModule ([#1773](https://github.com/Lightning-AI/lightning/pull/1773))
- Fixed Tpu logging ([#2230](https://github.com/Lightning-AI/lightning/pull/2230))
- Fixed Pid port + duplicate `rank_zero` logging ([#2140](https://github.com/Lightning-AI/lightning/pull/2140),
     [#2231](https://github.com/Lightning-AI/lightning/pull/2231))

## [0.7.6] - 2020-05-16

### Added

- Added callback for logging learning rates ([#1498](https://github.com/Lightning-AI/lightning/pull/1498))
- Added transfer learning example (for a binary classification task in computer vision) ([#1564](https://github.com/Lightning-AI/lightning/pull/1564))
- Added type hints in `Trainer.fit()` and `Trainer.test()` to reflect that also a list of dataloaders can be passed in ([#1723](https://github.com/Lightning-AI/lightning/pull/1723)).
- Added auto scaling of batch size ([#1638](https://github.com/Lightning-AI/lightning/pull/1638))
- The progress bar metrics now also get updated in `training_epoch_end` ([#1724](https://github.com/Lightning-AI/lightning/pull/1724))
- Enable `NeptuneLogger` to work with `distributed_backend=ddp` ([#1753](https://github.com/Lightning-AI/lightning/pull/1753))
- Added option to provide seed to random generators to ensure reproducibility ([#1572](https://github.com/Lightning-AI/lightning/pull/1572))
- Added override for hparams in `load_from_ckpt` ([#1797](https://github.com/Lightning-AI/lightning/pull/1797))
- Added support multi-node distributed execution under `torchelastic` ([#1811](https://github.com/Lightning-AI/lightning/pull/1811),
     [#1818](https://github.com/Lightning-AI/lightning/pull/1818))
- Added using `store_true` for bool args ([#1822](https://github.com/Lightning-AI/lightning/pull/1822),
     [#1842](https://github.com/Lightning-AI/lightning/pull/1842))
- Added dummy logger for internally disabling logging for some features ([#1836](https://github.com/Lightning-AI/lightning/pull/1836))

### Changed

- Enable `non-blocking` for device transfers to GPU ([#1843](https://github.com/Lightning-AI/lightning/pull/1843))
- Replace mata_tags.csv with hparams.yaml ([#1271](https://github.com/Lightning-AI/lightning/pull/1271))
- Reduction when `batch_size < num_gpus` ([#1609](https://github.com/Lightning-AI/lightning/pull/1609))
- Updated LightningTemplateModel to look more like Colab example ([#1577](https://github.com/Lightning-AI/lightning/pull/1577))
- Don't convert `namedtuple` to `tuple` when transferring the batch to target device ([#1589](https://github.com/Lightning-AI/lightning/pull/1589))
- Allow passing hparams as keyword argument to LightningModule when loading from checkpoint ([#1639](https://github.com/Lightning-AI/lightning/pull/1639))
- Args should come after the last positional argument ([#1807](https://github.com/Lightning-AI/lightning/pull/1807))
- Made ddp the default if no backend specified with multiple GPUs ([#1789](https://github.com/Lightning-AI/lightning/pull/1789))

### Deprecated

- Deprecated `tags_csv` in favor of `hparams_file` ([#1271](https://github.com/Lightning-AI/lightning/pull/1271))

### Fixed

- Fixed broken link in PR template ([#1675](https://github.com/Lightning-AI/lightning/pull/1675))
- Fixed ModelCheckpoint not None checking filepath ([#1654](https://github.com/Lightning-AI/lightning/pull/1654))
- Trainer now calls `on_load_checkpoint()` when resuming from a checkpoint ([#1666](https://github.com/Lightning-AI/lightning/pull/1666))
- Fixed sampler logic for ddp with iterable dataset ([#1734](https://github.com/Lightning-AI/lightning/pull/1734))
- Fixed `_reset_eval_dataloader()` for IterableDataset ([#1560](https://github.com/Lightning-AI/lightning/pull/1560))
- Fixed Horovod distributed backend to set the `root_gpu` property ([#1669](https://github.com/Lightning-AI/lightning/pull/1669))
- Fixed wandb logger `global_step` affects other loggers ([#1492](https://github.com/Lightning-AI/lightning/pull/1492))
- Fixed disabling progress bar on non-zero ranks using Horovod backend ([#1709](https://github.com/Lightning-AI/lightning/pull/1709))
- Fixed bugs that prevent lr finder to be used together with early stopping and validation dataloaders ([#1676](https://github.com/Lightning-AI/lightning/pull/1676))
- Fixed a bug in Trainer that prepended the checkpoint path with `version_` when it shouldn't ([#1748](https://github.com/Lightning-AI/lightning/pull/1748))
- Fixed lr key name in case of param groups in LearningRateLogger ([#1719](https://github.com/Lightning-AI/lightning/pull/1719))
- Fixed accumulation parameter and suggestion method for learning rate finder ([#1801](https://github.com/Lightning-AI/lightning/pull/1801))
- Fixed num processes wasn't being set properly and auto sampler was ddp failing ([#1819](https://github.com/Lightning-AI/lightning/pull/1819))
- Fixed bugs in semantic segmentation example ([#1824](https://github.com/Lightning-AI/lightning/pull/1824))
- Fixed saving native AMP scaler state ([#1777](https://github.com/Lightning-AI/lightning/pull/1777))
- Fixed native amp + ddp ([#1788](https://github.com/Lightning-AI/lightning/pull/1788))
- Fixed `hparam` logging with metrics ([#1647](https://github.com/Lightning-AI/lightning/pull/1647))

## [0.7.5] - 2020-04-27

### Changed

- Allow logging of metrics together with `hparams` ([#1630](https://github.com/Lightning-AI/lightning/pull/1630))

### Removed

- Removed Warning from trainer loop ([#1634](https://github.com/Lightning-AI/lightning/pull/1634))

### Fixed

- Fixed ModelCheckpoint not being fixable ([#1632](https://github.com/Lightning-AI/lightning/pull/1632))
- Fixed CPU DDP breaking change and DDP change ([#1635](https://github.com/Lightning-AI/lightning/pull/1635))
- Tested pickling ([#1636](https://github.com/Lightning-AI/lightning/pull/1636))


## [0.7.4] - 2020-04-26

### Added

- Added flag `replace_sampler_ddp` to manually disable sampler replacement in DDP  ([#1513](https://github.com/Lightning-AI/lightning/pull/1513))
- Added `auto_select_gpus` flag to trainer that enables automatic selection of available GPUs on exclusive mode systems.
- Added learning rate finder ([#1347](https://github.com/Lightning-AI/lightning/pull/1347))
- Added support for DDP mode in clusters without SLURM ([#1387](https://github.com/Lightning-AI/lightning/pull/1387))
- Added `test_dataloaders` parameter to `Trainer.test()` ([#1434](https://github.com/Lightning-AI/lightning/pull/1434))
- Added `terminate_on_nan` flag to trainer that performs a NaN check with each training iteration when set to `True` ([#1475](https://github.com/Lightning-AI/lightning/pull/1475))
- Added speed parity tests (max 1 sec difference per epoch)([#1482](https://github.com/Lightning-AI/lightning/pull/1482))
- Added `ddp_cpu` backend for testing ddp without GPUs ([#1158](https://github.com/Lightning-AI/lightning/pull/1158))
- Added [Horovod](http://horovod.ai) support as a distributed backend `Trainer(distributed_backend='horovod')` ([#1529](https://github.com/Lightning-AI/lightning/pull/1529))
- Added support for 8 core distributed training on Kaggle TPU's ([#1568](https://github.com/Lightning-AI/lightning/pull/1568))
- Added support for native AMP ([#1561](https://github.com/Lightning-AI/lightning/pull/1561),
    [#1580](https://github.com/Lightning-AI/lightning/pull/1580))

### Changed

- Changed the default behaviour to no longer include a NaN check with each training iteration ([#1475](https://github.com/Lightning-AI/lightning/pull/1475))
- Decoupled the progress bar from trainer` it is a callback now and can be customized or even be replaced entirely ([#1450](https://github.com/Lightning-AI/lightning/pull/1450)).
- Changed lr schedule step interval behavior to update every backwards pass instead of every forwards pass ([#1477](https://github.com/Lightning-AI/lightning/pull/1477))
- Defines shared proc. rank, remove rank from instances (e.g. loggers) ([#1408](https://github.com/Lightning-AI/lightning/pull/1408))
- Updated semantic segmentation example with custom U-Net and logging ([#1371](https://github.com/Lightning-AI/lightning/pull/1371))
- Disabled val and test shuffling ([#1600](https://github.com/Lightning-AI/lightning/pull/1600))

### Deprecated

- Deprecated `training_tqdm_dict` in favor of `progress_bar_dict` ([#1450](https://github.com/Lightning-AI/lightning/pull/1450)).

### Removed

- Removed `test_dataloaders` parameter from `Trainer.fit()` ([#1434](https://github.com/Lightning-AI/lightning/pull/1434))

### Fixed

- Added the possibility to pass nested metrics dictionaries to loggers ([#1582](https://github.com/Lightning-AI/lightning/pull/1582))
- Fixed memory leak from opt return ([#1528](https://github.com/Lightning-AI/lightning/pull/1528))
- Fixed saving checkpoint before deleting old ones ([#1453](https://github.com/Lightning-AI/lightning/pull/1453))
- Fixed loggers - flushing last logged metrics even before continue, e.g. `trainer.test()` results ([#1459](https://github.com/Lightning-AI/lightning/pull/1459))
- Fixed optimizer configuration when `configure_optimizers` returns dict without `lr_scheduler` ([#1443](https://github.com/Lightning-AI/lightning/pull/1443))
- Fixed `LightningModule` - mixing hparams and arguments in `LightningModule.__init__()` crashes load_from_checkpoint() ([#1505](https://github.com/Lightning-AI/lightning/pull/1505))
- Added a missing call to the `on_before_zero_grad` model hook ([#1493](https://github.com/Lightning-AI/lightning/pull/1493)).
- Allow use of sweeps with `WandbLogger` ([#1512](https://github.com/Lightning-AI/lightning/pull/1512))
- Fixed a bug that caused the `callbacks` Trainer argument to reference a global variable ([#1534](https://github.com/Lightning-AI/lightning/pull/1534)).
- Fixed a bug that set all boolean CLI arguments from `Trainer.add_argparse_args` always to True ([#1571](https://github.com/Lightning-AI/lightning/pull/1571))
- Fixed do not copy the batch when training on a single GPU ([#1576](https://github.com/Lightning-AI/lightning/pull/1576),
    [#1579](https://github.com/Lightning-AI/lightning/pull/1579))
- Fixed soft checkpoint removing on DDP ([#1408](https://github.com/Lightning-AI/lightning/pull/1408))
- Fixed automatic parser bug ([#1585](https://github.com/Lightning-AI/lightning/pull/1585))
- Fixed bool conversion from string ([#1606](https://github.com/Lightning-AI/lightning/pull/1606))

## [0.7.3] - 2020-04-09

### Added

- Added `rank_zero_warn` for warning only in rank 0 ([#1428](https://github.com/Lightning-AI/lightning/pull/1428))

### Fixed

- Fixed default `DistributedSampler` for DDP training ([#1425](https://github.com/Lightning-AI/lightning/pull/1425))
- Fixed workers warning not on windows ([#1430](https://github.com/Lightning-AI/lightning/pull/1430))
- Fixed returning tuple from `run_training_batch` ([#1431](https://github.com/Lightning-AI/lightning/pull/1431))
- Fixed gradient clipping ([#1438](https://github.com/Lightning-AI/lightning/pull/1438))
- Fixed pretty print ([#1441](https://github.com/Lightning-AI/lightning/pull/1441))


## [0.7.2] - 2020-04-07

### Added

- Added same step loggers' metrics aggregation ([#1278](https://github.com/Lightning-AI/lightning/pull/1278))
- Added parity test between a vanilla MNIST model and lightning model ([#1284](https://github.com/Lightning-AI/lightning/pull/1284))
- Added parity test between a vanilla RNN model and lightning model ([#1351](https://github.com/Lightning-AI/lightning/pull/1351))
- Added Reinforcement Learning - Deep Q-network (DQN) lightning example ([#1232](https://github.com/Lightning-AI/lightning/pull/1232))
- Added support for hierarchical `dict` ([#1152](https://github.com/Lightning-AI/lightning/pull/1152))
- Added `TrainsLogger` class ([#1122](https://github.com/Lightning-AI/lightning/pull/1122))
- Added type hints to `pytorch_lightning.core` ([#946](https://github.com/Lightning-AI/lightning/pull/946))
- Added support for `IterableDataset` in validation and testing ([#1104](https://github.com/Lightning-AI/lightning/pull/1104))
- Added support for non-primitive types in `hparams` for `TensorboardLogger` ([#1130](https://github.com/Lightning-AI/lightning/pull/1130))
- Added a check that stops the training when loss or weights contain `NaN` or `inf` values. ([#1097](https://github.com/Lightning-AI/lightning/pull/1097))
- Added support for `IterableDataset` when `val_check_interval=1.0` (default), this will trigger validation at the end of each epoch. ([#1283](https://github.com/Lightning-AI/lightning/pull/1283))
- Added `summary` method to Profilers. ([#1259](https://github.com/Lightning-AI/lightning/pull/1259))
- Added informative errors if user defined dataloader has zero length ([#1280](https://github.com/Lightning-AI/lightning/pull/1280))
- Added testing for python 3.8 ([#915](https://github.com/Lightning-AI/lightning/pull/915))
- Added model configuration checking ([#1199](https://github.com/Lightning-AI/lightning/pull/1199))
- Added support for optimizer frequencies through `LightningModule.configure_optimizers()` ([#1269](https://github.com/Lightning-AI/lightning/pull/1269))
- Added option to run without an optimizer by returning `None` from `configure_optimizers`. ([#1279](https://github.com/Lightning-AI/lightning/pull/1279))
- Added a warning when the number of data loader workers is small. ([#1378](https://github.com/Lightning-AI/lightning/pull/1378))

### Changed

- Changed (renamed and refatored) `TensorRunningMean` -> `TensorRunningAccum`: running accumulations were generalized. ([#1278](https://github.com/Lightning-AI/lightning/pull/1278))
- Changed `progress_bar_refresh_rate` trainer flag to disable progress bar when set to 0. ([#1108](https://github.com/Lightning-AI/lightning/pull/1108))
- Enhanced `load_from_checkpoint` to also forward params to the model ([#1307](https://github.com/Lightning-AI/lightning/pull/1307))
- Updated references to `self.forward()` to instead use the `__call__` interface. ([#1211](https://github.com/Lightning-AI/lightning/pull/1211))
- Changed default behaviour of `configure_optimizers` to use no optimizer rather than Adam. ([#1279](https://github.com/Lightning-AI/lightning/pull/1279))
- Allow to upload models on W&B ([#1339](https://github.com/Lightning-AI/lightning/pull/1339))
- On DP and DDP2 unsqueeze is automated now ([#1319](https://github.com/Lightning-AI/lightning/pull/1319))
- Did not always create a DataLoader during reinstantiation, but the same type as before (if subclass of DataLoader) ([#1346](https://github.com/Lightning-AI/lightning/pull/1346))
- Did not interfere with a default sampler ([#1318](https://github.com/Lightning-AI/lightning/pull/1318))
- Remove default Adam optimizer ([#1317](https://github.com/Lightning-AI/lightning/pull/1317))
- Give warnings for unimplemented required lightning methods ([#1317](https://github.com/Lightning-AI/lightning/pull/1317))
- Made `evaluate` method private >> `Trainer._evaluate(...)`. ([#1260](https://github.com/Lightning-AI/lightning/pull/1260))
- Simplify the PL examples structure (shallower and more readable) ([#1247](https://github.com/Lightning-AI/lightning/pull/1247))
- Changed min max gpu memory to be on their own plots ([#1358](https://github.com/Lightning-AI/lightning/pull/1358))
- Remove `.item` which causes sync issues ([#1254](https://github.com/Lightning-AI/lightning/pull/1254))
- Changed smoothing in TQDM to decrease variability of time remaining between training / eval ([#1194](https://github.com/Lightning-AI/lightning/pull/1194))
- Change default logger to dedicated one ([#1064](https://github.com/Lightning-AI/lightning/pull/1064))

### Deprecated

- Deprecated Trainer argument `print_nan_grads` ([#1097](https://github.com/Lightning-AI/lightning/pull/1097))
- Deprecated Trainer argument `show_progress_bar` ([#1108](https://github.com/Lightning-AI/lightning/pull/1108))

### Removed

- Removed test for no test dataloader in .fit ([#1495](https://github.com/Lightning-AI/lightning/pull/1495))
- Removed duplicated module `pytorch_lightning.utilities.arg_parse` for loading CLI arguments ([#1167](https://github.com/Lightning-AI/lightning/pull/1167))
- Removed wandb logger's `finalize` method ([#1193](https://github.com/Lightning-AI/lightning/pull/1193))
- Dropped `torchvision` dependency in tests and added own MNIST dataset class instead ([#986](https://github.com/Lightning-AI/lightning/pull/986))

### Fixed

- Fixed `model_checkpoint` when saving all models ([#1359](https://github.com/Lightning-AI/lightning/pull/1359))
- `Trainer.add_argparse_args` classmethod fixed. Now it adds a type for the arguments ([#1147](https://github.com/Lightning-AI/lightning/pull/1147))
- Fixed bug related to type checking of `ReduceLROnPlateau` lr schedulers([#1126](https://github.com/Lightning-AI/lightning/pull/1126))
- Fixed a bug to ensure lightning checkpoints to be backward compatible ([#1132](https://github.com/Lightning-AI/lightning/pull/1132))
- Fixed a bug that created an extra dataloader with active `reload_dataloaders_every_epoch` ([#1196](https://github.com/Lightning-AI/lightning/pull/1196))
- Fixed all warnings and errors in the docs build process ([#1191](https://github.com/Lightning-AI/lightning/pull/1191))
- Fixed an issue where `val_percent_check=0` would not disable validation ([#1251](https://github.com/Lightning-AI/lightning/pull/1251))
- Fixed average of incomplete `TensorRunningMean` ([#1309](https://github.com/Lightning-AI/lightning/pull/1309))
- Fixed `WandbLogger.watch` with `wandb.init()` ([#1311](https://github.com/Lightning-AI/lightning/pull/1311))
- Fixed an issue with early stopping that would prevent it from monitoring training metrics when validation is disabled / not implemented ([#1235](https://github.com/Lightning-AI/lightning/pull/1235)).
- Fixed a bug that would cause `trainer.test()` to run on the validation set when overloading `validation_epoch_end` and `test_end` ([#1353](https://github.com/Lightning-AI/lightning/pull/1353))
- Fixed `WandbLogger.watch` - use of the watch method without importing `wandb` ([#1311](https://github.com/Lightning-AI/lightning/pull/1311))
- Fixed `WandbLogger` to be used with 'ddp' - allow reinits in sub-processes ([#1149](https://github.com/Lightning-AI/lightning/pull/1149),
     [#1360](https://github.com/Lightning-AI/lightning/pull/1360))
- Made `training_epoch_end` behave like `validation_epoch_end` ([#1357](https://github.com/Lightning-AI/lightning/pull/1357))
- Fixed `fast_dev_run` running validation twice ([#1365](https://github.com/Lightning-AI/lightning/pull/1365))
- Fixed pickle error from quick patch `__code__` ([#1352](https://github.com/Lightning-AI/lightning/pull/1352))
- Fixed memory leak on GPU0 ([#1094](https://github.com/Lightning-AI/lightning/pull/1094),
     [#1349](https://github.com/Lightning-AI/lightning/pull/1349))
- Fixed checkpointing interval ([#1272](https://github.com/Lightning-AI/lightning/pull/1272))
- Fixed validation and training loops run the partial dataset ([#1192](https://github.com/Lightning-AI/lightning/pull/1192))
- Fixed running `on_validation_end` only on main process in DDP ([#1125](https://github.com/Lightning-AI/lightning/pull/1125))
- Fixed `load_spawn_weights` only in proc rank 0 ([#1385](https://github.com/Lightning-AI/lightning/pull/1385))
- Fixes using deprecated `use_amp` attribute ([#1145](https://github.com/Lightning-AI/lightning/pull/1145))
- Fixed Tensorboard logger error: lightning_logs directory not exists in multi-node DDP on nodes with rank != 0 ([#1377](https://github.com/Lightning-AI/lightning/pull/1377))
- Fixed `Unimplemented backend XLA` error on TPU ([#1387](https://github.com/Lightning-AI/lightning/pull/1387))

## [0.7.1] - 2020-03-07

### Fixed

- Fixes `print` issues and `data_loader` ([#1080](https://github.com/Lightning-AI/lightning/pull/1080))

## [0.7.0] - 2020-03-06

### Added

- Added automatic sampler setup. Depending on DDP or TPU, lightning configures the sampler correctly (user needs to do nothing) ([#926](https://github.com/Lightning-AI/lightning/pull/926))
- Added `reload_dataloaders_every_epoch=False` flag for trainer. Some users require reloading data every epoch ([#926](https://github.com/Lightning-AI/lightning/pull/926))
- Added `progress_bar_refresh_rate=50` flag for trainer. Throttle refresh rate on notebooks ([#926](https://github.com/Lightning-AI/lightning/pull/926))
- Updated governance docs
- Added a check to ensure that the metric used for early stopping exists before training commences ([#542](https://github.com/Lightning-AI/lightning/pull/542))
- Added `optimizer_idx` argument to `backward` hook ([#733](https://github.com/Lightning-AI/lightning/pull/733))
- Added `entity` argument to `WandbLogger` to be passed to `wandb.init` ([#783](https://github.com/Lightning-AI/lightning/pull/783))
- Added a tool for profiling training runs ([#782](https://github.com/Lightning-AI/lightning/pull/782))
- Improved flexibility for naming of TensorBoard logs, can now set `version` to a `str` to just save to that directory, and use `name=''` to prevent experiment-name directory ([#804](https://github.com/Lightning-AI/lightning/pull/804))
- Added option to specify `step` key when logging metrics ([#808](https://github.com/Lightning-AI/lightning/pull/808))
- Added `train_dataloader`, `val_dataloader` and `test_dataloader` arguments to `Trainer.fit()`, for alternative data parsing ([#759](https://github.com/Lightning-AI/lightning/pull/759))
- Added Tensor Processing Unit (TPU) support ([#868](https://github.com/Lightning-AI/lightning/pull/868))
- Added semantic segmentation example ([#751](https://github.com/Lightning-AI/lightning/pull/751),[#876](https://github.com/Lightning-AI/lightning/pull/876),
     [#881](https://github.com/Lightning-AI/lightning/pull/881))
- Split callbacks in multiple files ([#849](https://github.com/Lightning-AI/lightning/pull/849))
- Support for user defined callbacks ([#889](https://github.com/Lightning-AI/lightning/pull/889) and [#950](https://github.com/Lightning-AI/lightning/pull/950))
- Added support for multiple loggers to be passed to `Trainer` as an iterable (e.g. list, tuple, etc.) ([#903](https://github.com/Lightning-AI/lightning/pull/903))
- Added support for step-based learning rate scheduling ([#941](https://github.com/Lightning-AI/lightning/pull/941))
- Added support for logging `hparams` as dict ([#1029](https://github.com/Lightning-AI/lightning/pull/1029))
- Checkpoint and early stopping now work without val. step ([#1041](https://github.com/Lightning-AI/lightning/pull/1041))
- Support graceful training cleanup after Keyboard Interrupt ([#856](https://github.com/Lightning-AI/lightning/pull/856),
     [#1019](https://github.com/Lightning-AI/lightning/pull/1019))
- Added type hints for function arguments ([#912](https://github.com/Lightning-AI/lightning/pull/912), )
- Added default `argparser` for `Trainer` ([#952](https://github.com/Lightning-AI/lightning/pull/1023),
     [#1023](https://github.com/Lightning-AI/lightning/pull/1023))
- Added TPU gradient clipping ([#963](https://github.com/Lightning-AI/lightning/pull/963))
- Added max/min number of steps in `Trainer` ([#728](https://github.com/Lightning-AI/lightning/pull/728))

### Changed

- Improved `NeptuneLogger` by adding `close_after_fit` argument to allow logging after training([#908](https://github.com/Lightning-AI/lightning/pull/1084))
- Changed default TQDM to use `tqdm.auto` for prettier outputs in IPython notebooks ([#752](https://github.com/Lightning-AI/lightning/pull/752))
- Changed `pytorch_lightning.logging` to `pytorch_lightning.loggers` ([#767](https://github.com/Lightning-AI/lightning/pull/767))
- Moved the default `tqdm_dict` definition from Trainer to `LightningModule`, so it can be overridden by the user ([#749](https://github.com/Lightning-AI/lightning/pull/749))
- Moved functionality of `LightningModule.load_from_metrics` into `LightningModule.load_from_checkpoint` ([#995](https://github.com/Lightning-AI/lightning/pull/995))
- Changed Checkpoint path parameter from `filepath` to `dirpath` ([#1016](https://github.com/Lightning-AI/lightning/pull/1016))
- Freezed models `hparams` as `Namespace` property ([#1029](https://github.com/Lightning-AI/lightning/pull/1029))
- Dropped `logging` config in package init ([#1015](https://github.com/Lightning-AI/lightning/pull/1015))
- Renames model steps ([#1051](https://github.com/Lightning-AI/lightning/pull/1051))
  - `training_end` >> `training_epoch_end`
  - `validation_end` >> `validation_epoch_end`
  - `test_end` >> `test_epoch_end`
- Refactor dataloading, supports infinite dataloader ([#955](https://github.com/Lightning-AI/lightning/pull/955))
- Create single file in `TensorBoardLogger` ([#777](https://github.com/Lightning-AI/lightning/pull/777))

### Deprecated

- Deprecated `pytorch_lightning.logging` ([#767](https://github.com/Lightning-AI/lightning/pull/767))
- Deprecated `LightningModule.load_from_metrics` in favour of `LightningModule.load_from_checkpoint` ([#995](https://github.com/Lightning-AI/lightning/pull/995),
     [#1079](https://github.com/Lightning-AI/lightning/pull/1079))
- Deprecated `@data_loader` decorator ([#926](https://github.com/Lightning-AI/lightning/pull/926))
- Deprecated model steps `training_end`, `validation_end` and `test_end` ([#1051](https://github.com/Lightning-AI/lightning/pull/1051),
     [#1056](https://github.com/Lightning-AI/lightning/pull/1056))

### Removed

- Removed dependency on `pandas` ([#736](https://github.com/Lightning-AI/lightning/pull/736))
- Removed dependency on `torchvision` ([#797](https://github.com/Lightning-AI/lightning/pull/797))
- Removed dependency on `scikit-learn` ([#801](https://github.com/Lightning-AI/lightning/pull/801))

### Fixed

- Fixed a bug where early stopping `on_end_epoch` would be called inconsistently when `check_val_every_n_epoch == 0` ([#743](https://github.com/Lightning-AI/lightning/pull/743))
- Fixed a bug where the model checkpointer didn't write to the same directory as the logger ([#771](https://github.com/Lightning-AI/lightning/pull/771))
- Fixed a bug where the `TensorBoardLogger` class would create an additional empty log file during fitting ([#777](https://github.com/Lightning-AI/lightning/pull/777))
- Fixed a bug where `global_step` was advanced incorrectly when using `accumulate_grad_batches > 1` ([#832](https://github.com/Lightning-AI/lightning/pull/832))
- Fixed a bug when calling `self.logger.experiment` with multiple loggers ([#1009](https://github.com/Lightning-AI/lightning/pull/1009))
- Fixed a bug when calling `logger.append_tags` on a `NeptuneLogger` with a single tag ([#1009](https://github.com/Lightning-AI/lightning/pull/1009))
- Fixed sending back data from `.spawn` by saving and loading the trained model in/out of the process ([#1017](https://github.com/Lightning-AI/lightning/pull/1017)
- Fixed port collision on DDP ([#1010](https://github.com/Lightning-AI/lightning/pull/1010))
- Fixed/tested pass overrides ([#918](https://github.com/Lightning-AI/lightning/pull/918))
- Fixed comet logger to log after train ([#892](https://github.com/Lightning-AI/lightning/pull/892))
- Remove deprecated args to learning rate step function ([#890](https://github.com/Lightning-AI/lightning/pull/890))

## [0.6.0] - 2020-01-21

### Added

- Added support for resuming from a specific checkpoint via `resume_from_checkpoint` argument ([#516](https://github.com/Lightning-AI/lightning/pull/516))
- Added support for `ReduceLROnPlateau` scheduler ([#320](https://github.com/Lightning-AI/lightning/pull/320))
- Added support for Apex mode `O2` in conjunction with Data Parallel ([#493](https://github.com/Lightning-AI/lightning/pull/493))
- Added option (`save_top_k`) to save the top k models in the `ModelCheckpoint` class ([#128](https://github.com/Lightning-AI/lightning/pull/128))
- Added `on_train_start` and `on_train_end` hooks to `ModelHooks` ([#598](https://github.com/Lightning-AI/lightning/pull/598))
- Added `TensorBoardLogger` ([#607](https://github.com/Lightning-AI/lightning/pull/607))
- Added support for weight summary of model with multiple inputs ([#543](https://github.com/Lightning-AI/lightning/pull/543))
- Added `map_location` argument to `load_from_metrics` and `load_from_checkpoint` ([#625](https://github.com/Lightning-AI/lightning/pull/625))
- Added option to disable validation by setting `val_percent_check=0` ([#649](https://github.com/Lightning-AI/lightning/pull/649))
- Added `NeptuneLogger` class ([#648](https://github.com/Lightning-AI/lightning/pull/648))
- Added `WandbLogger` class ([#627](https://github.com/Lightning-AI/lightning/pull/627))

### Changed

- Changed the default progress bar to print to stdout instead of stderr ([#531](https://github.com/Lightning-AI/lightning/pull/531))
- Renamed `step_idx` to `step`, `epoch_idx` to `epoch`, `max_num_epochs` to `max_epochs` and `min_num_epochs` to `min_epochs` ([#589](https://github.com/Lightning-AI/lightning/pull/589))
- Renamed `total_batch_nb` to `total_batches`, `nb_val_batches` to `num_val_batches`, `nb_training_batches` to `num_training_batches`, `max_nb_epochs` to `max_epochs`, `min_nb_epochs` to `min_epochs`, `nb_test_batches` to `num_test_batches`, and `nb_val_batches` to `num_val_batches` ([#567](https://github.com/Lightning-AI/lightning/pull/567))
- Changed gradient logging to use parameter names instead of indexes ([#660](https://github.com/Lightning-AI/lightning/pull/660))
- Changed the default logger to `TensorBoardLogger` ([#609](https://github.com/Lightning-AI/lightning/pull/609))
- Changed the directory for tensorboard logging to be the same as model checkpointing ([#706](https://github.com/Lightning-AI/lightning/pull/706))

### Deprecated

- Deprecated `max_nb_epochs` and `min_nb_epochs` ([#567](https://github.com/Lightning-AI/lightning/pull/567))
- Deprecated the `on_sanity_check_start` hook in `ModelHooks` ([#598](https://github.com/Lightning-AI/lightning/pull/598))

### Removed

- Removed the `save_best_only` argument from `ModelCheckpoint`, use `save_top_k=1` instead ([#128](https://github.com/Lightning-AI/lightning/pull/128))

### Fixed

- Fixed a bug which occurred when using Adagrad with cuda ([#554](https://github.com/Lightning-AI/lightning/pull/554))
- Fixed a bug where training would be on the GPU despite setting `gpus=0` or `gpus=[]` ([#561](https://github.com/Lightning-AI/lightning/pull/561))
- Fixed an error with `print_nan_gradients` when some parameters do not require gradient ([#579](https://github.com/Lightning-AI/lightning/pull/579))
- Fixed a bug where the progress bar would show an incorrect number of total steps during the validation sanity check when using multiple validation data loaders ([#597](https://github.com/Lightning-AI/lightning/pull/597))
- Fixed support for PyTorch 1.1.0 ([#552](https://github.com/Lightning-AI/lightning/pull/552))
- Fixed an issue with early stopping when using a `val_check_interval < 1.0` in `Trainer` ([#492](https://github.com/Lightning-AI/lightning/pull/492))
- Fixed bugs relating to the `CometLogger` object that would cause it to not work properly ([#481](https://github.com/Lightning-AI/lightning/pull/481))
- Fixed a bug that would occur when returning `-1` from `on_batch_start` following an early exit or when the batch was `None` ([#509](https://github.com/Lightning-AI/lightning/pull/509))
- Fixed a potential race condition with several processes trying to create checkpoint directories ([#530](https://github.com/Lightning-AI/lightning/pull/530))
- Fixed a bug where batch 'segments' would remain on the GPU when using `truncated_bptt > 1` ([#532](https://github.com/Lightning-AI/lightning/pull/532))
- Fixed a bug when using `IterableDataset` ([#547](https://github.com/Lightning-AI/lightning/pull/547))
- Fixed a bug where `.item` was called on non-tensor objects ([#602](https://github.com/Lightning-AI/lightning/pull/602))
- Fixed a bug where `Trainer.train` would crash on an uninitialized variable if the trainer was run after resuming from a checkpoint that was already at `max_epochs` ([#608](https://github.com/Lightning-AI/lightning/pull/608))
- Fixed a bug where early stopping would begin two epochs early ([#617](https://github.com/Lightning-AI/lightning/pull/617))
- Fixed a bug where `num_training_batches` and `num_test_batches` would sometimes be rounded down to zero ([#649](https://github.com/Lightning-AI/lightning/pull/649))
- Fixed a bug where an additional batch would be processed when manually setting `num_training_batches` ([#653](https://github.com/Lightning-AI/lightning/pull/653))
- Fixed a bug when batches did not have a `.copy` method ([#701](https://github.com/Lightning-AI/lightning/pull/701))
- Fixed a bug when using `log_gpu_memory=True` in Python 3.6 ([#715](https://github.com/Lightning-AI/lightning/pull/715))
- Fixed a bug where checkpoint writing could exit before completion, giving incomplete checkpoints ([#689](https://github.com/Lightning-AI/lightning/pull/689))
- Fixed a bug where `on_train_end` was not called when ealy stopping ([#723](https://github.com/Lightning-AI/lightning/pull/723))

## [0.5.3] - 2019-11-06

### Added

- Added option to disable default logger, checkpointer, and early stopping by passing `logger=False`, `checkpoint_callback=False` and `early_stop_callback=False` respectively
- Added `CometLogger` for use with Comet.ml
- Added `val_check_interval` argument to `Trainer` allowing validition to be performed at every given number of batches
- Added functionality to save and load hyperparameters using the standard checkpoint mechanism
- Added call to `torch.cuda.empty_cache` before training starts
- Added option for user to override the call t `backward`
- Added support for truncated backprop through time via the `truncated_bptt_steps` argument in `Trainer`
- Added option to operate on all outputs from `training_step` in DDP2
- Added a hook for modifying DDP init
- Added a hook for modifying Apex

### Changed

- Changed experiment version to be padded with zeros (e.g. `/dir/version_9` becomes `/dir/version_0009`)
- Changed callback metrics to include any metrics given in logs or progress bar
- Changed the default for `save_best_only` in `ModelCheckpoint` to `True`
- Added `tng_data_loader` for backwards compatibility
- Renamed `MLFlowLogger.client` to `MLFlowLogger.experiment` for consistency
- Moved `global_step` increment to happen after the batch has been processed
- Changed weights restore to first attempt HPC weights before restoring normally, preventing both weights being restored and running out of memory
- Changed progress bar functionality to add multiple progress bars for train/val/test
- Changed calls to `print` to use `logging` instead

### Deprecated

- Deprecated `tng_dataloader`

### Fixed

- Fixed an issue where the number of batches was off by one during training
- Fixed a bug that occurred when setting a ckeckpoint callback and `early_stop_callback=False`
- Fixed an error when importing CometLogger
- Fixed a bug where the `gpus` argument had some unexpected behaviour
- Fixed a bug where the computed total number of batches was sometimes incorrect
- Fixed a bug where the progress bar would sometimes not show the total number of batches in test mode
- Fixed a bug when using the `log_gpu_memory='min_max'` option in `Trainer`
- Fixed a bug where checkpointing would sometimes erase the current directory

## [0.5.2] - 2019-10-10

### Added

- Added `weights_summary` argument to `Trainer` to be set to `full` (full summary), `top` (just top level modules) or other
- Added `tags` argument to `MLFlowLogger`

### Changed

- Changed default for `amp_level` to `O1`

### Removed

- Removed the `print_weights_summary` argument from `Trainer`

### Fixed

- Fixed a bug where logs were not written properly
- Fixed a bug where `logger.finalize` wasn't called after training is complete
- Fixed callback metric errors in DDP
- Fixed a bug where `TestTubeLogger` didn't log to the correct directory

## [0.5.1] - 2019-10-05

### Added

- Added the `LightningLoggerBase` class for experiment loggers
- Added `MLFlowLogger` for logging with `mlflow`
- Added `TestTubeLogger` for logging with `test_tube`
- Added a different implementation of DDP (`distributed_backed='ddp2'`) where every node has one model using all GPUs
- Added support for optimisers which require a closure (e.g. LBFGS)
- Added automatic `MASTER_PORT` default for DDP when not set manually
- Added new GPU memory logging options `'min_max'` (log only the min/max utilization) and `'all'` (log all the GPU memory)

### Changed

- Changed schedulers to always be called with the current epoch
- Changed `test_tube` to an optional dependency
- Changed data loaders to internally use a getter instead of a python property
- Disabled auto GPU loading when restoring weights to prevent out of memory errors
- Changed logging, early stopping and checkpointing to occur by default

### Fixed

- Fixed a bug with samplers that do not specify `set_epoch`
- Fixed a bug when using the `MLFlowLogger` with unsupported data types, this will now raise a warning
- Fixed a bug where gradient norms were always zero using `track_grad_norm`
- Fixed a bug which causes a crash when logging memory

## [0.5.0] - 2019-09-26

### Changed

- Changed `data_batch` argument to `batch` throughout
- Changed `batch_i` argument to `batch_idx` throughout
- Changed `tng_dataloader` method to `train_dataloader`
- Changed `on_tng_metrics` method to `on_training_metrics`
- Changed `gradient_clip` argument to `gradient_clip_val`
- Changed `add_log_row_interval` to `row_log_interval`

### Fixed

- Fixed a bug with tensorboard logging in multi-gpu setup

## [0.4.9] - 2019-09-16

### Added

- Added the flag `log_gpu_memory` to `Trainer` to deactivate logging of GPU memory utilization
- Added SLURM resubmit functionality (port from test-tube)
- Added optional weight_save_path to trainer to remove the need for a checkpoint_callback when using cluster training
- Added option to use single gpu per node with `DistributedDataParallel`

### Changed

- Changed functionality of `validation_end` and `test_end` with multiple dataloaders to be given all of the dataloaders at once rather than in separate calls
- Changed print_nan_grads to only print the parameter value and gradients when they contain NaN
- Changed gpu API to take integers as well (e.g. `gpus=2` instead of `gpus=[0, 1]`)
- All models now loaded on to CPU to avoid device and out of memory issues in PyTorch

### Fixed

- Fixed a bug where data types that implement `.to` but not `.cuda` would not be properly moved onto the GPU
- Fixed a bug where data would not be re-shuffled every epoch when using a `DistributedSampler`

## [0.4.8] - 2019-08-31

### Added

- Added `test_step` and `test_end` methods, used when `Trainer.test` is called
- Added `GradientAccumulationScheduler` callback which can be used to schedule changes to the number of accumulation batches
- Added option to skip the validation sanity check by setting `nb_sanity_val_steps = 0`

### Fixed

- Fixed a bug when setting `nb_sanity_val_steps = 0`

## [0.4.7] - 2019-08-24

### Changed

- Changed the default `val_check_interval` to `1.0`
- Changed defaults for `nb_val_batches`, `nb_tng_batches` and `nb_test_batches` to 0

### Fixed

- Fixed a bug where the full validation set as used despite setting `val_percent_check`
- Fixed a bug where an `Exception` was thrown when using a data set containing a single batch
- Fixed a bug where an `Exception` was thrown if no `val_dataloader` was given
- Fixed a bug where tuples were not properly transferred to the GPU
- Fixed a bug where data of a non standard type was not properly handled by the trainer
- Fixed a bug when loading data as a tuple
- Fixed a bug where `AttributeError` could be suppressed by the `Trainer`

## [0.4.6] - 2019-08-15

### Added

- Added support for data to be given as a `dict` or `list` with a single gpu
- Added support for `configure_optimizers` to return a single optimizer, two list (optimizers and schedulers), or a single list

### Fixed

- Fixed a bug where returning just an optimizer list (i.e. without schedulers) from `configure_optimizers` would throw an `Exception`

## [0.4.5] - 2019-08-13

### Added

- Added `optimizer_step` method that can be overridden to change the standard optimizer behaviour

## [0.4.4] - 2019-08-12

### Added

- Added supoort for multiple validation dataloaders
- Added support for latest test-tube logger (optimised for `torch==1.2.0`)

### Changed

- `validation_step` and `val_dataloader` are now optional
- `lr_scheduler` is now activated after epoch

### Fixed

- Fixed a bug where a warning would show when using `lr_scheduler` in `torch>1.1.0`
- Fixed a bug where an `Exception` would be thrown if using `torch.DistributedDataParallel` without using a `DistributedSampler`, this now throws a `Warning` instead

## [0.4.3] - 2019-08-10

### Fixed

- Fixed a bug where accumulate gradients would scale the loss incorrectly

## [0.4.2] - 2019-08-08

### Changed

- Changed install requirement to `torch==1.2.0`

## [0.4.1] - 2019-08-08

### Changed

- Changed install requirement to `torch==1.1.0`

## [0.4.0] - 2019-08-08

### Added

- Added 16-bit support for a single GPU
- Added support for training continuation (preserves epoch, global step etc.)

### Changed

- Changed `training_step` and `validation_step`, outputs will no longer be automatically reduced

### Removed

- Removed need for `Experiment` object in `Trainer`

### Fixed

- Fixed issues with reducing outputs from generative models (such as images and text)

## [0.3.6] - 2019-07-25

### Added

- Added a decorator to do lazy data loading internally

### Fixed

- Fixed a bug where `Experiment` object was not process safe, potentially causing logs to be overwritten

## [0.3.5] - 2019-07-25

## [0.3.4] - 2019-07-22

## [0.3.3] - 2019-07-22

## [0.3.2] - 2019-07-21

## [0.3.1] - 2019-07-21

## [0.2.x] - 2019-07-09

## [0.1.x] - 2019-06-DD<|MERGE_RESOLUTION|>--- conflicted
+++ resolved
@@ -142,12 +142,10 @@
 
 - Fixed an issue with `MLFlowLogger` logging the wrong keys with `.log_hyperparams()` ([#16418](https://github.com/Lightning-AI/lightning/pull/16418))
 
-<<<<<<< HEAD
+- Fixed logging more than 100 parameters with `MLFlowLogger` and long values are truncated ([#16451](https://github.com/Lightning-AI/lightning/pull/16451))
+
 - Fixed strict availability check for `torch_xla` requirement ([#16476](https://github.com/Lightning-AI/lightning/pull/16476))
-=======
-- Fixed logging more than 100 parameters with `MLFlowLogger` and long values are truncated ([#16451](https://github.com/Lightning-AI/lightning/pull/16451))
-
->>>>>>> d0fb4259
+
 
 
 ## [1.9.0] - 2023-01-17

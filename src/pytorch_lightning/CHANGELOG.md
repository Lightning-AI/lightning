# Changelog

All notable changes to this project will be documented in this file.

The format is based on [Keep a Changelog](http://keepachangelog.com/en/1.0.0/).

## [unreleased] - 2022-MM-DD

### Added

<<<<<<< HEAD
- Added a sanity check that scripts are executed with the `srun` command in SLURM and that environment variables are not conflicting ([#15011](https://github.com/Lightning-AI/lightning/pull/15011))
=======
- Added `LightningLite.no_backward_sync` for control over efficient gradient accumulation with distributed strategies ([#14966](https://github.com/Lightning-AI/lightning/pull/14966))



### Changed

- Moved the warning about saving nn.Module in `save_hyperparameters()` to before the deepcopy ([#15132](https://github.com/Lightning-AI/lightning/pull/15132))
>>>>>>> 26f632cb


## [1.8.0] - 2022-MM-DD


### Added

- Added support for requeueing slurm array jobs ([#15040](https://github.com/Lightning-AI/lightning/pull/15040))
- Added native AMP support for `ddp_fork` (and associated alias strategies) with CUDA GPUs ([#14983](https://github.com/Lightning-AI/lightning/pull/14983))
- Added `BatchSizeFinder` callback ([#11089](https://github.com/Lightning-AI/lightning/pull/11089))
- Added `LearningRateFinder` callback ([#13802](https://github.com/Lightning-AI/lightning/pull/13802))
- Tuner now supports a new `method` argument which will determine when to run the `BatchSizeFinder`: one of `fit`, `validate`, `test` or `predict` ([#11089](https://github.com/Lightning-AI/lightning/pull/11089))
- Added prefix to log message in `seed_everything` with rank info ([#14031](https://github.com/Lightning-AI/lightning/pull/14031))
- Added support for auto wrapping for `DDPFullyShardedNativeStrategy` ([#14252](https://github.com/Lightning-AI/lightning/pull/14252))
- Added support for passing extra init-parameters to the `LightningDataModule.from_datasets` ([#14185](https://github.com/Lightning-AI/lightning/pull/14185))
- Added support for saving sharded optimizer state dict outside of `DDPShardedStrategy` ([#14208](https://github.com/Lightning-AI/lightning/pull/14208))
- Added support for auto wrapping for `DDPFullyShardedStrategy` ([#14383](https://github.com/Lightning-AI/lightning/pull/14383))
- Integrate the `lightning_utilities` package (
  [#14475](https://github.com/Lightning-AI/lightning/pull/14475),
  [#14537](https://github.com/Lightning-AI/lightning/pull/14537),
  [#14556](https://github.com/Lightning-AI/lightning/pull/14556),
  [#14558](https://github.com/Lightning-AI/lightning/pull/14558),
  [#14575](https://github.com/Lightning-AI/lightning/pull/14575),
  [#14620](https://github.com/Lightning-AI/lightning/pull/14620))
- Added `args` parameter to `LightningCLI` to ease running from within Python ([#14596](https://github.com/Lightning-AI/lightning/pull/14596))
- Added `WandbLogger.download_artifact` and `WandbLogger.use_artifact` for managing artifacts with Weights and Biases ([#14551](https://github.com/Lightning-AI/lightning/pull/14551))
- Added an option to configure the signal SLURM sends when a job is preempted or requeued ([#14626](https://github.com/Lightning-AI/lightning/pull/14626))
- Added a warning when the model passed to `LightningLite.setup()` does not have all parameters on the same device ([#14822](https://github.com/Lightning-AI/lightning/pull/14822))
- The `CometLogger` now flags the Comet Experiments as being created from Lightning for analytics purposes ([#14906](https://github.com/Lightning-AI/lightning/pull/14906))
- Introduce `ckpt_path="hpc"` keyword for checkpoint loading ([#14911](https://github.,com/Lightning-AI/lightning/pull/14911))
- Added a more descriptive error message when attempting to fork processes with pre-initialized CUDA context ([#14709](https://github.com/Lightning-AI/lightning/pull/14709))
- Added support for custom parameters in subclasses of `SaveConfigCallback` ([#14998](https://github.com/Lightning-AI/lightning/pull/14998))
- Added `inference_mode` flag to Trainer to let users enable/disable inference mode during evaluation ([#15034](https://github.com/Lightning-AI/lightning/pull/15034))


### Changed

- The `Trainer.{fit,validate,test,predict,tune}` methods now raise a useful error message if the input is not a `LightningModule` ([#13892](https://github.com/Lightning-AI/lightning/pull/13892))
- Raised a `MisconfigurationException` if batch transfer hooks are overriden with `IPUAccelerator` ([#13961](https://github.com/Lightning-AI/lightning/pull/13961))
- Replaced the unwrapping logic in strategies with direct access to unwrapped `LightningModule` ([#13738](https://github.com/Lightning-AI/lightning/pull/13738))
- Enabled `on_before_batch_transfer` for `DPStrategy` and `IPUAccelerator` ([#14023](https://github.com/Lightning-AI/lightning/pull/14023))
- When resuming training with Apex enabled, the `Trainer` will now raise an error ([#14341](https://github.com/Lightning-AI/lightning/pull/14341))
- Included `torch.cuda` rng state to the aggregate `_collect_rng_states()` and `_set_rng_states()` ([#14384](https://github.com/Lightning-AI/lightning/pull/14384))
- Changed `trainer.should_stop` to not stop in between an epoch and run until `min_steps/min_epochs` only ([#13890](https://github.com/Lightning-AI/lightning/pull/13890))
- The `pyDeprecate` dependency is no longer installed ([#14472](https://github.com/Lightning-AI/lightning/pull/14472))
- When using multiple loggers, by default checkpoints and profiler output now get saved to the log dir of the first logger in the list ([#14325](https://github.com/Lightning-AI/lightning/pull/14325))
- In Lightning Lite, state-dict access to the module wrapper now gets passed through to the original module reference ([#14629](https://github.com/Lightning-AI/lightning/pull/14629))
- Removed fall-back to `LightningEnvironment` when number of SLURM tasks does not correspond to number of processes in Trainer ([#14300](https://github.com/Lightning-AI/lightning/pull/14300))
- Aligned DDP and DDPSpawn strategies in setting up the environment ([#11073](https://github.com/Lightning-AI/lightning/pull/11073))
- Integrated the Lite Precision plugins into the PL Precision plugins - the base class in PL now extends the `lightning_lite.precision.Precision` base class ([#14798](https://github.com/Lightning-AI/lightning/pull/14798))
  * The `PrecisionPlugin.backward` signature changed: The `closure_loss` argument was renamed to `tensor`
  * The `PrecisionPlugin.{pre_,post_}backward` signature changed: The `closure_loss` argument was renamed to `tensor` and moved as the first argument
  * The `PrecisionPlugin.optimizer_step` signature changed: The `model`, `optimizer_idx` and `closure` arguments need to be passed as keyword arguments now
- Trainer queries the CUDA devices through NVML if available to avoid initializing CUDA before forking, which eliminates the need for the `PL_DISABLE_FORK` environment variable introduced in v1.7.4 ([#14631](https://github.com/Lightning-AI/lightning/pull/14631))
- The `MLFlowLogger.finalize()` now sets the status to `FAILED` when an exception occurred in `Trainer`, and sets the status to `FINISHED` on successful completion ([#12292](https://github.com/Lightning-AI/lightning/pull/12292))
- It is no longer needed to call `model.double()` when using `precision=64` in Lightning Lite ([#14827](https://github.com/Lightning-AI/lightning/pull/14827))
- HPC checkpoints are now loaded automatically only in slurm environment when no specific value for `ckpt_path` has been set ([#14911](https://github.com/Lightning-AI/lightning/pull/14911))
- The `Callback.on_load_checkpoint` now gets the full checkpoint dictionary and the `callback_state` argument was renamed `checkpoint` ([#14835](https://github.com/Lightning-AI/lightning/pull/14835))


- To avoid issues with forking processes, from PyTorch 1.13 and higher, Lightning will directly use the PyTorch NVML-based check for `torch.cuda.device_count` and from PyTorch 1.14 and higher, Lightning will configure PyTorch to use a NVML-based check for `torch.cuda.is_available`. ([#15110](https://github.com/Lightning-AI/lightning/pull/15110), [#15133](https://github.com/Lightning-AI/lightning/pull/15133))


### Deprecated

- Deprecated `LightningDeepSpeedModule` ([#14000](https://github.com/Lightning-AI/lightning/pull/14000))
- Deprecated `amp_level` from `Trainer` in favour of passing it explictly via precision plugin ([#13898](https://github.com/Lightning-AI/lightning/pull/13898))
- Deprecated the calls to `pytorch_lightning.utiltiies.meta` functions in favor of built-in https://github.com/pytorch/torchdistx support ([#13868](https://github.com/Lightning-AI/lightning/pull/13868))
- Deprecated the `unwrap_lightning_module` and `unwrap_lightning_module_sharded` utility functions in favor of accessing the unwrapped `LightningModule` on the strategy directly ([#13738](https://github.com/Lightning-AI/lightning/pull/13738))
- Deprecated the `pl_module` argument in `LightningParallelModule`, `LightningDistributedModule`, `LightningShardedDataParallel`, `LightningBaguaModule` and `LightningDeepSpeedModule` wrapper classes ([#13738](https://github.com/Lightning-AI/lightning/pull/13738))
- Deprecated the `on_colab_kaggle` function ([#14247](https://github.com/Lightning-AI/lightning/pull/14247))
- Deprecated the internal `pl.core.mixins.DeviceDtypeModuleMixin` class ([#14511](https://github.com/Lightning-AI/lightning/pull/14511), [#14548](https://github.com/Lightning-AI/lightning/pull/14548))
- Deprecated all functions in `pytorch_lightning.utilities.xla_device` ([#14514](https://github.com/Lightning-AI/lightning/pull/14514), [#14550](https://github.com/Lightning-AI/lightning/pull/14550))
  * Deprecated the internal `inner_f` function
  * Deprecated the internal `pl_multi_process` function
  * Deprecated the internal `XLADeviceUtils.xla_available` staticmethod
  * Deprecated the `XLADeviceUtils.tpu_device_exists` staticmethod in favor of `pytorch_lightning.accelerators.TPUAccelerator.is_available()`
- Deprecated `pytorch_lightning.utilities.distributed.tpu_distributed` in favor of `lightning_lite.accelerators.tpu.tpu_distributed` ([#14550](https://github.com/Lightning-AI/lightning/pull/14550))
- Deprecated all functions in `pytorch_lightning.utilities.cloud_io` in favor of `lightning_lite.utilities.cloud_io` ([#14515](https://github.com/Lightning-AI/lightning/pull/14515))
- Deprecated the functions in `pytorch_lightning.utilities.apply_func` in favor of `lightning_utilities.core.apply_func` ([#14516](https://github.com/Lightning-AI/lightning/pull/14516), [#14537](https://github.com/Lightning-AI/lightning/pull/14537))
- Deprecated all functions in `pytorch_lightning.utilities.device_parser` ([#14492](https://github.com/Lightning-AI/lightning/pull/14492), [#14753](https://github.com/Lightning-AI/lightning/pull/14753))
  * Deprecated the `pytorch_lightning.utilities.device_parser.determine_root_gpu_device` in favor of `lightning_lite.utilities.device_parser.determine_root_gpu_device`
  * Deprecated the `pytorch_lightning.utilities.device_parser.parse_gpu_ids` in favor of `lightning_lite.utilities.device_parser.parse_gpu_ids`
  * Deprecated the `pytorch_lightning.utilities.device_parser.is_cuda_available` in favor of `lightning_lite.accelerators.cuda.is_cuda_available`
  * Deprecated the `pytorch_lightning.utilities.device_parser.num_cuda_devices` in favor of `lightning_lite.accelerators.cuda.num_cuda_devices`
  * Deprecated the `pytorch_lightning.utilities.device_parser.parse_cpu_cores` in favor of `lightning_lite.accelerators.cpu.parse_cpu_cores`
  * Deprecated the `pytorch_lightning.utilities.device_parser.parse_tpu_cores` in favor of `lightning_lite.accelerators.tpu.parse_tpu_cores`
  * Deprecated the `pytorch_lightning.utilities.device_parser.parse_hpus` in favor of `pytorch_lightning.accelerators.hpu.parse_hpus`
- Deprecated duplicate `SaveConfigCallback` parameters in `LightningCLI.__init__`: `save_config_kwargs`, `save_config_overwrite` and `save_config_multifile`. New `save_config_kwargs` parameter should be used instead ([#14998](https://github.com/Lightning-AI/lightning/pull/14998))


- Deprecated `TrainerFn.TUNING`, `RunningStage.TUNING` and `trainer.tuning` property ([#15100](https://github.com/Lightning-AI/lightning/pull/15100)


### Removed

- Removed the deprecated `Trainer.training_type_plugin` property in favor of `Trainer.strategy` ([#14011](https://github.com/Lightning-AI/lightning/pull/14011))
- Removed all deprecated training type plugins ([#14011](https://github.com/Lightning-AI/lightning/pull/14011))
- Removed the deprecated `DDP2Strategy` ([#14026](https://github.com/Lightning-AI/lightning/pull/14026))
- Removed the deprecated `DistributedType` and `DeviceType` enum classes ([#14045](https://github.com/Lightning-AI/lightning/pull/14045))
- Removed deprecated support for passing the `rank_zero_warn` warning category positionally ([#14470](https://github.com/Lightning-AI/lightning/pull/14470))
- Removed the legacy and unused `Trainer.get_deprecated_arg_names()` ([#14415](https://github.com/Lightning-AI/lightning/pull/14415))
- Removed the deprecated `on_train_batch_end(outputs)` format when multiple optimizers are used and TBPTT is enabled ([#14373](https://github.com/Lightning-AI/lightning/pull/14373))
- Removed the deprecated `training_epoch_end(outputs)` format when multiple optimizers are used and TBPTT is enabled ([#14373](https://github.com/Lightning-AI/lightning/pull/14373))
- Removed the experimental `pytorch_lightning.utiltiies.meta` functions in favor of built-in https://github.com/pytorch/torchdistx support ([#13868](https://github.com/Lightning-AI/lightning/pull/13868))
- Removed the deprecated `LoggerCollection`; `Trainer.logger` and `LightningModule.logger` now returns the first logger when more than one gets passed to the Trainer ([#14283](https://github.com/Lightning-AI/lightning/pull/14283))
- Removed the deprecated the `trainer.lr_schedulers` ([#14408](https://github.com/Lightning-AI/lightning/pull/14408))
- Removed the deprecated `LightningModule.{on_hpc_load,on_hpc_save}` hooks in favor of the general purpose hooks `LightningModule.{on_load_checkpoint,on_save_checkpoint}` ([#14315](https://github.com/Lightning-AI/lightning/pull/14315))
- Removed deprecated support for old torchtext versions ([#14375](https://github.com/Lightning-AI/lightning/pull/14375))
- Removed deprecated support for the old `neptune-client` API in the `NeptuneLogger` ([#14727](https://github.com/Lightning-AI/lightning/pull/14727))
- Removed the deprecated `weights_save_path` Trainer argumnent and `Trainer.weights_save_path` property ([#14424](https://github.com/Lightning-AI/lightning/pull/14424))
- Removed the deprecated ([#14471](https://github.com/Lightning-AI/lightning/pull/14471))
  * `pytorch_lightning.utilities.distributed.rank_zero_only` in favor of `pytorch_lightning.utilities.rank_zero.rank_zero_only`
  * `pytorch_lightning.utilities.distributed.rank_zero_debug` in favor of `pytorch_lightning.utilities.rank_zero.rank_zero_debug`
  * `pytorch_lightning.utilities.distributed.rank_zero_info` in favor of `pytorch_lightning.utilities.rank_zero.rank_zero_info`
  * `pytorch_lightning.utilities.warnings.rank_zero_warn` in favor of `pytorch_lightning.utilities.rank_zero.rank_zero_warn`
  * `pytorch_lightning.utilities.warnings.rank_zero_deprecation` in favor of `pytorch_lightning.utilities.rank_zero.rank_zero_deprecation`
  * `pytorch_lightning.utilities.warnings.LightningDeprecationWarning` in favor of `pytorch_lightning.utilities.rank_zero.LightningDeprecationWarning`
- Removed deprecated `Trainer.num_processes` attribute in favour of `Trainer.num_devices` ([#14423](https://github.com/Lightning-AI/lightning/pull/14423))
- Removed the deprecated `Trainer.data_parallel_device_ids` hook in favour of `Trainer.device_ids` ([#14422](https://github.com/Lightning-AI/lightning/pull/14422))
- Removed the deprecated class `TrainerCallbackHookMixin` ([#14401](https://github.com/Lightning-AI/lightning/14401))
- Removed the deprecated `BaseProfiler` and `AbstractProfiler` classes ([#14404](https://github.com/Lightning-AI/lightning/pull/14404))
- Removed the deprecated way to set the distributed backend via the environment variable `PL_TORCH_DISTRIBUTED_BACKEND`, in favor of setting the `process_group_backend` in the strategy constructor ([#14693](https://github.com/Lightning-AI/lightning/pull/14693))
- Removed deprecated callback hooks ([#14834](https://github.com/Lightning-AI/lightning/pull/14834))
  * `Callback.on_configure_sharded_model` in favor of `Callback.setup`
  * `Callback.on_before_accelerator_backend_setup` in favor of `Callback.setup`
  * `Callback.on_batch_start` in favor of `Callback.on_train_batch_start`
  * `Callback.on_batch_end` in favor of `Callback.on_train_batch_end`
  * `Callback.on_epoch_start` in favor of `Callback.on_{train,validation,test}_epoch_start`
  * `Callback.on_epoch_end` in favor of `Callback.on_{train,validation,test}_epoch_end`
  * `Callback.on_pretrain_routine_{start,end}` in favor of `Callback.on_fit_start`
- Removed the deprecated device attributes `Trainer.{devices,gpus,num_gpus,ipus,tpu_cores}` in favor of the accelerator-agnostic `Trainer.num_devices` ([#14829](https://github.com/Lightning-AI/lightning/pull/14829))
- Removed the deprecated `LightningIPUModule` ([#14830](https://github.com/Lightning-AI/lightning/pull/14830))
- Removed the deprecated `Logger.agg_and_log_metrics` hook in favour of `Logger.log_metrics` and the `agg_key_funcs` and `agg_default_func` arguments. ([#14840](https://github.com/Lightning-AI/lightning/pull/14840))
- Removed the deprecated precision plugin checkpoint hooks `PrecisionPlugin.on_load_checkpoint` and `PrecisionPlugin.on_save_checkpoint` ([#14833](https://github.com/Lightning-AI/lightning/pull/14833))
- Removed the deprecated `Trainer.root_gpu` attribute in favor of `Trainer.strategy.root_device` ([#14829](https://github.com/Lightning-AI/lightning/pull/14829))
- Removed the deprecated `Trainer.use_amp` and `LightningModule.use_amp` attributes ([#14832](https://github.com/Lightning-AI/lightning/pull/14832))
- Removed the deprecated callback hooks `Callback.on_init_start` and `Callback.on_init_end` ([#14867](https://github.com/Lightning-AI/lightning/pull/14867))
- Removed the deprecated `Trainer.run_stage` in favor of `Trainer.{fit,validate,test,predict}` ([#14870](https://github.com/Lightning-AI/lightning/pull/14870))
- Removed the deprecated `SimpleProfiler.profile_iterable` and `AdvancedProfiler.profile_iterable` attributes ([#14864](https://github.com/Lightning-AI/lightning/pull/14864))
- Removed the deprecated `Trainer.verbose_evaluate` ([#14884](https://github.com/Lightning-AI/lightning/pull/14884))
- Removed the deprecated `Trainer.should_rank_save_checkpoint` ([#14885](https://github.com/Lightning-AI/lightning/pull/14885))
- Removed the deprecated `TrainerOptimizersMixin` ([#14887](https://github.com/Lightning-AI/lightning/pull/14887))
- Removed the deprecated `Trainer.lightning_optimizers` ([#14889](https://github.com/Lightning-AI/lightning/pull/14889))
- Removed the deprecated `TrainerDataLoadingMixin` ([#14888](https://github.com/Lightning-AI/lightning/pull/14888))
- Removed the deprecated `Trainer.call_hook` in favor of `Trainer._call_callback_hooks`, `Trainer._call_lightning_module_hook`, `Trainer._call_ttp_hook`, and `Trainer._call_accelerator_hook` ([#14869](https://github.com/Lightning-AI/lightning/pull/14869))
- Removed the deprecated `Trainer.{validated,tested,predicted}_ckpt_path` ([#14897](https://github.com/Lightning-AI/lightning/pull/14897))
- Removed the deprecated `device_stats_monitor_prefix_metric_keys` ([#14890](https://github.com/Lightning-AI/lightning/pull/14890))
- Removed the deprecated `LightningDataModule.on_save/load_checkpoint` hooks ([#14909](https://github.com/Lightning-AI/lightning/pull/14909))
- Removed support for returning a value in `Callback.on_save_checkpoint` in favor of implementing `Callback.state_dict` ([#14835](https://github.com/Lightning-AI/lightning/pull/14835))


### Fixed

- Fixed an issue with `LightningLite.setup()` not setting the `.device` attribute correctly on the returned wrapper ([#14822](https://github.com/Lightning-AI/lightning/pull/14822))
- Fixed an attribute error when running the tuner together with the `StochasticWeightAveraging` callback ([#14836](https://github.com/Lightning-AI/lightning/pull/14836))
- Fixed MissingFieldException in offline mode for the `NeptuneLogger()` ([#14919](https://github.com/Lightning-AI/lightning/pull/14919))
- Fixed wandb `save_dir` is overridden by `None` `dir` when using CLI ([#14878](https://github.com/Lightning-AI/lightning/pull/14878))
- Fixed a missing call to `LightningDataModule.load_state_dict` hook while restoring checkpoint using `LightningDataModule.load_from_checkpoint` ([#14883](https://github.com/Lightning-AI/lightning/pull/14883))
- Fixed torchscript error with containers of LightningModules ([#14904](https://github.com/Lightning-AI/lightning/pull/14904))
- Fixed reloading of the last checkpoint on run restart ([#14907](https://github.com/Lightning-AI/lightning/pull/14907))
- `SaveConfigCallback` instances should only save the config once to allow having the `overwrite=False` safeguard when using `LightningCLI(..., run=False)` ([#14927](https://github.com/Lightning-AI/lightning/pull/14927))
- Fixed an issue with terminating the trainer profiler when a `StopIteration` exception is raised while using an `IterableDataset` ([#14940](https://github.com/Lightning-AI/lightning/pull/14945))
- Do not update on-plateau schedulers when reloading from an end-of-epoch checkpoint ([#14702](https://github.com/Lightning-AI/lightning/pull/14702))
- Fixed `Trainer` support for PyTorch built without distributed support ([#14971](https://github.com/Lightning-AI/lightning/pull/14971))
- Fixed batch normalization statistics calculation in `StochasticWeightAveraging` callback ([#14866](https://github.com/Lightning-AI/lightning/pull/14866))


## [1.7.7] - 2022-09-22

### Fixed

- Fixed the availability check for the neptune-client package ([#14714](https://github.com/Lightning-AI/lightning/pull/14714))
- Break HPU Graphs into two parts (forward + backward as one and optimizer as another) for better performance ([#14656](https://github.com/Lightning-AI/lightning/pull/14656))
- Fixed torchscript error with ensembles of LightningModules ([#14657](https://github.com/Lightning-AI/lightning/pull/14657), [#14724](https://github.com/Lightning-AI/lightning/pull/14724))
- Fixed an issue with `TensorBoardLogger.finalize` creating a new experiment when none was created during the Trainer's execution ([#14762](https://github.com/Lightning-AI/lightning/pull/14762))
- Fixed `TypeError` on import when `torch.distributed` is not available ([#14809](https://github.com/Lightning-AI/lightning/pull/14809))


## [1.7.6] - 2022-09-13

### Changed

- Improved the error messaging when passing `Trainer.method(model, x_dataloader=None)` with no module-method implementations available ([#14614](https://github.com/Lightning-AI/lightning/pull/14614))

### Fixed

- Reset the dataloaders on OOM failure in batch size finder to use the last successful batch size ([#14372](https://github.com/Lightning-AI/lightning/pull/14372))
- Fixed an issue to keep downscaling the batch size in case there hasn't been even a single successful optimal batch size with `mode="power"` ([#14372](https://github.com/Lightning-AI/lightning/pull/14372))
- Fixed an issue where `self.log`-ing a tensor would create a user warning from PyTorch about cloning tensors ([#14599](https://github.com/Lightning-AI/lightning/pull/14599))
- Fixed compatibility when `torch.distributed` is not available ([#14454](https://github.com/Lightning-AI/lightning/pull/14454))


## [1.7.5] - 2022-09-06

### Fixed

- Squeezed tensor values when logging with `LightningModule.log` ([#14489](https://github.com/Lightning-AI/lightning/pull/14489))
- Fixed `WandbLogger` `save_dir` is not set after creation ([#14326](https://github.com/Lightning-AI/lightning/pull/14326))
- Fixed `Trainer.estimated_stepping_batches` when maximum number of epochs is not set ([#14317](https://github.com/Lightning-AI/lightning/pull/14317))


## [1.7.4] - 2022-08-31

### Added

- Added an environment variable `PL_DISABLE_FORK` that can be used to disable all forking in the Trainer ([#14319](https://github.com/Lightning-AI/lightning/issues/14319))

### Fixed

- Fixed `LightningDataModule` hparams parsing ([#12806](https://github.com/Lightning-AI/lightning/pull/12806))
- Reset epoch progress with batch size scaler ([#13846](https://github.com/Lightning-AI/lightning/pull/13846))
- Fixed restoring the trainer after using `lr_find()` so that the correct LR schedule is used for the actual training ([#14113](https://github.com/Lightning-AI/lightning/pull/14113))
- Fixed incorrect values after transferring data to an MPS device ([#14368](https://github.com/Lightning-AI/lightning/pull/14368))


## [1.7.3] - 2022-08-25

### Fixed

- Fixed an assertion error when using a `ReduceOnPlateau` scheduler with the Horovod strategy ([#14215](https://github.com/Lightning-AI/lightning/pull/14215))
- Fixed an `AttributeError` when accessing `LightningModule.logger` and the Trainer has multiple loggers ([#14234](https://github.com/Lightning-AI/lightning/pull/14234))
- Added back support for `log`ging in the `configure_gradient_clipping` hook after unintended removal in v1.7.2 ([#14298](https://github.com/Lightning-AI/lightning/issues/14298))
- Fixed wrong num padding for `RichProgressBar` ([#14296](https://github.com/Lightning-AI/lightning/pull/14296))
- Fixed an issue to avoid the impact of sanity check on `reload_dataloaders_every_n_epochs` for validation ([#13964](https://github.com/Lightning-AI/lightning/pull/13964))


## [1.7.2] - 2022-08-17

### Added

- Added `FullyShardedNativeNativeMixedPrecisionPlugin` to handle precision for `DDPFullyShardedNativeStrategy` ([#14092](https://github.com/Lightning-AI/lightning/pull/14092))
- Added profiling to these hooks: `on_before_batch_transfer`, `transfer_batch_to_device`, `on_after_batch_transfer`, `configure_gradient_clipping`, `clip_gradients` ([#14069](https://github.com/Lightning-AI/lightning/pull/14069))

### Changed

- The `WandbLogger.name` property no longer returns the name of the experiment, and instead returns the project's name ([#14145](https://github.com/Lightning-AI/lightning/pull/14145))
- The default project name in `WandbLogger` is now "lightning_logs" ([#14145](https://github.com/Lightning-AI/lightning/pull/14145))
- Updated compatibility for LightningLite to run with the latest DeepSpeed 0.7.0 ([13967](https://github.com/Lightning-AI/lightning/pull/13967))

### Fixed

- Fixed a bug that caused spurious `AttributeError` when multiple `DataLoader` classes are imported ([#14117](https://github.com/Lightning-AI/lightning/pull/14117))
- Fixed epoch-end logging results not being reset after the end of the epoch ([#14061](https://github.com/Lightning-AI/lightning/pull/14061))
- Fixed resuming from a checkpoint when using Stochastic Weight Averaging (SWA) ([#9938](https://github.com/Lightning-AI/lightning/pull/9938))
- Fixed the device placement when `LightningModule.cuda()` gets called without specifying a device index and the current cuda device was not 0 ([#14128](https://github.com/Lightning-AI/lightning/pull/14128))
- Avoided false positive warning about using `sync_dist` when using torchmetrics ([#14143](https://github.com/Lightning-AI/lightning/pull/14143))
- Avoid `metadata.entry_points` deprecation warning on Python 3.10 ([#14052](https://github.com/Lightning-AI/lightning/pull/14052))
- Fixed epoch-end logging results not being reset after the end of the epoch ([#14061](https://github.com/Lightning-AI/lightning/pull/14061))
- Avoid raising the sampler warning if num_replicas=1 ([#14097](https://github.com/Lightning-AI/lightning/pull/14097))
- Fixed saving hyperparameters in a composition where the parent class is not a `LightningModule` or `LightningDataModule` ([#14151](https://github.com/Lightning-AI/lightning/pull/14151))
- Avoided requiring the FairScale package to use precision with the fsdp native strategy ([#14092](https://github.com/Lightning-AI/lightning/pull/14092))
- Fixed an issue in which the default name for a run in `WandbLogger` would be set to the project name instead of a randomly generated string ([#14145](https://github.com/Lightning-AI/lightning/pull/14145))
- Fixed not preserving set attributes on `DataLoader` and `BatchSampler` when instantiated inside `*_dataloader` hooks ([#14212](https://github.com/Lightning-AI/lightning/pull/14212))


## [1.7.1] - 2022-08-09

### Fixed

- Casted only floating point tensors to fp16 with IPUs ([#13983](https://github.com/Lightning-AI/lightning/pull/13983))
- Casted tensors to fp16 before moving them to device with  `DeepSpeedStrategy` ([#14000](https://github.com/Lightning-AI/lightning/pull/14000))
- Fixed the `NeptuneLogger` dependency being unrecognized ([#13988](https://github.com/Lightning-AI/lightning/pull/13988))
- Fixed an issue where users would be warned about unset `max_epochs` even when `fast_dev_run` was set ([#13262](https://github.com/Lightning-AI/lightning/pull/13262))
- Fixed MPS device being unrecognized ([#13992](https://github.com/Lightning-AI/lightning/pull/13992))
- Fixed incorrect `precision="mixed"` being used with `DeepSpeedStrategy` and `IPUStrategy` ([#14041](https://github.com/Lightning-AI/lightning/pull/14041))
- Fixed dtype inference during gradient norm computation ([#14051](https://github.com/Lightning-AI/lightning/pull/14051))
- Fixed a bug that caused `ddp_find_unused_parameters` to be set `False`, whereas the intended default is `True` ([#14095](https://github.com/Lightning-AI/lightning/pull/14095))


## [1.7.0] - 2022-08-02

### Added

-  Added ``ServableModule`` and its associated callback called ``ServableModuleValidator`` to ensure the model can served ([#13614](https://github.com/Lightning-AI/lightning/pull/13614))
-  Converted validation loop config warnings to `PossibleUserWarning` ([#13377](https://github.com/Lightning-AI/lightning/pull/13377))
- Added a flag named `log_rank_zero_only` to `EarlyStopping` to disable logging to non-zero rank processes ([#13233](https://github.com/Lightning-AI/lightning/pull/13233))
- Added support for reloading the last checkpoint saved by passing `ckpt_path="last"` ([#12816](https://github.com/Lightning-AI/lightning/pull/12816))
- Added `LightningDataModule.load_from_checkpoint` to support loading datamodules directly from checkpoint ([#12550](https://github.com/Lightning-AI/lightning/pull/12550))
- Added a friendly error message when attempting to call `Trainer.save_checkpoint()` without a model attached ([#12772](https://github.com/Lightning-AI/lightning/pull/12772))
- Added a friendly error message when attempting to use `DeepSpeedStrategy` on unsupported accelerators ([#12699](https://github.com/Lightning-AI/lightning/pull/12699))
- Enabled `torch.inference_mode` for evaluation and prediction ([#12715](https://github.com/Lightning-AI/lightning/pull/12715))
- Added support for setting `val_check_interval` to a value higher than the amount of training batches when `check_val_every_n_epoch=None` ([#11993](https://github.com/Lightning-AI/lightning/pull/11993))
- Include the `pytorch_lightning` version as a header in the CLI config files ([#12532](https://github.com/Lightning-AI/lightning/pull/12532))
- Added support for `Callback` registration through entry points ([#12739](https://github.com/Lightning-AI/lightning/pull/12739))
- Added support for `Trainer(deterministic="warn")` to warn instead of fail when a non-deterministic operation is encountered ([#12588](https://github.com/Lightning-AI/lightning/pull/12588))
- Added profiling to the loops' dataloader `__next__` calls ([#12124](https://github.com/Lightning-AI/lightning/pull/12124))
- Hivemind Strategy
    * Added `CollaborativeStrategy` ([#12842](https://github.com/Lightning-AI/lightning/pull/12842))
    * Renamed `CollaborativeStrategy` to `HivemindStrategy` ([#13388](https://github.com/Lightning-AI/lightning/pull/13388))
    * Removed unnecessary endpoint logic, renamed `collaborative` to `hivemind` ([#13392](https://github.com/Lightning-AI/lightning/pull/13392))
- Include a version suffix for new "last" checkpoints of later runs in the same directory ([#12902](https://github.com/Lightning-AI/lightning/pull/12902))
- Show a better error message when a Metric that does not return a Tensor is logged ([#13164](https://github.com/Lightning-AI/lightning/pull/13164))
- Added missing `predict_dataset` argument in `LightningDataModule.from_datasets` to create predict dataloaders ([#12942](https://github.com/Lightning-AI/lightning/pull/12942))
- Added class name prefix to metrics logged by `DeviceStatsMonitor` ([#12228](https://github.com/Lightning-AI/lightning/pull/12228))
- Automatically wrap custom samplers under a distributed environment by using `DistributedSamplerWrapper` ([#12959](https://github.com/Lightning-AI/lightning/pull/12959))
- Added profiling of `LightningDataModule` hooks ([#12971](https://github.com/Lightning-AI/lightning/pull/12971))
- Added Native FSDP Strategy ([#12447](https://github.com/Lightning-AI/lightning/pull/12447))
- Added breaking of lazy graph across training, validation, test and predict steps when training with habana accelerators to ensure better performance ([#12938](https://github.com/Lightning-AI/lightning/pull/12938))
- Added `Checkpoint` class to inherit from ([#13024](https://github.com/Lightning-AI/lightning/pull/13024))
- Added CPU metric tracking to `DeviceStatsMonitor` ([#11795](https://github.com/Lightning-AI/lightning/pull/11795))
- Added `teardown()` method to `Accelerator` ([#11935](https://github.com/Lightning-AI/lightning/pull/11935))
- Added support for using custom Trainers that don't include callbacks using the CLI ([#13138](https://github.com/Lightning-AI/lightning/pull/13138))
- Added a `timeout` argument to `DDPStrategy` and `DDPSpawnStrategy`. ([#13244](https://github.com/Lightning-AI/lightning/pull/13244), [#13383](https://github.com/Lightning-AI/lightning/pull/13383))
- Added `XLAEnvironment` cluster environment plugin ([#11330](https://github.com/Lightning-AI/lightning/pull/11330))
- Added logging messages to notify when `FitLoop` stopping conditions are met ([#9749](https://github.com/Lightning-AI/lightning/pull/9749))
- Added support for calling unknown methods with `DummyLogger` ([#13224](https://github.com/Lightning-AI/lightning/pull/13224)
- Added support for recursively setting the `Trainer` reference for ensembles of `LightningModule`s ([#13638](https://github.com/Lightning-AI/lightning/pull/13638)
- Added Apple Silicon Support via `MPSAccelerator` ([#13123](https://github.com/Lightning-AI/lightning/pull/13123))
- Added support for DDP Fork ([#13405](https://github.com/Lightning-AI/lightning/pull/13405))
- Added support for async checkpointing ([#13658](https://github.com/Lightning-AI/lightning/pull/13658))
- Added support for HPU Device stats monitor ([#13819](https://github.com/Lightning-AI/lightning/pull/13819))

### Changed

- `accelerator="gpu"` now automatically selects an available GPU backend (CUDA and MPS currently) ([#13642](https://github.com/Lightning-AI/lightning/pull/13642))
- Enable validation during overfitting ([#12527](https://github.com/Lightning-AI/lightning/pull/12527))
- Added dataclass support to `extract_batch_size` ([#12573](https://github.com/Lightning-AI/lightning/pull/12573))
- Changed checkpoints save path in the case of one logger and user-provided weights_save_path from `weights_save_path/name/version/checkpoints` to `weights_save_path/checkpoints` ([#12372](https://github.com/Lightning-AI/lightning/pull/12372))
- Changed checkpoints save path in the case of multiple loggers and user-provided weights_save_path from `weights_save_path/name1_name2/version1_version2/checkpoints` to `weights_save_path/checkpoints` ([#12372](https://github.com/Lightning-AI/lightning/pull/12372))
- Marked `swa_lrs` argument in `StochasticWeightAveraging` callback as required ([#12556](https://github.com/Lightning-AI/lightning/pull/12556))
- `LightningCLI`'s shorthand notation changed to use jsonargparse native feature ([#12614](https://github.com/Lightning-AI/lightning/pull/12614))
- `LightningCLI` changed to use jsonargparse native support for list append ([#13129](https://github.com/Lightning-AI/lightning/pull/13129))
- Changed `seed_everything_default` argument in the `LightningCLI` to type `Union[bool, int]`. If set to `True` a seed is automatically generated for the parser argument `--seed_everything`. ([#12822](https://github.com/Lightning-AI/lightning/pull/12822), [#13110](https://github.com/Lightning-AI/lightning/pull/13110))
- Make positional arguments required for classes passed into the `add_argparse_args` function. ([#12504](https://github.com/Lightning-AI/lightning/pull/12504))
- Raise an error if there are insufficient training batches when using a float value of `limit_train_batches` ([#12885](https://github.com/Lightning-AI/lightning/pull/12885))
- `DataLoader` instantiated inside a `*_dataloader` hook will not set the passed arguments as attributes anymore ([#12981](https://github.com/Lightning-AI/lightning/pull/12981))
- When a multi-element tensor is logged, an error is now raised instead of silently taking the mean of all elements ([#13164](https://github.com/Lightning-AI/lightning/pull/13164))
- The `WandbLogger` will now use the run name in the logs folder if it is provided, and otherwise the project name  ([#12604](https://github.com/Lightning-AI/lightning/pull/12604))
- Enabled using any Sampler in distributed environment in Lite ([#13646](https://github.com/Lightning-AI/lightning/pull/13646))
- Raised a warning instead of forcing `sync_dist=True` on epoch end ([13364](https://github.com/Lightning-AI/lightning/pull/13364))
- Updated `val_check_interval`(int) to consider total train batches processed instead of `_batches_that_stepped` for validation check during training ([#12832](https://github.com/Lightning-AI/lightning/pull/12832)
- Updated Habana Accelerator's `auto_device_count`, `is_available` & `get_device_name` methods based on the latest torch habana package ([#13423](https://github.com/Lightning-AI/lightning/pull/13423))
- Disallowed using `BatchSampler` when running on multiple IPUs ([#13854](https://github.com/Lightning-AI/lightning/pull/13854))

### Deprecated

- Deprecated `pytorch_lightning.accelerators.gpu.GPUAccelerator` in favor of `pytorch_lightning.accelerators.cuda.CUDAAccelerator` ([#13636](https://github.com/Lightning-AI/lightning/pull/13636))
- Deprecated `pytorch_lightning.loggers.base.LightningLoggerBase` in favor of `pytorch_lightning.loggers.logger.Logger`, and deprecated `pytorch_lightning.loggers.base` in favor of `pytorch_lightning.loggers.logger` ([#120148](https://github.com/Lightning-AI/lightning/pull/12014))
- Deprecated `pytorch_lightning.callbacks.base.Callback` in favor of `pytorch_lightning.callbacks.callback.Callback` ([#13031](https://github.com/Lightning-AI/lightning/pull/13031))
- Deprecated `num_processes`, `gpus`, `tpu_cores,` and `ipus` from the `Trainer` constructor in favor of using the `accelerator` and `devices` arguments ([#11040](https://github.com/Lightning-AI/lightning/pull/11040))
- Deprecated setting `LightningCLI(seed_everything_default=None)` in favor of `False` ([#12804](https://github.com/Lightning-AI/lightning/issues/12804)).
- Deprecated `pytorch_lightning.core.lightning.LightningModule` in favor of `pytorch_lightning.core.module.LightningModule` ([#12740](https://github.com/Lightning-AI/lightning/pull/12740))
- Deprecated `pytorch_lightning.loops.base.Loop` in favor of `pytorch_lightning.loops.loop.Loop` ([#13043](https://github.com/Lightning-AI/lightning/pull/13043))
- Deprecated `Trainer.reset_train_val_dataloaders()` in favor of `Trainer.reset_{train,val}_dataloader` ([#12184](https://github.com/Lightning-AI/lightning/pull/12184))
- Deprecated LightningCLI's registries in favor of importing the respective package ([#13221](https://github.com/Lightning-AI/lightning/pull/13221))
- Deprecated public utilities in `pytorch_lightning.utilities.cli.LightningCLI` in favor of equivalent copies in `pytorch_lightning.cli.LightningCLI` ([#13767](https://github.com/Lightning-AI/lightning/pull/13767))
- Deprecated `pytorch_lightning.profiler` in favor of `pytorch_lightning.profilers` ([#12308](https://github.com/Lightning-AI/lightning/pull/12308))

### Removed

- Removed deprecated `IndexBatchSamplerWrapper.batch_indices` ([#13565](https://github.com/Lightning-AI/lightning/pull/13565))
- Removed the deprecated `LightningModule.add_to_queue` and `LightningModule.get_from_queue` method ([#13600](https://github.com/Lightning-AI/lightning/pull/13600))
- Removed deprecated `pytorch_lightning.core.decorators.parameter_validation` from `decorators` ([#13514](https://github.com/Lightning-AI/lightning/pull/13514))
- Removed the deprecated `Logger.close` method ([#13149](https://github.com/Lightning-AI/lightning/pull/13149))
- Removed the deprecated `weights_summary` argument from the `Trainer` constructor ([#13070](https://github.com/Lightning-AI/lightning/pull/13070))
- Removed the deprecated `flush_logs_every_n_steps` argument from the `Trainer` constructor ([#13074](https://github.com/Lightning-AI/lightning/pull/13074))
- Removed the deprecated `process_position` argument from the `Trainer` constructor ([13071](https://github.com/Lightning-AI/lightning/pull/13071))
- Removed the deprecated `checkpoint_callback` argument from the `Trainer` constructor ([#13027](https://github.com/Lightning-AI/lightning/pull/13027))
- Removed the deprecated `on_{train,val,test,predict}_dataloader` hooks from the `LightningModule` and `LightningDataModule` ([#13033](https://github.com/Lightning-AI/lightning/pull/13033))
- Removed the deprecated `TestTubeLogger` ([#12859](https://github.com/Lightning-AI/lightning/pull/12859))
- Removed the deprecated `pytorch_lightning.core.memory.LayerSummary` and `pytorch_lightning.core.memory.ModelSummary` ([#12593](https://github.com/Lightning-AI/lightning/pull/12593))
- Removed the deprecated `summarize` method from the `LightningModule` ([#12559](https://github.com/Lightning-AI/lightning/pull/12559))
- Removed the deprecated `model_size` property from the `LightningModule` class ([#12641](https://github.com/Lightning-AI/lightning/pull/12641))
- Removed the deprecated `stochastic_weight_avg` argument from the `Trainer` constructor ([#12535](https://github.com/Lightning-AI/lightning/pull/12535))
- Removed the deprecated `progress_bar_refresh_rate` argument from the `Trainer` constructor ([#12514](https://github.com/Lightning-AI/lightning/pull/12514))
- Removed the deprecated `prepare_data_per_node` argument from the `Trainer` constructor ([#12536](https://github.com/Lightning-AI/lightning/pull/12536))
- Removed the deprecated `pytorch_lightning.core.memory.{get_gpu_memory_map,get_memory_profile}` ([#12659](https://github.com/Lightning-AI/lightning/pull/12659))
- Removed the deprecated `terminate_on_nan` argument from the `Trainer` constructor ([#12553](https://github.com/Lightning-AI/lightning/pull/12553))
- Removed the deprecated `XLAStatsMonitor` callback ([#12688](https://github.com/Lightning-AI/lightning/pull/12688))
- Remove deprecated `pytorch_lightning.callbacks.progress.progress` ([#12658](https://github.com/Lightning-AI/lightning/pull/12658))
- Removed the deprecated `dim` and `size` arguments from the `LightningDataModule` constructor([#12780](https://github.com/Lightning-AI/lightning/pull/12780))
- Removed the deprecated `train_transforms` argument from the `LightningDataModule` constructor([#12662](https://github.com/Lightning-AI/lightning/pull/12662))
- Removed the deprecated `log_gpu_memory` argument from the `Trainer` constructor ([#12657](https://github.com/Lightning-AI/lightning/pull/12657))
- Removed the deprecated automatic logging of GPU stats by the logger connector ([#12657](https://github.com/Lightning-AI/lightning/pull/12657))
- Removed deprecated `GPUStatsMonitor` callback ([#12554](https://github.com/Lightning-AI/lightning/pull/12554))
- Removed support for passing strategy names or strategy instances to the accelerator Trainer argument ([#12696](https://github.com/Lightning-AI/lightning/pull/12696))
- Removed support for passing strategy names or strategy instances to the plugins Trainer argument ([#12700](https://github.com/Lightning-AI/lightning/pull/12700))
- Removed the deprecated `val_transforms` argument from the `LightningDataModule` constructor ([#12763](https://github.com/Lightning-AI/lightning/pull/12763))
- Removed the deprecated `test_transforms` argument from the `LightningDataModule` constructor ([#12773](https://github.com/Lightning-AI/lightning/pull/12773))
- Removed deprecated `Trainer(max_steps=None)` ([#13591](https://github.com/Lightning-AI/lightning/pull/13591))
- Removed deprecated `dataloader_idx` argument from `on_train_batch_start/end` hooks `Callback` and `LightningModule` ([#12769](https://github.com/Lightning-AI/lightning/pull/12769), [#12977](https://github.com/Lightning-AI/lightning/pull/12977))
- Removed deprecated `get_progress_bar_dict` property from `LightningModule` ([#12839](https://github.com/Lightning-AI/lightning/pull/12839))
- Removed sanity check for multi-optimizer support with habana backends ([#13217](https://github.com/Lightning-AI/lightning/pull/13217))
- Removed the need to explicitly load habana module ([#13338](https://github.com/Lightning-AI/lightning/pull/13338))
- Removed the deprecated `Strategy.post_dispatch()` hook ([#13461](https://github.com/Lightning-AI/lightning/pull/13461))
- Removed deprecated `pytorch_lightning.callbacks.lr_monitor.LearningRateMonitor.lr_sch_names` ([#13353](https://github.com/Lightning-AI/lightning/pull/13353))
- Removed deprecated `Trainer.slurm_job_id` in favor of `SLURMEnvironment.job_id` ([#13459](https://github.com/Lightning-AI/lightning/pull/13459))
- Removed support for the `DDP2Strategy` ([#12705](https://github.com/Lightning-AI/lightning/pull/12705))
- Removed deprecated `LightningDistributed` ([#13549](https://github.com/Lightning-AI/lightning/pull/13549))
- Removed deprecated ClusterEnvironment properties `master_address` and `master_port` in favor of `main_address` and `main_port` ([#13458](https://github.com/Lightning-AI/lightning/pull/13458))
- Removed deprecated ClusterEnvironment methods `KubeflowEnvironment.is_using_kubelfow()`, `LSFEnvironment.is_using_lsf()` and `TorchElasticEnvironment.is_using_torchelastic()` in favor of the `detect()` method ([#13458](https://github.com/Lightning-AI/lightning/pull/13458))
- Removed deprecated `Callback.on_keyboard_interrupt` ([#13438](https://github.com/Lightning-AI/lightning/pull/13438))
- Removed deprecated `LightningModule.on_post_move_to_device` ([#13548](https://github.com/Lightning-AI/lightning/pull/13548))
- Removed `TPUSpawnStrategy.{tpu_local_core_rank,tpu_global_core_rank}` attributes in favor of `TPUSpawnStrategy.{local_rank,global_rank}` ([#11163](https://github.com/Lightning-AI/lightning/pull/11163))
- Removed `SingleTPUStrategy.{tpu_local_core_rank,tpu_global_core_rank}` attributes in favor of `SingleTPUStrategy.{local_rank,global_rank}`([#11163](https://github.com/Lightning-AI/lightning/pull/11163))

### Fixed

- Improved support for custom `DataLoader`s when instantiated in `*_dataloader` hook ([#12981](https://github.com/Lightning-AI/lightning/pull/12981))
- Allowed custom `BatchSampler`s when instantiated in `*_dataloader` hook [#13640](https://github.com/Lightning-AI/lightning/pull/13640))
- Fixed an issue with unsupported torch.inference_mode() on hpu backends by making it use no_grad ([#13014](https://github.com/Lightning-AI/lightning/pull/13014))
- The model wrapper returned by `LightningLite.setup()` now properly supports pass-through when looking up attributes ([#12597](https://github.com/Lightning-AI/lightning/pull/12597))
- Fixed issue where the CLI fails with certain torch objects ([#13153](https://github.com/Lightning-AI/lightning/pull/13153))
- Fixed ``LightningCLI`` signature parameter resolving for some lightning classes ([#13283](https://github.com/Lightning-AI/lightning/pull/13283))
- Fixed Model Summary when using DeepSpeed Stage 3 ([#13427](https://github.com/Lightning-AI/lightning/pull/13427))
- Fixed `pytorch_lightning.utilities.distributed.gather_all_tensors` to handle tensors of different dimensions ([#12630](https://github.com/Lightning-AI/lightning/pull/12630))
- Fixed the input validation for the accelerator Trainer argument when passed as a string ([#13417](https://github.com/Lightning-AI/lightning/pull/13417))
- Fixed `Trainer.predict(return_predictions=False)` to track prediction's batch_indices ([#13629](https://github.com/Lightning-AI/lightning/pull/13629))
- Fixed and issue that prevented setting a custom `CheckpointIO` plugin with strategies ([#13785](https://github.com/Lightning-AI/lightning/pull/13785))
- Fixed main progress bar counter when `val_check_interval=int` and `check_val_every_n_epoch=None` ([#12832](https://github.com/Lightning-AI/lightning/pull/12832)
- Improved support for custom `ReduceLROnPlateau` scheduler if `reduce_on_plateau` is set by the user in scheduler config ([#13838](https://github.com/Lightning-AI/lightning/pull/13838))
- Used `global_step` while restoring logging step for old checkpoints ([#13645](https://github.com/Lightning-AI/lightning/pull/13645))
- When training with `precision=16` on IPU, the cast has been moved off the IPU onto the host, making the copies from host to IPU cheaper ([#13880](https://github.com/Lightning-AI/lightning/pull/13880))
- Fixed error handling in learning rate finder when not enough data points are available to give a good suggestion ([#13845](https://github.com/Lightning-AI/lightning/pull/13845))
- Fixed an issue that caused the learning rate finder to set the model's learning rate to None when no suggestion was possible ([#13845](https://github.com/Lightning-AI/lightning/pull/13845))
- Fixed an issue causing deterministic algorighms and other globals to get reset in spawned processes ([#13921](https://github.com/Lightning-AI/lightning/pull/13921))
- Fixed default `amp_level` for `DeepSpeedPrecisionPlugin` to `O2` ([#13897](https://github.com/Lightning-AI/lightning/pull/13897))
- Fixed Python 3.10 compatibility for truncated back-propagation through time (TBPTT) ([#13973](https://github.com/Lightning-AI/lightning/pull/13973))
- Fixed `TQDMProgressBar` reset and update to show correct time estimation (2/2) ([#13962](https://github.com/Lightning-AI/lightning/pull/13962))


## [1.6.5] - 2022-07-13

### Fixed

- Fixed `estimated_stepping_batches` requiring distributed comms in `configure_optimizers` for the `DeepSpeedStrategy` ([#13350](https://github.com/Lightning-AI/lightning/pull/13350))
- Fixed bug with Python version check that prevented use with development versions of Python ([#13420](https://github.com/Lightning-AI/lightning/pull/13420))
- The loops now call `.set_epoch()` also on batch samplers if the dataloader has one wrapped in a distributed sampler ([#13396](https://github.com/Lightning-AI/lightning/pull/13396))
- Fixed the restoration of log step during restart ([#13467](https://github.com/Lightning-AI/lightning/pull/13467))


## [1.6.4] - 2022-06-01

### Added

- Added all DDP params to be exposed through hpu parallel strategy ([#13067](https://github.com/Lightning-AI/lightning/pull/13067))

### Changed

- Keep `torch.backends.cudnn.benchmark=False` by default (unlike in v1.6.{0-3}) after speed and memory problems depending on the data used. Please consider tuning `Trainer(benchmark)` manually. ([#13154](https://github.com/Lightning-AI/lightning/pull/13154))
- Prevent modification of `torch.backends.cudnn.benchmark` when `Trainer(benchmark=...)` is not set ([#13154](https://github.com/Lightning-AI/lightning/pull/13154))

### Fixed

- Fixed an issue causing zero-division error for empty dataloaders ([#12885](https://github.com/Lightning-AI/lightning/pull/12885))
- Fixed mismatching default values for the types of some arguments in the DeepSpeed and Fully-Sharded strategies which made the CLI unable to use them ([#12989](https://github.com/Lightning-AI/lightning/pull/12989))
- Avoid redundant callback restore warning while tuning ([#13026](https://github.com/Lightning-AI/lightning/pull/13026))
- Fixed `Trainer(precision=64)` during evaluation which now uses the wrapped precision module ([#12983](https://github.com/Lightning-AI/lightning/pull/12983))
- Fixed an issue to use wrapped `LightningModule` for evaluation during `trainer.fit` for `BaguaStrategy` ([#12983](https://github.com/Lightning-AI/lightning/pull/12983))
- Fixed an issue wrt unnecessary usage of habana mixed precision package for fp32 types ([#13028](https://github.com/Lightning-AI/lightning/pull/13028))
- Fixed the number of references of `LightningModule` so it can be deleted ([#12897](https://github.com/Lightning-AI/lightning/pull/12897))
- Fixed `materialize_module` setting a module's child recursively ([#12870](https://github.com/Lightning-AI/lightning/pull/12870))
- Fixed issue where the CLI could not pass a `Profiler` to the `Trainer` ([#13084](https://github.com/Lightning-AI/lightning/pull/13084))
- Fixed torchelastic detection with non-distributed installations ([#13142](https://github.com/Lightning-AI/lightning/pull/13142))
- Fixed logging's step values when multiple dataloaders are used during evaluation ([#12184](https://github.com/Lightning-AI/lightning/pull/12184))
- Fixed epoch logging on train epoch end ([#13025](https://github.com/Lightning-AI/lightning/pull/13025))
- Fixed `DDPStrategy` and `DDPSpawnStrategy` to initialize optimizers only after moving the module to the device ([#11952](https://github.com/Lightning-AI/lightning/pull/11952))


## [1.6.3] - 2022-05-03

### Fixed

- Use only a single instance of `rich.console.Console` throughout codebase ([#12886](https://github.com/Lightning-AI/lightning/pull/12886))
- Fixed an issue to ensure all the checkpoint states are saved in a common filepath with `DeepspeedStrategy` ([#12887](https://github.com/Lightning-AI/lightning/pull/12887))
- Fixed `trainer.logger` deprecation message ([#12671](https://github.com/Lightning-AI/lightning/pull/12671))
- Fixed an issue where sharded grad scaler is passed in when using BF16 with the `ShardedStrategy` ([#12915](https://github.com/Lightning-AI/lightning/pull/12915))
- Fixed an issue wrt recursive invocation of DDP configuration in hpu parallel plugin ([#12912](https://github.com/Lightning-AI/lightning/pull/12912))
- Fixed printing of ragged dictionaries in `Trainer.validate` and `Trainer.test` ([#12857](https://github.com/Lightning-AI/lightning/pull/12857))
- Fixed threading support for legacy loading of checkpoints ([#12814](https://github.com/Lightning-AI/lightning/pull/12814))
- Fixed pickling of `KFoldLoop` ([#12441](https://github.com/Lightning-AI/lightning/pull/12441))
- Stopped `optimizer_zero_grad` from being called after IPU execution ([#12913](https://github.com/Lightning-AI/lightning/pull/12913))
- Fixed `fuse_modules` to be qat-aware for `torch>=1.11` ([#12891](https://github.com/Lightning-AI/lightning/pull/12891))
- Enforced eval shuffle warning only for default samplers in DataLoader ([#12653](https://github.com/Lightning-AI/lightning/pull/12653))
- Enable mixed precision in `DDPFullyShardedStrategy` when `precision=16` ([#12965](https://github.com/Lightning-AI/lightning/pull/12965))
- Fixed `TQDMProgressBar` reset and update to show correct time estimation (1/2) ([#12889](https://github.com/Lightning-AI/lightning/pull/12889))
- Fixed fit loop restart logic to enable resume using the checkpoint ([#12821](https://github.com/Lightning-AI/lightning/pull/12821))


## [1.6.2] - 2022-04-27

### Fixed

- Fixed `ImportError` when `torch.distributed` is not available. ([#12794](https://github.com/Lightning-AI/lightning/pull/12794))
- When using custom DataLoaders in LightningDataModule, multiple inheritance is resolved properly ([#12716](https://github.com/Lightning-AI/lightning/pull/12716))
- Fixed encoding issues on terminals that do not support unicode characters ([#12828](https://github.com/Lightning-AI/lightning/pull/12828))
- Fixed support for `ModelCheckpoint` monitors with dots ([#12783](https://github.com/Lightning-AI/lightning/pull/12783))


## [1.6.1] - 2022-04-13

### Changed

- Support `strategy` argument being case insensitive ([#12528](https://github.com/Lightning-AI/lightning/pull/12528))

### Fixed

- Run main progress bar updates independent of val progress bar updates in `TQDMProgressBar` ([#12563](https://github.com/Lightning-AI/lightning/pull/12563))
- Avoid calling `average_parameters` multiple times per optimizer step ([#12452](https://github.com/Lightning-AI/lightning/pull/12452))
- Properly pass some Logger's parent's arguments to `super().__init__()` ([#12609](https://github.com/Lightning-AI/lightning/pull/12609))
- Fixed an issue where incorrect type warnings appear when the overridden `LightningLite.run` method accepts user-defined arguments ([#12629](https://github.com/Lightning-AI/lightning/pull/12629))
- Fixed `rank_zero_only` decorator in LSF environments ([#12587](https://github.com/Lightning-AI/lightning/pull/12587))
- Don't raise a warning when `nn.Module` is not saved under hparams ([#12669](https://github.com/Lightning-AI/lightning/pull/12669))
- Raise `MisconfigurationException` when the accelerator is available but the user passes invalid `([]/0/"0")` values to the `devices` flag ([#12708](https://github.com/Lightning-AI/lightning/pull/12708))
- Support `auto_select_gpus` with the accelerator and devices API ([#12608](https://github.com/Lightning-AI/lightning/pull/12608))


## [1.6.0] - 2022-03-29

### Added

- Allow logging to an existing run ID in MLflow with `MLFlowLogger` ([#12290](https://github.com/Lightning-AI/lightning/pull/12290))
- Enable gradient accumulation using Horovod's `backward_passes_per_step` ([#11911](https://github.com/Lightning-AI/lightning/pull/11911))
- Add new `DETAIL` log level to provide useful logs for improving monitoring and debugging of batch jobs ([#11008](https://github.com/Lightning-AI/lightning/pull/11008))
- Added a flag `SLURMEnvironment(auto_requeue=True|False)` to control whether Lightning handles the requeuing ([#10601](https://github.com/Lightning-AI/lightning/pull/10601))
- Fault Tolerant Manual
    * Add `_Stateful` protocol to detect if classes are stateful ([#10646](https://github.com/Lightning-AI/lightning/pull/10646))
    * Add `_FaultTolerantMode` enum used to track different supported fault tolerant modes ([#10645](https://github.com/Lightning-AI/lightning/pull/10645))
    * Add a `_rotate_worker_indices` utility to reload the state according the latest worker ([#10647](https://github.com/Lightning-AI/lightning/pull/10647))
    * Add stateful workers ([#10674](https://github.com/Lightning-AI/lightning/pull/10674))
    * Add an utility to collect the states across processes ([#10639](https://github.com/Lightning-AI/lightning/pull/10639))
    * Add logic to reload the states across data loading components ([#10699](https://github.com/Lightning-AI/lightning/pull/10699))
    * Cleanup some fault tolerant utilities ([#10703](https://github.com/Lightning-AI/lightning/pull/10703))
    * Enable Fault Tolerant Manual Training ([#10707](https://github.com/Lightning-AI/lightning/pull/10707))
    * Broadcast the `_terminate_gracefully` to all processes and add support for DDP ([#10638](https://github.com/Lightning-AI/lightning/pull/10638))
- Added support for re-instantiation of custom (subclasses of) `DataLoaders` returned in the `*_dataloader()` methods, i.e., automatic replacement of samplers now works with custom types of `DataLoader` ([#10680](https://github.com/Lightning-AI/lightning/pull/10680))
- Added a function to validate if fault tolerant training is supported. ([#10465](https://github.com/Lightning-AI/lightning/pull/10465))
- Added a private callback to manage the creation and deletion of fault-tolerance checkpoints ([#11862](https://github.com/Lightning-AI/lightning/pull/11862))
- Show a better error message when a custom `DataLoader` implementation is not well implemented and we need to reconstruct it ([#10719](https://github.com/Lightning-AI/lightning/pull/10719))
- Show a better error message when frozen dataclass is used as a batch ([#10927](https://github.com/Lightning-AI/lightning/pull/10927))
- Save the `Loop`'s state by default in the checkpoint ([#10784](https://github.com/Lightning-AI/lightning/pull/10784))
- Added `Loop.replace` to easily switch one loop for another ([#10324](https://github.com/Lightning-AI/lightning/pull/10324))
- Added support for `--lr_scheduler=ReduceLROnPlateau` to the `LightningCLI` ([#10860](https://github.com/Lightning-AI/lightning/pull/10860))
- Added `LightningCLI.configure_optimizers` to override the `configure_optimizers` return value ([#10860](https://github.com/Lightning-AI/lightning/pull/10860))
- Added `LightningCLI(auto_registry)` flag to register all subclasses of the registerable components automatically ([#12108](https://github.com/Lightning-AI/lightning/pull/12108))
- Added a warning that shows when `max_epochs` in the `Trainer` is not set ([#10700](https://github.com/Lightning-AI/lightning/pull/10700))
- Added support for returning a single Callback from `LightningModule.configure_callbacks` without wrapping it into a list ([#11060](https://github.com/Lightning-AI/lightning/pull/11060))
- Added `console_kwargs` for `RichProgressBar` to initialize inner Console ([#10875](https://github.com/Lightning-AI/lightning/pull/10875))
- Added support for shorthand notation to instantiate loggers with the `LightningCLI` ([#11533](https://github.com/Lightning-AI/lightning/pull/11533))
- Added a `LOGGER_REGISTRY` instance to register custom loggers to the `LightningCLI` ([#11533](https://github.com/Lightning-AI/lightning/pull/11533))
- Added info message when the `Trainer` arguments `limit_*_batches`, `overfit_batches`, or `val_check_interval` are set to `1` or `1.0` ([#11950](https://github.com/Lightning-AI/lightning/pull/11950))
- Added a `PrecisionPlugin.teardown` method ([#10990](https://github.com/Lightning-AI/lightning/pull/10990))
- Added `LightningModule.lr_scheduler_step` ([#10249](https://github.com/Lightning-AI/lightning/pull/10249))
- Added support for no pre-fetching to `DataFetcher` ([#11606](https://github.com/Lightning-AI/lightning/pull/11606))
- Added support for optimizer step progress tracking with manual optimization ([#11848](https://github.com/Lightning-AI/lightning/pull/11848))
- Return the output of the `optimizer.step`. This can be useful for `LightningLite` users, manual optimization users, or users overriding `LightningModule.optimizer_step` ([#11711](https://github.com/Lightning-AI/lightning/pull/11711))
- Teardown the active loop and strategy on exception ([#11620](https://github.com/Lightning-AI/lightning/pull/11620))
- Added a `MisconfigurationException` if user provided `opt_idx` in scheduler config doesn't match with actual optimizer index of its respective optimizer ([#11247](https://github.com/Lightning-AI/lightning/pull/11247))
- Added a `loggers` property to `Trainer` which returns a list of loggers provided by the user ([#11683](https://github.com/Lightning-AI/lightning/pull/11683))
- Added a `loggers` property to `LightningModule` which retrieves the `loggers` property from `Trainer` ([#11683](https://github.com/Lightning-AI/lightning/pull/11683))
- Added support for DDP when using a `CombinedLoader` for the training data ([#11648](https://github.com/Lightning-AI/lightning/pull/11648))
- Added a warning when using `DistributedSampler` during validation/testing ([#11479](https://github.com/Lightning-AI/lightning/pull/11479))
- Added support for `Bagua` training strategy ([#11146](https://github.com/Lightning-AI/lightning/pull/11146))
- Added support for manually returning a `poptorch.DataLoader` in a `*_dataloader` hook ([#12116](https://github.com/Lightning-AI/lightning/pull/12116))
- Added `rank_zero` module to centralize utilities ([#11747](https://github.com/Lightning-AI/lightning/pull/11747))
- Added a `_Stateful` support for `LightningDataModule` ([#11637](https://github.com/Lightning-AI/lightning/pull/11637))
- Added `_Stateful` support for `PrecisionPlugin` ([#11638](https://github.com/Lightning-AI/lightning/pull/11638))
- Added `Accelerator.is_available` to check device availability ([#11797](https://github.com/Lightning-AI/lightning/pull/11797))
- Enabled static type-checking on the signature of `Trainer` ([#11888](https://github.com/Lightning-AI/lightning/pull/11888))
- Added utility functions for moving optimizers to devices ([#11758](https://github.com/Lightning-AI/lightning/pull/11758))
- Added a warning when saving an instance of `nn.Module` with `save_hyperparameters()` ([#12068](https://github.com/Lightning-AI/lightning/pull/12068))
- Added `estimated_stepping_batches` property to `Trainer` ([#11599](https://github.com/Lightning-AI/lightning/pull/11599))
- Added support for pluggable Accelerators ([#12030](https://github.com/Lightning-AI/lightning/pull/12030))
- Added profiling for `on_load_checkpoint`/`on_save_checkpoint` callback and LightningModule hooks ([#12149](https://github.com/Lightning-AI/lightning/pull/12149))
- Added `LayerSync` and `NativeSyncBatchNorm` plugins ([#11754](https://github.com/Lightning-AI/lightning/pull/11754))
- Added optional `storage_options` argument to `Trainer.save_checkpoint()` to pass to custom `CheckpointIO` implementations ([#11891](https://github.com/Lightning-AI/lightning/pull/11891))
- Added support to explicitly specify the process group backend for parallel strategies ([#11745](https://github.com/Lightning-AI/lightning/pull/11745))
- Added `device_ids` and `num_devices` property to `Trainer` ([#12151](https://github.com/Lightning-AI/lightning/pull/12151))
- Added `Callback.state_dict()` and `Callback.load_state_dict()` methods ([#12232](https://github.com/Lightning-AI/lightning/pull/12232))
- Added `AcceleratorRegistry` ([#12180](https://github.com/Lightning-AI/lightning/pull/12180))
- Added support for Habana Accelerator (HPU) ([#11808](https://github.com/Lightning-AI/lightning/pull/11808))
- Added support for dataclasses in `apply_to_collections` ([#11889](https://github.com/Lightning-AI/lightning/pull/11889))

### Changed

- Drop PyTorch 1.7 support ([#12191](https://github.com/Lightning-AI/lightning/pull/12191)), ([#12432](https://github.com/Lightning-AI/lightning/pull/12432))
- Make `benchmark` flag optional and set its value based on the deterministic flag ([#11944](https://github.com/Lightning-AI/lightning/pull/11944))
- Implemented a new native and rich format in `_print_results` method of the `EvaluationLoop` ([#11332](https://github.com/Lightning-AI/lightning/pull/11332))
- Do not print an empty table at the end of the `EvaluationLoop` ([#12427](https://github.com/Lightning-AI/lightning/pull/12427))
- Set the `prog_bar` flag to False in `LightningModule.log_grad_norm` ([#11472](https://github.com/Lightning-AI/lightning/pull/11472))
- Raised exception in `init_dist_connection()` when torch distributed is not available ([#10418](https://github.com/Lightning-AI/lightning/pull/10418))
- The `monitor` argument in the `EarlyStopping` callback is no longer optional ([#10328](https://github.com/Lightning-AI/lightning/pull/10328))
- Do not fail if batch size could not be inferred for logging when using DeepSpeed ([#10438](https://github.com/Lightning-AI/lightning/pull/10438))
- Raised `MisconfigurationException` when `enable_progress_bar=False` and a progress bar instance has been passed in the callback list ([#10520](https://github.com/Lightning-AI/lightning/pull/10520))
- Moved `trainer.connectors.env_vars_connector._defaults_from_env_vars` to `utilities.argsparse._defaults_from_env_vars` ([#10501](https://github.com/Lightning-AI/lightning/pull/10501))
- Changes in `LightningCLI` required for the new major release of jsonargparse v4.0.0 ([#10426](https://github.com/Lightning-AI/lightning/pull/10426))
- Renamed `refresh_rate_per_second` parameter to `refresh_rate` for `RichProgressBar` signature ([#10497](https://github.com/Lightning-AI/lightning/pull/10497))
- Moved ownership of the `PrecisionPlugin` into `TrainingTypePlugin` and updated all references ([#10570](https://github.com/Lightning-AI/lightning/pull/10570))
- Fault Tolerant relies on `signal.SIGTERM` to gracefully exit instead of `signal.SIGUSR1` ([#10605](https://github.com/Lightning-AI/lightning/pull/10605))
- `Loop.restarting=...` now sets the value recursively for all subloops ([#11442](https://github.com/Lightning-AI/lightning/pull/11442))
- Raised an error if the `batch_size` cannot be inferred from the current batch if it contained a string or was a custom batch object ([#10541](https://github.com/Lightning-AI/lightning/pull/10541))
- The validation loop is now disabled when `overfit_batches > 0` is set in the Trainer ([#9709](https://github.com/Lightning-AI/lightning/pull/9709))
- Moved optimizer related logics from `Accelerator` to `TrainingTypePlugin` ([#10596](https://github.com/Lightning-AI/lightning/pull/10596))
- Moved ownership of the lightning optimizers from the `Trainer` to the `Strategy` ([#11444](https://github.com/Lightning-AI/lightning/pull/11444))
- Moved ownership of the data fetchers from the DataConnector to the Loops ([#11621](https://github.com/Lightning-AI/lightning/pull/11621))
- Moved `batch_to_device` method from `Accelerator` to `TrainingTypePlugin` ([#10649](https://github.com/Lightning-AI/lightning/pull/10649))
- The `DDPSpawnPlugin` no longer overrides the `post_dispatch` plugin hook ([#10034](https://github.com/Lightning-AI/lightning/pull/10034))
- Integrate the progress bar implementation with progress tracking ([#11213](https://github.com/Lightning-AI/lightning/pull/11213))
- The `LightningModule.{add_to_queue,get_from_queue}` hooks no longer get a `torch.multiprocessing.SimpleQueue` and instead receive a list based queue ([#10034](https://github.com/Lightning-AI/lightning/pull/10034))
- Changed `training_step`, `validation_step`, `test_step` and `predict_step` method signatures in `Accelerator` and updated input from caller side ([#10908](https://github.com/Lightning-AI/lightning/pull/10908))
- Changed the name of the temporary checkpoint that the `DDPSpawnPlugin` and related plugins save ([#10934](https://github.com/Lightning-AI/lightning/pull/10934))
- `LoggerCollection` returns only unique logger names and versions ([#10976](https://github.com/Lightning-AI/lightning/pull/10976))
- Redesigned process creation for spawn-based plugins (`DDPSpawnPlugin`, `TPUSpawnPlugin`, etc.) ([#10896](https://github.com/Lightning-AI/lightning/pull/10896))
    * All spawn-based plugins now spawn processes immediately upon calling `Trainer.{fit,validate,test,predict}`
    * The hooks/callbacks `prepare_data`, `setup`, `configure_sharded_model` and `teardown` now run under initialized process group for spawn-based plugins just like their non-spawn counterparts
    * Some configuration errors that were previously raised as `MisconfigurationException`s will now be raised as `ProcessRaisedException` (torch>=1.8) or as `Exception` (torch<1.8)
    * Removed the `TrainingTypePlugin.pre_dispatch()` method and merged it with `TrainingTypePlugin.setup()` ([#11137](https://github.com/Lightning-AI/lightning/pull/11137))
- Changed profiler to index and display the names of the hooks with a new pattern [<base class>]<class>.<hook name> ([#11026](https://github.com/Lightning-AI/lightning/pull/11026))
- Changed `batch_to_device` entry in profiling from stage-specific to generic, to match profiling of other hooks ([#11031](https://github.com/Lightning-AI/lightning/pull/11031))
- Changed the info message for finalizing ddp-spawn worker processes to a debug-level message ([#10864](https://github.com/Lightning-AI/lightning/pull/10864))
- Removed duplicated file extension when uploading model checkpoints with `NeptuneLogger` ([#11015](https://github.com/Lightning-AI/lightning/pull/11015))
- Removed `__getstate__` and `__setstate__` of `RichProgressBar` ([#11100](https://github.com/Lightning-AI/lightning/pull/11100))
- The `DDPPlugin` and `DDPSpawnPlugin` and their subclasses now remove the `SyncBatchNorm` wrappers in `teardown()` to enable proper support at inference after fitting ([#11078](https://github.com/Lightning-AI/lightning/pull/11078))
- Moved ownership of the `Accelerator` instance to the `TrainingTypePlugin`; all training-type plugins now take an optional parameter `accelerator` ([#11022](https://github.com/Lightning-AI/lightning/pull/11022))
- Renamed the `TrainingTypePlugin` to `Strategy` ([#11120](https://github.com/Lightning-AI/lightning/pull/11120))
    * Renamed the `ParallelPlugin` to `ParallelStrategy` ([#11123](https://github.com/Lightning-AI/lightning/pull/11123))
    * Renamed the `DataParallelPlugin` to `DataParallelStrategy` ([#11183](https://github.com/Lightning-AI/lightning/pull/11183))
    * Renamed the `DDPPlugin` to `DDPStrategy` ([#11142](https://github.com/Lightning-AI/lightning/pull/11142))
    * Renamed the `DDP2Plugin` to `DDP2Strategy` ([#11185](https://github.com/Lightning-AI/lightning/pull/11185))
    * Renamed the `DDPShardedPlugin` to `DDPShardedStrategy` ([#11186](https://github.com/Lightning-AI/lightning/pull/11186))
    * Renamed the `DDPFullyShardedPlugin` to `DDPFullyShardedStrategy` ([#11143](https://github.com/Lightning-AI/lightning/pull/11143))
    * Renamed the `DDPSpawnPlugin` to `DDPSpawnStrategy` ([#11145](https://github.com/Lightning-AI/lightning/pull/11145))
    * Renamed the `DDPSpawnShardedPlugin` to `DDPSpawnShardedStrategy` ([#11210](https://github.com/Lightning-AI/lightning/pull/11210))
    * Renamed the `DeepSpeedPlugin` to `DeepSpeedStrategy` ([#11194](https://github.com/Lightning-AI/lightning/pull/11194))
    * Renamed the `HorovodPlugin` to `HorovodStrategy` ([#11195](https://github.com/Lightning-AI/lightning/pull/11195))
    * Renamed the `TPUSpawnPlugin` to `TPUSpawnStrategy` ([#11190](https://github.com/Lightning-AI/lightning/pull/11190))
    * Renamed the `IPUPlugin` to `IPUStrategy` ([#11193](https://github.com/Lightning-AI/lightning/pull/11193))
    * Renamed the `SingleDevicePlugin` to `SingleDeviceStrategy` ([#11182](https://github.com/Lightning-AI/lightning/pull/11182))
    * Renamed the `SingleTPUPlugin` to `SingleTPUStrategy` ([#11182](https://github.com/Lightning-AI/lightning/pull/11182))
    * Renamed the `TrainingTypePluginsRegistry` to `StrategyRegistry` ([#11233](https://github.com/Lightning-AI/lightning/pull/11233))
- Marked the `ResultCollection`, `ResultMetric`, and `ResultMetricCollection` classes as protected ([#11130](https://github.com/Lightning-AI/lightning/pull/11130))
- Marked `trainer.checkpoint_connector` as protected ([#11550](https://github.com/Lightning-AI/lightning/pull/11550))
- The epoch start/end hooks are now called by the `FitLoop` instead of the `TrainingEpochLoop` ([#11201](https://github.com/Lightning-AI/lightning/pull/11201))
- DeepSpeed does not require lightning module zero 3 partitioning ([#10655](https://github.com/Lightning-AI/lightning/pull/10655))
- Moved `Strategy` classes to the `strategies` directory ([#11226](https://github.com/Lightning-AI/lightning/pull/11226))
- Renamed `training_type_plugin` file to `strategy` ([#11239](https://github.com/Lightning-AI/lightning/pull/11239))
- Changed `DeviceStatsMonitor` to group metrics based on the logger's `group_separator` ([#11254](https://github.com/Lightning-AI/lightning/pull/11254))
- Raised `UserWarning` if evaluation is triggered with `best` ckpt and trainer is configured with multiple checkpoint callbacks ([#11274](https://github.com/Lightning-AI/lightning/pull/11274))
- `Trainer.logged_metrics` now always contains scalar tensors, even when a Python scalar was logged ([#11270](https://github.com/Lightning-AI/lightning/pull/11270))
- The tuner now uses the checkpoint connector to copy and restore its state ([#11518](https://github.com/Lightning-AI/lightning/pull/11518))
- Changed `MisconfigurationException` to `ModuleNotFoundError` when `rich` isn't available ([#11360](https://github.com/Lightning-AI/lightning/pull/11360))
- The `trainer.current_epoch` value is now increased by 1 during and after `on_train_end` ([#8578](https://github.com/Lightning-AI/lightning/pull/8578))
- The `trainer.global_step` value now accounts for multiple optimizers and TBPTT splits ([#11805](https://github.com/Lightning-AI/lightning/pull/11805))
- The `trainer.global_step` value is now increased right after the `optimizer.step()` call which will impact users who access it during an intra-training validation hook ([#11805](https://github.com/Lightning-AI/lightning/pull/11805))
- The filename of checkpoints created with `ModelCheckpoint(filename='{step}')` is different compared to previous versions. A checkpoint saved after 1 step will be named `step=1.ckpt` instead of `step=0.ckpt` ([#11805](https://github.com/Lightning-AI/lightning/pull/11805))
- Inherit from `ABC` for `Accelerator`: Users need to implement `auto_device_count` ([#11521](https://github.com/Lightning-AI/lightning/pull/11521))
- Changed `parallel_devices` property in `ParallelStrategy` to be lazy initialized ([#11572](https://github.com/Lightning-AI/lightning/pull/11572))
- Updated `TQDMProgressBar` to run a separate progress bar for each eval dataloader ([#11657](https://github.com/Lightning-AI/lightning/pull/11657))
- Sorted `SimpleProfiler(extended=False)` summary based on mean duration for each hook ([#11671](https://github.com/Lightning-AI/lightning/pull/11671))
- Avoid enforcing `shuffle=False` for eval dataloaders ([#11575](https://github.com/Lightning-AI/lightning/pull/11575))
- When using DP (data-parallel), Lightning will no longer automatically reduce all tensors returned in training_step; it will only reduce the loss unless `training_step_end` is overridden ([#11594](https://github.com/Lightning-AI/lightning/pull/11594))
- When using DP (data-parallel), the `training_epoch_end` hook will no longer receive reduced outputs from `training_step` and instead get the full tensor of results from all GPUs ([#11594](https://github.com/Lightning-AI/lightning/pull/11594))
- Changed default logger name to `lightning_logs` for consistency ([#11762](https://github.com/Lightning-AI/lightning/pull/11762))
- Rewrote `accelerator_connector` ([#11448](https://github.com/Lightning-AI/lightning/pull/11448))
- When manual optimization is used with DDP, we no longer force `find_unused_parameters=True` ([#12425](https://github.com/Lightning-AI/lightning/pull/12425))
- Disable loading dataloades if corresponding `limit_batches=0` ([#11576](https://github.com/Lightning-AI/lightning/pull/11576))
- Removed `is_global_zero` check in `training_epoch_loop` before `logger.save`. If you have a custom logger that implements `save` the Trainer will now call `save` on all ranks by default. To change this behavior add `@rank_zero_only` to your `save` implementation ([#12134](https://github.com/Lightning-AI/lightning/pull/12134))
- Disabled tuner with distributed strategies ([#12179](https://github.com/Lightning-AI/lightning/pull/12179))
- Marked `trainer.logger_connector` as protected ([#12195](https://github.com/Lightning-AI/lightning/pull/12195))
- Move `Strategy.process_dataloader` function call from `fit/evaluation/predict_loop.py` to `data_connector.py` ([#12251](https://github.com/Lightning-AI/lightning/pull/12251))
- `ModelCheckpoint(save_last=True, every_n_epochs=N)` now saves a "last" checkpoint every epoch (disregarding `every_n_epochs`) instead of only once at the end of training ([#12418](https://github.com/Lightning-AI/lightning/pull/12418))
- The strategies that support `sync_batchnorm` now only apply it when fitting ([#11919](https://github.com/Lightning-AI/lightning/pull/11919))
- Avoided fallback on CPU if no devices are provided for other accelerators ([#12410](https://github.com/Lightning-AI/lightning/pull/12410))
- Modified `supporters.py` so that in the accumulator element (for loss) is created directly on the device ([#12430](https://github.com/Lightning-AI/lightning/pull/12430))
- Removed `EarlyStopping.on_save_checkpoint` and `EarlyStopping.on_load_checkpoint` in favor of `EarlyStopping.state_dict` and `EarlyStopping.load_state_dict` ([#11887](https://github.com/Lightning-AI/lightning/pull/11887))
- Removed `BaseFinetuning.on_save_checkpoint` and `BaseFinetuning.on_load_checkpoint` in favor of `BaseFinetuning.state_dict` and `BaseFinetuning.load_state_dict` ([#11887](https://github.com/Lightning-AI/lightning/pull/11887))
- Removed `BackboneFinetuning.on_save_checkpoint` and `BackboneFinetuning.on_load_checkpoint` in favor of `BackboneFinetuning.state_dict` and `BackboneFinetuning.load_state_dict` ([#11887](https://github.com/Lightning-AI/lightning/pull/11887))
- Removed `ModelCheckpoint.on_save_checkpoint` and `ModelCheckpoint.on_load_checkpoint` in favor of `ModelCheckpoint.state_dict` and `ModelCheckpoint.load_state_dict` ([#11887](https://github.com/Lightning-AI/lightning/pull/11887))
- Removed `Timer.on_save_checkpoint` and `Timer.on_load_checkpoint` in favor of `Timer.state_dict` and `Timer.load_state_dict` ([#11887](https://github.com/Lightning-AI/lightning/pull/11887))
- Replaced PostLocalSGDOptimizer with a dedicated model averaging component ([#12378](https://github.com/Lightning-AI/lightning/pull/12378))

### Deprecated

- Deprecated `training_type_plugin` property in favor of `strategy` in `Trainer` and updated the references ([#11141](https://github.com/Lightning-AI/lightning/pull/11141))
- Deprecated `Trainer.{validated,tested,predicted}_ckpt_path` and replaced with read-only property `Trainer.ckpt_path` set when checkpoints loaded via `Trainer.{fit,validate,test,predict}` ([#11696](https://github.com/Lightning-AI/lightning/pull/11696))
- Deprecated `ClusterEnvironment.master_{address,port}` in favor of `ClusterEnvironment.main_{address,port}` ([#10103](https://github.com/Lightning-AI/lightning/pull/10103))
- Deprecated `DistributedType` in favor of `_StrategyType` ([#10505](https://github.com/Lightning-AI/lightning/pull/10505))
- Deprecated the `precision_plugin` constructor argument from `Accelerator` ([#10570](https://github.com/Lightning-AI/lightning/pull/10570))
- Deprecated `DeviceType` in favor of `_AcceleratorType` ([#10503](https://github.com/Lightning-AI/lightning/pull/10503))
- Deprecated the property `Trainer.slurm_job_id` in favor of the new `SLURMEnvironment.job_id()` method ([#10622](https://github.com/Lightning-AI/lightning/pull/10622))
- Deprecated the access to the attribute `IndexBatchSamplerWrapper.batch_indices` in favor of `IndexBatchSamplerWrapper.seen_batch_indices` ([#10870](https://github.com/Lightning-AI/lightning/pull/10870))
- Deprecated `on_init_start` and `on_init_end` callback hooks ([#10940](https://github.com/Lightning-AI/lightning/pull/10940))
- Deprecated `Trainer.call_hook` in favor of `Trainer._call_callback_hooks`, `Trainer._call_lightning_module_hook`, `Trainer._call_ttp_hook`, and `Trainer._call_accelerator_hook` ([#10979](https://github.com/Lightning-AI/lightning/pull/10979))
- Deprecated `TrainingTypePlugin.post_dispatch` in favor of `TrainingTypePlugin.teardown` ([#10939](https://github.com/Lightning-AI/lightning/pull/10939))
- Deprecated `ModelIO.on_hpc_{save/load}` in favor of `CheckpointHooks.on_{save/load}_checkpoint` ([#10911](https://github.com/Lightning-AI/lightning/pull/10911))
- Deprecated `Trainer.run_stage` in favor of `Trainer.{fit,validate,test,predict}` ([#11000](https://github.com/Lightning-AI/lightning/pull/11000))
- Deprecated `Trainer.lr_schedulers` in favor of `Trainer.lr_scheduler_configs` which returns a list of dataclasses instead of dictionaries ([#11443](https://github.com/Lightning-AI/lightning/pull/11443))
- Deprecated `Trainer.verbose_evaluate` in favor of `EvaluationLoop(verbose=...)` ([#10931](https://github.com/Lightning-AI/lightning/pull/10931))
- Deprecated `Trainer.should_rank_save_checkpoint` Trainer property ([#11068](https://github.com/Lightning-AI/lightning/pull/11068))
- Deprecated `Trainer.lightning_optimizers` ([#11444](https://github.com/Lightning-AI/lightning/pull/11444))
- Deprecated `TrainerOptimizersMixin` and moved functionality to `core/optimizer.py`([#11155](https://github.com/Lightning-AI/lightning/pull/11155))
- Deprecated the `on_train_batch_end(outputs)` format when multiple optimizers are used and TBPTT is enabled ([#12182](https://github.com/Lightning-AI/lightning/pull/12182))
- Deprecated the `training_epoch_end(outputs)` format when multiple optimizers are used and TBPTT is enabled ([#12182](https://github.com/Lightning-AI/lightning/pull/12182))
- Deprecated `TrainerCallbackHookMixin` ([#11148](https://github.com/Lightning-AI/lightning/pull/11148))
- Deprecated `TrainerDataLoadingMixin` and moved functionality to `Trainer` and `DataConnector` ([#11282](https://github.com/Lightning-AI/lightning/pull/11282))
- Deprecated function `pytorch_lightning.callbacks.device_stats_monitor.prefix_metric_keys` ([#11254](https://github.com/Lightning-AI/lightning/pull/11254))
- Deprecated `Callback.on_epoch_start` hook in favour of `Callback.on_{train/val/test}_epoch_start` ([#11578](https://github.com/Lightning-AI/lightning/pull/11578))
- Deprecated `Callback.on_epoch_end` hook in favour of `Callback.on_{train/val/test}_epoch_end` ([#11578](https://github.com/Lightning-AI/lightning/pull/11578))
- Deprecated `LightningModule.on_epoch_start` hook in favor of `LightningModule.on_{train/val/test}_epoch_start` ([#11578](https://github.com/Lightning-AI/lightning/pull/11578))
- Deprecated `LightningModule.on_epoch_end` hook in favor of `LightningModule.on_{train/val/test}_epoch_end` ([#11578](https://github.com/Lightning-AI/lightning/pull/11578))
- Deprecated `on_before_accelerator_backend_setup` callback hook in favour of `setup` ([#11568](https://github.com/Lightning-AI/lightning/pull/11568))
- Deprecated `on_batch_start` and `on_batch_end` callback hooks in favor of `on_train_batch_start` and `on_train_batch_end` ([#11577](https://github.com/Lightning-AI/lightning/pull/11577))
- Deprecated `on_configure_sharded_model` callback hook in favor of `setup` ([#11627](https://github.com/Lightning-AI/lightning/pull/11627))
- Deprecated `pytorch_lightning.utilities.distributed.rank_zero_only` in favor of `pytorch_lightning.utilities.rank_zero.rank_zero_only` ([#11747](https://github.com/Lightning-AI/lightning/pull/11747))
- Deprecated `pytorch_lightning.utilities.distributed.rank_zero_debug` in favor of `pytorch_lightning.utilities.rank_zero.rank_zero_debug` ([#11747](https://github.com/Lightning-AI/lightning/pull/11747))
- Deprecated `pytorch_lightning.utilities.distributed.rank_zero_info` in favor of `pytorch_lightning.utilities.rank_zero.rank_zero_info` ([#11747](https://github.com/Lightning-AI/lightning/pull/11747))
- Deprecated `pytorch_lightning.utilities.warnings.rank_zero_warn` in favor of `pytorch_lightning.utilities.rank_zero.rank_zero_warn` ([#11747](https://github.com/Lightning-AI/lightning/pull/11747))
- Deprecated `pytorch_lightning.utilities.warnings.rank_zero_deprecation` in favor of `pytorch_lightning.utilities.rank_zero.rank_zero_deprecation` ([#11747](https://github.com/Lightning-AI/lightning/pull/11747))
- Deprecated `pytorch_lightning.utilities.warnings.LightningDeprecationWarning` in favor of `pytorch_lightning.utilities.rank_zero.LightningDeprecationWarning` ([#11747](https://github.com/Lightning-AI/lightning/pull/11747))
- Deprecated `on_pretrain_routine_start` and `on_pretrain_routine_end` callback hooks in favor of `on_fit_start` ([#11794](https://github.com/Lightning-AI/lightning/pull/11794))
- Deprecated `LightningModule.on_pretrain_routine_start` and `LightningModule.on_pretrain_routine_end` hooks in favor of `on_fit_start` ([#12122](https://github.com/Lightning-AI/lightning/pull/12122))
- Deprecated `agg_key_funcs` and `agg_default_func` parameters from `LightningLoggerBase` ([#11871](https://github.com/Lightning-AI/lightning/pull/11871))
- Deprecated `LightningLoggerBase.update_agg_funcs` ([#11871](https://github.com/Lightning-AI/lightning/pull/11871))
- Deprecated `LightningLoggerBase.agg_and_log_metrics` in favor of `LightningLoggerBase.log_metrics` ([#11832](https://github.com/Lightning-AI/lightning/pull/11832))
- Deprecated passing `weights_save_path` to the `Trainer` constructor in favor of adding the `ModelCheckpoint` callback with `dirpath` directly to the list of callbacks ([#12084](https://github.com/Lightning-AI/lightning/pull/12084))
- Deprecated `pytorch_lightning.profiler.AbstractProfiler` in favor of `pytorch_lightning.profiler.Profiler` ([#12106](https://github.com/Lightning-AI/lightning/pull/12106))
- Deprecated `pytorch_lightning.profiler.BaseProfiler` in favor of `pytorch_lightning.profiler.Profiler` ([#12150](https://github.com/Lightning-AI/lightning/pull/12150))
- Deprecated `BaseProfiler.profile_iterable` ([#12102](https://github.com/Lightning-AI/lightning/pull/12102))
- Deprecated `LoggerCollection` in favor of `trainer.loggers` ([#12147](https://github.com/Lightning-AI/lightning/pull/12147))
- Deprecated `PrecisionPlugin.on_{save,load}_checkpoint` in favor of `PrecisionPlugin.{state_dict,load_state_dict}` ([#11978](https://github.com/Lightning-AI/lightning/pull/11978))
- Deprecated `LightningDataModule.on_save/load_checkpoint` in favor of `state_dict/load_state_dict` ([#11893](https://github.com/Lightning-AI/lightning/pull/11893))
- Deprecated `Trainer.use_amp` in favor of `Trainer.amp_backend` ([#12312](https://github.com/Lightning-AI/lightning/pull/12312))
- Deprecated `LightingModule.use_amp` in favor of `Trainer.amp_backend` ([#12315](https://github.com/Lightning-AI/lightning/pull/12315))
- Deprecated specifying the process group backend through the environment variable `PL_TORCH_DISTRIBUTED_BACKEND` ([#11745](https://github.com/Lightning-AI/lightning/pull/11745))
- Deprecated `ParallelPlugin.torch_distributed_backend` in favor of `DDPStrategy.process_group_backend` property ([#11745](https://github.com/Lightning-AI/lightning/pull/11745))
- Deprecated `ModelCheckpoint.save_checkpoint` in favor of `Trainer.save_checkpoint` ([#12456](https://github.com/Lightning-AI/lightning/pull/12456))
- Deprecated `Trainer.devices` in favor of `Trainer.num_devices` and `Trainer.device_ids` ([#12151](https://github.com/Lightning-AI/lightning/pull/12151))
- Deprecated `Trainer.root_gpu` in favor of `Trainer.strategy.root_device.index` when GPU is used ([#12262](https://github.com/Lightning-AI/lightning/pull/12262))
- Deprecated `Trainer.num_gpus` in favor of `Trainer.num_devices` when GPU is used ([#12384](https://github.com/Lightning-AI/lightning/pull/12384))
- Deprecated `Trainer.ipus` in favor of `Trainer.num_devices` when IPU is used ([#12386](https://github.com/Lightning-AI/lightning/pull/12386))
- Deprecated `Trainer.num_processes` in favor of `Trainer.num_devices` ([#12388](https://github.com/Lightning-AI/lightning/pull/12388))
- Deprecated `Trainer.data_parallel_device_ids` in favor of `Trainer.device_ids` ([#12072](https://github.com/Lightning-AI/lightning/pull/12072))
- Deprecated returning state from `Callback.on_save_checkpoint` in favor of returning state in `Callback.state_dict` for checkpointing ([#11887](https://github.com/Lightning-AI/lightning/pull/11887))
- Deprecated passing only the callback state to `Callback.on_load_checkpoint(callback_state)` in favor of passing the callback state to `Callback.load_state_dict` and in 1.8, passing the entire checkpoint dictionary to `Callback.on_load_checkpoint(checkpoint)` ([#11887](https://github.com/Lightning-AI/lightning/pull/11887))
- Deprecated `Trainer.gpus` in favor of `Trainer.device_ids` or `Trainer.num_devices` ([#12436](https://github.com/Lightning-AI/lightning/pull/12436))
- Deprecated `Trainer.tpu_cores` in favor of `Trainer.num_devices` ([#12437](https://github.com/Lightning-AI/lightning/pull/12437))

### Removed

- Removed deprecated parameter `method` in `pytorch_lightning.utilities.model_helpers.is_overridden` ([#10507](https://github.com/Lightning-AI/lightning/pull/10507))
- Remove deprecated method `ClusterEnvironment.creates_children` ([#10339](https://github.com/Lightning-AI/lightning/pull/10339))
- Removed deprecated `TrainerModelHooksMixin.is_function_implemented` and `TrainerModelHooksMixin.has_arg` ([#10322](https://github.com/Lightning-AI/lightning/pull/10322))
- Removed deprecated `pytorch_lightning.utilities.device_dtype_mixin.DeviceDtypeModuleMixin` in favor of `pytorch_lightning.core.mixins.device_dtype_mixin.DeviceDtypeModuleMixin` ([#10442](https://github.com/Lightning-AI/lightning/pull/10442))
- Removed deprecated `LightningModule.loaded_optimizer_states_dict` property ([#10346](https://github.com/Lightning-AI/lightning/pull/10346))
- Removed deprecated `Trainer.fit(train_dataloader=)`, `Trainer.validate(val_dataloaders=)`, and `Trainer.test(test_dataloader=)` ([#10325](https://github.com/Lightning-AI/lightning/pull/10325))
- Removed deprecated `has_prepared_data`, `has_setup_fit`, `has_setup_validate`, `has_setup_test`, `has_setup_predict`, `has_teardown_fit`, `has_teardown_validate`, `has_teardown_test` and `has_teardown_predict` datamodule lifecycle properties  ([#10350](https://github.com/Lightning-AI/lightning/pull/10350))
- Removed deprecated `every_n_val_epochs` parameter of ModelCheckpoint ([#10366](https://github.com/Lightning-AI/lightning/pull/10366))
- Removed deprecated `import pytorch_lightning.profiler.profilers` in favor of `import pytorch_lightning.profiler` ([#10443](https://github.com/Lightning-AI/lightning/pull/10443))
- Removed deprecated property `configure_slurm_dpp` from accelerator connector ([#10370](https://github.com/Lightning-AI/lightning/pull/10370))
- Removed deprecated arguments `num_nodes` and `sync_batchnorm` from `DDPPlugin`, `DDPSpawnPlugin`, `DeepSpeedPlugin` ([#10357](https://github.com/Lightning-AI/lightning/pull/10357))
- Removed deprecated property `is_slurm_managing_tasks` from AcceleratorConnector ([#10353](https://github.com/Lightning-AI/lightning/pull/10353))
- Removed deprecated `LightningModule.log(tbptt_reduce_fx, tbptt_reduce_token, sync_dist_op)` ([#10423](https://github.com/Lightning-AI/lightning/pull/10423))
- Removed deprecated `Plugin.task_idx` ([#10441](https://github.com/Lightning-AI/lightning/pull/10441))
- Removed deprecated method `master_params` from PrecisionPlugin ([#10372](https://github.com/Lightning-AI/lightning/pull/10372))
- Removed the automatic detachment of "extras" returned from `training_step`. For example, `return {'loss': ..., 'foo': foo.detach()}` will now be necessary if `foo` has gradients which you do not want to store ([#10424](https://github.com/Lightning-AI/lightning/pull/10424))
- Removed deprecated passthrough methods and properties from `Accelerator` base class:
  * ([#10403](https://github.com/Lightning-AI/lightning/pull/10403))
  * ([#10448](https://github.com/Lightning-AI/lightning/pull/10448))
- Removed deprecated signature for `transfer_batch_to_device` hook. The new argument `dataloader_idx` is now required ([#10480](https://github.com/Lightning-AI/lightning/pull/10480))
- Removed deprecated `utilities.distributed.rank_zero_{warn/deprecation}` ([#10451](https://github.com/Lightning-AI/lightning/pull/10451))
- Removed deprecated `mode` argument from `ModelSummary` class ([#10449](https://github.com/Lightning-AI/lightning/pull/10449))
- Removed deprecated `Trainer.train_loop` property in favor of `Trainer.fit_loop` ([#10482](https://github.com/Lightning-AI/lightning/pull/10482))
- Removed deprecated `Trainer.train_loop` property in favor of `Trainer.fit_loop` ([#10482](https://github.com/Lightning-AI/lightning/pull/10482))
- Removed deprecated `disable_validation` property from Trainer ([#10450](https://github.com/Lightning-AI/lightning/pull/10450))
- Removed deprecated `CheckpointConnector.hpc_load` property in favor of `CheckpointConnector.restore` ([#10525](https://github.com/Lightning-AI/lightning/pull/10525))
- Removed deprecated `reload_dataloaders_every_epoch` from `Trainer` in favour of `reload_dataloaders_every_n_epochs` ([#10481](https://github.com/Lightning-AI/lightning/pull/10481))
- Removed the `precision_plugin` attribute from `Accelerator` in favor of its equivalent attribute `precision_plugin` in the `TrainingTypePlugin` ([#10570](https://github.com/Lightning-AI/lightning/pull/10570))
- Removed `DeepSpeedPlugin.{precision,amp_type,amp_level}` properties ([#10657](https://github.com/Lightning-AI/lightning/pull/10657))
- Removed patching of `on_before_batch_transfer`, `transfer_batch_to_device` and `on_after_batch_transfer` hooks in `LightningModule` ([#10603](https://github.com/Lightning-AI/lightning/pull/10603))
- Removed argument `return_result` from the `DDPSpawnPlugin.spawn()` method ([#10867](https://github.com/Lightning-AI/lightning/pull/10867))
- Removed the property `TrainingTypePlugin.results` and corresponding properties in subclasses ([#10034](https://github.com/Lightning-AI/lightning/pull/10034))
- Removed the `mp_queue` attribute from `DDPSpawnPlugin` and `TPUSpawnPlugin` ([#10034](https://github.com/Lightning-AI/lightning/pull/10034))
- Removed unnecessary `_move_optimizer_state` method overrides from `TPUSpawnPlugin` and `SingleTPUPlugin` ([#10849](https://github.com/Lightning-AI/lightning/pull/10849))
- Removed `should_rank_save_checkpoint` property from `TrainingTypePlugin` ([#11070](https://github.com/Lightning-AI/lightning/pull/11070))
- Removed `model_sharded_context` method from `Accelerator` ([#10886](https://github.com/Lightning-AI/lightning/pull/10886))
- Removed method `pre_dispatch` from the `PrecisionPlugin` ([#10887](https://github.com/Lightning-AI/lightning/pull/10887))
- Removed method `setup_optimizers_in_pre_dispatch` from the `strategies` and achieve the same logic in `setup` and `pre_dispatch` methods ([#10906](https://github.com/Lightning-AI/lightning/pull/10906))
- Removed methods `pre_dispatch`, `dispatch` and `post_dispatch` from the `Accelerator` ([#10885](https://github.com/Lightning-AI/lightning/pull/10885))
- Removed method `training_step`, `test_step`, `validation_step` and `predict_step` from the `Accelerator` ([#10890](https://github.com/Lightning-AI/lightning/pull/10890))
- Removed `TrainingTypePlugin.start_{training,evaluating,predicting}` hooks and the same in all subclasses ([#10989](https://github.com/Lightning-AI/lightning/pull/10989), [#10896](https://github.com/Lightning-AI/lightning/pull/10896))
- Removed `Accelerator.on_train_start` ([#10999](https://github.com/Lightning-AI/lightning/pull/10999))
- Removed support for Python 3.6 ([#11117](https://github.com/Lightning-AI/lightning/pull/11117))
- Removed `Strategy.init_optimizers` in favor of `Strategy.setup_optimizers` ([#11236](https://github.com/Lightning-AI/lightning/pull/11236))
- Removed `profile("training_step_and_backward")` in `Closure` class since we already profile calls `training_step` and `backward` ([#11222](https://github.com/Lightning-AI/lightning/pull/11222))
- Removed `Strategy.optimizer_zero_grad` ([#11246](https://github.com/Lightning-AI/lightning/pull/11246))
- Removed `Strategy.on_gpu` ([#11537](https://github.com/Lightning-AI/lightning/pull/11537))
- Removed `Strategy.on_tpu` property ([#11536](https://github.com/Lightning-AI/lightning/pull/11536))
- Removed the abstract property `LightningLoggerBase.experiment` ([#11603](https://github.com/Lightning-AI/lightning/pull/11603))
- Removed `FitLoop.current_epoch` getter and setter ([#11562](https://github.com/Lightning-AI/lightning/pull/11562))
- Removed access to `_short_id` in `NeptuneLogger` ([#11517](https://github.com/Lightning-AI/lightning/pull/11517))
- Removed `log_text` and `log_image` from the `LightningLoggerBase` API ([#11857](https://github.com/Lightning-AI/lightning/pull/11857))
- Removed calls to `profile("model_forward")` in favor of profiling `training_step` ([#12032](https://github.com/Lightning-AI/lightning/pull/12032))
- Removed `get_mp_spawn_kwargs` from `DDPSpawnStrategy` and `TPUSpawnStrategy` in favor of configuration in the `_SpawnLauncher` ([#11966](https://github.com/Lightning-AI/lightning/pull/11966))
- Removed `_aggregate_metrics`, `_reduce_agg_metrics`, and `_finalize_agg_metrics` from `LightningLoggerBase` ([#12053](https://github.com/Lightning-AI/lightning/pull/12053))
- Removed the `AcceleratorConnector.device_type` property ([#12081](https://github.com/Lightning-AI/lightning/pull/12081))
- Removed `AcceleratorConnector.num_nodes` ([#12107](https://github.com/Lightning-AI/lightning/pull/12107))
- Removed `AcceleratorConnector.has_ipu` property ([#12111](https://github.com/Lightning-AI/lightning/pull/12111))
- Removed `AcceleratorConnector.use_ipu` property ([#12110](https://github.com/Lightning-AI/lightning/pull/12110))
- Removed `AcceleratorConnector.has_tpu` property ([#12109](https://github.com/Lightning-AI/lightning/pull/12109))
- Removed `AcceleratorConnector.use_dp` property ([#12112](https://github.com/Lightning-AI/lightning/pull/12112))
- Removed `configure_sync_batchnorm` from `ParallelStrategy` and all other strategies that inherit from it ([#11754](https://github.com/Lightning-AI/lightning/pull/11754))
- Removed public attribute `sync_batchnorm` from strategies ([#11754](https://github.com/Lightning-AI/lightning/pull/11754))
- Removed `AcceleratorConnector.root_gpu` property ([#12262](https://github.com/Lightning-AI/lightning/pull/12262))
- Removed `AcceleratorConnector.tpu_id` property ([#12387](https://github.com/Lightning-AI/lightning/pull/12387))
- Removed `AcceleratorConnector.num_gpus` property ([#12384](https://github.com/Lightning-AI/lightning/pull/12384))
- Removed `AcceleratorConnector.num_ipus` property ([#12386](https://github.com/Lightning-AI/lightning/pull/12386))
- Removed `AcceleratorConnector.num_processes` property ([#12388](https://github.com/Lightning-AI/lightning/pull/12388))
- Removed `AcceleratorConnector.parallel_device_ids` property ([#12072](https://github.com/Lightning-AI/lightning/pull/12072))
- Removed `AcceleratorConnector.devices` property ([#12435](https://github.com/Lightning-AI/lightning/pull/12435))
- Removed `AcceleratorConnector.parallel_devices` property ([#12075](https://github.com/Lightning-AI/lightning/pull/12075))
- Removed `AcceleratorConnector.tpu_cores` property ([#12437](https://github.com/Lightning-AI/lightning/pull/12437))

### Fixed

- Fixed an issue where `ModelCheckpoint` could delete last checkpoint from the old directory when `dirpath` has changed during resumed training ([#12225](https://github.com/Lightning-AI/lightning/pull/12225))
- Fixed an issue where `ModelCheckpoint` could delete older checkpoints when `dirpath` has changed during resumed training ([#12045](https://github.com/Lightning-AI/lightning/pull/12045))
- Fixed an issue where `HorovodStrategy.teardown()` did not complete gracefully if an exception was thrown during callback setup [#11752](https://github.com/Lightning-AI/lightning/pull/11752)
- Fixed security vulnerabilities CVE-2020-1747 and CVE-2020-14343 caused by the `PyYAML` dependency ([#11099](https://github.com/Lightning-AI/lightning/pull/11099))
- Fixed security vulnerability "CWE-94: Improper Control of Generation of Code (Code Injection)" ([#12212](https://github.com/Lightning-AI/lightning/pull/12212))
- Fixed logging on `{test,validation}_epoch_end` with multiple dataloaders ([#11132](https://github.com/Lightning-AI/lightning/pull/11132))
- Reset the validation progress tracking state after sanity checking ([#11218](https://github.com/Lightning-AI/lightning/pull/11218))
- Fixed double evaluation bug with fault-tolerance enabled where the second call was completely skipped ([#11119](https://github.com/Lightning-AI/lightning/pull/11119))
- Fixed an issue with the `TPUSpawnPlugin` handling the `XLA_USE_BF16` environment variable incorrectly ([#10990](https://github.com/Lightning-AI/lightning/pull/10990))
- Fixed wrong typehint for `Trainer.lightning_optimizers` ([#11155](https://github.com/Lightning-AI/lightning/pull/11155))
- Fixed the lr-scheduler state not being dumped to checkpoint when using the deepspeed strategy ([#11307](https://github.com/Lightning-AI/lightning/pull/11307))
- Fixed bug that forced overriding `configure_optimizers` with the CLI ([#11672](https://github.com/Lightning-AI/lightning/pull/11672))
- Fixed type promotion when tensors of higher category than float are logged ([#11401](https://github.com/Lightning-AI/lightning/pull/11401))
- Fixed `SimpleProfiler` summary ([#11414](https://github.com/Lightning-AI/lightning/pull/11414))
- No longer set a `DistributedSampler` to the `poptorch.DataLoader` when IPUs are used ([#12114](https://github.com/Lightning-AI/lightning/pull/12114))
- Fixed bug where progress bar was not being disabled when not in rank zero during predict ([#11377](https://github.com/Lightning-AI/lightning/pull/11377))
- Fixed the mid-epoch warning call while resuming training ([#11556](https://github.com/Lightning-AI/lightning/pull/11556))
- Fixed `LightningModule.{un,}toggle_model` when only 1 optimizer is used ([#12088](https://github.com/Lightning-AI/lightning/pull/12088))
- Fixed an issue in `RichProgressbar` to display the metrics logged only on main progress bar ([#11690](https://github.com/Lightning-AI/lightning/pull/11690))
- Fixed `RichProgressBar` progress when refresh rate does not evenly divide the total counter ([#11668](https://github.com/Lightning-AI/lightning/pull/11668))
- Fixed `RichProgressBar` progress validation bar total when using multiple validation runs within a single training epoch ([#11668](https://github.com/Lightning-AI/lightning/pull/11668))
- Configure native Deepspeed schedulers with interval='step' ([#11788](https://github.com/Lightning-AI/lightning/pull/11788)), ([#12031](https://github.com/Lightning-AI/lightning/pull/12031))
- Update `RichProgressBarTheme` styles after detecting light theme on colab ([#10993](https://github.com/Lightning-AI/lightning/pull/10993))
- Fixed passing `_ddp_params_and_buffers_to_ignore` ([#11949](https://github.com/Lightning-AI/lightning/pull/11949))
- Fixed an `AttributeError` when calling `save_hyperparameters` and no parameters need saving ([#11827](https://github.com/Lightning-AI/lightning/pull/11827))
- Fixed environment variable priority for global rank determination ([#11406](https://github.com/Lightning-AI/lightning/pull/11406))
- Fixed an issue that caused the Trainer to produce identical results on subsequent runs without explicit re-seeding ([#11870](https://github.com/Lightning-AI/lightning/pull/11870))
- Fixed an issue that caused the Tuner to affect the random state ([#11870](https://github.com/Lightning-AI/lightning/pull/11870))
- Fixed to avoid common hook warning if no hook is overridden ([#12131](https://github.com/Lightning-AI/lightning/pull/12131))
- Fixed deepspeed keeping old sub-folders in same ckpt path ([#12194](https://github.com/Lightning-AI/lightning/pull/12194))
- Fixed returning logged metrics instead of callback metrics during evaluation ([#12224](https://github.com/Lightning-AI/lightning/pull/12224))
- Fixed the case where `logger=None` is passed to the Trainer ([#12249](https://github.com/Lightning-AI/lightning/pull/12249))
- Fixed bug where the global step tracked by `ModelCheckpoint` was still set even if no checkpoint was saved ([#12418](https://github.com/Lightning-AI/lightning/pull/12418))
- Fixed bug where `ModelCheckpoint` was overriding the `epoch` and `step` logged values ([#12418](https://github.com/Lightning-AI/lightning/pull/12418))
- Fixed bug where monitoring the default `epoch` and `step` values with `ModelCheckpoint` would fail ([#12418](https://github.com/Lightning-AI/lightning/pull/12418))
- Fixed initializing optimizers unnecessarily in `DDPFullyShardedStrategy` ([#12267](https://github.com/Lightning-AI/lightning/pull/12267))
- Fixed check for horovod module ([#12377](https://github.com/Lightning-AI/lightning/pull/12377))
- Fixed logging to loggers with multiple eval dataloaders ([#12454](https://github.com/Lightning-AI/lightning/pull/12454))
- Fixed an issue with resuming from a checkpoint trained with QAT ([#11346](https://github.com/Lightning-AI/lightning/pull/11346))


## [1.5.10] - 2022-02-08

### Fixed

- Fixed an issue to avoid validation loop run on restart ([#11552](https://github.com/Lightning-AI/lightning/pull/11552))
- The `RichProgressBar` now correctly shows the `on_epoch` logged values on train epoch end ([#11689](https://github.com/Lightning-AI/lightning/pull/11689))
- Fixed an issue to make the `step` argument in `WandbLogger.log_image` work ([#11716](https://github.com/Lightning-AI/lightning/pull/11716))
- Fixed `restore_optimizers` for mapping states ([#11757](https://github.com/Lightning-AI/lightning/pull/11757))
- With `DPStrategy`, the batch is not explicitly moved to the device ([#11780](https://github.com/Lightning-AI/lightning/pull/11780))
- Fixed an issue to avoid val bar disappear after `trainer.validate()` ([#11700](https://github.com/Lightning-AI/lightning/pull/11700))
- Fixed supporting remote filesystems with `Trainer.weights_save_path` for fault-tolerant training ([#11776](https://github.com/Lightning-AI/lightning/pull/11776))
- Fixed check for available modules ([#11526](https://github.com/Lightning-AI/lightning/pull/11526))
- Fixed bug where the path for "last" checkpoints was not getting saved correctly which caused newer runs to not remove the previous "last" checkpoint ([#11481](https://github.com/Lightning-AI/lightning/pull/11481))
- Fixed bug where the path for best checkpoints was not getting saved correctly when no metric was monitored which caused newer runs to not use the best checkpoint ([#11481](https://github.com/Lightning-AI/lightning/pull/11481))


## [1.5.9] - 2022-01-20

### Fixed

- Pinned sphinx-autodoc-typehints with <v1.15 ([#11400](https://github.com/Lightning-AI/lightning/pull/11400))
- Skipped testing with PyTorch 1.7 and Python 3.9 on Ubuntu ([#11217](https://github.com/Lightning-AI/lightning/pull/11217))
- Fixed type promotion when tensors of higher category than float are logged ([#11401](https://github.com/Lightning-AI/lightning/pull/11401))
- Fixed the format of the configuration saved automatically by the CLI's `SaveConfigCallback` ([#11532](https://github.com/Lightning-AI/lightning/pull/11532))

### Changed
- Changed `LSFEnvironment` to use `LSB_DJOB_RANKFILE` environment variable instead of `LSB_HOSTS` for determining node rank and main address ([#10825](https://github.com/Lightning-AI/lightning/pull/10825))
- Disabled sampler replacement when using `IterableDataset` ([#11507](https://github.com/Lightning-AI/lightning/pull/11507))


## [1.5.8] - 2022-01-05

### Fixed

- Fixed `LightningCLI` race condition while saving the config ([#11199](https://github.com/Lightning-AI/lightning/pull/11199))
- Fixed the default value used with `log(reduce_fx=min|max)` ([#11310](https://github.com/Lightning-AI/lightning/pull/11310))
- Fixed data fetcher selection ([#11294](https://github.com/Lightning-AI/lightning/pull/11294))
- Fixed a race condition that could result in incorrect (zero) values being observed in prediction writer callbacks ([#11288](https://github.com/Lightning-AI/lightning/pull/11288))
- Fixed dataloaders not getting reloaded the correct amount of times when setting `reload_dataloaders_every_n_epochs` and `check_val_every_n_epoch` ([#10948](https://github.com/Lightning-AI/lightning/pull/10948))
- Fixed deepspeed strategy not restoring the lr-scheduler states when lr-scheduler(s) are configured through `LightningModule.configure_optimizer` ([#11322](https://github.com/Lightning-AI/lightning/pull/11322))


## [1.5.7] - 2021-12-21

### Fixed

- Fixed `NeptuneLogger` when using DDP ([#11030](https://github.com/Lightning-AI/lightning/pull/11030))
- Fixed a bug to disable logging hyperparameters in logger if there are no hparams ([#11105](https://github.com/Lightning-AI/lightning/pull/11105))
- Avoid the deprecated `onnx.export(example_outputs=...)` in torch 1.10 ([#11116](https://github.com/Lightning-AI/lightning/pull/11116))
- Fixed an issue when torch-scripting a `LightningModule` after training with `Trainer(sync_batchnorm=True)` ([#11078](https://github.com/Lightning-AI/lightning/pull/11078))
- Fixed an `AttributeError` occurring when using a `CombinedLoader` (multiple dataloaders) for prediction ([#11111](https://github.com/Lightning-AI/lightning/pull/11111))
- Fixed bug where `Trainer(track_grad_norm=..., logger=False)` would fail ([#11114](https://github.com/Lightning-AI/lightning/pull/11114))
- Fixed an incorrect warning being produced by the model summary when using `bf16` precision on CPU ([#11161](https://github.com/Lightning-AI/lightning/pull/11161))

### Changed

- DeepSpeed does not require lightning module zero 3 partitioning ([#10655](https://github.com/Lightning-AI/lightning/pull/10655))
- The `ModelCheckpoint` callback now saves and restores attributes `best_k_models`, `kth_best_model_path`, `kth_value`, and `last_model_path` ([#10995](https://github.com/Lightning-AI/lightning/pull/10995))


## [1.5.6] - 2021-12-15

### Fixed

- Fixed a bug where the DeepSpeedPlugin arguments `cpu_checkpointing` and `contiguous_memory_optimization` were not being forwarded to deepspeed correctly ([#10874](https://github.com/Lightning-AI/lightning/pull/10874))
- Fixed an issue with `NeptuneLogger` causing checkpoints to be uploaded with a duplicated file extension ([#11015](https://github.com/Lightning-AI/lightning/pull/11015))
- Fixed support for logging within callbacks returned from `LightningModule` ([#10991](https://github.com/Lightning-AI/lightning/pull/10991))
- Fixed running sanity check with `RichProgressBar` ([#10913](https://github.com/Lightning-AI/lightning/pull/10913))
- Fixed support for `CombinedLoader` while checking for warning raised with eval dataloaders ([#10994](https://github.com/Lightning-AI/lightning/pull/10994))
- The TQDM progress bar now correctly shows the `on_epoch` logged values on train epoch end ([#11069](https://github.com/Lightning-AI/lightning/pull/11069))
- Fixed bug where the TQDM updated the training progress bar during `trainer.validate` ([#11069](https://github.com/Lightning-AI/lightning/pull/11069))


## [1.5.5] - 2021-12-07

### Fixed

- Disabled batch_size extraction for torchmetric instances because they accumulate the metrics internally ([#10815](https://github.com/Lightning-AI/lightning/pull/10815))
- Fixed an issue with `SignalConnector` not restoring the default signal handlers on teardown when running on SLURM or with fault-tolerant training enabled ([#10611](https://github.com/Lightning-AI/lightning/pull/10611))
- Fixed `SignalConnector._has_already_handler` check for callable type ([#10483](https://github.com/Lightning-AI/lightning/pull/10483))
- Fixed an issue to return the results for each dataloader separately instead of duplicating them for each ([#10810](https://github.com/Lightning-AI/lightning/pull/10810))
- Improved exception message if `rich` version is less than `10.2.2` ([#10839](https://github.com/Lightning-AI/lightning/pull/10839))
- Fixed uploading best model checkpoint in NeptuneLogger ([#10369](https://github.com/Lightning-AI/lightning/pull/10369))
- Fixed early schedule reset logic in PyTorch profiler that was causing data leak ([#10837](https://github.com/Lightning-AI/lightning/pull/10837))
- Fixed a bug that caused incorrect batch indices to be passed to the `BasePredictionWriter` hooks when using a dataloader with `num_workers > 0` ([#10870](https://github.com/Lightning-AI/lightning/pull/10870))
- Fixed an issue with item assignment on the logger on rank > 0 for those who support it ([#10917](https://github.com/Lightning-AI/lightning/pull/10917))
- Fixed importing `torch_xla.debug` for `torch-xla<1.8` ([#10836](https://github.com/Lightning-AI/lightning/pull/10836))
- Fixed an issue with `DDPSpawnPlugin` and related plugins leaving a temporary checkpoint behind ([#10934](https://github.com/Lightning-AI/lightning/pull/10934))
- Fixed a `TypeError` occurring in the `SingalConnector.teardown()` method ([#10961](https://github.com/Lightning-AI/lightning/pull/10961))


## [1.5.4] - 2021-11-30

### Fixed

- Fixed support for `--key.help=class` with the `LightningCLI` ([#10767](https://github.com/Lightning-AI/lightning/pull/10767))
- Fixed `_compare_version` for python packages ([#10762](https://github.com/Lightning-AI/lightning/pull/10762))
- Fixed TensorBoardLogger `SummaryWriter` not close before spawning the processes ([#10777](https://github.com/Lightning-AI/lightning/pull/10777))
- Fixed a consolidation error in Lite when attempting to save the state dict of a sharded optimizer ([#10746](https://github.com/Lightning-AI/lightning/pull/10746))
- Fixed the default logging level for batch hooks associated with training from `on_step=False, on_epoch=True` to `on_step=True, on_epoch=False` ([#10756](https://github.com/Lightning-AI/lightning/pull/10756))

### Removed

- Removed PyTorch 1.6 support ([#10367](https://github.com/Lightning-AI/lightning/pull/10367), [#10738](https://github.com/Lightning-AI/lightning/pull/10738))


## [1.5.3] - 2021-11-24

### Fixed

- Fixed `ShardedTensor` state dict hook registration to check if torch distributed is available ([#10621](https://github.com/Lightning-AI/lightning/pull/10621))
- Fixed an issue with `self.log` not respecting a tensor's `dtype` when applying computations ([#10076](https://github.com/Lightning-AI/lightning/pull/10076))
- Fixed LigtningLite `_wrap_init` popping unexisting keys from DataLoader signature parameters ([#10613](https://github.com/Lightning-AI/lightning/pull/10613))
- Fixed signals being registered within threads ([#10610](https://github.com/Lightning-AI/lightning/pull/10610))
- Fixed an issue that caused Lightning to extract the batch size even though it was set by the user in `LightningModule.log` ([#10408](https://github.com/Lightning-AI/lightning/pull/10408))
- Fixed `Trainer(move_metrics_to_cpu=True)` not moving the evaluation logged results to CPU ([#10631](https://github.com/Lightning-AI/lightning/pull/10631))
- Fixed the `{validation,test}_step` outputs getting moved to CPU with `Trainer(move_metrics_to_cpu=True)` ([#10631](https://github.com/Lightning-AI/lightning/pull/10631))
- Fixed an issue with collecting logged test results with multiple dataloaders ([#10522](https://github.com/Lightning-AI/lightning/pull/10522))


## [1.5.2] - 2021-11-16

### Fixed

- Fixed `CombinedLoader` and `max_size_cycle` didn't receive a `DistributedSampler` ([#10374](https://github.com/Lightning-AI/lightning/pull/10374))
- Fixed an issue where class or init-only variables of dataclasses were passed to the dataclass constructor in `utilities.apply_to_collection` ([#9702](https://github.com/Lightning-AI/lightning/pull/9702))
- Fixed `isinstance` not working with `init_meta_context`, materialized model not being moved to the device ([#10493](https://github.com/Lightning-AI/lightning/pull/10493))
- Fixed an issue that prevented the Trainer to shutdown workers when execution is interrupted due to failure([#10463](https://github.com/Lightning-AI/lightning/pull/10463))
- Squeeze the early stopping monitor to remove empty tensor dimensions ([#10461](https://github.com/Lightning-AI/lightning/pull/10461))
- Fixed sampler replacement logic with `overfit_batches` to only replace the sample when `SequentialSampler` is not used ([#10486](https://github.com/Lightning-AI/lightning/pull/10486))
- Fixed scripting causing false positive deprecation warnings ([#10470](https://github.com/Lightning-AI/lightning/pull/10470), [#10555](https://github.com/Lightning-AI/lightning/pull/10555))
- Do not fail if batch size could not be inferred for logging when using DeepSpeed ([#10438](https://github.com/Lightning-AI/lightning/pull/10438))
- Fixed propagation of device and dtype information to submodules of LightningLite when they inherit from `DeviceDtypeModuleMixin` ([#10559](https://github.com/Lightning-AI/lightning/pull/10559))


## [1.5.1] - 2021-11-09

### Fixed

- Fixed `apply_to_collection(defaultdict)` ([#10316](https://github.com/Lightning-AI/lightning/pull/10316))
- Fixed failure when `DataLoader(batch_size=None)` is passed ([#10345](https://github.com/Lightning-AI/lightning/pull/10345))
- Fixed interception of `__init__` arguments for sub-classed DataLoader re-instantiation in Lite ([#10334](https://github.com/Lightning-AI/lightning/pull/10334))
- Fixed issue with pickling `CSVLogger` after a call to `CSVLogger.save` ([#10388](https://github.com/Lightning-AI/lightning/pull/10388))
- Fixed an import error being caused by `PostLocalSGD` when `torch.distributed` not available ([#10359](https://github.com/Lightning-AI/lightning/pull/10359))
- Fixed the logging with `on_step=True` in epoch-level hooks causing unintended side-effects. Logging with `on_step=True` in epoch-level hooks will now correctly raise an error ([#10409](https://github.com/Lightning-AI/lightning/pull/10409))
- Fixed deadlocks for distributed training with `RichProgressBar` ([#10428](https://github.com/Lightning-AI/lightning/pull/10428))
- Fixed an issue where the model wrapper in Lite converted non-floating point tensors to float ([#10429](https://github.com/Lightning-AI/lightning/pull/10429))
- Fixed an issue with inferring the dataset type in fault-tolerant training ([#10432](https://github.com/Lightning-AI/lightning/pull/10432))
- Fixed dataloader workers with `persistent_workers` being deleted on every iteration ([#10434](https://github.com/Lightning-AI/lightning/pull/10434))


## [1.5.0] - 2021-11-02

### Added

- Added support for monitoring the learning rate without schedulers in `LearningRateMonitor` ([#9786](https://github.com/Lightning-AI/lightning/pull/9786))
- Added registration of `ShardedTensor` state dict hooks in `LightningModule.__init__` if the PyTorch version supports `ShardedTensor` ([#8944](https://github.com/Lightning-AI/lightning/pull/8944))
- Added error handling including calling of `on_keyboard_interrupt()` and `on_exception()` for all entrypoints (fit, validate, test, predict) ([#8819](https://github.com/Lightning-AI/lightning/pull/8819))
- Added a flavor of `training_step` that takes `dataloader_iter` as an argument ([#8807](https://github.com/Lightning-AI/lightning/pull/8807))
- Added a `state_key` property to the `Callback` base class ([#6886](https://github.com/Lightning-AI/lightning/pull/6886))
- Added progress tracking to loops:
    * Integrated `TrainingEpochLoop.total_batch_idx` ([#8598](https://github.com/Lightning-AI/lightning/pull/8598))
    * Added `BatchProgress` and integrated `TrainingEpochLoop.is_last_batch` ([#9657](https://github.com/Lightning-AI/lightning/pull/9657))
    * Avoid optional `Tracker` attributes ([#9320](https://github.com/Lightning-AI/lightning/pull/9320))
    * Reset `current` progress counters when restarting an epoch loop that had already finished ([#9371](https://github.com/Lightning-AI/lightning/pull/9371))
    * Call `reset_on_restart` in the loop's `reset` hook instead of when loading a checkpoint ([#9561](https://github.com/Lightning-AI/lightning/pull/9561))
    * Use `completed` over `processed` in `reset_on_restart` ([#9656](https://github.com/Lightning-AI/lightning/pull/9656))
    * Renamed `reset_on_epoch` to `reset_on_run` ([#9658](https://github.com/Lightning-AI/lightning/pull/9658))
- Added `batch_size` and `rank_zero_only` arguments for `log_dict` to match `log` ([#8628](https://github.com/Lightning-AI/lightning/pull/8628))
- Added a check for unique GPU ids ([#8666](https://github.com/Lightning-AI/lightning/pull/8666))
- Added `ResultCollection` state_dict to the Loop `state_dict` and added support for distributed reload ([#8641](https://github.com/Lightning-AI/lightning/pull/8641))
- Added DeepSpeed collate checkpoint utility function ([#8701](https://github.com/Lightning-AI/lightning/pull/8701))
- Added a `handles_accumulate_grad_batches` property to the training type plugins ([#8856](https://github.com/Lightning-AI/lightning/pull/8856))
- Added a warning to `WandbLogger` when reusing a wandb run ([#8714](https://github.com/Lightning-AI/lightning/pull/8714))
- Added `log_graph` argument for `watch` method of `WandbLogger` ([#8662](https://github.com/Lightning-AI/lightning/pull/8662))
- `LightningCLI` additions:
  * Added `LightningCLI(run=False|True)` to choose whether to run a `Trainer` subcommand ([#8751](https://github.com/Lightning-AI/lightning/pull/8751))
  * Added support to call any trainer function from the `LightningCLI` via subcommands ([#7508](https://github.com/Lightning-AI/lightning/pull/7508))
  * Allow easy trainer re-instantiation ([#7508](https://github.com/Lightning-AI/lightning/pull/9241))
  * Automatically register all optimizers and learning rate schedulers ([#9565](https://github.com/Lightning-AI/lightning/pull/9565))
  * Allow registering custom optimizers and learning rate schedulers without subclassing the CLI ([#9565](https://github.com/Lightning-AI/lightning/pull/9565))
  * Support shorthand notation to instantiate optimizers and learning rate schedulers ([#9565](https://github.com/Lightning-AI/lightning/pull/9565))
  * Support passing lists of callbacks via command line ([#8815](https://github.com/Lightning-AI/lightning/pull/8815))
  * Support shorthand notation to instantiate models ([#9588](https://github.com/Lightning-AI/lightning/pull/9588))
  * Support shorthand notation to instantiate datamodules ([#10011](https://github.com/Lightning-AI/lightning/pull/10011))
  * Added `multifile` option to `LightningCLI` to enable/disable config saving to preserve multiple files structure ([#9073](https://github.com/Lightning-AI/lightning/pull/9073))
- Fault-tolerant training:
    * Added `FastForwardSampler` and `CaptureIterableDataset` injection to data loading utilities ([#8366](https://github.com/Lightning-AI/lightning/pull/8366))
    * Added `DataFetcher` to control fetching flow ([#8890](https://github.com/Lightning-AI/lightning/pull/8890))
    * Added `SharedCycleIteratorState` to prevent infinite loop ([#8889](https://github.com/Lightning-AI/lightning/pull/8889))
    * Added `CaptureMapDataset` for state management in map-style datasets ([#8891](https://github.com/Lightning-AI/lightning/pull/8891))
    * Added Fault Tolerant Training to `DataFetcher` ([#8891](https://github.com/Lightning-AI/lightning/pull/8891))
    * Replaced old prefetch iterator with new `DataFetcher` in training loop ([#8953](https://github.com/Lightning-AI/lightning/pull/8953))
    * Added partial support for global random state fault-tolerance in map-style datasets ([#8950](https://github.com/Lightning-AI/lightning/pull/8950))
    * Converted state to tuple explicitly when setting Python random state ([#9401](https://github.com/Lightning-AI/lightning/pull/9401))
    * Added support for restarting an optimizer loop (multiple optimizers) ([#9537](https://github.com/Lightning-AI/lightning/pull/9537))
    * Added support for restarting within Evaluation Loop ([#9563](https://github.com/Lightning-AI/lightning/pull/9563))
    * Added mechanism to detect that a signal has been sent so the Trainer can gracefully exit ([#9566](https://github.com/Lightning-AI/lightning/pull/9566))
    * Added support for skipping ahead to validation during the auto-restart of fitting ([#9681](https://github.com/Lightning-AI/lightning/pull/9681))
    * Added support for auto-restart if a fault-tolerant checkpoint is available ([#9722](https://github.com/Lightning-AI/lightning/pull/9722))
- Checkpoint saving and loading extensibility:
  * Added `CheckpointIO` plugin to expose checkpoint IO from training type plugin ([#8743](https://github.com/Lightning-AI/lightning/pull/8743))
  * Refactored `CheckpointConnector` to offload validation logic to the `CheckpointIO` plugin ([#9045](https://github.com/Lightning-AI/lightning/pull/9045))
  * Added `remove_checkpoint` to `CheckpointIO` plugin by moving the responsibility out of the `ModelCheckpoint` callback ([#9373](https://github.com/Lightning-AI/lightning/pull/9373))
  * Added `XLACheckpointIO` plugin ([#9972](https://github.com/Lightning-AI/lightning/pull/9972))
- Loop customization:
    * Added `Closure` and `AbstractClosure` classes ([#8642](https://github.com/Lightning-AI/lightning/pull/8642))
    * Refactored `TrainingBatchLoop` and extracted `OptimizerLoop`, splitting off automatic optimization into its own loop ([#9191](https://github.com/Lightning-AI/lightning/pull/9191))
    * Removed `TrainingBatchLoop.backward()`; manual optimization now calls directly into `Accelerator.backward()` and automatic optimization handles backward in new `OptimizerLoop` ([#9265](https://github.com/Lightning-AI/lightning/pull/9265))
    * Extracted `ManualOptimization` logic from `TrainingBatchLoop` into its own separate loop class ([#9266](https://github.com/Lightning-AI/lightning/pull/9266))
    * Added `OutputResult` and `ManualResult` classes ([#9437](https://github.com/Lightning-AI/lightning/pull/9437), [#9424](https://github.com/Lightning-AI/lightning/pull/9424))
    * Marked `OptimizerLoop.backward` as protected ([#9514](https://github.com/Lightning-AI/lightning/pull/9514))
    * Marked `FitLoop.should_accumulate` as protected ([#9515](https://github.com/Lightning-AI/lightning/pull/9515))
    * Marked several methods in `PredictionLoop` as protected: `on_predict_start`, `on_predict_epoch_end`, `on_predict_end`, `on_predict_model_eval` ([#9516](https://github.com/Lightning-AI/lightning/pull/9516))
    * Marked several methods in `EvaluationLoop` as protected: `get_max_batches`, `on_evaluation_model_eval`, `on_evaluation_model_train`, `on_evaluation_start`, `on_evaluation_epoch_start`, `on_evaluation_epoch_end`, `on_evaluation_end`, `reload_evaluation_dataloaders` ([#9516](https://github.com/Lightning-AI/lightning/pull/9516))
    * Marked several methods in `EvaluationEpochLoop` as protected: `on_evaluation_batch_start`, `evaluation_step`, `evaluation_step_end` ([#9516](https://github.com/Lightning-AI/lightning/pull/9516))
    * Added `yielding_training_step` example ([#9983](https://github.com/Lightning-AI/lightning/pull/9983))
- Added support for saving and loading state of multiple callbacks of the same type ([#7187](https://github.com/Lightning-AI/lightning/pull/7187))
- Added DeepSpeed Stage 1 support ([#8974](https://github.com/Lightning-AI/lightning/pull/8974))
- Added `Python dataclass` support for `LightningDataModule` ([#8272](https://github.com/Lightning-AI/lightning/pull/8272))
- Added sanitization of tensors when they get logged as hyperparameters in `TensorBoardLogger` ([#9031](https://github.com/Lightning-AI/lightning/pull/9031))
- Added `InterBatchParallelDataFetcher` ([#9020](https://github.com/Lightning-AI/lightning/pull/9020))
- Added `DataLoaderIterDataFetcher` ([#9020](https://github.com/Lightning-AI/lightning/pull/9020))
- Added `DataFetcher` within `Fit / Evaluation` Loop  ([#9047](https://github.com/Lightning-AI/lightning/pull/9047))
- Added a friendly error message when DDP attempts to spawn new distributed processes with rank > 0 ([#9005](https://github.com/Lightning-AI/lightning/pull/9005))
- Added Rich integration:
    * Added Rich progress bar ([#8929](https://github.com/Lightning-AI/lightning/pull/8929), [#9559](https://github.com/Lightning-AI/lightning/pull/9559))
    * Added Support for iterable datasets ([#9734](https://github.com/Lightning-AI/lightning/pull/9734))
    * Added `RichModelSummary` callback ([#9546](https://github.com/Lightning-AI/lightning/pull/9546))
    * Added `configure_columns` method to `RichProgressBar` ([#10288](https://github.com/Lightning-AI/lightning/pull/10288))
    * Added `leave` argument to `RichProgressBar` ([#10301](https://github.com/Lightning-AI/lightning/pull/10301))
- Added input validation logic for precision ([#9080](https://github.com/Lightning-AI/lightning/pull/9080))
- Added support for CPU AMP autocast ([#9084](https://github.com/Lightning-AI/lightning/pull/9084))
- Added `on_exception` callback hook ([#9183](https://github.com/Lightning-AI/lightning/pull/9183))
- Added a warning to DeepSpeed when inferring batch size ([#9221](https://github.com/Lightning-AI/lightning/pull/9221))
- Added `ModelSummary` callback ([#9344](https://github.com/Lightning-AI/lightning/pull/9344))
- Added `log_images`, `log_text` and `log_table` to `WandbLogger` ([#9545](https://github.com/Lightning-AI/lightning/pull/9545))
- Added `PL_RECONCILE_PROCESS` environment variable to enable process reconciliation regardless of cluster environment settings ([#9389](https://github.com/Lightning-AI/lightning/pull/9389))
- Added `get_device_stats` to the Accelerator interface and added its implementation for GPU and TPU ([#9586](https://github.com/Lightning-AI/lightning/pull/9586))
- Added a warning when an unknown key is encountered in the optimizer configuration, and when `OneCycleLR` is used with `"interval": "epoch"` ([#9666](https://github.com/Lightning-AI/lightning/pull/9666))
- Added `DeviceStatsMonitor` callback ([#9712](https://github.com/Lightning-AI/lightning/pull/9712))
- Added `enable_progress_bar` to the Trainer constructor ([#9664](https://github.com/Lightning-AI/lightning/pull/9664))
- Added `pl_legacy_patch` load utility for loading old checkpoints that have pickled legacy Lightning attributes ([#9166](https://github.com/Lightning-AI/lightning/pull/9166))
- Added support for `torch.use_deterministic_algorithms` ([#9121](https://github.com/Lightning-AI/lightning/pull/9121))
- Added automatic parameters tying for TPUs ([#9525](https://github.com/Lightning-AI/lightning/pull/9525))
- Added support for `torch.autograd.set_detect_anomaly` through `Trainer` constructor argument `detect_anomaly` ([#9848](https://github.com/Lightning-AI/lightning/pull/9848))
- Added `enable_model_summary` flag to Trainer ([#9699](https://github.com/Lightning-AI/lightning/pull/9699))
- Added `strategy` argument to Trainer ([#8597](https://github.com/Lightning-AI/lightning/pull/8597))
- Added `init_meta_context`, `materialize_module` utilities ([#9920](https://github.com/Lightning-AI/lightning/pull/9920))
- Added `TPUPrecisionPlugin` ([#10020](https://github.com/Lightning-AI/lightning/pull/#10020))
- Added `torch.bfloat16` support:
  * Added bfloat16 support for Lightning Trainer ([#9049](https://github.com/Lightning-AI/lightning/pull/9049))
  * Renamed `TPUHalfPrecisionPlugin` to `TPUBf16PrecisionPlugin` ([#10026](https://github.com/Lightning-AI/lightning/pull/10026))
  * Default to `precision=bf16` on CPU when `precision=16` is passed ([#10033](https://github.com/Lightning-AI/lightning/pull/10033))
  * Added support for `torch.autocast` ([#10053](https://github.com/Lightning-AI/lightning/pull/10053))
- Added `kfold` example for loop customization ([#9965](https://github.com/Lightning-AI/lightning/pull/9965))
- LightningLite:
    * Added `PrecisionPlugin.forward_context`, making it the default implementation for all `{train,val,test,predict}_step_context()` methods ([#9988](https://github.com/Lightning-AI/lightning/pull/9988))
    * Added `DDPSpawnPlugin.spawn()` for spawning new processes of a given function ([#10018](https://github.com/Lightning-AI/lightning/pull/10018), [#10022](https://github.com/Lightning-AI/lightning/pull/10022))
    * Added `TrainingTypePlugin.{_setup_model, _setup_optimizer}` methods ([#9994](https://github.com/Lightning-AI/lightning/pull/9994), [#10064](https://github.com/Lightning-AI/lightning/pull/10064))
    * Implemented `DataParallelPlugin._setup_model` ([#10010](https://github.com/Lightning-AI/lightning/pull/10010))
    * Implemented `DeepSpeedPlugin._setup_model_and_optimizers` ([#10009](https://github.com/Lightning-AI/lightning/pull/10009), [#10064](https://github.com/Lightning-AI/lightning/pull/10064))
    * Implemented `{DDPShardedPlugin,DDPShardedSpawnPlugin}._setup_model_and_optimizers` ([#10028](https://github.com/Lightning-AI/lightning/pull/10028), [#10064](https://github.com/Lightning-AI/lightning/pull/10064))
    * Added optional `model` argument to the `optimizer_step` methods in accelerators and plugins ([#10023](https://github.com/Lightning-AI/lightning/pull/10023))
    * Updated precision attributes in `DeepSpeedPlugin` ([#10164](https://github.com/Lightning-AI/lightning/pull/10164))
    * Added the ability to return a result from rank 0 in `DDPSpawnPlugin.spawn` ([#10162](https://github.com/Lightning-AI/lightning/pull/10162))
    * Added `pytorch_lightning.lite` package ([#10175](https://github.com/Lightning-AI/lightning/pull/10175))
    * Added `LightningLite` documentation ([#10043](https://github.com/Lightning-AI/lightning/pull/10043))
    * Added `LightningLite` examples ([#9987](https://github.com/Lightning-AI/lightning/pull/9987))
    * Make the `_LiteDataLoader` an iterator and add supports for custom dataloader ([#10279](https://github.com/Lightning-AI/lightning/pull/10279))
- Added `use_omegaconf` argument to `save_hparams_to_yaml` plugin ([#9170](https://github.com/Lightning-AI/lightning/pull/9170))
- Added `ckpt_path` argument for `Trainer.fit()` ([#10061](https://github.com/Lightning-AI/lightning/pull/10061))
- Added `auto_device_count` method to `Accelerators` ([#10222](https://github.com/Lightning-AI/lightning/pull/10222))
- Added support for `devices="auto"` ([#10264](https://github.com/Lightning-AI/lightning/pull/10264))
- Added a `filename` argument in `ModelCheckpoint.format_checkpoint_name` ([#9818](https://github.com/Lightning-AI/lightning/pull/9818))
- Added support for empty `gpus` list to run on CPU ([#10246](https://github.com/Lightning-AI/lightning/pull/10246))
- Added a warning if multiple batch sizes are found from ambiguous batch ([#10247](https://github.com/Lightning-AI/lightning/pull/10247))

### Changed

- Trainer now raises a `MisconfigurationException` when its methods are called with `ckpt_path="best"` but a checkpoint callback isn't configured ([#9841](https://github.com/Lightning-AI/lightning/pull/9841))
- Setting `Trainer(accelerator="ddp_cpu")` now does not spawn a subprocess if `num_processes` is kept `1` along with `num_nodes > 1` ([#9603](https://github.com/Lightning-AI/lightning/pull/9603))
- Module imports are now catching `ModuleNotFoundError` instead of `ImportError` ([#9867](https://github.com/Lightning-AI/lightning/pull/9867))
- `pytorch_lightning.loggers.neptune.NeptuneLogger` is now consistent with the new [neptune-client](https://github.com/neptune-ai/neptune-client) API; the old [neptune-client](https://github.com/neptune-ai/neptune-client) API is supported by `NeptuneClient` from the [neptune-contrib](https://github.com/neptune-ai/neptune-contrib) repo ([#6867](https://github.com/Lightning-AI/lightning/pull/6867))
- Parsing of `enums` type hyperparameters to be saved in the `haprams.yaml` file by TensorBoard and CSV loggers has been fixed and made in line with how OmegaConf parses it ([#9170](https://github.com/Lightning-AI/lightning/pull/9170))
- Parsing of the `gpus` Trainer argument has changed: `gpus="n"` (str) no longer selects the GPU index n and instead selects the first n devices ([#8770](https://github.com/Lightning-AI/lightning/pull/8770))
- `iteration_count` and other index attributes in the loops has been replaced with progress dataclasses ([#8477](https://github.com/Lightning-AI/lightning/pull/8477))
- The `trainer.lightning_module` reference is now properly set at the very beginning of a run ([#8536](https://github.com/Lightning-AI/lightning/pull/8536))
- The model weights now get loaded in all cases when the checkpoint path gets provided in validate/test/predict, regardless of whether the model instance is provided or not ([#8352](https://github.com/Lightning-AI/lightning/pull/8352))
- The `Trainer` functions `reset_{train,val,test,predict}_dataloader`, `reset_train_val_dataloaders`, and `request_dataloader` `model` argument is now optional ([#8536](https://github.com/Lightning-AI/lightning/pull/8536))
- Saved checkpoints will no longer use the type of a `Callback` as the key to avoid issues with unpickling ([#6886](https://github.com/Lightning-AI/lightning/pull/6886))
- Improved string conversion for `ResultCollection` ([#8622](https://github.com/Lightning-AI/lightning/pull/8622))
- `LightningCLI` changes:
    * `LightningCLI.init_parser` now returns the parser instance ([#8721](https://github.com/Lightning-AI/lightning/pull/8721))
    * `LightningCLI.add_core_arguments_to_parser`, `LightningCLI.parse_arguments` now take a `parser` argument ([#8721](https://github.com/Lightning-AI/lightning/pull/8721))
    * `LightningCLI.instantiate_trainer` now takes a config and a list of callbacks ([#8721](https://github.com/Lightning-AI/lightning/pull/8721))
    * Split `LightningCLI.add_core_arguments_to_parser` into `LightningCLI.add_default_arguments_to_parser` + `LightningCLI.add_core_arguments_to_parser` ([#8721](https://github.com/Lightning-AI/lightning/pull/8721))
- The accelerator and training type plugin `setup` hooks no longer have a `model` argument ([#8536](https://github.com/Lightning-AI/lightning/pull/8536))
- The accelerator and training type plugin `update_global_step` hook has been removed ([#8856](https://github.com/Lightning-AI/lightning/pull/8856))
- The coverage of `self.log`-ing in any `LightningModule` or `Callback` hook has been improved ([#8498](https://github.com/Lightning-AI/lightning/pull/8498))
- `self.log`-ing without a `Trainer` reference now raises a warning instead of an exception ([#9733](https://github.com/Lightning-AI/lightning/pull/9733))
- Removed restrictions in the Trainer that loggers can only log from rank 0; the existing logger behavior has not changed ([#8608](https://github.com/Lightning-AI/lightning/pull/8608))
- `Trainer.request_dataloader` now takes a `RunningStage` enum instance ([#8858](https://github.com/Lightning-AI/lightning/pull/8858))
- Changed `rank_zero_warn` to `NotImplementedError` in the `{train, val, test, predict}_dataloader` hooks that `Lightning(Data)Module` uses ([#9161](https://github.com/Lightning-AI/lightning/pull/9161))
- Moved `block_ddp_sync_behaviour` out of `TrainingBatchLoop` to loop utilities ([#9192](https://github.com/Lightning-AI/lightning/pull/9192))
- Executing the `optimizer_closure` is now required when overriding the `optimizer_step` hook ([#9360](https://github.com/Lightning-AI/lightning/pull/9360))
- Changed logging of `LightningModule` and `LightningDataModule` hyperparameters to raise an exception only if there are colliding keys with different values ([#9496](https://github.com/Lightning-AI/lightning/pull/9496))
- `seed_everything` now fails when an invalid seed value is passed instead of selecting a random seed ([#8787](https://github.com/Lightning-AI/lightning/pull/8787))
- The Trainer now calls `TrainingTypePlugin` collective APIs directly instead of going through the Accelerator reference ([#9677](https://github.com/Lightning-AI/lightning/pull/9677), [#9901](https://github.com/Lightning-AI/lightning/pull/9901))
- The tuner now uses a unique filename to save a temporary checkpoint ([#9682](https://github.com/Lightning-AI/lightning/pull/9682))
- Changed `HorovodPlugin.all_gather` to return a `torch.Tensor` instead of a list ([#9696](https://github.com/Lightning-AI/lightning/pull/9696))
- Changed Trainer connectors to be protected attributes:
    * Configuration Validator ([#9779](https://github.com/Lightning-AI/lightning/pull/9779))
- The `current_epoch` and `global_step` attributes now get restored irrespective of the Trainer task ([#9413](https://github.com/Lightning-AI/lightning/pull/9413))
- Trainer now raises an exception when requesting `amp_level` with native `amp_backend` ([#9755](https://github.com/Lightning-AI/lightning/pull/9755))
- Update the logic to check for accumulation steps with deepspeed ([#9826](https://github.com/Lightning-AI/lightning/pull/9826))
- `pytorch_lightning.utilities.grads.grad_norm` now raises an exception if parameter `norm_type <= 0` ([#9765](https://github.com/Lightning-AI/lightning/pull/9765))
- Updated error message for interactive incompatible plugins ([#9896](https://github.com/Lightning-AI/lightning/pull/9896))
- Moved the `optimizer_step` and `clip_gradients` hook from the `Accelerator` and `TrainingTypePlugin` into the `PrecisionPlugin` ([#10143](https://github.com/Lightning-AI/lightning/pull/10143), [#10029](https://github.com/Lightning-AI/lightning/pull/10029))
- `NativeMixedPrecisionPlugin` and its subclasses now take an optional `GradScaler` instance ([#10055](https://github.com/Lightning-AI/lightning/pull/10055))
- Trainer is now raising a `MisconfigurationException` instead of a warning if `Trainer.{validate/test}` is missing required methods ([#10016](https://github.com/Lightning-AI/lightning/pull/10016))
- Changed default value of the `max_steps` Trainer argument from `None` to -1 ([#9460](https://github.com/Lightning-AI/lightning/pull/9460))
- LightningModule now raises an error when calling `log(on_step=False, on_epoch=False)` ([#10227](https://github.com/Lightning-AI/lightning/pull/10227))
- Quantization aware training observers are now disabled by default during validating/testing/predicting stages ([#8540](https://github.com/Lightning-AI/lightning/pull/8540))
- Raised `MisconfigurationException` when total length of `dataloader` across ranks is zero, and give warning when total length is non-zero, but only local rank length is zero. ([#9827](https://github.com/Lightning-AI/lightning/pull/9827))
- Changed the model size calculation using `ByteCounter` ([#10123](https://github.com/Lightning-AI/lightning/pull/10123))
- Enabled `on_load_checkpoint` for `LightningDataModule` for all `trainer_fn` ([#10238](https://github.com/Lightning-AI/lightning/pull/10238))
- Allowed separate config files for parameters with class type when LightningCLI is in `subclass_mode=False` ([#10286](https://github.com/Lightning-AI/lightning/pull/10286))

### Deprecated

- Deprecated Trainer argument `terminate_on_nan` in favor of `detect_anomaly`([#9175](https://github.com/Lightning-AI/lightning/pull/9175))
- Deprecated `Trainer.terminate_on_nan` public attribute access ([#9849](https://github.com/Lightning-AI/lightning/pull/9849))
- Deprecated `LightningModule.summarize()` in favor of `pytorch_lightning.utilities.model_summary.summarize()` ([#8513](https://github.com/Lightning-AI/lightning/pull/8513))
- Deprecated `LightningModule.model_size` ([#8343](https://github.com/Lightning-AI/lightning/pull/8343))
- Deprecated `DataModule` properties: `train_transforms`, `val_transforms`, `test_transforms`, `size`, `dims` ([#8851](https://github.com/Lightning-AI/lightning/pull/8851))
- Deprecated `add_to_queue`, `get_from_queue` from `LightningModule` in favor of corresponding methods in the `DDPSpawnPlugin` ([#9118](https://github.com/Lightning-AI/lightning/pull/9118))
- Deprecated `LightningModule.get_progress_bar_dict` and `Trainer.progress_bar_dict` in favor of `pytorch_lightning.callbacks.progress.base.get_standard_metrics` and `ProgressBarBase.get_metrics` ([#8985](https://github.com/Lightning-AI/lightning/pull/8985))
- Deprecated `prepare_data_per_node` flag on Trainer and set it as a property of `DataHooks`, accessible in the `LightningModule` and `LightningDataModule` ([#8958](https://github.com/Lightning-AI/lightning/pull/8958))
- Deprecated the `TestTubeLogger` ([#9065](https://github.com/Lightning-AI/lightning/pull/9065))
- Deprecated `on_{train/val/test/predict}_dataloader()` from `LightningModule` and `LightningDataModule` ([#9098](https://github.com/Lightning-AI/lightning/pull/9098))
- Deprecated `on_keyboard_interrupt` callback hook in favor of new `on_exception` hook ([#9260](https://github.com/Lightning-AI/lightning/pull/9260))
- Deprecated passing `process_position` to the `Trainer` constructor in favor of adding the `ProgressBar` callback with `process_position` directly to the list of callbacks ([#9222](https://github.com/Lightning-AI/lightning/pull/9222))
- Deprecated passing `flush_logs_every_n_steps` as a Trainer argument, instead pass it to the logger init if supported ([#9366](https://github.com/Lightning-AI/lightning/pull/9366))
- Deprecated `LightningLoggerBase.close`, `LoggerCollection.close` in favor of `LightningLoggerBase.finalize`, `LoggerCollection.finalize` ([#9422](https://github.com/Lightning-AI/lightning/pull/9422))
- Deprecated passing `progress_bar_refresh_rate` to the `Trainer` constructor in favor of adding the `ProgressBar` callback with `refresh_rate` directly to the list of callbacks, or passing `enable_progress_bar=False` to disable the progress bar ([#9616](https://github.com/Lightning-AI/lightning/pull/9616))
- Deprecated `LightningDistributed` and moved the broadcast logic to `DDPPlugin` and `DDPSpawnPlugin` directly ([#9691](https://github.com/Lightning-AI/lightning/pull/9691))
- Deprecated passing `stochastic_weight_avg` to the `Trainer` constructor in favor of adding the `StochasticWeightAveraging` callback directly to the list of callbacks ([#8989](https://github.com/Lightning-AI/lightning/pull/8989))
- Deprecated Accelerator collective API `barrier`, `broadcast`, and `all_gather` in favor of calling the `TrainingTypePlugin` collective API directly ([#9677](https://github.com/Lightning-AI/lightning/pull/9677))
- Deprecated `checkpoint_callback` from the `Trainer` constructor in favor of `enable_checkpointing` ([#9754](https://github.com/Lightning-AI/lightning/pull/9754))
- Deprecated the `LightningModule.on_post_move_to_device` method ([#9525](https://github.com/Lightning-AI/lightning/pull/9525))
- Deprecated `pytorch_lightning.core.decorators.parameter_validation` in favor of `pytorch_lightning.utilities.parameter_tying.set_shared_parameters` ([#9525](https://github.com/Lightning-AI/lightning/pull/9525))
- Deprecated passing `weights_summary` to the `Trainer` constructor in favor of adding the `ModelSummary` callback with `max_depth` directly to the list of callbacks ([#9699](https://github.com/Lightning-AI/lightning/pull/9699))
- Deprecated `log_gpu_memory`, `gpu_metrics`, and util funcs in favor of `DeviceStatsMonitor` callback ([#9921](https://github.com/Lightning-AI/lightning/pull/9921))
- Deprecated `GPUStatsMonitor` and `XLAStatsMonitor` in favor of `DeviceStatsMonitor` callback ([#9924](https://github.com/Lightning-AI/lightning/pull/9924))
- Deprecated setting `Trainer(max_steps=None)`; To turn off the limit, set `Trainer(max_steps=-1)` (default) ([#9460](https://github.com/Lightning-AI/lightning/pull/9460))
- Deprecated access to the `AcceleratorConnector.is_slurm_managing_tasks` attribute and marked it as protected ([#10101](https://github.com/Lightning-AI/lightning/pull/10101))
- Deprecated access to the `AcceleratorConnector.configure_slurm_ddp` method and marked it as protected ([#10101](https://github.com/Lightning-AI/lightning/pull/10101))
- Deprecated passing `resume_from_checkpoint` to the `Trainer` constructor in favor of `trainer.fit(ckpt_path=)` ([#10061](https://github.com/Lightning-AI/lightning/pull/10061))
- Deprecated `ClusterEnvironment.creates_children()` in favor of `ClusterEnvironment.creates_processes_externally` (property) ([#10106](https://github.com/Lightning-AI/lightning/pull/10106))
- Deprecated `PrecisionPlugin.master_params()` in favor of `PrecisionPlugin.main_params()` ([#10105](https://github.com/Lightning-AI/lightning/pull/10105))
- Deprecated `lr_sch_names` from `LearningRateMonitor` ([#10066](https://github.com/Lightning-AI/lightning/pull/10066))
- Deprecated `ProgressBar` callback in favor of `TQDMProgressBar` ([#10134](https://github.com/Lightning-AI/lightning/pull/10134))

### Removed

- Removed deprecated `metrics` ([#8586](https://github.com/Lightning-AI/lightning/pull/8586/))
- Removed the deprecated `outputs` argument in both the `LightningModule.on_train_epoch_end` and `Callback.on_train_epoch_end` hooks ([#8587](https://github.com/Lightning-AI/lightning/pull/8587))
- Removed the deprecated `TrainerLoggingMixin` class ([#8609](https://github.com/Lightning-AI/lightning/pull/8609))
- Removed the deprecated `TrainerTrainingTricksMixin` class ([#8679](https://github.com/Lightning-AI/lightning/pull/8679))
- Removed the deprecated `optimizer_idx` from `training_step` as an accepted argument in manual optimization ([#8576](https://github.com/Lightning-AI/lightning/pull/8576))
- Removed support for the deprecated `on_save_checkpoint` signature. The hook now takes a `checkpoint` positional parameter ([#8697](https://github.com/Lightning-AI/lightning/pull/8697))
- Removed support for the deprecated `on_load_checkpoint` signature. The hook now takes a `pl_module` positional parameter ([#8697](https://github.com/Lightning-AI/lightning/pull/8697))
- Removed the deprecated `save_function` property in `ModelCheckpoint` ([#8680](https://github.com/Lightning-AI/lightning/pull/8680))
- Removed the deprecated `model` argument from `ModelCheckpoint.save_checkpoint` ([#8688](https://github.com/Lightning-AI/lightning/pull/8688))
- Removed the deprecated `sync_step` argument from `WandbLogger` ([#8763](https://github.com/Lightning-AI/lightning/pull/8763))
- Removed the deprecated `Trainer.truncated_bptt_steps` in favor of `LightningModule.truncated_bptt_steps` ([#8826](https://github.com/Lightning-AI/lightning/pull/8826))
- Removed `LightningModule.write_predictions` and `LightningModule.write_predictions_dict` ([#8850](https://github.com/Lightning-AI/lightning/pull/8850))
- Removed `on_reset_*_dataloader` hooks in TrainingType Plugins and Accelerators ([#8858](https://github.com/Lightning-AI/lightning/pull/8858))
- Removed deprecated `GradInformation` module in favor of `pytorch_lightning.utilities.grads` ([#8831](https://github.com/Lightning-AI/lightning/pull/8831/))
- Removed `TrainingTypePlugin.on_save` and `Accelerator.on_save` ([#9023](https://github.com/Lightning-AI/lightning/pull/9023))
- Removed `{Accelerator,TrainingTypePlugin,PrecisionPlugin}.post_optimizer_step` ([#9746](https://github.com/Lightning-AI/lightning/pull/9746))
- Removed deprecated `connect_precision_plugin` and `connect_training_type_plugin` from `Accelerator` ([#9019](https://github.com/Lightning-AI/lightning/pull/9019))
- Removed `on_train_epoch_end` from `Accelerator` ([#9035](https://github.com/Lightning-AI/lightning/pull/9035))
- Removed `InterBatchProcessor` in favor of `DataLoaderIterDataFetcher` ([#9052](https://github.com/Lightning-AI/lightning/pull/9052))
- Removed `Plugin` in `base_plugin.py` in favor of accessing `TrainingTypePlugin` and `PrecisionPlugin` directly instead ([#9066](https://github.com/Lightning-AI/lightning/pull/9066))
- Removed `teardown` from `ParallelPlugin` ([#8943](https://github.com/Lightning-AI/lightning/pull/8943))
- Removed deprecated `profiled_functions` argument from `PyTorchProfiler` ([#9178](https://github.com/Lightning-AI/lightning/pull/9178))
- Removed deprecated `pytorch_lighting.utilities.argparse_utils` module ([#9166](https://github.com/Lightning-AI/lightning/pull/9166))
- Removed deprecated property `Trainer.running_sanity_check` in favor of `Trainer.sanity_checking` ([#9209](https://github.com/Lightning-AI/lightning/pull/9209))
- Removed deprecated `BaseProfiler.output_filename` arg from it and its descendants in favor of `dirpath` and `filename` ([#9214](https://github.com/Lightning-AI/lightning/pull/9214))
- Removed deprecated property `ModelCheckpoint.period` in favor of `ModelCheckpoint.every_n_epochs` ([#9213](https://github.com/Lightning-AI/lightning/pull/9213))
- Removed deprecated `auto_move_data` decorator ([#9231](https://github.com/Lightning-AI/lightning/pull/9231))
- Removed deprecated property `LightningModule.datamodule` in favor of `Trainer.datamodule` ([#9233](https://github.com/Lightning-AI/lightning/pull/9233))
- Removed deprecated properties `DeepSpeedPlugin.cpu_offload*` in favor of `offload_optimizer`, `offload_parameters` and `pin_memory` ([#9244](https://github.com/Lightning-AI/lightning/pull/9244))
- Removed deprecated property `AcceleratorConnector.is_using_torchelastic` in favor of `TorchElasticEnvironment.is_using_torchelastic()` ([#9729](https://github.com/Lightning-AI/lightning/pull/9729))
- Removed `pytorch_lightning.utilities.debugging.InternalDebugger` ([#9680](https://github.com/Lightning-AI/lightning/pull/9680))
- Removed `call_configure_sharded_model_hook` property from `Accelerator` and `TrainingTypePlugin` ([#9612](https://github.com/Lightning-AI/lightning/pull/9612))
- Removed `TrainerProperties` mixin and moved property definitions directly into `Trainer` ([#9495](https://github.com/Lightning-AI/lightning/pull/9495))
- Removed a redundant warning with `ModelCheckpoint(monitor=None)` callback ([#9875](https://github.com/Lightning-AI/lightning/pull/9875))
- Remove `epoch` from `trainer.logged_metrics` ([#9904](https://github.com/Lightning-AI/lightning/pull/9904))
- Remove deprecated `distributed_backend` from `Trainer` ([#10017](https://github.com/Lightning-AI/lightning/pull/10017))
- Removed `process_idx` from the `{DDPSpawnPlugin,TPUSpawnPlugin}.new_process` methods ([#10022](https://github.com/Lightning-AI/lightning/pull/10022))
- Removed automatic patching of `{train,val,test,predict}_dataloader()` on the `LightningModule` ([#9764](https://github.com/Lightning-AI/lightning/pull/9764))
- Removed `pytorch_lightning.trainer.connectors.OptimizerConnector` ([#10120](https://github.com/Lightning-AI/lightning/pull/10120))

### Fixed

- Fixed ImageNet evaluation in example ([#10179](https://github.com/Lightning-AI/lightning/pull/10179))
- Fixed an issue with logger outputs not being finalized correctly after prediction runs ([#8685](https://github.com/Lightning-AI/lightning/pull/8685))
- Fixed `move_metrics_to_cpu` moving the loss to CPU while training on device ([#9308](https://github.com/Lightning-AI/lightning/pull/9308))
- Fixed incorrect main progress bar indicator when resuming training mid-epoch ([#9310](https://github.com/Lightning-AI/lightning/pull/9310))
- Fixed an issue with freeing memory of datafetchers during teardown ([#9387](https://github.com/Lightning-AI/lightning/pull/9387))
- Fixed a bug where the training step output needed to be `deepcopy`-ed ([#9349](https://github.com/Lightning-AI/lightning/pull/9349))
- Fixed an issue with freeing memory allocated by the data iterators in `Loop.on_run_end` ([#9386](https://github.com/Lightning-AI/lightning/pull/9386), [#9915](https://github.com/Lightning-AI/lightning/pull/9915))
- Fixed `BasePredictionWriter` not returning the batch indices in a non-distributed setting ([#9432](https://github.com/Lightning-AI/lightning/pull/9432))
- Fixed an error when running in XLA environments with no TPU attached ([#9572](https://github.com/Lightning-AI/lightning/pull/9572))
- Fixed check on torchmetrics logged whose `compute()` output is a multielement tensor ([#9582](https://github.com/Lightning-AI/lightning/pull/9582))
- Fixed gradient accumulation for `DDPShardedPlugin` ([#9122](https://github.com/Lightning-AI/lightning/pull/9122))
- Fixed missing DeepSpeed distributed call ([#9540](https://github.com/Lightning-AI/lightning/pull/9540))
- Fixed an issue with wrapped LightningModule during evaluation; The LightningModule no longer gets wrapped with data-parallel modules when not fitting in `DDPPlugin`, `DDPSpawnPlugin`, `DDPShardedPlugin`, `DDPSpawnShardedPlugin` ([#9096](https://github.com/Lightning-AI/lightning/pull/9096))
- Fixed `trainer.accumulate_grad_batches` to be an int on init. The default value for it is now `None` inside Trainer ([#9652](https://github.com/Lightning-AI/lightning/pull/9652))
- Fixed `broadcast` in `DDPPlugin` and `DDPSpawnPlugin` to respect the `src` input ([#9691](https://github.com/Lightning-AI/lightning/pull/9691))
- Fixed `self.log(on_epoch=True, reduce_fx=sum))` for the `on_batch_start` and `on_train_batch_start` hooks ([#9791](https://github.com/Lightning-AI/lightning/pull/9791))
- Fixed `self.log(on_epoch=True)` for the `on_batch_start` and `on_train_batch_start` hooks ([#9780](https://github.com/Lightning-AI/lightning/pull/9780))
- Fixed restoring training state during `Trainer.fit` only ([#9413](https://github.com/Lightning-AI/lightning/pull/9413))
- Fixed DeepSpeed and Lightning both calling the scheduler ([#9788](https://github.com/Lightning-AI/lightning/pull/9788))
- Fixed missing arguments when saving hyperparameters from the parent class but not from the child class ([#9800](https://github.com/Lightning-AI/lightning/pull/9800))
- Fixed DeepSpeed GPU device IDs ([#9847](https://github.com/Lightning-AI/lightning/pull/9847))
- Reset `val_dataloader` in `tuner/batch_size_scaling` ([#9857](https://github.com/Lightning-AI/lightning/pull/9857))
- Fixed use of `LightningCLI` in computer_vision_fine_tuning.py example ([#9934](https://github.com/Lightning-AI/lightning/pull/9934))
- Fixed issue with non-init dataclass fields in `apply_to_collection` ([#9963](https://github.com/Lightning-AI/lightning/pull/9963))
- Reset `val_dataloader` in `tuner/batch_size_scaling` for binsearch ([#9975](https://github.com/Lightning-AI/lightning/pull/9975))
- Fixed logic to check for spawn in dataloader `TrainerDataLoadingMixin._worker_check` ([#9902](https://github.com/Lightning-AI/lightning/pull/9902))
- Fixed `train_dataloader` getting loaded twice when resuming from a checkpoint during `Trainer.fit()` ([#9671](https://github.com/Lightning-AI/lightning/pull/9671))
- Fixed `LearningRateMonitor` logging with multiple param groups optimizer with no scheduler ([#10044](https://github.com/Lightning-AI/lightning/pull/10044))
- Fixed undesired side effects being caused by `Trainer` patching dataloader methods on the `LightningModule` ([#9764](https://github.com/Lightning-AI/lightning/pull/9764))
- Fixed gradients not being unscaled when clipping or logging the gradient norm ([#9287](https://github.com/Lightning-AI/lightning/pull/9287))
- Fixed `on_before_optimizer_step` getting called before the optimizer closure (including backward) has run ([#10167](https://github.com/Lightning-AI/lightning/pull/10167))
- Fixed monitor value in `ModelCheckpoint` getting moved to the wrong device in a special case where it becomes NaN ([#10118](https://github.com/Lightning-AI/lightning/pull/10118))
- Fixed creation of `dirpath` in `BaseProfiler` if it doesn't exist ([#10073](https://github.com/Lightning-AI/lightning/pull/10073))
- Fixed incorrect handling of sigterm ([#10189](https://github.com/Lightning-AI/lightning/pull/10189))
- Fixed bug where `log(on_step=True, on_epoch=True, sync_dist=True)` wouldn't reduce the value on step ([#10227](https://github.com/Lightning-AI/lightning/pull/10227))
- Fixed an issue with `pl.utilities.seed.reset_seed` converting the `PL_SEED_WORKERS` environment variable to `bool` ([#10099](https://github.com/Lightning-AI/lightning/pull/10099))
- Fixed iterating over a logger collection when `fast_dev_run > 0` ([#10232](https://github.com/Lightning-AI/lightning/pull/10232))
- Fixed `batch_size` in `ResultCollection` not being reset to 1 on epoch end ([#10242](https://github.com/Lightning-AI/lightning/pull/10242))
- Fixed `distrib_type` not being set when training plugin instances are being passed to the Trainer ([#10251](https://github.com/Lightning-AI/lightning/pull/10251))


## [1.4.9] - 2021-09-30

- Fixed `lr_find` to generate same results on multiple calls ([#9704](https://github.com/Lightning-AI/lightning/pull/9704))
- Fixed `reset` metrics on validation epoch end ([#9717](https://github.com/Lightning-AI/lightning/pull/9717))
- Fixed input validation for `gradient_clip_val`, `gradient_clip_algorithm`, `track_grad_norm` and `terminate_on_nan` Trainer arguments ([#9595](https://github.com/Lightning-AI/lightning/pull/9595))
- Reset metrics before each task starts ([#9410](https://github.com/Lightning-AI/lightning/pull/9410))


## [1.4.8] - 2021-09-22

- Fixed error reporting in DDP process reconciliation when processes are launched by an external agent ([#9389](https://github.com/Lightning-AI/lightning/pull/9389))
- Added PL_RECONCILE_PROCESS environment variable to enable process reconciliation regardless of cluster environment settings ([#9389](https://github.com/Lightning-AI/lightning/pull/9389))
- Fixed `add_argparse_args` raising `TypeError` when args are typed as `typing.Generic` in Python 3.6 ([#9554](https://github.com/Lightning-AI/lightning/pull/9554))
- Fixed back-compatibility for saving hyperparameters from a single container and inferring its argument name by reverting [#9125](https://github.com/Lightning-AI/lightning/pull/9125) ([#9642](https://github.com/Lightning-AI/lightning/pull/9642))


## [1.4.7] - 2021-09-14

- Fixed logging of nan parameters ([#9364](https://github.com/Lightning-AI/lightning/pull/9364))
- Fixed `replace_sampler` missing the batch size under specific conditions ([#9367](https://github.com/Lightning-AI/lightning/pull/9367))
- Pass init args to ShardedDataParallel ([#9483](https://github.com/Lightning-AI/lightning/pull/9483))
- Fixed collision of user argument when using ShardedDDP ([#9512](https://github.com/Lightning-AI/lightning/pull/9512))
- Fixed DeepSpeed crash for RNNs ([#9489](https://github.com/Lightning-AI/lightning/pull/9489))


## [1.4.6] - 2021-09-07

- Fixed an issues with export to ONNX format when a model has multiple inputs ([#8800](https://github.com/Lightning-AI/lightning/pull/8800))
- Removed deprecation warnings being called for `on_{task}_dataloader` ([#9279](https://github.com/Lightning-AI/lightning/pull/9279))
- Fixed save/load/resume from checkpoint for DeepSpeed Plugin (
    [#8397](https://github.com/Lightning-AI/lightning/pull/8397),
    [#8644](https://github.com/Lightning-AI/lightning/pull/8644),
    [#8627](https://github.com/Lightning-AI/lightning/pull/8627))
- Fixed `EarlyStopping` running on train epoch end when `check_val_every_n_epoch>1` is set ([#9156](https://github.com/Lightning-AI/lightning/pull/9156))
- Fixed an issue with logger outputs not being finalized correctly after prediction runs ([#8333](https://github.com/Lightning-AI/lightning/pull/8333))
- Fixed the Apex and DeepSpeed plugin closure running after the `on_before_optimizer_step` hook ([#9288](https://github.com/Lightning-AI/lightning/pull/9288))
- Fixed the Native AMP plugin closure not running with manual optimization ([#9288](https://github.com/Lightning-AI/lightning/pull/9288))
- Fixed bug where data-loading functions where not getting the correct running stage passed ([#8858](https://github.com/Lightning-AI/lightning/pull/8858))
- Fixed intra-epoch evaluation outputs staying in memory when the respective `*_epoch_end` hook wasn't overridden ([#9261](https://github.com/Lightning-AI/lightning/pull/9261))
- Fixed error handling in DDP process reconciliation when `_sync_dir` was not initialized ([#9267](https://github.com/Lightning-AI/lightning/pull/9267))
- Fixed PyTorch Profiler not enabled for manual optimization ([#9316](https://github.com/Lightning-AI/lightning/pull/9316))
- Fixed inspection of other args when a container is specified in `save_hyperparameters` ([#9125](https://github.com/Lightning-AI/lightning/pull/9125))
- Fixed signature of `Timer.on_train_epoch_end` and `StochasticWeightAveraging.on_train_epoch_end` to prevent unwanted deprecation warnings ([#9347](https://github.com/Lightning-AI/lightning/pull/9347))


## [1.4.5] - 2021-08-31

- Fixed reduction using `self.log(sync_dict=True, reduce_fx={mean,max})` ([#9142](https://github.com/Lightning-AI/lightning/pull/9142))
- Fixed not setting a default value for `max_epochs` if `max_time` was specified on the `Trainer` constructor ([#9072](https://github.com/Lightning-AI/lightning/pull/9072))
- Fixed the CometLogger, no longer modifies the metrics in place. Instead creates a copy of metrics before performing any operations ([#9150](https://github.com/Lightning-AI/lightning/pull/9150))
- Fixed `DDP` "CUDA error: initialization error" due to a `copy` instead of `deepcopy` on `ResultCollection` ([#9239](https://github.com/Lightning-AI/lightning/pull/9239))


## [1.4.4] - 2021-08-24

- Fixed a bug in the binary search mode of auto batch size scaling where exception was raised if the first trainer run resulted in OOM ([#8954](https://github.com/Lightning-AI/lightning/pull/8954))
- Fixed a bug causing logging with `log_gpu_memory='min_max'` not working ([#9013](https://github.com/Lightning-AI/lightning/pull/9013))


## [1.4.3] - 2021-08-17

- Fixed plateau scheduler stepping on incomplete epoch ([#8861](https://github.com/Lightning-AI/lightning/pull/8861))
- Fixed infinite loop with `CycleIterator` and multiple loaders ([#8889](https://github.com/Lightning-AI/lightning/pull/8889))
- Fixed `StochasticWeightAveraging` with a list of learning rates not applying them to each param group ([#8747](https://github.com/Lightning-AI/lightning/pull/8747))
- Restore original loaders if replaced by entrypoint ([#8885](https://github.com/Lightning-AI/lightning/pull/8885))
- Fixed lost reference to `_Metadata` object in `ResultMetricCollection` ([#8932](https://github.com/Lightning-AI/lightning/pull/8932))
- Ensure the existence of `DDPPlugin._sync_dir` in `reconciliate_processes` ([#8939](https://github.com/Lightning-AI/lightning/pull/8939))


## [1.4.2] - 2021-08-10

- Fixed recursive call for `apply_to_collection(include_none=False)` ([#8719](https://github.com/Lightning-AI/lightning/pull/8719))
- Fixed truncated backprop through time enablement when set as a property on the LightningModule and not the Trainer ([#8804](https://github.com/Lightning-AI/lightning/pull/8804/))
- Fixed comments and exception message for metrics_to_scalars ([#8782](https://github.com/Lightning-AI/lightning/pull/8782/))
- Fixed typo error in LightningLoggerBase.after_save_checkpoint docstring ([#8737](https://github.com/Lightning-AI/lightning/pull/8737/))


## [1.4.1] - 2021-08-03

- Fixed `trainer.fit_loop.split_idx` always returning `None` ([#8601](https://github.com/Lightning-AI/lightning/pull/8601))
- Fixed references for `ResultCollection.extra` ([#8622](https://github.com/Lightning-AI/lightning/pull/8622))
- Fixed reference issues during epoch end result collection ([#8621](https://github.com/Lightning-AI/lightning/pull/8621))
- Fixed horovod auto-detection when horovod is not installed and the launcher is `mpirun` ([#8610](https://github.com/Lightning-AI/lightning/pull/8610))
- Fixed an issue with `training_step` outputs not getting collected correctly for `training_epoch_end` ([#8613](https://github.com/Lightning-AI/lightning/pull/8613))
- Fixed distributed types support for CPUs ([#8667](https://github.com/Lightning-AI/lightning/pull/8667))
- Fixed a deadlock issue with DDP and torchelastic ([#8655](https://github.com/Lightning-AI/lightning/pull/8655))
- Fixed `accelerator=ddp` choice for CPU ([#8645](https://github.com/Lightning-AI/lightning/pull/8645))


## [1.4.0] - 2021-07-27

### Added

- Added `extract_batch_size` utility and corresponding tests to extract batch dimension from multiple batch types ([#8357](https://github.com/Lightning-AI/lightning/pull/8357/))
- Added support for named parameter groups in `LearningRateMonitor` ([#7987](https://github.com/Lightning-AI/lightning/pull/7987))
- Added `dataclass` support for `pytorch_lightning.utilities.apply_to_collection` ([#7935](https://github.com/Lightning-AI/lightning/pull/7935))
- Added support to `LightningModule.to_torchscript` for saving to custom filesystems with `fsspec` ([#7617](https://github.com/Lightning-AI/lightning/pull/7617))
- Added `KubeflowEnvironment` for use with the `PyTorchJob` operator in Kubeflow
- Added LightningCLI support for config files on object stores ([#7521](https://github.com/Lightning-AI/lightning/pull/7521))
- Added `ModelPruning(prune_on_train_epoch_end=True|False)` to choose when to apply pruning ([#7704](https://github.com/Lightning-AI/lightning/pull/7704))
- Added support for checkpointing based on a provided time interval during training ([#7515](https://github.com/Lightning-AI/lightning/pull/7515))
- Progress tracking
  * Added dataclasses for progress tracking ([#6603](https://github.com/Lightning-AI/lightning/pull/6603),
    [#7574](https://github.com/Lightning-AI/lightning/pull/7574),
    [#8140](https://github.com/Lightning-AI/lightning/pull/8140),
    [#8362](https://github.com/Lightning-AI/lightning/pull/8362))
  * Add `{,load_}state_dict` to the progress tracking dataclasses ([#8140](https://github.com/Lightning-AI/lightning/pull/8140))
  * Connect the progress tracking dataclasses to the loops ([#8244](https://github.com/Lightning-AI/lightning/pull/8244),
    [#8362](https://github.com/Lightning-AI/lightning/pull/8362))
  * Do not reset the progress tracking dataclasses total counters ([#8475](https://github.com/Lightning-AI/lightning/pull/8475))
- Added support for passing a `LightningDataModule` positionally as the second argument to `trainer.{validate,test,predict}` ([#7431](https://github.com/Lightning-AI/lightning/pull/7431))
- Added argument `trainer.predict(ckpt_path)` ([#7430](https://github.com/Lightning-AI/lightning/pull/7430))
- Added `clip_grad_by_value` support for TPUs ([#7025](https://github.com/Lightning-AI/lightning/pull/7025))
- Added support for passing any class to `is_overridden` ([#7918](https://github.com/Lightning-AI/lightning/pull/7918))
- Added `sub_dir` parameter to `TensorBoardLogger` ([#6195](https://github.com/Lightning-AI/lightning/pull/6195))
- Added correct `dataloader_idx` to batch transfer hooks ([#6241](https://github.com/Lightning-AI/lightning/pull/6241))
- Added `include_none=bool` argument to `apply_to_collection` ([#7769](https://github.com/Lightning-AI/lightning/pull/7769))
- Added `apply_to_collections` to apply a function to two zipped collections ([#7769](https://github.com/Lightning-AI/lightning/pull/7769))
- Added `ddp_fully_sharded` support ([#7487](https://github.com/Lightning-AI/lightning/pull/7487))
- Added `should_rank_save_checkpoint` property to Training Plugins ([#7684](https://github.com/Lightning-AI/lightning/pull/7684))
- Added `log_grad_norm` hook to `LightningModule` to customize the logging of gradient norms ([#7873](https://github.com/Lightning-AI/lightning/pull/7873))
- Added `save_config_filename` init argument to `LightningCLI` to ease resolving name conflicts ([#7741](https://github.com/Lightning-AI/lightning/pull/7741))
- Added `save_config_overwrite` init argument to `LightningCLI` to ease overwriting existing config files ([#8059](https://github.com/Lightning-AI/lightning/pull/8059))
- Added reset dataloader hooks to Training Plugins and Accelerators ([#7861](https://github.com/Lightning-AI/lightning/pull/7861))
- Added trainer stage hooks for Training Plugins and Accelerators ([#7864](https://github.com/Lightning-AI/lightning/pull/7864))
- Added the `on_before_optimizer_step` hook ([#8048](https://github.com/Lightning-AI/lightning/pull/8048))
- Added IPU Accelerator ([#7867](https://github.com/Lightning-AI/lightning/pull/7867))
- Fault-tolerant training
    * Added `{,load_}state_dict` to `ResultCollection` ([#7948](https://github.com/Lightning-AI/lightning/pull/7948))
    * Added `{,load_}state_dict` to `Loops` ([#8197](https://github.com/Lightning-AI/lightning/pull/8197))
    * Added `FastForwardSampler` and `CaptureIterableDataset` ([#8307](https://github.com/Lightning-AI/lightning/pull/8307))
    * Set `Loop.restarting=False` at the end of the first iteration ([#8362](https://github.com/Lightning-AI/lightning/pull/8362))
    * Save the loops state with the checkpoint (opt-in) ([#8362](https://github.com/Lightning-AI/lightning/pull/8362))
    * Save a checkpoint to restore the state on exception (opt-in) ([#8362](https://github.com/Lightning-AI/lightning/pull/8362))
    * Added `state_dict` and `load_state_dict` utilities for `CombinedLoader` + utilities for dataloader ([#8364](https://github.com/Lightning-AI/lightning/pull/8364))
- Added `rank_zero_only` to `LightningModule.log` function ([#7966](https://github.com/Lightning-AI/lightning/pull/7966))
- Added `metric_attribute` to `LightningModule.log` function ([#7966](https://github.com/Lightning-AI/lightning/pull/7966))
- Added a warning if `Trainer(log_every_n_steps)` is a value too high for the training dataloader ([#7734](https://github.com/Lightning-AI/lightning/pull/7734))
- Added LightningCLI support for argument links applied on instantiation ([#7895](https://github.com/Lightning-AI/lightning/pull/7895))
- Added LightningCLI support for configurable callbacks that should always be present ([#7964](https://github.com/Lightning-AI/lightning/pull/7964))
- Added DeepSpeed Infinity Support, and updated to DeepSpeed 0.4.0 ([#7234](https://github.com/Lightning-AI/lightning/pull/7234))
- Added support for `torch.nn.UninitializedParameter` in `ModelSummary` ([#7642](https://github.com/Lightning-AI/lightning/pull/7642))
- Added support `LightningModule.save_hyperparameters` when `LightningModule` is a dataclass ([#7992](https://github.com/Lightning-AI/lightning/pull/7992))
- Added support for overriding `optimizer_zero_grad` and `optimizer_step` when using accumulate_grad_batches ([#7980](https://github.com/Lightning-AI/lightning/pull/7980))
- Added `logger` boolean flag to `save_hyperparameters` ([#7960](https://github.com/Lightning-AI/lightning/pull/7960))
- Added support for calling scripts using the module syntax (`python -m package.script`) ([#8073](https://github.com/Lightning-AI/lightning/pull/8073))
- Added support for optimizers and learning rate schedulers to `LightningCLI` ([#8093](https://github.com/Lightning-AI/lightning/pull/8093))
- Added XLA Profiler ([#8014](https://github.com/Lightning-AI/lightning/pull/8014))
- Added `PrecisionPlugin.{pre,post}_backward` ([#8328](https://github.com/Lightning-AI/lightning/pull/8328))
- Added `on_load_checkpoint` and `on_save_checkpoint` hooks to the `PrecisionPlugin` base class ([#7831](https://github.com/Lightning-AI/lightning/pull/7831))
- Added `max_depth` parameter in `ModelSummary` ([#8062](https://github.com/Lightning-AI/lightning/pull/8062))
- Added `XLAStatsMonitor` callback ([#8235](https://github.com/Lightning-AI/lightning/pull/8235))
- Added `restore` function and `restarting` attribute to base `Loop` ([#8247](https://github.com/Lightning-AI/lightning/pull/8247))
- Added support for `save_hyperparameters` in `LightningDataModule` ([#3792](https://github.com/Lightning-AI/lightning/pull/3792))
- Added the `ModelCheckpoint(save_on_train_epoch_end)` to choose when to run the saving logic ([#8389](https://github.com/Lightning-AI/lightning/pull/8389))
- Added `LSFEnvironment` for distributed training with the LSF resource manager `jsrun` ([#5102](https://github.com/Lightning-AI/lightning/pull/5102))
- Added support for `accelerator='cpu'|'gpu'|'tpu'|'ipu'|'auto'` ([#7808](https://github.com/Lightning-AI/lightning/pull/7808))
- Added `tpu_spawn_debug` to plugin registry ([#7933](https://github.com/Lightning-AI/lightning/pull/7933))
- Enabled traditional/manual launching of DDP processes through `LOCAL_RANK` and `NODE_RANK` environment variable assignments ([#7480](https://github.com/Lightning-AI/lightning/pull/7480))
- Added `quantize_on_fit_end` argument to `QuantizationAwareTraining` ([#8464](https://github.com/Lightning-AI/lightning/pull/8464))
- Added experimental support for loop specialization ([#8226](https://github.com/Lightning-AI/lightning/pull/8226))
- Added support for `devices` flag to Trainer ([#8440](https://github.com/Lightning-AI/lightning/pull/8440))
- Added private `prevent_trainer_and_dataloaders_deepcopy` context manager on the `LightningModule` ([#8472](https://github.com/Lightning-AI/lightning/pull/8472))
- Added support for providing callables to the Lightning CLI instead of types ([#8400](https://github.com/Lightning-AI/lightning/pull/8400))

### Changed

- Decoupled device parsing logic from Accelerator connector to Trainer ([#8180](https://github.com/Lightning-AI/lightning/pull/8180))
- Changed the `Trainer`'s `checkpoint_callback` argument to allow only boolean values ([#7539](https://github.com/Lightning-AI/lightning/pull/7539))
- Log epoch metrics before the `on_evaluation_end` hook ([#7272](https://github.com/Lightning-AI/lightning/pull/7272))
- Explicitly disallow calling `self.log(on_epoch=False)` during epoch-only or single-call hooks ([#7874](https://github.com/Lightning-AI/lightning/pull/7874))
- Changed these `Trainer` methods to be protected: `call_setup_hook`, `call_configure_sharded_model`, `pre_dispatch`, `dispatch`, `post_dispatch`, `call_teardown_hook`, `run_train`, `run_sanity_check`, `run_evaluate`, `run_evaluation`, `run_predict`, `track_output_for_epoch_end`
- Changed `metrics_to_scalars` to work with any collection or value ([#7888](https://github.com/Lightning-AI/lightning/pull/7888))
- Changed `clip_grad_norm` to use `torch.nn.utils.clip_grad_norm_` ([#7025](https://github.com/Lightning-AI/lightning/pull/7025))
- Validation is now always run inside the training epoch scope ([#7357](https://github.com/Lightning-AI/lightning/pull/7357))
- `ModelCheckpoint` now runs at the end of the training epoch by default ([#8389](https://github.com/Lightning-AI/lightning/pull/8389))
- `EarlyStopping` now runs at the end of the training epoch by default ([#8286](https://github.com/Lightning-AI/lightning/pull/8286))
- Refactored Loops
    * Moved attributes `global_step`, `current_epoch`, `max/min_steps`, `max/min_epochs`, `batch_idx`, and `total_batch_idx` to TrainLoop ([#7437](https://github.com/Lightning-AI/lightning/pull/7437))
    * Refactored result handling in training loop ([#7506](https://github.com/Lightning-AI/lightning/pull/7506))
    * Moved attributes `hiddens` and `split_idx` to TrainLoop ([#7507](https://github.com/Lightning-AI/lightning/pull/7507))
    * Refactored the logic around manual and automatic optimization inside the optimizer loop ([#7526](https://github.com/Lightning-AI/lightning/pull/7526))
    * Simplified "should run validation" logic ([#7682](https://github.com/Lightning-AI/lightning/pull/7682))
    * Simplified logic for updating the learning rate for schedulers ([#7682](https://github.com/Lightning-AI/lightning/pull/7682))
    * Removed the `on_epoch` guard from the "should stop" validation check ([#7701](https://github.com/Lightning-AI/lightning/pull/7701))
    * Refactored internal loop interface; added new classes `FitLoop`, `TrainingEpochLoop`, `TrainingBatchLoop` ([#7871](https://github.com/Lightning-AI/lightning/pull/7871), [#8077](https://github.com/Lightning-AI/lightning/pull/8077))
    * Removed `pytorch_lightning/trainer/training_loop.py` ([#7985](https://github.com/Lightning-AI/lightning/pull/7985))
    * Refactored evaluation loop interface; added new classes `DataLoaderLoop`, `EvaluationLoop`, `EvaluationEpochLoop` ([#7990](https://github.com/Lightning-AI/lightning/pull/7990), [#8077](https://github.com/Lightning-AI/lightning/pull/8077))
    * Removed `pytorch_lightning/trainer/evaluation_loop.py` ([#8056](https://github.com/Lightning-AI/lightning/pull/8056))
    * Restricted public access to several internal functions ([#8024](https://github.com/Lightning-AI/lightning/pull/8024))
    * Refactored trainer `_run_*` functions and separate evaluation loops ([#8065](https://github.com/Lightning-AI/lightning/pull/8065))
    * Refactored prediction loop interface; added new classes `PredictionLoop`, `PredictionEpochLoop` ([#7700](https://github.com/Lightning-AI/lightning/pull/7700), [#8077](https://github.com/Lightning-AI/lightning/pull/8077))
    * Removed `pytorch_lightning/trainer/predict_loop.py` ([#8094](https://github.com/Lightning-AI/lightning/pull/8094))
    * Moved result teardown to the loops ([#8245](https://github.com/Lightning-AI/lightning/pull/8245))
    * Improve `Loop` API to better handle children `state_dict` and `progress` ([#8334](https://github.com/Lightning-AI/lightning/pull/8334))
- Refactored logging
    * Renamed and moved `core/step_result.py` to `trainer/connectors/logger_connector/result.py` ([#7736](https://github.com/Lightning-AI/lightning/pull/7736))
    * Dramatically simplify the `LoggerConnector` ([#7882](https://github.com/Lightning-AI/lightning/pull/7882))
    * `trainer.{logged,progress_bar,callback}_metrics` are now updated on-demand ([#7882](https://github.com/Lightning-AI/lightning/pull/7882))
    * Completely overhaul the `Result` object in favor of `ResultMetric` ([#7882](https://github.com/Lightning-AI/lightning/pull/7882))
    * Improve epoch-level reduction time and overall memory usage ([#7882](https://github.com/Lightning-AI/lightning/pull/7882))
    * Allow passing `self.log(batch_size=...)` ([#7891](https://github.com/Lightning-AI/lightning/pull/7891))
    * Each of the training loops now keeps its own results collection ([#7891](https://github.com/Lightning-AI/lightning/pull/7891))
    * Remove `EpochResultStore` and `HookResultStore` in favor of `ResultCollection` ([#7909](https://github.com/Lightning-AI/lightning/pull/7909))
    * Remove `MetricsHolder` ([#7909](https://github.com/Lightning-AI/lightning/pull/7909))
- Moved `ignore_scalar_return_in_dp` warning suppression to the DataParallelPlugin class ([#7421](https://github.com/Lightning-AI/lightning/pull/7421/))
- Changed the behaviour when logging evaluation step metrics to no longer append `/epoch_*` to the metric name ([#7351](https://github.com/Lightning-AI/lightning/pull/7351))
- Raised `ValueError` when a `None` value is `self.log`-ed ([#7771](https://github.com/Lightning-AI/lightning/pull/7771))
- Changed `resolve_training_type_plugins` to allow setting `num_nodes` and `sync_batchnorm` from `Trainer` setting ([#7026](https://github.com/Lightning-AI/lightning/pull/7026))
- Default `seed_everything(workers=True)` in the `LightningCLI` ([#7504](https://github.com/Lightning-AI/lightning/pull/7504))
- Changed `model.state_dict()` in `CheckpointConnector` to allow `training_type_plugin` to customize the model's `state_dict()` ([#7474](https://github.com/Lightning-AI/lightning/pull/7474))
- `MLflowLogger` now uses the env variable `MLFLOW_TRACKING_URI` as default tracking URI ([#7457](https://github.com/Lightning-AI/lightning/pull/7457))
- Changed `Trainer` arg and functionality from `reload_dataloaders_every_epoch` to `reload_dataloaders_every_n_epochs` ([#5043](https://github.com/Lightning-AI/lightning/pull/5043))
- Changed `WandbLogger(log_model={True/'all'})` to log models as artifacts ([#6231](https://github.com/Lightning-AI/lightning/pull/6231))
- MLFlowLogger now accepts `run_name` as an constructor argument ([#7622](https://github.com/Lightning-AI/lightning/pull/7622))
- Changed `teardown()` in `Accelerator` to allow `training_type_plugin` to customize `teardown` logic ([#7579](https://github.com/Lightning-AI/lightning/pull/7579))
- `Trainer.fit` now raises an error when using manual optimization with unsupported features such as `gradient_clip_val` or `accumulate_grad_batches` ([#7788](https://github.com/Lightning-AI/lightning/pull/7788))
- Accelerator hooks are called regardless if `LightningModule` overrides the same hooks ([#7826](https://github.com/Lightning-AI/lightning/pull/7826))
- Moved profilers to their own file ([#7822](https://github.com/Lightning-AI/lightning/pull/7822))
- The `on_after_backward` hook is now called on accumulating iterations. Use the `on_before_optimizer_step` hook to mimic the old behaviour ([#8328](https://github.com/Lightning-AI/lightning/pull/8328))
- The mixed precision loss is no longer unscaled before the `on_after_backward` hook. Use the `on_before_optimizer_step` hook to mimic the old behaviour  ([#8328](https://github.com/Lightning-AI/lightning/pull/8328))
- The `TrainingTypePlugin.{pre,post}_backward` hooks no longer take the `optimizer, opt_idx, should_accumulate` arguments ([#8328](https://github.com/Lightning-AI/lightning/pull/8328))
- The `PrecisionPlugin.backward` hooks no longer returns a value ([#8328](https://github.com/Lightning-AI/lightning/pull/8328))
- The `PrecisionPlugin.backward` hooks no longer takes a `should_accumulate` argument ([#8328](https://github.com/Lightning-AI/lightning/pull/8328))
- Added the `on_before_backward` hook ([#7865](https://github.com/Lightning-AI/lightning/pull/7865))
- `LightningCLI` now aborts with a clearer message if config already exists and disables save config during `fast_dev_run`([#7963](https://github.com/Lightning-AI/lightning/pull/7963))
- Saved the `LightningCLI` config on `setup` and only on the main process ([#8017](https://github.com/Lightning-AI/lightning/pull/8017))
- Dropped the `LightningCLI` `ArgumentParser` when pickling ([#8017](https://github.com/Lightning-AI/lightning/pull/8017))
- Skip `broadcast` if distributed not initialized for the spawn plugins ([#8017](https://github.com/Lightning-AI/lightning/pull/8017))
- `Trainer(resume_from_checkpoint=...)` now restores the model directly after `LightningModule.setup()`, which is before `LightningModule.configure_sharded_model()` ([#7652](https://github.com/Lightning-AI/lightning/pull/7652))
- Moved `torch.cuda.set_device()` to enable collective calls earlier in setup ([#8312](https://github.com/Lightning-AI/lightning/pull/8312))
- Used XLA utility API to move data to CPU (Single TPU core) ([#8078](https://github.com/Lightning-AI/lightning/pull/8078))
- Improved error messages in `replace_sampler` when the `DataLoader` attributes are not included in the signature or the signature is missing optional arguments ([#8519](https://github.com/Lightning-AI/lightning/pull/8519))
- Moved `DeviceDtypeModuleMixin` and `HyperparametersMixin` mixin to `core` ([#8396](https://github.com/Lightning-AI/lightning/pull/8396))
- Return the `default_root_dir` as the `log_dir` when the logger is a `LoggerCollection` ([#8187](https://github.com/Lightning-AI/lightning/pull/8187))

### Deprecated

- Deprecated `LightningModule.loaded_optimizer_states_dict` ([#8229](https://github.com/Lightning-AI/lightning/pull/8229))
- Standardized the dataloaders arguments of `trainer.{fit,valdiate,test,tune}` ([#7431](https://github.com/Lightning-AI/lightning/pull/7431))
- Deprecated `DataModule` properties: `has_prepared_data`, `has_setup_fit`, `has_setup_validate`, `has_setup_test`, `has_setup_predict`, `has_teardown_fit`, `has_teardown_validate`, `has_teardown_test`, `has_teardown_predict` ([#7657](https://github.com/Lightning-AI/lightning/pull/7657/))
- Deprecated `TrainerModelHooksMixin` in favor of `pytorch_lightning.utilities.signature_utils` ([#7422](https://github.com/Lightning-AI/lightning/pull/7422))
- Deprecated `num_nodes` and `sync_batchnorm` arguments in `DDPPlugin` and `DDPSpawnPlugin` ([#7026](https://github.com/Lightning-AI/lightning/pull/7026))
- Deprecated `self.log(sync_dist_op)` in favor of `self.log(reduce_fx)`. ([#7891](https://github.com/Lightning-AI/lightning/pull/7891))
- Deprecated `is_overridden(model=...)` in favor of `is_overridden(instance=...)` ([#7918](https://github.com/Lightning-AI/lightning/pull/7918))
- Deprecated automatically detaching returned extras with grads ([#7994](https://github.com/Lightning-AI/lightning/pull/7994))
- Deprecated default value of `monitor` argument in EarlyStopping callback to enforce `monitor` as a required argument ([#7907](https://github.com/Lightning-AI/lightning/pull/7907))
- Deprecated importing `rank_zero_{warn,deprecation}` directly from `pytorch_lightning.utilities.distributed` ([#8085](https://github.com/Lightning-AI/lightning/pull/8085))
- Deprecated the use of `CheckpointConnector.hpc_load()` in favor of `CheckpointConnector.restore()` ([#7652](https://github.com/Lightning-AI/lightning/pull/7652))
- Deprecated `ModelCheckpoint(every_n_val_epochs)` in favor of `ModelCheckpoint(every_n_epochs)` ([#8383](https://github.com/Lightning-AI/lightning/pull/8383))
- Deprecated `DDPPlugin.task_idx` in favor of `DDPPlugin.local_rank` ([#8203](https://github.com/Lightning-AI/lightning/pull/8203))
- Deprecated the `Trainer.train_loop` property in favor of `Trainer.fit_loop` ([#8025](https://github.com/Lightning-AI/lightning/pull/8025))
- Deprecated the `Trainer.disable_validation` property in favor of `not Trainer.enable_validation` ([#8291](https://github.com/Lightning-AI/lightning/pull/8291))
- Deprecated `mode` parameter in `ModelSummary` in favor of `max_depth` ([#8062](https://github.com/Lightning-AI/lightning/pull/8062))
- Deprecated `reload_dataloaders_every_epoch` argument of `Trainer` in favor of `reload_dataloaders_every_n_epochs` ([#5043](https://github.com/Lightning-AI/lightning/pull/5043))
- Deprecated `distributed_backend` argument for `Trainer` ([#8575](https://github.com/Lightning-AI/lightning/pull/8575))

### Removed

- Dropped official support/testing for PyTorch <1.6 ([#8288](https://github.com/Lightning-AI/lightning/pull/8288))
- Removed `ProfilerConnector` ([#7654](https://github.com/Lightning-AI/lightning/pull/7654))
- Pruned deprecated classif. metrics from `pytorch_lightning.metrics.functional.classification` ([#7499](https://github.com/Lightning-AI/lightning/pull/7499))
- Removed deprecated data parallel classes `LightningDataParallel` and `LightningDistributedDataParallel` from `pytorch_lightning.overrides.data_parallel` ([#7510](https://github.com/Lightning-AI/lightning/pull/7510))
- Removed deprecated trainer attributes - `get_model` and `accelerator_backend` ([#7502](https://github.com/Lightning-AI/lightning/pull/7502))
- Removed support for automatically monitoring the `val_loss` key with `ModelCheckpoint`. Pass your `monitor` of choice to the `ModelCheckpoint` instance instead ([#8293](https://github.com/Lightning-AI/lightning/pull/8293))
- Removed support for `self.log(tbptt_reduce_fx)` and `self.log(tbptt_pad_token)`. Please, open a discussion explaining your use-case if you relied on these. ([#7644](https://github.com/Lightning-AI/lightning/pull/7644))
- Removed deprecated utils modules `model_utils`, `warning_utils`, `xla_device_utils` and partially `argparse_utils` ([#7503](https://github.com/Lightning-AI/lightning/pull/7503))
- Removed `RPCPlugin` and `RPCSequentialPlugin`. If you were successfully using these plugins, please open a GitHub discussion about your use case ([#8101](https://github.com/Lightning-AI/lightning/pull/8101))
- Removed deprecated trainer attributes - `on_cpu`, `on_tpu`, `use_tpu`, `on_gpu`, `use_dp`, `use_ddp`, `use_ddp2`, `use_horovod`, `use_single_gpu` ([#7501](https://github.com/Lightning-AI/lightning/pull/7501))
- Removed deprecated `optimizer` argument in `LightningModule.manual_backward()`; Toggling optimizers in manual optimization should be done using `LightningModule.{un}toggle_optimizer()` ([#8287](https://github.com/Lightning-AI/lightning/pull/8287))
- Removed DeepSpeed FP16 Exception as FP32 is now supported ([#8462](https://github.com/Lightning-AI/lightning/pull/8462))
- Removed environment variable `PL_EXP_VERSION` from DDP subprocesses ([7403](https://github.com/Lightning-AI/lightning/pull/7403))

### Fixed

- Fixed the `GPUStatsMonitor` callbacks to use the correct GPU IDs if `CUDA_VISIBLE_DEVICES` set ([#8260](https://github.com/Lightning-AI/lightning/pull/8260))
- Fixed `lr_scheduler` checkpointed state by calling `update_lr_schedulers` before saving checkpoints ([#7877](https://github.com/Lightning-AI/lightning/pull/7877))
- Fixed ambiguous warning when both overfit and train dataloader shuffling are enabled ([#7685](https://github.com/Lightning-AI/lightning/pull/7685))
- Fixed dev debugger memory growing due to tracking events even when disabled ([#7875](https://github.com/Lightning-AI/lightning/pull/7875))
- Fixed `None` loss keys getting added in `training_epoch_end` when using manual optimization and not returning a loss ([#7772](https://github.com/Lightning-AI/lightning/pull/7772))
- Fixed a bug where `precision=64` with `accelerator='ddp_spawn'` would throw a pickle error ([#6924](https://github.com/Lightning-AI/lightning/pull/6924))
- Do not override the existing `epoch` value in `logged_metrics` when already logged by the user ([#7982](https://github.com/Lightning-AI/lightning/pull/7982))
- Support for manual optimization with DeepSpeed ([#7970](https://github.com/Lightning-AI/lightning/pull/7970))
- Fixed `dataloader_idx` argument value when predicting with only one `DataLoader` ([#7941](https://github.com/Lightning-AI/lightning/pull/7941))
- Fixed passing the `stage` argument of `Callback.{setup,teardown}` as a keyword ([#7973](https://github.com/Lightning-AI/lightning/pull/7973))
- Fixed metrics generated during `validation sanity checking` are cleaned on end ([#8171](https://github.com/Lightning-AI/lightning/pull/8171))
- Fixed `log_gpu_memory` metrics not being added to `logging` when nothing else is logged ([#8174](https://github.com/Lightning-AI/lightning/pull/8174))
- Fixed a bug where calling `log` with a `Metric` instance would raise an error if it was a nested attribute of the model ([#8181](https://github.com/Lightning-AI/lightning/pull/8181))
- Fixed a bug where using `precision=64` would cause buffers with complex dtype to be cast to real ([#8208](https://github.com/Lightning-AI/lightning/pull/8208))
- Fixed `is_overridden` returning true for wrapped functions with no changes ([#8296](https://github.com/Lightning-AI/lightning/pull/8296))
- Fixed a bug where `truncated_bptt_steps` would throw an AttributeError when the target RNN has multiple hidden states ([#8145](https://github.com/Lightning-AI/lightning/pull/8145))
- Fixed `self.optimizers()` not returning a single optimizer if it had been wrapped ([#8326](https://github.com/Lightning-AI/lightning/pull/8326))
- Fixed the `on_after_backward` hook not getting called when using manual optimization and no plugins ([#8328](https://github.com/Lightning-AI/lightning/pull/8328))
- Fixed the `LightningModule.backward` hook only getting called with the `apex` plugin when using manual optimization ([#8328](https://github.com/Lightning-AI/lightning/pull/8328))
- Fixed moving batch to device before sending it to the `on_*_batch_start`/`on_*_batch_end` callbacks and model hooks ([#7378](https://github.com/Lightning-AI/lightning/pull/7378))
- Fixed passing a custom `DDPPlugin` when choosing `accelerator="ddp_cpu"` for the accelerator ([#6208](https://github.com/Lightning-AI/lightning/pull/6208))
- Fixed missing call to `LightningModule.untoggle_optimizer` in training loop when running gradient accumulation with multiple optimizers ([#8284](https://github.com/Lightning-AI/lightning/pull/8284))
- Fixed hash of LightningEnum to work with value instead of name ([#8421](https://github.com/Lightning-AI/lightning/pull/8421)).
- Fixed a bug where an extra checkpoint was saved at the end of training if the `val_check_interval` did not align with the number of training batches ([#7724](https://github.com/Lightning-AI/lightning/pull/7724))
- Fixed hash of LightningEnum to work with value instead of name([#8421](https://github.com/Lightning-AI/lightning/pull/8421)).
- Fixed `move_data_to_device` to return the batch if the object `to` function didn't return `self` ([#8433](https://github.com/Lightning-AI/lightning/pull/8433))
- Fixed progress bar updates for Pod Training ([#8258](https://github.com/Lightning-AI/lightning/pull/8258))
- Fixed clearing dataloader references before attaching new dataloaders in consecutive `Trainer.{fit,validate,test,predict}´ runs ([#8442](https://github.com/Lightning-AI/lightning/pull/8442))
- Fixed memory leaks on GPU by moving `optimizer_states`, `ResultCollection.extra`, `ResultMetric` attributes, and `LoggerConnector` metrics to `cpu`. Also, delete the DDP wrapper on `teardown` ([#8490](https://github.com/Lightning-AI/lightning/pull/8490))
- Fixed `SWA` callback using LightningModule `prevent_trainer_and_dataloaders_deepcopy` to avoid OOM ([#8472](https://github.com/Lightning-AI/lightning/pull/8472))
- Fixed `ModelPruning` callback `on_save_checkpoint` to avoid making a `deepcopy` potentially leading to OOM ([#8472](https://github.com/Lightning-AI/lightning/pull/8472))
- Fixed the sampler replacement logic for `DataLoader`s which do not define all `DataLoader` attributes as `__init__` parameters ([#8519](https://github.com/Lightning-AI/lightning/pull/8519))
- Fixed DeepSpeed Windows support ([#8488](https://github.com/Lightning-AI/lightning/pull/8488))
- Fixed DeepSpeed not properly setting the trainer `lr_schedulers` attribute ([#8527](https://github.com/Lightning-AI/lightning/pull/8527))
- Fixed experiment version and log-dir divergence in DDP when using multiple `Trainer` instances in sequence ([7403](https://github.com/Lightning-AI/lightning/pull/7403))
- Enabled manual optimization for TPUs ([#8458](https://github.com/Lightning-AI/lightning/pull/8458))
- Fixed `accumulate_grad_batches` not been recomputed during model reload ([#5334](https://github.com/Lightning-AI/lightning/pull/5334))
- Fixed a `TypeError` when wrapping optimizers in the `HorovodPlugin` and running `Trainer.test` ([#7840](https://github.com/Lightning-AI/lightning/pull/7840))
- Fixed `BackboneFinetuning` restoration ([#8501](https://github.com/Lightning-AI/lightning/pull/8501))
- Fixed `lr_scheduler` with metric (e.g. `torch.optim.lr_scheduler.ReduceLROnPlateau`) when using `automatic_optimization = False` ([#7643](https://github.com/Lightning-AI/lightning/pull/7643))
- Fixed `DeepSpeed` breaking with no schedulers ([#8580](https://github.com/Lightning-AI/lightning/pull/8580))


## [1.3.8] - 2021-07-01

### Fixed

- Fixed a sync deadlock when checkpointing a `LightningModule` that uses a torchmetrics 0.4 `Metric` ([#8218](https://github.com/Lightning-AI/lightning/pull/8218))
- Fixed compatibility TorchMetrics v0.4 ([#8206](https://github.com/Lightning-AI/lightning/pull/8206))
- Added torchelastic check when sanitizing GPUs ([#8095](https://github.com/Lightning-AI/lightning/pull/8095))
- Fixed a DDP info message that was never shown ([#8111](https://github.com/Lightning-AI/lightning/pull/8111))
- Fixed metrics deprecation message at module import level ([#8163](https://github.com/Lightning-AI/lightning/pull/8163))
- Fixed a bug where an infinite recursion would be triggered when using the `BaseFinetuning` callback on a model that contains a `ModuleDict` ([#8170](https://github.com/Lightning-AI/lightning/pull/8170))
- Added a mechanism to detect `deadlock` for `DDP` when only 1 process trigger an `Exception`. The mechanism will `kill the processes` when it happens ([#8167](https://github.com/Lightning-AI/lightning/pull/8167))
- Fixed NCCL error when selecting non-consecutive device ids ([#8165](https://github.com/Lightning-AI/lightning/pull/8165))
- Fixed SWA to also work with `IterableDataset` ([#8172](https://github.com/Lightning-AI/lightning/pull/8172))


## [1.3.7] - 2021-06-22

### Fixed

- Fixed a bug where skipping an optimizer while using amp causes amp to trigger an assertion error ([#7975](https://github.com/Lightning-AI/lightning/pull/7975))
- Fixed deprecation messages not showing due to incorrect stacklevel ([#8002](https://github.com/Lightning-AI/lightning/pull/8002), [#8005](https://github.com/Lightning-AI/lightning/pull/8005))
- Fixed setting a `DistributedSampler` when using a distributed plugin in a custom accelerator ([#7814](https://github.com/Lightning-AI/lightning/pull/7814))
- Improved `PyTorchProfiler` chrome traces names ([#8009](https://github.com/Lightning-AI/lightning/pull/8009))
- Fixed moving the best score to device in `EarlyStopping` callback for TPU devices ([#7959](https://github.com/Lightning-AI/lightning/pull/7959))
- Fixes access to `callback_metrics` in ddp_spawn ([#7916](https://github.com/Lightning-AI/lightning/pull/7916))


## [1.3.6] - 2021-06-15

### Fixed

- Fixed logs overwriting issue for remote filesystems ([#7889](https://github.com/Lightning-AI/lightning/pull/7889))
- Fixed `DataModule.prepare_data` could only be called on the global rank 0 process ([#7945](https://github.com/Lightning-AI/lightning/pull/7945))
- Fixed setting `worker_init_fn` to seed dataloaders correctly when using DDP ([#7942](https://github.com/Lightning-AI/lightning/pull/7942))
- Fixed `BaseFinetuning` callback to properly handle parent modules w/ parameters ([#7931](https://github.com/Lightning-AI/lightning/pull/7931))


## [1.3.5] - 2021-06-08

### Added

- Added warning to Training Step output ([#7779](https://github.com/Lightning-AI/lightning/pull/7779))

### Fixed

- Fixed `LearningRateMonitor` and `BackboneFinetuning` ([#7835](https://github.com/Lightning-AI/lightning/pull/7835))
- Minor improvements to `apply_to_collection` and type signature of `log_dict` ([#7851](https://github.com/Lightning-AI/lightning/pull/7851))
- Fixed docker versions ([#7834](https://github.com/Lightning-AI/lightning/pull/7834))
- Fixed sharded training check for fp16 precision ([#7825](https://github.com/Lightning-AI/lightning/pull/7825))
- Fixed support for torch Module type hints in LightningCLI ([#7807](https://github.com/Lightning-AI/lightning/pull/7807))

### Changed

- Move `training_output` validation to after `train_step_end` ([#7868](https://github.com/Lightning-AI/lightning/pull/7868))


## [1.3.4] - 2021-06-01

### Fixed

- Fixed info message when max training time reached ([#7780](https://github.com/Lightning-AI/lightning/pull/7780))
- Fixed missing `__len__` method to `IndexBatchSamplerWrapper` ([#7681](https://github.com/Lightning-AI/lightning/pull/7681))


## [1.3.3] - 2021-05-27

### Changed

- Changed calling of `untoggle_optimizer(opt_idx)` out of the closure function ([#7563](https://github.com/Lightning-AI/lightning/pull/7563))

### Fixed

- Fixed `ProgressBar` pickling after calling `trainer.predict` ([#7608](https://github.com/Lightning-AI/lightning/pull/7608))
- Fixed broadcasting in multi-node, multi-gpu DDP using torch 1.7 ([#7592](https://github.com/Lightning-AI/lightning/pull/7592))
- Fixed dataloaders are not reset when tuning the model ([#7566](https://github.com/Lightning-AI/lightning/pull/7566))
- Fixed print errors in `ProgressBar` when `trainer.fit` is not called ([#7674](https://github.com/Lightning-AI/lightning/pull/7674))
- Fixed global step update when the epoch is skipped ([#7677](https://github.com/Lightning-AI/lightning/pull/7677))
- Fixed training loop total batch counter when accumulate grad batches was enabled ([#7692](https://github.com/Lightning-AI/lightning/pull/7692))


## [1.3.2] - 2021-05-18

### Changed

- `DataModule`s now avoid duplicate `{setup,teardown,prepare_data}` calls for the same stage ([#7238](https://github.com/Lightning-AI/lightning/pull/7238))

### Fixed

- Fixed parsing of multiple training dataloaders ([#7433](https://github.com/Lightning-AI/lightning/pull/7433))
- Fixed recursive passing of `wrong_type` keyword argument in `pytorch_lightning.utilities.apply_to_collection` ([#7433](https://github.com/Lightning-AI/lightning/pull/7433))
- Fixed setting correct `DistribType` for `ddp_cpu` (spawn) backend ([#7492](https://github.com/Lightning-AI/lightning/pull/7492))
- Fixed incorrect number of calls to LR scheduler when `check_val_every_n_epoch > 1` ([#7032](https://github.com/Lightning-AI/lightning/pull/7032))


## [1.3.1] - 2021-05-11

### Fixed

- Fixed DeepSpeed with IterableDatasets ([#7362](https://github.com/Lightning-AI/lightning/pull/7362))
- Fixed `Trainer.current_epoch` not getting restored after tuning ([#7434](https://github.com/Lightning-AI/lightning/pull/7434))
- Fixed local rank displayed in console log ([#7395](https://github.com/Lightning-AI/lightning/pull/7395))


## [1.3.0] - 2021-05-06

### Added

- Added support for the `EarlyStopping` callback to run at the end of the training epoch ([#6944](https://github.com/Lightning-AI/lightning/pull/6944))
- Added synchronization points before and after `setup` hooks are run ([#7202](https://github.com/Lightning-AI/lightning/pull/7202))
- Added a `teardown` hook to `ClusterEnvironment` ([#6942](https://github.com/Lightning-AI/lightning/pull/6942))
- Added utils for metrics to scalar conversions ([#7180](https://github.com/Lightning-AI/lightning/pull/7180))
- Added utils for NaN/Inf detection for gradients and parameters ([#6834](https://github.com/Lightning-AI/lightning/pull/6834))
- Added more explicit exception message when trying to execute `trainer.test()` or `trainer.validate()` with `fast_dev_run=True` ([#6667](https://github.com/Lightning-AI/lightning/pull/6667))
- Added `LightningCLI` class to provide simple reproducibility with minimum boilerplate training CLI (
    [#4492](https://github.com/Lightning-AI/lightning/pull/4492),
    [#6862](https://github.com/Lightning-AI/lightning/pull/6862),
    [#7156](https://github.com/Lightning-AI/lightning/pull/7156),
    [#7299](https://github.com/Lightning-AI/lightning/pull/7299))
- Added `gradient_clip_algorithm` argument to Trainer for gradient clipping by value ([#6123](https://github.com/Lightning-AI/lightning/pull/6123)).
- Added a way to print to terminal without breaking up the progress bar ([#5470](https://github.com/Lightning-AI/lightning/pull/5470))
- Added support to checkpoint after training steps in `ModelCheckpoint` callback ([#6146](https://github.com/Lightning-AI/lightning/pull/6146))
- Added `TrainerStatus.{INITIALIZING,RUNNING,FINISHED,INTERRUPTED}` ([#7173](https://github.com/Lightning-AI/lightning/pull/7173))
- Added `Trainer.validate()` method to perform one evaluation epoch over the validation set ([#4948](https://github.com/Lightning-AI/lightning/pull/4948))
- Added `LightningEnvironment` for Lightning-specific DDP ([#5915](https://github.com/Lightning-AI/lightning/pull/5915))
- Added `teardown()` hook to LightningDataModule ([#4673](https://github.com/Lightning-AI/lightning/pull/4673))
- Added `auto_insert_metric_name` parameter to `ModelCheckpoint` ([#6277](https://github.com/Lightning-AI/lightning/pull/6277))
- Added arg to `self.log` that enables users to give custom names when dealing with multiple dataloaders ([#6274](https://github.com/Lightning-AI/lightning/pull/6274))
- Added `teardown` method to `BaseProfiler` to enable subclasses defining post-profiling steps outside of `__del__` ([#6370](https://github.com/Lightning-AI/lightning/pull/6370))
- Added `setup` method to `BaseProfiler` to enable subclasses defining pre-profiling steps for every process ([#6633](https://github.com/Lightning-AI/lightning/pull/6633))
- Added no return warning to predict ([#6139](https://github.com/Lightning-AI/lightning/pull/6139))
- Added `Trainer.predict` config validation ([#6543](https://github.com/Lightning-AI/lightning/pull/6543))
- Added `AbstractProfiler` interface ([#6621](https://github.com/Lightning-AI/lightning/pull/6621))
- Added support for including module names for forward in the autograd trace of `PyTorchProfiler` ([#6349](https://github.com/Lightning-AI/lightning/pull/6349))
- Added support for the PyTorch 1.8.1 autograd profiler ([#6618](https://github.com/Lightning-AI/lightning/pull/6618))
- Added `outputs` parameter to callback's `on_validation_epoch_end` & `on_test_epoch_end` hooks ([#6120](https://github.com/Lightning-AI/lightning/pull/6120))
- Added `configure_sharded_model` hook ([#6679](https://github.com/Lightning-AI/lightning/pull/6679))
- Added support for `precision=64`, enabling training with double precision ([#6595](https://github.com/Lightning-AI/lightning/pull/6595))
- Added support for DDP communication hooks ([#6736](https://github.com/Lightning-AI/lightning/pull/6736))
- Added `artifact_location` argument to `MLFlowLogger` which will be passed to the `MlflowClient.create_experiment` call ([#6677](https://github.com/Lightning-AI/lightning/pull/6677))
- Added `model` parameter to precision plugins' `clip_gradients` signature (
    [#6764](https://github.com/Lightning-AI/lightning/pull/6764),
    [#7231](https://github.com/Lightning-AI/lightning/pull/7231))
- Added `is_last_batch` attribute to `Trainer` ([#6825](https://github.com/Lightning-AI/lightning/pull/6825))
- Added `LightningModule.lr_schedulers()` for manual optimization  ([#6567](https://github.com/Lightning-AI/lightning/pull/6567))
- Added `MpModelWrapper` in TPU Spawn ([#7045](https://github.com/Lightning-AI/lightning/pull/7045))
- Added `max_time` Trainer argument to limit training time ([#6823](https://github.com/Lightning-AI/lightning/pull/6823))
- Added `on_predict_{batch,epoch}_{start,end}` hooks ([#7141](https://github.com/Lightning-AI/lightning/pull/7141))
- Added new `EarlyStopping` parameters `stopping_threshold` and `divergence_threshold` ([#6868](https://github.com/Lightning-AI/lightning/pull/6868))
- Added `debug` flag to TPU Training Plugins (PT_XLA_DEBUG) ([#7219](https://github.com/Lightning-AI/lightning/pull/7219))
- Added new `UnrepeatedDistributedSampler` and `IndexBatchSamplerWrapper` for tracking distributed predictions ([#7215](https://github.com/Lightning-AI/lightning/pull/7215))
- Added `trainer.predict(return_predictions=None|False|True)` ([#7215](https://github.com/Lightning-AI/lightning/pull/7215))
- Added `BasePredictionWriter` callback to implement prediction saving ([#7127](https://github.com/Lightning-AI/lightning/pull/7127))
- Added `trainer.tune(scale_batch_size_kwargs, lr_find_kwargs)` arguments to configure the tuning algorithms ([#7258](https://github.com/Lightning-AI/lightning/pull/7258))
- Added `tpu_distributed` check for TPU Spawn barrier ([#7241](https://github.com/Lightning-AI/lightning/pull/7241))
- Added device updates to TPU Spawn for Pod training ([#7243](https://github.com/Lightning-AI/lightning/pull/7243))
- Added warning when missing `Callback` and using `resume_from_checkpoint` ([#7254](https://github.com/Lightning-AI/lightning/pull/7254))
- DeepSpeed single file saving ([#6900](https://github.com/Lightning-AI/lightning/pull/6900))
- Added Training type Plugins Registry (
    [#6982](https://github.com/Lightning-AI/lightning/pull/6982),
    [#7063](https://github.com/Lightning-AI/lightning/pull/7063),
    [#7214](https://github.com/Lightning-AI/lightning/pull/7214),
    [#7224](https://github.com/Lightning-AI/lightning/pull/7224)
)
- Add `ignore` param to `save_hyperparameters` ([#6056](https://github.com/Lightning-AI/lightning/pull/6056))

### Changed

- Changed `LightningModule.truncated_bptt_steps` to be property ([#7323](https://github.com/Lightning-AI/lightning/pull/7323))
- Changed `EarlyStopping` callback from by default running `EarlyStopping.on_validation_end` if only training is run. Set `check_on_train_epoch_end` to run the callback at the end of the train epoch instead of at the end of the validation epoch ([#7069](https://github.com/Lightning-AI/lightning/pull/7069))
- Renamed `pytorch_lightning.callbacks.swa` to `pytorch_lightning.callbacks.stochastic_weight_avg` ([#6259](https://github.com/Lightning-AI/lightning/pull/6259))
- Refactor `RunningStage` and `TrainerState` usage (
    [#4945](https://github.com/Lightning-AI/lightning/pull/4945),
    [#7173](https://github.com/Lightning-AI/lightning/pull/7173))
    * Added `RunningStage.SANITY_CHECKING`
    * Added `TrainerFn.{FITTING,VALIDATING,TESTING,PREDICTING,TUNING}`
    * Changed `trainer.evaluating` to return `True` if validating or testing
- Changed `setup()` and `teardown()` stage argument to take any of `{fit,validate,test,predict}` ([#6386](https://github.com/Lightning-AI/lightning/pull/6386))
- Changed profilers to save separate report files per state and rank ([#6621](https://github.com/Lightning-AI/lightning/pull/6621))
- The trainer no longer tries to save a checkpoint on exception or run callback's `on_train_end` functions ([#6864](https://github.com/Lightning-AI/lightning/pull/6864))
- Changed `PyTorchProfiler` to use `torch.autograd.profiler.record_function` to record functions ([#6349](https://github.com/Lightning-AI/lightning/pull/6349))
- Disabled `lr_scheduler.step()` in manual optimization  ([#6825](https://github.com/Lightning-AI/lightning/pull/6825))
- Changed warnings and recommendations for dataloaders in `ddp_spawn` ([#6762](https://github.com/Lightning-AI/lightning/pull/6762))
- `pl.seed_everything` will now also set the seed on the `DistributedSampler` ([#7024](https://github.com/Lightning-AI/lightning/pull/7024))
- Changed default setting for communication of multi-node training using `DDPShardedPlugin` ([#6937](https://github.com/Lightning-AI/lightning/pull/6937))
- `trainer.tune()` now returns the tuning result ([#7258](https://github.com/Lightning-AI/lightning/pull/7258))
- `LightningModule.from_datasets()` now accepts `IterableDataset` instances as training datasets. ([#7503](https://github.com/Lightning-AI/lightning/pull/7503))
- Changed `resume_from_checkpoint` warning to an error when the checkpoint file does not exist ([#7075](https://github.com/Lightning-AI/lightning/pull/7075))
- Automatically set `sync_batchnorm` for `training_type_plugin` ([#6536](https://github.com/Lightning-AI/lightning/pull/6536))
- Allowed training type plugin to delay optimizer creation ([#6331](https://github.com/Lightning-AI/lightning/pull/6331))
- Removed ModelSummary validation from train loop on_trainer_init ([#6610](https://github.com/Lightning-AI/lightning/pull/6610))
- Moved `save_function` to accelerator ([#6689](https://github.com/Lightning-AI/lightning/pull/6689))
- Updated DeepSpeed ZeRO ([#6546](https://github.com/Lightning-AI/lightning/pull/6546),
    [#6752](https://github.com/Lightning-AI/lightning/pull/6752),
    [#6142](https://github.com/Lightning-AI/lightning/pull/6142),
    [#6321](https://github.com/Lightning-AI/lightning/pull/6321))
- Improved verbose logging for `EarlyStopping` callback ([#6811](https://github.com/Lightning-AI/lightning/pull/6811))
- Run ddp_spawn dataloader checks on Windows ([#6930](https://github.com/Lightning-AI/lightning/pull/6930))
- Updated mlflow with using `resolve_tags` ([#6746](https://github.com/Lightning-AI/lightning/pull/6746))
- Moved `save_hyperparameters` to its own function ([#7119](https://github.com/Lightning-AI/lightning/pull/7119))
- Replaced `_DataModuleWrapper` with `__new__` ([#7289](https://github.com/Lightning-AI/lightning/pull/7289))
- Reset `current_fx` properties on lightning module in teardown ([#7247](https://github.com/Lightning-AI/lightning/pull/7247))
- Auto-set `DataLoader.worker_init_fn` with `seed_everything` ([#6960](https://github.com/Lightning-AI/lightning/pull/6960))
- Remove `model.trainer` call inside of dataloading mixin ([#7317](https://github.com/Lightning-AI/lightning/pull/7317))
- Split profilers module ([#6261](https://github.com/Lightning-AI/lightning/pull/6261))
- Ensure accelerator is valid if running interactively ([#5970](https://github.com/Lightning-AI/lightning/pull/5970))
- Disabled batch transfer in DP mode ([#6098](https://github.com/Lightning-AI/lightning/pull/6098))

### Deprecated

- Deprecated `outputs` in both `LightningModule.on_train_epoch_end` and `Callback.on_train_epoch_end` hooks ([#7339](https://github.com/Lightning-AI/lightning/pull/7339))
- Deprecated `Trainer.truncated_bptt_steps` in favor of `LightningModule.truncated_bptt_steps` ([#7323](https://github.com/Lightning-AI/lightning/pull/7323))
- Deprecated `outputs` in both `LightningModule.on_train_epoch_end` and `Callback.on_train_epoch_end` hooks ([#7339](https://github.com/Lightning-AI/lightning/pull/7339))
- Deprecated `LightningModule.grad_norm` in favor of `pytorch_lightning.utilities.grads.grad_norm` ([#7292](https://github.com/Lightning-AI/lightning/pull/7292))
- Deprecated the `save_function` property from the `ModelCheckpoint` callback ([#7201](https://github.com/Lightning-AI/lightning/pull/7201))
- Deprecated `LightningModule.write_predictions` and `LightningModule.write_predictions_dict` ([#7066](https://github.com/Lightning-AI/lightning/pull/7066))
- Deprecated `TrainerLoggingMixin` in favor of a separate utilities module for metric handling ([#7180](https://github.com/Lightning-AI/lightning/pull/7180))
- Deprecated `TrainerTrainingTricksMixin` in favor of a separate utilities module for NaN/Inf detection for gradients and parameters ([#6834](https://github.com/Lightning-AI/lightning/pull/6834))
- `period` has been deprecated in favor of `every_n_val_epochs` in the `ModelCheckpoint` callback ([#6146](https://github.com/Lightning-AI/lightning/pull/6146))
- Deprecated `trainer.running_sanity_check` in favor of `trainer.sanity_checking` ([#4945](https://github.com/Lightning-AI/lightning/pull/4945))
- Deprecated `Profiler(output_filename)` in favor of `dirpath` and `filename` ([#6621](https://github.com/Lightning-AI/lightning/pull/6621))
- Deprecated `PyTorchProfiler(profiled_functions)` in favor of `record_functions` ([#6349](https://github.com/Lightning-AI/lightning/pull/6349))
- Deprecated `@auto_move_data` in favor of `trainer.predict` ([#6993](https://github.com/Lightning-AI/lightning/pull/6993))
- Deprecated `Callback.on_load_checkpoint(checkpoint)` in favor of `Callback.on_load_checkpoint(trainer, pl_module, checkpoint)` ([#7253](https://github.com/Lightning-AI/lightning/pull/7253))
- Deprecated metrics in favor of `torchmetrics` (
    [#6505](https://github.com/Lightning-AI/lightning/pull/6505),
    [#6530](https://github.com/Lightning-AI/lightning/pull/6530),
    [#6540](https://github.com/Lightning-AI/lightning/pull/6540),
    [#6547](https://github.com/Lightning-AI/lightning/pull/6547),
    [#6515](https://github.com/Lightning-AI/lightning/pull/6515),
    [#6572](https://github.com/Lightning-AI/lightning/pull/6572),
    [#6573](https://github.com/Lightning-AI/lightning/pull/6573),
    [#6584](https://github.com/Lightning-AI/lightning/pull/6584),
    [#6636](https://github.com/Lightning-AI/lightning/pull/6636),
    [#6637](https://github.com/Lightning-AI/lightning/pull/6637),
    [#6649](https://github.com/Lightning-AI/lightning/pull/6649),
    [#6659](https://github.com/Lightning-AI/lightning/pull/6659),
    [#7131](https://github.com/Lightning-AI/lightning/pull/7131),
)
- Deprecated the `LightningModule.datamodule` getter and setter methods; access them through `Trainer.datamodule` instead ([#7168](https://github.com/Lightning-AI/lightning/pull/7168))
- Deprecated the use of `Trainer(gpus="i")` (string) for selecting the i-th GPU; from v1.5 this will set the number of GPUs instead of the index ([#6388](https://github.com/Lightning-AI/lightning/pull/6388))

### Removed

- Removed the `exp_save_path` property from the `LightningModule` ([#7266](https://github.com/Lightning-AI/lightning/pull/7266))
- Removed training loop explicitly calling `EarlyStopping.on_validation_end` if no validation is run ([#7069](https://github.com/Lightning-AI/lightning/pull/7069))
- Removed `automatic_optimization` as a property from the training loop in favor of `LightningModule.automatic_optimization` ([#7130](https://github.com/Lightning-AI/lightning/pull/7130))
- Removed evaluation loop legacy returns for `*_epoch_end` hooks ([#6973](https://github.com/Lightning-AI/lightning/pull/6973))
- Removed support for passing a bool value to `profiler` argument of Trainer ([#6164](https://github.com/Lightning-AI/lightning/pull/6164))
- Removed no return warning from val/test step ([#6139](https://github.com/Lightning-AI/lightning/pull/6139))
- Removed passing a `ModelCheckpoint` instance to `Trainer(checkpoint_callback)` ([#6166](https://github.com/Lightning-AI/lightning/pull/6166))
- Removed deprecated Trainer argument `enable_pl_optimizer` and `automatic_optimization` ([#6163](https://github.com/Lightning-AI/lightning/pull/6163))
- Removed deprecated metrics ([#6161](https://github.com/Lightning-AI/lightning/pull/6161))
    * from `pytorch_lightning.metrics.functional.classification` removed `to_onehot`, `to_categorical`, `get_num_classes`, `roc`, `multiclass_roc`, `average_precision`, `precision_recall_curve`, `multiclass_precision_recall_curve`
    * from `pytorch_lightning.metrics.functional.reduction` removed `reduce`, `class_reduce`
- Removed deprecated `ModelCheckpoint` arguments `prefix`, `mode="auto"` ([#6162](https://github.com/Lightning-AI/lightning/pull/6162))
- Removed `mode='auto'` from `EarlyStopping` ([#6167](https://github.com/Lightning-AI/lightning/pull/6167))
- Removed `epoch` and `step` arguments from `ModelCheckpoint.format_checkpoint_name()`, these are now included in the `metrics` argument ([#7344](https://github.com/Lightning-AI/lightning/pull/7344))
- Removed legacy references for magic keys in the `Result` object ([#6016](https://github.com/Lightning-AI/lightning/pull/6016))
- Removed deprecated `LightningModule` `hparams` setter ([#6207](https://github.com/Lightning-AI/lightning/pull/6207))
- Removed legacy code to log or include metrics in the progress bar by returning them in a dict with the `"log"/"progress_bar"` magic keys. Use `self.log` instead ([#6734](https://github.com/Lightning-AI/lightning/pull/6734))
- Removed `trainer.fit()` return value of `1`. It has no return now ([#7237](https://github.com/Lightning-AI/lightning/pull/7237))
- Removed `logger_connector` legacy code ([#6733](https://github.com/Lightning-AI/lightning/pull/6733))
- Removed unused mixin attributes ([#6487](https://github.com/Lightning-AI/lightning/pull/6487))

### Fixed

- Fixed NaN errors in progress bars when training with iterable datasets with no length defined ([#7306](https://github.com/Lightning-AI/lightning/pull/7306))
- Fixed attaching train and validation dataloaders when `reload_dataloaders_every_epoch=True` and `num_sanity_val_steps=0` ([#7207](https://github.com/Lightning-AI/lightning/pull/7207))
- Added a barrier in the accelerator `teardown` to synchronize processes before execution finishes ([#6814](https://github.com/Lightning-AI/lightning/pull/6814))
- Fixed multi-node DDP sub-process launch by using `local_rank` instead of `global_rank` for main process assertion ([#7061](https://github.com/Lightning-AI/lightning/pull/7061))
- Fixed incorrect removal of `WORLD_SIZE` environment variable in DDP training when launching with torch distributed/torchelastic ([#6942](https://github.com/Lightning-AI/lightning/pull/6942))
- Made the `Plugin.reduce` method more consistent across all Plugins to reflect a mean-reduction by default ([#6011](https://github.com/Lightning-AI/lightning/pull/6011))
- Move lightning module to correct device type when using LightningDistributedWrapper ([#6070](https://github.com/Lightning-AI/lightning/pull/6070))
- Do not print top-k verbose log with `ModelCheckpoint(monitor=None)` ([#6109](https://github.com/Lightning-AI/lightning/pull/6109))
- Fixed `ModelCheckpoint(save_top_k=0, save_last=True)` not saving the `last` checkpoint ([#6136](https://github.com/Lightning-AI/lightning/pull/6136))
- Fixed `.teardown(stage='fit')` and `.on_fit_{start,end}()` getting called during `trainer.test` ([#6386](https://github.com/Lightning-AI/lightning/pull/6386))
- Fixed LightningModule `all_gather` on cpu tensors ([#6416](https://github.com/Lightning-AI/lightning/pull/6416))
- Fixed torch distributed not available in setup hook for DDP ([#6506](https://github.com/Lightning-AI/lightning/pull/6506))
- Fixed `trainer.tuner.{lr_find,scale_batch_size}` not setting the `Trainer` state properly ([#7258](https://github.com/Lightning-AI/lightning/pull/7258))
- Fixed bug where the learning rate schedulers did not follow the optimizer frequencies ([#4868](https://github.com/Lightning-AI/lightning/pull/4868))
- Fixed pickle error checker to now check for `pickle.PickleError` to catch all pickle errors ([#6917](https://github.com/Lightning-AI/lightning/pull/6917))
- Fixed a bug where the outputs object passed to `LightningModule.training_epoch_end` was different from the object passed to the `on_train_end_epoch` hook ([#6969](https://github.com/Lightning-AI/lightning/pull/6969))
- Fixed a bug where the outputs passed to `train_batch_end` would be lists even when using a single optimizer and no truncated backprop through time steps ([#6969](https://github.com/Lightning-AI/lightning/pull/6969))
- Fixed bug for trainer error handling which would cause hang for distributed training ([#6864](https://github.com/Lightning-AI/lightning/pull/6864))
- Fixed `self.device` not returning the correct device in replicas of data-parallel ([#6414](https://github.com/Lightning-AI/lightning/pull/6414))
- Fixed `lr_find` trying beyond `num_training` steps and suggesting a too high learning rate ([#7076](https://github.com/Lightning-AI/lightning/pull/7076))
- Fixed logger creating incorrect version folder in DDP with repeated `Trainer.fit` calls ([#7077](https://github.com/Lightning-AI/lightning/pull/7077))
- Fixed metric objects passed directly to `self.log` not being reset correctly ([#7055](https://github.com/Lightning-AI/lightning/pull/7055))
- Fixed `CombinedLoader` in distributed settings for validation / testing ([#7102](https://github.com/Lightning-AI/lightning/pull/7102))
- Fixed the save_dir in `WandbLogger` when the run was initiated externally ([#7106](https://github.com/Lightning-AI/lightning/pull/7106))
- Fixed `num_sanity_val_steps` affecting reproducibility of training data shuffling ([#7014](https://github.com/Lightning-AI/lightning/pull/7014))
- Fixed resetting device after `fitting/evaluating/predicting` ([#7188](https://github.com/Lightning-AI/lightning/pull/7188))
- Fixed bug where `trainer.tuner.scale_batch_size(max_trials=0)` would not return the correct batch size result ([#7262](https://github.com/Lightning-AI/lightning/pull/7262))
- Fixed metrics not being properly logged with `precision=16` and `manual_optimization` ([#7228](https://github.com/Lightning-AI/lightning/pull/7228))
- Fixed `BaseFinetuning` properly reloading `optimizer_states` when using `resume_from_checkpoint` ([#6891](https://github.com/Lightning-AI/lightning/pull/6891))
- Fixed `parameters_to_ignore` not properly set to DDPWrapper ([#7239](https://github.com/Lightning-AI/lightning/pull/7239))
- Fixed parsing of `fast_dev_run=True` with the built-in `ArgumentParser` ([#7240](https://github.com/Lightning-AI/lightning/pull/7240))
- Fixed handling an `IterableDataset` that fails to produce a batch at the beginning of an epoch ([#7294](https://github.com/Lightning-AI/lightning/pull/7294))
- Fixed `LightningModule.save_hyperparameters()` when attempting to save an empty container ([#7268](https://github.com/Lightning-AI/lightning/pull/7268))
- Fixed `apex` not properly instantiated when running with `ddp` ([#7274](https://github.com/Lightning-AI/lightning/pull/7274))
- Fixed optimizer `state` not moved to `GPU` ([#7277](https://github.com/Lightning-AI/lightning/pull/7277))
- Fixed custom init args for `WandbLogger` ([#6989](https://github.com/Lightning-AI/lightning/pull/6989))
- Fixed a bug where an error would be raised if the train dataloader sometimes produced None for a batch ([#7342](https://github.com/Lightning-AI/lightning/pull/7342))
- Fixed examples (
    [#6600](https://github.com/Lightning-AI/lightning/pull/6600),
    [#6638](https://github.com/Lightning-AI/lightning/pull/6638),
    [#7096](https://github.com/Lightning-AI/lightning/pull/7096),
    [#7246](https://github.com/Lightning-AI/lightning/pull/7246),
    [#6357](https://github.com/Lightning-AI/lightning/pull/6357),
    [#6476](https://github.com/Lightning-AI/lightning/pull/6476),
    [#6294](https://github.com/Lightning-AI/lightning/pull/6294),
    [#6373](https://github.com/Lightning-AI/lightning/pull/6373),
    [#6088](https://github.com/Lightning-AI/lightning/pull/6088),
    [#7398](https://github.com/Lightning-AI/lightning/pull/7398)
)
- Resolved schedule step bug for PyTorch Profiler ([#6674](https://github.com/Lightning-AI/lightning/pull/6674),
    [#6681](https://github.com/Lightning-AI/lightning/pull/6681))
- Updated logic for checking TPUs availability ([#6767](https://github.com/Lightning-AI/lightning/pull/6767))
- Resolve TPU miss rendezvous ([#6781](https://github.com/Lightning-AI/lightning/pull/6781))
- Fixed auto-scaling mode when calling tune method on trainer ([#7321](https://github.com/Lightning-AI/lightning/pull/7321))
- Fixed finetuning complex models correctly unfreezes ([#6880](https://github.com/Lightning-AI/lightning/pull/6880))
- Ensure we set the eval/train flag correctly on accelerator model ([#6877](https://github.com/Lightning-AI/lightning/pull/6877))
- Set better defaults for `rank_zero_only.rank` when training is launched with SLURM and torchelastic ([#6802](https://github.com/Lightning-AI/lightning/pull/6802))
- Fixed matching the number of outputs of backward with forward for AllGatherGrad ([#6625](https://github.com/Lightning-AI/lightning/pull/6625))
- Fixed the `gradient_clip_algorithm` has no effect ([#6928](https://github.com/Lightning-AI/lightning/pull/6928))
- Fixed CUDA OOM detection and handling ([#6934](https://github.com/Lightning-AI/lightning/pull/6934))
- Fixed `unfreeze_and_add_param_group` expects `modules` rather than `module` ([#6822](https://github.com/Lightning-AI/lightning/pull/6822))
- Fixed DPP + SyncBN when move on device ([#6838](https://github.com/Lightning-AI/lightning/pull/6838))
- Fixed missing arguments in `lr_find` call ([#6784](https://github.com/Lightning-AI/lightning/pull/6784))
- Fixed `set_default_tensor_type` to `torch.DoubleTensor` with precision=64 ([#7108](https://github.com/Lightning-AI/lightning/pull/7108))
- Fixed `NeptuneLogger.log_text(step=None)` ([#7194](https://github.com/Lightning-AI/lightning/pull/7194))
- Fixed importing torchtext batch ([#6365](https://github.com/Lightning-AI/lightning/pull/6365),
    [#6323](https://github.com/Lightning-AI/lightning/pull/6323),
    [#6211](https://github.com/Lightning-AI/lightning/pull/6211))


## [1.2.9] - 2021-04-20

### Fixed

- Fixed the order to call for world ranks & the `root_device` property in `TPUSpawnPlugin` ([#7074](https://github.com/Lightning-AI/lightning/pull/7074))
- Fixed multi-gpu join for Horovod ([#6954](https://github.com/Lightning-AI/lightning/pull/6954))
- Fixed parsing for pre-release package versions ([#6999](https://github.com/Lightning-AI/lightning/pull/6999))


## [1.2.8] - 2021-04-14

### Added

- Added TPUSpawn + IterableDataset error message ([#6875](https://github.com/Lightning-AI/lightning/pull/6875))

### Fixed

- Fixed process rank not being available right away after `Trainer` instantiation ([#6941](https://github.com/Lightning-AI/lightning/pull/6941))
- Fixed `sync_dist` for tpus ([#6950](https://github.com/Lightning-AI/lightning/pull/6950))
- Fixed `AttributeError` for `require_backward_grad_sync` when running manual optimization with sharded plugin ([#6915](https://github.com/Lightning-AI/lightning/pull/6915))
- Fixed `--gpus` default for parser returned by `Trainer.add_argparse_args` ([#6898](https://github.com/Lightning-AI/lightning/pull/6898))
- Fixed TPU Spawn all gather ([#6896](https://github.com/Lightning-AI/lightning/pull/6896))
- Fixed `EarlyStopping` logic when `min_epochs` or `min_steps` requirement is not met ([#6705](https://github.com/Lightning-AI/lightning/pull/6705))
- Fixed csv extension check ([#6436](https://github.com/Lightning-AI/lightning/pull/6436))
- Fixed checkpoint issue when using Horovod distributed backend ([#6958](https://github.com/Lightning-AI/lightning/pull/6958))
- Fixed tensorboard exception raising ([#6901](https://github.com/Lightning-AI/lightning/pull/6901))
- Fixed setting the eval/train flag correctly on accelerator model ([#6983](https://github.com/Lightning-AI/lightning/pull/6983))
- Fixed DDP_SPAWN compatibility with bug_report_model.py ([#6892](https://github.com/Lightning-AI/lightning/pull/6892))
- Fixed bug where `BaseFinetuning.flatten_modules()` was duplicating leaf node parameters ([#6879](https://github.com/Lightning-AI/lightning/pull/6879))
- Set better defaults for `rank_zero_only.rank` when training is launched with SLURM and torchelastic:
    * Support SLURM and torchelastic global rank environment variables ([#5715](https://github.com/Lightning-AI/lightning/pull/5715))
    * Remove hardcoding of local rank in accelerator connector ([#6878](https://github.com/Lightning-AI/lightning/pull/6878))


## [1.2.7] - 2021-04-06

### Fixed

- Fixed resolve a bug with omegaconf and xm.save ([#6741](https://github.com/Lightning-AI/lightning/pull/6741))
- Fixed an issue with IterableDataset when __len__ is not defined ([#6828](https://github.com/Lightning-AI/lightning/pull/6828))
- Sanitize None params during pruning ([#6836](https://github.com/Lightning-AI/lightning/pull/6836))
- Enforce an epoch scheduler interval when using SWA ([#6588](https://github.com/Lightning-AI/lightning/pull/6588))
- Fixed TPU Colab hang issue, post training ([#6816](https://github.com/Lightning-AI/lightning/pull/6816))
- Fixed a bug where `TensorBoardLogger` would give a warning and not log correctly to a symbolic link `save_dir` ([#6730](https://github.com/Lightning-AI/lightning/pull/6730))
- Fixed bug where `predict` could not be used when `progress_bar_refresh_rate=0` ([#6884](https://github.com/Lightning-AI/lightning/pull/6884))


## [1.2.6] - 2021-03-30

### Changed

- Changed the behavior of `on_epoch_start` to run at the beginning of validation & test epoch ([#6498](https://github.com/Lightning-AI/lightning/pull/6498))

### Removed

- Removed legacy code to include `step` dictionary returns in `callback_metrics`. Use `self.log_dict` instead. ([#6682](https://github.com/Lightning-AI/lightning/pull/6682))

### Fixed

- Fixed `DummyLogger.log_hyperparams` raising a `TypeError` when running with `fast_dev_run=True` ([#6398](https://github.com/Lightning-AI/lightning/pull/6398))
- Fixed error on TPUs when there was no `ModelCheckpoint` ([#6654](https://github.com/Lightning-AI/lightning/pull/6654))
- Fixed `trainer.test` freeze on TPUs ([#6654](https://github.com/Lightning-AI/lightning/pull/6654))
- Fixed a bug where gradients were disabled after calling `Trainer.predict` ([#6657](https://github.com/Lightning-AI/lightning/pull/6657))
- Fixed bug where no TPUs were detected in a TPU pod env ([#6719](https://github.com/Lightning-AI/lightning/pull/6719))


## [1.2.5] - 2021-03-23

### Changed

- Update Gradient Clipping for the TPU Accelerator ([#6576](https://github.com/Lightning-AI/lightning/pull/6576))
- Refactored setup for typing friendly ([#6590](https://github.com/Lightning-AI/lightning/pull/6590))

### Fixed

- Fixed a bug where `all_gather` would not work correctly with `tpu_cores=8` ([#6587](https://github.com/Lightning-AI/lightning/pull/6587))
- Fixed comparing required versions ([#6434](https://github.com/Lightning-AI/lightning/pull/6434))
- Fixed duplicate logs appearing in console when using the python logging module ([#6275](https://github.com/Lightning-AI/lightning/pull/6275))
- Added Autocast in validation, test and predict modes for Native AMP ([#6565](https://github.com/Lightning-AI/lightning/pull/6565))


## [1.2.4] - 2021-03-16

### Changed

- Changed the default of `find_unused_parameters` back to `True` in DDP and DDP Spawn ([#6438](https://github.com/Lightning-AI/lightning/pull/6438))

### Fixed

- Expose DeepSpeed loss parameters to allow users to fix loss instability ([#6115](https://github.com/Lightning-AI/lightning/pull/6115))
- Fixed DP reduction with collection ([#6324](https://github.com/Lightning-AI/lightning/pull/6324))
- Fixed an issue where the tuner would not tune the learning rate if also tuning the batch size ([#4688](https://github.com/Lightning-AI/lightning/pull/4688))
- Fixed broadcast to use PyTorch `broadcast_object_list` and add `reduce_decision` ([#6410](https://github.com/Lightning-AI/lightning/pull/6410))
- Fixed logger creating directory structure too early in DDP ([#6380](https://github.com/Lightning-AI/lightning/pull/6380))
- Fixed DeepSpeed additional memory use on rank 0 when default device not set early enough ([#6460](https://github.com/Lightning-AI/lightning/pull/6460))
- Fixed an issue with `Tuner.scale_batch_size` not finding the batch size attribute in the datamodule ([#5968](https://github.com/Lightning-AI/lightning/pull/5968))
- Fixed an exception in the layer summary when the model contains torch.jit scripted submodules ([#6511](https://github.com/Lightning-AI/lightning/pull/6511))
- Fixed when Train loop config was run during `Trainer.predict` ([#6541](https://github.com/Lightning-AI/lightning/pull/6541))


## [1.2.3] - 2021-03-09

### Fixed

- Fixed `ModelPruning(make_pruning_permanent=True)` pruning buffers getting removed when saved during training ([#6073](https://github.com/Lightning-AI/lightning/pull/6073))
- Fixed when `_stable_1d_sort` to work when `n >= N` ([#6177](https://github.com/Lightning-AI/lightning/pull/6177))
- Fixed `AttributeError` when `logger=None` on TPU ([#6221](https://github.com/Lightning-AI/lightning/pull/6221))
- Fixed PyTorch Profiler with `emit_nvtx` ([#6260](https://github.com/Lightning-AI/lightning/pull/6260))
- Fixed `trainer.test` from `best_path` hangs after calling `trainer.fit`  ([#6272](https://github.com/Lightning-AI/lightning/pull/6272))
- Fixed `SingleTPU` calling `all_gather` ([#6296](https://github.com/Lightning-AI/lightning/pull/6296))
- Ensure we check DeepSpeed/Sharded in multi-node DDP ([#6297](https://github.com/Lightning-AI/lightning/pull/6297)
- Check `LightningOptimizer` doesn't delete optimizer hooks ([#6305](https://github.com/Lightning-AI/lightning/pull/6305)
- Resolve memory leak for evaluation ([#6326](https://github.com/Lightning-AI/lightning/pull/6326)
- Ensure that clip gradients is only called if the value is greater than 0 ([#6330](https://github.com/Lightning-AI/lightning/pull/6330)
- Fixed `Trainer` not resetting `lightning_optimizers` when calling `Trainer.fit()` multiple times ([#6372](https://github.com/Lightning-AI/lightning/pull/6372))


## [1.2.2] - 2021-03-02

### Added

- Added `checkpoint` parameter to callback's `on_save_checkpoint` hook ([#6072](https://github.com/Lightning-AI/lightning/pull/6072))

### Changed

- Changed the order of `backward`, `step`, `zero_grad` to `zero_grad`, `backward`, `step` ([#6147](https://github.com/Lightning-AI/lightning/pull/6147))
- Changed default for DeepSpeed CPU Offload to False, due to prohibitively slow speeds at smaller scale ([#6262](https://github.com/Lightning-AI/lightning/pull/6262))

### Fixed

- Fixed epoch level schedulers not being called when `val_check_interval < 1.0` ([#6075](https://github.com/Lightning-AI/lightning/pull/6075))
- Fixed multiple early stopping callbacks ([#6197](https://github.com/Lightning-AI/lightning/pull/6197))
- Fixed incorrect usage of `detach()`, `cpu()`, `to()` ([#6216](https://github.com/Lightning-AI/lightning/pull/6216))
- Fixed LBFGS optimizer support which didn't converge in automatic optimization ([#6147](https://github.com/Lightning-AI/lightning/pull/6147))
- Prevent `WandbLogger` from dropping values ([#5931](https://github.com/Lightning-AI/lightning/pull/5931))
- Fixed error thrown when using valid distributed mode in multi node ([#6297](https://github.com/Lightning-AI/lightning/pull/6297)


## [1.2.1] - 2021-02-23

### Fixed

- Fixed incorrect yield logic for the amp autocast context manager ([#6080](https://github.com/Lightning-AI/lightning/pull/6080))
- Fixed priority of plugin/accelerator when setting distributed mode ([#6089](https://github.com/Lightning-AI/lightning/pull/6089))
- Fixed error message for AMP + CPU incompatibility ([#6107](https://github.com/Lightning-AI/lightning/pull/6107))
- Disabled batch transfer in DP mode ([#6093](https://github.com/Lightning-AI/lightning/pull/6093))


## [1.2.0] - 2021-02-18

### Added

- Added `DataType`, `AverageMethod` and `MDMCAverageMethod` enum in metrics ([#5657](https://github.com/Lightning-AI/lightning/pull/5689))
- Added support for summarized model total params size in megabytes ([#5590](https://github.com/Lightning-AI/lightning/pull/5590))
- Added support for multiple train loaders ([#1959](https://github.com/Lightning-AI/lightning/pull/1959))
- Added `Accuracy` metric now generalizes to Top-k accuracy for (multi-dimensional) multi-class inputs using the `top_k` parameter ([#4838](https://github.com/Lightning-AI/lightning/pull/4838))
- Added `Accuracy` metric now enables the computation of subset accuracy for multi-label or multi-dimensional multi-class inputs with the `subset_accuracy` parameter ([#4838](https://github.com/Lightning-AI/lightning/pull/4838))
- Added `HammingDistance` metric to compute the hamming distance (loss) ([#4838](https://github.com/Lightning-AI/lightning/pull/4838))
- Added `max_fpr` parameter to `auroc` metric for computing partial auroc metric ([#3790](https://github.com/Lightning-AI/lightning/pull/3790))
- Added `StatScores` metric to compute the number of true positives, false positives, true negatives and false negatives ([#4839](https://github.com/Lightning-AI/lightning/pull/4839))
- Added `R2Score` metric ([#5241](https://github.com/Lightning-AI/lightning/pull/5241))
- Added `LambdaCallback` ([#5347](https://github.com/Lightning-AI/lightning/pull/5347))
- Added `BackboneLambdaFinetuningCallback` ([#5377](https://github.com/Lightning-AI/lightning/pull/5377))
- Accelerator `all_gather` supports collection ([#5221](https://github.com/Lightning-AI/lightning/pull/5221))
- Added `image_gradients` functional metric to compute the image gradients of a given input image. ([#5056](https://github.com/Lightning-AI/lightning/pull/5056))
- Added `MetricCollection` ([#4318](https://github.com/Lightning-AI/lightning/pull/4318))
- Added `.clone()` method to metrics ([#4318](https://github.com/Lightning-AI/lightning/pull/4318))
- Added `IoU` class interface ([#4704](https://github.com/Lightning-AI/lightning/pull/4704))
- Support to tie weights after moving model to TPU via `on_post_move_to_device` hook
- Added missing val/test hooks in `LightningModule` ([#5467](https://github.com/Lightning-AI/lightning/pull/5467))
- The `Recall` and `Precision` metrics (and their functional counterparts `recall` and `precision`) can now be generalized to Recall@K and Precision@K with the use of `top_k` parameter ([#4842](https://github.com/Lightning-AI/lightning/pull/4842))
- Added `ModelPruning` Callback ([#5618](https://github.com/Lightning-AI/lightning/pull/5618),
    [#5825](https://github.com/Lightning-AI/lightning/pull/5825),
    [#6045](https://github.com/Lightning-AI/lightning/pull/6045))
- Added `PyTorchProfiler` ([#5560](https://github.com/Lightning-AI/lightning/pull/5560))
- Added compositional metrics ([#5464](https://github.com/Lightning-AI/lightning/pull/5464))
- Added Trainer method `predict(...)` for high performance predictions ([#5579](https://github.com/Lightning-AI/lightning/pull/5579))
- Added `on_before_batch_transfer` and `on_after_batch_transfer` data hooks ([#3671](https://github.com/Lightning-AI/lightning/pull/3671))
- Added AUC/AUROC class interface ([#5479](https://github.com/Lightning-AI/lightning/pull/5479))
- Added `PredictLoop` object ([#5752](https://github.com/Lightning-AI/lightning/pull/5752))
- Added `QuantizationAwareTraining` callback ([#5706](https://github.com/Lightning-AI/lightning/pull/5706),
    [#6040](https://github.com/Lightning-AI/lightning/pull/6040))
- Added `LightningModule.configure_callbacks` to enable the definition of model-specific callbacks ([#5621](https://github.com/Lightning-AI/lightning/pull/5621))
- Added `dim` to `PSNR` metric for mean-squared-error reduction ([#5957](https://github.com/Lightning-AI/lightning/pull/5957))
- Added promxial policy optimization template to pl_examples ([#5394](https://github.com/Lightning-AI/lightning/pull/5394))
- Added `log_graph` to `CometLogger` ([#5295](https://github.com/Lightning-AI/lightning/pull/5295))
- Added possibility for nested loaders ([#5404](https://github.com/Lightning-AI/lightning/pull/5404))
- Added `sync_step` to Wandb logger ([#5351](https://github.com/Lightning-AI/lightning/pull/5351))
- Added `StochasticWeightAveraging` callback ([#5640](https://github.com/Lightning-AI/lightning/pull/5640))
- Added `LightningDataModule.from_datasets(...)` ([#5133](https://github.com/Lightning-AI/lightning/pull/5133))
- Added `PL_TORCH_DISTRIBUTED_BACKEND` env variable to select backend ([#5981](https://github.com/Lightning-AI/lightning/pull/5981))
- Added `Trainer` flag to activate Stochastic Weight Averaging (SWA) `Trainer(stochastic_weight_avg=True)` ([#6038](https://github.com/Lightning-AI/lightning/pull/6038))
- Added DeepSpeed integration ([#5954](https://github.com/Lightning-AI/lightning/pull/5954),
    [#6042](https://github.com/Lightning-AI/lightning/pull/6042))

### Changed

- Changed `stat_scores` metric now calculates stat scores over all classes and gains new parameters, in line with the new `StatScores` metric ([#4839](https://github.com/Lightning-AI/lightning/pull/4839))
- Changed `computer_vision_fine_tunning` example to use `BackboneLambdaFinetuningCallback` ([#5377](https://github.com/Lightning-AI/lightning/pull/5377))
- Changed `automatic casting` for LoggerConnector `metrics` ([#5218](https://github.com/Lightning-AI/lightning/pull/5218))
- Changed `iou` [func] to allow float input ([#4704](https://github.com/Lightning-AI/lightning/pull/4704))
- Metric `compute()` method will no longer automatically call `reset()` ([#5409](https://github.com/Lightning-AI/lightning/pull/5409))
- Set PyTorch 1.4 as min requirements, also for testing and examples `torchvision>=0.5` and `torchtext>=0.5` ([#5418](https://github.com/Lightning-AI/lightning/pull/5418))
- Changed `callbacks` argument in `Trainer` to allow `Callback` input ([#5446](https://github.com/Lightning-AI/lightning/pull/5446))
- Changed the default of `find_unused_parameters` to `False` in DDP ([#5185](https://github.com/Lightning-AI/lightning/pull/5185))
- Changed `ModelCheckpoint` version suffixes to start at 1 ([#5008](https://github.com/Lightning-AI/lightning/pull/5008))
- Progress bar metrics tensors are now converted to float ([#5692](https://github.com/Lightning-AI/lightning/pull/5692))
- Changed the default value for the `progress_bar_refresh_rate` Trainer argument in Google COLAB notebooks to 20 ([#5516](https://github.com/Lightning-AI/lightning/pull/5516))
- Extended support for purely iteration-based training ([#5726](https://github.com/Lightning-AI/lightning/pull/5726))
- Made `LightningModule.global_rank`, `LightningModule.local_rank` and `LightningModule.logger` read-only properties ([#5730](https://github.com/Lightning-AI/lightning/pull/5730))
- Forced `ModelCheckpoint` callbacks to run after all others to guarantee all states are saved to the checkpoint ([#5731](https://github.com/Lightning-AI/lightning/pull/5731))
- Refactored Accelerators and Plugins:
    * Added base classes for plugins ([#5715](https://github.com/Lightning-AI/lightning/pull/5715))
    * Added parallel plugins for DP, DDP, DDPSpawn, DDP2 and Horovod ([#5714](https://github.com/Lightning-AI/lightning/pull/5714))
    * Precision Plugins ([#5718](https://github.com/Lightning-AI/lightning/pull/5718))
    * Added new Accelerators for CPU, GPU and TPU ([#5719](https://github.com/Lightning-AI/lightning/pull/5719))
    * Added RPC and Sharded plugins ([#5732](https://github.com/Lightning-AI/lightning/pull/5732))
    * Added missing `LightningModule`-wrapper logic to new plugins and accelerator ([#5734](https://github.com/Lightning-AI/lightning/pull/5734))
    * Moved device-specific teardown logic from training loop to accelerator ([#5973](https://github.com/Lightning-AI/lightning/pull/5973))
    * Moved accelerator_connector.py to the connectors subfolder ([#6033](https://github.com/Lightning-AI/lightning/pull/6033))
    * Trainer only references accelerator ([#6039](https://github.com/Lightning-AI/lightning/pull/6039))
    * Made parallel devices optional across all plugins ([#6051](https://github.com/Lightning-AI/lightning/pull/6051))
    * Cleaning ([#5948](https://github.com/Lightning-AI/lightning/pull/5948),
        [#5949](https://github.com/Lightning-AI/lightning/pull/5949),
        [#5950](https://github.com/Lightning-AI/lightning/pull/5950))
- Enabled `self.log` in callbacks ([#5094](https://github.com/Lightning-AI/lightning/pull/5094))
- Renamed xxx_AVAILABLE as protected ([#5082](https://github.com/Lightning-AI/lightning/pull/5082))
- Unified module names in Utils ([#5199](https://github.com/Lightning-AI/lightning/pull/5199))
- Separated utils: imports & enums ([#5256](https://github.com/Lightning-AI/lightning/pull/5256)
    [#5874](https://github.com/Lightning-AI/lightning/pull/5874))
- Refactor: clean trainer device & distributed getters ([#5300](https://github.com/Lightning-AI/lightning/pull/5300))
- Simplified training phase as LightningEnum ([#5419](https://github.com/Lightning-AI/lightning/pull/5419))
- Updated metrics to use LightningEnum ([#5689](https://github.com/Lightning-AI/lightning/pull/5689))
- Changed the seq of `on_train_batch_end`, `on_batch_end` & `on_train_epoch_end`, `on_epoch_end hooks` ([#5688](https://github.com/Lightning-AI/lightning/pull/5688))
- Refactored `setup_training` and remove `test_mode` ([#5388](https://github.com/Lightning-AI/lightning/pull/5388))
- Disabled training with zero `num_training_batches` when insufficient `limit_train_batches` ([#5703](https://github.com/Lightning-AI/lightning/pull/5703))
- Refactored `EpochResultStore` ([#5522](https://github.com/Lightning-AI/lightning/pull/5522))
- Update `lr_finder` to check for attribute if not running `fast_dev_run` ([#5990](https://github.com/Lightning-AI/lightning/pull/5990))
- LightningOptimizer manual optimizer is more flexible and expose `toggle_model` ([#5771](https://github.com/Lightning-AI/lightning/pull/5771))
- `MlflowLogger` limit parameter value length to 250 char ([#5893](https://github.com/Lightning-AI/lightning/pull/5893))
- Re-introduced fix for Hydra directory sync with multiple process ([#5993](https://github.com/Lightning-AI/lightning/pull/5993))

### Deprecated

- Function `stat_scores_multiple_classes` is deprecated in favor of `stat_scores` ([#4839](https://github.com/Lightning-AI/lightning/pull/4839))
- Moved accelerators and plugins to its `legacy` pkg ([#5645](https://github.com/Lightning-AI/lightning/pull/5645))
- Deprecated `LightningDistributedDataParallel` in favor of new wrapper module `LightningDistributedModule` ([#5185](https://github.com/Lightning-AI/lightning/pull/5185))
- Deprecated `LightningDataParallel` in favor of new wrapper module `LightningParallelModule` ([#5670](https://github.com/Lightning-AI/lightning/pull/5670))
- Renamed utils modules ([#5199](https://github.com/Lightning-AI/lightning/pull/5199))
    * `argparse_utils` >> `argparse`
    * `model_utils` >> `model_helpers`
    * `warning_utils` >> `warnings`
    * `xla_device_utils` >> `xla_device`
- Deprecated using `'val_loss'` to set the `ModelCheckpoint` monitor ([#6012](https://github.com/Lightning-AI/lightning/pull/6012))
- Deprecated `.get_model()` with explicit `.lightning_module` property ([#6035](https://github.com/Lightning-AI/lightning/pull/6035))
- Deprecated Trainer attribute `accelerator_backend` in favor of `accelerator` ([#6034](https://github.com/Lightning-AI/lightning/pull/6034))

### Removed

- Removed deprecated checkpoint argument `filepath` ([#5321](https://github.com/Lightning-AI/lightning/pull/5321))
- Removed deprecated `Fbeta`, `f1_score` and `fbeta_score` metrics ([#5322](https://github.com/Lightning-AI/lightning/pull/5322))
- Removed deprecated `TrainResult` ([#5323](https://github.com/Lightning-AI/lightning/pull/5323))
- Removed deprecated `EvalResult` ([#5633](https://github.com/Lightning-AI/lightning/pull/5633))
- Removed `LoggerStages` ([#5673](https://github.com/Lightning-AI/lightning/pull/5673))

### Fixed

- Fixed distributed setting and `ddp_cpu` only with `num_processes>1` ([#5297](https://github.com/Lightning-AI/lightning/pull/5297))
- Fixed `num_workers` for Windows example ([#5375](https://github.com/Lightning-AI/lightning/pull/5375))
- Fixed loading yaml ([#5619](https://github.com/Lightning-AI/lightning/pull/5619))
- Fixed support custom DataLoader with DDP if they can be re-instantiated ([#5745](https://github.com/Lightning-AI/lightning/pull/5745))
- Fixed repeated `.fit()` calls ignore max_steps iteration bound ([#5936](https://github.com/Lightning-AI/lightning/pull/5936))
- Fixed throwing `MisconfigurationError` on unknown mode ([#5255](https://github.com/Lightning-AI/lightning/pull/5255))
- Resolve bug with Finetuning ([#5744](https://github.com/Lightning-AI/lightning/pull/5744))
- Fixed `ModelCheckpoint` race condition in file existence check ([#5155](https://github.com/Lightning-AI/lightning/pull/5155))
- Fixed some compatibility with PyTorch 1.8 ([#5864](https://github.com/Lightning-AI/lightning/pull/5864))
- Fixed forward cache ([#5895](https://github.com/Lightning-AI/lightning/pull/5895))
- Fixed recursive detach of tensors to CPU ([#6007](https://github.com/Lightning-AI/lightning/pull/6007))
- Fixed passing wrong strings for scheduler interval doesn't throw an error ([#5923](https://github.com/Lightning-AI/lightning/pull/5923))
- Fixed wrong `requires_grad` state after `return None` with multiple optimizers ([#5738](https://github.com/Lightning-AI/lightning/pull/5638))
- Fixed add `on_epoch_end` hook at the end of `validation`, `test` epoch ([#5986](https://github.com/Lightning-AI/lightning/pull/5986))
- Fixed missing `process_dataloader` call for `TPUSpawn` when in distributed mode ([#6015](https://github.com/Lightning-AI/lightning/pull/6015))
- Fixed progress bar flickering by appending 0 to floats/strings ([#6009](https://github.com/Lightning-AI/lightning/pull/6009))
- Fixed synchronization issues with TPU training ([#6027](https://github.com/Lightning-AI/lightning/pull/6027))
- Fixed `hparams.yaml` saved twice when using `TensorBoardLogger` ([#5953](https://github.com/Lightning-AI/lightning/pull/5953))
- Fixed basic examples ([#5912](https://github.com/Lightning-AI/lightning/pull/5912),
    [#5985](https://github.com/Lightning-AI/lightning/pull/5985))
- Fixed `fairscale` compatible with PT 1.8 ([#5996](https://github.com/Lightning-AI/lightning/pull/5996))
- Ensured `process_dataloader` is called when `tpu_cores > 1` to use Parallel DataLoader ([#6015](https://github.com/Lightning-AI/lightning/pull/6015))
- Attempted SLURM auto resume call when non-shell call fails ([#6002](https://github.com/Lightning-AI/lightning/pull/6002))
- Fixed wrapping optimizers upon assignment ([#6006](https://github.com/Lightning-AI/lightning/pull/6006))
- Fixed allowing hashing of metrics with lists in their state ([#5939](https://github.com/Lightning-AI/lightning/pull/5939))


## [1.1.8] - 2021-02-08

### Fixed

- Separate epoch validation from step validation ([#5208](https://github.com/Lightning-AI/lightning/pull/5208))
- Fixed `toggle_optimizers` not handling all optimizer parameters ([#5775](https://github.com/Lightning-AI/lightning/pull/5775))


## [1.1.7] - 2021-02-03

### Fixed

- Fixed `TensorBoardLogger` not closing `SummaryWriter` on `finalize` ([#5696](https://github.com/Lightning-AI/lightning/pull/5696))
- Fixed filtering of pytorch  "unsqueeze" warning when using DP ([#5622](https://github.com/Lightning-AI/lightning/pull/5622))
- Fixed `num_classes` argument in F1 metric ([#5663](https://github.com/Lightning-AI/lightning/pull/5663))
- Fixed `log_dir` property ([#5537](https://github.com/Lightning-AI/lightning/pull/5537))
- Fixed a race condition in `ModelCheckpoint` when checking if a checkpoint file exists ([#5144](https://github.com/Lightning-AI/lightning/pull/5144))
- Remove unnecessary intermediate layers in Dockerfiles ([#5697](https://github.com/Lightning-AI/lightning/pull/5697))
- Fixed auto learning rate ordering ([#5638](https://github.com/Lightning-AI/lightning/pull/5638))


## [1.1.6] - 2021-01-26

### Changed

- Increased TPU check timeout from 20s to 100s ([#5598](https://github.com/Lightning-AI/lightning/pull/5598))
- Ignored `step` param in Neptune logger's log_metric method ([#5510](https://github.com/Lightning-AI/lightning/pull/5510))
- Pass batch outputs to `on_train_batch_end` instead of `epoch_end` outputs ([#4369](https://github.com/Lightning-AI/lightning/pull/4369))

### Fixed

- Fixed `toggle_optimizer` to reset `requires_grad` state  ([#5574](https://github.com/Lightning-AI/lightning/pull/5574))
- Fixed FileNotFoundError for best checkpoint when using DDP with Hydra ([#5629](https://github.com/Lightning-AI/lightning/pull/5629))
- Fixed an error when logging a progress bar metric with a reserved name ([#5620](https://github.com/Lightning-AI/lightning/pull/5620))
- Fixed `Metric`'s `state_dict` not included when child modules ([#5614](https://github.com/Lightning-AI/lightning/pull/5614))
- Fixed Neptune logger creating multiple experiments when GPUs > 1 ([#3256](https://github.com/Lightning-AI/lightning/pull/3256))
- Fixed duplicate logs appearing in console when using the python logging module ([#5509](https://github.com/Lightning-AI/lightning/pull/5509))
- Fixed tensor printing in `trainer.test()` ([#5138](https://github.com/Lightning-AI/lightning/pull/5138))
- Fixed not using dataloader when `hparams` present ([#4559](https://github.com/Lightning-AI/lightning/pull/4559))


## [1.1.5] - 2021-01-19

### Fixed

- Fixed a visual bug in the progress bar display initialization ([#4579](https://github.com/Lightning-AI/lightning/pull/4579))
- Fixed logging `on_train_batch_end` in a callback with multiple optimizers ([#5521](https://github.com/Lightning-AI/lightning/pull/5521))
- Fixed `reinit_scheduler_properties` with correct optimizer ([#5519](https://github.com/Lightning-AI/lightning/pull/5519))
- Fixed `val_check_interval` with `fast_dev_run` ([#5540](https://github.com/Lightning-AI/lightning/pull/5540))


## [1.1.4] - 2021-01-12

### Added

- Add automatic optimization property setter to lightning module ([#5169](https://github.com/Lightning-AI/lightning/pull/5169))

### Changed

- Changed deprecated `enable_pl_optimizer=True` ([#5244](https://github.com/Lightning-AI/lightning/pull/5244))

### Fixed

- Fixed `transfer_batch_to_device` for DDP with `len(devices_ids) == 1` ([#5195](https://github.com/Lightning-AI/lightning/pull/5195))
- Logging only on `not should_accumulate()` during training ([#5417](https://github.com/Lightning-AI/lightning/pull/5417))
- Resolve interpolation bug with Hydra ([#5406](https://github.com/Lightning-AI/lightning/pull/5406))
- Check environ before selecting a seed to prevent warning message ([#4743](https://github.com/Lightning-AI/lightning/pull/4743))
- Fixed signature mismatch in `model_to_device` of `DDPCPUHPCAccelerator` ([#5505](https://github.com/Lightning-AI/lightning/pull/5505))

## [1.1.3] - 2021-01-05

### Added

- Added a check for optimizer attached to `lr_scheduler` ([#5338](https://github.com/Lightning-AI/lightning/pull/5338))
- Added support for passing non-existing filepaths to `resume_from_checkpoint` ([#4402](https://github.com/Lightning-AI/lightning/pull/4402))

### Changed

- Skip restore from `resume_from_checkpoint` while `testing` ([#5161](https://github.com/Lightning-AI/lightning/pull/5161))
- Allowed `log_momentum` for adaptive optimizers in `LearningRateMonitor` ([#5333](https://github.com/Lightning-AI/lightning/pull/5333))
- Disabled checkpointing, earlystopping and logging with `fast_dev_run` ([#5277](https://github.com/Lightning-AI/lightning/pull/5277))
- Distributed group defaults to `WORLD` if `None` ([#5125](https://github.com/Lightning-AI/lightning/pull/5125))

### Fixed

- Fixed `trainer.test` returning non-test metrics ([#5214](https://github.com/Lightning-AI/lightning/pull/5214))
- Fixed metric state reset ([#5273](https://github.com/Lightning-AI/lightning/pull/5273))
- Fixed `--num-nodes` on `DDPSequentialPlugin` ([#5327](https://github.com/Lightning-AI/lightning/pull/5327))
- Fixed invalid value for `weights_summary` ([#5296](https://github.com/Lightning-AI/lightning/pull/5296))
- Fixed `Trainer.test` not using the latest `best_model_path` ([#5161](https://github.com/Lightning-AI/lightning/pull/5161))
- Fixed existence check for hparams not using underlying filesystem ([#5250](https://github.com/Lightning-AI/lightning/pull/5250))
- Fixed `LightningOptimizer` AMP bug ([#5191](https://github.com/Lightning-AI/lightning/pull/5191))
- Fixed casted key to string in `_flatten_dict` ([#5354](https://github.com/Lightning-AI/lightning/pull/5354))


## [1.1.2] - 2020-12-23

### Added

- Support number for logging with `sync_dist=True` ([#5080](https://github.com/Lightning-AI/lightning/pull/5080))
- Added offset logging step when resuming for Wandb logger ([#5050](https://github.com/Lightning-AI/lightning/pull/5050))

### Removed

- `enable_pl_optimizer=False` by default to temporarily fix AMP issues ([#5163](https://github.com/Lightning-AI/lightning/pull/5163))

### Fixed

- Metric reduction with Logging ([#5150](https://github.com/Lightning-AI/lightning/pull/5150))
- Remove nan loss in manual optimization ([#5121](https://github.com/Lightning-AI/lightning/pull/5121))
- Un-balanced logging properly supported ([#5119](https://github.com/Lightning-AI/lightning/pull/5119))
- Fix hanging in DDP HPC accelerators ([#5157](https://github.com/Lightning-AI/lightning/pull/5157))
- Fix reset `TensorRunningAccum` ([#5106](https://github.com/Lightning-AI/lightning/pull/5106))
- Updated `DALIClassificationLoader` to not use deprecated arguments ([#4925](https://github.com/Lightning-AI/lightning/pull/4925))
- Corrected call to `torch.no_grad` ([#5124](https://github.com/Lightning-AI/lightning/pull/5124))


## [1.1.1] - 2020-12-15

### Added

- Add a notebook example to reach a quick baseline of ~94% accuracy on CIFAR10 using Resnet in Lightning ([#4818](https://github.com/Lightning-AI/lightning/pull/4818))

### Changed

- Simplify accelerator steps ([#5015](https://github.com/Lightning-AI/lightning/pull/5015))
- Refactor load in checkpoint connector ([#4593](https://github.com/Lightning-AI/lightning/pull/4593))
- Fixed the saved filename in `ModelCheckpoint` when it already exists ([#4861](https://github.com/Lightning-AI/lightning/pull/4861))

### Removed

- Drop duplicate metrics ([#5014](https://github.com/Lightning-AI/lightning/pull/5014))
- Remove beta arg from F1 class and functional ([#5076](https://github.com/Lightning-AI/lightning/pull/5076))

### Fixed

- Fixed trainer by default `None` in `DDPAccelerator` ([#4915](https://github.com/Lightning-AI/lightning/pull/4915))
- Fixed `LightningOptimizer` to expose optimizer attributes ([#5095](https://github.com/Lightning-AI/lightning/pull/5095))
- Do not warn when the `name` key is used in the `lr_scheduler` dict ([#5057](https://github.com/Lightning-AI/lightning/pull/5057))
- Check if optimizer supports closure ([#4981](https://github.com/Lightning-AI/lightning/pull/4981))
- Add deprecated metric utility functions back to functional (
    [#5067](https://github.com/Lightning-AI/lightning/pull/5067),
    [#5068](https://github.com/Lightning-AI/lightning/pull/5068))
- Allow any input in `to_onnx` and `to_torchscript` ([#4378](https://github.com/Lightning-AI/lightning/pull/4378))
- Fixed `DDPHPCAccelerator` hangs in DDP construction by calling `init_device` ([#5157](https://github.com/Lightning-AI/lightning/pull/5157))


## [1.1.0] - 2020-12-09

### Added

- Added "monitor" key to saved `ModelCheckpoints` ([#4383](https://github.com/Lightning-AI/lightning/pull/4383))
- Added `ConfusionMatrix` class interface ([#4348](https://github.com/Lightning-AI/lightning/pull/4348))
- Added multiclass AUROC metric ([#4236](https://github.com/Lightning-AI/lightning/pull/4236))
- Added global step indexing to the checkpoint name for a better sub-epoch checkpointing experience ([#3807](https://github.com/Lightning-AI/lightning/pull/3807))
- Added optimizer hooks in callbacks ([#4379](https://github.com/Lightning-AI/lightning/pull/4379))
- Added option to log momentum ([#4384](https://github.com/Lightning-AI/lightning/pull/4384))
- Added `current_score` to `ModelCheckpoint.on_save_checkpoint` ([#4721](https://github.com/Lightning-AI/lightning/pull/4721))
- Added logging using `self.log` in train and evaluation for epoch end hooks (
    [#4552](https://github.com/Lightning-AI/lightning/pull/4552),
    [#4495](https://github.com/Lightning-AI/lightning/pull/4495),
    [#4439](https://github.com/Lightning-AI/lightning/pull/4439),
    [#4684](https://github.com/Lightning-AI/lightning/pull/4684),
    [#4913](https://github.com/Lightning-AI/lightning/pull/4913))
- Added ability for DDP plugin to modify optimizer state saving ([#4675](https://github.com/Lightning-AI/lightning/pull/4675))
- Added `prefix` argument in loggers ([#4557](https://github.com/Lightning-AI/lightning/pull/4557))
- Added printing of total num of params, trainable and non-trainable params in ModelSummary ([#4521](https://github.com/Lightning-AI/lightning/pull/4521))
- Added `PrecisionRecallCurve, ROC, AveragePrecision` class metric ([#4549](https://github.com/Lightning-AI/lightning/pull/4549))
- Added custom `Apex` and `NativeAMP` as `Precision plugins` ([#4355](https://github.com/Lightning-AI/lightning/pull/4355))
- Added `DALI MNIST` example ([#3721](https://github.com/Lightning-AI/lightning/pull/3721))
- Added `sharded plugin` for DDP for multi-gpu training memory optimizations (
    [#4639](https://github.com/Lightning-AI/lightning/pull/4639),
    [#4686](https://github.com/Lightning-AI/lightning/pull/4686),
    [#4737](https://github.com/Lightning-AI/lightning/pull/4737),
    [#4773](https://github.com/Lightning-AI/lightning/pull/4773))
- Added `experiment_id` to the NeptuneLogger ([#3462](https://github.com/Lightning-AI/lightning/pull/3462))
- Added `PyTorch Geometric` integration example with Lightning ([#4568](https://github.com/Lightning-AI/lightning/pull/4568))
- Added `all_gather` method to `LightningModule` which allows gradient based tensor synchronizations for use-cases such as negative sampling. ([#5012](https://github.com/Lightning-AI/lightning/pull/5012))
- Enabled `self.log` in most functions ([#4969](https://github.com/Lightning-AI/lightning/pull/4969))
- Added changeable extension variable for `ModelCheckpoint` ([#4977](https://github.com/Lightning-AI/lightning/pull/4977))


### Changed

- Tuner algorithms will be skipped if `fast_dev_run=True` ([#3903](https://github.com/Lightning-AI/lightning/pull/3903))
- `WandbLogger` does not force wandb `reinit` arg to True anymore and creates a run only when needed ([#4648](https://github.com/Lightning-AI/lightning/pull/4648))
- Changed `automatic_optimization` to be a model attribute ([#4602](https://github.com/Lightning-AI/lightning/pull/4602))
- Changed `Simple Profiler` report to order by percentage time spent + num calls ([#4880](https://github.com/Lightning-AI/lightning/pull/4880))
- Simplify optimization Logic ([#4984](https://github.com/Lightning-AI/lightning/pull/4984))
- Classification metrics overhaul ([#4837](https://github.com/Lightning-AI/lightning/pull/4837))
- Updated `fast_dev_run` to accept integer representing num_batches ([#4629](https://github.com/Lightning-AI/lightning/pull/4629))
- Refactored optimizer ([#4658](https://github.com/Lightning-AI/lightning/pull/4658))


### Deprecated

- Deprecated `prefix` argument in `ModelCheckpoint` ([#4765](https://github.com/Lightning-AI/lightning/pull/4765))
- Deprecated the old way of assigning hyper-parameters through `self.hparams = ...` ([#4813](https://github.com/Lightning-AI/lightning/pull/4813))
- Deprecated `mode='auto'` from `ModelCheckpoint` and `EarlyStopping` ([#4695](https://github.com/Lightning-AI/lightning/pull/4695))

### Removed

- Removed `reorder` parameter of the `auc` metric ([#5004](https://github.com/Lightning-AI/lightning/pull/5004))
- Removed `multiclass_roc` and `multiclass_precision_recall_curve`, use `roc` and `precision_recall_curve` instead ([#4549](https://github.com/Lightning-AI/lightning/pull/4549))

### Fixed

- Added feature to move tensors to CPU before saving ([#4309](https://github.com/Lightning-AI/lightning/pull/4309))
- Fixed `LoggerConnector` to have logged metrics on root device in DP ([#4138](https://github.com/Lightning-AI/lightning/pull/4138))
- Auto convert tensors to contiguous format when `gather_all` ([#4907](https://github.com/Lightning-AI/lightning/pull/4907))
- Fixed `PYTHONPATH` for ddp test model ([#4528](https://github.com/Lightning-AI/lightning/pull/4528))
- Fixed allowing logger to support indexing ([#4595](https://github.com/Lightning-AI/lightning/pull/4595))
- Fixed DDP and manual_optimization ([#4976](https://github.com/Lightning-AI/lightning/pull/4976))


## [1.0.8] - 2020-11-24

### Added

- Added casting to python types for numpy scalars when logging `hparams` ([#4647](https://github.com/Lightning-AI/lightning/pull/4647))
- Added warning when progress bar refresh rate is less than 20 on Google Colab to prevent crashing ([#4654](https://github.com/Lightning-AI/lightning/pull/4654))
- Added `F1` class metric ([#4656](https://github.com/Lightning-AI/lightning/pull/4656))

### Changed

- Consistently use `step=trainer.global_step` in `LearningRateMonitor` independently of `logging_interval` ([#4376](https://github.com/Lightning-AI/lightning/pull/4376))
- Metric states are no longer as default added to `state_dict` ([#4685](https://github.com/Lightning-AI/lightning/pull/4685))
- Renamed class metric `Fbeta` >> `FBeta` ([#4656](https://github.com/Lightning-AI/lightning/pull/4656))
- Model summary: add 1 decimal place ([#4745](https://github.com/Lightning-AI/lightning/pull/4745))
- Do not override `PYTHONWARNINGS` ([#4700](https://github.com/Lightning-AI/lightning/pull/4700))
- Changed `init_ddp_connection` moved from `DDP` to `DDPPlugin` ([#4407](https://github.com/Lightning-AI/lightning/pull/4407))


### Fixed

- Fixed checkpoint `hparams` dict casting when `omegaconf` is available ([#4770](https://github.com/Lightning-AI/lightning/pull/4770))
- Fixed incomplete progress bars when total batches not divisible by refresh rate ([#4577](https://github.com/Lightning-AI/lightning/pull/4577))
- Updated SSIM metric ([#4566](https://github.com/Lightning-AI/lightning/pull/4566))
- Fixed batch_arg_name - add `batch_arg_name` to all calls to `_adjust_batch_size`bug ([#4812](https://github.com/Lightning-AI/lightning/pull/4812))
- Fixed `torchtext` data to GPU ([#4785](https://github.com/Lightning-AI/lightning/pull/4785))
- Fixed a crash bug in MLFlow logger ([#4716](https://github.com/Lightning-AI/lightning/pull/4716))

## [1.0.7] - 2020-11-17

### Added

- Added lambda closure to `manual_optimizer_step` ([#4618](https://github.com/Lightning-AI/lightning/pull/4618))

### Changed

- Change Metrics `persistent` default mode to `False` ([#4685](https://github.com/Lightning-AI/lightning/pull/4685))
- LoggerConnector log_metrics will use `total_batch_idx` instead of `global_step` when logging on `training step` ([#4738](https://github.com/Lightning-AI/lightning/pull/4738))


### Fixed

- Prevent crash if `sync_dist=True` on CPU ([#4626](https://github.com/Lightning-AI/lightning/pull/4626))
- Fixed average pbar Metrics ([#4534](https://github.com/Lightning-AI/lightning/pull/4534))
- Fixed `setup` callback hook to correctly pass the LightningModule through ([#4608](https://github.com/Lightning-AI/lightning/pull/4608))
- Allowing decorate model init with saving `hparams` inside ([#4662](https://github.com/Lightning-AI/lightning/pull/4662))
- Fixed `split_idx` set by `LoggerConnector` in `on_trainer_init` to `Trainer`  ([#4697](https://github.com/Lightning-AI/lightning/pull/4697))


## [1.0.6] - 2020-11-11

### Added

- Added metrics aggregation in Horovod and fixed early stopping ([#3775](https://github.com/Lightning-AI/lightning/pull/3775))
- Added `manual_optimizer_step` which work with `AMP Native` and `accumulated_grad_batches` ([#4485](https://github.com/Lightning-AI/lightning/pull/4485))
- Added `persistent(mode)` method to metrics, to enable and disable metric states being added to `state_dict` ([#4482](https://github.com/Lightning-AI/lightning/pull/4482))
- Added congratulations at the end of our notebooks ([#4555](https://github.com/Lightning-AI/lightning/pull/4555))
- Added parameters `move_metrics_to_cpu` in Trainer to disable gpu leak ([#4592](https://github.com/Lightning-AI/lightning/pull/4592))


### Changed

- Changed `fsspec` to tuner ([#4458](https://github.com/Lightning-AI/lightning/pull/4458))
- Unify SLURM/TorchElastic under backend plugin ([#4578](https://github.com/Lightning-AI/lightning/pull/4578),
        [#4580](https://github.com/Lightning-AI/lightning/pull/4580),
        [#4581](https://github.com/Lightning-AI/lightning/pull/4581),
        [#4582](https://github.com/Lightning-AI/lightning/pull/4582),
        [#4583](https://github.com/Lightning-AI/lightning/pull/4583))

### Fixed

- Fixed feature-lack in `hpc_load` ([#4526](https://github.com/Lightning-AI/lightning/pull/4526))
- Fixed metrics states being overridden in DDP mode ([#4482](https://github.com/Lightning-AI/lightning/pull/4482))
- Fixed `lightning_getattr`, `lightning_hasattr` not finding the correct attributes in datamodule ([#4347](https://github.com/Lightning-AI/lightning/pull/4347))
- Fixed automatic optimization AMP by `manual_optimization_step` ([#4485](https://github.com/Lightning-AI/lightning/pull/4485))
- Replace `MisconfigurationException` with warning in `ModelCheckpoint` Callback ([#4560](https://github.com/Lightning-AI/lightning/pull/4560))
- Fixed logged keys in mlflow logger ([#4412](https://github.com/Lightning-AI/lightning/pull/4412))
- Fixed `is_picklable` by catching `AttributeError` ([#4508](https://github.com/Lightning-AI/lightning/pull/4508))
- Fixed multi test dataloaders dict `AttributeError` error ([#4480](https://github.com/Lightning-AI/lightning/pull/4480))
- Fixed show progress bar only for `progress_rank 0` on `DDP_SLURM` ([#4437](https://github.com/Lightning-AI/lightning/pull/4437))

## [1.0.5] - 2020-11-03

### Added

- Added PyTorch 1.7 Stable support ([#3821](https://github.com/Lightning-AI/lightning/pull/3821))
- Added timeout for `tpu_device_exists` to ensure process does not hang indefinitely ([#4340](https://github.com/Lightning-AI/lightning/pull/4340))

### Changed

- W&B log in sync with `Trainer` step ([#4405](https://github.com/Lightning-AI/lightning/pull/4405))
- Hook `on_after_backward` is called only when `optimizer_step` is being called ([#4439](https://github.com/Lightning-AI/lightning/pull/4439))
- Moved `track_and_norm_grad` into `training loop` and called only when `optimizer_step` is being called ([#4439](https://github.com/Lightning-AI/lightning/pull/4439))
- Changed type checker with explicit cast of `ref_model` object ([#4457](https://github.com/Lightning-AI/lightning/pull/4457))
- Changed `distributed_backend` -> `accelerator` ([#4429](https://github.com/Lightning-AI/lightning/pull/4429))

### Deprecated

- Deprecated passing `ModelCheckpoint` instance to `checkpoint_callback` Trainer argument ([#4336](https://github.com/Lightning-AI/lightning/pull/4336))

### Fixed

- Disable saving checkpoints if not trained ([#4372](https://github.com/Lightning-AI/lightning/pull/4372))
- Fixed error using `auto_select_gpus=True` with `gpus=-1` ([#4209](https://github.com/Lightning-AI/lightning/pull/4209))
- Disabled training when `limit_train_batches=0` ([#4371](https://github.com/Lightning-AI/lightning/pull/4371))
- Fixed that metrics do not store computational graph for all seen data ([#4313](https://github.com/Lightning-AI/lightning/pull/4313))
- Fixed AMP unscale for `on_after_backward` ([#4439](https://github.com/Lightning-AI/lightning/pull/4439))
- Fixed TorchScript export when module includes Metrics ([#4428](https://github.com/Lightning-AI/lightning/pull/4428))
- Fixed TorchScript trace method's data to device and docstring ([#4360](https://github.com/Lightning-AI/lightning/pull/4360))
- Fixed CSV logger warning ([#4419](https://github.com/Lightning-AI/lightning/pull/4419))
- Fixed skip DDP parameter sync ([#4301](https://github.com/Lightning-AI/lightning/pull/4301))
- Fixed `WandbLogger` _sanitize_callable function ([#4422](https://github.com/Lightning-AI/lightning/pull/4422))
- Fixed `AMP Native` `_unscale` gradient ([#4441](https://github.com/Lightning-AI/lightning/pull/4441))


## [1.0.4] - 2020-10-27

### Added

- Added `dirpath` and `filename` parameter in `ModelCheckpoint` ([#4213](https://github.com/Lightning-AI/lightning/pull/4213))
- Added plugins docs and DDPPlugin to customize ddp across all accelerators ([#4258](https://github.com/Lightning-AI/lightning/pull/4285))
- Added `strict` option to the scheduler dictionary ([#3586](https://github.com/Lightning-AI/lightning/pull/3586))
- Added `fsspec` support for profilers ([#4162](https://github.com/Lightning-AI/lightning/pull/4162))
- Added autogenerated helptext to `Trainer.add_argparse_args` ([#4344](https://github.com/Lightning-AI/lightning/pull/4344))
- Added support for string values in `Trainer`'s `profiler` parameter ([#3656](https://github.com/Lightning-AI/lightning/pull/3656))
- Added `optimizer_closure` to `optimizer.step` when supported ([#4190](https://github.com/Lightning-AI/lightning/pull/4190))
- Added unification of regression metrics ([#4166](https://github.com/Lightning-AI/lightning/pull/4166))
- Added checkpoint load from Bytes ([#4314](https://github.com/Lightning-AI/lightning/pull/4314))

### Changed

- Improved error messages for invalid `configure_optimizers` returns ([#3587](https://github.com/Lightning-AI/lightning/pull/3587))
- Allow changing the logged step value in `validation_step` ([#4130](https://github.com/Lightning-AI/lightning/pull/4130))
- Allow setting `replace_sampler_ddp=True` with a distributed sampler already added ([#4273](https://github.com/Lightning-AI/lightning/pull/4273))
- Fixed sanitized parameters for `WandbLogger.log_hyperparams` ([#4320](https://github.com/Lightning-AI/lightning/pull/4320))

### Deprecated

- Deprecated `filepath` in `ModelCheckpoint` ([#4213](https://github.com/Lightning-AI/lightning/pull/4213))
- Deprecated `reorder` parameter of the `auc` metric ([#4237](https://github.com/Lightning-AI/lightning/pull/4237))
- Deprecated bool values in `Trainer`'s `profiler` parameter ([#3656](https://github.com/Lightning-AI/lightning/pull/3656))

### Fixed

- Fixed setting device ids in DDP ([#4297](https://github.com/Lightning-AI/lightning/pull/4297))
- Fixed synchronization of best model path in `ddp_accelerator` ([#4323](https://github.com/Lightning-AI/lightning/pull/4323))
- Fixed `WandbLogger` not uploading checkpoint artifacts at the end of training ([#4341](https://github.com/Lightning-AI/lightning/pull/4341))
- Fixed `FBeta` computation ([#4183](https://github.com/Lightning-AI/lightning/pull/4183))
- Fixed `accumulation across batches` has completed `before breaking training loop` ([#4278](https://github.com/Lightning-AI/lightning/pull/4278))
- Fixed `ModelCheckpoint` don't increase current_epoch and global_step when not training ([#4291](https://github.com/Lightning-AI/lightning/pull/4291))
- Fixed `COMET_EXPERIMENT_KEY` environment variable usage in comet logger ([#4230](https://github.com/Lightning-AI/lightning/pull/4230))

## [1.0.3] - 2020-10-20

### Added

- Added persistent flag to `Metric.add_state` ([#4195](https://github.com/Lightning-AI/lightning/pull/4195))

### Changed

- Used `checkpoint_connector.hpc_save` in SLURM ([#4217](https://github.com/Lightning-AI/lightning/pull/4217))
- Moved base req. to root ([#4219](https://github.com/Lightning-AI/lightning/pull/4219))

### Fixed

- Fixed `hparams` assign in init ([#4189](https://github.com/Lightning-AI/lightning/pull/4189))
- Fixed overwrite check for model hooks ([#4010](https://github.com/Lightning-AI/lightning/pull/4010))


## [1.0.2] - 2020-10-15

### Added

- Added trace functionality to the function `to_torchscript` ([#4142](https://github.com/Lightning-AI/lightning/pull/4142))

### Changed

- Called `on_load_checkpoint` before loading `state_dict` ([#4057](https://github.com/Lightning-AI/lightning/pull/4057))

### Removed

- Removed duplicate metric vs step log for train loop ([#4173](https://github.com/Lightning-AI/lightning/pull/4173))

### Fixed

- Fixed the `self.log` problem in `validation_step()` ([#4169](https://github.com/Lightning-AI/lightning/pull/4169))
- Fixed `hparams` saving - save the state when `save_hyperparameters()` is called [in `__init__`] ([#4163](https://github.com/Lightning-AI/lightning/pull/4163))
- Fixed runtime failure while exporting `hparams` to yaml ([#4158](https://github.com/Lightning-AI/lightning/pull/4158))


## [1.0.1] - 2020-10-14

### Added

- Added getstate/setstate method for torch.save serialization ([#4127](https://github.com/Lightning-AI/lightning/pull/4127))


## [1.0.0] - 2020-10-13

### Added

- Added Explained Variance Metric + metric fix ([#4013](https://github.com/Lightning-AI/lightning/pull/4013))
- Added Metric <-> Lightning Module integration tests ([#4008](https://github.com/Lightning-AI/lightning/pull/4008))
- Added parsing OS env vars in `Trainer` ([#4022](https://github.com/Lightning-AI/lightning/pull/4022))
- Added classification metrics ([#4043](https://github.com/Lightning-AI/lightning/pull/4043))
- Updated explained variance metric ([#4024](https://github.com/Lightning-AI/lightning/pull/4024))
- Enabled plugins ([#4041](https://github.com/Lightning-AI/lightning/pull/4041))
- Enabled custom clusters ([#4048](https://github.com/Lightning-AI/lightning/pull/4048))
- Enabled passing in custom accelerators ([#4050](https://github.com/Lightning-AI/lightning/pull/4050))
- Added `LightningModule.toggle_optimizer` ([#4058](https://github.com/Lightning-AI/lightning/pull/4058))
- Added `LightningModule.manual_backward` ([#4063](https://github.com/Lightning-AI/lightning/pull/4063))
- Added `output` argument to `*_batch_end` hooks ([#3965](https://github.com/Lightning-AI/lightning/pull/3965),
    [#3966](https://github.com/Lightning-AI/lightning/pull/3966))
- Added `output` argument to `*_epoch_end` hooks ([#3967](https://github.com/Lightning-AI/lightning/pull/3967))

### Changed

- Integrated metrics API with self.log ([#3961](https://github.com/Lightning-AI/lightning/pull/3961))
- Decoupled Apex ([#4052](https://github.com/Lightning-AI/lightning/pull/4052),
        [#4054](https://github.com/Lightning-AI/lightning/pull/4054),
        [#4055](https://github.com/Lightning-AI/lightning/pull/4055),
        [#4056](https://github.com/Lightning-AI/lightning/pull/4056),
        [#4058](https://github.com/Lightning-AI/lightning/pull/4058),
        [#4060](https://github.com/Lightning-AI/lightning/pull/4060),
        [#4061](https://github.com/Lightning-AI/lightning/pull/4061),
        [#4062](https://github.com/Lightning-AI/lightning/pull/4062),
        [#4063](https://github.com/Lightning-AI/lightning/pull/4063),
        [#4064](https://github.com/Lightning-AI/lightning/pull/4064),
        [#4065](https://github.com/Lightning-AI/lightning/pull/4065))
- Renamed all backends to `Accelerator` ([#4066](https://github.com/Lightning-AI/lightning/pull/4066))
- Enabled manual returns ([#4089](https://github.com/Lightning-AI/lightning/pull/4089))

### Removed

- Removed support for EvalResult and TrainResult ([#3968](https://github.com/Lightning-AI/lightning/pull/3968))
- Removed deprecated trainer flags: `overfit_pct`, `log_save_interval`, `row_log_interval` ([#3969](https://github.com/Lightning-AI/lightning/pull/3969))
- Removed deprecated early_stop_callback ([#3982](https://github.com/Lightning-AI/lightning/pull/3982))
- Removed deprecated model hooks ([#3980](https://github.com/Lightning-AI/lightning/pull/3980))
- Removed deprecated callbacks ([#3979](https://github.com/Lightning-AI/lightning/pull/3979))
- Removed `trainer` argument in `LightningModule.backward` [#4056](https://github.com/Lightning-AI/lightning/pull/4056))

### Fixed

- Fixed `current_epoch` property update to reflect true epoch number inside `LightningDataModule`, when `reload_dataloaders_every_epoch=True`. ([#3974](https://github.com/Lightning-AI/lightning/pull/3974))
- Fixed to print scaler value in progress bar ([#4053](https://github.com/Lightning-AI/lightning/pull/4053))
- Fixed mismatch between docstring and code regarding when `on_load_checkpoint` hook is called ([#3996](https://github.com/Lightning-AI/lightning/pull/3996))


## [0.10.0] - 2020-10-07

### Added

- Added new Metrics API. ([#3868](https://github.com/Lightning-AI/lightning/pull/3868), [#3921](https://github.com/Lightning-AI/lightning/pull/3921))
- Enable PyTorch 1.7 compatibility ([#3541](https://github.com/Lightning-AI/lightning/pull/3541))
- Added `LightningModule.to_torchscript` to support exporting as `ScriptModule` ([#3258](https://github.com/Lightning-AI/lightning/pull/3258))
- Added warning when dropping unpicklable `hparams` ([#2874](https://github.com/Lightning-AI/lightning/pull/2874))
- Added EMB similarity ([#3349](https://github.com/Lightning-AI/lightning/pull/3349))
- Added `ModelCheckpoint.to_yaml` method ([#3048](https://github.com/Lightning-AI/lightning/pull/3048))
- Allow `ModelCheckpoint` monitor to be `None`, meaning it will always save ([#3630](https://github.com/Lightning-AI/lightning/pull/3630))
- Disabled optimizers setup during testing ([#3059](https://github.com/Lightning-AI/lightning/pull/3059))
- Added support for datamodules to save and load checkpoints when training ([#3563](https://github.com/Lightning-AI/lightning/pull/3563))
- Added support for datamodule in learning rate finder ([#3425](https://github.com/Lightning-AI/lightning/pull/3425))
- Added gradient clip test for native AMP ([#3754](https://github.com/Lightning-AI/lightning/pull/3754))
- Added dist lib to enable syncing anything across devices ([#3762](https://github.com/Lightning-AI/lightning/pull/3762))
- Added `broadcast` to `TPUBackend` ([#3814](https://github.com/Lightning-AI/lightning/pull/3814))
- Added `XLADeviceUtils` class to check XLA device type ([#3274](https://github.com/Lightning-AI/lightning/pull/3274))

### Changed

- Refactored accelerator backends:
   * moved TPU `xxx_step` to backend ([#3118](https://github.com/Lightning-AI/lightning/pull/3118))
   * refactored DDP backend `forward` ([#3119](https://github.com/Lightning-AI/lightning/pull/3119))
   * refactored GPU backend `__step` ([#3120](https://github.com/Lightning-AI/lightning/pull/3120))
   * refactored Horovod backend ([#3121](https://github.com/Lightning-AI/lightning/pull/3121),
        [#3122](https://github.com/Lightning-AI/lightning/pull/3122))
   * remove obscure forward call in eval + CPU backend `___step` ([#3123](https://github.com/Lightning-AI/lightning/pull/3123))
   * reduced all simplified forward ([#3126](https://github.com/Lightning-AI/lightning/pull/3126))
   * added hook base method ([#3127](https://github.com/Lightning-AI/lightning/pull/3127))
   * refactor eval loop to use hooks - use `test_mode` for if so we can split later ([#3129](https://github.com/Lightning-AI/lightning/pull/3129))
   * moved `___step_end` hooks ([#3130](https://github.com/Lightning-AI/lightning/pull/3130))
   * training forward refactor ([#3134](https://github.com/Lightning-AI/lightning/pull/3134))
   * training AMP scaling refactor ([#3135](https://github.com/Lightning-AI/lightning/pull/3135))
   * eval step scaling factor ([#3136](https://github.com/Lightning-AI/lightning/pull/3136))
   * add eval loop object to streamline eval loop ([#3138](https://github.com/Lightning-AI/lightning/pull/3138))
   * refactored dataloader process hook ([#3139](https://github.com/Lightning-AI/lightning/pull/3139))
   * refactored inner eval loop ([#3141](https://github.com/Lightning-AI/lightning/pull/3141))
   * final inner eval loop hooks ([#3154](https://github.com/Lightning-AI/lightning/pull/3154))
   * clean up hooks in `run_evaluation` ([#3156](https://github.com/Lightning-AI/lightning/pull/3156))
   * clean up data reset ([#3161](https://github.com/Lightning-AI/lightning/pull/3161))
   * expand eval loop out ([#3165](https://github.com/Lightning-AI/lightning/pull/3165))
   * moved hooks around in eval loop ([#3195](https://github.com/Lightning-AI/lightning/pull/3195))
   * remove `_evaluate` fx ([#3197](https://github.com/Lightning-AI/lightning/pull/3197))
   * `Trainer.fit` hook clean up ([#3198](https://github.com/Lightning-AI/lightning/pull/3198))
   * DDPs train hooks ([#3203](https://github.com/Lightning-AI/lightning/pull/3203))
   * refactor DDP backend ([#3204](https://github.com/Lightning-AI/lightning/pull/3204),
        [#3207](https://github.com/Lightning-AI/lightning/pull/3207),
        [#3208](https://github.com/Lightning-AI/lightning/pull/3208),
        [#3209](https://github.com/Lightning-AI/lightning/pull/3209),
        [#3210](https://github.com/Lightning-AI/lightning/pull/3210))
   * reduced accelerator selection ([#3211](https://github.com/Lightning-AI/lightning/pull/3211))
   * group prepare data hook ([#3212](https://github.com/Lightning-AI/lightning/pull/3212))
   * added data connector ([#3285](https://github.com/Lightning-AI/lightning/pull/3285))
   * modular is_overridden ([#3290](https://github.com/Lightning-AI/lightning/pull/3290))
   * adding `Trainer.tune()` ([#3293](https://github.com/Lightning-AI/lightning/pull/3293))
   * move `run_pretrain_routine` -> `setup_training` ([#3294](https://github.com/Lightning-AI/lightning/pull/3294))
   * move train outside of setup training ([#3297](https://github.com/Lightning-AI/lightning/pull/3297))
   * move `prepare_data` to data connector ([#3307](https://github.com/Lightning-AI/lightning/pull/3307))
   * moved accelerator router ([#3309](https://github.com/Lightning-AI/lightning/pull/3309))
   * train loop refactor - moving train loop to own object ([#3310](https://github.com/Lightning-AI/lightning/pull/3310),
        [#3312](https://github.com/Lightning-AI/lightning/pull/3312),
        [#3313](https://github.com/Lightning-AI/lightning/pull/3313),
        [#3314](https://github.com/Lightning-AI/lightning/pull/3314))
   * duplicate data interface definition up into DataHooks class ([#3344](https://github.com/Lightning-AI/lightning/pull/3344))
   * inner train loop ([#3359](https://github.com/Lightning-AI/lightning/pull/3359),
        [#3361](https://github.com/Lightning-AI/lightning/pull/3361),
        [#3362](https://github.com/Lightning-AI/lightning/pull/3362),
        [#3363](https://github.com/Lightning-AI/lightning/pull/3363),
        [#3365](https://github.com/Lightning-AI/lightning/pull/3365),
        [#3366](https://github.com/Lightning-AI/lightning/pull/3366),
        [#3367](https://github.com/Lightning-AI/lightning/pull/3367),
        [#3368](https://github.com/Lightning-AI/lightning/pull/3368),
        [#3369](https://github.com/Lightning-AI/lightning/pull/3369),
        [#3370](https://github.com/Lightning-AI/lightning/pull/3370),
        [#3371](https://github.com/Lightning-AI/lightning/pull/3371),
        [#3372](https://github.com/Lightning-AI/lightning/pull/3372),
        [#3373](https://github.com/Lightning-AI/lightning/pull/3373),
        [#3374](https://github.com/Lightning-AI/lightning/pull/3374),
        [#3375](https://github.com/Lightning-AI/lightning/pull/3375),
        [#3376](https://github.com/Lightning-AI/lightning/pull/3376),
        [#3385](https://github.com/Lightning-AI/lightning/pull/3385),
        [#3388](https://github.com/Lightning-AI/lightning/pull/3388),
        [#3397](https://github.com/Lightning-AI/lightning/pull/3397))
   * all logging related calls in a connector ([#3395](https://github.com/Lightning-AI/lightning/pull/3395))
   * device parser ([#3400](https://github.com/Lightning-AI/lightning/pull/3400),
        [#3405](https://github.com/Lightning-AI/lightning/pull/3405))
   * added model connector ([#3407](https://github.com/Lightning-AI/lightning/pull/3407))
   * moved eval loop logging to loggers ([#3408](https://github.com/Lightning-AI/lightning/pull/3408))
   * moved eval loop (#3412[#3408](https://github.com/Lightning-AI/lightning/pull/3408))
   * trainer/separate argparse ([#3421](https://github.com/Lightning-AI/lightning/pull/3421),
        [#3428](https://github.com/Lightning-AI/lightning/pull/3428),
        [#3432](https://github.com/Lightning-AI/lightning/pull/3432))
   * move `lr_finder` ([#3434](https://github.com/Lightning-AI/lightning/pull/3434))
   * organize args (#[#3435](https://github.com/Lightning-AI/lightning/pull/3435),
        [#3442](https://github.com/Lightning-AI/lightning/pull/3442),
        [#3447](https://github.com/Lightning-AI/lightning/pull/3447),
        [#3448](https://github.com/Lightning-AI/lightning/pull/3448),
        [#3449](https://github.com/Lightning-AI/lightning/pull/3449),
        [#3456](https://github.com/Lightning-AI/lightning/pull/3456))
   * move specific accelerator code ([#3457](https://github.com/Lightning-AI/lightning/pull/3457))
   * group connectors ([#3472](https://github.com/Lightning-AI/lightning/pull/3472))
   * accelerator connector methods x/n ([#3469](https://github.com/Lightning-AI/lightning/pull/3469),
        [#3470](https://github.com/Lightning-AI/lightning/pull/3470),
        [#3474](https://github.com/Lightning-AI/lightning/pull/3474))
   * merge backends x/n ([#3476](https://github.com/Lightning-AI/lightning/pull/3476),
        [#3477](https://github.com/Lightning-AI/lightning/pull/3477),
        [#3478](https://github.com/Lightning-AI/lightning/pull/3478),
        [#3480](https://github.com/Lightning-AI/lightning/pull/3480),
        [#3482](https://github.com/Lightning-AI/lightning/pull/3482))
   * apex plugin ([#3502](https://github.com/Lightning-AI/lightning/pull/3502))
   * precision plugins ([#3504](https://github.com/Lightning-AI/lightning/pull/3504))
   * Result - make monitor default to `checkpoint_on` to simplify ([#3571](https://github.com/Lightning-AI/lightning/pull/3571))
   * reference to the Trainer on the `LightningDataModule` ([#3684](https://github.com/Lightning-AI/lightning/pull/3684))
   * add `.log` to lightning module ([#3686](https://github.com/Lightning-AI/lightning/pull/3686),
        [#3699](https://github.com/Lightning-AI/lightning/pull/3699),
        [#3701](https://github.com/Lightning-AI/lightning/pull/3701),
        [#3704](https://github.com/Lightning-AI/lightning/pull/3704),
        [#3715](https://github.com/Lightning-AI/lightning/pull/3715))
   * enable tracking original metric when step and epoch are both true ([#3685](https://github.com/Lightning-AI/lightning/pull/3685))
   * deprecated results obj, added support for simpler comms ([#3681](https://github.com/Lightning-AI/lightning/pull/3681))
   * move backends back to individual files ([#3712](https://github.com/Lightning-AI/lightning/pull/3712))
   * fixes logging for eval steps ([#3763](https://github.com/Lightning-AI/lightning/pull/3763))
   * decoupled DDP, DDP spawn ([#3733](https://github.com/Lightning-AI/lightning/pull/3733),
        [#3766](https://github.com/Lightning-AI/lightning/pull/3766),
        [#3767](https://github.com/Lightning-AI/lightning/pull/3767),
        [#3774](https://github.com/Lightning-AI/lightning/pull/3774),
        [#3802](https://github.com/Lightning-AI/lightning/pull/3802),
        [#3806](https://github.com/Lightning-AI/lightning/pull/3806),
        [#3817](https://github.com/Lightning-AI/lightning/pull/3817),
        [#3819](https://github.com/Lightning-AI/lightning/pull/3819),
        [#3927](https://github.com/Lightning-AI/lightning/pull/3927))
   * remove weight loading hack for ddp_cpu ([#3808](https://github.com/Lightning-AI/lightning/pull/3808))
   * separate `torchelastic` from DDP ([#3810](https://github.com/Lightning-AI/lightning/pull/3810))
   * separate SLURM from DDP ([#3809](https://github.com/Lightning-AI/lightning/pull/3809))
   * decoupled DDP2 ([#3816](https://github.com/Lightning-AI/lightning/pull/3816))
   * bug fix with logging val epoch end + monitor ([#3812](https://github.com/Lightning-AI/lightning/pull/3812))
   * callback system and init DDP ([#3836](https://github.com/Lightning-AI/lightning/pull/3836))
   * adding compute environments ([#3837](https://github.com/Lightning-AI/lightning/pull/3837), [#3842](https://github.com/Lightning-AI/lightning/pull/3842))
   * epoch can now log independently ([#3843](https://github.com/Lightning-AI/lightning/pull/3843))
   * test selecting the correct backend. temp backends while slurm and TorchElastic are decoupled ([#3848](https://github.com/Lightning-AI/lightning/pull/3848))
   * fixed `init_slurm_connection` causing hostname errors ([#3856](https://github.com/Lightning-AI/lightning/pull/3856))
   * moves init apex from LM to apex connector ([#3923](https://github.com/Lightning-AI/lightning/pull/3923))
   * moves sync bn to each backend ([#3925](https://github.com/Lightning-AI/lightning/pull/3925))
   * moves configure ddp to each backend ([#3924](https://github.com/Lightning-AI/lightning/pull/3924))
- Deprecation warning ([#3844](https://github.com/Lightning-AI/lightning/pull/3844))
- Changed `LearningRateLogger` to `LearningRateMonitor` ([#3251](https://github.com/Lightning-AI/lightning/pull/3251))
- Used `fsspec` instead of `gfile` for all IO ([#3320](https://github.com/Lightning-AI/lightning/pull/3320))
    * Swapped `torch.load` for `fsspec` load in DDP spawn backend ([#3787](https://github.com/Lightning-AI/lightning/pull/3787))
    * Swapped `torch.load` for `fsspec` load in cloud_io loading ([#3692](https://github.com/Lightning-AI/lightning/pull/3692))
    * Added support for `to_disk()` to use remote filepaths with `fsspec` ([#3930](https://github.com/Lightning-AI/lightning/pull/3930))
    * Updated model_checkpoint's to_yaml to use `fsspec` open ([#3801](https://github.com/Lightning-AI/lightning/pull/3801))
    * Fixed `fsspec` is inconsistent when doing `fs.ls` ([#3805](https://github.com/Lightning-AI/lightning/pull/3805))
- Refactor `GPUStatsMonitor` to improve training speed ([#3257](https://github.com/Lightning-AI/lightning/pull/3257))
- Changed IoU score behavior for classes absent in target and pred ([#3098](https://github.com/Lightning-AI/lightning/pull/3098))
- Changed IoU `remove_bg` bool to `ignore_index` optional int ([#3098](https://github.com/Lightning-AI/lightning/pull/3098))
- Changed defaults of `save_top_k` and `save_last` to `None` in ModelCheckpoint ([#3680](https://github.com/Lightning-AI/lightning/pull/3680))
- `row_log_interval` and `log_save_interval` are now based on training loop's `global_step` instead of epoch-internal batch index ([#3667](https://github.com/Lightning-AI/lightning/pull/3667))
- Silenced some warnings. verified ddp refactors ([#3483](https://github.com/Lightning-AI/lightning/pull/3483))
- Cleaning up stale logger tests ([#3490](https://github.com/Lightning-AI/lightning/pull/3490))
- Allow `ModelCheckpoint` monitor to be `None` ([#3633](https://github.com/Lightning-AI/lightning/pull/3633))
- Enable `None` model checkpoint default ([#3669](https://github.com/Lightning-AI/lightning/pull/3669))
- Skipped `best_model_path` if `checkpoint_callback` is `None` ([#2962](https://github.com/Lightning-AI/lightning/pull/2962))
- Used `raise .. from ..` to explicitly chain exceptions ([#3750](https://github.com/Lightning-AI/lightning/pull/3750))
-  Mocking loggers ([#3596](https://github.com/Lightning-AI/lightning/pull/3596),
    [#3617](https://github.com/Lightning-AI/lightning/pull/3617),
    [#3851](https://github.com/Lightning-AI/lightning/pull/3851),
    [#3859](https://github.com/Lightning-AI/lightning/pull/3859),
    [#3884](https://github.com/Lightning-AI/lightning/pull/3884),
    [#3853](https://github.com/Lightning-AI/lightning/pull/3853),
    [#3910](https://github.com/Lightning-AI/lightning/pull/3910),
    [#3889](https://github.com/Lightning-AI/lightning/pull/3889),
    [#3926](https://github.com/Lightning-AI/lightning/pull/3926))
- Write predictions in LightningModule instead of EvalResult [#3882](https://github.com/Lightning-AI/lightning/pull/3882)

### Deprecated

- Deprecated `TrainResult` and `EvalResult`, use `self.log` and `self.write` from the `LightningModule` to log metrics and write predictions. `training_step` can now only return a scalar (for the loss) or a dictionary with anything you want. ([#3681](https://github.com/Lightning-AI/lightning/pull/3681))
- Deprecate `early_stop_callback` Trainer argument ([#3845](https://github.com/Lightning-AI/lightning/pull/3845))
- Rename Trainer arguments `row_log_interval` >> `log_every_n_steps` and `log_save_interval` >> `flush_logs_every_n_steps` ([#3748](https://github.com/Lightning-AI/lightning/pull/3748))

### Removed

- Removed experimental Metric API ([#3943](https://github.com/Lightning-AI/lightning/pull/3943),
        [#3949](https://github.com/Lightning-AI/lightning/pull/3949),
        [#3946](https://github.com/Lightning-AI/lightning/pull/3946)), listed changes before final removal:
    * Added `EmbeddingSimilarity` metric ([#3349](https://github.com/Lightning-AI/lightning/pull/3349), [#3358](https://github.com/Lightning-AI/lightning/pull/3358))
    * Added hooks to metric module interface ([#2528](https://github.com/Lightning-AI/lightning/pull/2528))
    * Added error when AUROC metric is used for multiclass problems ([#3350](https://github.com/Lightning-AI/lightning/pull/3350))
    * Fixed `ModelCheckpoint` with `save_top_k=-1` option not tracking the best models when a monitor metric is available ([#3735](https://github.com/Lightning-AI/lightning/pull/3735))
    * Fixed counter-intuitive error being thrown in `Accuracy` metric for zero target tensor ([#3764](https://github.com/Lightning-AI/lightning/pull/3764))
    * Fixed aggregation of metrics ([#3517](https://github.com/Lightning-AI/lightning/pull/3517))
    * Fixed Metric aggregation ([#3321](https://github.com/Lightning-AI/lightning/pull/3321))
    * Fixed RMSLE metric ([#3188](https://github.com/Lightning-AI/lightning/pull/3188))
    * Renamed `reduction` to `class_reduction` in classification metrics ([#3322](https://github.com/Lightning-AI/lightning/pull/3322))
    * Changed `class_reduction` similar to sklearn for classification metrics ([#3322](https://github.com/Lightning-AI/lightning/pull/3322))
    * Renaming of precision recall metric ([#3308](https://github.com/Lightning-AI/lightning/pull/3308))

### Fixed

- Fixed `on_train_batch_start` hook to end epoch early ([#3700](https://github.com/Lightning-AI/lightning/pull/3700))
- Fixed `num_sanity_val_steps` is clipped to `limit_val_batches` ([#2917](https://github.com/Lightning-AI/lightning/pull/2917))
- Fixed ONNX model save on GPU ([#3145](https://github.com/Lightning-AI/lightning/pull/3145))
- Fixed `GpuUsageLogger` to work on different platforms ([#3008](https://github.com/Lightning-AI/lightning/pull/3008))
- Fixed auto-scale batch size not dumping `auto_lr_find` parameter ([#3151](https://github.com/Lightning-AI/lightning/pull/3151))
- Fixed `batch_outputs` with optimizer frequencies ([#3229](https://github.com/Lightning-AI/lightning/pull/3229))
- Fixed setting batch size in `LightningModule.datamodule` when using `auto_scale_batch_size` ([#3266](https://github.com/Lightning-AI/lightning/pull/3266))
- Fixed Horovod distributed backend compatibility with native AMP ([#3404](https://github.com/Lightning-AI/lightning/pull/3404))
- Fixed batch size auto scaling exceeding the size of the dataset ([#3271](https://github.com/Lightning-AI/lightning/pull/3271))
- Fixed getting `experiment_id` from MLFlow only once instead of each training loop ([#3394](https://github.com/Lightning-AI/lightning/pull/3394))
- Fixed `overfit_batches` which now correctly disables shuffling for the training loader. ([#3501](https://github.com/Lightning-AI/lightning/pull/3501))
- Fixed gradient norm tracking for `row_log_interval > 1` ([#3489](https://github.com/Lightning-AI/lightning/pull/3489))
- Fixed `ModelCheckpoint` name formatting ([#3164](https://github.com/Lightning-AI/lightning/pull/3163))
- Fixed example implementation of AutoEncoder ([#3190](https://github.com/Lightning-AI/lightning/pull/3190))
- Fixed invalid paths when remote logging with TensorBoard ([#3236](https://github.com/Lightning-AI/lightning/pull/3236))
- Fixed change `t()` to `transpose()` as XLA devices do not support `.t()` on 1-dim tensor ([#3252](https://github.com/Lightning-AI/lightning/pull/3252))
- Fixed (weights only) checkpoints loading without PL ([#3287](https://github.com/Lightning-AI/lightning/pull/3287))
- Fixed `gather_all_tensors` cross GPUs in DDP ([#3319](https://github.com/Lightning-AI/lightning/pull/3319))
- Fixed CometML save dir ([#3419](https://github.com/Lightning-AI/lightning/pull/3419))
- Fixed forward key metrics ([#3467](https://github.com/Lightning-AI/lightning/pull/3467))
- Fixed normalize mode at confusion matrix (replace NaNs with zeros) ([#3465](https://github.com/Lightning-AI/lightning/pull/3465))
- Fixed global step increment in training loop when `training_epoch_end` hook is used ([#3673](https://github.com/Lightning-AI/lightning/pull/3673))
- Fixed dataloader shuffling not getting turned off with `overfit_batches > 0` and `distributed_backend = "ddp"` ([#3534](https://github.com/Lightning-AI/lightning/pull/3534))
- Fixed determinism in `DDPSpawnBackend` when using `seed_everything` in main process ([#3335](https://github.com/Lightning-AI/lightning/pull/3335))
- Fixed `ModelCheckpoint` `period` to actually save every `period` epochs ([#3630](https://github.com/Lightning-AI/lightning/pull/3630))
- Fixed `val_progress_bar` total with `num_sanity_val_steps` ([#3751](https://github.com/Lightning-AI/lightning/pull/3751))
- Fixed Tuner dump: add `current_epoch` to dumped_params ([#3261](https://github.com/Lightning-AI/lightning/pull/3261))
- Fixed `current_epoch` and `global_step` properties mismatch between `Trainer` and `LightningModule` ([#3785](https://github.com/Lightning-AI/lightning/pull/3785))
- Fixed learning rate scheduler for optimizers with internal state ([#3897](https://github.com/Lightning-AI/lightning/pull/3897))
- Fixed `tbptt_reduce_fx` when non-floating tensors are logged ([#3796](https://github.com/Lightning-AI/lightning/pull/3796))
- Fixed model checkpoint frequency ([#3852](https://github.com/Lightning-AI/lightning/pull/3852))
- Fixed logging non-tensor scalar with result breaks subsequent epoch aggregation ([#3855](https://github.com/Lightning-AI/lightning/pull/3855))
- Fixed `TrainerEvaluationLoopMixin` activates `model.train()` at the end ([#3858](https://github.com/Lightning-AI/lightning/pull/3858))
- Fixed `overfit_batches` when using with multiple val/test_dataloaders ([#3857](https://github.com/Lightning-AI/lightning/pull/3857))
- Fixed enables `training_step` to return `None` ([#3862](https://github.com/Lightning-AI/lightning/pull/3862))
- Fixed init nan for checkpointing ([#3863](https://github.com/Lightning-AI/lightning/pull/3863))
- Fixed for `load_from_checkpoint` ([#2776](https://github.com/Lightning-AI/lightning/pull/2776))
- Fixes incorrect `batch_sizes` when Dataloader returns a dict with multiple tensors ([#3668](https://github.com/Lightning-AI/lightning/pull/3668))
- Fixed unexpected signature for `validation_step` ([#3947](https://github.com/Lightning-AI/lightning/pull/3947))

## [0.9.0] - 2020-08-20

### Added

- Added SyncBN for DDP ([#2801](https://github.com/Lightning-AI/lightning/pull/2801),
     [#2838](https://github.com/Lightning-AI/lightning/pull/2838))
- Added basic `CSVLogger` ([#2721](https://github.com/Lightning-AI/lightning/pull/2721))
- Added SSIM metrics ([#2671](https://github.com/Lightning-AI/lightning/pull/2671))
- Added BLEU metrics ([#2535](https://github.com/Lightning-AI/lightning/pull/2535))
- Added support to export a model to ONNX format ([#2596](https://github.com/Lightning-AI/lightning/pull/2596))
- Added support for `Trainer(num_sanity_val_steps=-1)` to check all validation data before training ([#2246](https://github.com/Lightning-AI/lightning/pull/2246))
- Added struct. output:
  * tests for val loop flow ([#2605](https://github.com/Lightning-AI/lightning/pull/2605))
  * `EvalResult` support for train and val. loop ([#2615](https://github.com/Lightning-AI/lightning/pull/2615),
       [#2651](https://github.com/Lightning-AI/lightning/pull/2651))
  * weighted average in results obj ([#2930](https://github.com/Lightning-AI/lightning/pull/2930))
  * fix result obj DP auto reduce ([#3013](https://github.com/Lightning-AI/lightning/pull/3013))
- Added class `LightningDataModule` ([#2668](https://github.com/Lightning-AI/lightning/pull/2668))
- Added support for PyTorch 1.6 ([#2745](https://github.com/Lightning-AI/lightning/pull/2745))
- Added call DataModule hooks implicitly in trainer ([#2755](https://github.com/Lightning-AI/lightning/pull/2755))
- Added support for Mean in DDP Sync ([#2568](https://github.com/Lightning-AI/lightning/pull/2568))
- Added remaining `sklearn` metrics: `AveragePrecision`, `BalancedAccuracy`, `CohenKappaScore`, `DCG`, `Hamming`, `Hinge`, `Jaccard`, `MeanAbsoluteError`, `MeanSquaredError`, `MeanSquaredLogError`, `MedianAbsoluteError`, `R2Score`, `MeanPoissonDeviance`, `MeanGammaDeviance`, `MeanTweedieDeviance`, `ExplainedVariance` ([#2562](https://github.com/Lightning-AI/lightning/pull/2562))
- Added support for `limit_{mode}_batches (int)` to work with infinite dataloader (IterableDataset) ([#2840](https://github.com/Lightning-AI/lightning/pull/2840))
- Added support returning python scalars in DP ([#1935](https://github.com/Lightning-AI/lightning/pull/1935))
- Added support to Tensorboard logger for OmegaConf `hparams` ([#2846](https://github.com/Lightning-AI/lightning/pull/2846))
- Added tracking of basic states in `Trainer` ([#2541](https://github.com/Lightning-AI/lightning/pull/2541))
- Tracks all outputs including TBPTT and multiple optimizers ([#2890](https://github.com/Lightning-AI/lightning/pull/2890))
- Added GPU Usage Logger ([#2932](https://github.com/Lightning-AI/lightning/pull/2932))
- Added `strict=False` for `load_from_checkpoint` ([#2819](https://github.com/Lightning-AI/lightning/pull/2819))
- Added saving test predictions on multiple GPUs ([#2926](https://github.com/Lightning-AI/lightning/pull/2926))
- Auto log the computational graph for loggers that support this ([#3003](https://github.com/Lightning-AI/lightning/pull/3003))
- Added warning when changing monitor and using results obj ([#3014](https://github.com/Lightning-AI/lightning/pull/3014))
- Added a hook `transfer_batch_to_device` to the `LightningDataModule` ([#3038](https://github.com/Lightning-AI/lightning/pull/3038))

### Changed

- Truncated long version numbers in progress bar ([#2594](https://github.com/Lightning-AI/lightning/pull/2594))
- Enabling val/test loop disabling ([#2692](https://github.com/Lightning-AI/lightning/pull/2692))
- Refactored into `accelerator` module:
    * GPU training ([#2704](https://github.com/Lightning-AI/lightning/pull/2704))
    * TPU training ([#2708](https://github.com/Lightning-AI/lightning/pull/2708))
    * DDP(2) backend ([#2796](https://github.com/Lightning-AI/lightning/pull/2796))
    * Retrieve last logged val from result by key ([#3049](https://github.com/Lightning-AI/lightning/pull/3049))
- Using `.comet.config` file for `CometLogger` ([#1913](https://github.com/Lightning-AI/lightning/pull/1913))
- Updated hooks arguments - breaking for `setup` and `teardown` ([#2850](https://github.com/Lightning-AI/lightning/pull/2850))
- Using `gfile` to support remote directories ([#2164](https://github.com/Lightning-AI/lightning/pull/2164))
- Moved optimizer creation after device placement for DDP backends ([#2904](https://github.com/Lightning-AI/lighting/pull/2904))
- Support `**DictConfig` for `hparam` serialization ([#2519](https://github.com/Lightning-AI/lightning/pull/2519))
- Removed callback metrics from test results obj ([#2994](https://github.com/Lightning-AI/lightning/pull/2994))
- Re-enabled naming metrics in ckpt name ([#3060](https://github.com/Lightning-AI/lightning/pull/3060))
- Changed progress bar epoch counting to start from 0 ([#3061](https://github.com/Lightning-AI/lightning/pull/3061))

### Deprecated

- Deprecated Trainer attribute `ckpt_path`, which will now be set by `weights_save_path` ([#2681](https://github.com/Lightning-AI/lightning/pull/2681))

### Removed

- Removed deprecated: ([#2760](https://github.com/Lightning-AI/lightning/pull/2760))
    * core decorator `data_loader`
    * Module hook `on_sanity_check_start` and loading `load_from_metrics`
    * package `pytorch_lightning.logging`
    * Trainer arguments: `show_progress_bar`, `num_tpu_cores`, `use_amp`, `print_nan_grads`
    * LR Finder argument `num_accumulation_steps`

### Fixed

- Fixed `accumulate_grad_batches` for last batch ([#2853](https://github.com/Lightning-AI/lightning/pull/2853))
- Fixed setup call while testing ([#2624](https://github.com/Lightning-AI/lightning/pull/2624))
- Fixed local rank zero casting ([#2640](https://github.com/Lightning-AI/lightning/pull/2640))
- Fixed single scalar return from training ([#2587](https://github.com/Lightning-AI/lightning/pull/2587))
- Fixed Horovod backend to scale LR schedlers with the optimizer ([#2626](https://github.com/Lightning-AI/lightning/pull/2626))
- Fixed `dtype` and `device` properties not getting updated in submodules ([#2657](https://github.com/Lightning-AI/lightning/pull/2657))
- Fixed `fast_dev_run` to run for all dataloaders ([#2581](https://github.com/Lightning-AI/lightning/pull/2581))
- Fixed `save_dir` in loggers getting ignored by default value of `weights_save_path` when user did not specify `weights_save_path` ([#2681](https://github.com/Lightning-AI/lightning/pull/2681))
- Fixed `weights_save_path` getting ignored when `logger=False` is passed to Trainer ([#2681](https://github.com/Lightning-AI/lightning/pull/2681))
- Fixed TPU multi-core and Float16 ([#2632](https://github.com/Lightning-AI/lightning/pull/2632))
- Fixed test metrics not being logged with `LoggerCollection` ([#2723](https://github.com/Lightning-AI/lightning/pull/2723))
- Fixed data transfer to device when using `torchtext.data.Field` and `include_lengths is True` ([#2689](https://github.com/Lightning-AI/lightning/pull/2689))
- Fixed shuffle argument for distributed sampler ([#2789](https://github.com/Lightning-AI/lightning/pull/2789))
- Fixed logging interval ([#2694](https://github.com/Lightning-AI/lightning/pull/2694))
- Fixed loss value in the progress bar is wrong when `accumulate_grad_batches > 1` ([#2738](https://github.com/Lightning-AI/lightning/pull/2738))
- Fixed correct CWD for ddp sub-processes when using Hydra ([#2719](https://github.com/Lightning-AI/lightning/pull/2719))
- Fixed selecting GPUs using `CUDA_VISIBLE_DEVICES` ([#2739](https://github.com/Lightning-AI/lightning/pull/2739))
- Fixed false `num_classes` warning in metrics ([#2781](https://github.com/Lightning-AI/lightning/pull/2781))
- Fixed shell injection vulnerability in subprocess call ([#2786](https://github.com/Lightning-AI/lightning/pull/2786))
- Fixed LR finder and `hparams` compatibility ([#2821](https://github.com/Lightning-AI/lightning/pull/2821))
- Fixed `ModelCheckpoint` not saving the latest information when `save_last=True` ([#2881](https://github.com/Lightning-AI/lightning/pull/2881))
- Fixed ImageNet example: learning rate scheduler, number of workers and batch size when using DDP ([#2889](https://github.com/Lightning-AI/lightning/pull/2889))
- Fixed apex gradient clipping ([#2829](https://github.com/Lightning-AI/lightning/pull/2829))
- Fixed save apex scaler states ([#2828](https://github.com/Lightning-AI/lightning/pull/2828))
- Fixed a model loading issue with inheritance and variable positional arguments ([#2911](https://github.com/Lightning-AI/lightning/pull/2911))
- Fixed passing `non_blocking=True` when transferring a batch object that does not support it ([#2910](https://github.com/Lightning-AI/lightning/pull/2910))
- Fixed checkpointing to remote file paths ([#2925](https://github.com/Lightning-AI/lightning/pull/2925))
- Fixed adding val step argument to metrics ([#2986](https://github.com/Lightning-AI/lightning/pull/2986))
- Fixed an issue that caused `Trainer.test()` to stall in ddp mode ([#2997](https://github.com/Lightning-AI/lightning/pull/2997))
- Fixed gathering of results with tensors of varying shape ([#3020](https://github.com/Lightning-AI/lightning/pull/3020))
- Fixed batch size auto-scaling feature to set the new value on the correct model attribute ([#3043](https://github.com/Lightning-AI/lightning/pull/3043))
- Fixed automatic batch scaling not working with half precision ([#3045](https://github.com/Lightning-AI/lightning/pull/3045))
- Fixed setting device to root gpu ([#3042](https://github.com/Lightning-AI/lightning/pull/3042))

## [0.8.5] - 2020-07-09

### Added

- Added a PSNR metric: peak signal-to-noise ratio ([#2483](https://github.com/Lightning-AI/lightning/pull/2483))
- Added functional regression metrics ([#2492](https://github.com/Lightning-AI/lightning/pull/2492))

### Removed

- Removed auto val reduce ([#2462](https://github.com/Lightning-AI/lightning/pull/2462))

### Fixed

- Flattening Wandb Hyperparameters ([#2459](https://github.com/Lightning-AI/lightning/pull/2459))
- Fixed using the same DDP python interpreter and actually running ([#2482](https://github.com/Lightning-AI/lightning/pull/2482))
- Fixed model summary input type conversion for models that have input dtype different from model parameters ([#2510](https://github.com/Lightning-AI/lightning/pull/2510))
- Made `TensorBoardLogger` and `CometLogger` pickleable ([#2518](https://github.com/Lightning-AI/lightning/pull/2518))
- Fixed a problem with `MLflowLogger` creating multiple run folders ([#2502](https://github.com/Lightning-AI/lightning/pull/2502))
- Fixed global_step increment ([#2455](https://github.com/Lightning-AI/lightning/pull/2455))
- Fixed TPU hanging example ([#2488](https://github.com/Lightning-AI/lightning/pull/2488))
- Fixed `argparse` default value bug ([#2526](https://github.com/Lightning-AI/lightning/pull/2526))
- Fixed Dice and IoU to avoid NaN by adding small eps ([#2545](https://github.com/Lightning-AI/lightning/pull/2545))
- Fixed accumulate gradients schedule at epoch 0 (continued) ([#2513](https://github.com/Lightning-AI/lightning/pull/2513))
- Fixed Trainer `.fit()` returning last not best weights in "ddp_spawn" ([#2565](https://github.com/Lightning-AI/lightning/pull/2565))
- Fixed passing (do not pass) TPU weights back on test ([#2566](https://github.com/Lightning-AI/lightning/pull/2566))
- Fixed DDP tests and `.test()` ([#2512](https://github.com/Lightning-AI/lightning/pull/2512),
     [#2570](https://github.com/Lightning-AI/lightning/pull/2570))

## [0.8.4] - 2020-07-01

### Added

- Added reduce ddp results on eval ([#2434](https://github.com/Lightning-AI/lightning/pull/2434))
- Added a warning when an `IterableDataset` has `__len__` defined ([#2437](https://github.com/Lightning-AI/lightning/pull/2437))

### Changed

- Enabled no returns from eval ([#2446](https://github.com/Lightning-AI/lightning/pull/2446))

### Fixed

- Fixes train outputs ([#2428](https://github.com/Lightning-AI/lightning/pull/2428))
- Fixes Conda dependencies ([#2412](https://github.com/Lightning-AI/lightning/pull/2412))
- Fixed Apex scaling with decoupled backward ([#2433](https://github.com/Lightning-AI/lightning/pull/2433))
- Fixed crashing or wrong displaying progressbar because of missing ipywidgets ([#2417](https://github.com/Lightning-AI/lightning/pull/2417))
- Fixed TPU saving dir ([fc26078e](https://github.com/Lightning-AI/lightning/commit/fc26078e395f8a001f4c6dd7b3fe7ca202f914a3), [04e68f02](https://github.com/Lightning-AI/lightning/commit/04e68f022fc03dd5f1555ee86dea997d42a448ad))
- Fixed logging on rank 0 only ([#2425](https://github.com/Lightning-AI/lightning/pull/2425))


## [0.8.3] - 2020-06-29

### Fixed

- Fixed AMP wrong call ([593837e](https://github.com/Lightning-AI/lightning/commit/593837e1da24ff6c942b24ed803fc1496a304609))
- Fixed batch typo ([92d1e75](https://github.com/Lightning-AI/lightning/commit/92d1e75b2638a493d9d21ed5fe00a22093888285))

## [0.8.2] - 2020-06-28

### Added

- Added TorchText support for moving data to GPU ([#2379](https://github.com/Lightning-AI/lightning/pull/2379))

### Changed

- Changed epoch indexing from 0 instead of 1 ([#2289](https://github.com/Lightning-AI/lightning/pull/2289))
- Refactor Model `backward` ([#2276](https://github.com/Lightning-AI/lightning/pull/2276))
- Refactored `training_batch` + tests to verify correctness ([#2327](https://github.com/Lightning-AI/lightning/pull/2327),
     [#2328](https://github.com/Lightning-AI/lightning/pull/2328))
- Refactored training loop ([#2336](https://github.com/Lightning-AI/lightning/pull/2336))
- Made optimization steps for hooks ([#2363](https://github.com/Lightning-AI/lightning/pull/2363))
- Changed default apex level to 'O2' ([#2362](https://github.com/Lightning-AI/lightning/pull/2362))

### Removed

- Moved `TrainsLogger` to Bolts ([#2384](https://github.com/Lightning-AI/lightning/pull/2384))

### Fixed

- Fixed parsing TPU arguments and TPU tests ([#2094](https://github.com/Lightning-AI/lightning/pull/2094))
- Fixed number batches in case of multiple dataloaders and `limit_{*}_batches` ([#1920](https://github.com/Lightning-AI/lightning/pull/1920),
     [#2226](https://github.com/Lightning-AI/lightning/pull/2226))
- Fixed an issue with forward hooks not being removed after model summary ([#2298](https://github.com/Lightning-AI/lightning/pull/2298))
- Fix for `load_from_checkpoint()` not working with absolute path on Windows ([#2294](https://github.com/Lightning-AI/lightning/pull/2294))
- Fixed an issue how _has_len handles `NotImplementedError` e.g. raised by `torchtext.data.Iterator` ([#2293](https://github.com/Lightning-AI/lightning/pull/2293)), ([#2307](https://github.com/Lightning-AI/lightning/pull/2307))
- Fixed `average_precision` metric ([#2319](https://github.com/Lightning-AI/lightning/pull/2319))
- Fixed ROC metric for CUDA tensors ([#2304](https://github.com/Lightning-AI/lightning/pull/2304))
- Fixed lost compatibility with custom datatypes implementing `.to` ([#2335](https://github.com/Lightning-AI/lightning/pull/2335))
- Fixed loading model with kwargs ([#2387](https://github.com/Lightning-AI/lightning/pull/2387))
- Fixed sum(0) for `trainer.num_val_batches` ([#2268](https://github.com/Lightning-AI/lightning/pull/2268))
- Fixed checking if the parameters are a `DictConfig` Object ([#2216](https://github.com/Lightning-AI/lightning/pull/2216))
- Fixed SLURM weights saving ([#2341](https://github.com/Lightning-AI/lightning/pull/2341))
- Fixed swaps LR scheduler order ([#2356](https://github.com/Lightning-AI/lightning/pull/2356))
- Fixed adding tensorboard `hparams` logging test ([#2342](https://github.com/Lightning-AI/lightning/pull/2342))
- Fixed use model ref for tear down ([#2360](https://github.com/Lightning-AI/lightning/pull/2360))
- Fixed logger crash on DDP ([#2388](https://github.com/Lightning-AI/lightning/pull/2388))
- Fixed several issues with early stopping and checkpoint callbacks ([#1504](https://github.com/Lightning-AI/lightning/pull/1504),
     [#2391](https://github.com/Lightning-AI/lightning/pull/2391))
- Fixed loading past checkpoints from v0.7.x ([#2405](https://github.com/Lightning-AI/lightning/pull/2405))
- Fixed loading model without arguments ([#2403](https://github.com/Lightning-AI/lightning/pull/2403))
- Fixed Windows compatibility issue ([#2358](https://github.com/Lightning-AI/lightning/pull/2358))

## [0.8.1] - 2020-06-19

### Fixed

- Fixed the `load_from_checkpoint` path detected as URL bug ([#2244](https://github.com/Lightning-AI/lightning/pull/2244))
- Fixed hooks - added barrier ([#2245](https://github.com/Lightning-AI/lightning/pull/2245),
     [#2257](https://github.com/Lightning-AI/lightning/pull/2257),
     [#2260](https://github.com/Lightning-AI/lightning/pull/220))
- Fixed `hparams` - remove frame inspection on `self.hparams` ([#2253](https://github.com/Lightning-AI/lightning/pull/2253))
- Fixed setup and on fit calls ([#2252](https://github.com/Lightning-AI/lightning/pull/2252))
- Fixed GPU template ([#2255](https://github.com/Lightning-AI/lightning/pull/2255))

## [0.8.0] - 2020-06-18

### Added

- Added `overfit_batches`, `limit_{val|test}_batches` flags (overfit now uses training set for all three) ([#2213](https://github.com/Lightning-AI/lightning/pull/2213))
- Added metrics
  * Base classes ([#1326](https://github.com/Lightning-AI/lightning/pull/1326),
       [#1877](https://github.com/Lightning-AI/lightning/pull/1877))
  * Sklearn metrics classes ([#1327](https://github.com/Lightning-AI/lightning/pull/1327))
  * Native torch metrics ([#1488](https://github.com/Lightning-AI/lightning/pull/1488),
       [#2062](https://github.com/Lightning-AI/lightning/pull/2062))
  * docs for all Metrics ([#2184](https://github.com/Lightning-AI/lightning/pull/2184),
       [#2209](https://github.com/Lightning-AI/lightning/pull/2209))
  * Regression metrics ([#2221](https://github.com/Lightning-AI/lightning/pull/2221))
- Allow dataloaders without sampler field present ([#1907](https://github.com/Lightning-AI/lightning/pull/1907))
- Added option `save_last` to save the model at the end of every epoch in `ModelCheckpoint` ([#1908](https://github.com/Lightning-AI/lightning/pull/1908))
- Early stopping checks `on_validation_end` ([#1458](https://github.com/Lightning-AI/lightning/pull/1458))
- Speed up single-core TPU training by loading data using `ParallelLoader` ([#2033](https://github.com/Lightning-AI/lightning/pull/2033))
- Added a model hook `transfer_batch_to_device` that enables moving custom data structures to the target device ([#1756](https://github.com/Lightning-AI/lightning/pull/1756))
- Added [black](https://black.readthedocs.io/en/stable/) formatter for the code with code-checker on pull ([#1610](https://github.com/Lightning-AI/lightning/pull/1610))
- Added back the slow spawn ddp implementation as `ddp_spawn` ([#2115](https://github.com/Lightning-AI/lightning/pull/2115))
- Added loading checkpoints from URLs ([#1667](https://github.com/Lightning-AI/lightning/pull/1667))
- Added a callback method `on_keyboard_interrupt` for handling KeyboardInterrupt events during training ([#2134](https://github.com/Lightning-AI/lightning/pull/2134))
- Added a decorator `auto_move_data` that moves data to the correct device when using the LightningModule for inference ([#1905](https://github.com/Lightning-AI/lightning/pull/1905))
- Added `ckpt_path` option to `LightningModule.test(...)` to load particular checkpoint ([#2190](https://github.com/Lightning-AI/lightning/pull/2190))
- Added `setup` and `teardown` hooks for model ([#2229](https://github.com/Lightning-AI/lightning/pull/2229))

### Changed

- Allow user to select individual TPU core to train on ([#1729](https://github.com/Lightning-AI/lightning/pull/1729))
- Removed non-finite values from loss in `LRFinder` ([#1862](https://github.com/Lightning-AI/lightning/pull/1862))
- Allow passing model hyperparameters as complete kwarg list ([#1896](https://github.com/Lightning-AI/lightning/pull/1896))
- Renamed `ModelCheckpoint`'s attributes `best` to `best_model_score` and `kth_best_model` to `kth_best_model_path` ([#1799](https://github.com/Lightning-AI/lightning/pull/1799))
- Re-Enable Logger's `ImportError`s ([#1938](https://github.com/Lightning-AI/lightning/pull/1938))
- Changed the default value of the Trainer argument `weights_summary` from `full` to `top` ([#2029](https://github.com/Lightning-AI/lightning/pull/2029))
- Raise an error when lightning replaces an existing sampler ([#2020](https://github.com/Lightning-AI/lightning/pull/2020))
- Enabled `prepare_data` from correct processes - clarify local vs global rank ([#2166](https://github.com/Lightning-AI/lightning/pull/2166))
- Remove explicit flush from tensorboard logger ([#2126](https://github.com/Lightning-AI/lightning/pull/2126))
- Changed epoch indexing from 1 instead of 0 ([#2206](https://github.com/Lightning-AI/lightning/pull/2206))

### Deprecated

- Deprecated flags: ([#2213](https://github.com/Lightning-AI/lightning/pull/2213))
  * `overfit_pct` in favour of `overfit_batches`
  * `val_percent_check` in favour of `limit_val_batches`
  * `test_percent_check` in favour of `limit_test_batches`
- Deprecated `ModelCheckpoint`'s attributes `best` and `kth_best_model` ([#1799](https://github.com/Lightning-AI/lightning/pull/1799))
- Dropped official support/testing for older PyTorch versions <1.3 ([#1917](https://github.com/Lightning-AI/lightning/pull/1917))
- Deprecated Trainer `proc_rank` in favour of `global_rank` ([#2166](https://github.com/Lightning-AI/lightning/pull/2166),
     [#2269](https://github.com/Lightning-AI/lightning/pull/2269))

### Removed

- Removed unintended Trainer argument `progress_bar_callback`, the callback should be passed in by `Trainer(callbacks=[...])` instead ([#1855](https://github.com/Lightning-AI/lightning/pull/1855))
- Removed obsolete `self._device` in Trainer ([#1849](https://github.com/Lightning-AI/lightning/pull/1849))
- Removed deprecated API ([#2073](https://github.com/Lightning-AI/lightning/pull/2073))
   * Packages: `pytorch_lightning.pt_overrides`, `pytorch_lightning.root_module`
   * Modules: `pytorch_lightning.logging.comet_logger`, `pytorch_lightning.logging.mlflow_logger`, `pytorch_lightning.logging.test_tube_logger`, `pytorch_lightning.overrides.override_data_parallel`, `pytorch_lightning.core.model_saving`, `pytorch_lightning.core.root_module`
   * Trainer arguments: `add_row_log_interval`, `default_save_path`, `gradient_clip`, `nb_gpu_nodes`, `max_nb_epochs`, `min_nb_epochs`, `nb_sanity_val_steps`
   * Trainer attributes: `nb_gpu_nodes`, `num_gpu_nodes`, `gradient_clip`, `max_nb_epochs`, `min_nb_epochs`, `nb_sanity_val_steps`, `default_save_path`, `tng_tqdm_dic`

### Fixed

- Run graceful training teardown on interpreter exit ([#1631](https://github.com/Lightning-AI/lightning/pull/1631))
- Fixed user warning when apex was used together with learning rate schedulers ([#1873](https://github.com/Lightning-AI/lightning/pull/1873))
- Fixed multiple calls of `EarlyStopping` callback ([#1863](https://github.com/Lightning-AI/lightning/pull/1863))
- Fixed an issue with `Trainer.from_argparse_args` when passing in unknown Trainer args ([#1932](https://github.com/Lightning-AI/lightning/pull/1932))
- Fixed bug related to logger not being reset correctly for model after tuner algorithms ([#1933](https://github.com/Lightning-AI/lightning/pull/1933))
- Fixed root node resolution for SLURM cluster with dash in host name ([#1954](https://github.com/Lightning-AI/lightning/pull/1954))
- Fixed `LearningRateLogger` in multi-scheduler setting ([#1944](https://github.com/Lightning-AI/lightning/pull/1944))
- Fixed test configuration check and testing ([#1804](https://github.com/Lightning-AI/lightning/pull/1804))
- Fixed an issue with Trainer constructor silently ignoring unknown/misspelled arguments ([#1820](https://github.com/Lightning-AI/lightning/pull/1820))
- Fixed `save_weights_only` in ModelCheckpoint ([#1780](https://github.com/Lightning-AI/lightning/pull/1780))
- Allow use of same `WandbLogger` instance for multiple training loops ([#2055](https://github.com/Lightning-AI/lightning/pull/2055))
- Fixed an issue with `_auto_collect_arguments` collecting local variables that are not constructor arguments and not working for signatures that have the instance not named `self` ([#2048](https://github.com/Lightning-AI/lightning/pull/2048))
- Fixed mistake in parameters' grad norm tracking ([#2012](https://github.com/Lightning-AI/lightning/pull/2012))
- Fixed CPU and hanging GPU crash ([#2118](https://github.com/Lightning-AI/lightning/pull/2118))
- Fixed an issue with the model summary and `example_input_array` depending on a specific ordering of the submodules in a LightningModule ([#1773](https://github.com/Lightning-AI/lightning/pull/1773))
- Fixed Tpu logging ([#2230](https://github.com/Lightning-AI/lightning/pull/2230))
- Fixed Pid port + duplicate `rank_zero` logging ([#2140](https://github.com/Lightning-AI/lightning/pull/2140),
     [#2231](https://github.com/Lightning-AI/lightning/pull/2231))

## [0.7.6] - 2020-05-16

### Added

- Added callback for logging learning rates ([#1498](https://github.com/Lightning-AI/lightning/pull/1498))
- Added transfer learning example (for a binary classification task in computer vision) ([#1564](https://github.com/Lightning-AI/lightning/pull/1564))
- Added type hints in `Trainer.fit()` and `Trainer.test()` to reflect that also a list of dataloaders can be passed in ([#1723](https://github.com/Lightning-AI/lightning/pull/1723)).
- Added auto scaling of batch size ([#1638](https://github.com/Lightning-AI/lightning/pull/1638))
- The progress bar metrics now also get updated in `training_epoch_end` ([#1724](https://github.com/Lightning-AI/lightning/pull/1724))
- Enable `NeptuneLogger` to work with `distributed_backend=ddp` ([#1753](https://github.com/Lightning-AI/lightning/pull/1753))
- Added option to provide seed to random generators to ensure reproducibility ([#1572](https://github.com/Lightning-AI/lightning/pull/1572))
- Added override for hparams in `load_from_ckpt` ([#1797](https://github.com/Lightning-AI/lightning/pull/1797))
- Added support multi-node distributed execution under `torchelastic` ([#1811](https://github.com/Lightning-AI/lightning/pull/1811),
     [#1818](https://github.com/Lightning-AI/lightning/pull/1818))
- Added using `store_true` for bool args ([#1822](https://github.com/Lightning-AI/lightning/pull/1822),
     [#1842](https://github.com/Lightning-AI/lightning/pull/1842))
- Added dummy logger for internally disabling logging for some features ([#1836](https://github.com/Lightning-AI/lightning/pull/1836))

### Changed

- Enable `non-blocking` for device transfers to GPU ([#1843](https://github.com/Lightning-AI/lightning/pull/1843))
- Replace mata_tags.csv with hparams.yaml ([#1271](https://github.com/Lightning-AI/lightning/pull/1271))
- Reduction when `batch_size < num_gpus` ([#1609](https://github.com/Lightning-AI/lightning/pull/1609))
- Updated LightningTemplateModel to look more like Colab example ([#1577](https://github.com/Lightning-AI/lightning/pull/1577))
- Don't convert `namedtuple` to `tuple` when transferring the batch to target device ([#1589](https://github.com/Lightning-AI/lightning/pull/1589))
- Allow passing hparams as keyword argument to LightningModule when loading from checkpoint ([#1639](https://github.com/Lightning-AI/lightning/pull/1639))
- Args should come after the last positional argument ([#1807](https://github.com/Lightning-AI/lightning/pull/1807))
- Made ddp the default if no backend specified with multiple GPUs ([#1789](https://github.com/Lightning-AI/lightning/pull/1789))

### Deprecated

- Deprecated `tags_csv` in favor of `hparams_file` ([#1271](https://github.com/Lightning-AI/lightning/pull/1271))

### Fixed

- Fixed broken link in PR template ([#1675](https://github.com/Lightning-AI/lightning/pull/1675))
- Fixed ModelCheckpoint not None checking filepath ([#1654](https://github.com/Lightning-AI/lightning/pull/1654))
- Trainer now calls `on_load_checkpoint()` when resuming from a checkpoint ([#1666](https://github.com/Lightning-AI/lightning/pull/1666))
- Fixed sampler logic for ddp with iterable dataset ([#1734](https://github.com/Lightning-AI/lightning/pull/1734))
- Fixed `_reset_eval_dataloader()` for IterableDataset ([#1560](https://github.com/Lightning-AI/lightning/pull/1560))
- Fixed Horovod distributed backend to set the `root_gpu` property ([#1669](https://github.com/Lightning-AI/lightning/pull/1669))
- Fixed wandb logger `global_step` affects other loggers ([#1492](https://github.com/Lightning-AI/lightning/pull/1492))
- Fixed disabling progress bar on non-zero ranks using Horovod backend ([#1709](https://github.com/Lightning-AI/lightning/pull/1709))
- Fixed bugs that prevent lr finder to be used together with early stopping and validation dataloaders ([#1676](https://github.com/Lightning-AI/lightning/pull/1676))
- Fixed a bug in Trainer that prepended the checkpoint path with `version_` when it shouldn't ([#1748](https://github.com/Lightning-AI/lightning/pull/1748))
- Fixed lr key name in case of param groups in LearningRateLogger ([#1719](https://github.com/Lightning-AI/lightning/pull/1719))
- Fixed accumulation parameter and suggestion method for learning rate finder ([#1801](https://github.com/Lightning-AI/lightning/pull/1801))
- Fixed num processes wasn't being set properly and auto sampler was ddp failing ([#1819](https://github.com/Lightning-AI/lightning/pull/1819))
- Fixed bugs in semantic segmentation example ([#1824](https://github.com/Lightning-AI/lightning/pull/1824))
- Fixed saving native AMP scaler state ([#1777](https://github.com/Lightning-AI/lightning/pull/1777))
- Fixed native amp + ddp ([#1788](https://github.com/Lightning-AI/lightning/pull/1788))
- Fixed `hparam` logging with metrics ([#1647](https://github.com/Lightning-AI/lightning/pull/1647))

## [0.7.5] - 2020-04-27

### Changed

- Allow logging of metrics together with `hparams` ([#1630](https://github.com/Lightning-AI/lightning/pull/1630))

### Removed

- Removed Warning from trainer loop ([#1634](https://github.com/Lightning-AI/lightning/pull/1634))

### Fixed

- Fixed ModelCheckpoint not being fixable ([#1632](https://github.com/Lightning-AI/lightning/pull/1632))
- Fixed CPU DDP breaking change and DDP change ([#1635](https://github.com/Lightning-AI/lightning/pull/1635))
- Tested pickling ([#1636](https://github.com/Lightning-AI/lightning/pull/1636))


## [0.7.4] - 2020-04-26

### Added

- Added flag `replace_sampler_ddp` to manually disable sampler replacement in DDP  ([#1513](https://github.com/Lightning-AI/lightning/pull/1513))
- Added `auto_select_gpus` flag to trainer that enables automatic selection of available GPUs on exclusive mode systems.
- Added learning rate finder ([#1347](https://github.com/Lightning-AI/lightning/pull/1347))
- Added support for DDP mode in clusters without SLURM ([#1387](https://github.com/Lightning-AI/lightning/pull/1387))
- Added `test_dataloaders` parameter to `Trainer.test()` ([#1434](https://github.com/Lightning-AI/lightning/pull/1434))
- Added `terminate_on_nan` flag to trainer that performs a NaN check with each training iteration when set to `True` ([#1475](https://github.com/Lightning-AI/lightning/pull/1475))
- Added speed parity tests (max 1 sec difference per epoch)([#1482](https://github.com/Lightning-AI/lightning/pull/1482))
- Added `ddp_cpu` backend for testing ddp without GPUs ([#1158](https://github.com/Lightning-AI/lightning/pull/1158))
- Added [Horovod](http://horovod.ai) support as a distributed backend `Trainer(distributed_backend='horovod')` ([#1529](https://github.com/Lightning-AI/lightning/pull/1529))
- Added support for 8 core distributed training on Kaggle TPU's ([#1568](https://github.com/Lightning-AI/lightning/pull/1568))
- Added support for native AMP ([#1561](https://github.com/Lightning-AI/lightning/pull/1561),
    [#1580](https://github.com/Lightning-AI/lightning/pull/1580))

### Changed

- Changed the default behaviour to no longer include a NaN check with each training iteration ([#1475](https://github.com/Lightning-AI/lightning/pull/1475))
- Decoupled the progress bar from trainer` it is a callback now and can be customized or even be replaced entirely ([#1450](https://github.com/Lightning-AI/lightning/pull/1450)).
- Changed lr schedule step interval behavior to update every backwards pass instead of every forwards pass ([#1477](https://github.com/Lightning-AI/lightning/pull/1477))
- Defines shared proc. rank, remove rank from instances (e.g. loggers) ([#1408](https://github.com/Lightning-AI/lightning/pull/1408))
- Updated semantic segmentation example with custom U-Net and logging ([#1371](https://github.com/Lightning-AI/lightning/pull/1371))
- Disabled val and test shuffling ([#1600](https://github.com/Lightning-AI/lightning/pull/1600))

### Deprecated

- Deprecated `training_tqdm_dict` in favor of `progress_bar_dict` ([#1450](https://github.com/Lightning-AI/lightning/pull/1450)).

### Removed

- Removed `test_dataloaders` parameter from `Trainer.fit()` ([#1434](https://github.com/Lightning-AI/lightning/pull/1434))

### Fixed

- Added the possibility to pass nested metrics dictionaries to loggers ([#1582](https://github.com/Lightning-AI/lightning/pull/1582))
- Fixed memory leak from opt return ([#1528](https://github.com/Lightning-AI/lightning/pull/1528))
- Fixed saving checkpoint before deleting old ones ([#1453](https://github.com/Lightning-AI/lightning/pull/1453))
- Fixed loggers - flushing last logged metrics even before continue, e.g. `trainer.test()` results ([#1459](https://github.com/Lightning-AI/lightning/pull/1459))
- Fixed optimizer configuration when `configure_optimizers` returns dict without `lr_scheduler` ([#1443](https://github.com/Lightning-AI/lightning/pull/1443))
- Fixed `LightningModule` - mixing hparams and arguments in `LightningModule.__init__()` crashes load_from_checkpoint() ([#1505](https://github.com/Lightning-AI/lightning/pull/1505))
- Added a missing call to the `on_before_zero_grad` model hook ([#1493](https://github.com/Lightning-AI/lightning/pull/1493)).
- Allow use of sweeps with `WandbLogger` ([#1512](https://github.com/Lightning-AI/lightning/pull/1512))
- Fixed a bug that caused the `callbacks` Trainer argument to reference a global variable ([#1534](https://github.com/Lightning-AI/lightning/pull/1534)).
- Fixed a bug that set all boolean CLI arguments from `Trainer.add_argparse_args` always to True ([#1571](https://github.com/Lightning-AI/lightning/pull/1571))
- Fixed do not copy the batch when training on a single GPU ([#1576](https://github.com/Lightning-AI/lightning/pull/1576),
    [#1579](https://github.com/Lightning-AI/lightning/pull/1579))
- Fixed soft checkpoint removing on DDP ([#1408](https://github.com/Lightning-AI/lightning/pull/1408))
- Fixed automatic parser bug ([#1585](https://github.com/Lightning-AI/lightning/pull/1585))
- Fixed bool conversion from string ([#1606](https://github.com/Lightning-AI/lightning/pull/1606))

## [0.7.3] - 2020-04-09

### Added

- Added `rank_zero_warn` for warning only in rank 0 ([#1428](https://github.com/Lightning-AI/lightning/pull/1428))

### Fixed

- Fixed default `DistributedSampler` for DDP training ([#1425](https://github.com/Lightning-AI/lightning/pull/1425))
- Fixed workers warning not on windows ([#1430](https://github.com/Lightning-AI/lightning/pull/1430))
- Fixed returning tuple from `run_training_batch` ([#1431](https://github.com/Lightning-AI/lightning/pull/1431))
- Fixed gradient clipping ([#1438](https://github.com/Lightning-AI/lightning/pull/1438))
- Fixed pretty print ([#1441](https://github.com/Lightning-AI/lightning/pull/1441))


## [0.7.2] - 2020-04-07

### Added

- Added same step loggers' metrics aggregation ([#1278](https://github.com/Lightning-AI/lightning/pull/1278))
- Added parity test between a vanilla MNIST model and lightning model ([#1284](https://github.com/Lightning-AI/lightning/pull/1284))
- Added parity test between a vanilla RNN model and lightning model ([#1351](https://github.com/Lightning-AI/lightning/pull/1351))
- Added Reinforcement Learning - Deep Q-network (DQN) lightning example ([#1232](https://github.com/Lightning-AI/lightning/pull/1232))
- Added support for hierarchical `dict` ([#1152](https://github.com/Lightning-AI/lightning/pull/1152))
- Added `TrainsLogger` class ([#1122](https://github.com/Lightning-AI/lightning/pull/1122))
- Added type hints to `pytorch_lightning.core` ([#946](https://github.com/Lightning-AI/lightning/pull/946))
- Added support for `IterableDataset` in validation and testing ([#1104](https://github.com/Lightning-AI/lightning/pull/1104))
- Added support for non-primitive types in `hparams` for `TensorboardLogger` ([#1130](https://github.com/Lightning-AI/lightning/pull/1130))
- Added a check that stops the training when loss or weights contain `NaN` or `inf` values. ([#1097](https://github.com/Lightning-AI/lightning/pull/1097))
- Added support for `IterableDataset` when `val_check_interval=1.0` (default), this will trigger validation at the end of each epoch. ([#1283](https://github.com/Lightning-AI/lightning/pull/1283))
- Added `summary` method to Profilers. ([#1259](https://github.com/Lightning-AI/lightning/pull/1259))
- Added informative errors if user defined dataloader has zero length ([#1280](https://github.com/Lightning-AI/lightning/pull/1280))
- Added testing for python 3.8 ([#915](https://github.com/Lightning-AI/lightning/pull/915))
- Added model configuration checking ([#1199](https://github.com/Lightning-AI/lightning/pull/1199))
- Added support for optimizer frequencies through `LightningModule.configure_optimizers()` ([#1269](https://github.com/Lightning-AI/lightning/pull/1269))
- Added option to run without an optimizer by returning `None` from `configure_optimizers`. ([#1279](https://github.com/Lightning-AI/lightning/pull/1279))
- Added a warning when the number of data loader workers is small. ([#1378](https://github.com/Lightning-AI/lightning/pull/1378))

### Changed

- Changed (renamed and refatored) `TensorRunningMean` -> `TensorRunningAccum`: running accumulations were generalized. ([#1278](https://github.com/Lightning-AI/lightning/pull/1278))
- Changed `progress_bar_refresh_rate` trainer flag to disable progress bar when set to 0. ([#1108](https://github.com/Lightning-AI/lightning/pull/1108))
- Enhanced `load_from_checkpoint` to also forward params to the model ([#1307](https://github.com/Lightning-AI/lightning/pull/1307))
- Updated references to `self.forward()` to instead use the `__call__` interface. ([#1211](https://github.com/Lightning-AI/lightning/pull/1211))
- Changed default behaviour of `configure_optimizers` to use no optimizer rather than Adam. ([#1279](https://github.com/Lightning-AI/lightning/pull/1279))
- Allow to upload models on W&B ([#1339](https://github.com/Lightning-AI/lightning/pull/1339))
- On DP and DDP2 unsqueeze is automated now ([#1319](https://github.com/Lightning-AI/lightning/pull/1319))
- Did not always create a DataLoader during reinstantiation, but the same type as before (if subclass of DataLoader) ([#1346](https://github.com/Lightning-AI/lightning/pull/1346))
- Did not interfere with a default sampler ([#1318](https://github.com/Lightning-AI/lightning/pull/1318))
- Remove default Adam optimizer ([#1317](https://github.com/Lightning-AI/lightning/pull/1317))
- Give warnings for unimplemented required lightning methods ([#1317](https://github.com/Lightning-AI/lightning/pull/1317))
- Made `evaluate` method private >> `Trainer._evaluate(...)`. ([#1260](https://github.com/Lightning-AI/lightning/pull/1260))
- Simplify the PL examples structure (shallower and more readable) ([#1247](https://github.com/Lightning-AI/lightning/pull/1247))
- Changed min max gpu memory to be on their own plots ([#1358](https://github.com/Lightning-AI/lightning/pull/1358))
- Remove `.item` which causes sync issues ([#1254](https://github.com/Lightning-AI/lightning/pull/1254))
- Changed smoothing in TQDM to decrease variability of time remaining between training / eval ([#1194](https://github.com/Lightning-AI/lightning/pull/1194))
- Change default logger to dedicated one ([#1064](https://github.com/Lightning-AI/lightning/pull/1064))

### Deprecated

- Deprecated Trainer argument `print_nan_grads` ([#1097](https://github.com/Lightning-AI/lightning/pull/1097))
- Deprecated Trainer argument `show_progress_bar` ([#1108](https://github.com/Lightning-AI/lightning/pull/1108))

### Removed

- Removed test for no test dataloader in .fit ([#1495](https://github.com/Lightning-AI/lightning/pull/1495))
- Removed duplicated module `pytorch_lightning.utilities.arg_parse` for loading CLI arguments ([#1167](https://github.com/Lightning-AI/lightning/pull/1167))
- Removed wandb logger's `finalize` method ([#1193](https://github.com/Lightning-AI/lightning/pull/1193))
- Dropped `torchvision` dependency in tests and added own MNIST dataset class instead ([#986](https://github.com/Lightning-AI/lightning/pull/986))

### Fixed

- Fixed `model_checkpoint` when saving all models ([#1359](https://github.com/Lightning-AI/lightning/pull/1359))
- `Trainer.add_argparse_args` classmethod fixed. Now it adds a type for the arguments ([#1147](https://github.com/Lightning-AI/lightning/pull/1147))
- Fixed bug related to type checking of `ReduceLROnPlateau` lr schedulers([#1126](https://github.com/Lightning-AI/lightning/pull/1126))
- Fixed a bug to ensure lightning checkpoints to be backward compatible ([#1132](https://github.com/Lightning-AI/lightning/pull/1132))
- Fixed a bug that created an extra dataloader with active `reload_dataloaders_every_epoch` ([#1196](https://github.com/Lightning-AI/lightning/pull/1196))
- Fixed all warnings and errors in the docs build process ([#1191](https://github.com/Lightning-AI/lightning/pull/1191))
- Fixed an issue where `val_percent_check=0` would not disable validation ([#1251](https://github.com/Lightning-AI/lightning/pull/1251))
- Fixed average of incomplete `TensorRunningMean` ([#1309](https://github.com/Lightning-AI/lightning/pull/1309))
- Fixed `WandbLogger.watch` with `wandb.init()` ([#1311](https://github.com/Lightning-AI/lightning/pull/1311))
- Fixed an issue with early stopping that would prevent it from monitoring training metrics when validation is disabled / not implemented ([#1235](https://github.com/Lightning-AI/lightning/pull/1235)).
- Fixed a bug that would cause `trainer.test()` to run on the validation set when overloading `validation_epoch_end` and `test_end` ([#1353](https://github.com/Lightning-AI/lightning/pull/1353))
- Fixed `WandbLogger.watch` - use of the watch method without importing `wandb` ([#1311](https://github.com/Lightning-AI/lightning/pull/1311))
- Fixed `WandbLogger` to be used with 'ddp' - allow reinits in sub-processes ([#1149](https://github.com/Lightning-AI/lightning/pull/1149),
     [#1360](https://github.com/Lightning-AI/lightning/pull/1360))
- Made `training_epoch_end` behave like `validation_epoch_end` ([#1357](https://github.com/Lightning-AI/lightning/pull/1357))
- Fixed `fast_dev_run` running validation twice ([#1365](https://github.com/Lightning-AI/lightning/pull/1365))
- Fixed pickle error from quick patch `__code__` ([#1352](https://github.com/Lightning-AI/lightning/pull/1352))
- Fixed memory leak on GPU0 ([#1094](https://github.com/Lightning-AI/lightning/pull/1094),
     [#1349](https://github.com/Lightning-AI/lightning/pull/1349))
- Fixed checkpointing interval ([#1272](https://github.com/Lightning-AI/lightning/pull/1272))
- Fixed validation and training loops run the partial dataset ([#1192](https://github.com/Lightning-AI/lightning/pull/1192))
- Fixed running `on_validation_end` only on main process in DDP ([#1125](https://github.com/Lightning-AI/lightning/pull/1125))
- Fixed `load_spawn_weights` only in proc rank 0 ([#1385](https://github.com/Lightning-AI/lightning/pull/1385))
- Fixes using deprecated `use_amp` attribute ([#1145](https://github.com/Lightning-AI/lightning/pull/1145))
- Fixed Tensorboard logger error: lightning_logs directory not exists in multi-node DDP on nodes with rank != 0 ([#1377](https://github.com/Lightning-AI/lightning/pull/1377))
- Fixed `Unimplemented backend XLA` error on TPU ([#1387](https://github.com/Lightning-AI/lightning/pull/1387))

## [0.7.1] - 2020-03-07

### Fixed

- Fixes `print` issues and `data_loader` ([#1080](https://github.com/Lightning-AI/lightning/pull/1080))

## [0.7.0] - 2020-03-06

### Added

- Added automatic sampler setup. Depending on DDP or TPU, lightning configures the sampler correctly (user needs to do nothing) ([#926](https://github.com/Lightning-AI/lightning/pull/926))
- Added `reload_dataloaders_every_epoch=False` flag for trainer. Some users require reloading data every epoch ([#926](https://github.com/Lightning-AI/lightning/pull/926))
- Added `progress_bar_refresh_rate=50` flag for trainer. Throttle refresh rate on notebooks ([#926](https://github.com/Lightning-AI/lightning/pull/926))
- Updated governance docs
- Added a check to ensure that the metric used for early stopping exists before training commences ([#542](https://github.com/Lightning-AI/lightning/pull/542))
- Added `optimizer_idx` argument to `backward` hook ([#733](https://github.com/Lightning-AI/lightning/pull/733))
- Added `entity` argument to `WandbLogger` to be passed to `wandb.init` ([#783](https://github.com/Lightning-AI/lightning/pull/783))
- Added a tool for profiling training runs ([#782](https://github.com/Lightning-AI/lightning/pull/782))
- Improved flexibility for naming of TensorBoard logs, can now set `version` to a `str` to just save to that directory, and use `name=''` to prevent experiment-name directory ([#804](https://github.com/Lightning-AI/lightning/pull/804))
- Added option to specify `step` key when logging metrics ([#808](https://github.com/Lightning-AI/lightning/pull/808))
- Added `train_dataloader`, `val_dataloader` and `test_dataloader` arguments to `Trainer.fit()`, for alternative data parsing ([#759](https://github.com/Lightning-AI/lightning/pull/759))
- Added Tensor Processing Unit (TPU) support ([#868](https://github.com/Lightning-AI/lightning/pull/868))
- Added semantic segmentation example ([#751](https://github.com/Lightning-AI/lightning/pull/751),[#876](https://github.com/Lightning-AI/lightning/pull/876),
     [#881](https://github.com/Lightning-AI/lightning/pull/881))
- Split callbacks in multiple files ([#849](https://github.com/Lightning-AI/lightning/pull/849))
- Support for user defined callbacks ([#889](https://github.com/Lightning-AI/lightning/pull/889) and [#950](https://github.com/Lightning-AI/lightning/pull/950))
- Added support for multiple loggers to be passed to `Trainer` as an iterable (e.g. list, tuple, etc.) ([#903](https://github.com/Lightning-AI/lightning/pull/903))
- Added support for step-based learning rate scheduling ([#941](https://github.com/Lightning-AI/lightning/pull/941))
- Added support for logging `hparams` as dict ([#1029](https://github.com/Lightning-AI/lightning/pull/1029))
- Checkpoint and early stopping now work without val. step ([#1041](https://github.com/Lightning-AI/lightning/pull/1041))
- Support graceful training cleanup after Keyboard Interrupt ([#856](https://github.com/Lightning-AI/lightning/pull/856),
     [#1019](https://github.com/Lightning-AI/lightning/pull/1019))
- Added type hints for function arguments ([#912](https://github.com/Lightning-AI/lightning/pull/912), )
- Added default `argparser` for `Trainer` ([#952](https://github.com/Lightning-AI/lightning/pull/1023),
     [#1023](https://github.com/Lightning-AI/lightning/pull/1023))
- Added TPU gradient clipping ([#963](https://github.com/Lightning-AI/lightning/pull/963))
- Added max/min number of steps in `Trainer` ([#728](https://github.com/Lightning-AI/lightning/pull/728))

### Changed

- Improved `NeptuneLogger` by adding `close_after_fit` argument to allow logging after training([#908](https://github.com/Lightning-AI/lightning/pull/1084))
- Changed default TQDM to use `tqdm.auto` for prettier outputs in IPython notebooks ([#752](https://github.com/Lightning-AI/lightning/pull/752))
- Changed `pytorch_lightning.logging` to `pytorch_lightning.loggers` ([#767](https://github.com/Lightning-AI/lightning/pull/767))
- Moved the default `tqdm_dict` definition from Trainer to `LightningModule`, so it can be overridden by the user ([#749](https://github.com/Lightning-AI/lightning/pull/749))
- Moved functionality of `LightningModule.load_from_metrics` into `LightningModule.load_from_checkpoint` ([#995](https://github.com/Lightning-AI/lightning/pull/995))
- Changed Checkpoint path parameter from `filepath` to `dirpath` ([#1016](https://github.com/Lightning-AI/lightning/pull/1016))
- Freezed models `hparams` as `Namespace` property ([#1029](https://github.com/Lightning-AI/lightning/pull/1029))
- Dropped `logging` config in package init ([#1015](https://github.com/Lightning-AI/lightning/pull/1015))
- Renames model steps ([#1051](https://github.com/Lightning-AI/lightning/pull/1051))
  - `training_end` >> `training_epoch_end`
  - `validation_end` >> `validation_epoch_end`
  - `test_end` >> `test_epoch_end`
- Refactor dataloading, supports infinite dataloader ([#955](https://github.com/Lightning-AI/lightning/pull/955))
- Create single file in `TensorBoardLogger` ([#777](https://github.com/Lightning-AI/lightning/pull/777))

### Deprecated

- Deprecated `pytorch_lightning.logging` ([#767](https://github.com/Lightning-AI/lightning/pull/767))
- Deprecated `LightningModule.load_from_metrics` in favour of `LightningModule.load_from_checkpoint` ([#995](https://github.com/Lightning-AI/lightning/pull/995),
     [#1079](https://github.com/Lightning-AI/lightning/pull/1079))
- Deprecated `@data_loader` decorator ([#926](https://github.com/Lightning-AI/lightning/pull/926))
- Deprecated model steps `training_end`, `validation_end` and `test_end` ([#1051](https://github.com/Lightning-AI/lightning/pull/1051),
     [#1056](https://github.com/Lightning-AI/lightning/pull/1056))

### Removed

- Removed dependency on `pandas` ([#736](https://github.com/Lightning-AI/lightning/pull/736))
- Removed dependency on `torchvision` ([#797](https://github.com/Lightning-AI/lightning/pull/797))
- Removed dependency on `scikit-learn` ([#801](https://github.com/Lightning-AI/lightning/pull/801))

### Fixed

- Fixed a bug where early stopping `on_end_epoch` would be called inconsistently when `check_val_every_n_epoch == 0` ([#743](https://github.com/Lightning-AI/lightning/pull/743))
- Fixed a bug where the model checkpointer didn't write to the same directory as the logger ([#771](https://github.com/Lightning-AI/lightning/pull/771))
- Fixed a bug where the `TensorBoardLogger` class would create an additional empty log file during fitting ([#777](https://github.com/Lightning-AI/lightning/pull/777))
- Fixed a bug where `global_step` was advanced incorrectly when using `accumulate_grad_batches > 1` ([#832](https://github.com/Lightning-AI/lightning/pull/832))
- Fixed a bug when calling `self.logger.experiment` with multiple loggers ([#1009](https://github.com/Lightning-AI/lightning/pull/1009))
- Fixed a bug when calling `logger.append_tags` on a `NeptuneLogger` with a single tag ([#1009](https://github.com/Lightning-AI/lightning/pull/1009))
- Fixed sending back data from `.spawn` by saving and loading the trained model in/out of the process ([#1017](https://github.com/Lightning-AI/lightning/pull/1017)
- Fixed port collision on DDP ([#1010](https://github.com/Lightning-AI/lightning/pull/1010))
- Fixed/tested pass overrides ([#918](https://github.com/Lightning-AI/lightning/pull/918))
- Fixed comet logger to log after train ([#892](https://github.com/Lightning-AI/lightning/pull/892))
- Remove deprecated args to learning rate step function ([#890](https://github.com/Lightning-AI/lightning/pull/890))

## [0.6.0] - 2020-01-21

### Added

- Added support for resuming from a specific checkpoint via `resume_from_checkpoint` argument ([#516](https://github.com/Lightning-AI/lightning/pull/516))
- Added support for `ReduceLROnPlateau` scheduler ([#320](https://github.com/Lightning-AI/lightning/pull/320))
- Added support for Apex mode `O2` in conjunction with Data Parallel ([#493](https://github.com/Lightning-AI/lightning/pull/493))
- Added option (`save_top_k`) to save the top k models in the `ModelCheckpoint` class ([#128](https://github.com/Lightning-AI/lightning/pull/128))
- Added `on_train_start` and `on_train_end` hooks to `ModelHooks` ([#598](https://github.com/Lightning-AI/lightning/pull/598))
- Added `TensorBoardLogger` ([#607](https://github.com/Lightning-AI/lightning/pull/607))
- Added support for weight summary of model with multiple inputs ([#543](https://github.com/Lightning-AI/lightning/pull/543))
- Added `map_location` argument to `load_from_metrics` and `load_from_checkpoint` ([#625](https://github.com/Lightning-AI/lightning/pull/625))
- Added option to disable validation by setting `val_percent_check=0` ([#649](https://github.com/Lightning-AI/lightning/pull/649))
- Added `NeptuneLogger` class ([#648](https://github.com/Lightning-AI/lightning/pull/648))
- Added `WandbLogger` class ([#627](https://github.com/Lightning-AI/lightning/pull/627))

### Changed

- Changed the default progress bar to print to stdout instead of stderr ([#531](https://github.com/Lightning-AI/lightning/pull/531))
- Renamed `step_idx` to `step`, `epoch_idx` to `epoch`, `max_num_epochs` to `max_epochs` and `min_num_epochs` to `min_epochs` ([#589](https://github.com/Lightning-AI/lightning/pull/589))
- Renamed `total_batch_nb` to `total_batches`, `nb_val_batches` to `num_val_batches`, `nb_training_batches` to `num_training_batches`, `max_nb_epochs` to `max_epochs`, `min_nb_epochs` to `min_epochs`, `nb_test_batches` to `num_test_batches`, and `nb_val_batches` to `num_val_batches` ([#567](https://github.com/Lightning-AI/lightning/pull/567))
- Changed gradient logging to use parameter names instead of indexes ([#660](https://github.com/Lightning-AI/lightning/pull/660))
- Changed the default logger to `TensorBoardLogger` ([#609](https://github.com/Lightning-AI/lightning/pull/609))
- Changed the directory for tensorboard logging to be the same as model checkpointing ([#706](https://github.com/Lightning-AI/lightning/pull/706))

### Deprecated

- Deprecated `max_nb_epochs` and `min_nb_epochs` ([#567](https://github.com/Lightning-AI/lightning/pull/567))
- Deprecated the `on_sanity_check_start` hook in `ModelHooks` ([#598](https://github.com/Lightning-AI/lightning/pull/598))

### Removed

- Removed the `save_best_only` argument from `ModelCheckpoint`, use `save_top_k=1` instead ([#128](https://github.com/Lightning-AI/lightning/pull/128))

### Fixed

- Fixed a bug which occurred when using Adagrad with cuda ([#554](https://github.com/Lightning-AI/lightning/pull/554))
- Fixed a bug where training would be on the GPU despite setting `gpus=0` or `gpus=[]` ([#561](https://github.com/Lightning-AI/lightning/pull/561))
- Fixed an error with `print_nan_gradients` when some parameters do not require gradient ([#579](https://github.com/Lightning-AI/lightning/pull/579))
- Fixed a bug where the progress bar would show an incorrect number of total steps during the validation sanity check when using multiple validation data loaders ([#597](https://github.com/Lightning-AI/lightning/pull/597))
- Fixed support for PyTorch 1.1.0 ([#552](https://github.com/Lightning-AI/lightning/pull/552))
- Fixed an issue with early stopping when using a `val_check_interval < 1.0` in `Trainer` ([#492](https://github.com/Lightning-AI/lightning/pull/492))
- Fixed bugs relating to the `CometLogger` object that would cause it to not work properly ([#481](https://github.com/Lightning-AI/lightning/pull/481))
- Fixed a bug that would occur when returning `-1` from `on_batch_start` following an early exit or when the batch was `None` ([#509](https://github.com/Lightning-AI/lightning/pull/509))
- Fixed a potential race condition with several processes trying to create checkpoint directories ([#530](https://github.com/Lightning-AI/lightning/pull/530))
- Fixed a bug where batch 'segments' would remain on the GPU when using `truncated_bptt > 1` ([#532](https://github.com/Lightning-AI/lightning/pull/532))
- Fixed a bug when using `IterableDataset` ([#547](https://github.com/Lightning-AI/lightning/pull/547))
- Fixed a bug where `.item` was called on non-tensor objects ([#602](https://github.com/Lightning-AI/lightning/pull/602))
- Fixed a bug where `Trainer.train` would crash on an uninitialized variable if the trainer was run after resuming from a checkpoint that was already at `max_epochs` ([#608](https://github.com/Lightning-AI/lightning/pull/608))
- Fixed a bug where early stopping would begin two epochs early ([#617](https://github.com/Lightning-AI/lightning/pull/617))
- Fixed a bug where `num_training_batches` and `num_test_batches` would sometimes be rounded down to zero ([#649](https://github.com/Lightning-AI/lightning/pull/649))
- Fixed a bug where an additional batch would be processed when manually setting `num_training_batches` ([#653](https://github.com/Lightning-AI/lightning/pull/653))
- Fixed a bug when batches did not have a `.copy` method ([#701](https://github.com/Lightning-AI/lightning/pull/701))
- Fixed a bug when using `log_gpu_memory=True` in Python 3.6 ([#715](https://github.com/Lightning-AI/lightning/pull/715))
- Fixed a bug where checkpoint writing could exit before completion, giving incomplete checkpoints ([#689](https://github.com/Lightning-AI/lightning/pull/689))
- Fixed a bug where `on_train_end` was not called when ealy stopping ([#723](https://github.com/Lightning-AI/lightning/pull/723))

## [0.5.3] - 2019-11-06

### Added

- Added option to disable default logger, checkpointer, and early stopping by passing `logger=False`, `checkpoint_callback=False` and `early_stop_callback=False` respectively
- Added `CometLogger` for use with Comet.ml
- Added `val_check_interval` argument to `Trainer` allowing validition to be performed at every given number of batches
- Added functionality to save and load hyperparameters using the standard checkpoint mechanism
- Added call to `torch.cuda.empty_cache` before training starts
- Added option for user to override the call t `backward`
- Added support for truncated backprop through time via the `truncated_bptt_steps` argument in `Trainer`
- Added option to operate on all outputs from `training_step` in DDP2
- Added a hook for modifying DDP init
- Added a hook for modifying Apex

### Changed

- Changed experiment version to be padded with zeros (e.g. `/dir/version_9` becomes `/dir/version_0009`)
- Changed callback metrics to include any metrics given in logs or progress bar
- Changed the default for `save_best_only` in `ModelCheckpoint` to `True`
- Added `tng_data_loader` for backwards compatibility
- Renamed `MLFlowLogger.client` to `MLFlowLogger.experiment` for consistency
- Moved `global_step` increment to happen after the batch has been processed
- Changed weights restore to first attempt HPC weights before restoring normally, preventing both weights being restored and running out of memory
- Changed progress bar functionality to add multiple progress bars for train/val/test
- Changed calls to `print` to use `logging` instead

### Deprecated

- Deprecated `tng_dataloader`

### Fixed

- Fixed an issue where the number of batches was off by one during training
- Fixed a bug that occurred when setting a ckeckpoint callback and `early_stop_callback=False`
- Fixed an error when importing CometLogger
- Fixed a bug where the `gpus` argument had some unexpected behaviour
- Fixed a bug where the computed total number of batches was sometimes incorrect
- Fixed a bug where the progress bar would sometimes not show the total number of batches in test mode
- Fixed a bug when using the `log_gpu_memory='min_max'` option in `Trainer`
- Fixed a bug where checkpointing would sometimes erase the current directory

## [0.5.2] - 2019-10-10

### Added

- Added `weights_summary` argument to `Trainer` to be set to `full` (full summary), `top` (just top level modules) or other
- Added `tags` argument to `MLFlowLogger`

### Changed

- Changed default for `amp_level` to `O1`

### Removed

- Removed the `print_weights_summary` argument from `Trainer`

### Fixed

- Fixed a bug where logs were not written properly
- Fixed a bug where `logger.finalize` wasn't called after training is complete
- Fixed callback metric errors in DDP
- Fixed a bug where `TestTubeLogger` didn't log to the correct directory

## [0.5.1] - 2019-10-05

### Added

- Added the `LightningLoggerBase` class for experiment loggers
- Added `MLFlowLogger` for logging with `mlflow`
- Added `TestTubeLogger` for logging with `test_tube`
- Added a different implementation of DDP (`distributed_backed='ddp2'`) where every node has one model using all GPUs
- Added support for optimisers which require a closure (e.g. LBFGS)
- Added automatic `MASTER_PORT` default for DDP when not set manually
- Added new GPU memory logging options `'min_max'` (log only the min/max utilization) and `'all'` (log all the GPU memory)

### Changed

- Changed schedulers to always be called with the current epoch
- Changed `test_tube` to an optional dependency
- Changed data loaders to internally use a getter instead of a python property
- Disabled auto GPU loading when restoring weights to prevent out of memory errors
- Changed logging, early stopping and checkpointing to occur by default

### Fixed

- Fixed a bug with samplers that do not specify `set_epoch`
- Fixed a bug when using the `MLFlowLogger` with unsupported data types, this will now raise a warning
- Fixed a bug where gradient norms were always zero using `track_grad_norm`
- Fixed a bug which causes a crash when logging memory

## [0.5.0] - 2019-09-26

### Changed

- Changed `data_batch` argument to `batch` throughout
- Changed `batch_i` argument to `batch_idx` throughout
- Changed `tng_dataloader` method to `train_dataloader`
- Changed `on_tng_metrics` method to `on_training_metrics`
- Changed `gradient_clip` argument to `gradient_clip_val`
- Changed `add_log_row_interval` to `row_log_interval`

### Fixed

- Fixed a bug with tensorboard logging in multi-gpu setup

## [0.4.9] - 2019-09-16

### Added

- Added the flag `log_gpu_memory` to `Trainer` to deactivate logging of GPU memory utilization
- Added SLURM resubmit functionality (port from test-tube)
- Added optional weight_save_path to trainer to remove the need for a checkpoint_callback when using cluster training
- Added option to use single gpu per node with `DistributedDataParallel`

### Changed

- Changed functionality of `validation_end` and `test_end` with multiple dataloaders to be given all of the dataloaders at once rather than in separate calls
- Changed print_nan_grads to only print the parameter value and gradients when they contain NaN
- Changed gpu API to take integers as well (e.g. `gpus=2` instead of `gpus=[0, 1]`)
- All models now loaded on to CPU to avoid device and out of memory issues in PyTorch

### Fixed

- Fixed a bug where data types that implement `.to` but not `.cuda` would not be properly moved onto the GPU
- Fixed a bug where data would not be re-shuffled every epoch when using a `DistributedSampler`

## [0.4.8] - 2019-08-31

### Added

- Added `test_step` and `test_end` methods, used when `Trainer.test` is called
- Added `GradientAccumulationScheduler` callback which can be used to schedule changes to the number of accumulation batches
- Added option to skip the validation sanity check by setting `nb_sanity_val_steps = 0`

### Fixed

- Fixed a bug when setting `nb_sanity_val_steps = 0`

## [0.4.7] - 2019-08-24

### Changed

- Changed the default `val_check_interval` to `1.0`
- Changed defaults for `nb_val_batches`, `nb_tng_batches` and `nb_test_batches` to 0

### Fixed

- Fixed a bug where the full validation set as used despite setting `val_percent_check`
- Fixed a bug where an `Exception` was thrown when using a data set containing a single batch
- Fixed a bug where an `Exception` was thrown if no `val_dataloader` was given
- Fixed a bug where tuples were not properly transferred to the GPU
- Fixed a bug where data of a non standard type was not properly handled by the trainer
- Fixed a bug when loading data as a tuple
- Fixed a bug where `AttributeError` could be suppressed by the `Trainer`

## [0.4.6] - 2019-08-15

### Added

- Added support for data to be given as a `dict` or `list` with a single gpu
- Added support for `configure_optimizers` to return a single optimizer, two list (optimizers and schedulers), or a single list

### Fixed

- Fixed a bug where returning just an optimizer list (i.e. without schedulers) from `configure_optimizers` would throw an `Exception`

## [0.4.5] - 2019-08-13

### Added

- Added `optimizer_step` method that can be overridden to change the standard optimizer behaviour

## [0.4.4] - 2019-08-12

### Added

- Added supoort for multiple validation dataloaders
- Added support for latest test-tube logger (optimised for `torch==1.2.0`)

### Changed

- `validation_step` and `val_dataloader` are now optional
- `lr_scheduler` is now activated after epoch

### Fixed

- Fixed a bug where a warning would show when using `lr_scheduler` in `torch>1.1.0`
- Fixed a bug where an `Exception` would be thrown if using `torch.DistributedDataParallel` without using a `DistributedSampler`, this now throws a `Warning` instead

## [0.4.3] - 2019-08-10

### Fixed

- Fixed a bug where accumulate gradients would scale the loss incorrectly

## [0.4.2] - 2019-08-08

### Changed

- Changed install requirement to `torch==1.2.0`

## [0.4.1] - 2019-08-08

### Changed

- Changed install requirement to `torch==1.1.0`

## [0.4.0] - 2019-08-08

### Added

- Added 16-bit support for a single GPU
- Added support for training continuation (preserves epoch, global step etc.)

### Changed

- Changed `training_step` and `validation_step`, outputs will no longer be automatically reduced

### Removed

- Removed need for `Experiment` object in `Trainer`

### Fixed

- Fixed issues with reducing outputs from generative models (such as images and text)

## [0.3.6] - 2019-07-25

### Added

- Added a decorator to do lazy data loading internally

### Fixed

- Fixed a bug where `Experiment` object was not process safe, potentially causing logs to be overwritten

## [0.3.5] - 2019-07-25

## [0.3.4] - 2019-07-22

## [0.3.3] - 2019-07-22

## [0.3.2] - 2019-07-21

## [0.3.1] - 2019-07-21

## [0.2.x] - 2019-07-09

## [0.1.x] - 2019-06-DD<|MERGE_RESOLUTION|>--- conflicted
+++ resolved
@@ -8,17 +8,10 @@
 
 ### Added
 
-<<<<<<< HEAD
-- Added a sanity check that scripts are executed with the `srun` command in SLURM and that environment variables are not conflicting ([#15011](https://github.com/Lightning-AI/lightning/pull/15011))
-=======
-- Added `LightningLite.no_backward_sync` for control over efficient gradient accumulation with distributed strategies ([#14966](https://github.com/Lightning-AI/lightning/pull/14966))
-
-
-
-### Changed
-
-- Moved the warning about saving nn.Module in `save_hyperparameters()` to before the deepcopy ([#15132](https://github.com/Lightning-AI/lightning/pull/15132))
->>>>>>> 26f632cb
+
+### Changed
+
+
 
 
 ## [1.8.0] - 2022-MM-DD
@@ -52,6 +45,8 @@
 - Added a more descriptive error message when attempting to fork processes with pre-initialized CUDA context ([#14709](https://github.com/Lightning-AI/lightning/pull/14709))
 - Added support for custom parameters in subclasses of `SaveConfigCallback` ([#14998](https://github.com/Lightning-AI/lightning/pull/14998))
 - Added `inference_mode` flag to Trainer to let users enable/disable inference mode during evaluation ([#15034](https://github.com/Lightning-AI/lightning/pull/15034))
+- Added `LightningLite.no_backward_sync` for control over efficient gradient accumulation with distributed strategies ([#14966](https://github.com/Lightning-AI/lightning/pull/14966))
+- Added a sanity check that scripts are executed with the `srun` command in SLURM and that environment variables are not conflicting ([#15011](https://github.com/Lightning-AI/lightning/pull/15011))
 
 
 ### Changed
@@ -77,8 +72,7 @@
 - It is no longer needed to call `model.double()` when using `precision=64` in Lightning Lite ([#14827](https://github.com/Lightning-AI/lightning/pull/14827))
 - HPC checkpoints are now loaded automatically only in slurm environment when no specific value for `ckpt_path` has been set ([#14911](https://github.com/Lightning-AI/lightning/pull/14911))
 - The `Callback.on_load_checkpoint` now gets the full checkpoint dictionary and the `callback_state` argument was renamed `checkpoint` ([#14835](https://github.com/Lightning-AI/lightning/pull/14835))
-
-
+- Moved the warning about saving nn.Module in `save_hyperparameters()` to before the deepcopy ([#15132](https://github.com/Lightning-AI/lightning/pull/15132))
 - To avoid issues with forking processes, from PyTorch 1.13 and higher, Lightning will directly use the PyTorch NVML-based check for `torch.cuda.device_count` and from PyTorch 1.14 and higher, Lightning will configure PyTorch to use a NVML-based check for `torch.cuda.is_available`. ([#15110](https://github.com/Lightning-AI/lightning/pull/15110), [#15133](https://github.com/Lightning-AI/lightning/pull/15133))
 
 

# Changelog

All notable changes to this project will be documented in this file.

The format is based on [Keep a Changelog](http://keepachangelog.com/en/1.0.0/).

## [unReleased] - 2022-MM-DD


### Added


- Added prefix to log message in `seed_everything` with rank info ([#13290](https://github.com/Lightning-AI/lightning/issues/13290))


- Added support for auto wrapping for `DDPFullyShardedNativeStrategy` ([#14252](https://github.com/Lightning-AI/lightning/issues/14252))


- Added support for passing extra init-parameters to the `LightningDataModule.from_datasets` ([#14185](https://github.com/Lightning-AI/lightning/issues/14185))


- Added support for saving sharded optimizer state dict outside of `DDPShardedStrategy` ([#14208](https://github.com/PyTorchLightning/pytorch-lightning/pull/14208))


- Added support for auto wrapping for `DDPFullyShardedStrategy` ([#14383](https://github.com/Lightning-AI/lightning/issues/14383))


- Integrate the `lightning_utilities` package (
  [#14475](https://github.com/Lightning-AI/lightning/issues/14475),
  [#14537](https://github.com/Lightning-AI/lightning/issues/14537),
  [#14556](https://github.com/Lightning-AI/lightning/issues/14556),
  [#14558](https://github.com/Lightning-AI/lightning/issues/14558),
  [#14575](https://github.com/Lightning-AI/lightning/issues/14575),
  [#14620](https://github.com/Lightning-AI/lightning/issues/14620))


- Added `args` parameter to `LightningCLI` to ease running from within Python ([#14596](https://github.com/PyTorchLightning/pytorch-lightning/pull/14596))


- Added `WandbLogger.download_artifact` and `WandbLogger.use_artifact` for managing artifacts with Weights and Biases ([#14551](https://github.com/Lightning-AI/lightning/issues/14551))


- Added an option to configure the signal SLURM sends when a job is preempted or requeued ([#14610](https://github.com/Lightning-AI/lightning/issues/14610))


### Changed

- The `Trainer.{fit,validate,test,predict,tune}` methods now raise a useful error message if the input is not a `LightningModule` ([#13892](https://github.com/Lightning-AI/lightning/pull/13892))


- Raised a `MisconfigurationException` if batch transfer hooks are overriden with `IPUAccelerator` ([#13961](https://github.com/Lightning-AI/lightning/pull/13961))


- Replaced the unwrapping logic in strategies with direct access to unwrapped `LightningModule` ([#13738](https://github.com/Lightning-AI/lightning/pull/13738))


- Enabled `on_before_batch_transfer` for `DPStrategy` and `IPUAccelerator` ([#14023](https://github.com/Lightning-AI/lightning/pull/14023))


- When resuming training with Apex enabled, the `Trainer` will now raise an error ([#14341](https://github.com/Lightning-AI/lightning/pull/14341))


- Included `torch.cuda` rng state to the aggregate `_collect_rng_states()` and `_set_rng_states()` ([#14384](https://github.com/Lightning-AI/lightning/pull/14384))


- Changed `trainer.should_stop` to not stop in between an epoch and run until `min_steps/min_epochs` only ([#13890](https://github.com/Lightning-AI/lightning/pull/13890))


- The `pyDeprecate` dependency is no longer installed ([#14472](https://github.com/Lightning-AI/lightning/pull/14472))


- When using multiple loggers, by default checkpoints and profiler output now get saved to the log dir of the first logger in the list ([#14325](https://github.com/Lightning-AI/lightning/pull/14325))


- In Lightning Lite, state-dict access to the module wrapper now gets passed through to the original module reference ([#14629](https://github.com/Lightning-AI/lightning/pull/14629))


- Removed fall-back to `LightningEnvironment` when number of SLURM tasks does not correspond to number of processes in Trainer ([#14300](https://github.com/Lightning-AI/lightning/pull/14300))


<<<<<<< HEAD
- The `MLFlowLogger.finalize()` now sets the status to `FAILED` when an exception occurred in `Trainer`, and sets the status to `FINISHED` on successful completion ([#12292](https://github.com/Lightning-AI/lightning/pull/12292))

=======
- Integrated the Lite Precision plugins into the PL Precision plugins - the base class in PL now extends the `lightning_lite.precision.Precision` base class ([#14798](https://github.com/Lightning-AI/lightning/pull/14798))
  * The `PrecisionPlugin.backward` signature changed: The `closure_loss` argument was renamed to `tensor`, `optimizer` and `optimizer_idx` arguments now get captured under the generic `*args`
  * The `PrecisionPlugin.optimizer_step` signature changed: The `optimizer_idx` and `closure` arguments need to be passed as keyword arguments now
>>>>>>> 977f1752


### Deprecated

- Deprecated `LightningDeepSpeedModule` ([#14000](https://github.com/Lightning-AI/lightning/pull/14000))


- Deprecated `amp_level` from `Trainer` in favour of passing it explictly via precision plugin ([#13898](https://github.com/Lightning-AI/lightning/pull/13898))


- Deprecated the calls to `pytorch_lightning.utiltiies.meta` functions in favor of built-in https://github.com/pytorch/torchdistx support ([#13868](https://github.com/Lightning-AI/lightning/pull/13868))


- Deprecated the `unwrap_lightning_module` and `unwrap_lightning_module_sharded` utility functions in favor of accessing the unwrapped `LightningModule` on the strategy directly ([#13738](https://github.com/Lightning-AI/lightning/pull/13738))


- Deprecated the `pl_module` argument in `LightningParallelModule`, `LightningDistributedModule`, `LightningShardedDataParallel`, `LightningBaguaModule` and `LightningDeepSpeedModule` wrapper classes ([#13738](https://github.com/Lightning-AI/lightning/pull/13738))


- Deprecated the `on_colab_kaggle` function ([#14247](https://github.com/Lightning-AI/lightning/pull/14247))


- Deprecated the internal `pl.core.mixins.DeviceDtypeModuleMixin` class ([#14511](https://github.com/Lightning-AI/lightning/pull/14511), [#14548](https://github.com/Lightning-AI/lightning/pull/14548))


- Deprecated all functions in `pytorch_lightning.utilities.xla_device` in favor of `lightning_lite.utilities.xla_device` ([#14514](https://github.com/Lightning-AI/lightning/pull/14514))


- Deprecated all functions in `pytorch_lightning.utilities.cloud_io` in favor of `lightning_lite.utilities.cloud_io` ([#14515](https://github.com/Lightning-AI/lightning/pull/14515))


- Deprecated the functions in `pytorch_lightning.utilities.apply_func` in favor of `lightning_utilities.core.apply_func` ([#14516](https://github.com/Lightning-AI/lightning/pull/14516), [#14537](https://github.com/Lightning-AI/lightning/pull/14537))


- Deprecated all functions in `pytorch_lightning.utilities.device_parser` ([#14492](https://github.com/Lightning-AI/lightning/pull/14492), [#14753](https://github.com/Lightning-AI/lightning/pull/14753))
  * Deprecated the `pytorch_lightning.utilities.device_parser.determine_root_gpu_device` in favor of `lightning_lite.utilities.device_parser.determine_root_gpu_device`
  * Deprecated the `pytorch_lightning.utilities.device_parser.parse_gpu_ids` in favor of `lightning_lite.utilities.device_parser.parse_gpu_ids`
  * Deprecated the `pytorch_lightning.utilities.device_parser.is_cuda_available` in favor of `lightning_lite.accelerators.cuda.is_cuda_available`
  * Deprecated the `pytorch_lightning.utilities.device_parser.num_cuda_devices` in favor of `lightning_lite.accelerators.cuda.num_cuda_devices`
  * Deprecated the `pytorch_lightning.utilities.device_parser.parse_cpu_cores` in favor of `lightning_lite.accelerators.cpu.parse_cpu_cores`
  * Deprecated the `pytorch_lightning.utilities.device_parser.parse_tpu_cores` in favor of `lightning_lite.accelerators.tpu.parse_tpu_cores`
  * Deprecated the `pytorch_lightning.utilities.device_parser.parse_hpus` in favor of `pytorch_lightning.accelerators.hpu.parse_hpus`


### Removed

- Removed the deprecated `Trainer.training_type_plugin` property in favor of `Trainer.strategy` ([#14011](https://github.com/Lightning-AI/lightning/pull/14011))


- Removed all deprecated training type plugins ([#14011](https://github.com/Lightning-AI/lightning/pull/14011))


- Removed the deprecated `DDP2Strategy` ([#14026](https://github.com/Lightning-AI/lightning/pull/14026))


- Removed the deprecated `DistributedType` and `DeviceType` enum classes ([#14045](https://github.com/Lightning-AI/lightning/pull/14045))


- Removed deprecated support for passing the `rank_zero_warn` warning category positionally ([#14470](https://github.com/Lightning-AI/lightning/pull/14470))


- Removed the legacy and unused `Trainer.get_deprecated_arg_names()` ([#14415](https://github.com/Lightning-AI/lightning/pull/14415))


- Removed the deprecated `on_train_batch_end(outputs)` format when multiple optimizers are used and TBPTT is enabled ([#14373](https://github.com/PyTorchLightning/pytorch-lightning/pull/14373))


- Removed the deprecated  `training_epoch_end(outputs)` format when multiple optimizers are used and TBPTT is enabled ([#14373](https://github.com/PyTorchLightning/pytorch-lightning/pull/14373))


- Removed the experimental `pytorch_lightning.utiltiies.meta` functions in favor of built-in https://github.com/pytorch/torchdistx support ([#13868](https://github.com/Lightning-AI/lightning/pull/13868))


- Removed the deprecated `LoggerCollection`; `Trainer.logger` and `LightningModule.logger` now returns the first logger when more than one gets passed to the Trainer ([#14283](https://github.com/Lightning-AI/lightning/pull/14283))


- Removed the deprecated the `trainer.lr_schedulers` ([#14408](https://github.com/Lightning-AI/lightning/pull/14408))


- Removed the deprecated `LightningModule.{on_hpc_load,on_hpc_save}` hooks in favor of the general purpose hooks `LightningModule.{on_load_checkpoint,on_save_checkpoint}` ([#14315](https://github.com/Lightning-AI/lightning/pull/14315))


- Removed deprecated support for old torchtext versions ([#14375](https://github.com/Lightning-AI/lightning/pull/14375))


- Removed deprecated support for the old `neptune-client` API in the `NeptuneLogger` ([#14727](https://github.com/Lightning-AI/lightning/pull/14727))


- Removed the deprecated `weights_save_path` Trainer argumnent and `Trainer.weights_save_path` property ([#14424](https://github.com/Lightning-AI/lightning/pull/14424))


- Remove the deprecated ([#14471](https://github.com/Lightning-AI/lightning/pull/14471))
  * `pytorch_lightning.utilities.distributed.rank_zero_only` in favor of `pytorch_lightning.utilities.rank_zero.rank_zero_only`
  * `pytorch_lightning.utilities.distributed.rank_zero_debug` in favor of `pytorch_lightning.utilities.rank_zero.rank_zero_debug`
  * `pytorch_lightning.utilities.distributed.rank_zero_info` in favor of `pytorch_lightning.utilities.rank_zero.rank_zero_info`
  * `pytorch_lightning.utilities.warnings.rank_zero_warn` in favor of `pytorch_lightning.utilities.rank_zero.rank_zero_warn`
  * `pytorch_lightning.utilities.warnings.rank_zero_deprecation` in favor of `pytorch_lightning.utilities.rank_zero.rank_zero_deprecation`
  * `pytorch_lightning.utilities.warnings.LightningDeprecationWarning` in favor of `pytorch_lightning.utilities.rank_zero.LightningDeprecationWarning`


- Removed deprecated `Trainer.num_processes` attribute in favour of `Trainer.num_devices` ([#14423](https://github.com/Lightning-AI/lightning/pull/14423))


- Removed the deprecated `Trainer.data_parallel_device_ids` hook in favour of `Trainer.device_ids` ([#14422](https://github.com/Lightning-AI/lightning/pull/14422))


- Removed the deprecated class `TrainerCallbackHookMixin` ([#14401](https://github.com/Lightning-AI/lightning/14401))


- Removed the deprecated `BaseProfiler` and `AbstractProfiler` classes ([#14404](https://github.com/Lightning-AI/lightning/pull/14404))


- Removed the deprecated way to set the distributed backend via the environment variable `PL_TORCH_DISTRIBUTED_BACKEND`, in favor of setting the `process_group_backend` in the strategy constructor ([#14693](https://github.com/Lightning-AI/lightning/pull/14693))



### Fixed

- Break HPU Graphs into two parts (forward + backward as one and optimizer as another) for better performance ([#14656](https://github.com/Lightning-AI/lightning/pull/14656))


- Fixed torchscript error with ensembles of LightningModules ([#14657](https://github.com/Lightning-AI/lightning/pull/14657), [#14724](https://github.com/Lightning-AI/lightning/pull/14724))


- Fixed an issue with `TensorBoardLogger.finalize` creating a new experiment when none was created during the Trainer's execution ([#14762](https://github.com/Lightning-AI/lightning/pull/14762))



## [1.7.6] - 2022-09-13

### Changed

- Improved the error messaging when passing `Trainer.method(model, x_dataloader=None)` with no module-method implementations available ([#14614](https://github.com/Lightning-AI/lightning/pull/14614))

### Fixed

- Reset the dataloaders on OOM failure in batch size finder to use the last successful batch size ([#14372](https://github.com/Lightning-AI/lightning/pull/14372))
- Fixed an issue to keep downscaling the batch size in case there hasn't been even a single successful optimal batch size with `mode="power"` ([#14372](https://github.com/Lightning-AI/lightning/pull/14372))
- Fixed an issue where `self.log`-ing a tensor would create a user warning from PyTorch about cloning tensors ([#14599](https://github.com/Lightning-AI/lightning/pull/14599))
- Fixed compatibility when `torch.distributed` is not available ([#14454](https://github.com/Lightning-AI/lightning/pull/14454))


## [1.7.5] - 2022-09-06

### Fixed

- Squeezed tensor values when logging with `LightningModule.log` ([#14489](https://github.com/Lightning-AI/lightning/pull/14489))
- Fixed `WandbLogger` `save_dir` is not set after creation ([#14326](https://github.com/Lightning-AI/lightning/pull/14326))
- Fixed `Trainer.estimated_stepping_batches` when maximum number of epochs is not set ([#14317](https://github.com/Lightning-AI/lightning/pull/14317))


## [1.7.4] - 2022-08-31

### Added

- Added an environment variable `PL_DISABLE_FORK` that can be used to disable all forking in the Trainer ([#14319](https://github.com/Lightning-AI/lightning/issues/14319))

### Fixed

- Fixed `LightningDataModule` hparams parsing ([#12806](https://github.com/PyTorchLightning/pytorch-lightning/pull/12806))
- Reset epoch progress with batch size scaler ([#13846](https://github.com/Lightning-AI/lightning/pull/13846))
- Fixed restoring the trainer after using `lr_find()` so that the correct LR schedule is used for the actual training ([#14113](https://github.com/Lightning-AI/lightning/pull/14113))
- Fixed incorrect values after transferring data to an MPS device ([#14368](https://github.com/Lightning-AI/lightning/pull/14368))


## [1.7.3] - 2022-08-25

### Fixed

- Fixed an assertion error when using a `ReduceOnPlateau` scheduler with the Horovod strategy ([#14215](https://github.com/Lightning-AI/lightning/pull/14215))
- Fixed an `AttributeError` when accessing `LightningModule.logger` and the Trainer has multiple loggers ([#14234](https://github.com/Lightning-AI/lightning/pull/14234))
- Added back support for `log`ging in the `configure_gradient_clipping` hook after unintended removal in v1.7.2 ([#14298](https://github.com/Lightning-AI/lightning/issues/14298))
- Fixed wrong num padding for `RichProgressBar` ([#14296](https://github.com/Lightning-AI/lightning/pull/14296))
- Fixed an issue to avoid the impact of sanity check on `reload_dataloaders_every_n_epochs` for validation ([#13964](https://github.com/Lightning-AI/lightning/pull/13964))


## [1.7.2] - 2022-08-17

### Added

- Added `FullyShardedNativeNativeMixedPrecisionPlugin` to handle precision for `DDPFullyShardedNativeStrategy` ([#14092](https://github.com/Lightning-AI/lightning/pull/14092))
- Added profiling to these hooks: `on_before_batch_transfer`, `transfer_batch_to_device`, `on_after_batch_transfer`, `configure_gradient_clipping`, `clip_gradients` ([#14069](https://github.com/Lightning-AI/lightning/pull/14069))

### Changed

- The `WandbLogger.name` property no longer returns the name of the experiment, and instead returns the project's name ([#14145](https://github.com/Lightning-AI/lightning/pull/14145))
- The default project name in `WandbLogger` is now "lightning_logs" ([#14145](https://github.com/Lightning-AI/lightning/pull/14145))
- Updated compatibility for LightningLite to run with the latest DeepSpeed 0.7.0 ([13967](https://github.com/Lightning-AI/lightning/pull/13967))

### Fixed

- Fixed a bug that caused spurious `AttributeError` when multiple `DataLoader` classes are imported ([#14117](https://github.com/Lightning-AI/lightning/pull/14117))
- Fixed epoch-end logging results not being reset after the end of the epoch ([#14061](https://github.com/Lightning-AI/lightning/pull/14061))
- Fixed resuming from a checkpoint when using Stochastic Weight Averaging (SWA) ([#9938](https://github.com/Lightning-AI/lightning/pull/9938))
- Fixed the device placement when `LightningModule.cuda()` gets called without specifying a device index and the current cuda device was not 0 ([#14128](https://github.com/Lightning-AI/lightning/pull/14128))
- Avoided false positive warning about using `sync_dist` when using torchmetrics ([#14143](https://github.com/Lightning-AI/lightning/pull/14143))
- Avoid `metadata.entry_points` deprecation warning on Python 3.10 ([#14052](https://github.com/Lightning-AI/lightning/pull/14052))
- Fixed epoch-end logging results not being reset after the end of the epoch ([#14061](https://github.com/Lightning-AI/lightning/pull/14061))
- Avoid raising the sampler warning if num_replicas=1 ([#14097](https://github.com/Lightning-AI/lightning/pull/14097))
- Fixed saving hyperparameters in a composition where the parent class is not a `LightningModule` or `LightningDataModule` ([#14151](https://github.com/Lightning-AI/lightning/pull/14151))
- Avoided requiring the FairScale package to use precision with the fsdp native strategy ([#14092](https://github.com/Lightning-AI/lightning/pull/14092))
- Fixed an issue in which the default name for a run in `WandbLogger` would be set to the project name instead of a randomly generated string ([#14145](https://github.com/Lightning-AI/lightning/pull/14145))
- Fixed not preserving set attributes on `DataLoader` and `BatchSampler` when instantiated inside `*_dataloader` hooks ([#14212](https://github.com/Lightning-AI/lightning/pull/14212))


## [1.7.1] - 2022-08-09

### Fixed

- Casted only floating point tensors to fp16 with IPUs ([#13983](https://github.com/Lightning-AI/lightning/pull/13983))
- Casted tensors to fp16 before moving them to device with  `DeepSpeedStrategy` ([#14000](https://github.com/Lightning-AI/lightning/pull/14000))
- Fixed the `NeptuneLogger` dependency being unrecognized ([#13988](https://github.com/Lightning-AI/lightning/pull/13988))
- Fixed an issue where users would be warned about unset `max_epochs` even when `fast_dev_run` was set ([#13262](https://github.com/Lightning-AI/lightning/pull/13262))
- Fixed MPS device being unrecognized ([#13992](https://github.com/Lightning-AI/lightning/pull/13992))
- Fixed incorrect `precision="mixed"` being used with `DeepSpeedStrategy` and `IPUStrategy` ([#14041](https://github.com/Lightning-AI/lightning/pull/14041))
- Fixed dtype inference during gradient norm computation ([#14051](https://github.com/Lightning-AI/lightning/pull/14051))
- Fixed a bug that caused `ddp_find_unused_parameters` to be set `False`, whereas the intended default is `True` ([#14095](https://github.com/Lightning-AI/lightning/pull/14095))


## [1.7.0] - 2022-08-02

### Added

-  Added ``ServableModule`` and its associated callback called ``ServableModuleValidator`` to ensure the model can served ([#13614](https://github.com/Lightning-AI/lightning/pull/13614))
-  Converted validation loop config warnings to `PossibleUserWarning` ([#13377](https://github.com/Lightning-AI/lightning/pull/13377))
- Added a flag named `log_rank_zero_only` to `EarlyStopping` to disable logging to non-zero rank processes ([#13233](https://github.com/Lightning-AI/lightning/pull/13233))
- Added support for reloading the last checkpoint saved by passing `ckpt_path="last"` ([#12816](https://github.com/Lightning-AI/lightning/pull/12816))
- Added `LightningDataModule.load_from_checkpoint` to support loading datamodules directly from checkpoint ([#12550](https://github.com/Lightning-AI/lightning/pull/12550))
- Added a friendly error message when attempting to call `Trainer.save_checkpoint()` without a model attached ([#12772](https://github.com/Lightning-AI/lightning/pull/12772))
- Added a friendly error message when attempting to use `DeepSpeedStrategy` on unsupported accelerators ([#12699](https://github.com/Lightning-AI/lightning/pull/12699))
- Enabled `torch.inference_mode` for evaluation and prediction ([#12715](https://github.com/Lightning-AI/lightning/pull/12715))
- Added support for setting `val_check_interval` to a value higher than the amount of training batches when `check_val_every_n_epoch=None` ([#11993](https://github.com/Lightning-AI/lightning/pull/11993))
- Include the `pytorch_lightning` version as a header in the CLI config files ([#12532](https://github.com/Lightning-AI/lightning/pull/12532))
- Added support for `Callback` registration through entry points ([#12739](https://github.com/Lightning-AI/lightning/pull/12739))
- Added support for `Trainer(deterministic="warn")` to warn instead of fail when a non-deterministic operation is encountered ([#12588](https://github.com/Lightning-AI/lightning/pull/12588))
- Added profiling to the loops' dataloader `__next__` calls ([#12124](https://github.com/Lightning-AI/lightning/pull/12124))
- Hivemind Strategy
    * Added `CollaborativeStrategy` ([#12842](https://github.com/Lightning-AI/lightning/pull/12842))
    * Renamed `CollaborativeStrategy` to `HivemindStrategy` ([#13388](https://github.com/Lightning-AI/lightning/pull/13388))
    * Removed unnecessary endpoint logic, renamed `collaborative` to `hivemind` ([#13392](https://github.com/Lightning-AI/lightning/pull/13392))
- Include a version suffix for new "last" checkpoints of later runs in the same directory ([#12902](https://github.com/Lightning-AI/lightning/pull/12902))
- Show a better error message when a Metric that does not return a Tensor is logged ([#13164](https://github.com/Lightning-AI/lightning/pull/13164))
- Added missing `predict_dataset` argument in `LightningDataModule.from_datasets` to create predict dataloaders ([#12942](https://github.com/Lightning-AI/lightning/pull/12942))
- Added class name prefix to metrics logged by `DeviceStatsMonitor` ([#12228](https://github.com/Lightning-AI/lightning/pull/12228))
- Automatically wrap custom samplers under a distributed environment by using `DistributedSamplerWrapper` ([#12959](https://github.com/Lightning-AI/lightning/pull/12959))
- Added profiling of `LightningDataModule` hooks ([#12971](https://github.com/Lightning-AI/lightning/pull/12971))
- Added Native FSDP Strategy ([#12447](https://github.com/Lightning-AI/lightning/pull/12447))
- Added breaking of lazy graph across training, validation, test and predict steps when training with habana accelerators to ensure better performance ([#12938](https://github.com/Lightning-AI/lightning/pull/12938))
- Added `Checkpoint` class to inherit from ([#13024](https://github.com/Lightning-AI/lightning/pull/13024))
- Added CPU metric tracking to `DeviceStatsMonitor` ([#11795](https://github.com/Lightning-AI/lightning/pull/11795))
- Added `teardown()` method to `Accelerator` ([#11935](https://github.com/Lightning-AI/lightning/pull/11935))
- Added support for using custom Trainers that don't include callbacks using the CLI ([#13138](https://github.com/Lightning-AI/lightning/pull/13138))
- Added a `timeout` argument to `DDPStrategy` and `DDPSpawnStrategy`. ([#13244](https://github.com/Lightning-AI/lightning/pull/13244), [#13383](https://github.com/Lightning-AI/lightning/pull/13383))
- Added `XLAEnvironment` cluster environment plugin ([#11330](https://github.com/Lightning-AI/lightning/pull/11330))
- Added logging messages to notify when `FitLoop` stopping conditions are met ([#9749](https://github.com/Lightning-AI/lightning/pull/9749))
- Added support for calling unknown methods with `DummyLogger` ([#13224](https://github.com/Lightning-AI/lightning/pull/13224)
- Added support for recursively setting the `Trainer` reference for ensembles of `LightningModule`s ([#13638](https://github.com/Lightning-AI/lightning/pull/13638)
- Added Apple Silicon Support via `MPSAccelerator` ([#13123](https://github.com/Lightning-AI/lightning/pull/13123))
- Added support for DDP Fork ([#13405](https://github.com/Lightning-AI/lightning/pull/13405))
- Added support for async checkpointing ([#13658](https://github.com/Lightning-AI/lightning/pull/13658))
- Added support for HPU Device stats monitor ([#13819](https://github.com/Lightning-AI/lightning/pull/13819))

### Changed

- `accelerator="gpu"` now automatically selects an available GPU backend (CUDA and MPS currently) ([#13642](https://github.com/Lightning-AI/lightning/pull/13642))
- Enable validation during overfitting ([#12527](https://github.com/Lightning-AI/lightning/pull/12527))
- Added dataclass support to `extract_batch_size` ([#12573](https://github.com/Lightning-AI/lightning/pull/12573))
- Changed checkpoints save path in the case of one logger and user-provided weights_save_path from `weights_save_path/name/version/checkpoints` to `weights_save_path/checkpoints` ([#12372](https://github.com/Lightning-AI/lightning/pull/12372))
- Changed checkpoints save path in the case of multiple loggers and user-provided weights_save_path from `weights_save_path/name1_name2/version1_version2/checkpoints` to `weights_save_path/checkpoints` ([#12372](https://github.com/Lightning-AI/lightning/pull/12372))
- Marked `swa_lrs` argument in `StochasticWeightAveraging` callback as required ([#12556](https://github.com/Lightning-AI/lightning/pull/12556))
- `LightningCLI`'s shorthand notation changed to use jsonargparse native feature ([#12614](https://github.com/Lightning-AI/lightning/pull/12614))
- `LightningCLI` changed to use jsonargparse native support for list append ([#13129](https://github.com/Lightning-AI/lightning/pull/13129))
- Changed `seed_everything_default` argument in the `LightningCLI` to type `Union[bool, int]`. If set to `True` a seed is automatically generated for the parser argument `--seed_everything`. ([#12822](https://github.com/Lightning-AI/lightning/pull/12822), [#13110](https://github.com/Lightning-AI/lightning/pull/13110))
- Make positional arguments required for classes passed into the `add_argparse_args` function. ([#12504](https://github.com/Lightning-AI/lightning/pull/12504))
- Raise an error if there are insufficient training batches when using a float value of `limit_train_batches` ([#12885](https://github.com/Lightning-AI/lightning/pull/12885))
- `DataLoader` instantiated inside a `*_dataloader` hook will not set the passed arguments as attributes anymore ([#12981](https://github.com/Lightning-AI/lightning/pull/12981))
- When a multi-element tensor is logged, an error is now raised instead of silently taking the mean of all elements ([#13164](https://github.com/Lightning-AI/lightning/pull/13164))
- The `WandbLogger` will now use the run name in the logs folder if it is provided, and otherwise the project name  ([#12604](https://github.com/Lightning-AI/lightning/pull/12604))
- Enabled using any Sampler in distributed environment in Lite ([#13646](https://github.com/Lightning-AI/lightning/pull/13646))
- Raised a warning instead of forcing `sync_dist=True` on epoch end ([13364](https://github.com/Lightning-AI/lightning/pull/13364))
- Updated `val_check_interval`(int) to consider total train batches processed instead of `_batches_that_stepped` for validation check during training ([#12832](https://github.com/Lightning-AI/lightning/pull/12832)
- Updated Habana Accelerator's `auto_device_count`, `is_available` & `get_device_name` methods based on the latest torch habana package ([#13423](https://github.com/Lightning-AI/lightning/pull/13423))
- Disallowed using `BatchSampler` when running on multiple IPUs ([#13854](https://github.com/Lightning-AI/lightning/pull/13854))

### Deprecated

- Deprecated `pytorch_lightning.accelerators.gpu.GPUAccelerator` in favor of `pytorch_lightning.accelerators.cuda.CUDAAccelerator` ([#13636](https://github.com/Lightning-AI/lightning/pull/13636))
- Deprecated `pytorch_lightning.loggers.base.LightningLoggerBase` in favor of `pytorch_lightning.loggers.logger.Logger`, and deprecated `pytorch_lightning.loggers.base` in favor of `pytorch_lightning.loggers.logger` ([#120148](https://github.com/Lightning-AI/lightning/pull/12014))
- Deprecated `pytorch_lightning.callbacks.base.Callback` in favor of `pytorch_lightning.callbacks.callback.Callback` ([#13031](https://github.com/Lightning-AI/lightning/pull/13031))
- Deprecated `num_processes`, `gpus`, `tpu_cores,` and `ipus` from the `Trainer` constructor in favor of using the `accelerator` and `devices` arguments ([#11040](https://github.com/Lightning-AI/lightning/pull/11040))
- Deprecated setting `LightningCLI(seed_everything_default=None)` in favor of `False` ([#12804](https://github.com/Lightning-AI/lightning/issues/12804)).
- Deprecated `pytorch_lightning.core.lightning.LightningModule` in favor of `pytorch_lightning.core.module.LightningModule` ([#12740](https://github.com/Lightning-AI/lightning/pull/12740))
- Deprecated `pytorch_lightning.loops.base.Loop` in favor of `pytorch_lightning.loops.loop.Loop` ([#13043](https://github.com/Lightning-AI/lightning/pull/13043))
- Deprecated `Trainer.reset_train_val_dataloaders()` in favor of `Trainer.reset_{train,val}_dataloader` ([#12184](https://github.com/Lightning-AI/lightning/pull/12184))
- Deprecated LightningCLI's registries in favor of importing the respective package ([#13221](https://github.com/Lightning-AI/lightning/pull/13221))
- Deprecated public utilities in `pytorch_lightning.utilities.cli.LightningCLI` in favor of equivalent copies in `pytorch_lightning.cli.LightningCLI` ([#13767](https://github.com/Lightning-AI/lightning/pull/13767))
- Deprecated `pytorch_lightning.profiler` in favor of `pytorch_lightning.profilers` ([#12308](https://github.com/Lightning-AI/lightning/pull/12308))

### Removed

- Removed deprecated `IndexBatchSamplerWrapper.batch_indices` ([#13565](https://github.com/Lightning-AI/lightning/pull/13565))
- Removed the deprecated `LightningModule.add_to_queue` and `LightningModule.get_from_queue` method ([#13600](https://github.com/Lightning-AI/lightning/pull/13600))
- Removed deprecated `pytorch_lightning.core.decorators.parameter_validation` from `decorators` ([#13514](https://github.com/Lightning-AI/lightning/pull/13514))
- Removed the deprecated `Logger.close` method ([#13149](https://github.com/Lightning-AI/lightning/pull/13149))
- Removed the deprecated `weights_summary` argument from the `Trainer` constructor ([#13070](https://github.com/Lightning-AI/lightning/pull/13070))
- Removed the deprecated `flush_logs_every_n_steps` argument from the `Trainer` constructor ([#13074](https://github.com/Lightning-AI/lightning/pull/13074))
- Removed the deprecated `process_position` argument from the `Trainer` constructor ([13071](https://github.com/Lightning-AI/lightning/pull/13071))
- Removed the deprecated `checkpoint_callback` argument from the `Trainer` constructor ([#13027](https://github.com/Lightning-AI/lightning/pull/13027))
- Removed the deprecated `on_{train,val,test,predict}_dataloader` hooks from the `LightningModule` and `LightningDataModule` ([#13033](https://github.com/Lightning-AI/lightning/pull/13033))
- Removed the deprecated `TestTubeLogger` ([#12859](https://github.com/Lightning-AI/lightning/pull/12859))
- Removed the deprecated `pytorch_lightning.core.memory.LayerSummary` and `pytorch_lightning.core.memory.ModelSummary` ([#12593](https://github.com/Lightning-AI/lightning/pull/12593))
- Removed the deprecated `summarize` method from the `LightningModule` ([#12559](https://github.com/Lightning-AI/lightning/pull/12559))
- Removed the deprecated `model_size` property from the `LightningModule` class ([#12641](https://github.com/Lightning-AI/lightning/pull/12641))
- Removed the deprecated `stochastic_weight_avg` argument from the `Trainer` constructor ([#12535](https://github.com/Lightning-AI/lightning/pull/12535))
- Removed the deprecated `progress_bar_refresh_rate` argument from the `Trainer` constructor ([#12514](https://github.com/Lightning-AI/lightning/pull/12514))
- Removed the deprecated `prepare_data_per_node` argument from the `Trainer` constructor ([#12536](https://github.com/Lightning-AI/lightning/pull/12536))
- Removed the deprecated `pytorch_lightning.core.memory.{get_gpu_memory_map,get_memory_profile}` ([#12659](https://github.com/Lightning-AI/lightning/pull/12659))
- Removed the deprecated `terminate_on_nan` argument from the `Trainer` constructor ([#12553](https://github.com/Lightning-AI/lightning/pull/12553))
- Removed the deprecated `XLAStatsMonitor` callback ([#12688](https://github.com/Lightning-AI/lightning/pull/12688))
- Remove deprecated `pytorch_lightning.callbacks.progress.progress` ([#12658](https://github.com/Lightning-AI/lightning/pull/12658))
- Removed the deprecated `dim` and `size` arguments from the `LightningDataModule` constructor([#12780](https://github.com/Lightning-AI/lightning/pull/12780))
- Removed the deprecated `train_transforms` argument from the `LightningDataModule` constructor([#12662](https://github.com/Lightning-AI/lightning/pull/12662))
- Removed the deprecated `log_gpu_memory` argument from the `Trainer` constructor ([#12657](https://github.com/Lightning-AI/lightning/pull/12657))
- Removed the deprecated automatic logging of GPU stats by the logger connector ([#12657](https://github.com/Lightning-AI/lightning/pull/12657))
- Removed deprecated `GPUStatsMonitor` callback ([#12554](https://github.com/Lightning-AI/lightning/pull/12554))
- Removed support for passing strategy names or strategy instances to the accelerator Trainer argument ([#12696](https://github.com/Lightning-AI/lightning/pull/12696))
- Removed support for passing strategy names or strategy instances to the plugins Trainer argument ([#12700](https://github.com/Lightning-AI/lightning/pull/12700))
- Removed the deprecated `val_transforms` argument from the `LightningDataModule` constructor ([#12763](https://github.com/Lightning-AI/lightning/pull/12763))
- Removed the deprecated `test_transforms` argument from the `LightningDataModule` constructor ([#12773](https://github.com/Lightning-AI/lightning/pull/12773))
- Removed deprecated `Trainer(max_steps=None)` ([#13591](https://github.com/Lightning-AI/lightning/pull/13591))
- Removed deprecated `dataloader_idx` argument from `on_train_batch_start/end` hooks `Callback` and `LightningModule` ([#12769](https://github.com/Lightning-AI/lightning/pull/12769), [#12977](https://github.com/Lightning-AI/lightning/pull/12977))
- Removed deprecated `get_progress_bar_dict` property from `LightningModule` ([#12839](https://github.com/Lightning-AI/lightning/pull/12839))
- Removed sanity check for multi-optimizer support with habana backends ([#13217](https://github.com/Lightning-AI/lightning/pull/13217))
- Removed the need to explicitly load habana module ([#13338](https://github.com/Lightning-AI/lightning/pull/13338))
- Removed the deprecated `Strategy.post_dispatch()` hook ([#13461](https://github.com/Lightning-AI/lightning/pull/13461))
- Removed deprecated `pytorch_lightning.callbacks.lr_monitor.LearningRateMonitor.lr_sch_names` ([#13353](https://github.com/Lightning-AI/lightning/pull/13353))
- Removed deprecated `Trainer.slurm_job_id` in favor of `SLURMEnvironment.job_id` ([#13459](https://github.com/Lightning-AI/lightning/pull/13459))
- Removed support for the `DDP2Strategy` ([#12705](https://github.com/Lightning-AI/lightning/pull/12705))
- Removed deprecated `LightningDistributed` ([#13549](https://github.com/Lightning-AI/lightning/pull/13549))
- Removed deprecated ClusterEnvironment properties `master_address` and `master_port` in favor of `main_address` and `main_port` ([#13458](https://github.com/Lightning-AI/lightning/pull/13458))
- Removed deprecated ClusterEnvironment methods `KubeflowEnvironment.is_using_kubelfow()`, `LSFEnvironment.is_using_lsf()` and `TorchElasticEnvironment.is_using_torchelastic()` in favor of the `detect()` method ([#13458](https://github.com/Lightning-AI/lightning/pull/13458))
- Removed deprecated `Callback.on_keyboard_interrupt` ([#13438](https://github.com/Lightning-AI/lightning/pull/13438))
- Removed deprecated `LightningModule.on_post_move_to_device` ([#13548](https://github.com/Lightning-AI/lightning/pull/13548))
- Removed `TPUSpawnStrategy.{tpu_local_core_rank,tpu_global_core_rank}` attributes in favor of `TPUSpawnStrategy.{local_rank,global_rank}` ([#11163](https://github.com/Lightning-AI/lightning/pull/11163))
- Removed `SingleTPUStrategy.{tpu_local_core_rank,tpu_global_core_rank}` attributes in favor of `SingleTPUStrategy.{local_rank,global_rank}`([#11163](https://github.com/Lightning-AI/lightning/pull/11163))

### Fixed

- Improved support for custom `DataLoader`s when instantiated in `*_dataloader` hook ([#12981](https://github.com/Lightning-AI/lightning/pull/12981))
- Allowed custom `BatchSampler`s when instantiated in `*_dataloader` hook [#13640](https://github.com/Lightning-AI/lightning/pull/13640))
- Fixed an issue with unsupported torch.inference_mode() on hpu backends by making it use no_grad ([#13014](https://github.com/Lightning-AI/lightning/pull/13014))
- The model wrapper returned by `LightningLite.setup()` now properly supports pass-through when looking up attributes ([#12597](https://github.com/Lightning-AI/lightning/pull/12597))
- Fixed issue where the CLI fails with certain torch objects ([#13153](https://github.com/Lightning-AI/lightning/pull/13153))
- Fixed ``LightningCLI`` signature parameter resolving for some lightning classes ([#13283](https://github.com/Lightning-AI/lightning/pull/13283))
- Fixed Model Summary when using DeepSpeed Stage 3 ([#13427](https://github.com/Lightning-AI/lightning/pull/13427))
- Fixed `pytorch_lightning.utilities.distributed.gather_all_tensors` to handle tensors of different dimensions ([#12630](https://github.com/Lightning-AI/lightning/pull/12630))
- Fixed the input validation for the accelerator Trainer argument when passed as a string ([#13417](https://github.com/Lightning-AI/lightning/pull/13417))
- Fixed `Trainer.predict(return_predictions=False)` to track prediction's batch_indices ([#13629](https://github.com/Lightning-AI/lightning/pull/13629))
- Fixed and issue that prevented setting a custom `CheckpointIO` plugin with strategies ([#13785](https://github.com/Lightning-AI/lightning/pull/13785))
- Fixed main progress bar counter when `val_check_interval=int` and `check_val_every_n_epoch=None` ([#12832](https://github.com/Lightning-AI/lightning/pull/12832)
- Improved support for custom `ReduceLROnPlateau` scheduler if `reduce_on_plateau` is set by the user in scheduler config ([#13838](https://github.com/Lightning-AI/lightning/pull/13838))
- Used `global_step` while restoring logging step for old checkpoints ([#13645](https://github.com/Lightning-AI/lightning/pull/13645))
- When training with `precision=16` on IPU, the cast has been moved off the IPU onto the host, making the copies from host to IPU cheaper ([#13880](https://github.com/Lightning-AI/lightning/pull/13880))
- Fixed error handling in learning rate finder when not enough data points are available to give a good suggestion ([#13845](https://github.com/Lightning-AI/lightning/pull/13845))
- Fixed an issue that caused the learning rate finder to set the model's learning rate to None when no suggestion was possible ([#13845](https://github.com/Lightning-AI/lightning/pull/13845))
- Fixed an issue causing deterministic algorighms and other globals to get reset in spawned processes ([#13921](https://github.com/Lightning-AI/lightning/pull/13921))
- Fixed default `amp_level` for `DeepSpeedPrecisionPlugin` to `O2` ([#13897](https://github.com/Lightning-AI/lightning/pull/13897))
- Fixed Python 3.10 compatibility for truncated back-propagation through time (TBPTT) ([#13973](https://github.com/Lightning-AI/lightning/pull/13973))
- Fixed `TQDMProgressBar` reset and update to show correct time estimation (2/2) ([#13962](https://github.com/Lightning-AI/lightning/pull/13962))


## [1.6.5] - 2022-07-13

### Fixed

- Fixed `estimated_stepping_batches` requiring distributed comms in `configure_optimizers` for the `DeepSpeedStrategy` ([#13350](https://github.com/Lightning-AI/lightning/pull/13350))
- Fixed bug with Python version check that prevented use with development versions of Python ([#13420](https://github.com/Lightning-AI/lightning/pull/13420))
- The loops now call `.set_epoch()` also on batch samplers if the dataloader has one wrapped in a distributed sampler ([#13396](https://github.com/Lightning-AI/lightning/pull/13396))
- Fixed the restoration of log step during restart ([#13467](https://github.com/Lightning-AI/lightning/pull/13467))


## [1.6.4] - 2022-06-01

### Added

- Added all DDP params to be exposed through hpu parallel strategy ([#13067](https://github.com/Lightning-AI/lightning/pull/13067))

### Changed

- Keep `torch.backends.cudnn.benchmark=False` by default (unlike in v1.6.{0-3}) after speed and memory problems depending on the data used. Please consider tuning `Trainer(benchmark)` manually. ([#13154](https://github.com/Lightning-AI/lightning/pull/13154))
- Prevent modification of `torch.backends.cudnn.benchmark` when `Trainer(benchmark=...)` is not set ([#13154](https://github.com/Lightning-AI/lightning/pull/13154))

### Fixed

- Fixed an issue causing zero-division error for empty dataloaders ([#12885](https://github.com/Lightning-AI/lightning/pull/12885))
- Fixed mismatching default values for the types of some arguments in the DeepSpeed and Fully-Sharded strategies which made the CLI unable to use them ([#12989](https://github.com/Lightning-AI/lightning/pull/12989))
- Avoid redundant callback restore warning while tuning ([#13026](https://github.com/Lightning-AI/lightning/pull/13026))
- Fixed `Trainer(precision=64)` during evaluation which now uses the wrapped precision module ([#12983](https://github.com/Lightning-AI/lightning/pull/12983))
- Fixed an issue to use wrapped `LightningModule` for evaluation during `trainer.fit` for `BaguaStrategy` ([#12983](https://github.com/Lightning-AI/lightning/pull/12983))
- Fixed an issue wrt unnecessary usage of habana mixed precision package for fp32 types ([#13028](https://github.com/Lightning-AI/lightning/pull/13028))
- Fixed the number of references of `LightningModule` so it can be deleted ([#12897](https://github.com/Lightning-AI/lightning/pull/12897))
- Fixed `materialize_module` setting a module's child recursively ([#12870](https://github.com/Lightning-AI/lightning/pull/12870))
- Fixed issue where the CLI could not pass a `Profiler` to the `Trainer` ([#13084](https://github.com/Lightning-AI/lightning/pull/13084))
- Fixed torchelastic detection with non-distributed installations ([#13142](https://github.com/Lightning-AI/lightning/pull/13142))
- Fixed logging's step values when multiple dataloaders are used during evaluation ([#12184](https://github.com/Lightning-AI/lightning/pull/12184))
- Fixed epoch logging on train epoch end ([#13025](https://github.com/Lightning-AI/lightning/pull/13025))
- Fixed `DDPStrategy` and `DDPSpawnStrategy` to initialize optimizers only after moving the module to the device ([#11952](https://github.com/Lightning-AI/lightning/pull/11952))


## [1.6.3] - 2022-05-03

### Fixed

- Use only a single instance of `rich.console.Console` throughout codebase ([#12886](https://github.com/Lightning-AI/lightning/pull/12886))
- Fixed an issue to ensure all the checkpoint states are saved in a common filepath with `DeepspeedStrategy` ([#12887](https://github.com/Lightning-AI/lightning/pull/12887))
- Fixed `trainer.logger` deprecation message ([#12671](https://github.com/Lightning-AI/lightning/pull/12671))
- Fixed an issue where sharded grad scaler is passed in when using BF16 with the `ShardedStrategy` ([#12915](https://github.com/Lightning-AI/lightning/pull/12915))
- Fixed an issue wrt recursive invocation of DDP configuration in hpu parallel plugin ([#12912](https://github.com/Lightning-AI/lightning/pull/12912))
- Fixed printing of ragged dictionaries in `Trainer.validate` and `Trainer.test` ([#12857](https://github.com/Lightning-AI/lightning/pull/12857))
- Fixed threading support for legacy loading of checkpoints ([#12814](https://github.com/Lightning-AI/lightning/pull/12814))
- Fixed pickling of `KFoldLoop` ([#12441](https://github.com/Lightning-AI/lightning/pull/12441))
- Stopped `optimizer_zero_grad` from being called after IPU execution ([#12913](https://github.com/Lightning-AI/lightning/pull/12913))
- Fixed `fuse_modules` to be qat-aware for `torch>=1.11` ([#12891](https://github.com/Lightning-AI/lightning/pull/12891))
- Enforced eval shuffle warning only for default samplers in DataLoader ([#12653](https://github.com/Lightning-AI/lightning/pull/12653))
- Enable mixed precision in `DDPFullyShardedStrategy` when `precision=16` ([#12965](https://github.com/Lightning-AI/lightning/pull/12965))
- Fixed `TQDMProgressBar` reset and update to show correct time estimation (1/2) ([#12889](https://github.com/Lightning-AI/lightning/pull/12889))
- Fixed fit loop restart logic to enable resume using the checkpoint ([#12821](https://github.com/Lightning-AI/lightning/pull/12821))


## [1.6.2] - 2022-04-27

### Fixed

- Fixed `ImportError` when `torch.distributed` is not available. ([#12794](https://github.com/Lightning-AI/lightning/pull/12794))
- When using custom DataLoaders in LightningDataModule, multiple inheritance is resolved properly ([#12716](https://github.com/Lightning-AI/lightning/pull/12716))
- Fixed encoding issues on terminals that do not support unicode characters ([#12828](https://github.com/Lightning-AI/lightning/pull/12828))
- Fixed support for `ModelCheckpoint` monitors with dots ([#12783](https://github.com/Lightning-AI/lightning/pull/12783))


## [1.6.1] - 2022-04-13

### Changed

- Support `strategy` argument being case insensitive ([#12528](https://github.com/Lightning-AI/lightning/pull/12528))

### Fixed

- Run main progress bar updates independent of val progress bar updates in `TQDMProgressBar` ([#12563](https://github.com/Lightning-AI/lightning/pull/12563))
- Avoid calling `average_parameters` multiple times per optimizer step ([#12452](https://github.com/Lightning-AI/lightning/pull/12452))
- Properly pass some Logger's parent's arguments to `super().__init__()` ([#12609](https://github.com/Lightning-AI/lightning/pull/12609))
- Fixed an issue where incorrect type warnings appear when the overridden `LightningLite.run` method accepts user-defined arguments ([#12629](https://github.com/Lightning-AI/lightning/pull/12629))
- Fixed `rank_zero_only` decorator in LSF environments ([#12587](https://github.com/Lightning-AI/lightning/pull/12587))
- Don't raise a warning when `nn.Module` is not saved under hparams ([#12669](https://github.com/Lightning-AI/lightning/pull/12669))
- Raise `MisconfigurationException` when the accelerator is available but the user passes invalid `([]/0/"0")` values to the `devices` flag ([#12708](https://github.com/Lightning-AI/lightning/pull/12708))
- Support `auto_select_gpus` with the accelerator and devices API ([#12608](https://github.com/Lightning-AI/lightning/pull/12608))


## [1.6.0] - 2022-03-29

### Added

- Allow logging to an existing run ID in MLflow with `MLFlowLogger` ([#12290](https://github.com/Lightning-AI/lightning/pull/12290))
- Enable gradient accumulation using Horovod's `backward_passes_per_step` ([#11911](https://github.com/Lightning-AI/lightning/pull/11911))
- Add new `DETAIL` log level to provide useful logs for improving monitoring and debugging of batch jobs ([#11008](https://github.com/Lightning-AI/lightning/pull/11008))
- Added a flag `SLURMEnvironment(auto_requeue=True|False)` to control whether Lightning handles the requeuing ([#10601](https://github.com/Lightning-AI/lightning/pull/10601))
- Fault Tolerant Manual
    * Add `_Stateful` protocol to detect if classes are stateful ([#10646](https://github.com/Lightning-AI/lightning/pull/10646))
    * Add `_FaultTolerantMode` enum used to track different supported fault tolerant modes ([#10645](https://github.com/Lightning-AI/lightning/pull/10645))
    * Add a `_rotate_worker_indices` utility to reload the state according the latest worker ([#10647](https://github.com/Lightning-AI/lightning/pull/10647))
    * Add stateful workers ([#10674](https://github.com/Lightning-AI/lightning/pull/10674))
    * Add an utility to collect the states across processes ([#10639](https://github.com/Lightning-AI/lightning/pull/10639))
    * Add logic to reload the states across data loading components ([#10699](https://github.com/Lightning-AI/lightning/pull/10699))
    * Cleanup some fault tolerant utilities ([#10703](https://github.com/Lightning-AI/lightning/pull/10703))
    * Enable Fault Tolerant Manual Training ([#10707](https://github.com/Lightning-AI/lightning/pull/10707))
    * Broadcast the `_terminate_gracefully` to all processes and add support for DDP ([#10638](https://github.com/Lightning-AI/lightning/pull/10638))
- Added support for re-instantiation of custom (subclasses of) `DataLoaders` returned in the `*_dataloader()` methods, i.e., automatic replacement of samplers now works with custom types of `DataLoader` ([#10680](https://github.com/Lightning-AI/lightning/pull/10680))
- Added a function to validate if fault tolerant training is supported. ([#10465](https://github.com/Lightning-AI/lightning/pull/10465))
- Added a private callback to manage the creation and deletion of fault-tolerance checkpoints ([#11862](https://github.com/Lightning-AI/lightning/pull/11862))
- Show a better error message when a custom `DataLoader` implementation is not well implemented and we need to reconstruct it ([#10719](https://github.com/Lightning-AI/lightning/pull/10719))
- Show a better error message when frozen dataclass is used as a batch ([#10927](https://github.com/Lightning-AI/lightning/pull/10927))
- Save the `Loop`'s state by default in the checkpoint ([#10784](https://github.com/Lightning-AI/lightning/pull/10784))
- Added `Loop.replace` to easily switch one loop for another ([#10324](https://github.com/Lightning-AI/lightning/pull/10324))
- Added support for `--lr_scheduler=ReduceLROnPlateau` to the `LightningCLI` ([#10860](https://github.com/Lightning-AI/lightning/pull/10860))
- Added `LightningCLI.configure_optimizers` to override the `configure_optimizers` return value ([#10860](https://github.com/Lightning-AI/lightning/pull/10860))
- Added `LightningCLI(auto_registry)` flag to register all subclasses of the registerable components automatically ([#12108](https://github.com/Lightning-AI/lightning/pull/12108))
- Added a warning that shows when `max_epochs` in the `Trainer` is not set ([#10700](https://github.com/Lightning-AI/lightning/pull/10700))
- Added support for returning a single Callback from `LightningModule.configure_callbacks` without wrapping it into a list ([#11060](https://github.com/Lightning-AI/lightning/pull/11060))
- Added `console_kwargs` for `RichProgressBar` to initialize inner Console ([#10875](https://github.com/Lightning-AI/lightning/pull/10875))
- Added support for shorthand notation to instantiate loggers with the `LightningCLI` ([#11533](https://github.com/Lightning-AI/lightning/pull/11533))
- Added a `LOGGER_REGISTRY` instance to register custom loggers to the `LightningCLI` ([#11533](https://github.com/Lightning-AI/lightning/pull/11533))
- Added info message when the `Trainer` arguments `limit_*_batches`, `overfit_batches`, or `val_check_interval` are set to `1` or `1.0` ([#11950](https://github.com/Lightning-AI/lightning/pull/11950))
- Added a `PrecisionPlugin.teardown` method ([#10990](https://github.com/Lightning-AI/lightning/pull/10990))
- Added `LightningModule.lr_scheduler_step` ([#10249](https://github.com/Lightning-AI/lightning/pull/10249))
- Added support for no pre-fetching to `DataFetcher` ([#11606](https://github.com/Lightning-AI/lightning/pull/11606))
- Added support for optimizer step progress tracking with manual optimization ([#11848](https://github.com/Lightning-AI/lightning/pull/11848))
- Return the output of the `optimizer.step`. This can be useful for `LightningLite` users, manual optimization users, or users overriding `LightningModule.optimizer_step` ([#11711](https://github.com/Lightning-AI/lightning/pull/11711))
- Teardown the active loop and strategy on exception ([#11620](https://github.com/Lightning-AI/lightning/pull/11620))
- Added a `MisconfigurationException` if user provided `opt_idx` in scheduler config doesn't match with actual optimizer index of its respective optimizer ([#11247](https://github.com/Lightning-AI/lightning/pull/11247))
- Added a `loggers` property to `Trainer` which returns a list of loggers provided by the user ([#11683](https://github.com/Lightning-AI/lightning/pull/11683))
- Added a `loggers` property to `LightningModule` which retrieves the `loggers` property from `Trainer` ([#11683](https://github.com/Lightning-AI/lightning/pull/11683))
- Added support for DDP when using a `CombinedLoader` for the training data ([#11648](https://github.com/Lightning-AI/lightning/pull/11648))
- Added a warning when using `DistributedSampler` during validation/testing ([#11479](https://github.com/Lightning-AI/lightning/pull/11479))
- Added support for `Bagua` training strategy ([#11146](https://github.com/Lightning-AI/lightning/pull/11146))
- Added support for manually returning a `poptorch.DataLoader` in a `*_dataloader` hook ([#12116](https://github.com/Lightning-AI/lightning/pull/12116))
- Added `rank_zero` module to centralize utilities ([#11747](https://github.com/Lightning-AI/lightning/pull/11747))
- Added a `_Stateful` support for `LightningDataModule` ([#11637](https://github.com/Lightning-AI/lightning/pull/11637))
- Added `_Stateful` support for `PrecisionPlugin` ([#11638](https://github.com/Lightning-AI/lightning/pull/11638))
- Added `Accelerator.is_available` to check device availability ([#11797](https://github.com/Lightning-AI/lightning/pull/11797))
- Enabled static type-checking on the signature of `Trainer` ([#11888](https://github.com/Lightning-AI/lightning/pull/11888))
- Added utility functions for moving optimizers to devices ([#11758](https://github.com/Lightning-AI/lightning/pull/11758))
- Added a warning when saving an instance of `nn.Module` with `save_hyperparameters()` ([#12068](https://github.com/Lightning-AI/lightning/pull/12068))
- Added `estimated_stepping_batches` property to `Trainer` ([#11599](https://github.com/Lightning-AI/lightning/pull/11599))
- Added support for pluggable Accelerators ([#12030](https://github.com/Lightning-AI/lightning/pull/12030))
- Added profiling for `on_load_checkpoint`/`on_save_checkpoint` callback and LightningModule hooks ([#12149](https://github.com/Lightning-AI/lightning/pull/12149))
- Added `LayerSync` and `NativeSyncBatchNorm` plugins ([#11754](https://github.com/Lightning-AI/lightning/pull/11754))
- Added optional `storage_options` argument to `Trainer.save_checkpoint()` to pass to custom `CheckpointIO` implementations ([#11891](https://github.com/Lightning-AI/lightning/pull/11891))
- Added support to explicitly specify the process group backend for parallel strategies ([#11745](https://github.com/Lightning-AI/lightning/pull/11745))
- Added `device_ids` and `num_devices` property to `Trainer` ([#12151](https://github.com/Lightning-AI/lightning/pull/12151))
- Added `Callback.state_dict()` and `Callback.load_state_dict()` methods ([#12232](https://github.com/Lightning-AI/lightning/pull/12232))
- Added `AcceleratorRegistry` ([#12180](https://github.com/Lightning-AI/lightning/pull/12180))
- Added support for Habana Accelerator (HPU) ([#11808](https://github.com/Lightning-AI/lightning/pull/11808))
- Added support for dataclasses in `apply_to_collections` ([#11889](https://github.com/Lightning-AI/lightning/pull/11889))

### Changed

- Drop PyTorch 1.7 support ([#12191](https://github.com/Lightning-AI/lightning/pull/12191)), ([#12432](https://github.com/Lightning-AI/lightning/pull/12432))
- Make `benchmark` flag optional and set its value based on the deterministic flag ([#11944](https://github.com/Lightning-AI/lightning/pull/11944))
- Implemented a new native and rich format in `_print_results` method of the `EvaluationLoop` ([#11332](https://github.com/Lightning-AI/lightning/pull/11332))
- Do not print an empty table at the end of the `EvaluationLoop` ([#12427](https://github.com/Lightning-AI/lightning/pull/12427))
- Set the `prog_bar` flag to False in `LightningModule.log_grad_norm` ([#11472](https://github.com/Lightning-AI/lightning/pull/11472))
- Raised exception in `init_dist_connection()` when torch distributed is not available ([#10418](https://github.com/Lightning-AI/lightning/pull/10418))
- The `monitor` argument in the `EarlyStopping` callback is no longer optional ([#10328](https://github.com/Lightning-AI/lightning/pull/10328))
- Do not fail if batch size could not be inferred for logging when using DeepSpeed ([#10438](https://github.com/Lightning-AI/lightning/pull/10438))
- Raised `MisconfigurationException` when `enable_progress_bar=False` and a progress bar instance has been passed in the callback list ([#10520](https://github.com/Lightning-AI/lightning/pull/10520))
- Moved `trainer.connectors.env_vars_connector._defaults_from_env_vars` to `utilities.argsparse._defaults_from_env_vars` ([#10501](https://github.com/Lightning-AI/lightning/pull/10501))
- Changes in `LightningCLI` required for the new major release of jsonargparse v4.0.0 ([#10426](https://github.com/Lightning-AI/lightning/pull/10426))
- Renamed `refresh_rate_per_second` parameter to `refresh_rate` for `RichProgressBar` signature ([#10497](https://github.com/Lightning-AI/lightning/pull/10497))
- Moved ownership of the `PrecisionPlugin` into `TrainingTypePlugin` and updated all references ([#10570](https://github.com/Lightning-AI/lightning/pull/10570))
- Fault Tolerant relies on `signal.SIGTERM` to gracefully exit instead of `signal.SIGUSR1` ([#10605](https://github.com/Lightning-AI/lightning/pull/10605))
- `Loop.restarting=...` now sets the value recursively for all subloops ([#11442](https://github.com/Lightning-AI/lightning/pull/11442))
- Raised an error if the `batch_size` cannot be inferred from the current batch if it contained a string or was a custom batch object ([#10541](https://github.com/Lightning-AI/lightning/pull/10541))
- The validation loop is now disabled when `overfit_batches > 0` is set in the Trainer ([#9709](https://github.com/Lightning-AI/lightning/pull/9709))
- Moved optimizer related logics from `Accelerator` to `TrainingTypePlugin` ([#10596](https://github.com/Lightning-AI/lightning/pull/10596))
- Moved ownership of the lightning optimizers from the `Trainer` to the `Strategy` ([#11444](https://github.com/Lightning-AI/lightning/pull/11444))
- Moved ownership of the data fetchers from the DataConnector to the Loops ([#11621](https://github.com/Lightning-AI/lightning/pull/11621))
- Moved `batch_to_device` method from `Accelerator` to `TrainingTypePlugin` ([#10649](https://github.com/Lightning-AI/lightning/pull/10649))
- The `DDPSpawnPlugin` no longer overrides the `post_dispatch` plugin hook ([#10034](https://github.com/Lightning-AI/lightning/pull/10034))
- Integrate the progress bar implementation with progress tracking ([#11213](https://github.com/Lightning-AI/lightning/pull/11213))
- The `LightningModule.{add_to_queue,get_from_queue}` hooks no longer get a `torch.multiprocessing.SimpleQueue` and instead receive a list based queue ([#10034](https://github.com/Lightning-AI/lightning/pull/10034))
- Changed `training_step`, `validation_step`, `test_step` and `predict_step` method signatures in `Accelerator` and updated input from caller side ([#10908](https://github.com/Lightning-AI/lightning/pull/10908))
- Changed the name of the temporary checkpoint that the `DDPSpawnPlugin` and related plugins save ([#10934](https://github.com/Lightning-AI/lightning/pull/10934))
- `LoggerCollection` returns only unique logger names and versions ([#10976](https://github.com/Lightning-AI/lightning/pull/10976))
- Redesigned process creation for spawn-based plugins (`DDPSpawnPlugin`, `TPUSpawnPlugin`, etc.) ([#10896](https://github.com/Lightning-AI/lightning/pull/10896))
    * All spawn-based plugins now spawn processes immediately upon calling `Trainer.{fit,validate,test,predict}`
    * The hooks/callbacks `prepare_data`, `setup`, `configure_sharded_model` and `teardown` now run under initialized process group for spawn-based plugins just like their non-spawn counterparts
    * Some configuration errors that were previously raised as `MisconfigurationException`s will now be raised as `ProcessRaisedException` (torch>=1.8) or as `Exception` (torch<1.8)
    * Removed the `TrainingTypePlugin.pre_dispatch()` method and merged it with `TrainingTypePlugin.setup()` ([#11137](https://github.com/Lightning-AI/lightning/pull/11137))
- Changed profiler to index and display the names of the hooks with a new pattern [<base class>]<class>.<hook name> ([#11026](https://github.com/Lightning-AI/lightning/pull/11026))
- Changed `batch_to_device` entry in profiling from stage-specific to generic, to match profiling of other hooks ([#11031](https://github.com/Lightning-AI/lightning/pull/11031))
- Changed the info message for finalizing ddp-spawn worker processes to a debug-level message ([#10864](https://github.com/Lightning-AI/lightning/pull/10864))
- Removed duplicated file extension when uploading model checkpoints with `NeptuneLogger` ([#11015](https://github.com/Lightning-AI/lightning/pull/11015))
- Removed `__getstate__` and `__setstate__` of `RichProgressBar` ([#11100](https://github.com/Lightning-AI/lightning/pull/11100))
- The `DDPPlugin` and `DDPSpawnPlugin` and their subclasses now remove the `SyncBatchNorm` wrappers in `teardown()` to enable proper support at inference after fitting ([#11078](https://github.com/Lightning-AI/lightning/pull/11078))
- Moved ownership of the `Accelerator` instance to the `TrainingTypePlugin`; all training-type plugins now take an optional parameter `accelerator` ([#11022](https://github.com/Lightning-AI/lightning/pull/11022))
- Renamed the `TrainingTypePlugin` to `Strategy` ([#11120](https://github.com/Lightning-AI/lightning/pull/11120))
    * Renamed the `ParallelPlugin` to `ParallelStrategy` ([#11123](https://github.com/Lightning-AI/lightning/pull/11123))
    * Renamed the `DataParallelPlugin` to `DataParallelStrategy` ([#11183](https://github.com/Lightning-AI/lightning/pull/11183))
    * Renamed the `DDPPlugin` to `DDPStrategy` ([#11142](https://github.com/Lightning-AI/lightning/pull/11142))
    * Renamed the `DDP2Plugin` to `DDP2Strategy` ([#11185](https://github.com/Lightning-AI/lightning/pull/11185))
    * Renamed the `DDPShardedPlugin` to `DDPShardedStrategy` ([#11186](https://github.com/Lightning-AI/lightning/pull/11186))
    * Renamed the `DDPFullyShardedPlugin` to `DDPFullyShardedStrategy` ([#11143](https://github.com/Lightning-AI/lightning/pull/11143))
    * Renamed the `DDPSpawnPlugin` to `DDPSpawnStrategy` ([#11145](https://github.com/Lightning-AI/lightning/pull/11145))
    * Renamed the `DDPSpawnShardedPlugin` to `DDPSpawnShardedStrategy` ([#11210](https://github.com/Lightning-AI/lightning/pull/11210))
    * Renamed the `DeepSpeedPlugin` to `DeepSpeedStrategy` ([#11194](https://github.com/Lightning-AI/lightning/pull/11194))
    * Renamed the `HorovodPlugin` to `HorovodStrategy` ([#11195](https://github.com/Lightning-AI/lightning/pull/11195))
    * Renamed the `TPUSpawnPlugin` to `TPUSpawnStrategy` ([#11190](https://github.com/Lightning-AI/lightning/pull/11190))
    * Renamed the `IPUPlugin` to `IPUStrategy` ([#11193](https://github.com/Lightning-AI/lightning/pull/11193))
    * Renamed the `SingleDevicePlugin` to `SingleDeviceStrategy` ([#11182](https://github.com/Lightning-AI/lightning/pull/11182))
    * Renamed the `SingleTPUPlugin` to `SingleTPUStrategy` ([#11182](https://github.com/Lightning-AI/lightning/pull/11182))
    * Renamed the `TrainingTypePluginsRegistry` to `StrategyRegistry` ([#11233](https://github.com/Lightning-AI/lightning/pull/11233))
- Marked the `ResultCollection`, `ResultMetric`, and `ResultMetricCollection` classes as protected ([#11130](https://github.com/Lightning-AI/lightning/pull/11130))
- Marked `trainer.checkpoint_connector` as protected ([#11550](https://github.com/Lightning-AI/lightning/pull/11550))
- The epoch start/end hooks are now called by the `FitLoop` instead of the `TrainingEpochLoop` ([#11201](https://github.com/Lightning-AI/lightning/pull/11201))
- DeepSpeed does not require lightning module zero 3 partitioning ([#10655](https://github.com/Lightning-AI/lightning/pull/10655))
- Moved `Strategy` classes to the `strategies` directory ([#11226](https://github.com/Lightning-AI/lightning/pull/11226))
- Renamed `training_type_plugin` file to `strategy` ([#11239](https://github.com/Lightning-AI/lightning/pull/11239))
- Changed `DeviceStatsMonitor` to group metrics based on the logger's `group_separator` ([#11254](https://github.com/Lightning-AI/lightning/pull/11254))
- Raised `UserWarning` if evaluation is triggered with `best` ckpt and trainer is configured with multiple checkpoint callbacks ([#11274](https://github.com/Lightning-AI/lightning/pull/11274))
- `Trainer.logged_metrics` now always contains scalar tensors, even when a Python scalar was logged ([#11270](https://github.com/Lightning-AI/lightning/pull/11270))
- The tuner now uses the checkpoint connector to copy and restore its state ([#11518](https://github.com/Lightning-AI/lightning/pull/11518))
- Changed `MisconfigurationException` to `ModuleNotFoundError` when `rich` isn't available ([#11360](https://github.com/Lightning-AI/lightning/pull/11360))
- The `trainer.current_epoch` value is now increased by 1 during and after `on_train_end` ([#8578](https://github.com/Lightning-AI/lightning/pull/8578))
- The `trainer.global_step` value now accounts for multiple optimizers and TBPTT splits ([#11805](https://github.com/Lightning-AI/lightning/pull/11805))
- The `trainer.global_step` value is now increased right after the `optimizer.step()` call which will impact users who access it during an intra-training validation hook ([#11805](https://github.com/Lightning-AI/lightning/pull/11805))
- The filename of checkpoints created with `ModelCheckpoint(filename='{step}')` is different compared to previous versions. A checkpoint saved after 1 step will be named `step=1.ckpt` instead of `step=0.ckpt` ([#11805](https://github.com/Lightning-AI/lightning/pull/11805))
- Inherit from `ABC` for `Accelerator`: Users need to implement `auto_device_count` ([#11521](https://github.com/Lightning-AI/lightning/pull/11521))
- Changed `parallel_devices` property in `ParallelStrategy` to be lazy initialized ([#11572](https://github.com/Lightning-AI/lightning/pull/11572))
- Updated `TQDMProgressBar` to run a separate progress bar for each eval dataloader ([#11657](https://github.com/Lightning-AI/lightning/pull/11657))
- Sorted `SimpleProfiler(extended=False)` summary based on mean duration for each hook ([#11671](https://github.com/Lightning-AI/lightning/pull/11671))
- Avoid enforcing `shuffle=False` for eval dataloaders ([#11575](https://github.com/Lightning-AI/lightning/pull/11575))
- When using DP (data-parallel), Lightning will no longer automatically reduce all tensors returned in training_step; it will only reduce the loss unless `training_step_end` is overridden ([#11594](https://github.com/Lightning-AI/lightning/pull/11594))
- When using DP (data-parallel), the `training_epoch_end` hook will no longer receive reduced outputs from `training_step` and instead get the full tensor of results from all GPUs ([#11594](https://github.com/Lightning-AI/lightning/pull/11594))
- Changed default logger name to `lightning_logs` for consistency ([#11762](https://github.com/Lightning-AI/lightning/pull/11762))
- Rewrote `accelerator_connector` ([#11448](https://github.com/Lightning-AI/lightning/pull/11448))
- When manual optimization is used with DDP, we no longer force `find_unused_parameters=True` ([#12425](https://github.com/Lightning-AI/lightning/pull/12425))
- Disable loading dataloades if corresponding `limit_batches=0` ([#11576](https://github.com/Lightning-AI/lightning/pull/11576))
- Removed `is_global_zero` check in `training_epoch_loop` before `logger.save`. If you have a custom logger that implements `save` the Trainer will now call `save` on all ranks by default. To change this behavior add `@rank_zero_only` to your `save` implementation ([#12134](https://github.com/Lightning-AI/lightning/pull/12134))
- Disabled tuner with distributed strategies ([#12179](https://github.com/Lightning-AI/lightning/pull/12179))
- Marked `trainer.logger_connector` as protected ([#12195](https://github.com/Lightning-AI/lightning/pull/12195))
- Move `Strategy.process_dataloader` function call from `fit/evaluation/predict_loop.py` to `data_connector.py` ([#12251](https://github.com/Lightning-AI/lightning/pull/12251))
- `ModelCheckpoint(save_last=True, every_n_epochs=N)` now saves a "last" checkpoint every epoch (disregarding `every_n_epochs`) instead of only once at the end of training ([#12418](https://github.com/Lightning-AI/lightning/pull/12418))
- The strategies that support `sync_batchnorm` now only apply it when fitting ([#11919](https://github.com/Lightning-AI/lightning/pull/11919))
- Avoided fallback on CPU if no devices are provided for other accelerators ([#12410](https://github.com/Lightning-AI/lightning/pull/12410))
- Modified `supporters.py` so that in the accumulator element (for loss) is created directly on the device ([#12430](https://github.com/Lightning-AI/lightning/pull/12430))
- Removed `EarlyStopping.on_save_checkpoint` and `EarlyStopping.on_load_checkpoint` in favor of `EarlyStopping.state_dict` and `EarlyStopping.load_state_dict` ([#11887](https://github.com/Lightning-AI/lightning/pull/11887))
- Removed `BaseFinetuning.on_save_checkpoint` and `BaseFinetuning.on_load_checkpoint` in favor of `BaseFinetuning.state_dict` and `BaseFinetuning.load_state_dict` ([#11887](https://github.com/Lightning-AI/lightning/pull/11887))
- Removed `BackboneFinetuning.on_save_checkpoint` and `BackboneFinetuning.on_load_checkpoint` in favor of `BackboneFinetuning.state_dict` and `BackboneFinetuning.load_state_dict` ([#11887](https://github.com/Lightning-AI/lightning/pull/11887))
- Removed `ModelCheckpoint.on_save_checkpoint` and `ModelCheckpoint.on_load_checkpoint` in favor of `ModelCheckpoint.state_dict` and `ModelCheckpoint.load_state_dict` ([#11887](https://github.com/Lightning-AI/lightning/pull/11887))
- Removed `Timer.on_save_checkpoint` and `Timer.on_load_checkpoint` in favor of `Timer.state_dict` and `Timer.load_state_dict` ([#11887](https://github.com/Lightning-AI/lightning/pull/11887))
- Replaced PostLocalSGDOptimizer with a dedicated model averaging component ([#12378](https://github.com/Lightning-AI/lightning/pull/12378))

### Deprecated

- Deprecated `training_type_plugin` property in favor of `strategy` in `Trainer` and updated the references ([#11141](https://github.com/Lightning-AI/lightning/pull/11141))
- Deprecated `Trainer.{validated,tested,predicted}_ckpt_path` and replaced with read-only property `Trainer.ckpt_path` set when checkpoints loaded via `Trainer.{fit,validate,test,predict}` ([#11696](https://github.com/Lightning-AI/lightning/pull/11696))
- Deprecated `ClusterEnvironment.master_{address,port}` in favor of `ClusterEnvironment.main_{address,port}` ([#10103](https://github.com/Lightning-AI/lightning/pull/10103))
- Deprecated `DistributedType` in favor of `_StrategyType` ([#10505](https://github.com/Lightning-AI/lightning/pull/10505))
- Deprecated the `precision_plugin` constructor argument from `Accelerator` ([#10570](https://github.com/Lightning-AI/lightning/pull/10570))
- Deprecated `DeviceType` in favor of `_AcceleratorType` ([#10503](https://github.com/Lightning-AI/lightning/pull/10503))
- Deprecated the property `Trainer.slurm_job_id` in favor of the new `SLURMEnvironment.job_id()` method ([#10622](https://github.com/Lightning-AI/lightning/pull/10622))
- Deprecated the access to the attribute `IndexBatchSamplerWrapper.batch_indices` in favor of `IndexBatchSamplerWrapper.seen_batch_indices` ([#10870](https://github.com/Lightning-AI/lightning/pull/10870))
- Deprecated `on_init_start` and `on_init_end` callback hooks ([#10940](https://github.com/Lightning-AI/lightning/pull/10940))
- Deprecated `Trainer.call_hook` in favor of `Trainer._call_callback_hooks`, `Trainer._call_lightning_module_hook`, `Trainer._call_ttp_hook`, and `Trainer._call_accelerator_hook` ([#10979](https://github.com/Lightning-AI/lightning/pull/10979))
- Deprecated `TrainingTypePlugin.post_dispatch` in favor of `TrainingTypePlugin.teardown` ([#10939](https://github.com/Lightning-AI/lightning/pull/10939))
- Deprecated `ModelIO.on_hpc_{save/load}` in favor of `CheckpointHooks.on_{save/load}_checkpoint` ([#10911](https://github.com/Lightning-AI/lightning/pull/10911))
- Deprecated `Trainer.run_stage` in favor of `Trainer.{fit,validate,test,predict}` ([#11000](https://github.com/Lightning-AI/lightning/pull/11000))
- Deprecated `Trainer.lr_schedulers` in favor of `Trainer.lr_scheduler_configs` which returns a list of dataclasses instead of dictionaries ([#11443](https://github.com/Lightning-AI/lightning/pull/11443))
- Deprecated `Trainer.verbose_evaluate` in favor of `EvaluationLoop(verbose=...)` ([#10931](https://github.com/Lightning-AI/lightning/pull/10931))
- Deprecated `Trainer.should_rank_save_checkpoint` Trainer property ([#11068](https://github.com/Lightning-AI/lightning/pull/11068))
- Deprecated `Trainer.lightning_optimizers` ([#11444](https://github.com/Lightning-AI/lightning/pull/11444))
- Deprecated `TrainerOptimizersMixin` and moved functionality to `core/optimizer.py`([#11155](https://github.com/Lightning-AI/lightning/pull/11155))
- Deprecated the `on_train_batch_end(outputs)` format when multiple optimizers are used and TBPTT is enabled ([#12182](https://github.com/Lightning-AI/lightning/pull/12182))
- Deprecated the `training_epoch_end(outputs)` format when multiple optimizers are used and TBPTT is enabled ([#12182](https://github.com/Lightning-AI/lightning/pull/12182))
- Deprecated `TrainerCallbackHookMixin` ([#11148](https://github.com/Lightning-AI/lightning/pull/11148))
- Deprecated `TrainerDataLoadingMixin` and moved functionality to `Trainer` and `DataConnector` ([#11282](https://github.com/Lightning-AI/lightning/pull/11282))
- Deprecated function `pytorch_lightning.callbacks.device_stats_monitor.prefix_metric_keys` ([#11254](https://github.com/Lightning-AI/lightning/pull/11254))
- Deprecated `Callback.on_epoch_start` hook in favour of `Callback.on_{train/val/test}_epoch_start` ([#11578](https://github.com/Lightning-AI/lightning/pull/11578))
- Deprecated `Callback.on_epoch_end` hook in favour of `Callback.on_{train/val/test}_epoch_end` ([#11578](https://github.com/Lightning-AI/lightning/pull/11578))
- Deprecated `LightningModule.on_epoch_start` hook in favor of `LightningModule.on_{train/val/test}_epoch_start` ([#11578](https://github.com/Lightning-AI/lightning/pull/11578))
- Deprecated `LightningModule.on_epoch_end` hook in favor of `LightningModule.on_{train/val/test}_epoch_end` ([#11578](https://github.com/Lightning-AI/lightning/pull/11578))
- Deprecated `on_before_accelerator_backend_setup` callback hook in favour of `setup` ([#11568](https://github.com/Lightning-AI/lightning/pull/11568))
- Deprecated `on_batch_start` and `on_batch_end` callback hooks in favor of `on_train_batch_start` and `on_train_batch_end` ([#11577](https://github.com/Lightning-AI/lightning/pull/11577))
- Deprecated `on_configure_sharded_model` callback hook in favor of `setup` ([#11627](https://github.com/Lightning-AI/lightning/pull/11627))
- Deprecated `pytorch_lightning.utilities.distributed.rank_zero_only` in favor of `pytorch_lightning.utilities.rank_zero.rank_zero_only` ([#11747](https://github.com/Lightning-AI/lightning/pull/11747))
- Deprecated `pytorch_lightning.utilities.distributed.rank_zero_debug` in favor of `pytorch_lightning.utilities.rank_zero.rank_zero_debug` ([#11747](https://github.com/Lightning-AI/lightning/pull/11747))
- Deprecated `pytorch_lightning.utilities.distributed.rank_zero_info` in favor of `pytorch_lightning.utilities.rank_zero.rank_zero_info` ([#11747](https://github.com/Lightning-AI/lightning/pull/11747))
- Deprecated `pytorch_lightning.utilities.warnings.rank_zero_warn` in favor of `pytorch_lightning.utilities.rank_zero.rank_zero_warn` ([#11747](https://github.com/Lightning-AI/lightning/pull/11747))
- Deprecated `pytorch_lightning.utilities.warnings.rank_zero_deprecation` in favor of `pytorch_lightning.utilities.rank_zero.rank_zero_deprecation` ([#11747](https://github.com/Lightning-AI/lightning/pull/11747))
- Deprecated `pytorch_lightning.utilities.warnings.LightningDeprecationWarning` in favor of `pytorch_lightning.utilities.rank_zero.LightningDeprecationWarning` ([#11747](https://github.com/Lightning-AI/lightning/pull/11747))
- Deprecated `on_pretrain_routine_start` and `on_pretrain_routine_end` callback hooks in favor of `on_fit_start` ([#11794](https://github.com/Lightning-AI/lightning/pull/11794))
- Deprecated `LightningModule.on_pretrain_routine_start` and `LightningModule.on_pretrain_routine_end` hooks in favor of `on_fit_start` ([#12122](https://github.com/Lightning-AI/lightning/pull/12122))
- Deprecated `agg_key_funcs` and `agg_default_func` parameters from `LightningLoggerBase` ([#11871](https://github.com/Lightning-AI/lightning/pull/11871))
- Deprecated `LightningLoggerBase.update_agg_funcs` ([#11871](https://github.com/Lightning-AI/lightning/pull/11871))
- Deprecated `LightningLoggerBase.agg_and_log_metrics` in favor of `LightningLoggerBase.log_metrics` ([#11832](https://github.com/Lightning-AI/lightning/pull/11832))
- Deprecated passing `weights_save_path` to the `Trainer` constructor in favor of adding the `ModelCheckpoint` callback with `dirpath` directly to the list of callbacks ([#12084](https://github.com/Lightning-AI/lightning/pull/12084))
- Deprecated `pytorch_lightning.profiler.AbstractProfiler` in favor of `pytorch_lightning.profiler.Profiler` ([#12106](https://github.com/Lightning-AI/lightning/pull/12106))
- Deprecated `pytorch_lightning.profiler.BaseProfiler` in favor of `pytorch_lightning.profiler.Profiler` ([#12150](https://github.com/Lightning-AI/lightning/pull/12150))
- Deprecated `BaseProfiler.profile_iterable` ([#12102](https://github.com/Lightning-AI/lightning/pull/12102))
- Deprecated `LoggerCollection` in favor of `trainer.loggers` ([#12147](https://github.com/Lightning-AI/lightning/pull/12147))
- Deprecated `PrecisionPlugin.on_{save,load}_checkpoint` in favor of `PrecisionPlugin.{state_dict,load_state_dict}` ([#11978](https://github.com/Lightning-AI/lightning/pull/11978))
- Deprecated `LightningDataModule.on_save/load_checkpoint` in favor of `state_dict/load_state_dict` ([#11893](https://github.com/Lightning-AI/lightning/pull/11893))
- Deprecated `Trainer.use_amp` in favor of `Trainer.amp_backend` ([#12312](https://github.com/Lightning-AI/lightning/pull/12312))
- Deprecated `LightingModule.use_amp` in favor of `Trainer.amp_backend` ([#12315](https://github.com/Lightning-AI/lightning/pull/12315))
- Deprecated specifying the process group backend through the environment variable `PL_TORCH_DISTRIBUTED_BACKEND` ([#11745](https://github.com/Lightning-AI/lightning/pull/11745))
- Deprecated `ParallelPlugin.torch_distributed_backend` in favor of `DDPStrategy.process_group_backend` property ([#11745](https://github.com/Lightning-AI/lightning/pull/11745))
- Deprecated `ModelCheckpoint.save_checkpoint` in favor of `Trainer.save_checkpoint` ([#12456](https://github.com/Lightning-AI/lightning/pull/12456))
- Deprecated `Trainer.devices` in favor of `Trainer.num_devices` and `Trainer.device_ids` ([#12151](https://github.com/Lightning-AI/lightning/pull/12151))
- Deprecated `Trainer.root_gpu` in favor of `Trainer.strategy.root_device.index` when GPU is used ([#12262](https://github.com/Lightning-AI/lightning/pull/12262))
- Deprecated `Trainer.num_gpus` in favor of `Trainer.num_devices` when GPU is used ([#12384](https://github.com/Lightning-AI/lightning/pull/12384))
- Deprecated `Trainer.ipus` in favor of `Trainer.num_devices` when IPU is used ([#12386](https://github.com/Lightning-AI/lightning/pull/12386))
- Deprecated `Trainer.num_processes` in favor of `Trainer.num_devices` ([#12388](https://github.com/Lightning-AI/lightning/pull/12388))
- Deprecated `Trainer.data_parallel_device_ids` in favor of `Trainer.device_ids` ([#12072](https://github.com/Lightning-AI/lightning/pull/12072))
- Deprecated returning state from `Callback.on_save_checkpoint` in favor of returning state in `Callback.state_dict` for checkpointing ([#11887](https://github.com/Lightning-AI/lightning/pull/11887))
- Deprecated passing only the callback state to `Callback.on_load_checkpoint(callback_state)` in favor of passing the callback state to `Callback.load_state_dict` and in 1.8, passing the entire checkpoint dictionary to `Callback.on_load_checkpoint(checkpoint)` ([#11887](https://github.com/Lightning-AI/lightning/pull/11887))
- Deprecated `Trainer.gpus` in favor of `Trainer.device_ids` or `Trainer.num_devices` ([#12436](https://github.com/Lightning-AI/lightning/pull/12436))
- Deprecated `Trainer.tpu_cores` in favor of `Trainer.num_devices` ([#12437](https://github.com/Lightning-AI/lightning/pull/12437))

### Removed

- Removed deprecated parameter `method` in `pytorch_lightning.utilities.model_helpers.is_overridden` ([#10507](https://github.com/Lightning-AI/lightning/pull/10507))
- Remove deprecated method `ClusterEnvironment.creates_children` ([#10339](https://github.com/Lightning-AI/lightning/pull/10339))
- Removed deprecated `TrainerModelHooksMixin.is_function_implemented` and `TrainerModelHooksMixin.has_arg` ([#10322](https://github.com/Lightning-AI/lightning/pull/10322))
- Removed deprecated `pytorch_lightning.utilities.device_dtype_mixin.DeviceDtypeModuleMixin` in favor of `pytorch_lightning.core.mixins.device_dtype_mixin.DeviceDtypeModuleMixin` ([#10442](https://github.com/Lightning-AI/lightning/pull/10442))
- Removed deprecated `LightningModule.loaded_optimizer_states_dict` property ([#10346](https://github.com/Lightning-AI/lightning/pull/10346))
- Removed deprecated `Trainer.fit(train_dataloader=)`, `Trainer.validate(val_dataloaders=)`, and `Trainer.test(test_dataloader=)` ([#10325](https://github.com/Lightning-AI/lightning/pull/10325))
- Removed deprecated `has_prepared_data`, `has_setup_fit`, `has_setup_validate`, `has_setup_test`, `has_setup_predict`, `has_teardown_fit`, `has_teardown_validate`, `has_teardown_test` and `has_teardown_predict` datamodule lifecycle properties  ([#10350](https://github.com/Lightning-AI/lightning/pull/10350))
- Removed deprecated `every_n_val_epochs` parameter of ModelCheckpoint ([#10366](https://github.com/Lightning-AI/lightning/pull/10366))
- Removed deprecated `import pytorch_lightning.profiler.profilers` in favor of `import pytorch_lightning.profiler` ([#10443](https://github.com/Lightning-AI/lightning/pull/10443))
- Removed deprecated property `configure_slurm_dpp` from accelerator connector ([#10370](https://github.com/Lightning-AI/lightning/pull/10370))
- Removed deprecated arguments `num_nodes` and `sync_batchnorm` from `DDPPlugin`, `DDPSpawnPlugin`, `DeepSpeedPlugin` ([#10357](https://github.com/Lightning-AI/lightning/pull/10357))
- Removed deprecated property `is_slurm_managing_tasks` from AcceleratorConnector ([#10353](https://github.com/Lightning-AI/lightning/pull/10353))
- Removed deprecated `LightningModule.log(tbptt_reduce_fx, tbptt_reduce_token, sync_dist_op)` ([#10423](https://github.com/Lightning-AI/lightning/pull/10423))
- Removed deprecated `Plugin.task_idx` ([#10441](https://github.com/Lightning-AI/lightning/pull/10441))
- Removed deprecated method `master_params` from PrecisionPlugin ([#10372](https://github.com/Lightning-AI/lightning/pull/10372))
- Removed the automatic detachment of "extras" returned from `training_step`. For example, `return {'loss': ..., 'foo': foo.detach()}` will now be necessary if `foo` has gradients which you do not want to store ([#10424](https://github.com/Lightning-AI/lightning/pull/10424))
- Removed deprecated passthrough methods and properties from `Accelerator` base class:
  * ([#10403](https://github.com/Lightning-AI/lightning/pull/10403))
  * ([#10448](https://github.com/Lightning-AI/lightning/pull/10448))
- Removed deprecated signature for `transfer_batch_to_device` hook. The new argument `dataloader_idx` is now required ([#10480](https://github.com/Lightning-AI/lightning/pull/10480))
- Removed deprecated `utilities.distributed.rank_zero_{warn/deprecation}` ([#10451](https://github.com/Lightning-AI/lightning/pull/10451))
- Removed deprecated `mode` argument from `ModelSummary` class ([#10449](https://github.com/Lightning-AI/lightning/pull/10449))
- Removed deprecated `Trainer.train_loop` property in favor of `Trainer.fit_loop` ([#10482](https://github.com/Lightning-AI/lightning/pull/10482))
- Removed deprecated `Trainer.train_loop` property in favor of `Trainer.fit_loop` ([#10482](https://github.com/Lightning-AI/lightning/pull/10482))
- Removed deprecated `disable_validation` property from Trainer ([#10450](https://github.com/Lightning-AI/lightning/pull/10450))
- Removed deprecated `CheckpointConnector.hpc_load` property in favor of `CheckpointConnector.restore` ([#10525](https://github.com/Lightning-AI/lightning/pull/10525))
- Removed deprecated `reload_dataloaders_every_epoch` from `Trainer` in favour of `reload_dataloaders_every_n_epochs` ([#10481](https://github.com/Lightning-AI/lightning/pull/10481))
- Removed the `precision_plugin` attribute from `Accelerator` in favor of its equivalent attribute `precision_plugin` in the `TrainingTypePlugin` ([#10570](https://github.com/Lightning-AI/lightning/pull/10570))
- Removed `DeepSpeedPlugin.{precision,amp_type,amp_level}` properties ([#10657](https://github.com/Lightning-AI/lightning/pull/10657))
- Removed patching of `on_before_batch_transfer`, `transfer_batch_to_device` and `on_after_batch_transfer` hooks in `LightningModule` ([#10603](https://github.com/Lightning-AI/lightning/pull/10603))
- Removed argument `return_result` from the `DDPSpawnPlugin.spawn()` method ([#10867](https://github.com/Lightning-AI/lightning/pull/10867))
- Removed the property `TrainingTypePlugin.results` and corresponding properties in subclasses ([#10034](https://github.com/Lightning-AI/lightning/pull/10034))
- Removed the `mp_queue` attribute from `DDPSpawnPlugin` and `TPUSpawnPlugin` ([#10034](https://github.com/Lightning-AI/lightning/pull/10034))
- Removed unnecessary `_move_optimizer_state` method overrides from `TPUSpawnPlugin` and `SingleTPUPlugin` ([#10849](https://github.com/Lightning-AI/lightning/pull/10849))
- Removed `should_rank_save_checkpoint` property from `TrainingTypePlugin` ([#11070](https://github.com/Lightning-AI/lightning/pull/11070))
- Removed `model_sharded_context` method from `Accelerator` ([#10886](https://github.com/Lightning-AI/lightning/pull/10886))
- Removed method `pre_dispatch` from the `PrecisionPlugin` ([#10887](https://github.com/Lightning-AI/lightning/pull/10887))
- Removed method `setup_optimizers_in_pre_dispatch` from the `strategies` and achieve the same logic in `setup` and `pre_dispatch` methods ([#10906](https://github.com/Lightning-AI/lightning/pull/10906))
- Removed methods `pre_dispatch`, `dispatch` and `post_dispatch` from the `Accelerator` ([#10885](https://github.com/Lightning-AI/lightning/pull/10885))
- Removed method `training_step`, `test_step`, `validation_step` and `predict_step` from the `Accelerator` ([#10890](https://github.com/Lightning-AI/lightning/pull/10890))
- Removed `TrainingTypePlugin.start_{training,evaluating,predicting}` hooks and the same in all subclasses ([#10989](https://github.com/Lightning-AI/lightning/pull/10989), [#10896](https://github.com/Lightning-AI/lightning/pull/10896))
- Removed `Accelerator.on_train_start` ([#10999](https://github.com/Lightning-AI/lightning/pull/10999))
- Removed support for Python 3.6 ([#11117](https://github.com/Lightning-AI/lightning/pull/11117))
- Removed `Strategy.init_optimizers` in favor of `Strategy.setup_optimizers` ([#11236](https://github.com/Lightning-AI/lightning/pull/11236))
- Removed `profile("training_step_and_backward")` in `Closure` class since we already profile calls `training_step` and `backward` ([#11222](https://github.com/Lightning-AI/lightning/pull/11222))
- Removed `Strategy.optimizer_zero_grad` ([#11246](https://github.com/Lightning-AI/lightning/pull/11246))
- Removed `Strategy.on_gpu` ([#11537](https://github.com/Lightning-AI/lightning/pull/11537))
- Removed `Strategy.on_tpu` property ([#11536](https://github.com/Lightning-AI/lightning/pull/11536))
- Removed the abstract property `LightningLoggerBase.experiment` ([#11603](https://github.com/Lightning-AI/lightning/pull/11603))
- Removed `FitLoop.current_epoch` getter and setter ([#11562](https://github.com/Lightning-AI/lightning/pull/11562))
- Removed access to `_short_id` in `NeptuneLogger` ([#11517](https://github.com/Lightning-AI/lightning/pull/11517))
- Removed `log_text` and `log_image` from the `LightningLoggerBase` API ([#11857](https://github.com/Lightning-AI/lightning/pull/11857))
- Removed calls to `profile("model_forward")` in favor of profiling `training_step` ([#12032](https://github.com/Lightning-AI/lightning/pull/12032))
- Removed `get_mp_spawn_kwargs` from `DDPSpawnStrategy` and `TPUSpawnStrategy` in favor of configuration in the `_SpawnLauncher` ([#11966](https://github.com/Lightning-AI/lightning/pull/11966))
- Removed `_aggregate_metrics`, `_reduce_agg_metrics`, and `_finalize_agg_metrics` from `LightningLoggerBase` ([#12053](https://github.com/Lightning-AI/lightning/pull/12053))
- Removed the `AcceleratorConnector.device_type` property ([#12081](https://github.com/Lightning-AI/lightning/pull/12081))
- Removed `AcceleratorConnector.num_nodes` ([#12107](https://github.com/Lightning-AI/lightning/pull/12107))
- Removed `AcceleratorConnector.has_ipu` property ([#12111](https://github.com/Lightning-AI/lightning/pull/12111))
- Removed `AcceleratorConnector.use_ipu` property ([#12110](https://github.com/Lightning-AI/lightning/pull/12110))
- Removed `AcceleratorConnector.has_tpu` property ([#12109](https://github.com/Lightning-AI/lightning/pull/12109))
- Removed `AcceleratorConnector.use_dp` property ([#12112](https://github.com/Lightning-AI/lightning/pull/12112))
- Removed `configure_sync_batchnorm` from `ParallelStrategy` and all other strategies that inherit from it ([#11754](https://github.com/Lightning-AI/lightning/pull/11754))
- Removed public attribute `sync_batchnorm` from strategies ([#11754](https://github.com/Lightning-AI/lightning/pull/11754))
- Removed `AcceleratorConnector.root_gpu` property ([#12262](https://github.com/Lightning-AI/lightning/pull/12262))
- Removed `AcceleratorConnector.tpu_id` property ([#12387](https://github.com/Lightning-AI/lightning/pull/12387))
- Removed `AcceleratorConnector.num_gpus` property ([#12384](https://github.com/Lightning-AI/lightning/pull/12384))
- Removed `AcceleratorConnector.num_ipus` property ([#12386](https://github.com/Lightning-AI/lightning/pull/12386))
- Removed `AcceleratorConnector.num_processes` property ([#12388](https://github.com/Lightning-AI/lightning/pull/12388))
- Removed `AcceleratorConnector.parallel_device_ids` property ([#12072](https://github.com/Lightning-AI/lightning/pull/12072))
- Removed `AcceleratorConnector.devices` property ([#12435](https://github.com/Lightning-AI/lightning/pull/12435))
- Removed `AcceleratorConnector.parallel_devices` property ([#12075](https://github.com/Lightning-AI/lightning/pull/12075))
- Removed `AcceleratorConnector.tpu_cores` property ([#12437](https://github.com/Lightning-AI/lightning/pull/12437))

### Fixed

- Fixed an issue where `ModelCheckpoint` could delete last checkpoint from the old directory when `dirpath` has changed during resumed training ([#12225](https://github.com/Lightning-AI/lightning/pull/12225))
- Fixed an issue where `ModelCheckpoint` could delete older checkpoints when `dirpath` has changed during resumed training ([#12045](https://github.com/Lightning-AI/lightning/pull/12045))
- Fixed an issue where `HorovodStrategy.teardown()` did not complete gracefully if an exception was thrown during callback setup [#11752](https://github.com/Lightning-AI/lightning/pull/11752)
- Fixed security vulnerabilities CVE-2020-1747 and CVE-2020-14343 caused by the `PyYAML` dependency ([#11099](https://github.com/Lightning-AI/lightning/pull/11099))
- Fixed security vulnerability "CWE-94: Improper Control of Generation of Code (Code Injection)" ([#12212](https://github.com/Lightning-AI/lightning/pull/12212))
- Fixed logging on `{test,validation}_epoch_end` with multiple dataloaders ([#11132](https://github.com/Lightning-AI/lightning/pull/11132))
- Reset the validation progress tracking state after sanity checking ([#11218](https://github.com/Lightning-AI/lightning/pull/11218))
- Fixed double evaluation bug with fault-tolerance enabled where the second call was completely skipped ([#11119](https://github.com/Lightning-AI/lightning/pull/11119))
- Fixed an issue with the `TPUSpawnPlugin` handling the `XLA_USE_BF16` environment variable incorrectly ([#10990](https://github.com/Lightning-AI/lightning/pull/10990))
- Fixed wrong typehint for `Trainer.lightning_optimizers` ([#11155](https://github.com/Lightning-AI/lightning/pull/11155))
- Fixed the lr-scheduler state not being dumped to checkpoint when using the deepspeed strategy ([#11307](https://github.com/Lightning-AI/lightning/pull/11307))
- Fixed bug that forced overriding `configure_optimizers` with the CLI ([#11672](https://github.com/Lightning-AI/lightning/pull/11672))
- Fixed type promotion when tensors of higher category than float are logged ([#11401](https://github.com/Lightning-AI/lightning/pull/11401))
- Fixed `SimpleProfiler` summary ([#11414](https://github.com/Lightning-AI/lightning/pull/11414))
- No longer set a `DistributedSampler` to the `poptorch.DataLoader` when IPUs are used ([#12114](https://github.com/Lightning-AI/lightning/pull/12114))
- Fixed bug where progress bar was not being disabled when not in rank zero during predict ([#11377](https://github.com/Lightning-AI/lightning/pull/11377))
- Fixed the mid-epoch warning call while resuming training ([#11556](https://github.com/Lightning-AI/lightning/pull/11556))
- Fixed `LightningModule.{un,}toggle_model` when only 1 optimizer is used ([#12088](https://github.com/Lightning-AI/lightning/pull/12088))
- Fixed an issue in `RichProgressbar` to display the metrics logged only on main progress bar ([#11690](https://github.com/Lightning-AI/lightning/pull/11690))
- Fixed `RichProgressBar` progress when refresh rate does not evenly divide the total counter ([#11668](https://github.com/Lightning-AI/lightning/pull/11668))
- Fixed `RichProgressBar` progress validation bar total when using multiple validation runs within a single training epoch ([#11668](https://github.com/Lightning-AI/lightning/pull/11668))
- Configure native Deepspeed schedulers with interval='step' ([#11788](https://github.com/Lightning-AI/lightning/pull/11788)), ([#12031](https://github.com/Lightning-AI/lightning/pull/12031))
- Update `RichProgressBarTheme` styles after detecting light theme on colab ([#10993](https://github.com/Lightning-AI/lightning/pull/10993))
- Fixed passing `_ddp_params_and_buffers_to_ignore` ([#11949](https://github.com/Lightning-AI/lightning/pull/11949))
- Fixed an `AttributeError` when calling `save_hyperparameters` and no parameters need saving ([#11827](https://github.com/Lightning-AI/lightning/pull/11827))
- Fixed environment variable priority for global rank determination ([#11406](https://github.com/Lightning-AI/lightning/pull/11406))
- Fixed an issue that caused the Trainer to produce identical results on subsequent runs without explicit re-seeding ([#11870](https://github.com/Lightning-AI/lightning/pull/11870))
- Fixed an issue that caused the Tuner to affect the random state ([#11870](https://github.com/Lightning-AI/lightning/pull/11870))
- Fixed to avoid common hook warning if no hook is overridden ([#12131](https://github.com/Lightning-AI/lightning/pull/12131))
- Fixed deepspeed keeping old sub-folders in same ckpt path ([#12194](https://github.com/Lightning-AI/lightning/pull/12194))
- Fixed returning logged metrics instead of callback metrics during evaluation ([#12224](https://github.com/Lightning-AI/lightning/pull/12224))
- Fixed the case where `logger=None` is passed to the Trainer ([#12249](https://github.com/Lightning-AI/lightning/pull/12249))
- Fixed bug where the global step tracked by `ModelCheckpoint` was still set even if no checkpoint was saved ([#12418](https://github.com/Lightning-AI/lightning/pull/12418))
- Fixed bug where `ModelCheckpoint` was overriding the `epoch` and `step` logged values ([#12418](https://github.com/Lightning-AI/lightning/pull/12418))
- Fixed bug where monitoring the default `epoch` and `step` values with `ModelCheckpoint` would fail ([#12418](https://github.com/Lightning-AI/lightning/pull/12418))
- Fixed initializing optimizers unnecessarily in `DDPFullyShardedStrategy` ([#12267](https://github.com/Lightning-AI/lightning/pull/12267))
- Fixed check for horovod module ([#12377](https://github.com/Lightning-AI/lightning/pull/12377))
- Fixed logging to loggers with multiple eval dataloaders ([#12454](https://github.com/Lightning-AI/lightning/pull/12454))
- Fixed an issue with resuming from a checkpoint trained with QAT ([#11346](https://github.com/Lightning-AI/lightning/pull/11346))


## [1.5.10] - 2022-02-08

### Fixed

- Fixed an issue to avoid validation loop run on restart ([#11552](https://github.com/Lightning-AI/lightning/pull/11552))
- The `RichProgressBar` now correctly shows the `on_epoch` logged values on train epoch end ([#11689](https://github.com/Lightning-AI/lightning/pull/11689))
- Fixed an issue to make the `step` argument in `WandbLogger.log_image` work ([#11716](https://github.com/Lightning-AI/lightning/pull/11716))
- Fixed `restore_optimizers` for mapping states ([#11757](https://github.com/Lightning-AI/lightning/pull/11757))
- With `DPStrategy`, the batch is not explicitly moved to the device ([#11780](https://github.com/Lightning-AI/lightning/pull/11780))
- Fixed an issue to avoid val bar disappear after `trainer.validate()` ([#11700](https://github.com/Lightning-AI/lightning/pull/11700))
- Fixed supporting remote filesystems with `Trainer.weights_save_path` for fault-tolerant training ([#11776](https://github.com/Lightning-AI/lightning/pull/11776))
- Fixed check for available modules ([#11526](https://github.com/Lightning-AI/lightning/pull/11526))
- Fixed bug where the path for "last" checkpoints was not getting saved correctly which caused newer runs to not remove the previous "last" checkpoint ([#11481](https://github.com/Lightning-AI/lightning/pull/11481))
- Fixed bug where the path for best checkpoints was not getting saved correctly when no metric was monitored which caused newer runs to not use the best checkpoint ([#11481](https://github.com/Lightning-AI/lightning/pull/11481))


## [1.5.9] - 2022-01-20

### Fixed

- Pinned sphinx-autodoc-typehints with <v1.15 ([#11400](https://github.com/Lightning-AI/lightning/pull/11400))
- Skipped testing with PyTorch 1.7 and Python 3.9 on Ubuntu ([#11217](https://github.com/Lightning-AI/lightning/pull/11217))
- Fixed type promotion when tensors of higher category than float are logged ([#11401](https://github.com/Lightning-AI/lightning/pull/11401))
- Fixed the format of the configuration saved automatically by the CLI's `SaveConfigCallback` ([#11532](https://github.com/Lightning-AI/lightning/pull/11532))

### Changed
- Changed `LSFEnvironment` to use `LSB_DJOB_RANKFILE` environment variable instead of `LSB_HOSTS` for determining node rank and main address ([#10825](https://github.com/Lightning-AI/lightning/pull/10825))
- Disabled sampler replacement when using `IterableDataset` ([#11507](https://github.com/Lightning-AI/lightning/pull/11507))


## [1.5.8] - 2022-01-05

### Fixed

- Fixed `LightningCLI` race condition while saving the config ([#11199](https://github.com/Lightning-AI/lightning/pull/11199))
- Fixed the default value used with `log(reduce_fx=min|max)` ([#11310](https://github.com/Lightning-AI/lightning/pull/11310))
- Fixed data fetcher selection ([#11294](https://github.com/Lightning-AI/lightning/pull/11294))
- Fixed a race condition that could result in incorrect (zero) values being observed in prediction writer callbacks ([#11288](https://github.com/Lightning-AI/lightning/pull/11288))
- Fixed dataloaders not getting reloaded the correct amount of times when setting `reload_dataloaders_every_n_epochs` and `check_val_every_n_epoch` ([#10948](https://github.com/Lightning-AI/lightning/pull/10948))
- Fixed deepspeed strategy not restoring the lr-scheduler states when lr-scheduler(s) are configured through `LightningModule.configure_optimizer` ([#11322](https://github.com/Lightning-AI/lightning/pull/11322))


## [1.5.7] - 2021-12-21

### Fixed

- Fixed `NeptuneLogger` when using DDP ([#11030](https://github.com/Lightning-AI/lightning/pull/11030))
- Fixed a bug to disable logging hyperparameters in logger if there are no hparams ([#11105](https://github.com/Lightning-AI/lightning/pull/11105))
- Avoid the deprecated `onnx.export(example_outputs=...)` in torch 1.10 ([#11116](https://github.com/Lightning-AI/lightning/pull/11116))
- Fixed an issue when torch-scripting a `LightningModule` after training with `Trainer(sync_batchnorm=True)` ([#11078](https://github.com/Lightning-AI/lightning/pull/11078))
- Fixed an `AttributeError` occurring when using a `CombinedLoader` (multiple dataloaders) for prediction ([#11111](https://github.com/Lightning-AI/lightning/pull/11111))
- Fixed bug where `Trainer(track_grad_norm=..., logger=False)` would fail ([#11114](https://github.com/Lightning-AI/lightning/pull/11114))
- Fixed an incorrect warning being produced by the model summary when using `bf16` precision on CPU ([#11161](https://github.com/Lightning-AI/lightning/pull/11161))

### Changed

- DeepSpeed does not require lightning module zero 3 partitioning ([#10655](https://github.com/Lightning-AI/lightning/pull/10655))
- The `ModelCheckpoint` callback now saves and restores attributes `best_k_models`, `kth_best_model_path`, `kth_value`, and `last_model_path` ([#10995](https://github.com/Lightning-AI/lightning/pull/10995))


## [1.5.6] - 2021-12-15

### Fixed

- Fixed a bug where the DeepSpeedPlugin arguments `cpu_checkpointing` and `contiguous_memory_optimization` were not being forwarded to deepspeed correctly ([#10874](https://github.com/Lightning-AI/lightning/pull/10874))
- Fixed an issue with `NeptuneLogger` causing checkpoints to be uploaded with a duplicated file extension ([#11015](https://github.com/Lightning-AI/lightning/pull/11015))
- Fixed support for logging within callbacks returned from `LightningModule` ([#10991](https://github.com/Lightning-AI/lightning/pull/10991))
- Fixed running sanity check with `RichProgressBar` ([#10913](https://github.com/Lightning-AI/lightning/pull/10913))
- Fixed support for `CombinedLoader` while checking for warning raised with eval dataloaders ([#10994](https://github.com/Lightning-AI/lightning/pull/10994))
- The TQDM progress bar now correctly shows the `on_epoch` logged values on train epoch end ([#11069](https://github.com/Lightning-AI/lightning/pull/11069))
- Fixed bug where the TQDM updated the training progress bar during `trainer.validate` ([#11069](https://github.com/Lightning-AI/lightning/pull/11069))


## [1.5.5] - 2021-12-07

### Fixed

- Disabled batch_size extraction for torchmetric instances because they accumulate the metrics internally ([#10815](https://github.com/Lightning-AI/lightning/pull/10815))
- Fixed an issue with `SignalConnector` not restoring the default signal handlers on teardown when running on SLURM or with fault-tolerant training enabled ([#10611](https://github.com/Lightning-AI/lightning/pull/10611))
- Fixed `SignalConnector._has_already_handler` check for callable type ([#10483](https://github.com/Lightning-AI/lightning/pull/10483))
- Fixed an issue to return the results for each dataloader separately instead of duplicating them for each ([#10810](https://github.com/Lightning-AI/lightning/pull/10810))
- Improved exception message if `rich` version is less than `10.2.2` ([#10839](https://github.com/Lightning-AI/lightning/pull/10839))
- Fixed uploading best model checkpoint in NeptuneLogger ([#10369](https://github.com/Lightning-AI/lightning/pull/10369))
- Fixed early schedule reset logic in PyTorch profiler that was causing data leak ([#10837](https://github.com/Lightning-AI/lightning/pull/10837))
- Fixed a bug that caused incorrect batch indices to be passed to the `BasePredictionWriter` hooks when using a dataloader with `num_workers > 0` ([#10870](https://github.com/Lightning-AI/lightning/pull/10870))
- Fixed an issue with item assignment on the logger on rank > 0 for those who support it ([#10917](https://github.com/Lightning-AI/lightning/pull/10917))
- Fixed importing `torch_xla.debug` for `torch-xla<1.8` ([#10836](https://github.com/Lightning-AI/lightning/pull/10836))
- Fixed an issue with `DDPSpawnPlugin` and related plugins leaving a temporary checkpoint behind ([#10934](https://github.com/Lightning-AI/lightning/pull/10934))
- Fixed a `TypeError` occurring in the `SingalConnector.teardown()` method ([#10961](https://github.com/Lightning-AI/lightning/pull/10961))


## [1.5.4] - 2021-11-30

### Fixed

- Fixed support for `--key.help=class` with the `LightningCLI` ([#10767](https://github.com/Lightning-AI/lightning/pull/10767))
- Fixed `_compare_version` for python packages ([#10762](https://github.com/Lightning-AI/lightning/pull/10762))
- Fixed TensorBoardLogger `SummaryWriter` not close before spawning the processes ([#10777](https://github.com/Lightning-AI/lightning/pull/10777))
- Fixed a consolidation error in Lite when attempting to save the state dict of a sharded optimizer ([#10746](https://github.com/Lightning-AI/lightning/pull/10746))
- Fixed the default logging level for batch hooks associated with training from `on_step=False, on_epoch=True` to `on_step=True, on_epoch=False` ([#10756](https://github.com/Lightning-AI/lightning/pull/10756))

### Removed

- Removed PyTorch 1.6 support ([#10367](https://github.com/Lightning-AI/lightning/pull/10367), [#10738](https://github.com/Lightning-AI/lightning/pull/10738))


## [1.5.3] - 2021-11-24

### Fixed

- Fixed `ShardedTensor` state dict hook registration to check if torch distributed is available ([#10621](https://github.com/Lightning-AI/lightning/pull/10621))
- Fixed an issue with `self.log` not respecting a tensor's `dtype` when applying computations ([#10076](https://github.com/Lightning-AI/lightning/pull/10076))
- Fixed LigtningLite `_wrap_init` popping unexisting keys from DataLoader signature parameters ([#10613](https://github.com/Lightning-AI/lightning/pull/10613))
- Fixed signals being registered within threads ([#10610](https://github.com/Lightning-AI/lightning/pull/10610))
- Fixed an issue that caused Lightning to extract the batch size even though it was set by the user in `LightningModule.log` ([#10408](https://github.com/Lightning-AI/lightning/pull/10408))
- Fixed `Trainer(move_metrics_to_cpu=True)` not moving the evaluation logged results to CPU ([#10631](https://github.com/Lightning-AI/lightning/pull/10631))
- Fixed the `{validation,test}_step` outputs getting moved to CPU with `Trainer(move_metrics_to_cpu=True)` ([#10631](https://github.com/Lightning-AI/lightning/pull/10631))
- Fixed an issue with collecting logged test results with multiple dataloaders ([#10522](https://github.com/Lightning-AI/lightning/pull/10522))


## [1.5.2] - 2021-11-16

### Fixed

- Fixed `CombinedLoader` and `max_size_cycle` didn't receive a `DistributedSampler` ([#10374](https://github.com/Lightning-AI/lightning/pull/10374))
- Fixed an issue where class or init-only variables of dataclasses were passed to the dataclass constructor in `utilities.apply_to_collection` ([#9702](https://github.com/Lightning-AI/lightning/pull/9702))
- Fixed `isinstance` not working with `init_meta_context`, materialized model not being moved to the device ([#10493](https://github.com/Lightning-AI/lightning/pull/10493))
- Fixed an issue that prevented the Trainer to shutdown workers when execution is interrupted due to failure([#10463](https://github.com/Lightning-AI/lightning/pull/10463))
- Squeeze the early stopping monitor to remove empty tensor dimensions ([#10461](https://github.com/Lightning-AI/lightning/pull/10461))
- Fixed sampler replacement logic with `overfit_batches` to only replace the sample when `SequentialSampler` is not used ([#10486](https://github.com/Lightning-AI/lightning/pull/10486))
- Fixed scripting causing false positive deprecation warnings ([#10470](https://github.com/Lightning-AI/lightning/pull/10470), [#10555](https://github.com/Lightning-AI/lightning/pull/10555))
- Do not fail if batch size could not be inferred for logging when using DeepSpeed ([#10438](https://github.com/Lightning-AI/lightning/pull/10438))
- Fixed propagation of device and dtype information to submodules of LightningLite when they inherit from `DeviceDtypeModuleMixin` ([#10559](https://github.com/Lightning-AI/lightning/pull/10559))


## [1.5.1] - 2021-11-09

### Fixed

- Fixed `apply_to_collection(defaultdict)` ([#10316](https://github.com/Lightning-AI/lightning/pull/10316))
- Fixed failure when `DataLoader(batch_size=None)` is passed ([#10345](https://github.com/Lightning-AI/lightning/pull/10345))
- Fixed interception of `__init__` arguments for sub-classed DataLoader re-instantiation in Lite ([#10334](https://github.com/Lightning-AI/lightning/pull/10334))
- Fixed issue with pickling `CSVLogger` after a call to `CSVLogger.save` ([#10388](https://github.com/Lightning-AI/lightning/pull/10388))
- Fixed an import error being caused by `PostLocalSGD` when `torch.distributed` not available ([#10359](https://github.com/Lightning-AI/lightning/pull/10359))
- Fixed the logging with `on_step=True` in epoch-level hooks causing unintended side-effects. Logging with `on_step=True` in epoch-level hooks will now correctly raise an error ([#10409](https://github.com/Lightning-AI/lightning/pull/10409))
- Fixed deadlocks for distributed training with `RichProgressBar` ([#10428](https://github.com/Lightning-AI/lightning/pull/10428))
- Fixed an issue where the model wrapper in Lite converted non-floating point tensors to float ([#10429](https://github.com/Lightning-AI/lightning/pull/10429))
- Fixed an issue with inferring the dataset type in fault-tolerant training ([#10432](https://github.com/Lightning-AI/lightning/pull/10432))
- Fixed dataloader workers with `persistent_workers` being deleted on every iteration ([#10434](https://github.com/Lightning-AI/lightning/pull/10434))


## [1.5.0] - 2021-11-02

### Added

- Added support for monitoring the learning rate without schedulers in `LearningRateMonitor` ([#9786](https://github.com/Lightning-AI/lightning/pull/9786))
- Added registration of `ShardedTensor` state dict hooks in `LightningModule.__init__` if the PyTorch version supports `ShardedTensor` ([#8944](https://github.com/Lightning-AI/lightning/pull/8944))
- Added error handling including calling of `on_keyboard_interrupt()` and `on_exception()` for all entrypoints (fit, validate, test, predict) ([#8819](https://github.com/Lightning-AI/lightning/pull/8819))
- Added a flavor of `training_step` that takes `dataloader_iter` as an argument ([#8807](https://github.com/Lightning-AI/lightning/pull/8807))
- Added a `state_key` property to the `Callback` base class ([#6886](https://github.com/Lightning-AI/lightning/pull/6886))
- Added progress tracking to loops:
    * Integrated `TrainingEpochLoop.total_batch_idx` ([#8598](https://github.com/Lightning-AI/lightning/pull/8598))
    * Added `BatchProgress` and integrated `TrainingEpochLoop.is_last_batch` ([#9657](https://github.com/Lightning-AI/lightning/pull/9657))
    * Avoid optional `Tracker` attributes ([#9320](https://github.com/Lightning-AI/lightning/pull/9320))
    * Reset `current` progress counters when restarting an epoch loop that had already finished ([#9371](https://github.com/Lightning-AI/lightning/pull/9371))
    * Call `reset_on_restart` in the loop's `reset` hook instead of when loading a checkpoint ([#9561](https://github.com/Lightning-AI/lightning/pull/9561))
    * Use `completed` over `processed` in `reset_on_restart` ([#9656](https://github.com/Lightning-AI/lightning/pull/9656))
    * Renamed `reset_on_epoch` to `reset_on_run` ([#9658](https://github.com/Lightning-AI/lightning/pull/9658))
- Added `batch_size` and `rank_zero_only` arguments for `log_dict` to match `log` ([#8628](https://github.com/Lightning-AI/lightning/pull/8628))
- Added a check for unique GPU ids ([#8666](https://github.com/Lightning-AI/lightning/pull/8666))
- Added `ResultCollection` state_dict to the Loop `state_dict` and added support for distributed reload ([#8641](https://github.com/Lightning-AI/lightning/pull/8641))
- Added DeepSpeed collate checkpoint utility function ([#8701](https://github.com/Lightning-AI/lightning/pull/8701))
- Added a `handles_accumulate_grad_batches` property to the training type plugins ([#8856](https://github.com/Lightning-AI/lightning/pull/8856))
- Added a warning to `WandbLogger` when reusing a wandb run ([#8714](https://github.com/Lightning-AI/lightning/pull/8714))
- Added `log_graph` argument for `watch` method of `WandbLogger` ([#8662](https://github.com/Lightning-AI/lightning/pull/8662))
- `LightningCLI` additions:
  * Added `LightningCLI(run=False|True)` to choose whether to run a `Trainer` subcommand ([#8751](https://github.com/Lightning-AI/lightning/pull/8751))
  * Added support to call any trainer function from the `LightningCLI` via subcommands ([#7508](https://github.com/Lightning-AI/lightning/pull/7508))
  * Allow easy trainer re-instantiation ([#7508](https://github.com/Lightning-AI/lightning/pull/9241))
  * Automatically register all optimizers and learning rate schedulers ([#9565](https://github.com/Lightning-AI/lightning/pull/9565))
  * Allow registering custom optimizers and learning rate schedulers without subclassing the CLI ([#9565](https://github.com/Lightning-AI/lightning/pull/9565))
  * Support shorthand notation to instantiate optimizers and learning rate schedulers ([#9565](https://github.com/Lightning-AI/lightning/pull/9565))
  * Support passing lists of callbacks via command line ([#8815](https://github.com/Lightning-AI/lightning/pull/8815))
  * Support shorthand notation to instantiate models ([#9588](https://github.com/Lightning-AI/lightning/pull/9588))
  * Support shorthand notation to instantiate datamodules ([#10011](https://github.com/Lightning-AI/lightning/pull/10011))
  * Added `multifile` option to `LightningCLI` to enable/disable config saving to preserve multiple files structure ([#9073](https://github.com/Lightning-AI/lightning/pull/9073))
- Fault-tolerant training:
    * Added `FastForwardSampler` and `CaptureIterableDataset` injection to data loading utilities ([#8366](https://github.com/Lightning-AI/lightning/pull/8366))
    * Added `DataFetcher` to control fetching flow ([#8890](https://github.com/Lightning-AI/lightning/pull/8890))
    * Added `SharedCycleIteratorState` to prevent infinite loop ([#8889](https://github.com/Lightning-AI/lightning/pull/8889))
    * Added `CaptureMapDataset` for state management in map-style datasets ([#8891](https://github.com/Lightning-AI/lightning/pull/8891))
    * Added Fault Tolerant Training to `DataFetcher` ([#8891](https://github.com/Lightning-AI/lightning/pull/8891))
    * Replaced old prefetch iterator with new `DataFetcher` in training loop ([#8953](https://github.com/Lightning-AI/lightning/pull/8953))
    * Added partial support for global random state fault-tolerance in map-style datasets ([#8950](https://github.com/Lightning-AI/lightning/pull/8950))
    * Converted state to tuple explicitly when setting Python random state ([#9401](https://github.com/Lightning-AI/lightning/pull/9401))
    * Added support for restarting an optimizer loop (multiple optimizers) ([#9537](https://github.com/Lightning-AI/lightning/pull/9537))
    * Added support for restarting within Evaluation Loop ([#9563](https://github.com/Lightning-AI/lightning/pull/9563))
    * Added mechanism to detect that a signal has been sent so the Trainer can gracefully exit ([#9566](https://github.com/Lightning-AI/lightning/pull/9566))
    * Added support for skipping ahead to validation during the auto-restart of fitting ([#9681](https://github.com/Lightning-AI/lightning/pull/9681))
    * Added support for auto-restart if a fault-tolerant checkpoint is available ([#9722](https://github.com/Lightning-AI/lightning/pull/9722))
- Checkpoint saving and loading extensibility:
  * Added `CheckpointIO` plugin to expose checkpoint IO from training type plugin ([#8743](https://github.com/Lightning-AI/lightning/pull/8743))
  * Refactored `CheckpointConnector` to offload validation logic to the `CheckpointIO` plugin ([#9045](https://github.com/Lightning-AI/lightning/pull/9045))
  * Added `remove_checkpoint` to `CheckpointIO` plugin by moving the responsibility out of the `ModelCheckpoint` callback ([#9373](https://github.com/Lightning-AI/lightning/pull/9373))
  * Added `XLACheckpointIO` plugin ([#9972](https://github.com/Lightning-AI/lightning/pull/9972))
- Loop customization:
    * Added `Closure` and `AbstractClosure` classes ([#8642](https://github.com/Lightning-AI/lightning/pull/8642))
    * Refactored `TrainingBatchLoop` and extracted `OptimizerLoop`, splitting off automatic optimization into its own loop ([#9191](https://github.com/Lightning-AI/lightning/pull/9191))
    * Removed `TrainingBatchLoop.backward()`; manual optimization now calls directly into `Accelerator.backward()` and automatic optimization handles backward in new `OptimizerLoop` ([#9265](https://github.com/Lightning-AI/lightning/pull/9265))
    * Extracted `ManualOptimization` logic from `TrainingBatchLoop` into its own separate loop class ([#9266](https://github.com/Lightning-AI/lightning/pull/9266))
    * Added `OutputResult` and `ManualResult` classes ([#9437](https://github.com/Lightning-AI/lightning/pull/9437), [#9424](https://github.com/Lightning-AI/lightning/pull/9424))
    * Marked `OptimizerLoop.backward` as protected ([#9514](https://github.com/Lightning-AI/lightning/pull/9514))
    * Marked `FitLoop.should_accumulate` as protected ([#9515](https://github.com/Lightning-AI/lightning/pull/9515))
    * Marked several methods in `PredictionLoop` as protected: `on_predict_start`, `on_predict_epoch_end`, `on_predict_end`, `on_predict_model_eval` ([#9516](https://github.com/Lightning-AI/lightning/pull/9516))
    * Marked several methods in `EvaluationLoop` as protected: `get_max_batches`, `on_evaluation_model_eval`, `on_evaluation_model_train`, `on_evaluation_start`, `on_evaluation_epoch_start`, `on_evaluation_epoch_end`, `on_evaluation_end`, `reload_evaluation_dataloaders` ([#9516](https://github.com/Lightning-AI/lightning/pull/9516))
    * Marked several methods in `EvaluationEpochLoop` as protected: `on_evaluation_batch_start`, `evaluation_step`, `evaluation_step_end` ([#9516](https://github.com/Lightning-AI/lightning/pull/9516))
    * Added `yielding_training_step` example ([#9983](https://github.com/Lightning-AI/lightning/pull/9983))
- Added support for saving and loading state of multiple callbacks of the same type ([#7187](https://github.com/Lightning-AI/lightning/pull/7187))
- Added DeepSpeed Stage 1 support ([#8974](https://github.com/Lightning-AI/lightning/pull/8974))
- Added `Python dataclass` support for `LightningDataModule` ([#8272](https://github.com/Lightning-AI/lightning/pull/8272))
- Added sanitization of tensors when they get logged as hyperparameters in `TensorBoardLogger` ([#9031](https://github.com/Lightning-AI/lightning/pull/9031))
- Added `InterBatchParallelDataFetcher` ([#9020](https://github.com/Lightning-AI/lightning/pull/9020))
- Added `DataLoaderIterDataFetcher` ([#9020](https://github.com/Lightning-AI/lightning/pull/9020))
- Added `DataFetcher` within `Fit / Evaluation` Loop  ([#9047](https://github.com/Lightning-AI/lightning/pull/9047))
- Added a friendly error message when DDP attempts to spawn new distributed processes with rank > 0 ([#9005](https://github.com/Lightning-AI/lightning/pull/9005))
- Added Rich integration:
    * Added Rich progress bar ([#8929](https://github.com/Lightning-AI/lightning/pull/8929), [#9559](https://github.com/Lightning-AI/lightning/pull/9559))
    * Added Support for iterable datasets ([#9734](https://github.com/Lightning-AI/lightning/pull/9734))
    * Added `RichModelSummary` callback ([#9546](https://github.com/Lightning-AI/lightning/pull/9546))
    * Added `configure_columns` method to `RichProgressBar` ([#10288](https://github.com/Lightning-AI/lightning/pull/10288))
    * Added `leave` argument to `RichProgressBar` ([#10301](https://github.com/Lightning-AI/lightning/pull/10301))
- Added input validation logic for precision ([#9080](https://github.com/Lightning-AI/lightning/pull/9080))
- Added support for CPU AMP autocast ([#9084](https://github.com/Lightning-AI/lightning/pull/9084))
- Added `on_exception` callback hook ([#9183](https://github.com/Lightning-AI/lightning/pull/9183))
- Added a warning to DeepSpeed when inferring batch size ([#9221](https://github.com/Lightning-AI/lightning/pull/9221))
- Added `ModelSummary` callback ([#9344](https://github.com/Lightning-AI/lightning/pull/9344))
- Added `log_images`, `log_text` and `log_table` to `WandbLogger` ([#9545](https://github.com/Lightning-AI/lightning/pull/9545))
- Added `PL_RECONCILE_PROCESS` environment variable to enable process reconciliation regardless of cluster environment settings ([#9389](https://github.com/Lightning-AI/lightning/pull/9389))
- Added `get_device_stats` to the Accelerator interface and added its implementation for GPU and TPU ([#9586](https://github.com/Lightning-AI/lightning/pull/9586))
- Added a warning when an unknown key is encountered in the optimizer configuration, and when `OneCycleLR` is used with `"interval": "epoch"` ([#9666](https://github.com/Lightning-AI/lightning/pull/9666))
- Added `DeviceStatsMonitor` callback ([#9712](https://github.com/Lightning-AI/lightning/pull/9712))
- Added `enable_progress_bar` to the Trainer constructor ([#9664](https://github.com/Lightning-AI/lightning/pull/9664))
- Added `pl_legacy_patch` load utility for loading old checkpoints that have pickled legacy Lightning attributes ([#9166](https://github.com/Lightning-AI/lightning/pull/9166))
- Added support for `torch.use_deterministic_algorithms` ([#9121](https://github.com/Lightning-AI/lightning/pull/9121))
- Added automatic parameters tying for TPUs ([#9525](https://github.com/Lightning-AI/lightning/pull/9525))
- Added support for `torch.autograd.set_detect_anomaly` through `Trainer` constructor argument `detect_anomaly` ([#9848](https://github.com/Lightning-AI/lightning/pull/9848))
- Added `enable_model_summary` flag to Trainer ([#9699](https://github.com/Lightning-AI/lightning/pull/9699))
- Added `strategy` argument to Trainer ([#8597](https://github.com/Lightning-AI/lightning/pull/8597))
- Added `init_meta_context`, `materialize_module` utilities ([#9920](https://github.com/Lightning-AI/lightning/pull/9920))
- Added `TPUPrecisionPlugin` ([#10020](https://github.com/Lightning-AI/lightning/pull/#10020))
- Added `torch.bfloat16` support:
  * Added bfloat16 support for Lightning Trainer ([#9049](https://github.com/Lightning-AI/lightning/pull/9049))
  * Renamed `TPUHalfPrecisionPlugin` to `TPUBf16PrecisionPlugin` ([#10026](https://github.com/Lightning-AI/lightning/pull/10026))
  * Default to `precision=bf16` on CPU when `precision=16` is passed ([#10033](https://github.com/Lightning-AI/lightning/pull/10033))
  * Added support for `torch.autocast` ([#10053](https://github.com/Lightning-AI/lightning/pull/10053))
- Added `kfold` example for loop customization ([#9965](https://github.com/Lightning-AI/lightning/pull/9965))
- LightningLite:
    * Added `PrecisionPlugin.forward_context`, making it the default implementation for all `{train,val,test,predict}_step_context()` methods ([#9988](https://github.com/Lightning-AI/lightning/pull/9988))
    * Added `DDPSpawnPlugin.spawn()` for spawning new processes of a given function ([#10018](https://github.com/Lightning-AI/lightning/pull/10018), [#10022](https://github.com/Lightning-AI/lightning/pull/10022))
    * Added `TrainingTypePlugin.{_setup_model, _setup_optimizer}` methods ([#9994](https://github.com/Lightning-AI/lightning/pull/9994), [#10064](https://github.com/Lightning-AI/lightning/pull/10064))
    * Implemented `DataParallelPlugin._setup_model` ([#10010](https://github.com/Lightning-AI/lightning/pull/10010))
    * Implemented `DeepSpeedPlugin._setup_model_and_optimizers` ([#10009](https://github.com/Lightning-AI/lightning/pull/10009), [#10064](https://github.com/Lightning-AI/lightning/pull/10064))
    * Implemented `{DDPShardedPlugin,DDPShardedSpawnPlugin}._setup_model_and_optimizers` ([#10028](https://github.com/Lightning-AI/lightning/pull/10028), [#10064](https://github.com/Lightning-AI/lightning/pull/10064))
    * Added optional `model` argument to the `optimizer_step` methods in accelerators and plugins ([#10023](https://github.com/Lightning-AI/lightning/pull/10023))
    * Updated precision attributes in `DeepSpeedPlugin` ([#10164](https://github.com/Lightning-AI/lightning/pull/10164))
    * Added the ability to return a result from rank 0 in `DDPSpawnPlugin.spawn` ([#10162](https://github.com/Lightning-AI/lightning/pull/10162))
    * Added `pytorch_lightning.lite` package ([#10175](https://github.com/Lightning-AI/lightning/pull/10175))
    * Added `LightningLite` documentation ([#10043](https://github.com/Lightning-AI/lightning/pull/10043))
    * Added `LightningLite` examples ([#9987](https://github.com/Lightning-AI/lightning/pull/9987))
    * Make the `_LiteDataLoader` an iterator and add supports for custom dataloader ([#10279](https://github.com/Lightning-AI/lightning/pull/10279))
- Added `use_omegaconf` argument to `save_hparams_to_yaml` plugin ([#9170](https://github.com/Lightning-AI/lightning/pull/9170))
- Added `ckpt_path` argument for `Trainer.fit()` ([#10061](https://github.com/Lightning-AI/lightning/pull/10061))
- Added `auto_device_count` method to `Accelerators` ([#10222](https://github.com/Lightning-AI/lightning/pull/10222))
- Added support for `devices="auto"` ([#10264](https://github.com/Lightning-AI/lightning/pull/10264))
- Added a `filename` argument in `ModelCheckpoint.format_checkpoint_name` ([#9818](https://github.com/Lightning-AI/lightning/pull/9818))
- Added support for empty `gpus` list to run on CPU ([#10246](https://github.com/Lightning-AI/lightning/pull/10246))
- Added a warning if multiple batch sizes are found from ambiguous batch ([#10247](https://github.com/Lightning-AI/lightning/pull/10247))

### Changed

- Trainer now raises a `MisconfigurationException` when its methods are called with `ckpt_path="best"` but a checkpoint callback isn't configured ([#9841](https://github.com/Lightning-AI/lightning/pull/9841))
- Setting `Trainer(accelerator="ddp_cpu")` now does not spawn a subprocess if `num_processes` is kept `1` along with `num_nodes > 1` ([#9603](https://github.com/Lightning-AI/lightning/pull/9603))
- Module imports are now catching `ModuleNotFoundError` instead of `ImportError` ([#9867](https://github.com/Lightning-AI/lightning/pull/9867))
- `pytorch_lightning.loggers.neptune.NeptuneLogger` is now consistent with the new [neptune-client](https://github.com/neptune-ai/neptune-client) API; the old [neptune-client](https://github.com/neptune-ai/neptune-client) API is supported by `NeptuneClient` from the [neptune-contrib](https://github.com/neptune-ai/neptune-contrib) repo ([#6867](https://github.com/Lightning-AI/lightning/pull/6867))
- Parsing of `enums` type hyperparameters to be saved in the `haprams.yaml` file by TensorBoard and CSV loggers has been fixed and made in line with how OmegaConf parses it ([#9170](https://github.com/Lightning-AI/lightning/pull/9170))
- Parsing of the `gpus` Trainer argument has changed: `gpus="n"` (str) no longer selects the GPU index n and instead selects the first n devices ([#8770](https://github.com/Lightning-AI/lightning/pull/8770))
- `iteration_count` and other index attributes in the loops has been replaced with progress dataclasses ([#8477](https://github.com/Lightning-AI/lightning/pull/8477))
- The `trainer.lightning_module` reference is now properly set at the very beginning of a run ([#8536](https://github.com/Lightning-AI/lightning/pull/8536))
- The model weights now get loaded in all cases when the checkpoint path gets provided in validate/test/predict, regardless of whether the model instance is provided or not ([#8352](https://github.com/Lightning-AI/lightning/pull/8352))
- The `Trainer` functions `reset_{train,val,test,predict}_dataloader`, `reset_train_val_dataloaders`, and `request_dataloader` `model` argument is now optional ([#8536](https://github.com/Lightning-AI/lightning/pull/8536))
- Saved checkpoints will no longer use the type of a `Callback` as the key to avoid issues with unpickling ([#6886](https://github.com/Lightning-AI/lightning/pull/6886))
- Improved string conversion for `ResultCollection` ([#8622](https://github.com/Lightning-AI/lightning/pull/8622))
- `LightningCLI` changes:
    * `LightningCLI.init_parser` now returns the parser instance ([#8721](https://github.com/Lightning-AI/lightning/pull/8721))
    * `LightningCLI.add_core_arguments_to_parser`, `LightningCLI.parse_arguments` now take a `parser` argument ([#8721](https://github.com/Lightning-AI/lightning/pull/8721))
    * `LightningCLI.instantiate_trainer` now takes a config and a list of callbacks ([#8721](https://github.com/Lightning-AI/lightning/pull/8721))
    * Split `LightningCLI.add_core_arguments_to_parser` into `LightningCLI.add_default_arguments_to_parser` + `LightningCLI.add_core_arguments_to_parser` ([#8721](https://github.com/Lightning-AI/lightning/pull/8721))
- The accelerator and training type plugin `setup` hooks no longer have a `model` argument ([#8536](https://github.com/Lightning-AI/lightning/pull/8536))
- The accelerator and training type plugin `update_global_step` hook has been removed ([#8856](https://github.com/Lightning-AI/lightning/pull/8856))
- The coverage of `self.log`-ing in any `LightningModule` or `Callback` hook has been improved ([#8498](https://github.com/Lightning-AI/lightning/pull/8498))
- `self.log`-ing without a `Trainer` reference now raises a warning instead of an exception ([#9733](https://github.com/Lightning-AI/lightning/pull/9733))
- Removed restrictions in the Trainer that loggers can only log from rank 0; the existing logger behavior has not changed ([#8608](https://github.com/Lightning-AI/lightning/pull/8608))
- `Trainer.request_dataloader` now takes a `RunningStage` enum instance ([#8858](https://github.com/Lightning-AI/lightning/pull/8858))
- Changed `rank_zero_warn` to `NotImplementedError` in the `{train, val, test, predict}_dataloader` hooks that `Lightning(Data)Module` uses ([#9161](https://github.com/Lightning-AI/lightning/pull/9161))
- Moved `block_ddp_sync_behaviour` out of `TrainingBatchLoop` to loop utilities ([#9192](https://github.com/Lightning-AI/lightning/pull/9192))
- Executing the `optimizer_closure` is now required when overriding the `optimizer_step` hook ([#9360](https://github.com/Lightning-AI/lightning/pull/9360))
- Changed logging of `LightningModule` and `LightningDataModule` hyperparameters to raise an exception only if there are colliding keys with different values ([#9496](https://github.com/Lightning-AI/lightning/pull/9496))
- `seed_everything` now fails when an invalid seed value is passed instead of selecting a random seed ([#8787](https://github.com/Lightning-AI/lightning/pull/8787))
- The Trainer now calls `TrainingTypePlugin` collective APIs directly instead of going through the Accelerator reference ([#9677](https://github.com/Lightning-AI/lightning/pull/9677), [#9901](https://github.com/Lightning-AI/lightning/pull/9901))
- The tuner now uses a unique filename to save a temporary checkpoint ([#9682](https://github.com/Lightning-AI/lightning/pull/9682))
- Changed `HorovodPlugin.all_gather` to return a `torch.Tensor` instead of a list ([#9696](https://github.com/Lightning-AI/lightning/pull/9696))
- Changed Trainer connectors to be protected attributes:
    * Configuration Validator ([#9779](https://github.com/Lightning-AI/lightning/pull/9779))
- The `current_epoch` and `global_step` attributes now get restored irrespective of the Trainer task ([#9413](https://github.com/Lightning-AI/lightning/pull/9413))
- Trainer now raises an exception when requesting `amp_level` with native `amp_backend` ([#9755](https://github.com/Lightning-AI/lightning/pull/9755))
- Update the logic to check for accumulation steps with deepspeed ([#9826](https://github.com/Lightning-AI/lightning/pull/9826))
- `pytorch_lightning.utilities.grads.grad_norm` now raises an exception if parameter `norm_type <= 0` ([#9765](https://github.com/Lightning-AI/lightning/pull/9765))
- Updated error message for interactive incompatible plugins ([#9896](https://github.com/Lightning-AI/lightning/pull/9896))
- Moved the `optimizer_step` and `clip_gradients` hook from the `Accelerator` and `TrainingTypePlugin` into the `PrecisionPlugin` ([#10143](https://github.com/Lightning-AI/lightning/pull/10143), [#10029](https://github.com/Lightning-AI/lightning/pull/10029))
- `NativeMixedPrecisionPlugin` and its subclasses now take an optional `GradScaler` instance ([#10055](https://github.com/Lightning-AI/lightning/pull/10055))
- Trainer is now raising a `MisconfigurationException` instead of a warning if `Trainer.{validate/test}` is missing required methods ([#10016](https://github.com/Lightning-AI/lightning/pull/10016))
- Changed default value of the `max_steps` Trainer argument from `None` to -1 ([#9460](https://github.com/Lightning-AI/lightning/pull/9460))
- LightningModule now raises an error when calling `log(on_step=False, on_epoch=False)` ([#10227](https://github.com/Lightning-AI/lightning/pull/10227))
- Quantization aware training observers are now disabled by default during validating/testing/predicting stages ([#8540](https://github.com/Lightning-AI/lightning/pull/8540))
- Raised `MisconfigurationException` when total length of `dataloader` across ranks is zero, and give warning when total length is non-zero, but only local rank length is zero. ([#9827](https://github.com/Lightning-AI/lightning/pull/9827))
- Changed the model size calculation using `ByteCounter` ([#10123](https://github.com/Lightning-AI/lightning/pull/10123))
- Enabled `on_load_checkpoint` for `LightningDataModule` for all `trainer_fn` ([#10238](https://github.com/Lightning-AI/lightning/pull/10238))
- Allowed separate config files for parameters with class type when LightningCLI is in `subclass_mode=False` ([#10286](https://github.com/Lightning-AI/lightning/pull/10286))

### Deprecated

- Deprecated Trainer argument `terminate_on_nan` in favor of `detect_anomaly`([#9175](https://github.com/Lightning-AI/lightning/pull/9175))
- Deprecated `Trainer.terminate_on_nan` public attribute access ([#9849](https://github.com/Lightning-AI/lightning/pull/9849))
- Deprecated `LightningModule.summarize()` in favor of `pytorch_lightning.utilities.model_summary.summarize()` ([#8513](https://github.com/Lightning-AI/lightning/pull/8513))
- Deprecated `LightningModule.model_size` ([#8343](https://github.com/Lightning-AI/lightning/pull/8343))
- Deprecated `DataModule` properties: `train_transforms`, `val_transforms`, `test_transforms`, `size`, `dims` ([#8851](https://github.com/Lightning-AI/lightning/pull/8851))
- Deprecated `add_to_queue`, `get_from_queue` from `LightningModule` in favor of corresponding methods in the `DDPSpawnPlugin` ([#9118](https://github.com/Lightning-AI/lightning/pull/9118))
- Deprecated `LightningModule.get_progress_bar_dict` and `Trainer.progress_bar_dict` in favor of `pytorch_lightning.callbacks.progress.base.get_standard_metrics` and `ProgressBarBase.get_metrics` ([#8985](https://github.com/Lightning-AI/lightning/pull/8985))
- Deprecated `prepare_data_per_node` flag on Trainer and set it as a property of `DataHooks`, accessible in the `LightningModule` and `LightningDataModule` ([#8958](https://github.com/Lightning-AI/lightning/pull/8958))
- Deprecated the `TestTubeLogger` ([#9065](https://github.com/Lightning-AI/lightning/pull/9065))
- Deprecated `on_{train/val/test/predict}_dataloader()` from `LightningModule` and `LightningDataModule` ([#9098](https://github.com/Lightning-AI/lightning/pull/9098))
- Deprecated `on_keyboard_interrupt` callback hook in favor of new `on_exception` hook ([#9260](https://github.com/Lightning-AI/lightning/pull/9260))
- Deprecated passing `process_position` to the `Trainer` constructor in favor of adding the `ProgressBar` callback with `process_position` directly to the list of callbacks ([#9222](https://github.com/Lightning-AI/lightning/pull/9222))
- Deprecated passing `flush_logs_every_n_steps` as a Trainer argument, instead pass it to the logger init if supported ([#9366](https://github.com/Lightning-AI/lightning/pull/9366))
- Deprecated `LightningLoggerBase.close`, `LoggerCollection.close` in favor of `LightningLoggerBase.finalize`, `LoggerCollection.finalize` ([#9422](https://github.com/Lightning-AI/lightning/pull/9422))
- Deprecated passing `progress_bar_refresh_rate` to the `Trainer` constructor in favor of adding the `ProgressBar` callback with `refresh_rate` directly to the list of callbacks, or passing `enable_progress_bar=False` to disable the progress bar ([#9616](https://github.com/Lightning-AI/lightning/pull/9616))
- Deprecated `LightningDistributed` and moved the broadcast logic to `DDPPlugin` and `DDPSpawnPlugin` directly ([#9691](https://github.com/Lightning-AI/lightning/pull/9691))
- Deprecated passing `stochastic_weight_avg` to the `Trainer` constructor in favor of adding the `StochasticWeightAveraging` callback directly to the list of callbacks ([#8989](https://github.com/Lightning-AI/lightning/pull/8989))
- Deprecated Accelerator collective API `barrier`, `broadcast`, and `all_gather` in favor of calling the `TrainingTypePlugin` collective API directly ([#9677](https://github.com/Lightning-AI/lightning/pull/9677))
- Deprecated `checkpoint_callback` from the `Trainer` constructor in favor of `enable_checkpointing` ([#9754](https://github.com/Lightning-AI/lightning/pull/9754))
- Deprecated the `LightningModule.on_post_move_to_device` method ([#9525](https://github.com/Lightning-AI/lightning/pull/9525))
- Deprecated `pytorch_lightning.core.decorators.parameter_validation` in favor of `pytorch_lightning.utilities.parameter_tying.set_shared_parameters` ([#9525](https://github.com/Lightning-AI/lightning/pull/9525))
- Deprecated passing `weights_summary` to the `Trainer` constructor in favor of adding the `ModelSummary` callback with `max_depth` directly to the list of callbacks ([#9699](https://github.com/Lightning-AI/lightning/pull/9699))
- Deprecated `log_gpu_memory`, `gpu_metrics`, and util funcs in favor of `DeviceStatsMonitor` callback ([#9921](https://github.com/Lightning-AI/lightning/pull/9921))
- Deprecated `GPUStatsMonitor` and `XLAStatsMonitor` in favor of `DeviceStatsMonitor` callback ([#9924](https://github.com/Lightning-AI/lightning/pull/9924))
- Deprecated setting `Trainer(max_steps=None)`; To turn off the limit, set `Trainer(max_steps=-1)` (default) ([#9460](https://github.com/Lightning-AI/lightning/pull/9460))
- Deprecated access to the `AcceleratorConnector.is_slurm_managing_tasks` attribute and marked it as protected ([#10101](https://github.com/Lightning-AI/lightning/pull/10101))
- Deprecated access to the `AcceleratorConnector.configure_slurm_ddp` method and marked it as protected ([#10101](https://github.com/Lightning-AI/lightning/pull/10101))
- Deprecated passing `resume_from_checkpoint` to the `Trainer` constructor in favor of `trainer.fit(ckpt_path=)` ([#10061](https://github.com/Lightning-AI/lightning/pull/10061))
- Deprecated `ClusterEnvironment.creates_children()` in favor of `ClusterEnvironment.creates_processes_externally` (property) ([#10106](https://github.com/Lightning-AI/lightning/pull/10106))
- Deprecated `PrecisionPlugin.master_params()` in favor of `PrecisionPlugin.main_params()` ([#10105](https://github.com/Lightning-AI/lightning/pull/10105))
- Deprecated `lr_sch_names` from `LearningRateMonitor` ([#10066](https://github.com/Lightning-AI/lightning/pull/10066))
- Deprecated `ProgressBar` callback in favor of `TQDMProgressBar` ([#10134](https://github.com/Lightning-AI/lightning/pull/10134))

### Removed

- Removed deprecated `metrics` ([#8586](https://github.com/Lightning-AI/lightning/pull/8586/))
- Removed the deprecated `outputs` argument in both the `LightningModule.on_train_epoch_end` and `Callback.on_train_epoch_end` hooks ([#8587](https://github.com/Lightning-AI/lightning/pull/8587))
- Removed the deprecated `TrainerLoggingMixin` class ([#8609](https://github.com/Lightning-AI/lightning/pull/8609))
- Removed the deprecated `TrainerTrainingTricksMixin` class ([#8679](https://github.com/Lightning-AI/lightning/pull/8679))
- Removed the deprecated `optimizer_idx` from `training_step` as an accepted argument in manual optimization ([#8576](https://github.com/Lightning-AI/lightning/pull/8576))
- Removed support for the deprecated `on_save_checkpoint` signature. The hook now takes a `checkpoint` positional parameter ([#8697](https://github.com/Lightning-AI/lightning/pull/8697))
- Removed support for the deprecated `on_load_checkpoint` signature. The hook now takes a `pl_module` positional parameter ([#8697](https://github.com/Lightning-AI/lightning/pull/8697))
- Removed the deprecated `save_function` property in `ModelCheckpoint` ([#8680](https://github.com/Lightning-AI/lightning/pull/8680))
- Removed the deprecated `model` argument from `ModelCheckpoint.save_checkpoint` ([#8688](https://github.com/Lightning-AI/lightning/pull/8688))
- Removed the deprecated `sync_step` argument from `WandbLogger` ([#8763](https://github.com/Lightning-AI/lightning/pull/8763))
- Removed the deprecated `Trainer.truncated_bptt_steps` in favor of `LightningModule.truncated_bptt_steps` ([#8826](https://github.com/Lightning-AI/lightning/pull/8826))
- Removed `LightningModule.write_predictions` and `LightningModule.write_predictions_dict` ([#8850](https://github.com/Lightning-AI/lightning/pull/8850))
- Removed `on_reset_*_dataloader` hooks in TrainingType Plugins and Accelerators ([#8858](https://github.com/Lightning-AI/lightning/pull/8858))
- Removed deprecated `GradInformation` module in favor of `pytorch_lightning.utilities.grads` ([#8831](https://github.com/Lightning-AI/lightning/pull/8831/))
- Removed `TrainingTypePlugin.on_save` and `Accelerator.on_save` ([#9023](https://github.com/Lightning-AI/lightning/pull/9023))
- Removed `{Accelerator,TrainingTypePlugin,PrecisionPlugin}.post_optimizer_step` ([#9746](https://github.com/Lightning-AI/lightning/pull/9746))
- Removed deprecated `connect_precision_plugin` and `connect_training_type_plugin` from `Accelerator` ([#9019](https://github.com/Lightning-AI/lightning/pull/9019))
- Removed `on_train_epoch_end` from `Accelerator` ([#9035](https://github.com/Lightning-AI/lightning/pull/9035))
- Removed `InterBatchProcessor` in favor of `DataLoaderIterDataFetcher` ([#9052](https://github.com/Lightning-AI/lightning/pull/9052))
- Removed `Plugin` in `base_plugin.py` in favor of accessing `TrainingTypePlugin` and `PrecisionPlugin` directly instead ([#9066](https://github.com/Lightning-AI/lightning/pull/9066))
- Removed `teardown` from `ParallelPlugin` ([#8943](https://github.com/Lightning-AI/lightning/pull/8943))
- Removed deprecated `profiled_functions` argument from `PyTorchProfiler` ([#9178](https://github.com/Lightning-AI/lightning/pull/9178))
- Removed deprecated `pytorch_lighting.utilities.argparse_utils` module ([#9166](https://github.com/Lightning-AI/lightning/pull/9166))
- Removed deprecated property `Trainer.running_sanity_check` in favor of `Trainer.sanity_checking` ([#9209](https://github.com/Lightning-AI/lightning/pull/9209))
- Removed deprecated `BaseProfiler.output_filename` arg from it and its descendants in favor of `dirpath` and `filename` ([#9214](https://github.com/Lightning-AI/lightning/pull/9214))
- Removed deprecated property `ModelCheckpoint.period` in favor of `ModelCheckpoint.every_n_epochs` ([#9213](https://github.com/Lightning-AI/lightning/pull/9213))
- Removed deprecated `auto_move_data` decorator ([#9231](https://github.com/Lightning-AI/lightning/pull/9231))
- Removed deprecated property `LightningModule.datamodule` in favor of `Trainer.datamodule` ([#9233](https://github.com/Lightning-AI/lightning/pull/9233))
- Removed deprecated properties `DeepSpeedPlugin.cpu_offload*` in favor of `offload_optimizer`, `offload_parameters` and `pin_memory` ([#9244](https://github.com/Lightning-AI/lightning/pull/9244))
- Removed deprecated property `AcceleratorConnector.is_using_torchelastic` in favor of `TorchElasticEnvironment.is_using_torchelastic()` ([#9729](https://github.com/Lightning-AI/lightning/pull/9729))
- Removed `pytorch_lightning.utilities.debugging.InternalDebugger` ([#9680](https://github.com/Lightning-AI/lightning/pull/9680))
- Removed `call_configure_sharded_model_hook` property from `Accelerator` and `TrainingTypePlugin` ([#9612](https://github.com/Lightning-AI/lightning/pull/9612))
- Removed `TrainerProperties` mixin and moved property definitions directly into `Trainer` ([#9495](https://github.com/Lightning-AI/lightning/pull/9495))
- Removed a redundant warning with `ModelCheckpoint(monitor=None)` callback ([#9875](https://github.com/Lightning-AI/lightning/pull/9875))
- Remove `epoch` from `trainer.logged_metrics` ([#9904](https://github.com/Lightning-AI/lightning/pull/9904))
- Remove deprecated `distributed_backend` from `Trainer` ([#10017](https://github.com/Lightning-AI/lightning/pull/10017))
- Removed `process_idx` from the `{DDPSpawnPlugin,TPUSpawnPlugin}.new_process` methods ([#10022](https://github.com/Lightning-AI/lightning/pull/10022))
- Removed automatic patching of `{train,val,test,predict}_dataloader()` on the `LightningModule` ([#9764](https://github.com/Lightning-AI/lightning/pull/9764))
- Removed `pytorch_lightning.trainer.connectors.OptimizerConnector` ([#10120](https://github.com/Lightning-AI/lightning/pull/10120))

### Fixed

- Fixed ImageNet evaluation in example ([#10179](https://github.com/Lightning-AI/lightning/pull/10179))
- Fixed an issue with logger outputs not being finalized correctly after prediction runs ([#8685](https://github.com/Lightning-AI/lightning/pull/8685))
- Fixed `move_metrics_to_cpu` moving the loss to CPU while training on device ([#9308](https://github.com/Lightning-AI/lightning/pull/9308))
- Fixed incorrect main progress bar indicator when resuming training mid-epoch ([#9310](https://github.com/Lightning-AI/lightning/pull/9310))
- Fixed an issue with freeing memory of datafetchers during teardown ([#9387](https://github.com/Lightning-AI/lightning/pull/9387))
- Fixed a bug where the training step output needed to be `deepcopy`-ed ([#9349](https://github.com/Lightning-AI/lightning/pull/9349))
- Fixed an issue with freeing memory allocated by the data iterators in `Loop.on_run_end` ([#9386](https://github.com/Lightning-AI/lightning/pull/9386), [#9915](https://github.com/Lightning-AI/lightning/pull/9915))
- Fixed `BasePredictionWriter` not returning the batch indices in a non-distributed setting ([#9432](https://github.com/Lightning-AI/lightning/pull/9432))
- Fixed an error when running in XLA environments with no TPU attached ([#9572](https://github.com/Lightning-AI/lightning/pull/9572))
- Fixed check on torchmetrics logged whose `compute()` output is a multielement tensor ([#9582](https://github.com/Lightning-AI/lightning/pull/9582))
- Fixed gradient accumulation for `DDPShardedPlugin` ([#9122](https://github.com/Lightning-AI/lightning/pull/9122))
- Fixed missing DeepSpeed distributed call ([#9540](https://github.com/Lightning-AI/lightning/pull/9540))
- Fixed an issue with wrapped LightningModule during evaluation; The LightningModule no longer gets wrapped with data-parallel modules when not fitting in `DDPPlugin`, `DDPSpawnPlugin`, `DDPShardedPlugin`, `DDPSpawnShardedPlugin` ([#9096](https://github.com/Lightning-AI/lightning/pull/9096))
- Fixed `trainer.accumulate_grad_batches` to be an int on init. The default value for it is now `None` inside Trainer ([#9652](https://github.com/Lightning-AI/lightning/pull/9652))
- Fixed `broadcast` in `DDPPlugin` and `DDPSpawnPlugin` to respect the `src` input ([#9691](https://github.com/Lightning-AI/lightning/pull/9691))
- Fixed `self.log(on_epoch=True, reduce_fx=sum))` for the `on_batch_start` and `on_train_batch_start` hooks ([#9791](https://github.com/Lightning-AI/lightning/pull/9791))
- Fixed `self.log(on_epoch=True)` for the `on_batch_start` and `on_train_batch_start` hooks ([#9780](https://github.com/Lightning-AI/lightning/pull/9780))
- Fixed restoring training state during `Trainer.fit` only ([#9413](https://github.com/Lightning-AI/lightning/pull/9413))
- Fixed DeepSpeed and Lightning both calling the scheduler ([#9788](https://github.com/Lightning-AI/lightning/pull/9788))
- Fixed missing arguments when saving hyperparameters from the parent class but not from the child class ([#9800](https://github.com/Lightning-AI/lightning/pull/9800))
- Fixed DeepSpeed GPU device IDs ([#9847](https://github.com/Lightning-AI/lightning/pull/9847))
- Reset `val_dataloader` in `tuner/batch_size_scaling` ([#9857](https://github.com/Lightning-AI/lightning/pull/9857))
- Fixed use of `LightningCLI` in computer_vision_fine_tuning.py example ([#9934](https://github.com/Lightning-AI/lightning/pull/9934))
- Fixed issue with non-init dataclass fields in `apply_to_collection` ([#9963](https://github.com/Lightning-AI/lightning/pull/9963))
- Reset `val_dataloader` in `tuner/batch_size_scaling` for binsearch ([#9975](https://github.com/Lightning-AI/lightning/pull/9975))
- Fixed logic to check for spawn in dataloader `TrainerDataLoadingMixin._worker_check` ([#9902](https://github.com/Lightning-AI/lightning/pull/9902))
- Fixed `train_dataloader` getting loaded twice when resuming from a checkpoint during `Trainer.fit()` ([#9671](https://github.com/Lightning-AI/lightning/pull/9671))
- Fixed `LearningRateMonitor` logging with multiple param groups optimizer with no scheduler ([#10044](https://github.com/Lightning-AI/lightning/pull/10044))
- Fixed undesired side effects being caused by `Trainer` patching dataloader methods on the `LightningModule` ([#9764](https://github.com/Lightning-AI/lightning/pull/9764))
- Fixed gradients not being unscaled when clipping or logging the gradient norm ([#9287](https://github.com/Lightning-AI/lightning/pull/9287))
- Fixed `on_before_optimizer_step` getting called before the optimizer closure (including backward) has run ([#10167](https://github.com/Lightning-AI/lightning/pull/10167))
- Fixed monitor value in `ModelCheckpoint` getting moved to the wrong device in a special case where it becomes NaN ([#10118](https://github.com/Lightning-AI/lightning/pull/10118))
- Fixed creation of `dirpath` in `BaseProfiler` if it doesn't exist ([#10073](https://github.com/Lightning-AI/lightning/pull/10073))
- Fixed incorrect handling of sigterm ([#10189](https://github.com/Lightning-AI/lightning/pull/10189))
- Fixed bug where `log(on_step=True, on_epoch=True, sync_dist=True)` wouldn't reduce the value on step ([#10227](https://github.com/Lightning-AI/lightning/pull/10227))
- Fixed an issue with `pl.utilities.seed.reset_seed` converting the `PL_SEED_WORKERS` environment variable to `bool` ([#10099](https://github.com/Lightning-AI/lightning/pull/10099))
- Fixed iterating over a logger collection when `fast_dev_run > 0` ([#10232](https://github.com/Lightning-AI/lightning/pull/10232))
- Fixed `batch_size` in `ResultCollection` not being reset to 1 on epoch end ([#10242](https://github.com/Lightning-AI/lightning/pull/10242))
- Fixed `distrib_type` not being set when training plugin instances are being passed to the Trainer ([#10251](https://github.com/Lightning-AI/lightning/pull/10251))


## [1.4.9] - 2021-09-30

- Fixed `lr_find` to generate same results on multiple calls ([#9704](https://github.com/Lightning-AI/lightning/pull/9704))
- Fixed `reset` metrics on validation epoch end ([#9717](https://github.com/Lightning-AI/lightning/pull/9717))
- Fixed input validation for `gradient_clip_val`, `gradient_clip_algorithm`, `track_grad_norm` and `terminate_on_nan` Trainer arguments ([#9595](https://github.com/Lightning-AI/lightning/pull/9595))
- Reset metrics before each task starts ([#9410](https://github.com/Lightning-AI/lightning/pull/9410))


## [1.4.8] - 2021-09-22

- Fixed error reporting in DDP process reconciliation when processes are launched by an external agent ([#9389](https://github.com/Lightning-AI/lightning/pull/9389))
- Added PL_RECONCILE_PROCESS environment variable to enable process reconciliation regardless of cluster environment settings ([#9389](https://github.com/Lightning-AI/lightning/pull/9389))
- Fixed `add_argparse_args` raising `TypeError` when args are typed as `typing.Generic` in Python 3.6 ([#9554](https://github.com/Lightning-AI/lightning/pull/9554))
- Fixed back-compatibility for saving hyperparameters from a single container and inferring its argument name by reverting [#9125](https://github.com/Lightning-AI/lightning/pull/9125) ([#9642](https://github.com/Lightning-AI/lightning/pull/9642))


## [1.4.7] - 2021-09-14

- Fixed logging of nan parameters ([#9364](https://github.com/Lightning-AI/lightning/pull/9364))
- Fixed `replace_sampler` missing the batch size under specific conditions ([#9367](https://github.com/Lightning-AI/lightning/pull/9367))
- Pass init args to ShardedDataParallel ([#9483](https://github.com/Lightning-AI/lightning/pull/9483))
- Fixed collision of user argument when using ShardedDDP ([#9512](https://github.com/Lightning-AI/lightning/pull/9512))
- Fixed DeepSpeed crash for RNNs ([#9489](https://github.com/Lightning-AI/lightning/pull/9489))


## [1.4.6] - 2021-09-07

- Fixed an issues with export to ONNX format when a model has multiple inputs ([#8800](https://github.com/Lightning-AI/lightning/pull/8800))
- Removed deprecation warnings being called for `on_{task}_dataloader` ([#9279](https://github.com/Lightning-AI/lightning/pull/9279))
- Fixed save/load/resume from checkpoint for DeepSpeed Plugin (
    [#8397](https://github.com/Lightning-AI/lightning/pull/8397),
    [#8644](https://github.com/Lightning-AI/lightning/pull/8644),
    [#8627](https://github.com/Lightning-AI/lightning/pull/8627))
- Fixed `EarlyStopping` running on train epoch end when `check_val_every_n_epoch>1` is set ([#9156](https://github.com/Lightning-AI/lightning/pull/9156))
- Fixed an issue with logger outputs not being finalized correctly after prediction runs ([#8333](https://github.com/Lightning-AI/lightning/pull/8333))
- Fixed the Apex and DeepSpeed plugin closure running after the `on_before_optimizer_step` hook ([#9288](https://github.com/Lightning-AI/lightning/pull/9288))
- Fixed the Native AMP plugin closure not running with manual optimization ([#9288](https://github.com/Lightning-AI/lightning/pull/9288))
- Fixed bug where data-loading functions where not getting the correct running stage passed ([#8858](https://github.com/Lightning-AI/lightning/pull/8858))
- Fixed intra-epoch evaluation outputs staying in memory when the respective `*_epoch_end` hook wasn't overridden ([#9261](https://github.com/Lightning-AI/lightning/pull/9261))
- Fixed error handling in DDP process reconciliation when `_sync_dir` was not initialized ([#9267](https://github.com/Lightning-AI/lightning/pull/9267))
- Fixed PyTorch Profiler not enabled for manual optimization ([#9316](https://github.com/Lightning-AI/lightning/pull/9316))
- Fixed inspection of other args when a container is specified in `save_hyperparameters` ([#9125](https://github.com/Lightning-AI/lightning/pull/9125))
- Fixed signature of `Timer.on_train_epoch_end` and `StochasticWeightAveraging.on_train_epoch_end` to prevent unwanted deprecation warnings ([#9347](https://github.com/Lightning-AI/lightning/pull/9347))


## [1.4.5] - 2021-08-31

- Fixed reduction using `self.log(sync_dict=True, reduce_fx={mean,max})` ([#9142](https://github.com/Lightning-AI/lightning/pull/9142))
- Fixed not setting a default value for `max_epochs` if `max_time` was specified on the `Trainer` constructor ([#9072](https://github.com/Lightning-AI/lightning/pull/9072))
- Fixed the CometLogger, no longer modifies the metrics in place. Instead creates a copy of metrics before performing any operations ([#9150](https://github.com/Lightning-AI/lightning/pull/9150))
- Fixed `DDP` "CUDA error: initialization error" due to a `copy` instead of `deepcopy` on `ResultCollection` ([#9239](https://github.com/Lightning-AI/lightning/pull/9239))


## [1.4.4] - 2021-08-24

- Fixed a bug in the binary search mode of auto batch size scaling where exception was raised if the first trainer run resulted in OOM ([#8954](https://github.com/Lightning-AI/lightning/pull/8954))
- Fixed a bug causing logging with `log_gpu_memory='min_max'` not working ([#9013](https://github.com/Lightning-AI/lightning/pull/9013))


## [1.4.3] - 2021-08-17

- Fixed plateau scheduler stepping on incomplete epoch ([#8861](https://github.com/Lightning-AI/lightning/pull/8861))
- Fixed infinite loop with `CycleIterator` and multiple loaders ([#8889](https://github.com/Lightning-AI/lightning/pull/8889))
- Fixed `StochasticWeightAveraging` with a list of learning rates not applying them to each param group ([#8747](https://github.com/Lightning-AI/lightning/pull/8747))
- Restore original loaders if replaced by entrypoint ([#8885](https://github.com/Lightning-AI/lightning/pull/8885))
- Fixed lost reference to `_Metadata` object in `ResultMetricCollection` ([#8932](https://github.com/Lightning-AI/lightning/pull/8932))
- Ensure the existence of `DDPPlugin._sync_dir` in `reconciliate_processes` ([#8939](https://github.com/Lightning-AI/lightning/pull/8939))


## [1.4.2] - 2021-08-10

- Fixed recursive call for `apply_to_collection(include_none=False)` ([#8719](https://github.com/Lightning-AI/lightning/pull/8719))
- Fixed truncated backprop through time enablement when set as a property on the LightningModule and not the Trainer ([#8804](https://github.com/Lightning-AI/lightning/pull/8804/))
- Fixed comments and exception message for metrics_to_scalars ([#8782](https://github.com/Lightning-AI/lightning/pull/8782/))
- Fixed typo error in LightningLoggerBase.after_save_checkpoint docstring ([#8737](https://github.com/Lightning-AI/lightning/pull/8737/))


## [1.4.1] - 2021-08-03

- Fixed `trainer.fit_loop.split_idx` always returning `None` ([#8601](https://github.com/Lightning-AI/lightning/pull/8601))
- Fixed references for `ResultCollection.extra` ([#8622](https://github.com/Lightning-AI/lightning/pull/8622))
- Fixed reference issues during epoch end result collection ([#8621](https://github.com/Lightning-AI/lightning/pull/8621))
- Fixed horovod auto-detection when horovod is not installed and the launcher is `mpirun` ([#8610](https://github.com/Lightning-AI/lightning/pull/8610))
- Fixed an issue with `training_step` outputs not getting collected correctly for `training_epoch_end` ([#8613](https://github.com/Lightning-AI/lightning/pull/8613))
- Fixed distributed types support for CPUs ([#8667](https://github.com/Lightning-AI/lightning/pull/8667))
- Fixed a deadlock issue with DDP and torchelastic ([#8655](https://github.com/Lightning-AI/lightning/pull/8655))
- Fixed `accelerator=ddp` choice for CPU ([#8645](https://github.com/Lightning-AI/lightning/pull/8645))


## [1.4.0] - 2021-07-27

### Added

- Added `extract_batch_size` utility and corresponding tests to extract batch dimension from multiple batch types ([#8357](https://github.com/Lightning-AI/lightning/pull/8357/))
- Added support for named parameter groups in `LearningRateMonitor` ([#7987](https://github.com/Lightning-AI/lightning/pull/7987))
- Added `dataclass` support for `pytorch_lightning.utilities.apply_to_collection` ([#7935](https://github.com/Lightning-AI/lightning/pull/7935))
- Added support to `LightningModule.to_torchscript` for saving to custom filesystems with `fsspec` ([#7617](https://github.com/Lightning-AI/lightning/pull/7617))
- Added `KubeflowEnvironment` for use with the `PyTorchJob` operator in Kubeflow
- Added LightningCLI support for config files on object stores ([#7521](https://github.com/Lightning-AI/lightning/pull/7521))
- Added `ModelPruning(prune_on_train_epoch_end=True|False)` to choose when to apply pruning ([#7704](https://github.com/Lightning-AI/lightning/pull/7704))
- Added support for checkpointing based on a provided time interval during training ([#7515](https://github.com/Lightning-AI/lightning/pull/7515))
- Progress tracking
  * Added dataclasses for progress tracking ([#6603](https://github.com/Lightning-AI/lightning/pull/6603),
    [#7574](https://github.com/Lightning-AI/lightning/pull/7574),
    [#8140](https://github.com/Lightning-AI/lightning/pull/8140),
    [#8362](https://github.com/Lightning-AI/lightning/pull/8362))
  * Add `{,load_}state_dict` to the progress tracking dataclasses ([#8140](https://github.com/Lightning-AI/lightning/pull/8140))
  * Connect the progress tracking dataclasses to the loops ([#8244](https://github.com/Lightning-AI/lightning/pull/8244),
    [#8362](https://github.com/Lightning-AI/lightning/pull/8362))
  * Do not reset the progress tracking dataclasses total counters ([#8475](https://github.com/Lightning-AI/lightning/pull/8475))
- Added support for passing a `LightningDataModule` positionally as the second argument to `trainer.{validate,test,predict}` ([#7431](https://github.com/Lightning-AI/lightning/pull/7431))
- Added argument `trainer.predict(ckpt_path)` ([#7430](https://github.com/Lightning-AI/lightning/pull/7430))
- Added `clip_grad_by_value` support for TPUs ([#7025](https://github.com/Lightning-AI/lightning/pull/7025))
- Added support for passing any class to `is_overridden` ([#7918](https://github.com/Lightning-AI/lightning/pull/7918))
- Added `sub_dir` parameter to `TensorBoardLogger` ([#6195](https://github.com/Lightning-AI/lightning/pull/6195))
- Added correct `dataloader_idx` to batch transfer hooks ([#6241](https://github.com/Lightning-AI/lightning/pull/6241))
- Added `include_none=bool` argument to `apply_to_collection` ([#7769](https://github.com/Lightning-AI/lightning/pull/7769))
- Added `apply_to_collections` to apply a function to two zipped collections ([#7769](https://github.com/Lightning-AI/lightning/pull/7769))
- Added `ddp_fully_sharded` support ([#7487](https://github.com/Lightning-AI/lightning/pull/7487))
- Added `should_rank_save_checkpoint` property to Training Plugins ([#7684](https://github.com/Lightning-AI/lightning/pull/7684))
- Added `log_grad_norm` hook to `LightningModule` to customize the logging of gradient norms ([#7873](https://github.com/Lightning-AI/lightning/pull/7873))
- Added `save_config_filename` init argument to `LightningCLI` to ease resolving name conflicts ([#7741](https://github.com/Lightning-AI/lightning/pull/7741))
- Added `save_config_overwrite` init argument to `LightningCLI` to ease overwriting existing config files ([#8059](https://github.com/Lightning-AI/lightning/pull/8059))
- Added reset dataloader hooks to Training Plugins and Accelerators ([#7861](https://github.com/Lightning-AI/lightning/pull/7861))
- Added trainer stage hooks for Training Plugins and Accelerators ([#7864](https://github.com/Lightning-AI/lightning/pull/7864))
- Added the `on_before_optimizer_step` hook ([#8048](https://github.com/Lightning-AI/lightning/pull/8048))
- Added IPU Accelerator ([#7867](https://github.com/Lightning-AI/lightning/pull/7867))
- Fault-tolerant training
    * Added `{,load_}state_dict` to `ResultCollection` ([#7948](https://github.com/Lightning-AI/lightning/pull/7948))
    * Added `{,load_}state_dict` to `Loops` ([#8197](https://github.com/Lightning-AI/lightning/pull/8197))
    * Added `FastForwardSampler` and `CaptureIterableDataset` ([#8307](https://github.com/Lightning-AI/lightning/pull/8307))
    * Set `Loop.restarting=False` at the end of the first iteration ([#8362](https://github.com/Lightning-AI/lightning/pull/8362))
    * Save the loops state with the checkpoint (opt-in) ([#8362](https://github.com/Lightning-AI/lightning/pull/8362))
    * Save a checkpoint to restore the state on exception (opt-in) ([#8362](https://github.com/Lightning-AI/lightning/pull/8362))
    * Added `state_dict` and `load_state_dict` utilities for `CombinedLoader` + utilities for dataloader ([#8364](https://github.com/Lightning-AI/lightning/pull/8364))
- Added `rank_zero_only` to `LightningModule.log` function ([#7966](https://github.com/Lightning-AI/lightning/pull/7966))
- Added `metric_attribute` to `LightningModule.log` function ([#7966](https://github.com/Lightning-AI/lightning/pull/7966))
- Added a warning if `Trainer(log_every_n_steps)` is a value too high for the training dataloader ([#7734](https://github.com/Lightning-AI/lightning/pull/7734))
- Added LightningCLI support for argument links applied on instantiation ([#7895](https://github.com/Lightning-AI/lightning/pull/7895))
- Added LightningCLI support for configurable callbacks that should always be present ([#7964](https://github.com/Lightning-AI/lightning/pull/7964))
- Added DeepSpeed Infinity Support, and updated to DeepSpeed 0.4.0 ([#7234](https://github.com/Lightning-AI/lightning/pull/7234))
- Added support for `torch.nn.UninitializedParameter` in `ModelSummary` ([#7642](https://github.com/Lightning-AI/lightning/pull/7642))
- Added support `LightningModule.save_hyperparameters` when `LightningModule` is a dataclass ([#7992](https://github.com/Lightning-AI/lightning/pull/7992))
- Added support for overriding `optimizer_zero_grad` and `optimizer_step` when using accumulate_grad_batches ([#7980](https://github.com/Lightning-AI/lightning/pull/7980))
- Added `logger` boolean flag to `save_hyperparameters` ([#7960](https://github.com/Lightning-AI/lightning/pull/7960))
- Added support for calling scripts using the module syntax (`python -m package.script`) ([#8073](https://github.com/Lightning-AI/lightning/pull/8073))
- Added support for optimizers and learning rate schedulers to `LightningCLI` ([#8093](https://github.com/Lightning-AI/lightning/pull/8093))
- Added XLA Profiler ([#8014](https://github.com/Lightning-AI/lightning/pull/8014))
- Added `PrecisionPlugin.{pre,post}_backward` ([#8328](https://github.com/Lightning-AI/lightning/pull/8328))
- Added `on_load_checkpoint` and `on_save_checkpoint` hooks to the `PrecisionPlugin` base class ([#7831](https://github.com/Lightning-AI/lightning/pull/7831))
- Added `max_depth` parameter in `ModelSummary` ([#8062](https://github.com/Lightning-AI/lightning/pull/8062))
- Added `XLAStatsMonitor` callback ([#8235](https://github.com/Lightning-AI/lightning/pull/8235))
- Added `restore` function and `restarting` attribute to base `Loop` ([#8247](https://github.com/Lightning-AI/lightning/pull/8247))
- Added support for `save_hyperparameters` in `LightningDataModule` ([#3792](https://github.com/Lightning-AI/lightning/pull/3792))
- Added the `ModelCheckpoint(save_on_train_epoch_end)` to choose when to run the saving logic ([#8389](https://github.com/Lightning-AI/lightning/pull/8389))
- Added `LSFEnvironment` for distributed training with the LSF resource manager `jsrun` ([#5102](https://github.com/Lightning-AI/lightning/pull/5102))
- Added support for `accelerator='cpu'|'gpu'|'tpu'|'ipu'|'auto'` ([#7808](https://github.com/Lightning-AI/lightning/pull/7808))
- Added `tpu_spawn_debug` to plugin registry ([#7933](https://github.com/Lightning-AI/lightning/pull/7933))
- Enabled traditional/manual launching of DDP processes through `LOCAL_RANK` and `NODE_RANK` environment variable assignments ([#7480](https://github.com/Lightning-AI/lightning/pull/7480))
- Added `quantize_on_fit_end` argument to `QuantizationAwareTraining` ([#8464](https://github.com/Lightning-AI/lightning/pull/8464))
- Added experimental support for loop specialization ([#8226](https://github.com/Lightning-AI/lightning/pull/8226))
- Added support for `devices` flag to Trainer ([#8440](https://github.com/Lightning-AI/lightning/pull/8440))
- Added private `prevent_trainer_and_dataloaders_deepcopy` context manager on the `LightningModule` ([#8472](https://github.com/Lightning-AI/lightning/pull/8472))
- Added support for providing callables to the Lightning CLI instead of types ([#8400](https://github.com/Lightning-AI/lightning/pull/8400))

### Changed

- Decoupled device parsing logic from Accelerator connector to Trainer ([#8180](https://github.com/Lightning-AI/lightning/pull/8180))
- Changed the `Trainer`'s `checkpoint_callback` argument to allow only boolean values ([#7539](https://github.com/Lightning-AI/lightning/pull/7539))
- Log epoch metrics before the `on_evaluation_end` hook ([#7272](https://github.com/Lightning-AI/lightning/pull/7272))
- Explicitly disallow calling `self.log(on_epoch=False)` during epoch-only or single-call hooks ([#7874](https://github.com/Lightning-AI/lightning/pull/7874))
- Changed these `Trainer` methods to be protected: `call_setup_hook`, `call_configure_sharded_model`, `pre_dispatch`, `dispatch`, `post_dispatch`, `call_teardown_hook`, `run_train`, `run_sanity_check`, `run_evaluate`, `run_evaluation`, `run_predict`, `track_output_for_epoch_end`
- Changed `metrics_to_scalars` to work with any collection or value ([#7888](https://github.com/Lightning-AI/lightning/pull/7888))
- Changed `clip_grad_norm` to use `torch.nn.utils.clip_grad_norm_` ([#7025](https://github.com/Lightning-AI/lightning/pull/7025))
- Validation is now always run inside the training epoch scope ([#7357](https://github.com/Lightning-AI/lightning/pull/7357))
- `ModelCheckpoint` now runs at the end of the training epoch by default ([#8389](https://github.com/Lightning-AI/lightning/pull/8389))
- `EarlyStopping` now runs at the end of the training epoch by default ([#8286](https://github.com/Lightning-AI/lightning/pull/8286))
- Refactored Loops
    * Moved attributes `global_step`, `current_epoch`, `max/min_steps`, `max/min_epochs`, `batch_idx`, and `total_batch_idx` to TrainLoop ([#7437](https://github.com/Lightning-AI/lightning/pull/7437))
    * Refactored result handling in training loop ([#7506](https://github.com/Lightning-AI/lightning/pull/7506))
    * Moved attributes `hiddens` and `split_idx` to TrainLoop ([#7507](https://github.com/Lightning-AI/lightning/pull/7507))
    * Refactored the logic around manual and automatic optimization inside the optimizer loop ([#7526](https://github.com/Lightning-AI/lightning/pull/7526))
    * Simplified "should run validation" logic ([#7682](https://github.com/Lightning-AI/lightning/pull/7682))
    * Simplified logic for updating the learning rate for schedulers ([#7682](https://github.com/Lightning-AI/lightning/pull/7682))
    * Removed the `on_epoch` guard from the "should stop" validation check ([#7701](https://github.com/Lightning-AI/lightning/pull/7701))
    * Refactored internal loop interface; added new classes `FitLoop`, `TrainingEpochLoop`, `TrainingBatchLoop` ([#7871](https://github.com/Lightning-AI/lightning/pull/7871), [#8077](https://github.com/Lightning-AI/lightning/pull/8077))
    * Removed `pytorch_lightning/trainer/training_loop.py` ([#7985](https://github.com/Lightning-AI/lightning/pull/7985))
    * Refactored evaluation loop interface; added new classes `DataLoaderLoop`, `EvaluationLoop`, `EvaluationEpochLoop` ([#7990](https://github.com/Lightning-AI/lightning/pull/7990), [#8077](https://github.com/Lightning-AI/lightning/pull/8077))
    * Removed `pytorch_lightning/trainer/evaluation_loop.py` ([#8056](https://github.com/Lightning-AI/lightning/pull/8056))
    * Restricted public access to several internal functions ([#8024](https://github.com/Lightning-AI/lightning/pull/8024))
    * Refactored trainer `_run_*` functions and separate evaluation loops ([#8065](https://github.com/Lightning-AI/lightning/pull/8065))
    * Refactored prediction loop interface; added new classes `PredictionLoop`, `PredictionEpochLoop` ([#7700](https://github.com/Lightning-AI/lightning/pull/7700), [#8077](https://github.com/Lightning-AI/lightning/pull/8077))
    * Removed `pytorch_lightning/trainer/predict_loop.py` ([#8094](https://github.com/Lightning-AI/lightning/pull/8094))
    * Moved result teardown to the loops ([#8245](https://github.com/Lightning-AI/lightning/pull/8245))
    * Improve `Loop` API to better handle children `state_dict` and `progress` ([#8334](https://github.com/Lightning-AI/lightning/pull/8334))
- Refactored logging
    * Renamed and moved `core/step_result.py` to `trainer/connectors/logger_connector/result.py` ([#7736](https://github.com/Lightning-AI/lightning/pull/7736))
    * Dramatically simplify the `LoggerConnector` ([#7882](https://github.com/Lightning-AI/lightning/pull/7882))
    * `trainer.{logged,progress_bar,callback}_metrics` are now updated on-demand ([#7882](https://github.com/Lightning-AI/lightning/pull/7882))
    * Completely overhaul the `Result` object in favor of `ResultMetric` ([#7882](https://github.com/Lightning-AI/lightning/pull/7882))
    * Improve epoch-level reduction time and overall memory usage ([#7882](https://github.com/Lightning-AI/lightning/pull/7882))
    * Allow passing `self.log(batch_size=...)` ([#7891](https://github.com/Lightning-AI/lightning/pull/7891))
    * Each of the training loops now keeps its own results collection ([#7891](https://github.com/Lightning-AI/lightning/pull/7891))
    * Remove `EpochResultStore` and `HookResultStore` in favor of `ResultCollection` ([#7909](https://github.com/Lightning-AI/lightning/pull/7909))
    * Remove `MetricsHolder` ([#7909](https://github.com/Lightning-AI/lightning/pull/7909))
- Moved `ignore_scalar_return_in_dp` warning suppression to the DataParallelPlugin class ([#7421](https://github.com/Lightning-AI/lightning/pull/7421/))
- Changed the behaviour when logging evaluation step metrics to no longer append `/epoch_*` to the metric name ([#7351](https://github.com/Lightning-AI/lightning/pull/7351))
- Raised `ValueError` when a `None` value is `self.log`-ed ([#7771](https://github.com/Lightning-AI/lightning/pull/7771))
- Changed `resolve_training_type_plugins` to allow setting `num_nodes` and `sync_batchnorm` from `Trainer` setting ([#7026](https://github.com/Lightning-AI/lightning/pull/7026))
- Default `seed_everything(workers=True)` in the `LightningCLI` ([#7504](https://github.com/Lightning-AI/lightning/pull/7504))
- Changed `model.state_dict()` in `CheckpointConnector` to allow `training_type_plugin` to customize the model's `state_dict()` ([#7474](https://github.com/Lightning-AI/lightning/pull/7474))
- `MLflowLogger` now uses the env variable `MLFLOW_TRACKING_URI` as default tracking URI ([#7457](https://github.com/Lightning-AI/lightning/pull/7457))
- Changed `Trainer` arg and functionality from `reload_dataloaders_every_epoch` to `reload_dataloaders_every_n_epochs` ([#5043](https://github.com/Lightning-AI/lightning/pull/5043))
- Changed `WandbLogger(log_model={True/'all'})` to log models as artifacts ([#6231](https://github.com/Lightning-AI/lightning/pull/6231))
- MLFlowLogger now accepts `run_name` as an constructor argument ([#7622](https://github.com/Lightning-AI/lightning/pull/7622))
- Changed `teardown()` in `Accelerator` to allow `training_type_plugin` to customize `teardown` logic ([#7579](https://github.com/Lightning-AI/lightning/pull/7579))
- `Trainer.fit` now raises an error when using manual optimization with unsupported features such as `gradient_clip_val` or `accumulate_grad_batches` ([#7788](https://github.com/Lightning-AI/lightning/pull/7788))
- Accelerator hooks are called regardless if `LightningModule` overrides the same hooks ([#7826](https://github.com/Lightning-AI/lightning/pull/7826))
- Moved profilers to their own file ([#7822](https://github.com/Lightning-AI/lightning/pull/7822))
- The `on_after_backward` hook is now called on accumulating iterations. Use the `on_before_optimizer_step` hook to mimic the old behaviour ([#8328](https://github.com/Lightning-AI/lightning/pull/8328))
- The mixed precision loss is no longer unscaled before the `on_after_backward` hook. Use the `on_before_optimizer_step` hook to mimic the old behaviour  ([#8328](https://github.com/Lightning-AI/lightning/pull/8328))
- The `TrainingTypePlugin.{pre,post}_backward` hooks no longer take the `optimizer, opt_idx, should_accumulate` arguments ([#8328](https://github.com/Lightning-AI/lightning/pull/8328))
- The `PrecisionPlugin.backward` hooks no longer returns a value ([#8328](https://github.com/Lightning-AI/lightning/pull/8328))
- The `PrecisionPlugin.backward` hooks no longer takes a `should_accumulate` argument ([#8328](https://github.com/Lightning-AI/lightning/pull/8328))
- Added the `on_before_backward` hook ([#7865](https://github.com/Lightning-AI/lightning/pull/7865))
- `LightningCLI` now aborts with a clearer message if config already exists and disables save config during `fast_dev_run`([#7963](https://github.com/Lightning-AI/lightning/pull/7963))
- Saved the `LightningCLI` config on `setup` and only on the main process ([#8017](https://github.com/Lightning-AI/lightning/pull/8017))
- Dropped the `LightningCLI` `ArgumentParser` when pickling ([#8017](https://github.com/Lightning-AI/lightning/pull/8017))
- Skip `broadcast` if distributed not initialized for the spawn plugins ([#8017](https://github.com/Lightning-AI/lightning/pull/8017))
- `Trainer(resume_from_checkpoint=...)` now restores the model directly after `LightningModule.setup()`, which is before `LightningModule.configure_sharded_model()` ([#7652](https://github.com/Lightning-AI/lightning/pull/7652))
- Moved `torch.cuda.set_device()` to enable collective calls earlier in setup ([#8312](https://github.com/Lightning-AI/lightning/pull/8312))
- Used XLA utility API to move data to CPU (Single TPU core) ([#8078](https://github.com/Lightning-AI/lightning/pull/8078))
- Improved error messages in `replace_sampler` when the `DataLoader` attributes are not included in the signature or the signature is missing optional arguments ([#8519](https://github.com/Lightning-AI/lightning/pull/8519))
- Moved `DeviceDtypeModuleMixin` and `HyperparametersMixin` mixin to `core` ([#8396](https://github.com/Lightning-AI/lightning/pull/8396))
- Return the `default_root_dir` as the `log_dir` when the logger is a `LoggerCollection` ([#8187](https://github.com/Lightning-AI/lightning/pull/8187))

### Deprecated

- Deprecated `LightningModule.loaded_optimizer_states_dict` ([#8229](https://github.com/Lightning-AI/lightning/pull/8229))
- Standardized the dataloaders arguments of `trainer.{fit,valdiate,test,tune}` ([#7431](https://github.com/Lightning-AI/lightning/pull/7431))
- Deprecated `DataModule` properties: `has_prepared_data`, `has_setup_fit`, `has_setup_validate`, `has_setup_test`, `has_setup_predict`, `has_teardown_fit`, `has_teardown_validate`, `has_teardown_test`, `has_teardown_predict` ([#7657](https://github.com/Lightning-AI/lightning/pull/7657/))
- Deprecated `TrainerModelHooksMixin` in favor of `pytorch_lightning.utilities.signature_utils` ([#7422](https://github.com/Lightning-AI/lightning/pull/7422))
- Deprecated `num_nodes` and `sync_batchnorm` arguments in `DDPPlugin` and `DDPSpawnPlugin` ([#7026](https://github.com/Lightning-AI/lightning/pull/7026))
- Deprecated `self.log(sync_dist_op)` in favor of `self.log(reduce_fx)`. ([#7891](https://github.com/Lightning-AI/lightning/pull/7891))
- Deprecated `is_overridden(model=...)` in favor of `is_overridden(instance=...)` ([#7918](https://github.com/Lightning-AI/lightning/pull/7918))
- Deprecated automatically detaching returned extras with grads ([#7994](https://github.com/Lightning-AI/lightning/pull/7994))
- Deprecated default value of `monitor` argument in EarlyStopping callback to enforce `monitor` as a required argument ([#7907](https://github.com/Lightning-AI/lightning/pull/7907))
- Deprecated importing `rank_zero_{warn,deprecation}` directly from `pytorch_lightning.utilities.distributed` ([#8085](https://github.com/Lightning-AI/lightning/pull/8085))
- Deprecated the use of `CheckpointConnector.hpc_load()` in favor of `CheckpointConnector.restore()` ([#7652](https://github.com/Lightning-AI/lightning/pull/7652))
- Deprecated `ModelCheckpoint(every_n_val_epochs)` in favor of `ModelCheckpoint(every_n_epochs)` ([#8383](https://github.com/Lightning-AI/lightning/pull/8383))
- Deprecated `DDPPlugin.task_idx` in favor of `DDPPlugin.local_rank` ([#8203](https://github.com/Lightning-AI/lightning/pull/8203))
- Deprecated the `Trainer.train_loop` property in favor of `Trainer.fit_loop` ([#8025](https://github.com/Lightning-AI/lightning/pull/8025))
- Deprecated the `Trainer.disable_validation` property in favor of `not Trainer.enable_validation` ([#8291](https://github.com/Lightning-AI/lightning/pull/8291))
- Deprecated `mode` parameter in `ModelSummary` in favor of `max_depth` ([#8062](https://github.com/Lightning-AI/lightning/pull/8062))
- Deprecated `reload_dataloaders_every_epoch` argument of `Trainer` in favor of `reload_dataloaders_every_n_epochs` ([#5043](https://github.com/Lightning-AI/lightning/pull/5043))
- Deprecated `distributed_backend` argument for `Trainer` ([#8575](https://github.com/Lightning-AI/lightning/pull/8575))

### Removed

- Dropped official support/testing for PyTorch <1.6 ([#8288](https://github.com/Lightning-AI/lightning/pull/8288))
- Removed `ProfilerConnector` ([#7654](https://github.com/Lightning-AI/lightning/pull/7654))
- Pruned deprecated classif. metrics from `pytorch_lightning.metrics.functional.classification` ([#7499](https://github.com/Lightning-AI/lightning/pull/7499))
- Removed deprecated data parallel classes `LightningDataParallel` and `LightningDistributedDataParallel` from `pytorch_lightning.overrides.data_parallel` ([#7510](https://github.com/Lightning-AI/lightning/pull/7510))
- Removed deprecated trainer attributes - `get_model` and `accelerator_backend` ([#7502](https://github.com/Lightning-AI/lightning/pull/7502))
- Removed support for automatically monitoring the `val_loss` key with `ModelCheckpoint`. Pass your `monitor` of choice to the `ModelCheckpoint` instance instead ([#8293](https://github.com/Lightning-AI/lightning/pull/8293))
- Removed support for `self.log(tbptt_reduce_fx)` and `self.log(tbptt_pad_token)`. Please, open a discussion explaining your use-case if you relied on these. ([#7644](https://github.com/Lightning-AI/lightning/pull/7644))
- Removed deprecated utils modules `model_utils`, `warning_utils`, `xla_device_utils` and partially `argparse_utils` ([#7503](https://github.com/Lightning-AI/lightning/pull/7503))
- Removed `RPCPlugin` and `RPCSequentialPlugin`. If you were successfully using these plugins, please open a GitHub discussion about your use case ([#8101](https://github.com/Lightning-AI/lightning/pull/8101))
- Removed deprecated trainer attributes - `on_cpu`, `on_tpu`, `use_tpu`, `on_gpu`, `use_dp`, `use_ddp`, `use_ddp2`, `use_horovod`, `use_single_gpu` ([#7501](https://github.com/Lightning-AI/lightning/pull/7501))
- Removed deprecated `optimizer` argument in `LightningModule.manual_backward()`; Toggling optimizers in manual optimization should be done using `LightningModule.{un}toggle_optimizer()` ([#8287](https://github.com/Lightning-AI/lightning/pull/8287))
- Removed DeepSpeed FP16 Exception as FP32 is now supported ([#8462](https://github.com/Lightning-AI/lightning/pull/8462))
- Removed environment variable `PL_EXP_VERSION` from DDP subprocesses ([7403](https://github.com/Lightning-AI/lightning/pull/7403))

### Fixed

- Fixed the `GPUStatsMonitor` callbacks to use the correct GPU IDs if `CUDA_VISIBLE_DEVICES` set ([#8260](https://github.com/Lightning-AI/lightning/pull/8260))
- Fixed `lr_scheduler` checkpointed state by calling `update_lr_schedulers` before saving checkpoints ([#7877](https://github.com/Lightning-AI/lightning/pull/7877))
- Fixed ambiguous warning when both overfit and train dataloader shuffling are enabled ([#7685](https://github.com/Lightning-AI/lightning/pull/7685))
- Fixed dev debugger memory growing due to tracking events even when disabled ([#7875](https://github.com/Lightning-AI/lightning/pull/7875))
- Fixed `None` loss keys getting added in `training_epoch_end` when using manual optimization and not returning a loss ([#7772](https://github.com/Lightning-AI/lightning/pull/7772))
- Fixed a bug where `precision=64` with `accelerator='ddp_spawn'` would throw a pickle error ([#6924](https://github.com/Lightning-AI/lightning/pull/6924))
- Do not override the existing `epoch` value in `logged_metrics` when already logged by the user ([#7982](https://github.com/Lightning-AI/lightning/pull/7982))
- Support for manual optimization with DeepSpeed ([#7970](https://github.com/Lightning-AI/lightning/pull/7970))
- Fixed `dataloader_idx` argument value when predicting with only one `DataLoader` ([#7941](https://github.com/Lightning-AI/lightning/pull/7941))
- Fixed passing the `stage` argument of `Callback.{setup,teardown}` as a keyword ([#7973](https://github.com/Lightning-AI/lightning/pull/7973))
- Fixed metrics generated during `validation sanity checking` are cleaned on end ([#8171](https://github.com/Lightning-AI/lightning/pull/8171))
- Fixed `log_gpu_memory` metrics not being added to `logging` when nothing else is logged ([#8174](https://github.com/Lightning-AI/lightning/pull/8174))
- Fixed a bug where calling `log` with a `Metric` instance would raise an error if it was a nested attribute of the model ([#8181](https://github.com/Lightning-AI/lightning/pull/8181))
- Fixed a bug where using `precision=64` would cause buffers with complex dtype to be cast to real ([#8208](https://github.com/Lightning-AI/lightning/pull/8208))
- Fixed `is_overridden` returning true for wrapped functions with no changes ([#8296](https://github.com/Lightning-AI/lightning/pull/8296))
- Fixed a bug where `truncated_bptt_steps` would throw an AttributeError when the target RNN has multiple hidden states ([#8145](https://github.com/Lightning-AI/lightning/pull/8145))
- Fixed `self.optimizers()` not returning a single optimizer if it had been wrapped ([#8326](https://github.com/Lightning-AI/lightning/pull/8326))
- Fixed the `on_after_backward` hook not getting called when using manual optimization and no plugins ([#8328](https://github.com/Lightning-AI/lightning/pull/8328))
- Fixed the `LightningModule.backward` hook only getting called with the `apex` plugin when using manual optimization ([#8328](https://github.com/Lightning-AI/lightning/pull/8328))
- Fixed moving batch to device before sending it to the `on_*_batch_start`/`on_*_batch_end` callbacks and model hooks ([#7378](https://github.com/Lightning-AI/lightning/pull/7378))
- Fixed passing a custom `DDPPlugin` when choosing `accelerator="ddp_cpu"` for the accelerator ([#6208](https://github.com/Lightning-AI/lightning/pull/6208))
- Fixed missing call to `LightningModule.untoggle_optimizer` in training loop when running gradient accumulation with multiple optimizers ([#8284](https://github.com/Lightning-AI/lightning/pull/8284))
- Fixed hash of LightningEnum to work with value instead of name ([#8421](https://github.com/Lightning-AI/lightning/pull/8421)).
- Fixed a bug where an extra checkpoint was saved at the end of training if the `val_check_interval` did not align with the number of training batches ([#7724](https://github.com/Lightning-AI/lightning/pull/7724))
- Fixed hash of LightningEnum to work with value instead of name([#8421](https://github.com/Lightning-AI/lightning/pull/8421)).
- Fixed `move_data_to_device` to return the batch if the object `to` function didn't return `self` ([#8433](https://github.com/Lightning-AI/lightning/pull/8433))
- Fixed progress bar updates for Pod Training ([#8258](https://github.com/Lightning-AI/lightning/pull/8258))
- Fixed clearing dataloader references before attaching new dataloaders in consecutive `Trainer.{fit,validate,test,predict}´ runs ([#8442](https://github.com/Lightning-AI/lightning/pull/8442))
- Fixed memory leaks on GPU by moving `optimizer_states`, `ResultCollection.extra`, `ResultMetric` attributes, and `LoggerConnector` metrics to `cpu`. Also, delete the DDP wrapper on `teardown` ([#8490](https://github.com/Lightning-AI/lightning/pull/8490))
- Fixed `SWA` callback using LightningModule `prevent_trainer_and_dataloaders_deepcopy` to avoid OOM ([#8472](https://github.com/Lightning-AI/lightning/pull/8472))
- Fixed `ModelPruning` callback `on_save_checkpoint` to avoid making a `deepcopy` potentially leading to OOM ([#8472](https://github.com/Lightning-AI/lightning/pull/8472))
- Fixed the sampler replacement logic for `DataLoader`s which do not define all `DataLoader` attributes as `__init__` parameters ([#8519](https://github.com/Lightning-AI/lightning/pull/8519))
- Fixed DeepSpeed Windows support ([#8488](https://github.com/Lightning-AI/lightning/pull/8488))
- Fixed DeepSpeed not properly setting the trainer `lr_schedulers` attribute ([#8527](https://github.com/Lightning-AI/lightning/pull/8527))
- Fixed experiment version and log-dir divergence in DDP when using multiple `Trainer` instances in sequence ([7403](https://github.com/Lightning-AI/lightning/pull/7403))
- Enabled manual optimization for TPUs ([#8458](https://github.com/Lightning-AI/lightning/pull/8458))
- Fixed `accumulate_grad_batches` not been recomputed during model reload ([#5334](https://github.com/Lightning-AI/lightning/pull/5334))
- Fixed a `TypeError` when wrapping optimizers in the `HorovodPlugin` and running `Trainer.test` ([#7840](https://github.com/Lightning-AI/lightning/pull/7840))
- Fixed `BackboneFinetuning` restoration ([#8501](https://github.com/Lightning-AI/lightning/pull/8501))
- Fixed `lr_scheduler` with metric (e.g. `torch.optim.lr_scheduler.ReduceLROnPlateau`) when using `automatic_optimization = False` ([#7643](https://github.com/Lightning-AI/lightning/pull/7643))
- Fixed `DeepSpeed` breaking with no schedulers ([#8580](https://github.com/Lightning-AI/lightning/pull/8580))


## [1.3.8] - 2021-07-01

### Fixed

- Fixed a sync deadlock when checkpointing a `LightningModule` that uses a torchmetrics 0.4 `Metric` ([#8218](https://github.com/Lightning-AI/lightning/pull/8218))
- Fixed compatibility TorchMetrics v0.4 ([#8206](https://github.com/Lightning-AI/lightning/pull/8206))
- Added torchelastic check when sanitizing GPUs ([#8095](https://github.com/Lightning-AI/lightning/pull/8095))
- Fixed a DDP info message that was never shown ([#8111](https://github.com/Lightning-AI/lightning/pull/8111))
- Fixed metrics deprecation message at module import level ([#8163](https://github.com/Lightning-AI/lightning/pull/8163))
- Fixed a bug where an infinite recursion would be triggered when using the `BaseFinetuning` callback on a model that contains a `ModuleDict` ([#8170](https://github.com/Lightning-AI/lightning/pull/8170))
- Added a mechanism to detect `deadlock` for `DDP` when only 1 process trigger an `Exception`. The mechanism will `kill the processes` when it happens ([#8167](https://github.com/Lightning-AI/lightning/pull/8167))
- Fixed NCCL error when selecting non-consecutive device ids ([#8165](https://github.com/Lightning-AI/lightning/pull/8165))
- Fixed SWA to also work with `IterableDataset` ([#8172](https://github.com/Lightning-AI/lightning/pull/8172))


## [1.3.7] - 2021-06-22

### Fixed

- Fixed a bug where skipping an optimizer while using amp causes amp to trigger an assertion error ([#7975](https://github.com/Lightning-AI/lightning/pull/7975))
- Fixed deprecation messages not showing due to incorrect stacklevel ([#8002](https://github.com/Lightning-AI/lightning/pull/8002), [#8005](https://github.com/Lightning-AI/lightning/pull/8005))
- Fixed setting a `DistributedSampler` when using a distributed plugin in a custom accelerator ([#7814](https://github.com/Lightning-AI/lightning/pull/7814))
- Improved `PyTorchProfiler` chrome traces names ([#8009](https://github.com/Lightning-AI/lightning/pull/8009))
- Fixed moving the best score to device in `EarlyStopping` callback for TPU devices ([#7959](https://github.com/Lightning-AI/lightning/pull/7959))
- Fixes access to `callback_metrics` in ddp_spawn ([#7916](https://github.com/Lightning-AI/lightning/pull/7916))


## [1.3.6] - 2021-06-15

### Fixed

- Fixed logs overwriting issue for remote filesystems ([#7889](https://github.com/Lightning-AI/lightning/pull/7889))
- Fixed `DataModule.prepare_data` could only be called on the global rank 0 process ([#7945](https://github.com/Lightning-AI/lightning/pull/7945))
- Fixed setting `worker_init_fn` to seed dataloaders correctly when using DDP ([#7942](https://github.com/Lightning-AI/lightning/pull/7942))
- Fixed `BaseFinetuning` callback to properly handle parent modules w/ parameters ([#7931](https://github.com/Lightning-AI/lightning/pull/7931))


## [1.3.5] - 2021-06-08

### Added

- Added warning to Training Step output ([#7779](https://github.com/Lightning-AI/lightning/pull/7779))

### Fixed

- Fixed `LearningRateMonitor` and `BackboneFinetuning` ([#7835](https://github.com/Lightning-AI/lightning/pull/7835))
- Minor improvements to `apply_to_collection` and type signature of `log_dict` ([#7851](https://github.com/Lightning-AI/lightning/pull/7851))
- Fixed docker versions ([#7834](https://github.com/Lightning-AI/lightning/pull/7834))
- Fixed sharded training check for fp16 precision ([#7825](https://github.com/Lightning-AI/lightning/pull/7825))
- Fixed support for torch Module type hints in LightningCLI ([#7807](https://github.com/Lightning-AI/lightning/pull/7807))

### Changed

- Move `training_output` validation to after `train_step_end` ([#7868](https://github.com/Lightning-AI/lightning/pull/7868))


## [1.3.4] - 2021-06-01

### Fixed

- Fixed info message when max training time reached ([#7780](https://github.com/Lightning-AI/lightning/pull/7780))
- Fixed missing `__len__` method to `IndexBatchSamplerWrapper` ([#7681](https://github.com/Lightning-AI/lightning/pull/7681))


## [1.3.3] - 2021-05-27

### Changed

- Changed calling of `untoggle_optimizer(opt_idx)` out of the closure function ([#7563](https://github.com/Lightning-AI/lightning/pull/7563))

### Fixed

- Fixed `ProgressBar` pickling after calling `trainer.predict` ([#7608](https://github.com/Lightning-AI/lightning/pull/7608))
- Fixed broadcasting in multi-node, multi-gpu DDP using torch 1.7 ([#7592](https://github.com/Lightning-AI/lightning/pull/7592))
- Fixed dataloaders are not reset when tuning the model ([#7566](https://github.com/Lightning-AI/lightning/pull/7566))
- Fixed print errors in `ProgressBar` when `trainer.fit` is not called ([#7674](https://github.com/Lightning-AI/lightning/pull/7674))
- Fixed global step update when the epoch is skipped ([#7677](https://github.com/Lightning-AI/lightning/pull/7677))
- Fixed training loop total batch counter when accumulate grad batches was enabled ([#7692](https://github.com/Lightning-AI/lightning/pull/7692))


## [1.3.2] - 2021-05-18

### Changed

- `DataModule`s now avoid duplicate `{setup,teardown,prepare_data}` calls for the same stage ([#7238](https://github.com/Lightning-AI/lightning/pull/7238))

### Fixed

- Fixed parsing of multiple training dataloaders ([#7433](https://github.com/Lightning-AI/lightning/pull/7433))
- Fixed recursive passing of `wrong_type` keyword argument in `pytorch_lightning.utilities.apply_to_collection` ([#7433](https://github.com/Lightning-AI/lightning/pull/7433))
- Fixed setting correct `DistribType` for `ddp_cpu` (spawn) backend ([#7492](https://github.com/Lightning-AI/lightning/pull/7492))
- Fixed incorrect number of calls to LR scheduler when `check_val_every_n_epoch > 1` ([#7032](https://github.com/Lightning-AI/lightning/pull/7032))


## [1.3.1] - 2021-05-11

### Fixed

- Fixed DeepSpeed with IterableDatasets ([#7362](https://github.com/Lightning-AI/lightning/pull/7362))
- Fixed `Trainer.current_epoch` not getting restored after tuning ([#7434](https://github.com/Lightning-AI/lightning/pull/7434))
- Fixed local rank displayed in console log ([#7395](https://github.com/Lightning-AI/lightning/pull/7395))


## [1.3.0] - 2021-05-06

### Added

- Added support for the `EarlyStopping` callback to run at the end of the training epoch ([#6944](https://github.com/Lightning-AI/lightning/pull/6944))
- Added synchronization points before and after `setup` hooks are run ([#7202](https://github.com/Lightning-AI/lightning/pull/7202))
- Added a `teardown` hook to `ClusterEnvironment` ([#6942](https://github.com/Lightning-AI/lightning/pull/6942))
- Added utils for metrics to scalar conversions ([#7180](https://github.com/Lightning-AI/lightning/pull/7180))
- Added utils for NaN/Inf detection for gradients and parameters ([#6834](https://github.com/Lightning-AI/lightning/pull/6834))
- Added more explicit exception message when trying to execute `trainer.test()` or `trainer.validate()` with `fast_dev_run=True` ([#6667](https://github.com/Lightning-AI/lightning/pull/6667))
- Added `LightningCLI` class to provide simple reproducibility with minimum boilerplate training CLI (
    [#4492](https://github.com/Lightning-AI/lightning/pull/4492),
    [#6862](https://github.com/Lightning-AI/lightning/pull/6862),
    [#7156](https://github.com/Lightning-AI/lightning/pull/7156),
    [#7299](https://github.com/Lightning-AI/lightning/pull/7299))
- Added `gradient_clip_algorithm` argument to Trainer for gradient clipping by value ([#6123](https://github.com/Lightning-AI/lightning/pull/6123)).
- Added a way to print to terminal without breaking up the progress bar ([#5470](https://github.com/Lightning-AI/lightning/pull/5470))
- Added support to checkpoint after training steps in `ModelCheckpoint` callback ([#6146](https://github.com/Lightning-AI/lightning/pull/6146))
- Added `TrainerStatus.{INITIALIZING,RUNNING,FINISHED,INTERRUPTED}` ([#7173](https://github.com/Lightning-AI/lightning/pull/7173))
- Added `Trainer.validate()` method to perform one evaluation epoch over the validation set ([#4948](https://github.com/Lightning-AI/lightning/pull/4948))
- Added `LightningEnvironment` for Lightning-specific DDP ([#5915](https://github.com/Lightning-AI/lightning/pull/5915))
- Added `teardown()` hook to LightningDataModule ([#4673](https://github.com/Lightning-AI/lightning/pull/4673))
- Added `auto_insert_metric_name` parameter to `ModelCheckpoint` ([#6277](https://github.com/Lightning-AI/lightning/pull/6277))
- Added arg to `self.log` that enables users to give custom names when dealing with multiple dataloaders ([#6274](https://github.com/Lightning-AI/lightning/pull/6274))
- Added `teardown` method to `BaseProfiler` to enable subclasses defining post-profiling steps outside of `__del__` ([#6370](https://github.com/Lightning-AI/lightning/pull/6370))
- Added `setup` method to `BaseProfiler` to enable subclasses defining pre-profiling steps for every process ([#6633](https://github.com/Lightning-AI/lightning/pull/6633))
- Added no return warning to predict ([#6139](https://github.com/Lightning-AI/lightning/pull/6139))
- Added `Trainer.predict` config validation ([#6543](https://github.com/Lightning-AI/lightning/pull/6543))
- Added `AbstractProfiler` interface ([#6621](https://github.com/Lightning-AI/lightning/pull/6621))
- Added support for including module names for forward in the autograd trace of `PyTorchProfiler` ([#6349](https://github.com/Lightning-AI/lightning/pull/6349))
- Added support for the PyTorch 1.8.1 autograd profiler ([#6618](https://github.com/Lightning-AI/lightning/pull/6618))
- Added `outputs` parameter to callback's `on_validation_epoch_end` & `on_test_epoch_end` hooks ([#6120](https://github.com/Lightning-AI/lightning/pull/6120))
- Added `configure_sharded_model` hook ([#6679](https://github.com/Lightning-AI/lightning/pull/6679))
- Added support for `precision=64`, enabling training with double precision ([#6595](https://github.com/Lightning-AI/lightning/pull/6595))
- Added support for DDP communication hooks ([#6736](https://github.com/Lightning-AI/lightning/pull/6736))
- Added `artifact_location` argument to `MLFlowLogger` which will be passed to the `MlflowClient.create_experiment` call ([#6677](https://github.com/Lightning-AI/lightning/pull/6677))
- Added `model` parameter to precision plugins' `clip_gradients` signature (
    [#6764](https://github.com/Lightning-AI/lightning/pull/6764),
    [#7231](https://github.com/Lightning-AI/lightning/pull/7231))
- Added `is_last_batch` attribute to `Trainer` ([#6825](https://github.com/Lightning-AI/lightning/pull/6825))
- Added `LightningModule.lr_schedulers()` for manual optimization  ([#6567](https://github.com/Lightning-AI/lightning/pull/6567))
- Added `MpModelWrapper` in TPU Spawn ([#7045](https://github.com/Lightning-AI/lightning/pull/7045))
- Added `max_time` Trainer argument to limit training time ([#6823](https://github.com/Lightning-AI/lightning/pull/6823))
- Added `on_predict_{batch,epoch}_{start,end}` hooks ([#7141](https://github.com/Lightning-AI/lightning/pull/7141))
- Added new `EarlyStopping` parameters `stopping_threshold` and `divergence_threshold` ([#6868](https://github.com/Lightning-AI/lightning/pull/6868))
- Added `debug` flag to TPU Training Plugins (PT_XLA_DEBUG) ([#7219](https://github.com/Lightning-AI/lightning/pull/7219))
- Added new `UnrepeatedDistributedSampler` and `IndexBatchSamplerWrapper` for tracking distributed predictions ([#7215](https://github.com/Lightning-AI/lightning/pull/7215))
- Added `trainer.predict(return_predictions=None|False|True)` ([#7215](https://github.com/Lightning-AI/lightning/pull/7215))
- Added `BasePredictionWriter` callback to implement prediction saving ([#7127](https://github.com/Lightning-AI/lightning/pull/7127))
- Added `trainer.tune(scale_batch_size_kwargs, lr_find_kwargs)` arguments to configure the tuning algorithms ([#7258](https://github.com/Lightning-AI/lightning/pull/7258))
- Added `tpu_distributed` check for TPU Spawn barrier ([#7241](https://github.com/Lightning-AI/lightning/pull/7241))
- Added device updates to TPU Spawn for Pod training ([#7243](https://github.com/Lightning-AI/lightning/pull/7243))
- Added warning when missing `Callback` and using `resume_from_checkpoint` ([#7254](https://github.com/Lightning-AI/lightning/pull/7254))
- DeepSpeed single file saving ([#6900](https://github.com/Lightning-AI/lightning/pull/6900))
- Added Training type Plugins Registry (
    [#6982](https://github.com/Lightning-AI/lightning/pull/6982),
    [#7063](https://github.com/Lightning-AI/lightning/pull/7063),
    [#7214](https://github.com/Lightning-AI/lightning/pull/7214),
    [#7224](https://github.com/Lightning-AI/lightning/pull/7224)
)
- Add `ignore` param to `save_hyperparameters` ([#6056](https://github.com/Lightning-AI/lightning/pull/6056))

### Changed

- Changed `LightningModule.truncated_bptt_steps` to be property ([#7323](https://github.com/Lightning-AI/lightning/pull/7323))
- Changed `EarlyStopping` callback from by default running `EarlyStopping.on_validation_end` if only training is run. Set `check_on_train_epoch_end` to run the callback at the end of the train epoch instead of at the end of the validation epoch ([#7069](https://github.com/Lightning-AI/lightning/pull/7069))
- Renamed `pytorch_lightning.callbacks.swa` to `pytorch_lightning.callbacks.stochastic_weight_avg` ([#6259](https://github.com/Lightning-AI/lightning/pull/6259))
- Refactor `RunningStage` and `TrainerState` usage (
    [#4945](https://github.com/Lightning-AI/lightning/pull/4945),
    [#7173](https://github.com/Lightning-AI/lightning/pull/7173))
    * Added `RunningStage.SANITY_CHECKING`
    * Added `TrainerFn.{FITTING,VALIDATING,TESTING,PREDICTING,TUNING}`
    * Changed `trainer.evaluating` to return `True` if validating or testing
- Changed `setup()` and `teardown()` stage argument to take any of `{fit,validate,test,predict}` ([#6386](https://github.com/Lightning-AI/lightning/pull/6386))
- Changed profilers to save separate report files per state and rank ([#6621](https://github.com/Lightning-AI/lightning/pull/6621))
- The trainer no longer tries to save a checkpoint on exception or run callback's `on_train_end` functions ([#6864](https://github.com/Lightning-AI/lightning/pull/6864))
- Changed `PyTorchProfiler` to use `torch.autograd.profiler.record_function` to record functions ([#6349](https://github.com/Lightning-AI/lightning/pull/6349))
- Disabled `lr_scheduler.step()` in manual optimization  ([#6825](https://github.com/Lightning-AI/lightning/pull/6825))
- Changed warnings and recommendations for dataloaders in `ddp_spawn` ([#6762](https://github.com/Lightning-AI/lightning/pull/6762))
- `pl.seed_everything` will now also set the seed on the `DistributedSampler` ([#7024](https://github.com/Lightning-AI/lightning/pull/7024))
- Changed default setting for communication of multi-node training using `DDPShardedPlugin` ([#6937](https://github.com/Lightning-AI/lightning/pull/6937))
- `trainer.tune()` now returns the tuning result ([#7258](https://github.com/Lightning-AI/lightning/pull/7258))
- `LightningModule.from_datasets()` now accepts `IterableDataset` instances as training datasets. ([#7503](https://github.com/Lightning-AI/lightning/pull/7503))
- Changed `resume_from_checkpoint` warning to an error when the checkpoint file does not exist ([#7075](https://github.com/Lightning-AI/lightning/pull/7075))
- Automatically set `sync_batchnorm` for `training_type_plugin` ([#6536](https://github.com/Lightning-AI/lightning/pull/6536))
- Allowed training type plugin to delay optimizer creation ([#6331](https://github.com/Lightning-AI/lightning/pull/6331))
- Removed ModelSummary validation from train loop on_trainer_init ([#6610](https://github.com/Lightning-AI/lightning/pull/6610))
- Moved `save_function` to accelerator ([#6689](https://github.com/Lightning-AI/lightning/pull/6689))
- Updated DeepSpeed ZeRO ([#6546](https://github.com/Lightning-AI/lightning/pull/6546),
    [#6752](https://github.com/Lightning-AI/lightning/pull/6752),
    [#6142](https://github.com/Lightning-AI/lightning/pull/6142),
    [#6321](https://github.com/Lightning-AI/lightning/pull/6321))
- Improved verbose logging for `EarlyStopping` callback ([#6811](https://github.com/Lightning-AI/lightning/pull/6811))
- Run ddp_spawn dataloader checks on Windows ([#6930](https://github.com/Lightning-AI/lightning/pull/6930))
- Updated mlflow with using `resolve_tags` ([#6746](https://github.com/Lightning-AI/lightning/pull/6746))
- Moved `save_hyperparameters` to its own function ([#7119](https://github.com/Lightning-AI/lightning/pull/7119))
- Replaced `_DataModuleWrapper` with `__new__` ([#7289](https://github.com/Lightning-AI/lightning/pull/7289))
- Reset `current_fx` properties on lightning module in teardown ([#7247](https://github.com/Lightning-AI/lightning/pull/7247))
- Auto-set `DataLoader.worker_init_fn` with `seed_everything` ([#6960](https://github.com/Lightning-AI/lightning/pull/6960))
- Remove `model.trainer` call inside of dataloading mixin ([#7317](https://github.com/Lightning-AI/lightning/pull/7317))
- Split profilers module ([#6261](https://github.com/Lightning-AI/lightning/pull/6261))
- Ensure accelerator is valid if running interactively ([#5970](https://github.com/Lightning-AI/lightning/pull/5970))
- Disabled batch transfer in DP mode ([#6098](https://github.com/Lightning-AI/lightning/pull/6098))

### Deprecated

- Deprecated `outputs` in both `LightningModule.on_train_epoch_end` and `Callback.on_train_epoch_end` hooks ([#7339](https://github.com/Lightning-AI/lightning/pull/7339))
- Deprecated `Trainer.truncated_bptt_steps` in favor of `LightningModule.truncated_bptt_steps` ([#7323](https://github.com/Lightning-AI/lightning/pull/7323))
- Deprecated `outputs` in both `LightningModule.on_train_epoch_end` and `Callback.on_train_epoch_end` hooks ([#7339](https://github.com/Lightning-AI/lightning/pull/7339))
- Deprecated `LightningModule.grad_norm` in favor of `pytorch_lightning.utilities.grads.grad_norm` ([#7292](https://github.com/Lightning-AI/lightning/pull/7292))
- Deprecated the `save_function` property from the `ModelCheckpoint` callback ([#7201](https://github.com/Lightning-AI/lightning/pull/7201))
- Deprecated `LightningModule.write_predictions` and `LightningModule.write_predictions_dict` ([#7066](https://github.com/Lightning-AI/lightning/pull/7066))
- Deprecated `TrainerLoggingMixin` in favor of a separate utilities module for metric handling ([#7180](https://github.com/Lightning-AI/lightning/pull/7180))
- Deprecated `TrainerTrainingTricksMixin` in favor of a separate utilities module for NaN/Inf detection for gradients and parameters ([#6834](https://github.com/Lightning-AI/lightning/pull/6834))
- `period` has been deprecated in favor of `every_n_val_epochs` in the `ModelCheckpoint` callback ([#6146](https://github.com/Lightning-AI/lightning/pull/6146))
- Deprecated `trainer.running_sanity_check` in favor of `trainer.sanity_checking` ([#4945](https://github.com/Lightning-AI/lightning/pull/4945))
- Deprecated `Profiler(output_filename)` in favor of `dirpath` and `filename` ([#6621](https://github.com/Lightning-AI/lightning/pull/6621))
- Deprecated `PyTorchProfiler(profiled_functions)` in favor of `record_functions` ([#6349](https://github.com/Lightning-AI/lightning/pull/6349))
- Deprecated `@auto_move_data` in favor of `trainer.predict` ([#6993](https://github.com/Lightning-AI/lightning/pull/6993))
- Deprecated `Callback.on_load_checkpoint(checkpoint)` in favor of `Callback.on_load_checkpoint(trainer, pl_module, checkpoint)` ([#7253](https://github.com/Lightning-AI/lightning/pull/7253))
- Deprecated metrics in favor of `torchmetrics` (
    [#6505](https://github.com/Lightning-AI/lightning/pull/6505),
    [#6530](https://github.com/Lightning-AI/lightning/pull/6530),
    [#6540](https://github.com/Lightning-AI/lightning/pull/6540),
    [#6547](https://github.com/Lightning-AI/lightning/pull/6547),
    [#6515](https://github.com/Lightning-AI/lightning/pull/6515),
    [#6572](https://github.com/Lightning-AI/lightning/pull/6572),
    [#6573](https://github.com/Lightning-AI/lightning/pull/6573),
    [#6584](https://github.com/Lightning-AI/lightning/pull/6584),
    [#6636](https://github.com/Lightning-AI/lightning/pull/6636),
    [#6637](https://github.com/Lightning-AI/lightning/pull/6637),
    [#6649](https://github.com/Lightning-AI/lightning/pull/6649),
    [#6659](https://github.com/Lightning-AI/lightning/pull/6659),
    [#7131](https://github.com/Lightning-AI/lightning/pull/7131),
)
- Deprecated the `LightningModule.datamodule` getter and setter methods; access them through `Trainer.datamodule` instead ([#7168](https://github.com/Lightning-AI/lightning/pull/7168))
- Deprecated the use of `Trainer(gpus="i")` (string) for selecting the i-th GPU; from v1.5 this will set the number of GPUs instead of the index ([#6388](https://github.com/Lightning-AI/lightning/pull/6388))

### Removed

- Removed the `exp_save_path` property from the `LightningModule` ([#7266](https://github.com/Lightning-AI/lightning/pull/7266))
- Removed training loop explicitly calling `EarlyStopping.on_validation_end` if no validation is run ([#7069](https://github.com/Lightning-AI/lightning/pull/7069))
- Removed `automatic_optimization` as a property from the training loop in favor of `LightningModule.automatic_optimization` ([#7130](https://github.com/Lightning-AI/lightning/pull/7130))
- Removed evaluation loop legacy returns for `*_epoch_end` hooks ([#6973](https://github.com/Lightning-AI/lightning/pull/6973))
- Removed support for passing a bool value to `profiler` argument of Trainer ([#6164](https://github.com/Lightning-AI/lightning/pull/6164))
- Removed no return warning from val/test step ([#6139](https://github.com/Lightning-AI/lightning/pull/6139))
- Removed passing a `ModelCheckpoint` instance to `Trainer(checkpoint_callback)` ([#6166](https://github.com/Lightning-AI/lightning/pull/6166))
- Removed deprecated Trainer argument `enable_pl_optimizer` and `automatic_optimization` ([#6163](https://github.com/Lightning-AI/lightning/pull/6163))
- Removed deprecated metrics ([#6161](https://github.com/Lightning-AI/lightning/pull/6161))
    * from `pytorch_lightning.metrics.functional.classification` removed `to_onehot`, `to_categorical`, `get_num_classes`, `roc`, `multiclass_roc`, `average_precision`, `precision_recall_curve`, `multiclass_precision_recall_curve`
    * from `pytorch_lightning.metrics.functional.reduction` removed `reduce`, `class_reduce`
- Removed deprecated `ModelCheckpoint` arguments `prefix`, `mode="auto"` ([#6162](https://github.com/Lightning-AI/lightning/pull/6162))
- Removed `mode='auto'` from `EarlyStopping` ([#6167](https://github.com/Lightning-AI/lightning/pull/6167))
- Removed `epoch` and `step` arguments from `ModelCheckpoint.format_checkpoint_name()`, these are now included in the `metrics` argument ([#7344](https://github.com/Lightning-AI/lightning/pull/7344))
- Removed legacy references for magic keys in the `Result` object ([#6016](https://github.com/Lightning-AI/lightning/pull/6016))
- Removed deprecated `LightningModule` `hparams` setter ([#6207](https://github.com/Lightning-AI/lightning/pull/6207))
- Removed legacy code to log or include metrics in the progress bar by returning them in a dict with the `"log"/"progress_bar"` magic keys. Use `self.log` instead ([#6734](https://github.com/Lightning-AI/lightning/pull/6734))
- Removed `trainer.fit()` return value of `1`. It has no return now ([#7237](https://github.com/Lightning-AI/lightning/pull/7237))
- Removed `logger_connector` legacy code ([#6733](https://github.com/Lightning-AI/lightning/pull/6733))
- Removed unused mixin attributes ([#6487](https://github.com/Lightning-AI/lightning/pull/6487))

### Fixed

- Fixed NaN errors in progress bars when training with iterable datasets with no length defined ([#7306](https://github.com/Lightning-AI/lightning/pull/7306))
- Fixed attaching train and validation dataloaders when `reload_dataloaders_every_epoch=True` and `num_sanity_val_steps=0` ([#7207](https://github.com/Lightning-AI/lightning/pull/7207))
- Added a barrier in the accelerator `teardown` to synchronize processes before execution finishes ([#6814](https://github.com/Lightning-AI/lightning/pull/6814))
- Fixed multi-node DDP sub-process launch by using `local_rank` instead of `global_rank` for main process assertion ([#7061](https://github.com/Lightning-AI/lightning/pull/7061))
- Fixed incorrect removal of `WORLD_SIZE` environment variable in DDP training when launching with torch distributed/torchelastic ([#6942](https://github.com/Lightning-AI/lightning/pull/6942))
- Made the `Plugin.reduce` method more consistent across all Plugins to reflect a mean-reduction by default ([#6011](https://github.com/Lightning-AI/lightning/pull/6011))
- Move lightning module to correct device type when using LightningDistributedWrapper ([#6070](https://github.com/Lightning-AI/lightning/pull/6070))
- Do not print top-k verbose log with `ModelCheckpoint(monitor=None)` ([#6109](https://github.com/Lightning-AI/lightning/pull/6109))
- Fixed `ModelCheckpoint(save_top_k=0, save_last=True)` not saving the `last` checkpoint ([#6136](https://github.com/Lightning-AI/lightning/pull/6136))
- Fixed `.teardown(stage='fit')` and `.on_fit_{start,end}()` getting called during `trainer.test` ([#6386](https://github.com/Lightning-AI/lightning/pull/6386))
- Fixed LightningModule `all_gather` on cpu tensors ([#6416](https://github.com/Lightning-AI/lightning/pull/6416))
- Fixed torch distributed not available in setup hook for DDP ([#6506](https://github.com/Lightning-AI/lightning/pull/6506))
- Fixed `trainer.tuner.{lr_find,scale_batch_size}` not setting the `Trainer` state properly ([#7258](https://github.com/Lightning-AI/lightning/pull/7258))
- Fixed bug where the learning rate schedulers did not follow the optimizer frequencies ([#4868](https://github.com/Lightning-AI/lightning/pull/4868))
- Fixed pickle error checker to now check for `pickle.PickleError` to catch all pickle errors ([#6917](https://github.com/Lightning-AI/lightning/pull/6917))
- Fixed a bug where the outputs object passed to `LightningModule.training_epoch_end` was different from the object passed to the `on_train_end_epoch` hook ([#6969](https://github.com/Lightning-AI/lightning/pull/6969))
- Fixed a bug where the outputs passed to `train_batch_end` would be lists even when using a single optimizer and no truncated backprop through time steps ([#6969](https://github.com/Lightning-AI/lightning/pull/6969))
- Fixed bug for trainer error handling which would cause hang for distributed training ([#6864](https://github.com/Lightning-AI/lightning/pull/6864))
- Fixed `self.device` not returning the correct device in replicas of data-parallel ([#6414](https://github.com/Lightning-AI/lightning/pull/6414))
- Fixed `lr_find` trying beyond `num_training` steps and suggesting a too high learning rate ([#7076](https://github.com/Lightning-AI/lightning/pull/7076))
- Fixed logger creating incorrect version folder in DDP with repeated `Trainer.fit` calls ([#7077](https://github.com/Lightning-AI/lightning/pull/7077))
- Fixed metric objects passed directly to `self.log` not being reset correctly ([#7055](https://github.com/Lightning-AI/lightning/pull/7055))
- Fixed `CombinedLoader` in distributed settings for validation / testing ([#7102](https://github.com/Lightning-AI/lightning/pull/7102))
- Fixed the save_dir in `WandbLogger` when the run was initiated externally ([#7106](https://github.com/Lightning-AI/lightning/pull/7106))
- Fixed `num_sanity_val_steps` affecting reproducibility of training data shuffling ([#7014](https://github.com/Lightning-AI/lightning/pull/7014))
- Fixed resetting device after `fitting/evaluating/predicting` ([#7188](https://github.com/Lightning-AI/lightning/pull/7188))
- Fixed bug where `trainer.tuner.scale_batch_size(max_trials=0)` would not return the correct batch size result ([#7262](https://github.com/Lightning-AI/lightning/pull/7262))
- Fixed metrics not being properly logged with `precision=16` and `manual_optimization` ([#7228](https://github.com/Lightning-AI/lightning/pull/7228))
- Fixed `BaseFinetuning` properly reloading `optimizer_states` when using `resume_from_checkpoint` ([#6891](https://github.com/Lightning-AI/lightning/pull/6891))
- Fixed `parameters_to_ignore` not properly set to DDPWrapper ([#7239](https://github.com/Lightning-AI/lightning/pull/7239))
- Fixed parsing of `fast_dev_run=True` with the built-in `ArgumentParser` ([#7240](https://github.com/Lightning-AI/lightning/pull/7240))
- Fixed handling an `IterableDataset` that fails to produce a batch at the beginning of an epoch ([#7294](https://github.com/Lightning-AI/lightning/pull/7294))
- Fixed `LightningModule.save_hyperparameters()` when attempting to save an empty container ([#7268](https://github.com/Lightning-AI/lightning/pull/7268))
- Fixed `apex` not properly instantiated when running with `ddp` ([#7274](https://github.com/Lightning-AI/lightning/pull/7274))
- Fixed optimizer `state` not moved to `GPU` ([#7277](https://github.com/Lightning-AI/lightning/pull/7277))
- Fixed custom init args for `WandbLogger` ([#6989](https://github.com/Lightning-AI/lightning/pull/6989))
- Fixed a bug where an error would be raised if the train dataloader sometimes produced None for a batch ([#7342](https://github.com/Lightning-AI/lightning/pull/7342))
- Fixed examples (
    [#6600](https://github.com/Lightning-AI/lightning/pull/6600),
    [#6638](https://github.com/Lightning-AI/lightning/pull/6638),
    [#7096](https://github.com/Lightning-AI/lightning/pull/7096),
    [#7246](https://github.com/Lightning-AI/lightning/pull/7246),
    [#6357](https://github.com/Lightning-AI/lightning/pull/6357),
    [#6476](https://github.com/Lightning-AI/lightning/pull/6476),
    [#6294](https://github.com/Lightning-AI/lightning/pull/6294),
    [#6373](https://github.com/Lightning-AI/lightning/pull/6373),
    [#6088](https://github.com/Lightning-AI/lightning/pull/6088),
    [#7398](https://github.com/Lightning-AI/lightning/pull/7398)
)
- Resolved schedule step bug for PyTorch Profiler ([#6674](https://github.com/Lightning-AI/lightning/pull/6674),
    [#6681](https://github.com/Lightning-AI/lightning/pull/6681))
- Updated logic for checking TPUs availability ([#6767](https://github.com/Lightning-AI/lightning/pull/6767))
- Resolve TPU miss rendezvous ([#6781](https://github.com/Lightning-AI/lightning/pull/6781))
- Fixed auto-scaling mode when calling tune method on trainer ([#7321](https://github.com/Lightning-AI/lightning/pull/7321))
- Fixed finetuning complex models correctly unfreezes ([#6880](https://github.com/Lightning-AI/lightning/pull/6880))
- Ensure we set the eval/train flag correctly on accelerator model ([#6877](https://github.com/Lightning-AI/lightning/pull/6877))
- Set better defaults for `rank_zero_only.rank` when training is launched with SLURM and torchelastic ([#6802](https://github.com/Lightning-AI/lightning/pull/6802))
- Fixed matching the number of outputs of backward with forward for AllGatherGrad ([#6625](https://github.com/Lightning-AI/lightning/pull/6625))
- Fixed the `gradient_clip_algorithm` has no effect ([#6928](https://github.com/Lightning-AI/lightning/pull/6928))
- Fixed CUDA OOM detection and handling ([#6934](https://github.com/Lightning-AI/lightning/pull/6934))
- Fixed `unfreeze_and_add_param_group` expects `modules` rather than `module` ([#6822](https://github.com/Lightning-AI/lightning/pull/6822))
- Fixed DPP + SyncBN when move on device ([#6838](https://github.com/Lightning-AI/lightning/pull/6838))
- Fixed missing arguments in `lr_find` call ([#6784](https://github.com/Lightning-AI/lightning/pull/6784))
- Fixed `set_default_tensor_type` to `torch.DoubleTensor` with precision=64 ([#7108](https://github.com/Lightning-AI/lightning/pull/7108))
- Fixed `NeptuneLogger.log_text(step=None)` ([#7194](https://github.com/Lightning-AI/lightning/pull/7194))
- Fixed importing torchtext batch ([#6365](https://github.com/Lightning-AI/lightning/pull/6365),
    [#6323](https://github.com/Lightning-AI/lightning/pull/6323),
    [#6211](https://github.com/Lightning-AI/lightning/pull/6211))


## [1.2.9] - 2021-04-20

### Fixed

- Fixed the order to call for world ranks & the `root_device` property in `TPUSpawnPlugin` ([#7074](https://github.com/Lightning-AI/lightning/pull/7074))
- Fixed multi-gpu join for Horovod ([#6954](https://github.com/Lightning-AI/lightning/pull/6954))
- Fixed parsing for pre-release package versions ([#6999](https://github.com/Lightning-AI/lightning/pull/6999))


## [1.2.8] - 2021-04-14

### Added

- Added TPUSpawn + IterableDataset error message ([#6875](https://github.com/Lightning-AI/lightning/pull/6875))

### Fixed

- Fixed process rank not being available right away after `Trainer` instantiation ([#6941](https://github.com/Lightning-AI/lightning/pull/6941))
- Fixed `sync_dist` for tpus ([#6950](https://github.com/Lightning-AI/lightning/pull/6950))
- Fixed `AttributeError` for `require_backward_grad_sync` when running manual optimization with sharded plugin ([#6915](https://github.com/Lightning-AI/lightning/pull/6915))
- Fixed `--gpus` default for parser returned by `Trainer.add_argparse_args` ([#6898](https://github.com/Lightning-AI/lightning/pull/6898))
- Fixed TPU Spawn all gather ([#6896](https://github.com/Lightning-AI/lightning/pull/6896))
- Fixed `EarlyStopping` logic when `min_epochs` or `min_steps` requirement is not met ([#6705](https://github.com/Lightning-AI/lightning/pull/6705))
- Fixed csv extension check ([#6436](https://github.com/Lightning-AI/lightning/pull/6436))
- Fixed checkpoint issue when using Horovod distributed backend ([#6958](https://github.com/Lightning-AI/lightning/pull/6958))
- Fixed tensorboard exception raising ([#6901](https://github.com/Lightning-AI/lightning/pull/6901))
- Fixed setting the eval/train flag correctly on accelerator model ([#6983](https://github.com/Lightning-AI/lightning/pull/6983))
- Fixed DDP_SPAWN compatibility with bug_report_model.py ([#6892](https://github.com/Lightning-AI/lightning/pull/6892))
- Fixed bug where `BaseFinetuning.flatten_modules()` was duplicating leaf node parameters ([#6879](https://github.com/Lightning-AI/lightning/pull/6879))
- Set better defaults for `rank_zero_only.rank` when training is launched with SLURM and torchelastic:
    * Support SLURM and torchelastic global rank environment variables ([#5715](https://github.com/Lightning-AI/lightning/pull/5715))
    * Remove hardcoding of local rank in accelerator connector ([#6878](https://github.com/Lightning-AI/lightning/pull/6878))


## [1.2.7] - 2021-04-06

### Fixed

- Fixed resolve a bug with omegaconf and xm.save ([#6741](https://github.com/Lightning-AI/lightning/pull/6741))
- Fixed an issue with IterableDataset when __len__ is not defined ([#6828](https://github.com/Lightning-AI/lightning/pull/6828))
- Sanitize None params during pruning ([#6836](https://github.com/Lightning-AI/lightning/pull/6836))
- Enforce an epoch scheduler interval when using SWA ([#6588](https://github.com/Lightning-AI/lightning/pull/6588))
- Fixed TPU Colab hang issue, post training ([#6816](https://github.com/Lightning-AI/lightning/pull/6816))
- Fixed a bug where `TensorBoardLogger` would give a warning and not log correctly to a symbolic link `save_dir` ([#6730](https://github.com/Lightning-AI/lightning/pull/6730))
- Fixed bug where `predict` could not be used when `progress_bar_refresh_rate=0` ([#6884](https://github.com/Lightning-AI/lightning/pull/6884))


## [1.2.6] - 2021-03-30

### Changed

- Changed the behavior of `on_epoch_start` to run at the beginning of validation & test epoch ([#6498](https://github.com/Lightning-AI/lightning/pull/6498))

### Removed

- Removed legacy code to include `step` dictionary returns in `callback_metrics`. Use `self.log_dict` instead. ([#6682](https://github.com/Lightning-AI/lightning/pull/6682))

### Fixed

- Fixed `DummyLogger.log_hyperparams` raising a `TypeError` when running with `fast_dev_run=True` ([#6398](https://github.com/Lightning-AI/lightning/pull/6398))
- Fixed error on TPUs when there was no `ModelCheckpoint` ([#6654](https://github.com/Lightning-AI/lightning/pull/6654))
- Fixed `trainer.test` freeze on TPUs ([#6654](https://github.com/Lightning-AI/lightning/pull/6654))
- Fixed a bug where gradients were disabled after calling `Trainer.predict` ([#6657](https://github.com/Lightning-AI/lightning/pull/6657))
- Fixed bug where no TPUs were detected in a TPU pod env ([#6719](https://github.com/Lightning-AI/lightning/pull/6719))


## [1.2.5] - 2021-03-23

### Changed

- Update Gradient Clipping for the TPU Accelerator ([#6576](https://github.com/Lightning-AI/lightning/pull/6576))
- Refactored setup for typing friendly ([#6590](https://github.com/Lightning-AI/lightning/pull/6590))

### Fixed

- Fixed a bug where `all_gather` would not work correctly with `tpu_cores=8` ([#6587](https://github.com/Lightning-AI/lightning/pull/6587))
- Fixed comparing required versions ([#6434](https://github.com/Lightning-AI/lightning/pull/6434))
- Fixed duplicate logs appearing in console when using the python logging module ([#6275](https://github.com/Lightning-AI/lightning/pull/6275))
- Added Autocast in validation, test and predict modes for Native AMP ([#6565](https://github.com/Lightning-AI/lightning/pull/6565))


## [1.2.4] - 2021-03-16

### Changed

- Changed the default of `find_unused_parameters` back to `True` in DDP and DDP Spawn ([#6438](https://github.com/Lightning-AI/lightning/pull/6438))

### Fixed

- Expose DeepSpeed loss parameters to allow users to fix loss instability ([#6115](https://github.com/Lightning-AI/lightning/pull/6115))
- Fixed DP reduction with collection ([#6324](https://github.com/Lightning-AI/lightning/pull/6324))
- Fixed an issue where the tuner would not tune the learning rate if also tuning the batch size ([#4688](https://github.com/Lightning-AI/lightning/pull/4688))
- Fixed broadcast to use PyTorch `broadcast_object_list` and add `reduce_decision` ([#6410](https://github.com/Lightning-AI/lightning/pull/6410))
- Fixed logger creating directory structure too early in DDP ([#6380](https://github.com/Lightning-AI/lightning/pull/6380))
- Fixed DeepSpeed additional memory use on rank 0 when default device not set early enough ([#6460](https://github.com/Lightning-AI/lightning/pull/6460))
- Fixed an issue with `Tuner.scale_batch_size` not finding the batch size attribute in the datamodule ([#5968](https://github.com/Lightning-AI/lightning/pull/5968))
- Fixed an exception in the layer summary when the model contains torch.jit scripted submodules ([#6511](https://github.com/Lightning-AI/lightning/pull/6511))
- Fixed when Train loop config was run during `Trainer.predict` ([#6541](https://github.com/Lightning-AI/lightning/pull/6541))


## [1.2.3] - 2021-03-09

### Fixed

- Fixed `ModelPruning(make_pruning_permanent=True)` pruning buffers getting removed when saved during training ([#6073](https://github.com/Lightning-AI/lightning/pull/6073))
- Fixed when `_stable_1d_sort` to work when `n >= N` ([#6177](https://github.com/Lightning-AI/lightning/pull/6177))
- Fixed `AttributeError` when `logger=None` on TPU ([#6221](https://github.com/Lightning-AI/lightning/pull/6221))
- Fixed PyTorch Profiler with `emit_nvtx` ([#6260](https://github.com/Lightning-AI/lightning/pull/6260))
- Fixed `trainer.test` from `best_path` hangs after calling `trainer.fit`  ([#6272](https://github.com/Lightning-AI/lightning/pull/6272))
- Fixed `SingleTPU` calling `all_gather` ([#6296](https://github.com/Lightning-AI/lightning/pull/6296))
- Ensure we check DeepSpeed/Sharded in multi-node DDP ([#6297](https://github.com/Lightning-AI/lightning/pull/6297)
- Check `LightningOptimizer` doesn't delete optimizer hooks ([#6305](https://github.com/Lightning-AI/lightning/pull/6305)
- Resolve memory leak for evaluation ([#6326](https://github.com/Lightning-AI/lightning/pull/6326)
- Ensure that clip gradients is only called if the value is greater than 0 ([#6330](https://github.com/Lightning-AI/lightning/pull/6330)
- Fixed `Trainer` not resetting `lightning_optimizers` when calling `Trainer.fit()` multiple times ([#6372](https://github.com/Lightning-AI/lightning/pull/6372))


## [1.2.2] - 2021-03-02

### Added

- Added `checkpoint` parameter to callback's `on_save_checkpoint` hook ([#6072](https://github.com/Lightning-AI/lightning/pull/6072))

### Changed

- Changed the order of `backward`, `step`, `zero_grad` to `zero_grad`, `backward`, `step` ([#6147](https://github.com/Lightning-AI/lightning/pull/6147))
- Changed default for DeepSpeed CPU Offload to False, due to prohibitively slow speeds at smaller scale ([#6262](https://github.com/Lightning-AI/lightning/pull/6262))

### Fixed

- Fixed epoch level schedulers not being called when `val_check_interval < 1.0` ([#6075](https://github.com/Lightning-AI/lightning/pull/6075))
- Fixed multiple early stopping callbacks ([#6197](https://github.com/Lightning-AI/lightning/pull/6197))
- Fixed incorrect usage of `detach()`, `cpu()`, `to()` ([#6216](https://github.com/Lightning-AI/lightning/pull/6216))
- Fixed LBFGS optimizer support which didn't converge in automatic optimization ([#6147](https://github.com/Lightning-AI/lightning/pull/6147))
- Prevent `WandbLogger` from dropping values ([#5931](https://github.com/Lightning-AI/lightning/pull/5931))
- Fixed error thrown when using valid distributed mode in multi node ([#6297](https://github.com/Lightning-AI/lightning/pull/6297)


## [1.2.1] - 2021-02-23

### Fixed

- Fixed incorrect yield logic for the amp autocast context manager ([#6080](https://github.com/Lightning-AI/lightning/pull/6080))
- Fixed priority of plugin/accelerator when setting distributed mode ([#6089](https://github.com/Lightning-AI/lightning/pull/6089))
- Fixed error message for AMP + CPU incompatibility ([#6107](https://github.com/Lightning-AI/lightning/pull/6107))
- Disabled batch transfer in DP mode ([#6093](https://github.com/Lightning-AI/lightning/pull/6093))


## [1.2.0] - 2021-02-18

### Added

- Added `DataType`, `AverageMethod` and `MDMCAverageMethod` enum in metrics ([#5657](https://github.com/Lightning-AI/lightning/pull/5689))
- Added support for summarized model total params size in megabytes ([#5590](https://github.com/Lightning-AI/lightning/pull/5590))
- Added support for multiple train loaders ([#1959](https://github.com/Lightning-AI/lightning/pull/1959))
- Added `Accuracy` metric now generalizes to Top-k accuracy for (multi-dimensional) multi-class inputs using the `top_k` parameter ([#4838](https://github.com/Lightning-AI/lightning/pull/4838))
- Added `Accuracy` metric now enables the computation of subset accuracy for multi-label or multi-dimensional multi-class inputs with the `subset_accuracy` parameter ([#4838](https://github.com/Lightning-AI/lightning/pull/4838))
- Added `HammingDistance` metric to compute the hamming distance (loss) ([#4838](https://github.com/Lightning-AI/lightning/pull/4838))
- Added `max_fpr` parameter to `auroc` metric for computing partial auroc metric ([#3790](https://github.com/Lightning-AI/lightning/pull/3790))
- Added `StatScores` metric to compute the number of true positives, false positives, true negatives and false negatives ([#4839](https://github.com/Lightning-AI/lightning/pull/4839))
- Added `R2Score` metric ([#5241](https://github.com/Lightning-AI/lightning/pull/5241))
- Added `LambdaCallback` ([#5347](https://github.com/Lightning-AI/lightning/pull/5347))
- Added `BackboneLambdaFinetuningCallback` ([#5377](https://github.com/Lightning-AI/lightning/pull/5377))
- Accelerator `all_gather` supports collection ([#5221](https://github.com/Lightning-AI/lightning/pull/5221))
- Added `image_gradients` functional metric to compute the image gradients of a given input image. ([#5056](https://github.com/Lightning-AI/lightning/pull/5056))
- Added `MetricCollection` ([#4318](https://github.com/Lightning-AI/lightning/pull/4318))
- Added `.clone()` method to metrics ([#4318](https://github.com/Lightning-AI/lightning/pull/4318))
- Added `IoU` class interface ([#4704](https://github.com/Lightning-AI/lightning/pull/4704))
- Support to tie weights after moving model to TPU via `on_post_move_to_device` hook
- Added missing val/test hooks in `LightningModule` ([#5467](https://github.com/Lightning-AI/lightning/pull/5467))
- The `Recall` and `Precision` metrics (and their functional counterparts `recall` and `precision`) can now be generalized to Recall@K and Precision@K with the use of `top_k` parameter ([#4842](https://github.com/Lightning-AI/lightning/pull/4842))
- Added `ModelPruning` Callback ([#5618](https://github.com/Lightning-AI/lightning/pull/5618),
    [#5825](https://github.com/Lightning-AI/lightning/pull/5825),
    [#6045](https://github.com/Lightning-AI/lightning/pull/6045))
- Added `PyTorchProfiler` ([#5560](https://github.com/Lightning-AI/lightning/pull/5560))
- Added compositional metrics ([#5464](https://github.com/Lightning-AI/lightning/pull/5464))
- Added Trainer method `predict(...)` for high performance predictions ([#5579](https://github.com/Lightning-AI/lightning/pull/5579))
- Added `on_before_batch_transfer` and `on_after_batch_transfer` data hooks ([#3671](https://github.com/Lightning-AI/lightning/pull/3671))
- Added AUC/AUROC class interface ([#5479](https://github.com/Lightning-AI/lightning/pull/5479))
- Added `PredictLoop` object ([#5752](https://github.com/Lightning-AI/lightning/pull/5752))
- Added `QuantizationAwareTraining` callback ([#5706](https://github.com/Lightning-AI/lightning/pull/5706),
    [#6040](https://github.com/Lightning-AI/lightning/pull/6040))
- Added `LightningModule.configure_callbacks` to enable the definition of model-specific callbacks ([#5621](https://github.com/Lightning-AI/lightning/pull/5621))
- Added `dim` to `PSNR` metric for mean-squared-error reduction ([#5957](https://github.com/Lightning-AI/lightning/pull/5957))
- Added promxial policy optimization template to pl_examples ([#5394](https://github.com/Lightning-AI/lightning/pull/5394))
- Added `log_graph` to `CometLogger` ([#5295](https://github.com/Lightning-AI/lightning/pull/5295))
- Added possibility for nested loaders ([#5404](https://github.com/Lightning-AI/lightning/pull/5404))
- Added `sync_step` to Wandb logger ([#5351](https://github.com/Lightning-AI/lightning/pull/5351))
- Added `StochasticWeightAveraging` callback ([#5640](https://github.com/Lightning-AI/lightning/pull/5640))
- Added `LightningDataModule.from_datasets(...)` ([#5133](https://github.com/Lightning-AI/lightning/pull/5133))
- Added `PL_TORCH_DISTRIBUTED_BACKEND` env variable to select backend ([#5981](https://github.com/Lightning-AI/lightning/pull/5981))
- Added `Trainer` flag to activate Stochastic Weight Averaging (SWA) `Trainer(stochastic_weight_avg=True)` ([#6038](https://github.com/Lightning-AI/lightning/pull/6038))
- Added DeepSpeed integration ([#5954](https://github.com/Lightning-AI/lightning/pull/5954),
    [#6042](https://github.com/Lightning-AI/lightning/pull/6042))

### Changed

- Changed `stat_scores` metric now calculates stat scores over all classes and gains new parameters, in line with the new `StatScores` metric ([#4839](https://github.com/Lightning-AI/lightning/pull/4839))
- Changed `computer_vision_fine_tunning` example to use `BackboneLambdaFinetuningCallback` ([#5377](https://github.com/Lightning-AI/lightning/pull/5377))
- Changed `automatic casting` for LoggerConnector `metrics` ([#5218](https://github.com/Lightning-AI/lightning/pull/5218))
- Changed `iou` [func] to allow float input ([#4704](https://github.com/Lightning-AI/lightning/pull/4704))
- Metric `compute()` method will no longer automatically call `reset()` ([#5409](https://github.com/Lightning-AI/lightning/pull/5409))
- Set PyTorch 1.4 as min requirements, also for testing and examples `torchvision>=0.5` and `torchtext>=0.5` ([#5418](https://github.com/Lightning-AI/lightning/pull/5418))
- Changed `callbacks` argument in `Trainer` to allow `Callback` input ([#5446](https://github.com/Lightning-AI/lightning/pull/5446))
- Changed the default of `find_unused_parameters` to `False` in DDP ([#5185](https://github.com/Lightning-AI/lightning/pull/5185))
- Changed `ModelCheckpoint` version suffixes to start at 1 ([#5008](https://github.com/Lightning-AI/lightning/pull/5008))
- Progress bar metrics tensors are now converted to float ([#5692](https://github.com/Lightning-AI/lightning/pull/5692))
- Changed the default value for the `progress_bar_refresh_rate` Trainer argument in Google COLAB notebooks to 20 ([#5516](https://github.com/Lightning-AI/lightning/pull/5516))
- Extended support for purely iteration-based training ([#5726](https://github.com/Lightning-AI/lightning/pull/5726))
- Made `LightningModule.global_rank`, `LightningModule.local_rank` and `LightningModule.logger` read-only properties ([#5730](https://github.com/Lightning-AI/lightning/pull/5730))
- Forced `ModelCheckpoint` callbacks to run after all others to guarantee all states are saved to the checkpoint ([#5731](https://github.com/Lightning-AI/lightning/pull/5731))
- Refactored Accelerators and Plugins:
    * Added base classes for plugins ([#5715](https://github.com/Lightning-AI/lightning/pull/5715))
    * Added parallel plugins for DP, DDP, DDPSpawn, DDP2 and Horovod ([#5714](https://github.com/Lightning-AI/lightning/pull/5714))
    * Precision Plugins ([#5718](https://github.com/Lightning-AI/lightning/pull/5718))
    * Added new Accelerators for CPU, GPU and TPU ([#5719](https://github.com/Lightning-AI/lightning/pull/5719))
    * Added RPC and Sharded plugins ([#5732](https://github.com/Lightning-AI/lightning/pull/5732))
    * Added missing `LightningModule`-wrapper logic to new plugins and accelerator ([#5734](https://github.com/Lightning-AI/lightning/pull/5734))
    * Moved device-specific teardown logic from training loop to accelerator ([#5973](https://github.com/Lightning-AI/lightning/pull/5973))
    * Moved accelerator_connector.py to the connectors subfolder ([#6033](https://github.com/Lightning-AI/lightning/pull/6033))
    * Trainer only references accelerator ([#6039](https://github.com/Lightning-AI/lightning/pull/6039))
    * Made parallel devices optional across all plugins ([#6051](https://github.com/Lightning-AI/lightning/pull/6051))
    * Cleaning ([#5948](https://github.com/Lightning-AI/lightning/pull/5948),
        [#5949](https://github.com/Lightning-AI/lightning/pull/5949),
        [#5950](https://github.com/Lightning-AI/lightning/pull/5950))
- Enabled `self.log` in callbacks ([#5094](https://github.com/Lightning-AI/lightning/pull/5094))
- Renamed xxx_AVAILABLE as protected ([#5082](https://github.com/Lightning-AI/lightning/pull/5082))
- Unified module names in Utils ([#5199](https://github.com/Lightning-AI/lightning/pull/5199))
- Separated utils: imports & enums ([#5256](https://github.com/Lightning-AI/lightning/pull/5256)
    [#5874](https://github.com/Lightning-AI/lightning/pull/5874))
- Refactor: clean trainer device & distributed getters ([#5300](https://github.com/Lightning-AI/lightning/pull/5300))
- Simplified training phase as LightningEnum ([#5419](https://github.com/Lightning-AI/lightning/pull/5419))
- Updated metrics to use LightningEnum ([#5689](https://github.com/Lightning-AI/lightning/pull/5689))
- Changed the seq of `on_train_batch_end`, `on_batch_end` & `on_train_epoch_end`, `on_epoch_end hooks` ([#5688](https://github.com/Lightning-AI/lightning/pull/5688))
- Refactored `setup_training` and remove `test_mode` ([#5388](https://github.com/Lightning-AI/lightning/pull/5388))
- Disabled training with zero `num_training_batches` when insufficient `limit_train_batches` ([#5703](https://github.com/Lightning-AI/lightning/pull/5703))
- Refactored `EpochResultStore` ([#5522](https://github.com/Lightning-AI/lightning/pull/5522))
- Update `lr_finder` to check for attribute if not running `fast_dev_run` ([#5990](https://github.com/Lightning-AI/lightning/pull/5990))
- LightningOptimizer manual optimizer is more flexible and expose `toggle_model` ([#5771](https://github.com/Lightning-AI/lightning/pull/5771))
- `MlflowLogger` limit parameter value length to 250 char ([#5893](https://github.com/Lightning-AI/lightning/pull/5893))
- Re-introduced fix for Hydra directory sync with multiple process ([#5993](https://github.com/Lightning-AI/lightning/pull/5993))

### Deprecated

- Function `stat_scores_multiple_classes` is deprecated in favor of `stat_scores` ([#4839](https://github.com/Lightning-AI/lightning/pull/4839))
- Moved accelerators and plugins to its `legacy` pkg ([#5645](https://github.com/Lightning-AI/lightning/pull/5645))
- Deprecated `LightningDistributedDataParallel` in favor of new wrapper module `LightningDistributedModule` ([#5185](https://github.com/Lightning-AI/lightning/pull/5185))
- Deprecated `LightningDataParallel` in favor of new wrapper module `LightningParallelModule` ([#5670](https://github.com/Lightning-AI/lightning/pull/5670))
- Renamed utils modules ([#5199](https://github.com/Lightning-AI/lightning/pull/5199))
    * `argparse_utils` >> `argparse`
    * `model_utils` >> `model_helpers`
    * `warning_utils` >> `warnings`
    * `xla_device_utils` >> `xla_device`
- Deprecated using `'val_loss'` to set the `ModelCheckpoint` monitor ([#6012](https://github.com/Lightning-AI/lightning/pull/6012))
- Deprecated `.get_model()` with explicit `.lightning_module` property ([#6035](https://github.com/Lightning-AI/lightning/pull/6035))
- Deprecated Trainer attribute `accelerator_backend` in favor of `accelerator` ([#6034](https://github.com/Lightning-AI/lightning/pull/6034))

### Removed

- Removed deprecated checkpoint argument `filepath` ([#5321](https://github.com/Lightning-AI/lightning/pull/5321))
- Removed deprecated `Fbeta`, `f1_score` and `fbeta_score` metrics ([#5322](https://github.com/Lightning-AI/lightning/pull/5322))
- Removed deprecated `TrainResult` ([#5323](https://github.com/Lightning-AI/lightning/pull/5323))
- Removed deprecated `EvalResult` ([#5633](https://github.com/Lightning-AI/lightning/pull/5633))
- Removed `LoggerStages` ([#5673](https://github.com/Lightning-AI/lightning/pull/5673))

### Fixed

- Fixed distributed setting and `ddp_cpu` only with `num_processes>1` ([#5297](https://github.com/Lightning-AI/lightning/pull/5297))
- Fixed `num_workers` for Windows example ([#5375](https://github.com/Lightning-AI/lightning/pull/5375))
- Fixed loading yaml ([#5619](https://github.com/Lightning-AI/lightning/pull/5619))
- Fixed support custom DataLoader with DDP if they can be re-instantiated ([#5745](https://github.com/Lightning-AI/lightning/pull/5745))
- Fixed repeated `.fit()` calls ignore max_steps iteration bound ([#5936](https://github.com/Lightning-AI/lightning/pull/5936))
- Fixed throwing `MisconfigurationError` on unknown mode ([#5255](https://github.com/Lightning-AI/lightning/pull/5255))
- Resolve bug with Finetuning ([#5744](https://github.com/Lightning-AI/lightning/pull/5744))
- Fixed `ModelCheckpoint` race condition in file existence check ([#5155](https://github.com/Lightning-AI/lightning/pull/5155))
- Fixed some compatibility with PyTorch 1.8 ([#5864](https://github.com/Lightning-AI/lightning/pull/5864))
- Fixed forward cache ([#5895](https://github.com/Lightning-AI/lightning/pull/5895))
- Fixed recursive detach of tensors to CPU ([#6007](https://github.com/Lightning-AI/lightning/pull/6007))
- Fixed passing wrong strings for scheduler interval doesn't throw an error ([#5923](https://github.com/Lightning-AI/lightning/pull/5923))
- Fixed wrong `requires_grad` state after `return None` with multiple optimizers ([#5738](https://github.com/Lightning-AI/lightning/pull/5638))
- Fixed add `on_epoch_end` hook at the end of `validation`, `test` epoch ([#5986](https://github.com/Lightning-AI/lightning/pull/5986))
- Fixed missing `process_dataloader` call for `TPUSpawn` when in distributed mode ([#6015](https://github.com/Lightning-AI/lightning/pull/6015))
- Fixed progress bar flickering by appending 0 to floats/strings ([#6009](https://github.com/Lightning-AI/lightning/pull/6009))
- Fixed synchronization issues with TPU training ([#6027](https://github.com/Lightning-AI/lightning/pull/6027))
- Fixed `hparams.yaml` saved twice when using `TensorBoardLogger` ([#5953](https://github.com/Lightning-AI/lightning/pull/5953))
- Fixed basic examples ([#5912](https://github.com/Lightning-AI/lightning/pull/5912),
    [#5985](https://github.com/Lightning-AI/lightning/pull/5985))
- Fixed `fairscale` compatible with PT 1.8 ([#5996](https://github.com/Lightning-AI/lightning/pull/5996))
- Ensured `process_dataloader` is called when `tpu_cores > 1` to use Parallel DataLoader ([#6015](https://github.com/Lightning-AI/lightning/pull/6015))
- Attempted SLURM auto resume call when non-shell call fails ([#6002](https://github.com/Lightning-AI/lightning/pull/6002))
- Fixed wrapping optimizers upon assignment ([#6006](https://github.com/Lightning-AI/lightning/pull/6006))
- Fixed allowing hashing of metrics with lists in their state ([#5939](https://github.com/Lightning-AI/lightning/pull/5939))


## [1.1.8] - 2021-02-08

### Fixed

- Separate epoch validation from step validation ([#5208](https://github.com/Lightning-AI/lightning/pull/5208))
- Fixed `toggle_optimizers` not handling all optimizer parameters ([#5775](https://github.com/Lightning-AI/lightning/pull/5775))


## [1.1.7] - 2021-02-03

### Fixed

- Fixed `TensorBoardLogger` not closing `SummaryWriter` on `finalize` ([#5696](https://github.com/Lightning-AI/lightning/pull/5696))
- Fixed filtering of pytorch  "unsqueeze" warning when using DP ([#5622](https://github.com/Lightning-AI/lightning/pull/5622))
- Fixed `num_classes` argument in F1 metric ([#5663](https://github.com/Lightning-AI/lightning/pull/5663))
- Fixed `log_dir` property ([#5537](https://github.com/Lightning-AI/lightning/pull/5537))
- Fixed a race condition in `ModelCheckpoint` when checking if a checkpoint file exists ([#5144](https://github.com/Lightning-AI/lightning/pull/5144))
- Remove unnecessary intermediate layers in Dockerfiles ([#5697](https://github.com/Lightning-AI/lightning/pull/5697))
- Fixed auto learning rate ordering ([#5638](https://github.com/Lightning-AI/lightning/pull/5638))


## [1.1.6] - 2021-01-26

### Changed

- Increased TPU check timeout from 20s to 100s ([#5598](https://github.com/Lightning-AI/lightning/pull/5598))
- Ignored `step` param in Neptune logger's log_metric method ([#5510](https://github.com/Lightning-AI/lightning/pull/5510))
- Pass batch outputs to `on_train_batch_end` instead of `epoch_end` outputs ([#4369](https://github.com/Lightning-AI/lightning/pull/4369))

### Fixed

- Fixed `toggle_optimizer` to reset `requires_grad` state  ([#5574](https://github.com/Lightning-AI/lightning/pull/5574))
- Fixed FileNotFoundError for best checkpoint when using DDP with Hydra ([#5629](https://github.com/Lightning-AI/lightning/pull/5629))
- Fixed an error when logging a progress bar metric with a reserved name ([#5620](https://github.com/Lightning-AI/lightning/pull/5620))
- Fixed `Metric`'s `state_dict` not included when child modules ([#5614](https://github.com/Lightning-AI/lightning/pull/5614))
- Fixed Neptune logger creating multiple experiments when GPUs > 1 ([#3256](https://github.com/Lightning-AI/lightning/pull/3256))
- Fixed duplicate logs appearing in console when using the python logging module ([#5509](https://github.com/Lightning-AI/lightning/pull/5509))
- Fixed tensor printing in `trainer.test()` ([#5138](https://github.com/Lightning-AI/lightning/pull/5138))
- Fixed not using dataloader when `hparams` present ([#4559](https://github.com/Lightning-AI/lightning/pull/4559))


## [1.1.5] - 2021-01-19

### Fixed

- Fixed a visual bug in the progress bar display initialization ([#4579](https://github.com/Lightning-AI/lightning/pull/4579))
- Fixed logging `on_train_batch_end` in a callback with multiple optimizers ([#5521](https://github.com/Lightning-AI/lightning/pull/5521))
- Fixed `reinit_scheduler_properties` with correct optimizer ([#5519](https://github.com/Lightning-AI/lightning/pull/5519))
- Fixed `val_check_interval` with `fast_dev_run` ([#5540](https://github.com/Lightning-AI/lightning/pull/5540))


## [1.1.4] - 2021-01-12

### Added

- Add automatic optimization property setter to lightning module ([#5169](https://github.com/Lightning-AI/lightning/pull/5169))

### Changed

- Changed deprecated `enable_pl_optimizer=True` ([#5244](https://github.com/Lightning-AI/lightning/pull/5244))

### Fixed

- Fixed `transfer_batch_to_device` for DDP with `len(devices_ids) == 1` ([#5195](https://github.com/Lightning-AI/lightning/pull/5195))
- Logging only on `not should_accumulate()` during training ([#5417](https://github.com/Lightning-AI/lightning/pull/5417))
- Resolve interpolation bug with Hydra ([#5406](https://github.com/Lightning-AI/lightning/pull/5406))
- Check environ before selecting a seed to prevent warning message ([#4743](https://github.com/Lightning-AI/lightning/pull/4743))
- Fixed signature mismatch in `model_to_device` of `DDPCPUHPCAccelerator` ([#5505](https://github.com/Lightning-AI/lightning/pull/5505))

## [1.1.3] - 2021-01-05

### Added

- Added a check for optimizer attached to `lr_scheduler` ([#5338](https://github.com/Lightning-AI/lightning/pull/5338))
- Added support for passing non-existing filepaths to `resume_from_checkpoint` ([#4402](https://github.com/Lightning-AI/lightning/pull/4402))

### Changed

- Skip restore from `resume_from_checkpoint` while `testing` ([#5161](https://github.com/Lightning-AI/lightning/pull/5161))
- Allowed `log_momentum` for adaptive optimizers in `LearningRateMonitor` ([#5333](https://github.com/Lightning-AI/lightning/pull/5333))
- Disabled checkpointing, earlystopping and logging with `fast_dev_run` ([#5277](https://github.com/Lightning-AI/lightning/pull/5277))
- Distributed group defaults to `WORLD` if `None` ([#5125](https://github.com/Lightning-AI/lightning/pull/5125))

### Fixed

- Fixed `trainer.test` returning non-test metrics ([#5214](https://github.com/Lightning-AI/lightning/pull/5214))
- Fixed metric state reset ([#5273](https://github.com/Lightning-AI/lightning/pull/5273))
- Fixed `--num-nodes` on `DDPSequentialPlugin` ([#5327](https://github.com/Lightning-AI/lightning/pull/5327))
- Fixed invalid value for `weights_summary` ([#5296](https://github.com/Lightning-AI/lightning/pull/5296))
- Fixed `Trainer.test` not using the latest `best_model_path` ([#5161](https://github.com/Lightning-AI/lightning/pull/5161))
- Fixed existence check for hparams not using underlying filesystem ([#5250](https://github.com/Lightning-AI/lightning/pull/5250))
- Fixed `LightningOptimizer` AMP bug ([#5191](https://github.com/Lightning-AI/lightning/pull/5191))
- Fixed casted key to string in `_flatten_dict` ([#5354](https://github.com/Lightning-AI/lightning/pull/5354))


## [1.1.2] - 2020-12-23

### Added

- Support number for logging with `sync_dist=True` ([#5080](https://github.com/Lightning-AI/lightning/pull/5080))
- Added offset logging step when resuming for Wandb logger ([#5050](https://github.com/Lightning-AI/lightning/pull/5050))

### Removed

- `enable_pl_optimizer=False` by default to temporarily fix AMP issues ([#5163](https://github.com/Lightning-AI/lightning/pull/5163))

### Fixed

- Metric reduction with Logging ([#5150](https://github.com/Lightning-AI/lightning/pull/5150))
- Remove nan loss in manual optimization ([#5121](https://github.com/Lightning-AI/lightning/pull/5121))
- Un-balanced logging properly supported ([#5119](https://github.com/Lightning-AI/lightning/pull/5119))
- Fix hanging in DDP HPC accelerators ([#5157](https://github.com/Lightning-AI/lightning/pull/5157))
- Fix reset `TensorRunningAccum` ([#5106](https://github.com/Lightning-AI/lightning/pull/5106))
- Updated `DALIClassificationLoader` to not use deprecated arguments ([#4925](https://github.com/Lightning-AI/lightning/pull/4925))
- Corrected call to `torch.no_grad` ([#5124](https://github.com/Lightning-AI/lightning/pull/5124))


## [1.1.1] - 2020-12-15

### Added

- Add a notebook example to reach a quick baseline of ~94% accuracy on CIFAR10 using Resnet in Lightning ([#4818](https://github.com/Lightning-AI/lightning/pull/4818))

### Changed

- Simplify accelerator steps ([#5015](https://github.com/Lightning-AI/lightning/pull/5015))
- Refactor load in checkpoint connector ([#4593](https://github.com/Lightning-AI/lightning/pull/4593))
- Fixed the saved filename in `ModelCheckpoint` when it already exists ([#4861](https://github.com/Lightning-AI/lightning/pull/4861))

### Removed

- Drop duplicate metrics ([#5014](https://github.com/Lightning-AI/lightning/pull/5014))
- Remove beta arg from F1 class and functional ([#5076](https://github.com/Lightning-AI/lightning/pull/5076))

### Fixed

- Fixed trainer by default `None` in `DDPAccelerator` ([#4915](https://github.com/Lightning-AI/lightning/pull/4915))
- Fixed `LightningOptimizer` to expose optimizer attributes ([#5095](https://github.com/Lightning-AI/lightning/pull/5095))
- Do not warn when the `name` key is used in the `lr_scheduler` dict ([#5057](https://github.com/Lightning-AI/lightning/pull/5057))
- Check if optimizer supports closure ([#4981](https://github.com/Lightning-AI/lightning/pull/4981))
- Add deprecated metric utility functions back to functional (
    [#5067](https://github.com/Lightning-AI/lightning/pull/5067),
    [#5068](https://github.com/Lightning-AI/lightning/pull/5068))
- Allow any input in `to_onnx` and `to_torchscript` ([#4378](https://github.com/Lightning-AI/lightning/pull/4378))
- Fixed `DDPHPCAccelerator` hangs in DDP construction by calling `init_device` ([#5157](https://github.com/Lightning-AI/lightning/pull/5157))


## [1.1.0] - 2020-12-09

### Added

- Added "monitor" key to saved `ModelCheckpoints` ([#4383](https://github.com/Lightning-AI/lightning/pull/4383))
- Added `ConfusionMatrix` class interface ([#4348](https://github.com/Lightning-AI/lightning/pull/4348))
- Added multiclass AUROC metric ([#4236](https://github.com/Lightning-AI/lightning/pull/4236))
- Added global step indexing to the checkpoint name for a better sub-epoch checkpointing experience ([#3807](https://github.com/Lightning-AI/lightning/pull/3807))
- Added optimizer hooks in callbacks ([#4379](https://github.com/Lightning-AI/lightning/pull/4379))
- Added option to log momentum ([#4384](https://github.com/Lightning-AI/lightning/pull/4384))
- Added `current_score` to `ModelCheckpoint.on_save_checkpoint` ([#4721](https://github.com/Lightning-AI/lightning/pull/4721))
- Added logging using `self.log` in train and evaluation for epoch end hooks (
    [#4552](https://github.com/Lightning-AI/lightning/pull/4552),
    [#4495](https://github.com/Lightning-AI/lightning/pull/4495),
    [#4439](https://github.com/Lightning-AI/lightning/pull/4439),
    [#4684](https://github.com/Lightning-AI/lightning/pull/4684),
    [#4913](https://github.com/Lightning-AI/lightning/pull/4913))
- Added ability for DDP plugin to modify optimizer state saving ([#4675](https://github.com/Lightning-AI/lightning/pull/4675))
- Added `prefix` argument in loggers ([#4557](https://github.com/Lightning-AI/lightning/pull/4557))
- Added printing of total num of params, trainable and non-trainable params in ModelSummary ([#4521](https://github.com/Lightning-AI/lightning/pull/4521))
- Added `PrecisionRecallCurve, ROC, AveragePrecision` class metric ([#4549](https://github.com/Lightning-AI/lightning/pull/4549))
- Added custom `Apex` and `NativeAMP` as `Precision plugins` ([#4355](https://github.com/Lightning-AI/lightning/pull/4355))
- Added `DALI MNIST` example ([#3721](https://github.com/Lightning-AI/lightning/pull/3721))
- Added `sharded plugin` for DDP for multi-gpu training memory optimizations (
    [#4639](https://github.com/Lightning-AI/lightning/pull/4639),
    [#4686](https://github.com/Lightning-AI/lightning/pull/4686),
    [#4737](https://github.com/Lightning-AI/lightning/pull/4737),
    [#4773](https://github.com/Lightning-AI/lightning/pull/4773))
- Added `experiment_id` to the NeptuneLogger ([#3462](https://github.com/Lightning-AI/lightning/pull/3462))
- Added `PyTorch Geometric` integration example with Lightning ([#4568](https://github.com/Lightning-AI/lightning/pull/4568))
- Added `all_gather` method to `LightningModule` which allows gradient based tensor synchronizations for use-cases such as negative sampling. ([#5012](https://github.com/Lightning-AI/lightning/pull/5012))
- Enabled `self.log` in most functions ([#4969](https://github.com/Lightning-AI/lightning/pull/4969))
- Added changeable extension variable for `ModelCheckpoint` ([#4977](https://github.com/Lightning-AI/lightning/pull/4977))


### Changed

- Tuner algorithms will be skipped if `fast_dev_run=True` ([#3903](https://github.com/Lightning-AI/lightning/pull/3903))
- `WandbLogger` does not force wandb `reinit` arg to True anymore and creates a run only when needed ([#4648](https://github.com/Lightning-AI/lightning/pull/4648))
- Changed `automatic_optimization` to be a model attribute ([#4602](https://github.com/Lightning-AI/lightning/pull/4602))
- Changed `Simple Profiler` report to order by percentage time spent + num calls ([#4880](https://github.com/Lightning-AI/lightning/pull/4880))
- Simplify optimization Logic ([#4984](https://github.com/Lightning-AI/lightning/pull/4984))
- Classification metrics overhaul ([#4837](https://github.com/Lightning-AI/lightning/pull/4837))
- Updated `fast_dev_run` to accept integer representing num_batches ([#4629](https://github.com/Lightning-AI/lightning/pull/4629))
- Refactored optimizer ([#4658](https://github.com/Lightning-AI/lightning/pull/4658))


### Deprecated

- Deprecated `prefix` argument in `ModelCheckpoint` ([#4765](https://github.com/Lightning-AI/lightning/pull/4765))
- Deprecated the old way of assigning hyper-parameters through `self.hparams = ...` ([#4813](https://github.com/Lightning-AI/lightning/pull/4813))
- Deprecated `mode='auto'` from `ModelCheckpoint` and `EarlyStopping` ([#4695](https://github.com/Lightning-AI/lightning/pull/4695))

### Removed

- Removed `reorder` parameter of the `auc` metric ([#5004](https://github.com/Lightning-AI/lightning/pull/5004))
- Removed `multiclass_roc` and `multiclass_precision_recall_curve`, use `roc` and `precision_recall_curve` instead ([#4549](https://github.com/Lightning-AI/lightning/pull/4549))

### Fixed

- Added feature to move tensors to CPU before saving ([#4309](https://github.com/Lightning-AI/lightning/pull/4309))
- Fixed `LoggerConnector` to have logged metrics on root device in DP ([#4138](https://github.com/Lightning-AI/lightning/pull/4138))
- Auto convert tensors to contiguous format when `gather_all` ([#4907](https://github.com/Lightning-AI/lightning/pull/4907))
- Fixed `PYTHONPATH` for ddp test model ([#4528](https://github.com/Lightning-AI/lightning/pull/4528))
- Fixed allowing logger to support indexing ([#4595](https://github.com/Lightning-AI/lightning/pull/4595))
- Fixed DDP and manual_optimization ([#4976](https://github.com/Lightning-AI/lightning/pull/4976))


## [1.0.8] - 2020-11-24

### Added

- Added casting to python types for numpy scalars when logging `hparams` ([#4647](https://github.com/Lightning-AI/lightning/pull/4647))
- Added warning when progress bar refresh rate is less than 20 on Google Colab to prevent crashing ([#4654](https://github.com/Lightning-AI/lightning/pull/4654))
- Added `F1` class metric ([#4656](https://github.com/Lightning-AI/lightning/pull/4656))

### Changed

- Consistently use `step=trainer.global_step` in `LearningRateMonitor` independently of `logging_interval` ([#4376](https://github.com/Lightning-AI/lightning/pull/4376))
- Metric states are no longer as default added to `state_dict` ([#4685](https://github.com/Lightning-AI/lightning/pull/4685))
- Renamed class metric `Fbeta` >> `FBeta` ([#4656](https://github.com/Lightning-AI/lightning/pull/4656))
- Model summary: add 1 decimal place ([#4745](https://github.com/Lightning-AI/lightning/pull/4745))
- Do not override `PYTHONWARNINGS` ([#4700](https://github.com/Lightning-AI/lightning/pull/4700))
- Changed `init_ddp_connection` moved from `DDP` to `DDPPlugin` ([#4407](https://github.com/Lightning-AI/lightning/pull/4407))


### Fixed

- Fixed checkpoint `hparams` dict casting when `omegaconf` is available ([#4770](https://github.com/Lightning-AI/lightning/pull/4770))
- Fixed incomplete progress bars when total batches not divisible by refresh rate ([#4577](https://github.com/Lightning-AI/lightning/pull/4577))
- Updated SSIM metric ([#4566](https://github.com/Lightning-AI/lightning/pull/4566))
- Fixed batch_arg_name - add `batch_arg_name` to all calls to `_adjust_batch_size`bug ([#4812](https://github.com/Lightning-AI/lightning/pull/4812))
- Fixed `torchtext` data to GPU ([#4785](https://github.com/Lightning-AI/lightning/pull/4785))
- Fixed a crash bug in MLFlow logger ([#4716](https://github.com/Lightning-AI/lightning/pull/4716))

## [1.0.7] - 2020-11-17

### Added

- Added lambda closure to `manual_optimizer_step` ([#4618](https://github.com/Lightning-AI/lightning/pull/4618))

### Changed

- Change Metrics `persistent` default mode to `False` ([#4685](https://github.com/Lightning-AI/lightning/pull/4685))
- LoggerConnector log_metrics will use `total_batch_idx` instead of `global_step` when logging on `training step` ([#4738](https://github.com/Lightning-AI/lightning/pull/4738))


### Fixed

- Prevent crash if `sync_dist=True` on CPU ([#4626](https://github.com/Lightning-AI/lightning/pull/4626))
- Fixed average pbar Metrics ([#4534](https://github.com/Lightning-AI/lightning/pull/4534))
- Fixed `setup` callback hook to correctly pass the LightningModule through ([#4608](https://github.com/Lightning-AI/lightning/pull/4608))
- Allowing decorate model init with saving `hparams` inside ([#4662](https://github.com/Lightning-AI/lightning/pull/4662))
- Fixed `split_idx` set by `LoggerConnector` in `on_trainer_init` to `Trainer`  ([#4697](https://github.com/Lightning-AI/lightning/pull/4697))


## [1.0.6] - 2020-11-11

### Added

- Added metrics aggregation in Horovod and fixed early stopping ([#3775](https://github.com/Lightning-AI/lightning/pull/3775))
- Added `manual_optimizer_step` which work with `AMP Native` and `accumulated_grad_batches` ([#4485](https://github.com/Lightning-AI/lightning/pull/4485))
- Added `persistent(mode)` method to metrics, to enable and disable metric states being added to `state_dict` ([#4482](https://github.com/Lightning-AI/lightning/pull/4482))
- Added congratulations at the end of our notebooks ([#4555](https://github.com/Lightning-AI/lightning/pull/4555))
- Added parameters `move_metrics_to_cpu` in Trainer to disable gpu leak ([#4592](https://github.com/Lightning-AI/lightning/pull/4592))


### Changed

- Changed `fsspec` to tuner ([#4458](https://github.com/Lightning-AI/lightning/pull/4458))
- Unify SLURM/TorchElastic under backend plugin ([#4578](https://github.com/Lightning-AI/lightning/pull/4578),
        [#4580](https://github.com/Lightning-AI/lightning/pull/4580),
        [#4581](https://github.com/Lightning-AI/lightning/pull/4581),
        [#4582](https://github.com/Lightning-AI/lightning/pull/4582),
        [#4583](https://github.com/Lightning-AI/lightning/pull/4583))

### Fixed

- Fixed feature-lack in `hpc_load` ([#4526](https://github.com/Lightning-AI/lightning/pull/4526))
- Fixed metrics states being overridden in DDP mode ([#4482](https://github.com/Lightning-AI/lightning/pull/4482))
- Fixed `lightning_getattr`, `lightning_hasattr` not finding the correct attributes in datamodule ([#4347](https://github.com/Lightning-AI/lightning/pull/4347))
- Fixed automatic optimization AMP by `manual_optimization_step` ([#4485](https://github.com/Lightning-AI/lightning/pull/4485))
- Replace `MisconfigurationException` with warning in `ModelCheckpoint` Callback ([#4560](https://github.com/Lightning-AI/lightning/pull/4560))
- Fixed logged keys in mlflow logger ([#4412](https://github.com/Lightning-AI/lightning/pull/4412))
- Fixed `is_picklable` by catching `AttributeError` ([#4508](https://github.com/Lightning-AI/lightning/pull/4508))
- Fixed multi test dataloaders dict `AttributeError` error ([#4480](https://github.com/Lightning-AI/lightning/pull/4480))
- Fixed show progress bar only for `progress_rank 0` on `DDP_SLURM` ([#4437](https://github.com/Lightning-AI/lightning/pull/4437))

## [1.0.5] - 2020-11-03

### Added

- Added PyTorch 1.7 Stable support ([#3821](https://github.com/Lightning-AI/lightning/pull/3821))
- Added timeout for `tpu_device_exists` to ensure process does not hang indefinitely ([#4340](https://github.com/Lightning-AI/lightning/pull/4340))

### Changed

- W&B log in sync with `Trainer` step ([#4405](https://github.com/Lightning-AI/lightning/pull/4405))
- Hook `on_after_backward` is called only when `optimizer_step` is being called ([#4439](https://github.com/Lightning-AI/lightning/pull/4439))
- Moved `track_and_norm_grad` into `training loop` and called only when `optimizer_step` is being called ([#4439](https://github.com/Lightning-AI/lightning/pull/4439))
- Changed type checker with explicit cast of `ref_model` object ([#4457](https://github.com/Lightning-AI/lightning/pull/4457))
- Changed `distributed_backend` -> `accelerator` ([#4429](https://github.com/Lightning-AI/lightning/pull/4429))

### Deprecated

- Deprecated passing `ModelCheckpoint` instance to `checkpoint_callback` Trainer argument ([#4336](https://github.com/Lightning-AI/lightning/pull/4336))

### Fixed

- Disable saving checkpoints if not trained ([#4372](https://github.com/Lightning-AI/lightning/pull/4372))
- Fixed error using `auto_select_gpus=True` with `gpus=-1` ([#4209](https://github.com/Lightning-AI/lightning/pull/4209))
- Disabled training when `limit_train_batches=0` ([#4371](https://github.com/Lightning-AI/lightning/pull/4371))
- Fixed that metrics do not store computational graph for all seen data ([#4313](https://github.com/Lightning-AI/lightning/pull/4313))
- Fixed AMP unscale for `on_after_backward` ([#4439](https://github.com/Lightning-AI/lightning/pull/4439))
- Fixed TorchScript export when module includes Metrics ([#4428](https://github.com/Lightning-AI/lightning/pull/4428))
- Fixed TorchScript trace method's data to device and docstring ([#4360](https://github.com/Lightning-AI/lightning/pull/4360))
- Fixed CSV logger warning ([#4419](https://github.com/Lightning-AI/lightning/pull/4419))
- Fixed skip DDP parameter sync ([#4301](https://github.com/Lightning-AI/lightning/pull/4301))
- Fixed `WandbLogger` _sanitize_callable function ([#4422](https://github.com/Lightning-AI/lightning/pull/4422))
- Fixed `AMP Native` `_unscale` gradient ([#4441](https://github.com/Lightning-AI/lightning/pull/4441))


## [1.0.4] - 2020-10-27

### Added

- Added `dirpath` and `filename` parameter in `ModelCheckpoint` ([#4213](https://github.com/Lightning-AI/lightning/pull/4213))
- Added plugins docs and DDPPlugin to customize ddp across all accelerators ([#4258](https://github.com/Lightning-AI/lightning/pull/4285))
- Added `strict` option to the scheduler dictionary ([#3586](https://github.com/Lightning-AI/lightning/pull/3586))
- Added `fsspec` support for profilers ([#4162](https://github.com/Lightning-AI/lightning/pull/4162))
- Added autogenerated helptext to `Trainer.add_argparse_args` ([#4344](https://github.com/Lightning-AI/lightning/pull/4344))
- Added support for string values in `Trainer`'s `profiler` parameter ([#3656](https://github.com/Lightning-AI/lightning/pull/3656))
- Added `optimizer_closure` to `optimizer.step` when supported ([#4190](https://github.com/Lightning-AI/lightning/pull/4190))
- Added unification of regression metrics ([#4166](https://github.com/Lightning-AI/lightning/pull/4166))
- Added checkpoint load from Bytes ([#4314](https://github.com/Lightning-AI/lightning/pull/4314))

### Changed

- Improved error messages for invalid `configure_optimizers` returns ([#3587](https://github.com/Lightning-AI/lightning/pull/3587))
- Allow changing the logged step value in `validation_step` ([#4130](https://github.com/Lightning-AI/lightning/pull/4130))
- Allow setting `replace_sampler_ddp=True` with a distributed sampler already added ([#4273](https://github.com/Lightning-AI/lightning/pull/4273))
- Fixed sanitized parameters for `WandbLogger.log_hyperparams` ([#4320](https://github.com/Lightning-AI/lightning/pull/4320))

### Deprecated

- Deprecated `filepath` in `ModelCheckpoint` ([#4213](https://github.com/Lightning-AI/lightning/pull/4213))
- Deprecated `reorder` parameter of the `auc` metric ([#4237](https://github.com/Lightning-AI/lightning/pull/4237))
- Deprecated bool values in `Trainer`'s `profiler` parameter ([#3656](https://github.com/Lightning-AI/lightning/pull/3656))

### Fixed

- Fixed setting device ids in DDP ([#4297](https://github.com/Lightning-AI/lightning/pull/4297))
- Fixed synchronization of best model path in `ddp_accelerator` ([#4323](https://github.com/Lightning-AI/lightning/pull/4323))
- Fixed `WandbLogger` not uploading checkpoint artifacts at the end of training ([#4341](https://github.com/Lightning-AI/lightning/pull/4341))
- Fixed `FBeta` computation ([#4183](https://github.com/Lightning-AI/lightning/pull/4183))
- Fixed `accumulation across batches` has completed `before breaking training loop` ([#4278](https://github.com/Lightning-AI/lightning/pull/4278))
- Fixed `ModelCheckpoint` don't increase current_epoch and global_step when not training ([#4291](https://github.com/Lightning-AI/lightning/pull/4291))
- Fixed `COMET_EXPERIMENT_KEY` environment variable usage in comet logger ([#4230](https://github.com/Lightning-AI/lightning/pull/4230))

## [1.0.3] - 2020-10-20

### Added

- Added persistent flag to `Metric.add_state` ([#4195](https://github.com/Lightning-AI/lightning/pull/4195))

### Changed

- Used `checkpoint_connector.hpc_save` in SLURM ([#4217](https://github.com/Lightning-AI/lightning/pull/4217))
- Moved base req. to root ([#4219](https://github.com/Lightning-AI/lightning/pull/4219))

### Fixed

- Fixed `hparams` assign in init ([#4189](https://github.com/Lightning-AI/lightning/pull/4189))
- Fixed overwrite check for model hooks ([#4010](https://github.com/Lightning-AI/lightning/pull/4010))


## [1.0.2] - 2020-10-15

### Added

- Added trace functionality to the function `to_torchscript` ([#4142](https://github.com/Lightning-AI/lightning/pull/4142))

### Changed

- Called `on_load_checkpoint` before loading `state_dict` ([#4057](https://github.com/Lightning-AI/lightning/pull/4057))

### Removed

- Removed duplicate metric vs step log for train loop ([#4173](https://github.com/Lightning-AI/lightning/pull/4173))

### Fixed

- Fixed the `self.log` problem in `validation_step()` ([#4169](https://github.com/Lightning-AI/lightning/pull/4169))
- Fixed `hparams` saving - save the state when `save_hyperparameters()` is called [in `__init__`] ([#4163](https://github.com/Lightning-AI/lightning/pull/4163))
- Fixed runtime failure while exporting `hparams` to yaml ([#4158](https://github.com/Lightning-AI/lightning/pull/4158))


## [1.0.1] - 2020-10-14

### Added

- Added getstate/setstate method for torch.save serialization ([#4127](https://github.com/Lightning-AI/lightning/pull/4127))


## [1.0.0] - 2020-10-13

### Added

- Added Explained Variance Metric + metric fix ([#4013](https://github.com/Lightning-AI/lightning/pull/4013))
- Added Metric <-> Lightning Module integration tests ([#4008](https://github.com/Lightning-AI/lightning/pull/4008))
- Added parsing OS env vars in `Trainer` ([#4022](https://github.com/Lightning-AI/lightning/pull/4022))
- Added classification metrics ([#4043](https://github.com/Lightning-AI/lightning/pull/4043))
- Updated explained variance metric ([#4024](https://github.com/Lightning-AI/lightning/pull/4024))
- Enabled plugins ([#4041](https://github.com/Lightning-AI/lightning/pull/4041))
- Enabled custom clusters ([#4048](https://github.com/Lightning-AI/lightning/pull/4048))
- Enabled passing in custom accelerators ([#4050](https://github.com/Lightning-AI/lightning/pull/4050))
- Added `LightningModule.toggle_optimizer` ([#4058](https://github.com/Lightning-AI/lightning/pull/4058))
- Added `LightningModule.manual_backward` ([#4063](https://github.com/Lightning-AI/lightning/pull/4063))
- Added `output` argument to `*_batch_end` hooks ([#3965](https://github.com/Lightning-AI/lightning/pull/3965),
    [#3966](https://github.com/Lightning-AI/lightning/pull/3966))
- Added `output` argument to `*_epoch_end` hooks ([#3967](https://github.com/Lightning-AI/lightning/pull/3967))

### Changed

- Integrated metrics API with self.log ([#3961](https://github.com/Lightning-AI/lightning/pull/3961))
- Decoupled Apex ([#4052](https://github.com/Lightning-AI/lightning/pull/4052),
        [#4054](https://github.com/Lightning-AI/lightning/pull/4054),
        [#4055](https://github.com/Lightning-AI/lightning/pull/4055),
        [#4056](https://github.com/Lightning-AI/lightning/pull/4056),
        [#4058](https://github.com/Lightning-AI/lightning/pull/4058),
        [#4060](https://github.com/Lightning-AI/lightning/pull/4060),
        [#4061](https://github.com/Lightning-AI/lightning/pull/4061),
        [#4062](https://github.com/Lightning-AI/lightning/pull/4062),
        [#4063](https://github.com/Lightning-AI/lightning/pull/4063),
        [#4064](https://github.com/Lightning-AI/lightning/pull/4064),
        [#4065](https://github.com/Lightning-AI/lightning/pull/4065))
- Renamed all backends to `Accelerator` ([#4066](https://github.com/Lightning-AI/lightning/pull/4066))
- Enabled manual returns ([#4089](https://github.com/Lightning-AI/lightning/pull/4089))

### Removed

- Removed support for EvalResult and TrainResult ([#3968](https://github.com/Lightning-AI/lightning/pull/3968))
- Removed deprecated trainer flags: `overfit_pct`, `log_save_interval`, `row_log_interval` ([#3969](https://github.com/Lightning-AI/lightning/pull/3969))
- Removed deprecated early_stop_callback ([#3982](https://github.com/Lightning-AI/lightning/pull/3982))
- Removed deprecated model hooks ([#3980](https://github.com/Lightning-AI/lightning/pull/3980))
- Removed deprecated callbacks ([#3979](https://github.com/Lightning-AI/lightning/pull/3979))
- Removed `trainer` argument in `LightningModule.backward` [#4056](https://github.com/Lightning-AI/lightning/pull/4056))

### Fixed

- Fixed `current_epoch` property update to reflect true epoch number inside `LightningDataModule`, when `reload_dataloaders_every_epoch=True`. ([#3974](https://github.com/Lightning-AI/lightning/pull/3974))
- Fixed to print scaler value in progress bar ([#4053](https://github.com/Lightning-AI/lightning/pull/4053))
- Fixed mismatch between docstring and code regarding when `on_load_checkpoint` hook is called ([#3996](https://github.com/Lightning-AI/lightning/pull/3996))


## [0.10.0] - 2020-10-07

### Added

- Added new Metrics API. ([#3868](https://github.com/Lightning-AI/lightning/pull/3868), [#3921](https://github.com/Lightning-AI/lightning/pull/3921))
- Enable PyTorch 1.7 compatibility ([#3541](https://github.com/Lightning-AI/lightning/pull/3541))
- Added `LightningModule.to_torchscript` to support exporting as `ScriptModule` ([#3258](https://github.com/Lightning-AI/lightning/pull/3258))
- Added warning when dropping unpicklable `hparams` ([#2874](https://github.com/Lightning-AI/lightning/pull/2874))
- Added EMB similarity ([#3349](https://github.com/Lightning-AI/lightning/pull/3349))
- Added `ModelCheckpoint.to_yaml` method ([#3048](https://github.com/Lightning-AI/lightning/pull/3048))
- Allow `ModelCheckpoint` monitor to be `None`, meaning it will always save ([#3630](https://github.com/Lightning-AI/lightning/pull/3630))
- Disabled optimizers setup during testing ([#3059](https://github.com/Lightning-AI/lightning/pull/3059))
- Added support for datamodules to save and load checkpoints when training ([#3563](https://github.com/Lightning-AI/lightning/pull/3563))
- Added support for datamodule in learning rate finder ([#3425](https://github.com/Lightning-AI/lightning/pull/3425))
- Added gradient clip test for native AMP ([#3754](https://github.com/Lightning-AI/lightning/pull/3754))
- Added dist lib to enable syncing anything across devices ([#3762](https://github.com/Lightning-AI/lightning/pull/3762))
- Added `broadcast` to `TPUBackend` ([#3814](https://github.com/Lightning-AI/lightning/pull/3814))
- Added `XLADeviceUtils` class to check XLA device type ([#3274](https://github.com/Lightning-AI/lightning/pull/3274))

### Changed

- Refactored accelerator backends:
   * moved TPU `xxx_step` to backend ([#3118](https://github.com/Lightning-AI/lightning/pull/3118))
   * refactored DDP backend `forward` ([#3119](https://github.com/Lightning-AI/lightning/pull/3119))
   * refactored GPU backend `__step` ([#3120](https://github.com/Lightning-AI/lightning/pull/3120))
   * refactored Horovod backend ([#3121](https://github.com/Lightning-AI/lightning/pull/3121),
        [#3122](https://github.com/Lightning-AI/lightning/pull/3122))
   * remove obscure forward call in eval + CPU backend `___step` ([#3123](https://github.com/Lightning-AI/lightning/pull/3123))
   * reduced all simplified forward ([#3126](https://github.com/Lightning-AI/lightning/pull/3126))
   * added hook base method ([#3127](https://github.com/Lightning-AI/lightning/pull/3127))
   * refactor eval loop to use hooks - use `test_mode` for if so we can split later ([#3129](https://github.com/Lightning-AI/lightning/pull/3129))
   * moved `___step_end` hooks ([#3130](https://github.com/Lightning-AI/lightning/pull/3130))
   * training forward refactor ([#3134](https://github.com/Lightning-AI/lightning/pull/3134))
   * training AMP scaling refactor ([#3135](https://github.com/Lightning-AI/lightning/pull/3135))
   * eval step scaling factor ([#3136](https://github.com/Lightning-AI/lightning/pull/3136))
   * add eval loop object to streamline eval loop ([#3138](https://github.com/Lightning-AI/lightning/pull/3138))
   * refactored dataloader process hook ([#3139](https://github.com/Lightning-AI/lightning/pull/3139))
   * refactored inner eval loop ([#3141](https://github.com/Lightning-AI/lightning/pull/3141))
   * final inner eval loop hooks ([#3154](https://github.com/Lightning-AI/lightning/pull/3154))
   * clean up hooks in `run_evaluation` ([#3156](https://github.com/Lightning-AI/lightning/pull/3156))
   * clean up data reset ([#3161](https://github.com/Lightning-AI/lightning/pull/3161))
   * expand eval loop out ([#3165](https://github.com/Lightning-AI/lightning/pull/3165))
   * moved hooks around in eval loop ([#3195](https://github.com/Lightning-AI/lightning/pull/3195))
   * remove `_evaluate` fx ([#3197](https://github.com/Lightning-AI/lightning/pull/3197))
   * `Trainer.fit` hook clean up ([#3198](https://github.com/Lightning-AI/lightning/pull/3198))
   * DDPs train hooks ([#3203](https://github.com/Lightning-AI/lightning/pull/3203))
   * refactor DDP backend ([#3204](https://github.com/Lightning-AI/lightning/pull/3204),
        [#3207](https://github.com/Lightning-AI/lightning/pull/3207),
        [#3208](https://github.com/Lightning-AI/lightning/pull/3208),
        [#3209](https://github.com/Lightning-AI/lightning/pull/3209),
        [#3210](https://github.com/Lightning-AI/lightning/pull/3210))
   * reduced accelerator selection ([#3211](https://github.com/Lightning-AI/lightning/pull/3211))
   * group prepare data hook ([#3212](https://github.com/Lightning-AI/lightning/pull/3212))
   * added data connector ([#3285](https://github.com/Lightning-AI/lightning/pull/3285))
   * modular is_overridden ([#3290](https://github.com/Lightning-AI/lightning/pull/3290))
   * adding `Trainer.tune()` ([#3293](https://github.com/Lightning-AI/lightning/pull/3293))
   * move `run_pretrain_routine` -> `setup_training` ([#3294](https://github.com/Lightning-AI/lightning/pull/3294))
   * move train outside of setup training ([#3297](https://github.com/Lightning-AI/lightning/pull/3297))
   * move `prepare_data` to data connector ([#3307](https://github.com/Lightning-AI/lightning/pull/3307))
   * moved accelerator router ([#3309](https://github.com/Lightning-AI/lightning/pull/3309))
   * train loop refactor - moving train loop to own object ([#3310](https://github.com/Lightning-AI/lightning/pull/3310),
        [#3312](https://github.com/Lightning-AI/lightning/pull/3312),
        [#3313](https://github.com/Lightning-AI/lightning/pull/3313),
        [#3314](https://github.com/Lightning-AI/lightning/pull/3314))
   * duplicate data interface definition up into DataHooks class ([#3344](https://github.com/Lightning-AI/lightning/pull/3344))
   * inner train loop ([#3359](https://github.com/Lightning-AI/lightning/pull/3359),
        [#3361](https://github.com/Lightning-AI/lightning/pull/3361),
        [#3362](https://github.com/Lightning-AI/lightning/pull/3362),
        [#3363](https://github.com/Lightning-AI/lightning/pull/3363),
        [#3365](https://github.com/Lightning-AI/lightning/pull/3365),
        [#3366](https://github.com/Lightning-AI/lightning/pull/3366),
        [#3367](https://github.com/Lightning-AI/lightning/pull/3367),
        [#3368](https://github.com/Lightning-AI/lightning/pull/3368),
        [#3369](https://github.com/Lightning-AI/lightning/pull/3369),
        [#3370](https://github.com/Lightning-AI/lightning/pull/3370),
        [#3371](https://github.com/Lightning-AI/lightning/pull/3371),
        [#3372](https://github.com/Lightning-AI/lightning/pull/3372),
        [#3373](https://github.com/Lightning-AI/lightning/pull/3373),
        [#3374](https://github.com/Lightning-AI/lightning/pull/3374),
        [#3375](https://github.com/Lightning-AI/lightning/pull/3375),
        [#3376](https://github.com/Lightning-AI/lightning/pull/3376),
        [#3385](https://github.com/Lightning-AI/lightning/pull/3385),
        [#3388](https://github.com/Lightning-AI/lightning/pull/3388),
        [#3397](https://github.com/Lightning-AI/lightning/pull/3397))
   * all logging related calls in a connector ([#3395](https://github.com/Lightning-AI/lightning/pull/3395))
   * device parser ([#3400](https://github.com/Lightning-AI/lightning/pull/3400),
        [#3405](https://github.com/Lightning-AI/lightning/pull/3405))
   * added model connector ([#3407](https://github.com/Lightning-AI/lightning/pull/3407))
   * moved eval loop logging to loggers ([#3408](https://github.com/Lightning-AI/lightning/pull/3408))
   * moved eval loop (#3412[#3408](https://github.com/Lightning-AI/lightning/pull/3408))
   * trainer/separate argparse ([#3421](https://github.com/Lightning-AI/lightning/pull/3421),
        [#3428](https://github.com/Lightning-AI/lightning/pull/3428),
        [#3432](https://github.com/Lightning-AI/lightning/pull/3432))
   * move `lr_finder` ([#3434](https://github.com/Lightning-AI/lightning/pull/3434))
   * organize args (#[#3435](https://github.com/Lightning-AI/lightning/pull/3435),
        [#3442](https://github.com/Lightning-AI/lightning/pull/3442),
        [#3447](https://github.com/Lightning-AI/lightning/pull/3447),
        [#3448](https://github.com/Lightning-AI/lightning/pull/3448),
        [#3449](https://github.com/Lightning-AI/lightning/pull/3449),
        [#3456](https://github.com/Lightning-AI/lightning/pull/3456))
   * move specific accelerator code ([#3457](https://github.com/Lightning-AI/lightning/pull/3457))
   * group connectors ([#3472](https://github.com/Lightning-AI/lightning/pull/3472))
   * accelerator connector methods x/n ([#3469](https://github.com/Lightning-AI/lightning/pull/3469),
        [#3470](https://github.com/Lightning-AI/lightning/pull/3470),
        [#3474](https://github.com/Lightning-AI/lightning/pull/3474))
   * merge backends x/n ([#3476](https://github.com/Lightning-AI/lightning/pull/3476),
        [#3477](https://github.com/Lightning-AI/lightning/pull/3477),
        [#3478](https://github.com/Lightning-AI/lightning/pull/3478),
        [#3480](https://github.com/Lightning-AI/lightning/pull/3480),
        [#3482](https://github.com/Lightning-AI/lightning/pull/3482))
   * apex plugin ([#3502](https://github.com/Lightning-AI/lightning/pull/3502))
   * precision plugins ([#3504](https://github.com/Lightning-AI/lightning/pull/3504))
   * Result - make monitor default to `checkpoint_on` to simplify ([#3571](https://github.com/Lightning-AI/lightning/pull/3571))
   * reference to the Trainer on the `LightningDataModule` ([#3684](https://github.com/Lightning-AI/lightning/pull/3684))
   * add `.log` to lightning module ([#3686](https://github.com/Lightning-AI/lightning/pull/3686),
        [#3699](https://github.com/Lightning-AI/lightning/pull/3699),
        [#3701](https://github.com/Lightning-AI/lightning/pull/3701),
        [#3704](https://github.com/Lightning-AI/lightning/pull/3704),
        [#3715](https://github.com/Lightning-AI/lightning/pull/3715))
   * enable tracking original metric when step and epoch are both true ([#3685](https://github.com/Lightning-AI/lightning/pull/3685))
   * deprecated results obj, added support for simpler comms ([#3681](https://github.com/Lightning-AI/lightning/pull/3681))
   * move backends back to individual files ([#3712](https://github.com/Lightning-AI/lightning/pull/3712))
   * fixes logging for eval steps ([#3763](https://github.com/Lightning-AI/lightning/pull/3763))
   * decoupled DDP, DDP spawn ([#3733](https://github.com/Lightning-AI/lightning/pull/3733),
        [#3766](https://github.com/Lightning-AI/lightning/pull/3766),
        [#3767](https://github.com/Lightning-AI/lightning/pull/3767),
        [#3774](https://github.com/Lightning-AI/lightning/pull/3774),
        [#3802](https://github.com/Lightning-AI/lightning/pull/3802),
        [#3806](https://github.com/Lightning-AI/lightning/pull/3806),
        [#3817](https://github.com/Lightning-AI/lightning/pull/3817),
        [#3819](https://github.com/Lightning-AI/lightning/pull/3819),
        [#3927](https://github.com/Lightning-AI/lightning/pull/3927))
   * remove weight loading hack for ddp_cpu ([#3808](https://github.com/Lightning-AI/lightning/pull/3808))
   * separate `torchelastic` from DDP ([#3810](https://github.com/Lightning-AI/lightning/pull/3810))
   * separate SLURM from DDP ([#3809](https://github.com/Lightning-AI/lightning/pull/3809))
   * decoupled DDP2 ([#3816](https://github.com/Lightning-AI/lightning/pull/3816))
   * bug fix with logging val epoch end + monitor ([#3812](https://github.com/Lightning-AI/lightning/pull/3812))
   * callback system and init DDP ([#3836](https://github.com/Lightning-AI/lightning/pull/3836))
   * adding compute environments ([#3837](https://github.com/Lightning-AI/lightning/pull/3837), [#3842](https://github.com/Lightning-AI/lightning/pull/3842))
   * epoch can now log independently ([#3843](https://github.com/Lightning-AI/lightning/pull/3843))
   * test selecting the correct backend. temp backends while slurm and TorchElastic are decoupled ([#3848](https://github.com/Lightning-AI/lightning/pull/3848))
   * fixed `init_slurm_connection` causing hostname errors ([#3856](https://github.com/Lightning-AI/lightning/pull/3856))
   * moves init apex from LM to apex connector ([#3923](https://github.com/Lightning-AI/lightning/pull/3923))
   * moves sync bn to each backend ([#3925](https://github.com/Lightning-AI/lightning/pull/3925))
   * moves configure ddp to each backend ([#3924](https://github.com/Lightning-AI/lightning/pull/3924))
- Deprecation warning ([#3844](https://github.com/Lightning-AI/lightning/pull/3844))
- Changed `LearningRateLogger` to `LearningRateMonitor` ([#3251](https://github.com/Lightning-AI/lightning/pull/3251))
- Used `fsspec` instead of `gfile` for all IO ([#3320](https://github.com/Lightning-AI/lightning/pull/3320))
    * Swapped `torch.load` for `fsspec` load in DDP spawn backend ([#3787](https://github.com/Lightning-AI/lightning/pull/3787))
    * Swapped `torch.load` for `fsspec` load in cloud_io loading ([#3692](https://github.com/Lightning-AI/lightning/pull/3692))
    * Added support for `to_disk()` to use remote filepaths with `fsspec` ([#3930](https://github.com/Lightning-AI/lightning/pull/3930))
    * Updated model_checkpoint's to_yaml to use `fsspec` open ([#3801](https://github.com/Lightning-AI/lightning/pull/3801))
    * Fixed `fsspec` is inconsistent when doing `fs.ls` ([#3805](https://github.com/Lightning-AI/lightning/pull/3805))
- Refactor `GPUStatsMonitor` to improve training speed ([#3257](https://github.com/Lightning-AI/lightning/pull/3257))
- Changed IoU score behavior for classes absent in target and pred ([#3098](https://github.com/Lightning-AI/lightning/pull/3098))
- Changed IoU `remove_bg` bool to `ignore_index` optional int ([#3098](https://github.com/Lightning-AI/lightning/pull/3098))
- Changed defaults of `save_top_k` and `save_last` to `None` in ModelCheckpoint ([#3680](https://github.com/Lightning-AI/lightning/pull/3680))
- `row_log_interval` and `log_save_interval` are now based on training loop's `global_step` instead of epoch-internal batch index ([#3667](https://github.com/Lightning-AI/lightning/pull/3667))
- Silenced some warnings. verified ddp refactors ([#3483](https://github.com/Lightning-AI/lightning/pull/3483))
- Cleaning up stale logger tests ([#3490](https://github.com/Lightning-AI/lightning/pull/3490))
- Allow `ModelCheckpoint` monitor to be `None` ([#3633](https://github.com/Lightning-AI/lightning/pull/3633))
- Enable `None` model checkpoint default ([#3669](https://github.com/Lightning-AI/lightning/pull/3669))
- Skipped `best_model_path` if `checkpoint_callback` is `None` ([#2962](https://github.com/Lightning-AI/lightning/pull/2962))
- Used `raise .. from ..` to explicitly chain exceptions ([#3750](https://github.com/Lightning-AI/lightning/pull/3750))
-  Mocking loggers ([#3596](https://github.com/Lightning-AI/lightning/pull/3596),
    [#3617](https://github.com/Lightning-AI/lightning/pull/3617),
    [#3851](https://github.com/Lightning-AI/lightning/pull/3851),
    [#3859](https://github.com/Lightning-AI/lightning/pull/3859),
    [#3884](https://github.com/Lightning-AI/lightning/pull/3884),
    [#3853](https://github.com/Lightning-AI/lightning/pull/3853),
    [#3910](https://github.com/Lightning-AI/lightning/pull/3910),
    [#3889](https://github.com/Lightning-AI/lightning/pull/3889),
    [#3926](https://github.com/Lightning-AI/lightning/pull/3926))
- Write predictions in LightningModule instead of EvalResult [#3882](https://github.com/Lightning-AI/lightning/pull/3882)

### Deprecated

- Deprecated `TrainResult` and `EvalResult`, use `self.log` and `self.write` from the `LightningModule` to log metrics and write predictions. `training_step` can now only return a scalar (for the loss) or a dictionary with anything you want. ([#3681](https://github.com/Lightning-AI/lightning/pull/3681))
- Deprecate `early_stop_callback` Trainer argument ([#3845](https://github.com/Lightning-AI/lightning/pull/3845))
- Rename Trainer arguments `row_log_interval` >> `log_every_n_steps` and `log_save_interval` >> `flush_logs_every_n_steps` ([#3748](https://github.com/Lightning-AI/lightning/pull/3748))

### Removed

- Removed experimental Metric API ([#3943](https://github.com/Lightning-AI/lightning/pull/3943),
        [#3949](https://github.com/Lightning-AI/lightning/pull/3949),
        [#3946](https://github.com/Lightning-AI/lightning/pull/3946)), listed changes before final removal:
    * Added `EmbeddingSimilarity` metric ([#3349](https://github.com/Lightning-AI/lightning/pull/3349), [#3358](https://github.com/Lightning-AI/lightning/pull/3358))
    * Added hooks to metric module interface ([#2528](https://github.com/Lightning-AI/lightning/pull/2528))
    * Added error when AUROC metric is used for multiclass problems ([#3350](https://github.com/Lightning-AI/lightning/pull/3350))
    * Fixed `ModelCheckpoint` with `save_top_k=-1` option not tracking the best models when a monitor metric is available ([#3735](https://github.com/Lightning-AI/lightning/pull/3735))
    * Fixed counter-intuitive error being thrown in `Accuracy` metric for zero target tensor ([#3764](https://github.com/Lightning-AI/lightning/pull/3764))
    * Fixed aggregation of metrics ([#3517](https://github.com/Lightning-AI/lightning/pull/3517))
    * Fixed Metric aggregation ([#3321](https://github.com/Lightning-AI/lightning/pull/3321))
    * Fixed RMSLE metric ([#3188](https://github.com/Lightning-AI/lightning/pull/3188))
    * Renamed `reduction` to `class_reduction` in classification metrics ([#3322](https://github.com/Lightning-AI/lightning/pull/3322))
    * Changed `class_reduction` similar to sklearn for classification metrics ([#3322](https://github.com/Lightning-AI/lightning/pull/3322))
    * Renaming of precision recall metric ([#3308](https://github.com/Lightning-AI/lightning/pull/3308))

### Fixed

- Fixed `on_train_batch_start` hook to end epoch early ([#3700](https://github.com/Lightning-AI/lightning/pull/3700))
- Fixed `num_sanity_val_steps` is clipped to `limit_val_batches` ([#2917](https://github.com/Lightning-AI/lightning/pull/2917))
- Fixed ONNX model save on GPU ([#3145](https://github.com/Lightning-AI/lightning/pull/3145))
- Fixed `GpuUsageLogger` to work on different platforms ([#3008](https://github.com/Lightning-AI/lightning/pull/3008))
- Fixed auto-scale batch size not dumping `auto_lr_find` parameter ([#3151](https://github.com/Lightning-AI/lightning/pull/3151))
- Fixed `batch_outputs` with optimizer frequencies ([#3229](https://github.com/Lightning-AI/lightning/pull/3229))
- Fixed setting batch size in `LightningModule.datamodule` when using `auto_scale_batch_size` ([#3266](https://github.com/Lightning-AI/lightning/pull/3266))
- Fixed Horovod distributed backend compatibility with native AMP ([#3404](https://github.com/Lightning-AI/lightning/pull/3404))
- Fixed batch size auto scaling exceeding the size of the dataset ([#3271](https://github.com/Lightning-AI/lightning/pull/3271))
- Fixed getting `experiment_id` from MLFlow only once instead of each training loop ([#3394](https://github.com/Lightning-AI/lightning/pull/3394))
- Fixed `overfit_batches` which now correctly disables shuffling for the training loader. ([#3501](https://github.com/Lightning-AI/lightning/pull/3501))
- Fixed gradient norm tracking for `row_log_interval > 1` ([#3489](https://github.com/Lightning-AI/lightning/pull/3489))
- Fixed `ModelCheckpoint` name formatting ([#3164](https://github.com/Lightning-AI/lightning/pull/3163))
- Fixed example implementation of AutoEncoder ([#3190](https://github.com/Lightning-AI/lightning/pull/3190))
- Fixed invalid paths when remote logging with TensorBoard ([#3236](https://github.com/Lightning-AI/lightning/pull/3236))
- Fixed change `t()` to `transpose()` as XLA devices do not support `.t()` on 1-dim tensor ([#3252](https://github.com/Lightning-AI/lightning/pull/3252))
- Fixed (weights only) checkpoints loading without PL ([#3287](https://github.com/Lightning-AI/lightning/pull/3287))
- Fixed `gather_all_tensors` cross GPUs in DDP ([#3319](https://github.com/Lightning-AI/lightning/pull/3319))
- Fixed CometML save dir ([#3419](https://github.com/Lightning-AI/lightning/pull/3419))
- Fixed forward key metrics ([#3467](https://github.com/Lightning-AI/lightning/pull/3467))
- Fixed normalize mode at confusion matrix (replace NaNs with zeros) ([#3465](https://github.com/Lightning-AI/lightning/pull/3465))
- Fixed global step increment in training loop when `training_epoch_end` hook is used ([#3673](https://github.com/Lightning-AI/lightning/pull/3673))
- Fixed dataloader shuffling not getting turned off with `overfit_batches > 0` and `distributed_backend = "ddp"` ([#3534](https://github.com/Lightning-AI/lightning/pull/3534))
- Fixed determinism in `DDPSpawnBackend` when using `seed_everything` in main process ([#3335](https://github.com/Lightning-AI/lightning/pull/3335))
- Fixed `ModelCheckpoint` `period` to actually save every `period` epochs ([#3630](https://github.com/Lightning-AI/lightning/pull/3630))
- Fixed `val_progress_bar` total with `num_sanity_val_steps` ([#3751](https://github.com/Lightning-AI/lightning/pull/3751))
- Fixed Tuner dump: add `current_epoch` to dumped_params ([#3261](https://github.com/Lightning-AI/lightning/pull/3261))
- Fixed `current_epoch` and `global_step` properties mismatch between `Trainer` and `LightningModule` ([#3785](https://github.com/Lightning-AI/lightning/pull/3785))
- Fixed learning rate scheduler for optimizers with internal state ([#3897](https://github.com/Lightning-AI/lightning/pull/3897))
- Fixed `tbptt_reduce_fx` when non-floating tensors are logged ([#3796](https://github.com/Lightning-AI/lightning/pull/3796))
- Fixed model checkpoint frequency ([#3852](https://github.com/Lightning-AI/lightning/pull/3852))
- Fixed logging non-tensor scalar with result breaks subsequent epoch aggregation ([#3855](https://github.com/Lightning-AI/lightning/pull/3855))
- Fixed `TrainerEvaluationLoopMixin` activates `model.train()` at the end ([#3858](https://github.com/Lightning-AI/lightning/pull/3858))
- Fixed `overfit_batches` when using with multiple val/test_dataloaders ([#3857](https://github.com/Lightning-AI/lightning/pull/3857))
- Fixed enables `training_step` to return `None` ([#3862](https://github.com/Lightning-AI/lightning/pull/3862))
- Fixed init nan for checkpointing ([#3863](https://github.com/Lightning-AI/lightning/pull/3863))
- Fixed for `load_from_checkpoint` ([#2776](https://github.com/Lightning-AI/lightning/pull/2776))
- Fixes incorrect `batch_sizes` when Dataloader returns a dict with multiple tensors ([#3668](https://github.com/Lightning-AI/lightning/pull/3668))
- Fixed unexpected signature for `validation_step` ([#3947](https://github.com/Lightning-AI/lightning/pull/3947))

## [0.9.0] - 2020-08-20

### Added

- Added SyncBN for DDP ([#2801](https://github.com/Lightning-AI/lightning/pull/2801),
     [#2838](https://github.com/Lightning-AI/lightning/pull/2838))
- Added basic `CSVLogger` ([#2721](https://github.com/Lightning-AI/lightning/pull/2721))
- Added SSIM metrics ([#2671](https://github.com/Lightning-AI/lightning/pull/2671))
- Added BLEU metrics ([#2535](https://github.com/Lightning-AI/lightning/pull/2535))
- Added support to export a model to ONNX format ([#2596](https://github.com/Lightning-AI/lightning/pull/2596))
- Added support for `Trainer(num_sanity_val_steps=-1)` to check all validation data before training ([#2246](https://github.com/Lightning-AI/lightning/pull/2246))
- Added struct. output:
  * tests for val loop flow ([#2605](https://github.com/Lightning-AI/lightning/pull/2605))
  * `EvalResult` support for train and val. loop ([#2615](https://github.com/Lightning-AI/lightning/pull/2615),
       [#2651](https://github.com/Lightning-AI/lightning/pull/2651))
  * weighted average in results obj ([#2930](https://github.com/Lightning-AI/lightning/pull/2930))
  * fix result obj DP auto reduce ([#3013](https://github.com/Lightning-AI/lightning/pull/3013))
- Added class `LightningDataModule` ([#2668](https://github.com/Lightning-AI/lightning/pull/2668))
- Added support for PyTorch 1.6 ([#2745](https://github.com/Lightning-AI/lightning/pull/2745))
- Added call DataModule hooks implicitly in trainer ([#2755](https://github.com/Lightning-AI/lightning/pull/2755))
- Added support for Mean in DDP Sync ([#2568](https://github.com/Lightning-AI/lightning/pull/2568))
- Added remaining `sklearn` metrics: `AveragePrecision`, `BalancedAccuracy`, `CohenKappaScore`, `DCG`, `Hamming`, `Hinge`, `Jaccard`, `MeanAbsoluteError`, `MeanSquaredError`, `MeanSquaredLogError`, `MedianAbsoluteError`, `R2Score`, `MeanPoissonDeviance`, `MeanGammaDeviance`, `MeanTweedieDeviance`, `ExplainedVariance` ([#2562](https://github.com/Lightning-AI/lightning/pull/2562))
- Added support for `limit_{mode}_batches (int)` to work with infinite dataloader (IterableDataset) ([#2840](https://github.com/Lightning-AI/lightning/pull/2840))
- Added support returning python scalars in DP ([#1935](https://github.com/Lightning-AI/lightning/pull/1935))
- Added support to Tensorboard logger for OmegaConf `hparams` ([#2846](https://github.com/Lightning-AI/lightning/pull/2846))
- Added tracking of basic states in `Trainer` ([#2541](https://github.com/Lightning-AI/lightning/pull/2541))
- Tracks all outputs including TBPTT and multiple optimizers ([#2890](https://github.com/Lightning-AI/lightning/pull/2890))
- Added GPU Usage Logger ([#2932](https://github.com/Lightning-AI/lightning/pull/2932))
- Added `strict=False` for `load_from_checkpoint` ([#2819](https://github.com/Lightning-AI/lightning/pull/2819))
- Added saving test predictions on multiple GPUs ([#2926](https://github.com/Lightning-AI/lightning/pull/2926))
- Auto log the computational graph for loggers that support this ([#3003](https://github.com/Lightning-AI/lightning/pull/3003))
- Added warning when changing monitor and using results obj ([#3014](https://github.com/Lightning-AI/lightning/pull/3014))
- Added a hook `transfer_batch_to_device` to the `LightningDataModule` ([#3038](https://github.com/Lightning-AI/lightning/pull/3038))

### Changed

- Truncated long version numbers in progress bar ([#2594](https://github.com/Lightning-AI/lightning/pull/2594))
- Enabling val/test loop disabling ([#2692](https://github.com/Lightning-AI/lightning/pull/2692))
- Refactored into `accelerator` module:
    * GPU training ([#2704](https://github.com/Lightning-AI/lightning/pull/2704))
    * TPU training ([#2708](https://github.com/Lightning-AI/lightning/pull/2708))
    * DDP(2) backend ([#2796](https://github.com/Lightning-AI/lightning/pull/2796))
    * Retrieve last logged val from result by key ([#3049](https://github.com/Lightning-AI/lightning/pull/3049))
- Using `.comet.config` file for `CometLogger` ([#1913](https://github.com/Lightning-AI/lightning/pull/1913))
- Updated hooks arguments - breaking for `setup` and `teardown` ([#2850](https://github.com/Lightning-AI/lightning/pull/2850))
- Using `gfile` to support remote directories ([#2164](https://github.com/Lightning-AI/lightning/pull/2164))
- Moved optimizer creation after device placement for DDP backends ([#2904](https://github.com/Lightning-AI/lighting/pull/2904))
- Support `**DictConfig` for `hparam` serialization ([#2519](https://github.com/Lightning-AI/lightning/pull/2519))
- Removed callback metrics from test results obj ([#2994](https://github.com/Lightning-AI/lightning/pull/2994))
- Re-enabled naming metrics in ckpt name ([#3060](https://github.com/Lightning-AI/lightning/pull/3060))
- Changed progress bar epoch counting to start from 0 ([#3061](https://github.com/Lightning-AI/lightning/pull/3061))

### Deprecated

- Deprecated Trainer attribute `ckpt_path`, which will now be set by `weights_save_path` ([#2681](https://github.com/Lightning-AI/lightning/pull/2681))

### Removed

- Removed deprecated: ([#2760](https://github.com/Lightning-AI/lightning/pull/2760))
    * core decorator `data_loader`
    * Module hook `on_sanity_check_start` and loading `load_from_metrics`
    * package `pytorch_lightning.logging`
    * Trainer arguments: `show_progress_bar`, `num_tpu_cores`, `use_amp`, `print_nan_grads`
    * LR Finder argument `num_accumulation_steps`

### Fixed

- Fixed `accumulate_grad_batches` for last batch ([#2853](https://github.com/Lightning-AI/lightning/pull/2853))
- Fixed setup call while testing ([#2624](https://github.com/Lightning-AI/lightning/pull/2624))
- Fixed local rank zero casting ([#2640](https://github.com/Lightning-AI/lightning/pull/2640))
- Fixed single scalar return from training ([#2587](https://github.com/Lightning-AI/lightning/pull/2587))
- Fixed Horovod backend to scale LR schedlers with the optimizer ([#2626](https://github.com/Lightning-AI/lightning/pull/2626))
- Fixed `dtype` and `device` properties not getting updated in submodules ([#2657](https://github.com/Lightning-AI/lightning/pull/2657))
- Fixed `fast_dev_run` to run for all dataloaders ([#2581](https://github.com/Lightning-AI/lightning/pull/2581))
- Fixed `save_dir` in loggers getting ignored by default value of `weights_save_path` when user did not specify `weights_save_path` ([#2681](https://github.com/Lightning-AI/lightning/pull/2681))
- Fixed `weights_save_path` getting ignored when `logger=False` is passed to Trainer ([#2681](https://github.com/Lightning-AI/lightning/pull/2681))
- Fixed TPU multi-core and Float16 ([#2632](https://github.com/Lightning-AI/lightning/pull/2632))
- Fixed test metrics not being logged with `LoggerCollection` ([#2723](https://github.com/Lightning-AI/lightning/pull/2723))
- Fixed data transfer to device when using `torchtext.data.Field` and `include_lengths is True` ([#2689](https://github.com/Lightning-AI/lightning/pull/2689))
- Fixed shuffle argument for distributed sampler ([#2789](https://github.com/Lightning-AI/lightning/pull/2789))
- Fixed logging interval ([#2694](https://github.com/Lightning-AI/lightning/pull/2694))
- Fixed loss value in the progress bar is wrong when `accumulate_grad_batches > 1` ([#2738](https://github.com/Lightning-AI/lightning/pull/2738))
- Fixed correct CWD for ddp sub-processes when using Hydra ([#2719](https://github.com/Lightning-AI/lightning/pull/2719))
- Fixed selecting GPUs using `CUDA_VISIBLE_DEVICES` ([#2739](https://github.com/Lightning-AI/lightning/pull/2739))
- Fixed false `num_classes` warning in metrics ([#2781](https://github.com/Lightning-AI/lightning/pull/2781))
- Fixed shell injection vulnerability in subprocess call ([#2786](https://github.com/Lightning-AI/lightning/pull/2786))
- Fixed LR finder and `hparams` compatibility ([#2821](https://github.com/Lightning-AI/lightning/pull/2821))
- Fixed `ModelCheckpoint` not saving the latest information when `save_last=True` ([#2881](https://github.com/Lightning-AI/lightning/pull/2881))
- Fixed ImageNet example: learning rate scheduler, number of workers and batch size when using DDP ([#2889](https://github.com/Lightning-AI/lightning/pull/2889))
- Fixed apex gradient clipping ([#2829](https://github.com/Lightning-AI/lightning/pull/2829))
- Fixed save apex scaler states ([#2828](https://github.com/Lightning-AI/lightning/pull/2828))
- Fixed a model loading issue with inheritance and variable positional arguments ([#2911](https://github.com/Lightning-AI/lightning/pull/2911))
- Fixed passing `non_blocking=True` when transferring a batch object that does not support it ([#2910](https://github.com/Lightning-AI/lightning/pull/2910))
- Fixed checkpointing to remote file paths ([#2925](https://github.com/Lightning-AI/lightning/pull/2925))
- Fixed adding val step argument to metrics ([#2986](https://github.com/Lightning-AI/lightning/pull/2986))
- Fixed an issue that caused `Trainer.test()` to stall in ddp mode ([#2997](https://github.com/Lightning-AI/lightning/pull/2997))
- Fixed gathering of results with tensors of varying shape ([#3020](https://github.com/Lightning-AI/lightning/pull/3020))
- Fixed batch size auto-scaling feature to set the new value on the correct model attribute ([#3043](https://github.com/Lightning-AI/lightning/pull/3043))
- Fixed automatic batch scaling not working with half precision ([#3045](https://github.com/Lightning-AI/lightning/pull/3045))
- Fixed setting device to root gpu ([#3042](https://github.com/Lightning-AI/lightning/pull/3042))

## [0.8.5] - 2020-07-09

### Added

- Added a PSNR metric: peak signal-to-noise ratio ([#2483](https://github.com/Lightning-AI/lightning/pull/2483))
- Added functional regression metrics ([#2492](https://github.com/Lightning-AI/lightning/pull/2492))

### Removed

- Removed auto val reduce ([#2462](https://github.com/Lightning-AI/lightning/pull/2462))

### Fixed

- Flattening Wandb Hyperparameters ([#2459](https://github.com/Lightning-AI/lightning/pull/2459))
- Fixed using the same DDP python interpreter and actually running ([#2482](https://github.com/Lightning-AI/lightning/pull/2482))
- Fixed model summary input type conversion for models that have input dtype different from model parameters ([#2510](https://github.com/Lightning-AI/lightning/pull/2510))
- Made `TensorBoardLogger` and `CometLogger` pickleable ([#2518](https://github.com/Lightning-AI/lightning/pull/2518))
- Fixed a problem with `MLflowLogger` creating multiple run folders ([#2502](https://github.com/Lightning-AI/lightning/pull/2502))
- Fixed global_step increment ([#2455](https://github.com/Lightning-AI/lightning/pull/2455))
- Fixed TPU hanging example ([#2488](https://github.com/Lightning-AI/lightning/pull/2488))
- Fixed `argparse` default value bug ([#2526](https://github.com/Lightning-AI/lightning/pull/2526))
- Fixed Dice and IoU to avoid NaN by adding small eps ([#2545](https://github.com/Lightning-AI/lightning/pull/2545))
- Fixed accumulate gradients schedule at epoch 0 (continued) ([#2513](https://github.com/Lightning-AI/lightning/pull/2513))
- Fixed Trainer `.fit()` returning last not best weights in "ddp_spawn" ([#2565](https://github.com/Lightning-AI/lightning/pull/2565))
- Fixed passing (do not pass) TPU weights back on test ([#2566](https://github.com/Lightning-AI/lightning/pull/2566))
- Fixed DDP tests and `.test()` ([#2512](https://github.com/Lightning-AI/lightning/pull/2512),
     [#2570](https://github.com/Lightning-AI/lightning/pull/2570))

## [0.8.4] - 2020-07-01

### Added

- Added reduce ddp results on eval ([#2434](https://github.com/Lightning-AI/lightning/pull/2434))
- Added a warning when an `IterableDataset` has `__len__` defined ([#2437](https://github.com/Lightning-AI/lightning/pull/2437))

### Changed

- Enabled no returns from eval ([#2446](https://github.com/Lightning-AI/lightning/pull/2446))

### Fixed

- Fixes train outputs ([#2428](https://github.com/Lightning-AI/lightning/pull/2428))
- Fixes Conda dependencies ([#2412](https://github.com/Lightning-AI/lightning/pull/2412))
- Fixed Apex scaling with decoupled backward ([#2433](https://github.com/Lightning-AI/lightning/pull/2433))
- Fixed crashing or wrong displaying progressbar because of missing ipywidgets ([#2417](https://github.com/Lightning-AI/lightning/pull/2417))
- Fixed TPU saving dir ([fc26078e](https://github.com/Lightning-AI/lightning/commit/fc26078e395f8a001f4c6dd7b3fe7ca202f914a3), [04e68f02](https://github.com/Lightning-AI/lightning/commit/04e68f022fc03dd5f1555ee86dea997d42a448ad))
- Fixed logging on rank 0 only ([#2425](https://github.com/Lightning-AI/lightning/pull/2425))


## [0.8.3] - 2020-06-29

### Fixed

- Fixed AMP wrong call ([593837e](https://github.com/Lightning-AI/lightning/commit/593837e1da24ff6c942b24ed803fc1496a304609))
- Fixed batch typo ([92d1e75](https://github.com/Lightning-AI/lightning/commit/92d1e75b2638a493d9d21ed5fe00a22093888285))

## [0.8.2] - 2020-06-28

### Added

- Added TorchText support for moving data to GPU ([#2379](https://github.com/Lightning-AI/lightning/pull/2379))

### Changed

- Changed epoch indexing from 0 instead of 1 ([#2289](https://github.com/Lightning-AI/lightning/pull/2289))
- Refactor Model `backward` ([#2276](https://github.com/Lightning-AI/lightning/pull/2276))
- Refactored `training_batch` + tests to verify correctness ([#2327](https://github.com/Lightning-AI/lightning/pull/2327),
     [#2328](https://github.com/Lightning-AI/lightning/pull/2328))
- Refactored training loop ([#2336](https://github.com/Lightning-AI/lightning/pull/2336))
- Made optimization steps for hooks ([#2363](https://github.com/Lightning-AI/lightning/pull/2363))
- Changed default apex level to 'O2' ([#2362](https://github.com/Lightning-AI/lightning/pull/2362))

### Removed

- Moved `TrainsLogger` to Bolts ([#2384](https://github.com/Lightning-AI/lightning/pull/2384))

### Fixed

- Fixed parsing TPU arguments and TPU tests ([#2094](https://github.com/Lightning-AI/lightning/pull/2094))
- Fixed number batches in case of multiple dataloaders and `limit_{*}_batches` ([#1920](https://github.com/Lightning-AI/lightning/pull/1920),
     [#2226](https://github.com/Lightning-AI/lightning/pull/2226))
- Fixed an issue with forward hooks not being removed after model summary ([#2298](https://github.com/Lightning-AI/lightning/pull/2298))
- Fix for `load_from_checkpoint()` not working with absolute path on Windows ([#2294](https://github.com/Lightning-AI/lightning/pull/2294))
- Fixed an issue how _has_len handles `NotImplementedError` e.g. raised by `torchtext.data.Iterator` ([#2293](https://github.com/Lightning-AI/lightning/pull/2293)), ([#2307](https://github.com/Lightning-AI/lightning/pull/2307))
- Fixed `average_precision` metric ([#2319](https://github.com/Lightning-AI/lightning/pull/2319))
- Fixed ROC metric for CUDA tensors ([#2304](https://github.com/Lightning-AI/lightning/pull/2304))
- Fixed lost compatibility with custom datatypes implementing `.to` ([#2335](https://github.com/Lightning-AI/lightning/pull/2335))
- Fixed loading model with kwargs ([#2387](https://github.com/Lightning-AI/lightning/pull/2387))
- Fixed sum(0) for `trainer.num_val_batches` ([#2268](https://github.com/Lightning-AI/lightning/pull/2268))
- Fixed checking if the parameters are a `DictConfig` Object ([#2216](https://github.com/Lightning-AI/lightning/pull/2216))
- Fixed SLURM weights saving ([#2341](https://github.com/Lightning-AI/lightning/pull/2341))
- Fixed swaps LR scheduler order ([#2356](https://github.com/Lightning-AI/lightning/pull/2356))
- Fixed adding tensorboard `hparams` logging test ([#2342](https://github.com/Lightning-AI/lightning/pull/2342))
- Fixed use model ref for tear down ([#2360](https://github.com/Lightning-AI/lightning/pull/2360))
- Fixed logger crash on DDP ([#2388](https://github.com/Lightning-AI/lightning/pull/2388))
- Fixed several issues with early stopping and checkpoint callbacks ([#1504](https://github.com/Lightning-AI/lightning/pull/1504),
     [#2391](https://github.com/Lightning-AI/lightning/pull/2391))
- Fixed loading past checkpoints from v0.7.x ([#2405](https://github.com/Lightning-AI/lightning/pull/2405))
- Fixed loading model without arguments ([#2403](https://github.com/Lightning-AI/lightning/pull/2403))
- Fixed Windows compatibility issue ([#2358](https://github.com/Lightning-AI/lightning/pull/2358))

## [0.8.1] - 2020-06-19

### Fixed

- Fixed the `load_from_checkpoint` path detected as URL bug ([#2244](https://github.com/Lightning-AI/lightning/pull/2244))
- Fixed hooks - added barrier ([#2245](https://github.com/Lightning-AI/lightning/pull/2245),
     [#2257](https://github.com/Lightning-AI/lightning/pull/2257),
     [#2260](https://github.com/Lightning-AI/lightning/pull/220))
- Fixed `hparams` - remove frame inspection on `self.hparams` ([#2253](https://github.com/Lightning-AI/lightning/pull/2253))
- Fixed setup and on fit calls ([#2252](https://github.com/Lightning-AI/lightning/pull/2252))
- Fixed GPU template ([#2255](https://github.com/Lightning-AI/lightning/pull/2255))

## [0.8.0] - 2020-06-18

### Added

- Added `overfit_batches`, `limit_{val|test}_batches` flags (overfit now uses training set for all three) ([#2213](https://github.com/Lightning-AI/lightning/pull/2213))
- Added metrics
  * Base classes ([#1326](https://github.com/Lightning-AI/lightning/pull/1326),
       [#1877](https://github.com/Lightning-AI/lightning/pull/1877))
  * Sklearn metrics classes ([#1327](https://github.com/Lightning-AI/lightning/pull/1327))
  * Native torch metrics ([#1488](https://github.com/Lightning-AI/lightning/pull/1488),
       [#2062](https://github.com/Lightning-AI/lightning/pull/2062))
  * docs for all Metrics ([#2184](https://github.com/Lightning-AI/lightning/pull/2184),
       [#2209](https://github.com/Lightning-AI/lightning/pull/2209))
  * Regression metrics ([#2221](https://github.com/Lightning-AI/lightning/pull/2221))
- Allow dataloaders without sampler field present ([#1907](https://github.com/Lightning-AI/lightning/pull/1907))
- Added option `save_last` to save the model at the end of every epoch in `ModelCheckpoint` ([#1908](https://github.com/Lightning-AI/lightning/pull/1908))
- Early stopping checks `on_validation_end` ([#1458](https://github.com/Lightning-AI/lightning/pull/1458))
- Speed up single-core TPU training by loading data using `ParallelLoader` ([#2033](https://github.com/Lightning-AI/lightning/pull/2033))
- Added a model hook `transfer_batch_to_device` that enables moving custom data structures to the target device ([#1756](https://github.com/Lightning-AI/lightning/pull/1756))
- Added [black](https://black.readthedocs.io/en/stable/) formatter for the code with code-checker on pull ([#1610](https://github.com/Lightning-AI/lightning/pull/1610))
- Added back the slow spawn ddp implementation as `ddp_spawn` ([#2115](https://github.com/Lightning-AI/lightning/pull/2115))
- Added loading checkpoints from URLs ([#1667](https://github.com/Lightning-AI/lightning/pull/1667))
- Added a callback method `on_keyboard_interrupt` for handling KeyboardInterrupt events during training ([#2134](https://github.com/Lightning-AI/lightning/pull/2134))
- Added a decorator `auto_move_data` that moves data to the correct device when using the LightningModule for inference ([#1905](https://github.com/Lightning-AI/lightning/pull/1905))
- Added `ckpt_path` option to `LightningModule.test(...)` to load particular checkpoint ([#2190](https://github.com/Lightning-AI/lightning/pull/2190))
- Added `setup` and `teardown` hooks for model ([#2229](https://github.com/Lightning-AI/lightning/pull/2229))

### Changed

- Allow user to select individual TPU core to train on ([#1729](https://github.com/Lightning-AI/lightning/pull/1729))
- Removed non-finite values from loss in `LRFinder` ([#1862](https://github.com/Lightning-AI/lightning/pull/1862))
- Allow passing model hyperparameters as complete kwarg list ([#1896](https://github.com/Lightning-AI/lightning/pull/1896))
- Renamed `ModelCheckpoint`'s attributes `best` to `best_model_score` and `kth_best_model` to `kth_best_model_path` ([#1799](https://github.com/Lightning-AI/lightning/pull/1799))
- Re-Enable Logger's `ImportError`s ([#1938](https://github.com/Lightning-AI/lightning/pull/1938))
- Changed the default value of the Trainer argument `weights_summary` from `full` to `top` ([#2029](https://github.com/Lightning-AI/lightning/pull/2029))
- Raise an error when lightning replaces an existing sampler ([#2020](https://github.com/Lightning-AI/lightning/pull/2020))
- Enabled `prepare_data` from correct processes - clarify local vs global rank ([#2166](https://github.com/Lightning-AI/lightning/pull/2166))
- Remove explicit flush from tensorboard logger ([#2126](https://github.com/Lightning-AI/lightning/pull/2126))
- Changed epoch indexing from 1 instead of 0 ([#2206](https://github.com/Lightning-AI/lightning/pull/2206))

### Deprecated

- Deprecated flags: ([#2213](https://github.com/Lightning-AI/lightning/pull/2213))
  * `overfit_pct` in favour of `overfit_batches`
  * `val_percent_check` in favour of `limit_val_batches`
  * `test_percent_check` in favour of `limit_test_batches`
- Deprecated `ModelCheckpoint`'s attributes `best` and `kth_best_model` ([#1799](https://github.com/Lightning-AI/lightning/pull/1799))
- Dropped official support/testing for older PyTorch versions <1.3 ([#1917](https://github.com/Lightning-AI/lightning/pull/1917))
- Deprecated Trainer `proc_rank` in favour of `global_rank` ([#2166](https://github.com/Lightning-AI/lightning/pull/2166),
     [#2269](https://github.com/Lightning-AI/lightning/pull/2269))

### Removed

- Removed unintended Trainer argument `progress_bar_callback`, the callback should be passed in by `Trainer(callbacks=[...])` instead ([#1855](https://github.com/Lightning-AI/lightning/pull/1855))
- Removed obsolete `self._device` in Trainer ([#1849](https://github.com/Lightning-AI/lightning/pull/1849))
- Removed deprecated API ([#2073](https://github.com/Lightning-AI/lightning/pull/2073))
   * Packages: `pytorch_lightning.pt_overrides`, `pytorch_lightning.root_module`
   * Modules: `pytorch_lightning.logging.comet_logger`, `pytorch_lightning.logging.mlflow_logger`, `pytorch_lightning.logging.test_tube_logger`, `pytorch_lightning.overrides.override_data_parallel`, `pytorch_lightning.core.model_saving`, `pytorch_lightning.core.root_module`
   * Trainer arguments: `add_row_log_interval`, `default_save_path`, `gradient_clip`, `nb_gpu_nodes`, `max_nb_epochs`, `min_nb_epochs`, `nb_sanity_val_steps`
   * Trainer attributes: `nb_gpu_nodes`, `num_gpu_nodes`, `gradient_clip`, `max_nb_epochs`, `min_nb_epochs`, `nb_sanity_val_steps`, `default_save_path`, `tng_tqdm_dic`

### Fixed

- Run graceful training teardown on interpreter exit ([#1631](https://github.com/Lightning-AI/lightning/pull/1631))
- Fixed user warning when apex was used together with learning rate schedulers ([#1873](https://github.com/Lightning-AI/lightning/pull/1873))
- Fixed multiple calls of `EarlyStopping` callback ([#1863](https://github.com/Lightning-AI/lightning/pull/1863))
- Fixed an issue with `Trainer.from_argparse_args` when passing in unknown Trainer args ([#1932](https://github.com/Lightning-AI/lightning/pull/1932))
- Fixed bug related to logger not being reset correctly for model after tuner algorithms ([#1933](https://github.com/Lightning-AI/lightning/pull/1933))
- Fixed root node resolution for SLURM cluster with dash in host name ([#1954](https://github.com/Lightning-AI/lightning/pull/1954))
- Fixed `LearningRateLogger` in multi-scheduler setting ([#1944](https://github.com/Lightning-AI/lightning/pull/1944))
- Fixed test configuration check and testing ([#1804](https://github.com/Lightning-AI/lightning/pull/1804))
- Fixed an issue with Trainer constructor silently ignoring unknown/misspelled arguments ([#1820](https://github.com/Lightning-AI/lightning/pull/1820))
- Fixed `save_weights_only` in ModelCheckpoint ([#1780](https://github.com/Lightning-AI/lightning/pull/1780))
- Allow use of same `WandbLogger` instance for multiple training loops ([#2055](https://github.com/Lightning-AI/lightning/pull/2055))
- Fixed an issue with `_auto_collect_arguments` collecting local variables that are not constructor arguments and not working for signatures that have the instance not named `self` ([#2048](https://github.com/Lightning-AI/lightning/pull/2048))
- Fixed mistake in parameters' grad norm tracking ([#2012](https://github.com/Lightning-AI/lightning/pull/2012))
- Fixed CPU and hanging GPU crash ([#2118](https://github.com/Lightning-AI/lightning/pull/2118))
- Fixed an issue with the model summary and `example_input_array` depending on a specific ordering of the submodules in a LightningModule ([#1773](https://github.com/Lightning-AI/lightning/pull/1773))
- Fixed Tpu logging ([#2230](https://github.com/Lightning-AI/lightning/pull/2230))
- Fixed Pid port + duplicate `rank_zero` logging ([#2140](https://github.com/Lightning-AI/lightning/pull/2140),
     [#2231](https://github.com/Lightning-AI/lightning/pull/2231))

## [0.7.6] - 2020-05-16

### Added

- Added callback for logging learning rates ([#1498](https://github.com/Lightning-AI/lightning/pull/1498))
- Added transfer learning example (for a binary classification task in computer vision) ([#1564](https://github.com/Lightning-AI/lightning/pull/1564))
- Added type hints in `Trainer.fit()` and `Trainer.test()` to reflect that also a list of dataloaders can be passed in ([#1723](https://github.com/Lightning-AI/lightning/pull/1723)).
- Added auto scaling of batch size ([#1638](https://github.com/Lightning-AI/lightning/pull/1638))
- The progress bar metrics now also get updated in `training_epoch_end` ([#1724](https://github.com/Lightning-AI/lightning/pull/1724))
- Enable `NeptuneLogger` to work with `distributed_backend=ddp` ([#1753](https://github.com/Lightning-AI/lightning/pull/1753))
- Added option to provide seed to random generators to ensure reproducibility ([#1572](https://github.com/Lightning-AI/lightning/pull/1572))
- Added override for hparams in `load_from_ckpt` ([#1797](https://github.com/Lightning-AI/lightning/pull/1797))
- Added support multi-node distributed execution under `torchelastic` ([#1811](https://github.com/Lightning-AI/lightning/pull/1811),
     [#1818](https://github.com/Lightning-AI/lightning/pull/1818))
- Added using `store_true` for bool args ([#1822](https://github.com/Lightning-AI/lightning/pull/1822),
     [#1842](https://github.com/Lightning-AI/lightning/pull/1842))
- Added dummy logger for internally disabling logging for some features ([#1836](https://github.com/Lightning-AI/lightning/pull/1836))

### Changed

- Enable `non-blocking` for device transfers to GPU ([#1843](https://github.com/Lightning-AI/lightning/pull/1843))
- Replace mata_tags.csv with hparams.yaml ([#1271](https://github.com/Lightning-AI/lightning/pull/1271))
- Reduction when `batch_size < num_gpus` ([#1609](https://github.com/Lightning-AI/lightning/pull/1609))
- Updated LightningTemplateModel to look more like Colab example ([#1577](https://github.com/Lightning-AI/lightning/pull/1577))
- Don't convert `namedtuple` to `tuple` when transferring the batch to target device ([#1589](https://github.com/Lightning-AI/lightning/pull/1589))
- Allow passing hparams as keyword argument to LightningModule when loading from checkpoint ([#1639](https://github.com/Lightning-AI/lightning/pull/1639))
- Args should come after the last positional argument ([#1807](https://github.com/Lightning-AI/lightning/pull/1807))
- Made ddp the default if no backend specified with multiple GPUs ([#1789](https://github.com/Lightning-AI/lightning/pull/1789))

### Deprecated

- Deprecated `tags_csv` in favor of `hparams_file` ([#1271](https://github.com/Lightning-AI/lightning/pull/1271))

### Fixed

- Fixed broken link in PR template ([#1675](https://github.com/Lightning-AI/lightning/pull/1675))
- Fixed ModelCheckpoint not None checking filepath ([#1654](https://github.com/Lightning-AI/lightning/pull/1654))
- Trainer now calls `on_load_checkpoint()` when resuming from a checkpoint ([#1666](https://github.com/Lightning-AI/lightning/pull/1666))
- Fixed sampler logic for ddp with iterable dataset ([#1734](https://github.com/Lightning-AI/lightning/pull/1734))
- Fixed `_reset_eval_dataloader()` for IterableDataset ([#1560](https://github.com/Lightning-AI/lightning/pull/1560))
- Fixed Horovod distributed backend to set the `root_gpu` property ([#1669](https://github.com/Lightning-AI/lightning/pull/1669))
- Fixed wandb logger `global_step` affects other loggers ([#1492](https://github.com/Lightning-AI/lightning/pull/1492))
- Fixed disabling progress bar on non-zero ranks using Horovod backend ([#1709](https://github.com/Lightning-AI/lightning/pull/1709))
- Fixed bugs that prevent lr finder to be used together with early stopping and validation dataloaders ([#1676](https://github.com/Lightning-AI/lightning/pull/1676))
- Fixed a bug in Trainer that prepended the checkpoint path with `version_` when it shouldn't ([#1748](https://github.com/Lightning-AI/lightning/pull/1748))
- Fixed lr key name in case of param groups in LearningRateLogger ([#1719](https://github.com/Lightning-AI/lightning/pull/1719))
- Fixed accumulation parameter and suggestion method for learning rate finder ([#1801](https://github.com/Lightning-AI/lightning/pull/1801))
- Fixed num processes wasn't being set properly and auto sampler was ddp failing ([#1819](https://github.com/Lightning-AI/lightning/pull/1819))
- Fixed bugs in semantic segmentation example ([#1824](https://github.com/Lightning-AI/lightning/pull/1824))
- Fixed saving native AMP scaler state ([#1777](https://github.com/Lightning-AI/lightning/pull/1777))
- Fixed native amp + ddp ([#1788](https://github.com/Lightning-AI/lightning/pull/1788))
- Fixed `hparam` logging with metrics ([#1647](https://github.com/Lightning-AI/lightning/pull/1647))

## [0.7.5] - 2020-04-27

### Changed

- Allow logging of metrics together with `hparams` ([#1630](https://github.com/Lightning-AI/lightning/pull/1630))

### Removed

- Removed Warning from trainer loop ([#1634](https://github.com/Lightning-AI/lightning/pull/1634))

### Fixed

- Fixed ModelCheckpoint not being fixable ([#1632](https://github.com/Lightning-AI/lightning/pull/1632))
- Fixed CPU DDP breaking change and DDP change ([#1635](https://github.com/Lightning-AI/lightning/pull/1635))
- Tested pickling ([#1636](https://github.com/Lightning-AI/lightning/pull/1636))


## [0.7.4] - 2020-04-26

### Added

- Added flag `replace_sampler_ddp` to manually disable sampler replacement in DDP  ([#1513](https://github.com/Lightning-AI/lightning/pull/1513))
- Added `auto_select_gpus` flag to trainer that enables automatic selection of available GPUs on exclusive mode systems.
- Added learning rate finder ([#1347](https://github.com/Lightning-AI/lightning/pull/1347))
- Added support for DDP mode in clusters without SLURM ([#1387](https://github.com/Lightning-AI/lightning/pull/1387))
- Added `test_dataloaders` parameter to `Trainer.test()` ([#1434](https://github.com/Lightning-AI/lightning/pull/1434))
- Added `terminate_on_nan` flag to trainer that performs a NaN check with each training iteration when set to `True` ([#1475](https://github.com/Lightning-AI/lightning/pull/1475))
- Added speed parity tests (max 1 sec difference per epoch)([#1482](https://github.com/Lightning-AI/lightning/pull/1482))
- Added `ddp_cpu` backend for testing ddp without GPUs ([#1158](https://github.com/Lightning-AI/lightning/pull/1158))
- Added [Horovod](http://horovod.ai) support as a distributed backend `Trainer(distributed_backend='horovod')` ([#1529](https://github.com/Lightning-AI/lightning/pull/1529))
- Added support for 8 core distributed training on Kaggle TPU's ([#1568](https://github.com/Lightning-AI/lightning/pull/1568))
- Added support for native AMP ([#1561](https://github.com/Lightning-AI/lightning/pull/1561),
    [#1580](https://github.com/Lightning-AI/lightning/pull/1580))

### Changed

- Changed the default behaviour to no longer include a NaN check with each training iteration ([#1475](https://github.com/Lightning-AI/lightning/pull/1475))
- Decoupled the progress bar from trainer` it is a callback now and can be customized or even be replaced entirely ([#1450](https://github.com/Lightning-AI/lightning/pull/1450)).
- Changed lr schedule step interval behavior to update every backwards pass instead of every forwards pass ([#1477](https://github.com/Lightning-AI/lightning/pull/1477))
- Defines shared proc. rank, remove rank from instances (e.g. loggers) ([#1408](https://github.com/Lightning-AI/lightning/pull/1408))
- Updated semantic segmentation example with custom U-Net and logging ([#1371](https://github.com/Lightning-AI/lightning/pull/1371))
- Disabled val and test shuffling ([#1600](https://github.com/Lightning-AI/lightning/pull/1600))

### Deprecated

- Deprecated `training_tqdm_dict` in favor of `progress_bar_dict` ([#1450](https://github.com/Lightning-AI/lightning/pull/1450)).

### Removed

- Removed `test_dataloaders` parameter from `Trainer.fit()` ([#1434](https://github.com/Lightning-AI/lightning/pull/1434))

### Fixed

- Added the possibility to pass nested metrics dictionaries to loggers ([#1582](https://github.com/Lightning-AI/lightning/pull/1582))
- Fixed memory leak from opt return ([#1528](https://github.com/Lightning-AI/lightning/pull/1528))
- Fixed saving checkpoint before deleting old ones ([#1453](https://github.com/Lightning-AI/lightning/pull/1453))
- Fixed loggers - flushing last logged metrics even before continue, e.g. `trainer.test()` results ([#1459](https://github.com/Lightning-AI/lightning/pull/1459))
- Fixed optimizer configuration when `configure_optimizers` returns dict without `lr_scheduler` ([#1443](https://github.com/Lightning-AI/lightning/pull/1443))
- Fixed `LightningModule` - mixing hparams and arguments in `LightningModule.__init__()` crashes load_from_checkpoint() ([#1505](https://github.com/Lightning-AI/lightning/pull/1505))
- Added a missing call to the `on_before_zero_grad` model hook ([#1493](https://github.com/Lightning-AI/lightning/pull/1493)).
- Allow use of sweeps with `WandbLogger` ([#1512](https://github.com/Lightning-AI/lightning/pull/1512))
- Fixed a bug that caused the `callbacks` Trainer argument to reference a global variable ([#1534](https://github.com/Lightning-AI/lightning/pull/1534)).
- Fixed a bug that set all boolean CLI arguments from `Trainer.add_argparse_args` always to True ([#1571](https://github.com/Lightning-AI/lightning/pull/1571))
- Fixed do not copy the batch when training on a single GPU ([#1576](https://github.com/Lightning-AI/lightning/pull/1576),
    [#1579](https://github.com/Lightning-AI/lightning/pull/1579))
- Fixed soft checkpoint removing on DDP ([#1408](https://github.com/Lightning-AI/lightning/pull/1408))
- Fixed automatic parser bug ([#1585](https://github.com/Lightning-AI/lightning/pull/1585))
- Fixed bool conversion from string ([#1606](https://github.com/Lightning-AI/lightning/pull/1606))

## [0.7.3] - 2020-04-09

### Added

- Added `rank_zero_warn` for warning only in rank 0 ([#1428](https://github.com/Lightning-AI/lightning/pull/1428))

### Fixed

- Fixed default `DistributedSampler` for DDP training ([#1425](https://github.com/Lightning-AI/lightning/pull/1425))
- Fixed workers warning not on windows ([#1430](https://github.com/Lightning-AI/lightning/pull/1430))
- Fixed returning tuple from `run_training_batch` ([#1431](https://github.com/Lightning-AI/lightning/pull/1431))
- Fixed gradient clipping ([#1438](https://github.com/Lightning-AI/lightning/pull/1438))
- Fixed pretty print ([#1441](https://github.com/Lightning-AI/lightning/pull/1441))


## [0.7.2] - 2020-04-07

### Added

- Added same step loggers' metrics aggregation ([#1278](https://github.com/Lightning-AI/lightning/pull/1278))
- Added parity test between a vanilla MNIST model and lightning model ([#1284](https://github.com/Lightning-AI/lightning/pull/1284))
- Added parity test between a vanilla RNN model and lightning model ([#1351](https://github.com/Lightning-AI/lightning/pull/1351))
- Added Reinforcement Learning - Deep Q-network (DQN) lightning example ([#1232](https://github.com/Lightning-AI/lightning/pull/1232))
- Added support for hierarchical `dict` ([#1152](https://github.com/Lightning-AI/lightning/pull/1152))
- Added `TrainsLogger` class ([#1122](https://github.com/Lightning-AI/lightning/pull/1122))
- Added type hints to `pytorch_lightning.core` ([#946](https://github.com/Lightning-AI/lightning/pull/946))
- Added support for `IterableDataset` in validation and testing ([#1104](https://github.com/Lightning-AI/lightning/pull/1104))
- Added support for non-primitive types in `hparams` for `TensorboardLogger` ([#1130](https://github.com/Lightning-AI/lightning/pull/1130))
- Added a check that stops the training when loss or weights contain `NaN` or `inf` values. ([#1097](https://github.com/Lightning-AI/lightning/pull/1097))
- Added support for `IterableDataset` when `val_check_interval=1.0` (default), this will trigger validation at the end of each epoch. ([#1283](https://github.com/Lightning-AI/lightning/pull/1283))
- Added `summary` method to Profilers. ([#1259](https://github.com/Lightning-AI/lightning/pull/1259))
- Added informative errors if user defined dataloader has zero length ([#1280](https://github.com/Lightning-AI/lightning/pull/1280))
- Added testing for python 3.8 ([#915](https://github.com/Lightning-AI/lightning/pull/915))
- Added model configuration checking ([#1199](https://github.com/Lightning-AI/lightning/pull/1199))
- Added support for optimizer frequencies through `LightningModule.configure_optimizers()` ([#1269](https://github.com/Lightning-AI/lightning/pull/1269))
- Added option to run without an optimizer by returning `None` from `configure_optimizers`. ([#1279](https://github.com/Lightning-AI/lightning/pull/1279))
- Added a warning when the number of data loader workers is small. ([#1378](https://github.com/Lightning-AI/lightning/pull/1378))

### Changed

- Changed (renamed and refatored) `TensorRunningMean` -> `TensorRunningAccum`: running accumulations were generalized. ([#1278](https://github.com/Lightning-AI/lightning/pull/1278))
- Changed `progress_bar_refresh_rate` trainer flag to disable progress bar when set to 0. ([#1108](https://github.com/Lightning-AI/lightning/pull/1108))
- Enhanced `load_from_checkpoint` to also forward params to the model ([#1307](https://github.com/Lightning-AI/lightning/pull/1307))
- Updated references to `self.forward()` to instead use the `__call__` interface. ([#1211](https://github.com/Lightning-AI/lightning/pull/1211))
- Changed default behaviour of `configure_optimizers` to use no optimizer rather than Adam. ([#1279](https://github.com/Lightning-AI/lightning/pull/1279))
- Allow to upload models on W&B ([#1339](https://github.com/Lightning-AI/lightning/pull/1339))
- On DP and DDP2 unsqueeze is automated now ([#1319](https://github.com/Lightning-AI/lightning/pull/1319))
- Did not always create a DataLoader during reinstantiation, but the same type as before (if subclass of DataLoader) ([#1346](https://github.com/Lightning-AI/lightning/pull/1346))
- Did not interfere with a default sampler ([#1318](https://github.com/Lightning-AI/lightning/pull/1318))
- Remove default Adam optimizer ([#1317](https://github.com/Lightning-AI/lightning/pull/1317))
- Give warnings for unimplemented required lightning methods ([#1317](https://github.com/Lightning-AI/lightning/pull/1317))
- Made `evaluate` method private >> `Trainer._evaluate(...)`. ([#1260](https://github.com/Lightning-AI/lightning/pull/1260))
- Simplify the PL examples structure (shallower and more readable) ([#1247](https://github.com/Lightning-AI/lightning/pull/1247))
- Changed min max gpu memory to be on their own plots ([#1358](https://github.com/Lightning-AI/lightning/pull/1358))
- Remove `.item` which causes sync issues ([#1254](https://github.com/Lightning-AI/lightning/pull/1254))
- Changed smoothing in TQDM to decrease variability of time remaining between training / eval ([#1194](https://github.com/Lightning-AI/lightning/pull/1194))
- Change default logger to dedicated one ([#1064](https://github.com/Lightning-AI/lightning/pull/1064))

### Deprecated

- Deprecated Trainer argument `print_nan_grads` ([#1097](https://github.com/Lightning-AI/lightning/pull/1097))
- Deprecated Trainer argument `show_progress_bar` ([#1108](https://github.com/Lightning-AI/lightning/pull/1108))

### Removed

- Removed test for no test dataloader in .fit ([#1495](https://github.com/Lightning-AI/lightning/pull/1495))
- Removed duplicated module `pytorch_lightning.utilities.arg_parse` for loading CLI arguments ([#1167](https://github.com/Lightning-AI/lightning/pull/1167))
- Removed wandb logger's `finalize` method ([#1193](https://github.com/Lightning-AI/lightning/pull/1193))
- Dropped `torchvision` dependency in tests and added own MNIST dataset class instead ([#986](https://github.com/Lightning-AI/lightning/pull/986))

### Fixed

- Fixed `model_checkpoint` when saving all models ([#1359](https://github.com/Lightning-AI/lightning/pull/1359))
- `Trainer.add_argparse_args` classmethod fixed. Now it adds a type for the arguments ([#1147](https://github.com/Lightning-AI/lightning/pull/1147))
- Fixed bug related to type checking of `ReduceLROnPlateau` lr schedulers([#1126](https://github.com/Lightning-AI/lightning/pull/1126))
- Fixed a bug to ensure lightning checkpoints to be backward compatible ([#1132](https://github.com/Lightning-AI/lightning/pull/1132))
- Fixed a bug that created an extra dataloader with active `reload_dataloaders_every_epoch` ([#1196](https://github.com/Lightning-AI/lightning/pull/1196))
- Fixed all warnings and errors in the docs build process ([#1191](https://github.com/Lightning-AI/lightning/pull/1191))
- Fixed an issue where `val_percent_check=0` would not disable validation ([#1251](https://github.com/Lightning-AI/lightning/pull/1251))
- Fixed average of incomplete `TensorRunningMean` ([#1309](https://github.com/Lightning-AI/lightning/pull/1309))
- Fixed `WandbLogger.watch` with `wandb.init()` ([#1311](https://github.com/Lightning-AI/lightning/pull/1311))
- Fixed an issue with early stopping that would prevent it from monitoring training metrics when validation is disabled / not implemented ([#1235](https://github.com/Lightning-AI/lightning/pull/1235)).
- Fixed a bug that would cause `trainer.test()` to run on the validation set when overloading `validation_epoch_end` and `test_end` ([#1353](https://github.com/Lightning-AI/lightning/pull/1353))
- Fixed `WandbLogger.watch` - use of the watch method without importing `wandb` ([#1311](https://github.com/Lightning-AI/lightning/pull/1311))
- Fixed `WandbLogger` to be used with 'ddp' - allow reinits in sub-processes ([#1149](https://github.com/Lightning-AI/lightning/pull/1149),
     [#1360](https://github.com/Lightning-AI/lightning/pull/1360))
- Made `training_epoch_end` behave like `validation_epoch_end` ([#1357](https://github.com/Lightning-AI/lightning/pull/1357))
- Fixed `fast_dev_run` running validation twice ([#1365](https://github.com/Lightning-AI/lightning/pull/1365))
- Fixed pickle error from quick patch `__code__` ([#1352](https://github.com/Lightning-AI/lightning/pull/1352))
- Fixed memory leak on GPU0 ([#1094](https://github.com/Lightning-AI/lightning/pull/1094),
     [#1349](https://github.com/Lightning-AI/lightning/pull/1349))
- Fixed checkpointing interval ([#1272](https://github.com/Lightning-AI/lightning/pull/1272))
- Fixed validation and training loops run the partial dataset ([#1192](https://github.com/Lightning-AI/lightning/pull/1192))
- Fixed running `on_validation_end` only on main process in DDP ([#1125](https://github.com/Lightning-AI/lightning/pull/1125))
- Fixed `load_spawn_weights` only in proc rank 0 ([#1385](https://github.com/Lightning-AI/lightning/pull/1385))
- Fixes using deprecated `use_amp` attribute ([#1145](https://github.com/Lightning-AI/lightning/pull/1145))
- Fixed Tensorboard logger error: lightning_logs directory not exists in multi-node DDP on nodes with rank != 0 ([#1377](https://github.com/Lightning-AI/lightning/pull/1377))
- Fixed `Unimplemented backend XLA` error on TPU ([#1387](https://github.com/Lightning-AI/lightning/pull/1387))

## [0.7.1] - 2020-03-07

### Fixed

- Fixes `print` issues and `data_loader` ([#1080](https://github.com/Lightning-AI/lightning/pull/1080))

## [0.7.0] - 2020-03-06

### Added

- Added automatic sampler setup. Depending on DDP or TPU, lightning configures the sampler correctly (user needs to do nothing) ([#926](https://github.com/Lightning-AI/lightning/pull/926))
- Added `reload_dataloaders_every_epoch=False` flag for trainer. Some users require reloading data every epoch ([#926](https://github.com/Lightning-AI/lightning/pull/926))
- Added `progress_bar_refresh_rate=50` flag for trainer. Throttle refresh rate on notebooks ([#926](https://github.com/Lightning-AI/lightning/pull/926))
- Updated governance docs
- Added a check to ensure that the metric used for early stopping exists before training commences ([#542](https://github.com/Lightning-AI/lightning/pull/542))
- Added `optimizer_idx` argument to `backward` hook ([#733](https://github.com/Lightning-AI/lightning/pull/733))
- Added `entity` argument to `WandbLogger` to be passed to `wandb.init` ([#783](https://github.com/Lightning-AI/lightning/pull/783))
- Added a tool for profiling training runs ([#782](https://github.com/Lightning-AI/lightning/pull/782))
- Improved flexibility for naming of TensorBoard logs, can now set `version` to a `str` to just save to that directory, and use `name=''` to prevent experiment-name directory ([#804](https://github.com/Lightning-AI/lightning/pull/804))
- Added option to specify `step` key when logging metrics ([#808](https://github.com/Lightning-AI/lightning/pull/808))
- Added `train_dataloader`, `val_dataloader` and `test_dataloader` arguments to `Trainer.fit()`, for alternative data parsing ([#759](https://github.com/Lightning-AI/lightning/pull/759))
- Added Tensor Processing Unit (TPU) support ([#868](https://github.com/Lightning-AI/lightning/pull/868))
- Added semantic segmentation example ([#751](https://github.com/Lightning-AI/lightning/pull/751),[#876](https://github.com/Lightning-AI/lightning/pull/876),
     [#881](https://github.com/Lightning-AI/lightning/pull/881))
- Split callbacks in multiple files ([#849](https://github.com/Lightning-AI/lightning/pull/849))
- Support for user defined callbacks ([#889](https://github.com/Lightning-AI/lightning/pull/889) and [#950](https://github.com/Lightning-AI/lightning/pull/950))
- Added support for multiple loggers to be passed to `Trainer` as an iterable (e.g. list, tuple, etc.) ([#903](https://github.com/Lightning-AI/lightning/pull/903))
- Added support for step-based learning rate scheduling ([#941](https://github.com/Lightning-AI/lightning/pull/941))
- Added support for logging `hparams` as dict ([#1029](https://github.com/Lightning-AI/lightning/pull/1029))
- Checkpoint and early stopping now work without val. step ([#1041](https://github.com/Lightning-AI/lightning/pull/1041))
- Support graceful training cleanup after Keyboard Interrupt ([#856](https://github.com/Lightning-AI/lightning/pull/856),
     [#1019](https://github.com/Lightning-AI/lightning/pull/1019))
- Added type hints for function arguments ([#912](https://github.com/Lightning-AI/lightning/pull/912), )
- Added default `argparser` for `Trainer` ([#952](https://github.com/Lightning-AI/lightning/pull/1023),
     [#1023](https://github.com/Lightning-AI/lightning/pull/1023))
- Added TPU gradient clipping ([#963](https://github.com/Lightning-AI/lightning/pull/963))
- Added max/min number of steps in `Trainer` ([#728](https://github.com/Lightning-AI/lightning/pull/728))

### Changed

- Improved `NeptuneLogger` by adding `close_after_fit` argument to allow logging after training([#908](https://github.com/Lightning-AI/lightning/pull/1084))
- Changed default TQDM to use `tqdm.auto` for prettier outputs in IPython notebooks ([#752](https://github.com/Lightning-AI/lightning/pull/752))
- Changed `pytorch_lightning.logging` to `pytorch_lightning.loggers` ([#767](https://github.com/Lightning-AI/lightning/pull/767))
- Moved the default `tqdm_dict` definition from Trainer to `LightningModule`, so it can be overridden by the user ([#749](https://github.com/Lightning-AI/lightning/pull/749))
- Moved functionality of `LightningModule.load_from_metrics` into `LightningModule.load_from_checkpoint` ([#995](https://github.com/Lightning-AI/lightning/pull/995))
- Changed Checkpoint path parameter from `filepath` to `dirpath` ([#1016](https://github.com/Lightning-AI/lightning/pull/1016))
- Freezed models `hparams` as `Namespace` property ([#1029](https://github.com/Lightning-AI/lightning/pull/1029))
- Dropped `logging` config in package init ([#1015](https://github.com/Lightning-AI/lightning/pull/1015))
- Renames model steps ([#1051](https://github.com/Lightning-AI/lightning/pull/1051))
  - `training_end` >> `training_epoch_end`
  - `validation_end` >> `validation_epoch_end`
  - `test_end` >> `test_epoch_end`
- Refactor dataloading, supports infinite dataloader ([#955](https://github.com/Lightning-AI/lightning/pull/955))
- Create single file in `TensorBoardLogger` ([#777](https://github.com/Lightning-AI/lightning/pull/777))

### Deprecated

- Deprecated `pytorch_lightning.logging` ([#767](https://github.com/Lightning-AI/lightning/pull/767))
- Deprecated `LightningModule.load_from_metrics` in favour of `LightningModule.load_from_checkpoint` ([#995](https://github.com/Lightning-AI/lightning/pull/995),
     [#1079](https://github.com/Lightning-AI/lightning/pull/1079))
- Deprecated `@data_loader` decorator ([#926](https://github.com/Lightning-AI/lightning/pull/926))
- Deprecated model steps `training_end`, `validation_end` and `test_end` ([#1051](https://github.com/Lightning-AI/lightning/pull/1051),
     [#1056](https://github.com/Lightning-AI/lightning/pull/1056))

### Removed

- Removed dependency on `pandas` ([#736](https://github.com/Lightning-AI/lightning/pull/736))
- Removed dependency on `torchvision` ([#797](https://github.com/Lightning-AI/lightning/pull/797))
- Removed dependency on `scikit-learn` ([#801](https://github.com/Lightning-AI/lightning/pull/801))

### Fixed

- Fixed a bug where early stopping `on_end_epoch` would be called inconsistently when `check_val_every_n_epoch == 0` ([#743](https://github.com/Lightning-AI/lightning/pull/743))
- Fixed a bug where the model checkpointer didn't write to the same directory as the logger ([#771](https://github.com/Lightning-AI/lightning/pull/771))
- Fixed a bug where the `TensorBoardLogger` class would create an additional empty log file during fitting ([#777](https://github.com/Lightning-AI/lightning/pull/777))
- Fixed a bug where `global_step` was advanced incorrectly when using `accumulate_grad_batches > 1` ([#832](https://github.com/Lightning-AI/lightning/pull/832))
- Fixed a bug when calling `self.logger.experiment` with multiple loggers ([#1009](https://github.com/Lightning-AI/lightning/pull/1009))
- Fixed a bug when calling `logger.append_tags` on a `NeptuneLogger` with a single tag ([#1009](https://github.com/Lightning-AI/lightning/pull/1009))
- Fixed sending back data from `.spawn` by saving and loading the trained model in/out of the process ([#1017](https://github.com/Lightning-AI/lightning/pull/1017)
- Fixed port collision on DDP ([#1010](https://github.com/Lightning-AI/lightning/pull/1010))
- Fixed/tested pass overrides ([#918](https://github.com/Lightning-AI/lightning/pull/918))
- Fixed comet logger to log after train ([#892](https://github.com/Lightning-AI/lightning/pull/892))
- Remove deprecated args to learning rate step function ([#890](https://github.com/Lightning-AI/lightning/pull/890))

## [0.6.0] - 2020-01-21

### Added

- Added support for resuming from a specific checkpoint via `resume_from_checkpoint` argument ([#516](https://github.com/Lightning-AI/lightning/pull/516))
- Added support for `ReduceLROnPlateau` scheduler ([#320](https://github.com/Lightning-AI/lightning/pull/320))
- Added support for Apex mode `O2` in conjunction with Data Parallel ([#493](https://github.com/Lightning-AI/lightning/pull/493))
- Added option (`save_top_k`) to save the top k models in the `ModelCheckpoint` class ([#128](https://github.com/Lightning-AI/lightning/pull/128))
- Added `on_train_start` and `on_train_end` hooks to `ModelHooks` ([#598](https://github.com/Lightning-AI/lightning/pull/598))
- Added `TensorBoardLogger` ([#607](https://github.com/Lightning-AI/lightning/pull/607))
- Added support for weight summary of model with multiple inputs ([#543](https://github.com/Lightning-AI/lightning/pull/543))
- Added `map_location` argument to `load_from_metrics` and `load_from_checkpoint` ([#625](https://github.com/Lightning-AI/lightning/pull/625))
- Added option to disable validation by setting `val_percent_check=0` ([#649](https://github.com/Lightning-AI/lightning/pull/649))
- Added `NeptuneLogger` class ([#648](https://github.com/Lightning-AI/lightning/pull/648))
- Added `WandbLogger` class ([#627](https://github.com/Lightning-AI/lightning/pull/627))

### Changed

- Changed the default progress bar to print to stdout instead of stderr ([#531](https://github.com/Lightning-AI/lightning/pull/531))
- Renamed `step_idx` to `step`, `epoch_idx` to `epoch`, `max_num_epochs` to `max_epochs` and `min_num_epochs` to `min_epochs` ([#589](https://github.com/Lightning-AI/lightning/pull/589))
- Renamed `total_batch_nb` to `total_batches`, `nb_val_batches` to `num_val_batches`, `nb_training_batches` to `num_training_batches`, `max_nb_epochs` to `max_epochs`, `min_nb_epochs` to `min_epochs`, `nb_test_batches` to `num_test_batches`, and `nb_val_batches` to `num_val_batches` ([#567](https://github.com/Lightning-AI/lightning/pull/567))
- Changed gradient logging to use parameter names instead of indexes ([#660](https://github.com/Lightning-AI/lightning/pull/660))
- Changed the default logger to `TensorBoardLogger` ([#609](https://github.com/Lightning-AI/lightning/pull/609))
- Changed the directory for tensorboard logging to be the same as model checkpointing ([#706](https://github.com/Lightning-AI/lightning/pull/706))

### Deprecated

- Deprecated `max_nb_epochs` and `min_nb_epochs` ([#567](https://github.com/Lightning-AI/lightning/pull/567))
- Deprecated the `on_sanity_check_start` hook in `ModelHooks` ([#598](https://github.com/Lightning-AI/lightning/pull/598))

### Removed

- Removed the `save_best_only` argument from `ModelCheckpoint`, use `save_top_k=1` instead ([#128](https://github.com/Lightning-AI/lightning/pull/128))

### Fixed

- Fixed a bug which occurred when using Adagrad with cuda ([#554](https://github.com/Lightning-AI/lightning/pull/554))
- Fixed a bug where training would be on the GPU despite setting `gpus=0` or `gpus=[]` ([#561](https://github.com/Lightning-AI/lightning/pull/561))
- Fixed an error with `print_nan_gradients` when some parameters do not require gradient ([#579](https://github.com/Lightning-AI/lightning/pull/579))
- Fixed a bug where the progress bar would show an incorrect number of total steps during the validation sanity check when using multiple validation data loaders ([#597](https://github.com/Lightning-AI/lightning/pull/597))
- Fixed support for PyTorch 1.1.0 ([#552](https://github.com/Lightning-AI/lightning/pull/552))
- Fixed an issue with early stopping when using a `val_check_interval < 1.0` in `Trainer` ([#492](https://github.com/Lightning-AI/lightning/pull/492))
- Fixed bugs relating to the `CometLogger` object that would cause it to not work properly ([#481](https://github.com/Lightning-AI/lightning/pull/481))
- Fixed a bug that would occur when returning `-1` from `on_batch_start` following an early exit or when the batch was `None` ([#509](https://github.com/Lightning-AI/lightning/pull/509))
- Fixed a potential race condition with several processes trying to create checkpoint directories ([#530](https://github.com/Lightning-AI/lightning/pull/530))
- Fixed a bug where batch 'segments' would remain on the GPU when using `truncated_bptt > 1` ([#532](https://github.com/Lightning-AI/lightning/pull/532))
- Fixed a bug when using `IterableDataset` ([#547](https://github.com/Lightning-AI/lightning/pull/547))
- Fixed a bug where `.item` was called on non-tensor objects ([#602](https://github.com/Lightning-AI/lightning/pull/602))
- Fixed a bug where `Trainer.train` would crash on an uninitialized variable if the trainer was run after resuming from a checkpoint that was already at `max_epochs` ([#608](https://github.com/Lightning-AI/lightning/pull/608))
- Fixed a bug where early stopping would begin two epochs early ([#617](https://github.com/Lightning-AI/lightning/pull/617))
- Fixed a bug where `num_training_batches` and `num_test_batches` would sometimes be rounded down to zero ([#649](https://github.com/Lightning-AI/lightning/pull/649))
- Fixed a bug where an additional batch would be processed when manually setting `num_training_batches` ([#653](https://github.com/Lightning-AI/lightning/pull/653))
- Fixed a bug when batches did not have a `.copy` method ([#701](https://github.com/Lightning-AI/lightning/pull/701))
- Fixed a bug when using `log_gpu_memory=True` in Python 3.6 ([#715](https://github.com/Lightning-AI/lightning/pull/715))
- Fixed a bug where checkpoint writing could exit before completion, giving incomplete checkpoints ([#689](https://github.com/Lightning-AI/lightning/pull/689))
- Fixed a bug where `on_train_end` was not called when ealy stopping ([#723](https://github.com/Lightning-AI/lightning/pull/723))

## [0.5.3] - 2019-11-06

### Added

- Added option to disable default logger, checkpointer, and early stopping by passing `logger=False`, `checkpoint_callback=False` and `early_stop_callback=False` respectively
- Added `CometLogger` for use with Comet.ml
- Added `val_check_interval` argument to `Trainer` allowing validition to be performed at every given number of batches
- Added functionality to save and load hyperparameters using the standard checkpoint mechanism
- Added call to `torch.cuda.empty_cache` before training starts
- Added option for user to override the call t `backward`
- Added support for truncated backprop through time via the `truncated_bptt_steps` argument in `Trainer`
- Added option to operate on all outputs from `training_step` in DDP2
- Added a hook for modifying DDP init
- Added a hook for modifying Apex

### Changed

- Changed experiment version to be padded with zeros (e.g. `/dir/version_9` becomes `/dir/version_0009`)
- Changed callback metrics to include any metrics given in logs or progress bar
- Changed the default for `save_best_only` in `ModelCheckpoint` to `True`
- Added `tng_data_loader` for backwards compatibility
- Renamed `MLFlowLogger.client` to `MLFlowLogger.experiment` for consistency
- Moved `global_step` increment to happen after the batch has been processed
- Changed weights restore to first attempt HPC weights before restoring normally, preventing both weights being restored and running out of memory
- Changed progress bar functionality to add multiple progress bars for train/val/test
- Changed calls to `print` to use `logging` instead

### Deprecated

- Deprecated `tng_dataloader`

### Fixed

- Fixed an issue where the number of batches was off by one during training
- Fixed a bug that occurred when setting a ckeckpoint callback and `early_stop_callback=False`
- Fixed an error when importing CometLogger
- Fixed a bug where the `gpus` argument had some unexpected behaviour
- Fixed a bug where the computed total number of batches was sometimes incorrect
- Fixed a bug where the progress bar would sometimes not show the total number of batches in test mode
- Fixed a bug when using the `log_gpu_memory='min_max'` option in `Trainer`
- Fixed a bug where checkpointing would sometimes erase the current directory

## [0.5.2] - 2019-10-10

### Added

- Added `weights_summary` argument to `Trainer` to be set to `full` (full summary), `top` (just top level modules) or other
- Added `tags` argument to `MLFlowLogger`

### Changed

- Changed default for `amp_level` to `O1`

### Removed

- Removed the `print_weights_summary` argument from `Trainer`

### Fixed

- Fixed a bug where logs were not written properly
- Fixed a bug where `logger.finalize` wasn't called after training is complete
- Fixed callback metric errors in DDP
- Fixed a bug where `TestTubeLogger` didn't log to the correct directory

## [0.5.1] - 2019-10-05

### Added

- Added the `LightningLoggerBase` class for experiment loggers
- Added `MLFlowLogger` for logging with `mlflow`
- Added `TestTubeLogger` for logging with `test_tube`
- Added a different implementation of DDP (`distributed_backed='ddp2'`) where every node has one model using all GPUs
- Added support for optimisers which require a closure (e.g. LBFGS)
- Added automatic `MASTER_PORT` default for DDP when not set manually
- Added new GPU memory logging options `'min_max'` (log only the min/max utilization) and `'all'` (log all the GPU memory)

### Changed

- Changed schedulers to always be called with the current epoch
- Changed `test_tube` to an optional dependency
- Changed data loaders to internally use a getter instead of a python property
- Disabled auto GPU loading when restoring weights to prevent out of memory errors
- Changed logging, early stopping and checkpointing to occur by default

### Fixed

- Fixed a bug with samplers that do not specify `set_epoch`
- Fixed a bug when using the `MLFlowLogger` with unsupported data types, this will now raise a warning
- Fixed a bug where gradient norms were always zero using `track_grad_norm`
- Fixed a bug which causes a crash when logging memory

## [0.5.0] - 2019-09-26

### Changed

- Changed `data_batch` argument to `batch` throughout
- Changed `batch_i` argument to `batch_idx` throughout
- Changed `tng_dataloader` method to `train_dataloader`
- Changed `on_tng_metrics` method to `on_training_metrics`
- Changed `gradient_clip` argument to `gradient_clip_val`
- Changed `add_log_row_interval` to `row_log_interval`

### Fixed

- Fixed a bug with tensorboard logging in multi-gpu setup

## [0.4.9] - 2019-09-16

### Added

- Added the flag `log_gpu_memory` to `Trainer` to deactivate logging of GPU memory utilization
- Added SLURM resubmit functionality (port from test-tube)
- Added optional weight_save_path to trainer to remove the need for a checkpoint_callback when using cluster training
- Added option to use single gpu per node with `DistributedDataParallel`

### Changed

- Changed functionality of `validation_end` and `test_end` with multiple dataloaders to be given all of the dataloaders at once rather than in separate calls
- Changed print_nan_grads to only print the parameter value and gradients when they contain NaN
- Changed gpu API to take integers as well (e.g. `gpus=2` instead of `gpus=[0, 1]`)
- All models now loaded on to CPU to avoid device and out of memory issues in PyTorch

### Fixed

- Fixed a bug where data types that implement `.to` but not `.cuda` would not be properly moved onto the GPU
- Fixed a bug where data would not be re-shuffled every epoch when using a `DistributedSampler`

## [0.4.8] - 2019-08-31

### Added

- Added `test_step` and `test_end` methods, used when `Trainer.test` is called
- Added `GradientAccumulationScheduler` callback which can be used to schedule changes to the number of accumulation batches
- Added option to skip the validation sanity check by setting `nb_sanity_val_steps = 0`

### Fixed

- Fixed a bug when setting `nb_sanity_val_steps = 0`

## [0.4.7] - 2019-08-24

### Changed

- Changed the default `val_check_interval` to `1.0`
- Changed defaults for `nb_val_batches`, `nb_tng_batches` and `nb_test_batches` to 0

### Fixed

- Fixed a bug where the full validation set as used despite setting `val_percent_check`
- Fixed a bug where an `Exception` was thrown when using a data set containing a single batch
- Fixed a bug where an `Exception` was thrown if no `val_dataloader` was given
- Fixed a bug where tuples were not properly transferred to the GPU
- Fixed a bug where data of a non standard type was not properly handled by the trainer
- Fixed a bug when loading data as a tuple
- Fixed a bug where `AttributeError` could be suppressed by the `Trainer`

## [0.4.6] - 2019-08-15

### Added

- Added support for data to be given as a `dict` or `list` with a single gpu
- Added support for `configure_optimizers` to return a single optimizer, two list (optimizers and schedulers), or a single list

### Fixed

- Fixed a bug where returning just an optimizer list (i.e. without schedulers) from `configure_optimizers` would throw an `Exception`

## [0.4.5] - 2019-08-13

### Added

- Added `optimizer_step` method that can be overridden to change the standard optimizer behaviour

## [0.4.4] - 2019-08-12

### Added

- Added supoort for multiple validation dataloaders
- Added support for latest test-tube logger (optimised for `torch==1.2.0`)

### Changed

- `validation_step` and `val_dataloader` are now optional
- `lr_scheduler` is now activated after epoch

### Fixed

- Fixed a bug where a warning would show when using `lr_scheduler` in `torch>1.1.0`
- Fixed a bug where an `Exception` would be thrown if using `torch.DistributedDataParallel` without using a `DistributedSampler`, this now throws a `Warning` instead

## [0.4.3] - 2019-08-10

### Fixed

- Fixed a bug where accumulate gradients would scale the loss incorrectly

## [0.4.2] - 2019-08-08

### Changed

- Changed install requirement to `torch==1.2.0`

## [0.4.1] - 2019-08-08

### Changed

- Changed install requirement to `torch==1.1.0`

## [0.4.0] - 2019-08-08

### Added

- Added 16-bit support for a single GPU
- Added support for training continuation (preserves epoch, global step etc.)

### Changed

- Changed `training_step` and `validation_step`, outputs will no longer be automatically reduced

### Removed

- Removed need for `Experiment` object in `Trainer`

### Fixed

- Fixed issues with reducing outputs from generative models (such as images and text)

## [0.3.6] - 2019-07-25

### Added

- Added a decorator to do lazy data loading internally

### Fixed

- Fixed a bug where `Experiment` object was not process safe, potentially causing logs to be overwritten

## [0.3.5] - 2019-07-25

## [0.3.4] - 2019-07-22

## [0.3.3] - 2019-07-22

## [0.3.2] - 2019-07-21

## [0.3.1] - 2019-07-21

## [0.2.x] - 2019-07-09

## [0.1.x] - 2019-06-DD<|MERGE_RESOLUTION|>--- conflicted
+++ resolved
@@ -78,14 +78,13 @@
 - Removed fall-back to `LightningEnvironment` when number of SLURM tasks does not correspond to number of processes in Trainer ([#14300](https://github.com/Lightning-AI/lightning/pull/14300))
 
 
-<<<<<<< HEAD
 - The `MLFlowLogger.finalize()` now sets the status to `FAILED` when an exception occurred in `Trainer`, and sets the status to `FINISHED` on successful completion ([#12292](https://github.com/Lightning-AI/lightning/pull/12292))
 
-=======
+
+
 - Integrated the Lite Precision plugins into the PL Precision plugins - the base class in PL now extends the `lightning_lite.precision.Precision` base class ([#14798](https://github.com/Lightning-AI/lightning/pull/14798))
   * The `PrecisionPlugin.backward` signature changed: The `closure_loss` argument was renamed to `tensor`, `optimizer` and `optimizer_idx` arguments now get captured under the generic `*args`
   * The `PrecisionPlugin.optimizer_step` signature changed: The `optimizer_idx` and `closure` arguments need to be passed as keyword arguments now
->>>>>>> 977f1752
 
 
 ### Deprecated

# Changelog

All notable changes to this project will be documented in this file.

The format is based on [Keep a Changelog](http://keepachangelog.com/en/1.0.0/).


## [unreleased] - 202Y-MM-DD

### Added

- Added support for custom artifact names in `pl.loggers.WandbLogger` ([#16173](https://github.com/Lightning-AI/lightning/pull/16173))

- Added support for DDP with `LRFinder` ([#15304](https://github.com/Lightning-AI/lightning/pull/15304))


- Added utilities to migrate checkpoints from one Lightning version to another ([#15237](https://github.com/Lightning-AI/lightning/pull/15237))


- Added support to upgrade all checkpoints in a folder using the `pl.utilities.upgrade_checkpoint` script ([#15333](https://github.com/Lightning-AI/lightning/pull/15333))


- Add an axes argument `ax` to the `.lr_find().plot()` to enable writing to a user-defined axes in a matplotlib figure ([#15652](https://github.com/Lightning-AI/lightning/pull/15652))


- Added `log_model` parameter to `MLFlowLogger` ([#9187](https://github.com/PyTorchLightning/pytorch-lightning/pull/9187))


- Added a check to validate that wrapped FSDP models are used while initializing optimizers ([#15301](https://github.com/Lightning-AI/lightning/pull/15301))


- Added a warning when `self.log(..., logger=True)` is called without a configured logger ([#15814](https://github.com/Lightning-AI/lightning/pull/15814))


- Added support for colossalai 0.1.11 ([#15888](https://github.com/Lightning-AI/lightning/pull/15888))


- Added `LightningCLI` support for optimizer and learning schedulers via callable type dependency injection ([#15869](https://github.com/Lightning-AI/lightning/pull/15869))


- Added support for activation checkpointing for the `DDPFullyShardedNativeStrategy` strategy ([#15826](https://github.com/Lightning-AI/lightning/pull/15826))


- Added the option to set `DDPFullyShardedNativeStrategy(cpu_offload=True|False)` via bool instead of needing to pass a configufation object ([#15832](https://github.com/Lightning-AI/lightning/pull/15832))


- Added info message for Ampere CUDA GPU users to enable tf32 matmul precision ([#16037](https://github.com/Lightning-AI/lightning/pull/16037))


- Added support for returning optimizer-like classes in `LightningModule.configure_optimizers` ([#16189](https://github.com/Lightning-AI/lightning/pull/16189))


### Changed

- Drop PyTorch 1.9 support ([#15347](https://github.com/Lightning-AI/lightning/pull/15347))


- Switch from `tensorboard` to `tensorboardx` in `TensorBoardLogger` ([#15728](https://github.com/Lightning-AI/lightning/pull/15728))


- From now on, Lightning Trainer and `LightningModule.load_from_checkpoint` automatically upgrade the loaded checkpoint if it was produced in an old version of Lightning ([#15237](https://github.com/Lightning-AI/lightning/pull/15237))


- `Trainer.{validate,test,predict}(ckpt_path=...)` no longer restores the `Trainer.global_step` and `trainer.current_epoch` value from the checkpoints - From now on, only `Trainer.fit` will restore this value ([#15532](https://github.com/Lightning-AI/lightning/pull/15532))


- The `ModelCheckpoint.save_on_train_epoch_end` attribute is now computed dynamically every epoch, accounting for changes to the validation dataloaders ([#15300](https://github.com/Lightning-AI/lightning/pull/15300))


- The Trainer now raises an error if it is given multiple stateful callbacks of the same time with colliding state keys ([#15634](https://github.com/Lightning-AI/lightning/pull/15634))


- `MLFlowLogger` now logs hyperparameters and metrics in batched API calls ([#15915](https://github.com/Lightning-AI/lightning/pull/15915))


- Overriding the `on_train_batch_{start,end}` hooks in conjunction with taking a `dataloader_iter` in the `training_step` no longer errors out and instead shows a warning ([#16062](https://github.com/Lightning-AI/lightning/pull/16062))


### Deprecated

- Deprecated `description`, `env_prefix` and `env_parse` parameters in `LightningCLI.__init__` in favour of giving them through `parser_kwargs` ([#15651](https://github.com/Lightning-AI/lightning/pull/15651))


- Deprecated `pytorch_lightning.profiler` in favor of `pytorch_lightning.profilers` ([#16059](https://github.com/PyTorchLightning/pytorch-lightning/pull/16059))


- Deprecated `Trainer(auto_select_gpus=...)` in favor of `pytorch_lightning.accelerators.find_usable_cuda_devices` ([#16147](https://github.com/PyTorchLightning/pytorch-lightning/pull/16147))


- Deprecated `pytorch_lightning.tuner.auto_gpu_select.{pick_single_gpu,pick_multiple_gpus}` in favor of `pytorch_lightning.accelerators.find_usable_cuda_devices` ([#16147](https://github.com/PyTorchLightning/pytorch-lightning/pull/16147))


- `nvidia/apex` deprecation ([#16039](https://github.com/PyTorchLightning/pytorch-lightning/pull/16039))
  * Deprecated `pytorch_lightning.plugins.NativeMixedPrecisionPlugin` in favor of `pytorch_lightning.plugins.MixedPrecisionPlugin`
  * Deprecated the `LightningModule.optimizer_step(using_native_amp=...)` argument
  * Deprecated the `Trainer(amp_backend=...)` argument
  * Deprecated the `Trainer.amp_backend` property
  * Deprecated the `Trainer(amp_level=...)` argument
  * Deprecated the `pytorch_lightning.plugins.ApexMixedPrecisionPlugin` class
  * Deprecates the `pytorch_lightning.utilities.enum.sAMPType` enum
  * Deprecates the `DeepSpeedPrecisionPlugin(amp_type=..., amp_level=...)` arguments

- `horovod` deprecation ([#16141](https://github.com/PyTorchLightning/pytorch-lightning/pull/16141))
  * Deprecated `Trainer(strategy="horovod")`
  * Deprecated the `HorovodStrategy` class


- Deprecated `pytorch_lightning.lite.LightningLite` in favor of `lightning.fabric.Fabric` ([#16314](https://github.com/Lightning-AI/lightning/pull/16314))


### Removed

- Removed deprecated `pytorch_lightning.utilities.memory.get_gpu_memory_map` in favor of `pytorch_lightning.accelerators.cuda.get_nvidia_gpu_stats` ([#15617](https://github.com/Lightning-AI/lightning/pull/15617))


- Temporarily removed support for Hydra multi-run ([#15737](https://github.com/Lightning-AI/lightning/pull/15737))


- Removed deprecated `pytorch_lightning.profiler.base.AbstractProfiler` in favor of `pytorch_lightning.profilers.profiler.Profiler` ([#15637](https://github.com/Lightning-AI/lightning/pull/15637))


- Removed deprecated `pytorch_lightning.profiler.base.BaseProfiler` in favor of `pytorch_lightning.profilers.profiler.Profiler` ([#15637](https://github.com/Lightning-AI/lightning/pull/15637))


- Removed deprecated code in `pytorch_lightning.utilities.meta` ([#16038](https://github.com/Lightning-AI/lightning/pull/16038))


- Removed the deprecated `LightningDeepSpeedModule` ([#16041](https://github.com/Lightning-AI/lightning/pull/16041))


- Removed the deprecated `pytorch_lightning.accelerators.GPUAccelerator` in favor of `pytorch_lightning.accelerators.CUDAAccelerator` ([#16050](https://github.com/Lightning-AI/lightning/pull/16050))


- Removed the deprecated `pytorch_lightning.profiler.*` classes in favor of `pytorch_lightning.profilers` ([#16059](https://github.com/PyTorchLightning/pytorch-lightning/pull/16059))


- Removed the deprecated `pytorch_lightning.utilities.cli` module in favor of `pytorch_lightning.cli` ([#16116](https://github.com/PyTorchLightning/pytorch-lightning/pull/16116))


- Removed the deprecated `pytorch_lightning.loggers.base` module in favor of `pytorch_lightning.loggers.logger` ([#16120](https://github.com/PyTorchLightning/pytorch-lightning/pull/16120))


- Removed the deprecated `pytorch_lightning.loops.base` module in favor of `pytorch_lightning.loops.loop` ([#16142](https://github.com/PyTorchLightning/pytorch-lightning/pull/16142))


- Removed the deprecated `pytorch_lightning.core.lightning` module in favor of `pytorch_lightning.core.module` ([#16318](https://github.com/PyTorchLightning/pytorch-lightning/pull/16318))


- Removed the deprecated `pytorch_lightning.callbacks.base` module in favor of `pytorch_lightning.callbacks.callback` ([#16319](https://github.com/PyTorchLightning/pytorch-lightning/pull/16319))


- Removed the deprecated `Trainer.reset_train_val_dataloaders()` in favor of `Trainer.reset_{train,val}_dataloader` ([#16131](https://github.com/Lightning-AI/lightning/pull/16131))


- Removed support for `LightningCLI(seed_everything_default=None)` ([#16131](https://github.com/Lightning-AI/lightning/pull/16131))


- Removed support in LightningLite for FairScale's sharded training (`strategy='ddp_sharded'|'ddp_sharded_spawn'`). Use Fully-Sharded Data Parallel instead (`strategy='fsdp'`) ([#16329](https://github.com/Lightning-AI/lightning/pull/16329))


### Fixed

- Enhanced `reduce_boolean_decision` to accommodate `any`-analogous semantics expected by the `EarlyStopping` callback ([#15253](https://github.com/Lightning-AI/lightning/pull/15253))


- Fixed the incorrect optimizer step synchronization when running across multiple TPU devices ([#16020](https://github.com/Lightning-AI/lightning/pull/16020))


- Fixed a type error when dividing the chunk size in the ColossalAI strategy ([#16212](https://github.com/Lightning-AI/lightning/pull/16212))


<<<<<<< HEAD
- Fixed an issue with `MLFlowLogger` not finalizing correctly when status code 'finished' was passed ([#16340](https://github.com/Lightning-AI/lightning/pull/16340))
=======
- Fixed bug where the ``interval`` key of the scheduler would be ignored during manual optimization, making the LearningRateMonitor callback fail to log the learning rate ([#16308](https://github.com/Lightning-AI/lightning/pull/16308))
>>>>>>> b0ea836b


## [1.8.6] - 2022-12-21

- minor cleaning


## [1.8.5] - 2022-12-15

- Add function to remove checkpoint to allow override for extended classes ([#16067](https://github.com/Lightning-AI/lightning/pull/16067))


## [1.8.4] - 2022-12-08

### Changed

- Direct support for compiled models (
   [#15922](https://github.com/Lightning-AI/lightning/pull/15922),
   [#15957](https://github.com/Lightning-AI/lightning/pull/15957)
)

### Fixed

- Fixed issue with unsupported torch.inference_mode() on hpu backends ([#15918](https://github.com/Lightning-AI/lightning/pull/15918))
- Fixed LRScheduler import for PyTorch 2.0 ([#15940](https://github.com/Lightning-AI/lightning/pull/15940))
- Fixed `fit_loop.restarting` to be `False` for lr finder ([#15620](https://github.com/Lightning-AI/lightning/pull/15620))
- Fixed `torch.jit.script`-ing a LightningModule causing an unintended error message about deprecated `use_amp` property ([#15947](https://github.com/Lightning-AI/lightning/pull/15947))
- Fixed the `XLAProfiler` not recording anything due to mismatching of action names ([#15885](https://github.com/Lightning-AI/lightning/pull/15885))


## [1.8.3] - 2022-11-22

### Changed

- Temporarily removed support for Hydra multi-run ([#15737](https://github.com/Lightning-AI/lightning/pull/15737))
- Switch from `tensorboard` to `tensorboardx` in `TensorBoardLogger` ([#15728](https://github.com/Lightning-AI/lightning/pull/15728))


## [1.8.2] - 2022-11-17

### Fixed

- Make sure save_dir can be empty str ([#15638](https://github.com/PyTorchLightning/pytorch-lightning/issues/15638))
- Fixed the automatic fallback from `Trainer(strategy="ddp_spawn", ...)` to `Trainer(strategy="ddp", ...)` when on an LSF cluster ([#15103](https://github.com/PyTorchLightning/pytorch-lightning/issues/15103))



## [1.8.1] - 2022-11-10

### Added

- Added back the accidentally removed `pytorch_lightning.utilities.distributed.rank_zero_only` function ([#15536](https://github.com/Lightning-AI/lightning/pull/15536))

### Deprecated

- Deprecated `pytorch_lightning.utilities.distributed.rank_zero_only` in favor of `pytorch_lightning.utilities.rank_zero_only` ([#15536](https://github.com/Lightning-AI/lightning/pull/15536))

### Fixed

- Fixed `TensorBoardLogger` not validating the input array type when logging the model graph ([#15323](https://github.com/Lightning-AI/lightning/pull/15323))
- Fixed an attribute error in `ColossalAIStrategy` at import time when `torch.distributed` is not available ([#15535](https://github.com/Lightning-AI/lightning/pull/15535))
- Fixed an issue when calling `fs.listdir` with file URI instead of path in `CheckpointConnector` ([#15413](https://github.com/Lightning-AI/lightning/pull/15413))
- Fixed an issue with the `BaseFinetuning` callback not setting the `track_running_stats` attribute for batch normaliztion layers ([#15063](https://github.com/Lightning-AI/lightning/pull/15063))
- Fixed an issue with `WandbLogger(log_model=True|'all)` raising an error and not being able to serialize tensors in the metadata ([#15544](https://github.com/Lightning-AI/lightning/pull/15544))
- Fixed the gradient unscaling logic when using `Trainer(precision=16)` and fused optimizers such as `Adam(..., fused=True)` ([#15544](https://github.com/Lightning-AI/lightning/pull/15544))
- Fixed model state transfer in multiprocessing launcher when running multi-node ([#15567](https://github.com/Lightning-AI/lightning/pull/15567))
- Fixed manual optimization raising `AttributeError` with Bagua Strategy ([#12534](https://github.com/PyTorchLightning/pytorch-lightning/issues/12534))
- Fixed the import of `pytorch_lightning` causing a warning 'Redirects are currently not supported in Windows or MacOs' ([#15610](https://github.com/PyTorchLightning/pytorch-lightning/issues/15610))


## [1.8.0] - 2022-11-01

### Added

- Added support for requeueing slurm array jobs ([#15040](https://github.com/Lightning-AI/lightning/pull/15040))
- Added native AMP support for `ddp_fork` (and associated alias strategies) with CUDA GPUs ([#14983](https://github.com/Lightning-AI/lightning/pull/14983))
- Added `BatchSizeFinder` callback ([#11089](https://github.com/Lightning-AI/lightning/pull/11089))
- Added `LearningRateFinder` callback ([#13802](https://github.com/Lightning-AI/lightning/pull/13802))
- Tuner now supports a new `method` argument which will determine when to run the `BatchSizeFinder`: one of `fit`, `validate`, `test` or `predict` ([#11089](https://github.com/Lightning-AI/lightning/pull/11089))
- Added prefix to log message in `seed_everything` with rank info ([#14031](https://github.com/Lightning-AI/lightning/pull/14031))
- Added support for auto wrapping for `DDPFullyShardedNativeStrategy` ([#14252](https://github.com/Lightning-AI/lightning/pull/14252))
- Added support for passing extra init-parameters to the `LightningDataModule.from_datasets` ([#14185](https://github.com/Lightning-AI/lightning/pull/14185))
- Added support for saving sharded optimizer state dict outside of `DDPShardedStrategy` ([#14208](https://github.com/Lightning-AI/lightning/pull/14208))
- Added support for auto wrapping for `DDPFullyShardedStrategy` ([#14383](https://github.com/Lightning-AI/lightning/pull/14383))
- Integrate the `lightning_utilities` package (
  [#14475](https://github.com/Lightning-AI/lightning/pull/14475),
  [#14537](https://github.com/Lightning-AI/lightning/pull/14537),
  [#14556](https://github.com/Lightning-AI/lightning/pull/14556),
  [#14558](https://github.com/Lightning-AI/lightning/pull/14558),
  [#14575](https://github.com/Lightning-AI/lightning/pull/14575),
  [#14620](https://github.com/Lightning-AI/lightning/pull/14620))
- Added `args` parameter to `LightningCLI` to ease running from within Python ([#14596](https://github.com/Lightning-AI/lightning/pull/14596))
- Added `WandbLogger.download_artifact` and `WandbLogger.use_artifact` for managing artifacts with Weights and Biases ([#14551](https://github.com/Lightning-AI/lightning/pull/14551))
- Added an option to configure the signal SLURM sends when a job is preempted or requeued ([#14626](https://github.com/Lightning-AI/lightning/pull/14626))
- Added a warning when the model passed to `LightningLite.setup()` does not have all parameters on the same device ([#14822](https://github.com/Lightning-AI/lightning/pull/14822))
- The `CometLogger` now flags the Comet Experiments as being created from Lightning for analytics purposes ([#14906](https://github.com/Lightning-AI/lightning/pull/14906))
- Introduce `ckpt_path="hpc"` keyword for checkpoint loading ([#14911](https://github.com/Lightning-AI/lightning/pull/14911))
- Added a more descriptive error message when attempting to fork processes with pre-initialized CUDA context ([#14709](https://github.com/Lightning-AI/lightning/pull/14709))
- Added support for custom parameters in subclasses of `SaveConfigCallback` ([#14998](https://github.com/Lightning-AI/lightning/pull/14998))
- Added `inference_mode` flag to Trainer to let users enable/disable inference mode during evaluation ([#15034](https://github.com/Lightning-AI/lightning/pull/15034))
- Added `LightningLite.no_backward_sync` for control over efficient gradient accumulation with distributed strategies ([#14966](https://github.com/Lightning-AI/lightning/pull/14966))
- Added a sanity check that scripts are executed with the `srun` command in SLURM and that environment variables are not conflicting ([#15011](https://github.com/Lightning-AI/lightning/pull/15011))
- Added an error message when attempting to launch processes with `python -i` and an interactive-incompatible strategy ([#15293](https://github.com/Lightning-AI/lightning/pull/15293))

### Changed

- The `Trainer.{fit,validate,test,predict,tune}` methods now raise a useful error message if the input is not a `LightningModule` ([#13892](https://github.com/Lightning-AI/lightning/pull/13892))
- Raised a `MisconfigurationException` if batch transfer hooks are overriden with `IPUAccelerator` ([#13961](https://github.com/Lightning-AI/lightning/pull/13961))
- Replaced the unwrapping logic in strategies with direct access to unwrapped `LightningModule` ([#13738](https://github.com/Lightning-AI/lightning/pull/13738))
- Enabled `on_before_batch_transfer` for `DPStrategy` and `IPUAccelerator` ([#14023](https://github.com/Lightning-AI/lightning/pull/14023))
- When resuming training with Apex enabled, the `Trainer` will now raise an error ([#14341](https://github.com/Lightning-AI/lightning/pull/14341))
- Included `torch.cuda` rng state to the aggregate `_collect_rng_states()` and `_set_rng_states()` ([#14384](https://github.com/Lightning-AI/lightning/pull/14384))
- Changed `trainer.should_stop` to not stop in between an epoch and run until `min_steps/min_epochs` only ([#13890](https://github.com/Lightning-AI/lightning/pull/13890))
- The `pyDeprecate` dependency is no longer installed ([#14472](https://github.com/Lightning-AI/lightning/pull/14472))
- When using multiple loggers, by default checkpoints and profiler output now get saved to the log dir of the first logger in the list ([#14325](https://github.com/Lightning-AI/lightning/pull/14325))
- In Lightning Lite, state-dict access to the module wrapper now gets passed through to the original module reference ([#14629](https://github.com/Lightning-AI/lightning/pull/14629))
- Removed fall-back to `LightningEnvironment` when number of SLURM tasks does not correspond to number of processes in Trainer ([#14300](https://github.com/Lightning-AI/lightning/pull/14300))
- Aligned DDP and DDPSpawn strategies in setting up the environment ([#11073](https://github.com/Lightning-AI/lightning/pull/11073))
- Integrated the Lite Precision plugins into the PL Precision plugins - the base class in PL now extends the `lightning_lite.precision.Precision` base class ([#14798](https://github.com/Lightning-AI/lightning/pull/14798))
  * The `PrecisionPlugin.backward` signature changed: The `closure_loss` argument was renamed to `tensor`
  * The `PrecisionPlugin.{pre_,post_}backward` signature changed: The `closure_loss` argument was renamed to `tensor` and moved as the first argument
  * The `PrecisionPlugin.optimizer_step` signature changed: The `model`, `optimizer_idx` and `closure` arguments need to be passed as keyword arguments now
- Trainer queries the CUDA devices through NVML if available to avoid initializing CUDA before forking, which eliminates the need for the `PL_DISABLE_FORK` environment variable introduced in v1.7.4 ([#14631](https://github.com/Lightning-AI/lightning/pull/14631))
- The `MLFlowLogger.finalize()` now sets the status to `FAILED` when an exception occurred in `Trainer`, and sets the status to `FINISHED` on successful completion ([#12292](https://github.com/Lightning-AI/lightning/pull/12292))
- It is no longer needed to call `model.double()` when using `precision=64` in Lightning Lite ([#14827](https://github.com/Lightning-AI/lightning/pull/14827))
- HPC checkpoints are now loaded automatically only in slurm environment when no specific value for `ckpt_path` has been set ([#14911](https://github.com/Lightning-AI/lightning/pull/14911))
- The `Callback.on_load_checkpoint` now gets the full checkpoint dictionary and the `callback_state` argument was renamed `checkpoint` ([#14835](https://github.com/Lightning-AI/lightning/pull/14835))
- Moved the warning about saving nn.Module in `save_hyperparameters()` to before the deepcopy ([#15132](https://github.com/Lightning-AI/lightning/pull/15132))
- To avoid issues with forking processes, from PyTorch 1.13 and higher, Lightning will directly use the PyTorch NVML-based check for `torch.cuda.device_count` and from PyTorch 2.0 and higher, Lightning will configure PyTorch to use a NVML-based check for `torch.cuda.is_available`. ([#15110](https://github.com/Lightning-AI/lightning/pull/15110), [#15133](https://github.com/Lightning-AI/lightning/pull/15133))
- The `NeptuneLogger` now uses `neptune.init_run` instead of the deprecated `neptune.init` to initialize a run ([#15393](https://github.com/Lightning-AI/lightning/pull/15393))

### Deprecated

- Deprecated `LightningDeepSpeedModule` ([#14000](https://github.com/Lightning-AI/lightning/pull/14000))
- Deprecated `amp_level` from `Trainer` in favour of passing it explictly via precision plugin ([#13898](https://github.com/Lightning-AI/lightning/pull/13898))
- Deprecated the calls to `pytorch_lightning.utiltiies.meta` functions in favor of built-in https://github.com/pytorch/torchdistx support ([#13868](https://github.com/Lightning-AI/lightning/pull/13868))
- Deprecated the `unwrap_lightning_module` and `unwrap_lightning_module_sharded` utility functions in favor of accessing the unwrapped `LightningModule` on the strategy directly ([#13738](https://github.com/Lightning-AI/lightning/pull/13738))
- Deprecated the `pl_module` argument in `LightningParallelModule`, `LightningDistributedModule`, `LightningShardedDataParallel`, `LightningBaguaModule` and `LightningDeepSpeedModule` wrapper classes ([#13738](https://github.com/Lightning-AI/lightning/pull/13738))
- Deprecated the `on_colab_kaggle` function ([#14247](https://github.com/Lightning-AI/lightning/pull/14247))
- Deprecated the internal `pl.core.mixins.DeviceDtypeModuleMixin` class ([#14511](https://github.com/Lightning-AI/lightning/pull/14511), [#14548](https://github.com/Lightning-AI/lightning/pull/14548))
- Deprecated all functions in `pytorch_lightning.utilities.xla_device` ([#14514](https://github.com/Lightning-AI/lightning/pull/14514), [#14550](https://github.com/Lightning-AI/lightning/pull/14550))
  * Deprecated the internal `inner_f` function
  * Deprecated the internal `pl_multi_process` function
  * Deprecated the internal `XLADeviceUtils.xla_available` staticmethod
  * Deprecated the `XLADeviceUtils.tpu_device_exists` staticmethod in favor of `pytorch_lightning.accelerators.TPUAccelerator.is_available()`
- Deprecated `pytorch_lightning.utilities.distributed.tpu_distributed` in favor of `lightning_lite.accelerators.tpu.tpu_distributed` ([#14550](https://github.com/Lightning-AI/lightning/pull/14550))
- Deprecated all functions in `pytorch_lightning.utilities.cloud_io` in favor of `lightning_lite.utilities.cloud_io` ([#14515](https://github.com/Lightning-AI/lightning/pull/14515))
- Deprecated the functions in `pytorch_lightning.utilities.apply_func` in favor of `lightning_utilities.core.apply_func` ([#14516](https://github.com/Lightning-AI/lightning/pull/14516), [#14537](https://github.com/Lightning-AI/lightning/pull/14537))
- Deprecated all functions in `pytorch_lightning.utilities.device_parser` ([#14492](https://github.com/Lightning-AI/lightning/pull/14492), [#14753](https://github.com/Lightning-AI/lightning/pull/14753))
  * Deprecated the `pytorch_lightning.utilities.device_parser.determine_root_gpu_device` in favor of `lightning_lite.utilities.device_parser.determine_root_gpu_device`
  * Deprecated the `pytorch_lightning.utilities.device_parser.parse_gpu_ids` in favor of `lightning_lite.utilities.device_parser.parse_gpu_ids`
  * Deprecated the `pytorch_lightning.utilities.device_parser.is_cuda_available` in favor of `lightning_lite.accelerators.cuda.is_cuda_available`
  * Deprecated the `pytorch_lightning.utilities.device_parser.num_cuda_devices` in favor of `lightning_lite.accelerators.cuda.num_cuda_devices`
  * Deprecated the `pytorch_lightning.utilities.device_parser.parse_cpu_cores` in favor of `lightning_lite.accelerators.cpu.parse_cpu_cores`
  * Deprecated the `pytorch_lightning.utilities.device_parser.parse_tpu_cores` in favor of `lightning_lite.accelerators.tpu.parse_tpu_cores`
  * Deprecated the `pytorch_lightning.utilities.device_parser.parse_hpus` in favor of `pytorch_lightning.accelerators.hpu.parse_hpus`
- Deprecated duplicate `SaveConfigCallback` parameters in `LightningCLI.__init__`: `save_config_kwargs`, `save_config_overwrite` and `save_config_multifile`. New `save_config_kwargs` parameter should be used instead ([#14998](https://github.com/Lightning-AI/lightning/pull/14998))
- Deprecated `TrainerFn.TUNING`, `RunningStage.TUNING` and `trainer.tuning` property ([#15100](https://github.com/Lightning-AI/lightning/pull/15100))
- Deprecated custom `pl.utilities.distributed.AllGatherGrad` implementation in favor of PyTorch's ([#15364](https://github.com/Lightning-AI/lightning/pull/15364))

### Removed

- Removed the deprecated `Trainer.training_type_plugin` property in favor of `Trainer.strategy` ([#14011](https://github.com/Lightning-AI/lightning/pull/14011))
- Removed all deprecated training type plugins ([#14011](https://github.com/Lightning-AI/lightning/pull/14011))
- Removed the deprecated `DDP2Strategy` ([#14026](https://github.com/Lightning-AI/lightning/pull/14026))
- Removed the deprecated `DistributedType` and `DeviceType` enum classes ([#14045](https://github.com/Lightning-AI/lightning/pull/14045))
- Removed deprecated support for passing the `rank_zero_warn` warning category positionally ([#14470](https://github.com/Lightning-AI/lightning/pull/14470))
- Removed the legacy and unused `Trainer.get_deprecated_arg_names()` ([#14415](https://github.com/Lightning-AI/lightning/pull/14415))
- Removed the deprecated `on_train_batch_end(outputs)` format when multiple optimizers are used and TBPTT is enabled ([#14373](https://github.com/Lightning-AI/lightning/pull/14373))
- Removed the deprecated `training_epoch_end(outputs)` format when multiple optimizers are used and TBPTT is enabled ([#14373](https://github.com/Lightning-AI/lightning/pull/14373))
- Removed the experimental `pytorch_lightning.utiltiies.meta` functions in favor of built-in https://github.com/pytorch/torchdistx support ([#13868](https://github.com/Lightning-AI/lightning/pull/13868))
- Removed the deprecated `LoggerCollection`; `Trainer.logger` and `LightningModule.logger` now returns the first logger when more than one gets passed to the Trainer ([#14283](https://github.com/Lightning-AI/lightning/pull/14283))
- Removed the deprecated the `trainer.lr_schedulers` ([#14408](https://github.com/Lightning-AI/lightning/pull/14408))
- Removed the deprecated `LightningModule.{on_hpc_load,on_hpc_save}` hooks in favor of the general purpose hooks `LightningModule.{on_load_checkpoint,on_save_checkpoint}` ([#14315](https://github.com/Lightning-AI/lightning/pull/14315))
- Removed deprecated support for old torchtext versions ([#14375](https://github.com/Lightning-AI/lightning/pull/14375))
- Removed deprecated support for the old `neptune-client` API in the `NeptuneLogger` ([#14727](https://github.com/Lightning-AI/lightning/pull/14727))
- Removed the deprecated `weights_save_path` Trainer argumnent and `Trainer.weights_save_path` property ([#14424](https://github.com/Lightning-AI/lightning/pull/14424))
- Removed the deprecated ([#14471](https://github.com/Lightning-AI/lightning/pull/14471))
  * `pytorch_lightning.utilities.distributed.rank_zero_only` in favor of `pytorch_lightning.utilities.rank_zero.rank_zero_only`
  * `pytorch_lightning.utilities.distributed.rank_zero_debug` in favor of `pytorch_lightning.utilities.rank_zero.rank_zero_debug`
  * `pytorch_lightning.utilities.distributed.rank_zero_info` in favor of `pytorch_lightning.utilities.rank_zero.rank_zero_info`
  * `pytorch_lightning.utilities.warnings.rank_zero_warn` in favor of `pytorch_lightning.utilities.rank_zero.rank_zero_warn`
  * `pytorch_lightning.utilities.warnings.rank_zero_deprecation` in favor of `pytorch_lightning.utilities.rank_zero.rank_zero_deprecation`
  * `pytorch_lightning.utilities.warnings.LightningDeprecationWarning` in favor of `pytorch_lightning.utilities.rank_zero.LightningDeprecationWarning`
- Removed deprecated `Trainer.num_processes` attribute in favour of `Trainer.num_devices` ([#14423](https://github.com/Lightning-AI/lightning/pull/14423))
- Removed the deprecated `Trainer.data_parallel_device_ids` hook in favour of `Trainer.device_ids` ([#14422](https://github.com/Lightning-AI/lightning/pull/14422))
- Removed the deprecated class `TrainerCallbackHookMixin` ([#14401](https://github.com/Lightning-AI/lightning/pull/14401))
- Removed the deprecated `BaseProfiler` and `AbstractProfiler` classes ([#14404](https://github.com/Lightning-AI/lightning/pull/14404))
- Removed the deprecated way to set the distributed backend via the environment variable `PL_TORCH_DISTRIBUTED_BACKEND`, in favor of setting the `process_group_backend` in the strategy constructor ([#14693](https://github.com/Lightning-AI/lightning/pull/14693))
- Removed deprecated callback hooks ([#14834](https://github.com/Lightning-AI/lightning/pull/14834))
  * `Callback.on_configure_sharded_model` in favor of `Callback.setup`
  * `Callback.on_before_accelerator_backend_setup` in favor of `Callback.setup`
  * `Callback.on_batch_start` in favor of `Callback.on_train_batch_start`
  * `Callback.on_batch_end` in favor of `Callback.on_train_batch_end`
  * `Callback.on_epoch_start` in favor of `Callback.on_{train,validation,test}_epoch_start`
  * `Callback.on_epoch_end` in favor of `Callback.on_{train,validation,test}_epoch_end`
  * `Callback.on_pretrain_routine_{start,end}` in favor of `Callback.on_fit_start`
- Removed the deprecated device attributes `Trainer.{devices,gpus,num_gpus,ipus,tpu_cores}` in favor of the accelerator-agnostic `Trainer.num_devices` ([#14829](https://github.com/Lightning-AI/lightning/pull/14829))
- Removed the deprecated `LightningIPUModule` ([#14830](https://github.com/Lightning-AI/lightning/pull/14830))
- Removed the deprecated `Logger.agg_and_log_metrics` hook in favour of `Logger.log_metrics` and the `agg_key_funcs` and `agg_default_func` arguments. ([#14840](https://github.com/Lightning-AI/lightning/pull/14840))
- Removed the deprecated precision plugin checkpoint hooks `PrecisionPlugin.on_load_checkpoint` and `PrecisionPlugin.on_save_checkpoint` ([#14833](https://github.com/Lightning-AI/lightning/pull/14833))
- Removed the deprecated `Trainer.root_gpu` attribute in favor of `Trainer.strategy.root_device` ([#14829](https://github.com/Lightning-AI/lightning/pull/14829))
- Removed the deprecated `Trainer.use_amp` and `LightningModule.use_amp` attributes ([#14832](https://github.com/Lightning-AI/lightning/pull/14832))
- Removed the deprecated callback hooks `Callback.on_init_start` and `Callback.on_init_end` ([#14867](https://github.com/Lightning-AI/lightning/pull/14867))
- Removed the deprecated `Trainer.run_stage` in favor of `Trainer.{fit,validate,test,predict}` ([#14870](https://github.com/Lightning-AI/lightning/pull/14870))
- Removed the deprecated `SimpleProfiler.profile_iterable` and `AdvancedProfiler.profile_iterable` attributes ([#14864](https://github.com/Lightning-AI/lightning/pull/14864))
- Removed the deprecated `Trainer.verbose_evaluate` ([#14884](https://github.com/Lightning-AI/lightning/pull/14884))
- Removed the deprecated `Trainer.should_rank_save_checkpoint` ([#14885](https://github.com/Lightning-AI/lightning/pull/14885))
- Removed the deprecated `TrainerOptimizersMixin` ([#14887](https://github.com/Lightning-AI/lightning/pull/14887))
- Removed the deprecated `Trainer.lightning_optimizers` ([#14889](https://github.com/Lightning-AI/lightning/pull/14889))
- Removed the deprecated `TrainerDataLoadingMixin` ([#14888](https://github.com/Lightning-AI/lightning/pull/14888))
- Removed the deprecated `Trainer.call_hook` in favor of `Trainer._call_callback_hooks`, `Trainer._call_lightning_module_hook`, `Trainer._call_ttp_hook`, and `Trainer._call_accelerator_hook` ([#14869](https://github.com/Lightning-AI/lightning/pull/14869))
- Removed the deprecated `Trainer.{validated,tested,predicted}_ckpt_path` ([#14897](https://github.com/Lightning-AI/lightning/pull/14897))
- Removed the deprecated `device_stats_monitor_prefix_metric_keys` ([#14890](https://github.com/Lightning-AI/lightning/pull/14890))
- Removed the deprecated `LightningDataModule.on_save/load_checkpoint` hooks ([#14909](https://github.com/Lightning-AI/lightning/pull/14909))
- Removed support for returning a value in `Callback.on_save_checkpoint` in favor of implementing `Callback.state_dict` ([#14835](https://github.com/Lightning-AI/lightning/pull/14835))

### Fixed

- Fixed an issue with `LightningLite.setup()` not setting the `.device` attribute correctly on the returned wrapper ([#14822](https://github.com/Lightning-AI/lightning/pull/14822))
- Fixed an attribute error when running the tuner together with the `StochasticWeightAveraging` callback ([#14836](https://github.com/Lightning-AI/lightning/pull/14836))
- Fixed MissingFieldException in offline mode for the `NeptuneLogger()` ([#14919](https://github.com/Lightning-AI/lightning/pull/14919))
- Fixed wandb `save_dir` is overridden by `None` `dir` when using CLI ([#14878](https://github.com/Lightning-AI/lightning/pull/14878))
- Fixed a missing call to `LightningDataModule.load_state_dict` hook while restoring checkpoint using `LightningDataModule.load_from_checkpoint` ([#14883](https://github.com/Lightning-AI/lightning/pull/14883))
- Fixed torchscript error with containers of LightningModules ([#14904](https://github.com/Lightning-AI/lightning/pull/14904))
- Fixed reloading of the last checkpoint on run restart ([#14907](https://github.com/Lightning-AI/lightning/pull/14907))
- `SaveConfigCallback` instances should only save the config once to allow having the `overwrite=False` safeguard when using `LightningCLI(..., run=False)` ([#14927](https://github.com/Lightning-AI/lightning/pull/14927))
- Fixed an issue with terminating the trainer profiler when a `StopIteration` exception is raised while using an `IterableDataset` ([#14940](https://github.com/Lightning-AI/lightning/pull/14945))
- Do not update on-plateau schedulers when reloading from an end-of-epoch checkpoint ([#14702](https://github.com/Lightning-AI/lightning/pull/14702))
- Fixed `Trainer` support for PyTorch built without distributed support ([#14971](https://github.com/Lightning-AI/lightning/pull/14971))
- Fixed batch normalization statistics calculation in `StochasticWeightAveraging` callback ([#14866](https://github.com/Lightning-AI/lightning/pull/14866))
- Avoided initializing optimizers during deepspeed inference ([#14944](https://github.com/Lightning-AI/lightning/pull/14944))
- Fixed `LightningCLI` parse_env and description in subcommands ([#15138](https://github.com/Lightning-AI/lightning/pull/15138))
- Fixed an exception that would occur when creating a `multiprocessing.Pool` after importing Lightning ([#15292](https://github.com/Lightning-AI/lightning/pull/15292))
- Fixed a pickling error when using `RichProgressBar` together with checkpointing ([#15319](https://github.com/Lightning-AI/lightning/pull/15319))
- Fixed the `RichProgressBar` crashing when used with distributed strategies ([#15376](https://github.com/Lightning-AI/lightning/pull/15376))
- Fixed an issue with `RichProgressBar` not resetting the internal state for the sanity check progress ([#15377](https://github.com/Lightning-AI/lightning/pull/15377))
- Fixed an issue with DataLoader re-instantiation when the attribute is an array and the default value of the corresponding argument changed ([#15409](https://github.com/Lightning-AI/lightning/pull/15409))


## [1.7.7] - 2022-09-22

### Fixed

- Fixed the availability check for the neptune-client package ([#14714](https://github.com/Lightning-AI/lightning/pull/14714))
- Break HPU Graphs into two parts (forward + backward as one and optimizer as another) for better performance ([#14656](https://github.com/Lightning-AI/lightning/pull/14656))
- Fixed torchscript error with ensembles of LightningModules ([#14657](https://github.com/Lightning-AI/lightning/pull/14657), [#14724](https://github.com/Lightning-AI/lightning/pull/14724))
- Fixed an issue with `TensorBoardLogger.finalize` creating a new experiment when none was created during the Trainer's execution ([#14762](https://github.com/Lightning-AI/lightning/pull/14762))
- Fixed `TypeError` on import when `torch.distributed` is not available ([#14809](https://github.com/Lightning-AI/lightning/pull/14809))


## [1.7.6] - 2022-09-13

### Changed

- Improved the error messaging when passing `Trainer.method(model, x_dataloader=None)` with no module-method implementations available ([#14614](https://github.com/Lightning-AI/lightning/pull/14614))

### Fixed

- Reset the dataloaders on OOM failure in batch size finder to use the last successful batch size ([#14372](https://github.com/Lightning-AI/lightning/pull/14372))
- Fixed an issue to keep downscaling the batch size in case there hasn't been even a single successful optimal batch size with `mode="power"` ([#14372](https://github.com/Lightning-AI/lightning/pull/14372))
- Fixed an issue where `self.log`-ing a tensor would create a user warning from PyTorch about cloning tensors ([#14599](https://github.com/Lightning-AI/lightning/pull/14599))
- Fixed compatibility when `torch.distributed` is not available ([#14454](https://github.com/Lightning-AI/lightning/pull/14454))


## [1.7.5] - 2022-09-06

### Fixed

- Squeezed tensor values when logging with `LightningModule.log` ([#14489](https://github.com/Lightning-AI/lightning/pull/14489))
- Fixed `WandbLogger` `save_dir` is not set after creation ([#14326](https://github.com/Lightning-AI/lightning/pull/14326))
- Fixed `Trainer.estimated_stepping_batches` when maximum number of epochs is not set ([#14317](https://github.com/Lightning-AI/lightning/pull/14317))


## [1.7.4] - 2022-08-31

### Added

- Added an environment variable `PL_DISABLE_FORK` that can be used to disable all forking in the Trainer ([#14319](https://github.com/Lightning-AI/lightning/issues/14319))

### Fixed

- Fixed `LightningDataModule` hparams parsing ([#12806](https://github.com/Lightning-AI/lightning/pull/12806))
- Reset epoch progress with batch size scaler ([#13846](https://github.com/Lightning-AI/lightning/pull/13846))
- Fixed restoring the trainer after using `lr_find()` so that the correct LR schedule is used for the actual training ([#14113](https://github.com/Lightning-AI/lightning/pull/14113))
- Fixed incorrect values after transferring data to an MPS device ([#14368](https://github.com/Lightning-AI/lightning/pull/14368))


## [1.7.3] - 2022-08-25

### Fixed

- Fixed an assertion error when using a `ReduceOnPlateau` scheduler with the Horovod strategy ([#14215](https://github.com/Lightning-AI/lightning/pull/14215))
- Fixed an `AttributeError` when accessing `LightningModule.logger` and the Trainer has multiple loggers ([#14234](https://github.com/Lightning-AI/lightning/pull/14234))
- Added back support for `log`ging in the `configure_gradient_clipping` hook after unintended removal in v1.7.2 ([#14298](https://github.com/Lightning-AI/lightning/issues/14298))
- Fixed wrong num padding for `RichProgressBar` ([#14296](https://github.com/Lightning-AI/lightning/pull/14296))
- Fixed an issue to avoid the impact of sanity check on `reload_dataloaders_every_n_epochs` for validation ([#13964](https://github.com/Lightning-AI/lightning/pull/13964))


## [1.7.2] - 2022-08-17

### Added

- Added `FullyShardedNativeNativeMixedPrecisionPlugin` to handle precision for `DDPFullyShardedNativeStrategy` ([#14092](https://github.com/Lightning-AI/lightning/pull/14092))
- Added profiling to these hooks: `on_before_batch_transfer`, `transfer_batch_to_device`, `on_after_batch_transfer`, `configure_gradient_clipping`, `clip_gradients` ([#14069](https://github.com/Lightning-AI/lightning/pull/14069))

### Changed

- The `WandbLogger.name` property no longer returns the name of the experiment, and instead returns the project's name ([#14145](https://github.com/Lightning-AI/lightning/pull/14145))
- The default project name in `WandbLogger` is now "lightning_logs" ([#14145](https://github.com/Lightning-AI/lightning/pull/14145))
- Updated compatibility for LightningLite to run with the latest DeepSpeed 0.7.0 ([13967](https://github.com/Lightning-AI/lightning/pull/13967))

### Fixed

- Fixed a bug that caused spurious `AttributeError` when multiple `DataLoader` classes are imported ([#14117](https://github.com/Lightning-AI/lightning/pull/14117))
- Fixed epoch-end logging results not being reset after the end of the epoch ([#14061](https://github.com/Lightning-AI/lightning/pull/14061))
- Fixed resuming from a checkpoint when using Stochastic Weight Averaging (SWA) ([#9938](https://github.com/Lightning-AI/lightning/pull/9938))
- Fixed the device placement when `LightningModule.cuda()` gets called without specifying a device index and the current cuda device was not 0 ([#14128](https://github.com/Lightning-AI/lightning/pull/14128))
- Avoided false positive warning about using `sync_dist` when using torchmetrics ([#14143](https://github.com/Lightning-AI/lightning/pull/14143))
- Avoid `metadata.entry_points` deprecation warning on Python 3.10 ([#14052](https://github.com/Lightning-AI/lightning/pull/14052))
- Fixed epoch-end logging results not being reset after the end of the epoch ([#14061](https://github.com/Lightning-AI/lightning/pull/14061))
- Avoid raising the sampler warning if num_replicas=1 ([#14097](https://github.com/Lightning-AI/lightning/pull/14097))
- Fixed saving hyperparameters in a composition where the parent class is not a `LightningModule` or `LightningDataModule` ([#14151](https://github.com/Lightning-AI/lightning/pull/14151))
- Avoided requiring the FairScale package to use precision with the fsdp native strategy ([#14092](https://github.com/Lightning-AI/lightning/pull/14092))
- Fixed an issue in which the default name for a run in `WandbLogger` would be set to the project name instead of a randomly generated string ([#14145](https://github.com/Lightning-AI/lightning/pull/14145))
- Fixed not preserving set attributes on `DataLoader` and `BatchSampler` when instantiated inside `*_dataloader` hooks ([#14212](https://github.com/Lightning-AI/lightning/pull/14212))


## [1.7.1] - 2022-08-09

### Fixed

- Casted only floating point tensors to fp16 with IPUs ([#13983](https://github.com/Lightning-AI/lightning/pull/13983))
- Casted tensors to fp16 before moving them to device with  `DeepSpeedStrategy` ([#14000](https://github.com/Lightning-AI/lightning/pull/14000))
- Fixed the `NeptuneLogger` dependency being unrecognized ([#13988](https://github.com/Lightning-AI/lightning/pull/13988))
- Fixed an issue where users would be warned about unset `max_epochs` even when `fast_dev_run` was set ([#13262](https://github.com/Lightning-AI/lightning/pull/13262))
- Fixed MPS device being unrecognized ([#13992](https://github.com/Lightning-AI/lightning/pull/13992))
- Fixed incorrect `precision="mixed"` being used with `DeepSpeedStrategy` and `IPUStrategy` ([#14041](https://github.com/Lightning-AI/lightning/pull/14041))
- Fixed dtype inference during gradient norm computation ([#14051](https://github.com/Lightning-AI/lightning/pull/14051))
- Fixed a bug that caused `ddp_find_unused_parameters` to be set `False`, whereas the intended default is `True` ([#14095](https://github.com/Lightning-AI/lightning/pull/14095))


## [1.7.0] - 2022-08-02

### Added

-  Added ``ServableModule`` and its associated callback called ``ServableModuleValidator`` to ensure the model can served ([#13614](https://github.com/Lightning-AI/lightning/pull/13614))
-  Converted validation loop config warnings to `PossibleUserWarning` ([#13377](https://github.com/Lightning-AI/lightning/pull/13377))
- Added a flag named `log_rank_zero_only` to `EarlyStopping` to disable logging to non-zero rank processes ([#13233](https://github.com/Lightning-AI/lightning/pull/13233))
- Added support for reloading the last checkpoint saved by passing `ckpt_path="last"` ([#12816](https://github.com/Lightning-AI/lightning/pull/12816))
- Added `LightningDataModule.load_from_checkpoint` to support loading datamodules directly from checkpoint ([#12550](https://github.com/Lightning-AI/lightning/pull/12550))
- Added a friendly error message when attempting to call `Trainer.save_checkpoint()` without a model attached ([#12772](https://github.com/Lightning-AI/lightning/pull/12772))
- Added a friendly error message when attempting to use `DeepSpeedStrategy` on unsupported accelerators ([#12699](https://github.com/Lightning-AI/lightning/pull/12699))
- Enabled `torch.inference_mode` for evaluation and prediction ([#12715](https://github.com/Lightning-AI/lightning/pull/12715))
- Added support for setting `val_check_interval` to a value higher than the amount of training batches when `check_val_every_n_epoch=None` ([#11993](https://github.com/Lightning-AI/lightning/pull/11993))
- Include the `pytorch_lightning` version as a header in the CLI config files ([#12532](https://github.com/Lightning-AI/lightning/pull/12532))
- Added support for `Callback` registration through entry points ([#12739](https://github.com/Lightning-AI/lightning/pull/12739))
- Added support for `Trainer(deterministic="warn")` to warn instead of fail when a non-deterministic operation is encountered ([#12588](https://github.com/Lightning-AI/lightning/pull/12588))
- Added profiling to the loops' dataloader `__next__` calls ([#12124](https://github.com/Lightning-AI/lightning/pull/12124))
- Hivemind Strategy
    * Added `CollaborativeStrategy` ([#12842](https://github.com/Lightning-AI/lightning/pull/12842))
    * Renamed `CollaborativeStrategy` to `HivemindStrategy` ([#13388](https://github.com/Lightning-AI/lightning/pull/13388))
    * Removed unnecessary endpoint logic, renamed `collaborative` to `hivemind` ([#13392](https://github.com/Lightning-AI/lightning/pull/13392))
- Include a version suffix for new "last" checkpoints of later runs in the same directory ([#12902](https://github.com/Lightning-AI/lightning/pull/12902))
- Show a better error message when a Metric that does not return a Tensor is logged ([#13164](https://github.com/Lightning-AI/lightning/pull/13164))
- Added missing `predict_dataset` argument in `LightningDataModule.from_datasets` to create predict dataloaders ([#12942](https://github.com/Lightning-AI/lightning/pull/12942))
- Added class name prefix to metrics logged by `DeviceStatsMonitor` ([#12228](https://github.com/Lightning-AI/lightning/pull/12228))
- Automatically wrap custom samplers under a distributed environment by using `DistributedSamplerWrapper` ([#12959](https://github.com/Lightning-AI/lightning/pull/12959))
- Added profiling of `LightningDataModule` hooks ([#12971](https://github.com/Lightning-AI/lightning/pull/12971))
- Added Native FSDP Strategy ([#12447](https://github.com/Lightning-AI/lightning/pull/12447))
- Added breaking of lazy graph across training, validation, test and predict steps when training with habana accelerators to ensure better performance ([#12938](https://github.com/Lightning-AI/lightning/pull/12938))
- Added `Checkpoint` class to inherit from ([#13024](https://github.com/Lightning-AI/lightning/pull/13024))
- Added CPU metric tracking to `DeviceStatsMonitor` ([#11795](https://github.com/Lightning-AI/lightning/pull/11795))
- Added `teardown()` method to `Accelerator` ([#11935](https://github.com/Lightning-AI/lightning/pull/11935))
- Added support for using custom Trainers that don't include callbacks using the CLI ([#13138](https://github.com/Lightning-AI/lightning/pull/13138))
- Added a `timeout` argument to `DDPStrategy` and `DDPSpawnStrategy`. ([#13244](https://github.com/Lightning-AI/lightning/pull/13244), [#13383](https://github.com/Lightning-AI/lightning/pull/13383))
- Added `XLAEnvironment` cluster environment plugin ([#11330](https://github.com/Lightning-AI/lightning/pull/11330))
- Added logging messages to notify when `FitLoop` stopping conditions are met ([#9749](https://github.com/Lightning-AI/lightning/pull/9749))
- Added support for calling unknown methods with `DummyLogger` ([#13224](https://github.com/Lightning-AI/lightning/pull/13224)
- Added support for recursively setting the `Trainer` reference for ensembles of `LightningModule`s ([#13638](https://github.com/Lightning-AI/lightning/pull/13638)
- Added Apple Silicon Support via `MPSAccelerator` ([#13123](https://github.com/Lightning-AI/lightning/pull/13123))
- Added support for DDP Fork ([#13405](https://github.com/Lightning-AI/lightning/pull/13405))
- Added support for async checkpointing ([#13658](https://github.com/Lightning-AI/lightning/pull/13658))
- Added support for HPU Device stats monitor ([#13819](https://github.com/Lightning-AI/lightning/pull/13819))

### Changed

- `accelerator="gpu"` now automatically selects an available GPU backend (CUDA and MPS currently) ([#13642](https://github.com/Lightning-AI/lightning/pull/13642))
- Enable validation during overfitting ([#12527](https://github.com/Lightning-AI/lightning/pull/12527))
- Added dataclass support to `extract_batch_size` ([#12573](https://github.com/Lightning-AI/lightning/pull/12573))
- Changed checkpoints save path in the case of one logger and user-provided weights_save_path from `weights_save_path/name/version/checkpoints` to `weights_save_path/checkpoints` ([#12372](https://github.com/Lightning-AI/lightning/pull/12372))
- Changed checkpoints save path in the case of multiple loggers and user-provided weights_save_path from `weights_save_path/name1_name2/version1_version2/checkpoints` to `weights_save_path/checkpoints` ([#12372](https://github.com/Lightning-AI/lightning/pull/12372))
- Marked `swa_lrs` argument in `StochasticWeightAveraging` callback as required ([#12556](https://github.com/Lightning-AI/lightning/pull/12556))
- `LightningCLI`'s shorthand notation changed to use jsonargparse native feature ([#12614](https://github.com/Lightning-AI/lightning/pull/12614))
- `LightningCLI` changed to use jsonargparse native support for list append ([#13129](https://github.com/Lightning-AI/lightning/pull/13129))
- Changed `seed_everything_default` argument in the `LightningCLI` to type `Union[bool, int]`. If set to `True` a seed is automatically generated for the parser argument `--seed_everything`. ([#12822](https://github.com/Lightning-AI/lightning/pull/12822), [#13110](https://github.com/Lightning-AI/lightning/pull/13110))
- Make positional arguments required for classes passed into the `add_argparse_args` function. ([#12504](https://github.com/Lightning-AI/lightning/pull/12504))
- Raise an error if there are insufficient training batches when using a float value of `limit_train_batches` ([#12885](https://github.com/Lightning-AI/lightning/pull/12885))
- `DataLoader` instantiated inside a `*_dataloader` hook will not set the passed arguments as attributes anymore ([#12981](https://github.com/Lightning-AI/lightning/pull/12981))
- When a multi-element tensor is logged, an error is now raised instead of silently taking the mean of all elements ([#13164](https://github.com/Lightning-AI/lightning/pull/13164))
- The `WandbLogger` will now use the run name in the logs folder if it is provided, and otherwise the project name  ([#12604](https://github.com/Lightning-AI/lightning/pull/12604))
- Enabled using any Sampler in distributed environment in Lite ([#13646](https://github.com/Lightning-AI/lightning/pull/13646))
- Raised a warning instead of forcing `sync_dist=True` on epoch end ([13364](https://github.com/Lightning-AI/lightning/pull/13364))
- Updated `val_check_interval`(int) to consider total train batches processed instead of `_batches_that_stepped` for validation check during training ([#12832](https://github.com/Lightning-AI/lightning/pull/12832)
- Updated Habana Accelerator's `auto_device_count`, `is_available` & `get_device_name` methods based on the latest torch habana package ([#13423](https://github.com/Lightning-AI/lightning/pull/13423))
- Disallowed using `BatchSampler` when running on multiple IPUs ([#13854](https://github.com/Lightning-AI/lightning/pull/13854))

### Deprecated

- Deprecated `pytorch_lightning.accelerators.gpu.GPUAccelerator` in favor of `pytorch_lightning.accelerators.cuda.CUDAAccelerator` ([#13636](https://github.com/Lightning-AI/lightning/pull/13636))
- Deprecated `pytorch_lightning.loggers.base.LightningLoggerBase` in favor of `pytorch_lightning.loggers.logger.Logger`, and deprecated `pytorch_lightning.loggers.base` in favor of `pytorch_lightning.loggers.logger` ([#120148](https://github.com/Lightning-AI/lightning/pull/12014))
- Deprecated `pytorch_lightning.callbacks.base.Callback` in favor of `pytorch_lightning.callbacks.callback.Callback` ([#13031](https://github.com/Lightning-AI/lightning/pull/13031))
- Deprecated `num_processes`, `gpus`, `tpu_cores,` and `ipus` from the `Trainer` constructor in favor of using the `accelerator` and `devices` arguments ([#11040](https://github.com/Lightning-AI/lightning/pull/11040))
- Deprecated setting `LightningCLI(seed_everything_default=None)` in favor of `False` ([#12804](https://github.com/Lightning-AI/lightning/issues/12804)).
- Deprecated `pytorch_lightning.core.lightning.LightningModule` in favor of `pytorch_lightning.core.module.LightningModule` ([#12740](https://github.com/Lightning-AI/lightning/pull/12740))
- Deprecated `pytorch_lightning.loops.base.Loop` in favor of `pytorch_lightning.loops.loop.Loop` ([#13043](https://github.com/Lightning-AI/lightning/pull/13043))
- Deprecated `Trainer.reset_train_val_dataloaders()` in favor of `Trainer.reset_{train,val}_dataloader` ([#12184](https://github.com/Lightning-AI/lightning/pull/12184))
- Deprecated LightningCLI's registries in favor of importing the respective package ([#13221](https://github.com/Lightning-AI/lightning/pull/13221))
- Deprecated public utilities in `pytorch_lightning.utilities.cli.LightningCLI` in favor of equivalent copies in `pytorch_lightning.cli.LightningCLI` ([#13767](https://github.com/Lightning-AI/lightning/pull/13767))
- Deprecated `pytorch_lightning.profiler.*` in favor of `pytorch_lightning.profilers` ([#12308](https://github.com/Lightning-AI/lightning/pull/12308))

### Removed

- Removed deprecated `IndexBatchSamplerWrapper.batch_indices` ([#13565](https://github.com/Lightning-AI/lightning/pull/13565))
- Removed the deprecated `LightningModule.add_to_queue` and `LightningModule.get_from_queue` method ([#13600](https://github.com/Lightning-AI/lightning/pull/13600))
- Removed deprecated `pytorch_lightning.core.decorators.parameter_validation` from `decorators` ([#13514](https://github.com/Lightning-AI/lightning/pull/13514))
- Removed the deprecated `Logger.close` method ([#13149](https://github.com/Lightning-AI/lightning/pull/13149))
- Removed the deprecated `weights_summary` argument from the `Trainer` constructor ([#13070](https://github.com/Lightning-AI/lightning/pull/13070))
- Removed the deprecated `flush_logs_every_n_steps` argument from the `Trainer` constructor ([#13074](https://github.com/Lightning-AI/lightning/pull/13074))
- Removed the deprecated `process_position` argument from the `Trainer` constructor ([13071](https://github.com/Lightning-AI/lightning/pull/13071))
- Removed the deprecated `checkpoint_callback` argument from the `Trainer` constructor ([#13027](https://github.com/Lightning-AI/lightning/pull/13027))
- Removed the deprecated `on_{train,val,test,predict}_dataloader` hooks from the `LightningModule` and `LightningDataModule` ([#13033](https://github.com/Lightning-AI/lightning/pull/13033))
- Removed the deprecated `TestTubeLogger` ([#12859](https://github.com/Lightning-AI/lightning/pull/12859))
- Removed the deprecated `pytorch_lightning.core.memory.LayerSummary` and `pytorch_lightning.core.memory.ModelSummary` ([#12593](https://github.com/Lightning-AI/lightning/pull/12593))
- Removed the deprecated `summarize` method from the `LightningModule` ([#12559](https://github.com/Lightning-AI/lightning/pull/12559))
- Removed the deprecated `model_size` property from the `LightningModule` class ([#12641](https://github.com/Lightning-AI/lightning/pull/12641))
- Removed the deprecated `stochastic_weight_avg` argument from the `Trainer` constructor ([#12535](https://github.com/Lightning-AI/lightning/pull/12535))
- Removed the deprecated `progress_bar_refresh_rate` argument from the `Trainer` constructor ([#12514](https://github.com/Lightning-AI/lightning/pull/12514))
- Removed the deprecated `prepare_data_per_node` argument from the `Trainer` constructor ([#12536](https://github.com/Lightning-AI/lightning/pull/12536))
- Removed the deprecated `pytorch_lightning.core.memory.{get_gpu_memory_map,get_memory_profile}` ([#12659](https://github.com/Lightning-AI/lightning/pull/12659))
- Removed the deprecated `terminate_on_nan` argument from the `Trainer` constructor ([#12553](https://github.com/Lightning-AI/lightning/pull/12553))
- Removed the deprecated `XLAStatsMonitor` callback ([#12688](https://github.com/Lightning-AI/lightning/pull/12688))
- Remove deprecated `pytorch_lightning.callbacks.progress.progress` ([#12658](https://github.com/Lightning-AI/lightning/pull/12658))
- Removed the deprecated `dim` and `size` arguments from the `LightningDataModule` constructor([#12780](https://github.com/Lightning-AI/lightning/pull/12780))
- Removed the deprecated `train_transforms` argument from the `LightningDataModule` constructor([#12662](https://github.com/Lightning-AI/lightning/pull/12662))
- Removed the deprecated `log_gpu_memory` argument from the `Trainer` constructor ([#12657](https://github.com/Lightning-AI/lightning/pull/12657))
- Removed the deprecated automatic logging of GPU stats by the logger connector ([#12657](https://github.com/Lightning-AI/lightning/pull/12657))
- Removed deprecated `GPUStatsMonitor` callback ([#12554](https://github.com/Lightning-AI/lightning/pull/12554))
- Removed support for passing strategy names or strategy instances to the accelerator Trainer argument ([#12696](https://github.com/Lightning-AI/lightning/pull/12696))
- Removed support for passing strategy names or strategy instances to the plugins Trainer argument ([#12700](https://github.com/Lightning-AI/lightning/pull/12700))
- Removed the deprecated `val_transforms` argument from the `LightningDataModule` constructor ([#12763](https://github.com/Lightning-AI/lightning/pull/12763))
- Removed the deprecated `test_transforms` argument from the `LightningDataModule` constructor ([#12773](https://github.com/Lightning-AI/lightning/pull/12773))
- Removed deprecated `Trainer(max_steps=None)` ([#13591](https://github.com/Lightning-AI/lightning/pull/13591))
- Removed deprecated `dataloader_idx` argument from `on_train_batch_start/end` hooks `Callback` and `LightningModule` ([#12769](https://github.com/Lightning-AI/lightning/pull/12769), [#12977](https://github.com/Lightning-AI/lightning/pull/12977))
- Removed deprecated `get_progress_bar_dict` property from `LightningModule` ([#12839](https://github.com/Lightning-AI/lightning/pull/12839))
- Removed sanity check for multi-optimizer support with habana backends ([#13217](https://github.com/Lightning-AI/lightning/pull/13217))
- Removed the need to explicitly load habana module ([#13338](https://github.com/Lightning-AI/lightning/pull/13338))
- Removed the deprecated `Strategy.post_dispatch()` hook ([#13461](https://github.com/Lightning-AI/lightning/pull/13461))
- Removed deprecated `pytorch_lightning.callbacks.lr_monitor.LearningRateMonitor.lr_sch_names` ([#13353](https://github.com/Lightning-AI/lightning/pull/13353))
- Removed deprecated `Trainer.slurm_job_id` in favor of `SLURMEnvironment.job_id` ([#13459](https://github.com/Lightning-AI/lightning/pull/13459))
- Removed support for the `DDP2Strategy` ([#12705](https://github.com/Lightning-AI/lightning/pull/12705))
- Removed deprecated `LightningDistributed` ([#13549](https://github.com/Lightning-AI/lightning/pull/13549))
- Removed deprecated ClusterEnvironment properties `master_address` and `master_port` in favor of `main_address` and `main_port` ([#13458](https://github.com/Lightning-AI/lightning/pull/13458))
- Removed deprecated ClusterEnvironment methods `KubeflowEnvironment.is_using_kubelfow()`, `LSFEnvironment.is_using_lsf()` and `TorchElasticEnvironment.is_using_torchelastic()` in favor of the `detect()` method ([#13458](https://github.com/Lightning-AI/lightning/pull/13458))
- Removed deprecated `Callback.on_keyboard_interrupt` ([#13438](https://github.com/Lightning-AI/lightning/pull/13438))
- Removed deprecated `LightningModule.on_post_move_to_device` ([#13548](https://github.com/Lightning-AI/lightning/pull/13548))
- Removed `TPUSpawnStrategy.{tpu_local_core_rank,tpu_global_core_rank}` attributes in favor of `TPUSpawnStrategy.{local_rank,global_rank}` ([#11163](https://github.com/Lightning-AI/lightning/pull/11163))
- Removed `SingleTPUStrategy.{tpu_local_core_rank,tpu_global_core_rank}` attributes in favor of `SingleTPUStrategy.{local_rank,global_rank}`([#11163](https://github.com/Lightning-AI/lightning/pull/11163))

### Fixed

- Improved support for custom `DataLoader`s when instantiated in `*_dataloader` hook ([#12981](https://github.com/Lightning-AI/lightning/pull/12981))
- Allowed custom `BatchSampler`s when instantiated in `*_dataloader` hook [#13640](https://github.com/Lightning-AI/lightning/pull/13640))
- Fixed an issue with unsupported torch.inference_mode() on hpu backends by making it use no_grad ([#13014](https://github.com/Lightning-AI/lightning/pull/13014))
- The model wrapper returned by `LightningLite.setup()` now properly supports pass-through when looking up attributes ([#12597](https://github.com/Lightning-AI/lightning/pull/12597))
- Fixed issue where the CLI fails with certain torch objects ([#13153](https://github.com/Lightning-AI/lightning/pull/13153))
- Fixed ``LightningCLI`` signature parameter resolving for some lightning classes ([#13283](https://github.com/Lightning-AI/lightning/pull/13283))
- Fixed Model Summary when using DeepSpeed Stage 3 ([#13427](https://github.com/Lightning-AI/lightning/pull/13427))
- Fixed `pytorch_lightning.utilities.distributed.gather_all_tensors` to handle tensors of different dimensions ([#12630](https://github.com/Lightning-AI/lightning/pull/12630))
- Fixed the input validation for the accelerator Trainer argument when passed as a string ([#13417](https://github.com/Lightning-AI/lightning/pull/13417))
- Fixed `Trainer.predict(return_predictions=False)` to track prediction's batch_indices ([#13629](https://github.com/Lightning-AI/lightning/pull/13629))
- Fixed and issue that prevented setting a custom `CheckpointIO` plugin with strategies ([#13785](https://github.com/Lightning-AI/lightning/pull/13785))
- Fixed main progress bar counter when `val_check_interval=int` and `check_val_every_n_epoch=None` ([#12832](https://github.com/Lightning-AI/lightning/pull/12832)
- Improved support for custom `ReduceLROnPlateau` scheduler if `reduce_on_plateau` is set by the user in scheduler config ([#13838](https://github.com/Lightning-AI/lightning/pull/13838))
- Used `global_step` while restoring logging step for old checkpoints ([#13645](https://github.com/Lightning-AI/lightning/pull/13645))
- When training with `precision=16` on IPU, the cast has been moved off the IPU onto the host, making the copies from host to IPU cheaper ([#13880](https://github.com/Lightning-AI/lightning/pull/13880))
- Fixed error handling in learning rate finder when not enough data points are available to give a good suggestion ([#13845](https://github.com/Lightning-AI/lightning/pull/13845))
- Fixed an issue that caused the learning rate finder to set the model's learning rate to None when no suggestion was possible ([#13845](https://github.com/Lightning-AI/lightning/pull/13845))
- Fixed an issue causing deterministic algorighms and other globals to get reset in spawned processes ([#13921](https://github.com/Lightning-AI/lightning/pull/13921))
- Fixed default `amp_level` for `DeepSpeedPrecisionPlugin` to `O2` ([#13897](https://github.com/Lightning-AI/lightning/pull/13897))
- Fixed Python 3.10 compatibility for truncated back-propagation through time (TBPTT) ([#13973](https://github.com/Lightning-AI/lightning/pull/13973))
- Fixed `TQDMProgressBar` reset and update to show correct time estimation (2/2) ([#13962](https://github.com/Lightning-AI/lightning/pull/13962))


## [1.6.5] - 2022-07-13

### Fixed

- Fixed `estimated_stepping_batches` requiring distributed comms in `configure_optimizers` for the `DeepSpeedStrategy` ([#13350](https://github.com/Lightning-AI/lightning/pull/13350))
- Fixed bug with Python version check that prevented use with development versions of Python ([#13420](https://github.com/Lightning-AI/lightning/pull/13420))
- The loops now call `.set_epoch()` also on batch samplers if the dataloader has one wrapped in a distributed sampler ([#13396](https://github.com/Lightning-AI/lightning/pull/13396))
- Fixed the restoration of log step during restart ([#13467](https://github.com/Lightning-AI/lightning/pull/13467))


## [1.6.4] - 2022-06-01

### Added

- Added all DDP params to be exposed through hpu parallel strategy ([#13067](https://github.com/Lightning-AI/lightning/pull/13067))

### Changed

- Keep `torch.backends.cudnn.benchmark=False` by default (unlike in v1.6.{0-3}) after speed and memory problems depending on the data used. Please consider tuning `Trainer(benchmark)` manually. ([#13154](https://github.com/Lightning-AI/lightning/pull/13154))
- Prevent modification of `torch.backends.cudnn.benchmark` when `Trainer(benchmark=...)` is not set ([#13154](https://github.com/Lightning-AI/lightning/pull/13154))

### Fixed

- Fixed an issue causing zero-division error for empty dataloaders ([#12885](https://github.com/Lightning-AI/lightning/pull/12885))
- Fixed mismatching default values for the types of some arguments in the DeepSpeed and Fully-Sharded strategies which made the CLI unable to use them ([#12989](https://github.com/Lightning-AI/lightning/pull/12989))
- Avoid redundant callback restore warning while tuning ([#13026](https://github.com/Lightning-AI/lightning/pull/13026))
- Fixed `Trainer(precision=64)` during evaluation which now uses the wrapped precision module ([#12983](https://github.com/Lightning-AI/lightning/pull/12983))
- Fixed an issue to use wrapped `LightningModule` for evaluation during `trainer.fit` for `BaguaStrategy` ([#12983](https://github.com/Lightning-AI/lightning/pull/12983))
- Fixed an issue wrt unnecessary usage of habana mixed precision package for fp32 types ([#13028](https://github.com/Lightning-AI/lightning/pull/13028))
- Fixed the number of references of `LightningModule` so it can be deleted ([#12897](https://github.com/Lightning-AI/lightning/pull/12897))
- Fixed `materialize_module` setting a module's child recursively ([#12870](https://github.com/Lightning-AI/lightning/pull/12870))
- Fixed issue where the CLI could not pass a `Profiler` to the `Trainer` ([#13084](https://github.com/Lightning-AI/lightning/pull/13084))
- Fixed torchelastic detection with non-distributed installations ([#13142](https://github.com/Lightning-AI/lightning/pull/13142))
- Fixed logging's step values when multiple dataloaders are used during evaluation ([#12184](https://github.com/Lightning-AI/lightning/pull/12184))
- Fixed epoch logging on train epoch end ([#13025](https://github.com/Lightning-AI/lightning/pull/13025))
- Fixed `DDPStrategy` and `DDPSpawnStrategy` to initialize optimizers only after moving the module to the device ([#11952](https://github.com/Lightning-AI/lightning/pull/11952))


## [1.6.3] - 2022-05-03

### Fixed

- Use only a single instance of `rich.console.Console` throughout codebase ([#12886](https://github.com/Lightning-AI/lightning/pull/12886))
- Fixed an issue to ensure all the checkpoint states are saved in a common filepath with `DeepspeedStrategy` ([#12887](https://github.com/Lightning-AI/lightning/pull/12887))
- Fixed `trainer.logger` deprecation message ([#12671](https://github.com/Lightning-AI/lightning/pull/12671))
- Fixed an issue where sharded grad scaler is passed in when using BF16 with the `ShardedStrategy` ([#12915](https://github.com/Lightning-AI/lightning/pull/12915))
- Fixed an issue wrt recursive invocation of DDP configuration in hpu parallel plugin ([#12912](https://github.com/Lightning-AI/lightning/pull/12912))
- Fixed printing of ragged dictionaries in `Trainer.validate` and `Trainer.test` ([#12857](https://github.com/Lightning-AI/lightning/pull/12857))
- Fixed threading support for legacy loading of checkpoints ([#12814](https://github.com/Lightning-AI/lightning/pull/12814))
- Fixed pickling of `KFoldLoop` ([#12441](https://github.com/Lightning-AI/lightning/pull/12441))
- Stopped `optimizer_zero_grad` from being called after IPU execution ([#12913](https://github.com/Lightning-AI/lightning/pull/12913))
- Fixed `fuse_modules` to be qat-aware for `torch>=1.11` ([#12891](https://github.com/Lightning-AI/lightning/pull/12891))
- Enforced eval shuffle warning only for default samplers in DataLoader ([#12653](https://github.com/Lightning-AI/lightning/pull/12653))
- Enable mixed precision in `DDPFullyShardedStrategy` when `precision=16` ([#12965](https://github.com/Lightning-AI/lightning/pull/12965))
- Fixed `TQDMProgressBar` reset and update to show correct time estimation (1/2) ([#12889](https://github.com/Lightning-AI/lightning/pull/12889))
- Fixed fit loop restart logic to enable resume using the checkpoint ([#12821](https://github.com/Lightning-AI/lightning/pull/12821))


## [1.6.2] - 2022-04-27

### Fixed

- Fixed `ImportError` when `torch.distributed` is not available. ([#12794](https://github.com/Lightning-AI/lightning/pull/12794))
- When using custom DataLoaders in LightningDataModule, multiple inheritance is resolved properly ([#12716](https://github.com/Lightning-AI/lightning/pull/12716))
- Fixed encoding issues on terminals that do not support unicode characters ([#12828](https://github.com/Lightning-AI/lightning/pull/12828))
- Fixed support for `ModelCheckpoint` monitors with dots ([#12783](https://github.com/Lightning-AI/lightning/pull/12783))


## [1.6.1] - 2022-04-13

### Changed

- Support `strategy` argument being case insensitive ([#12528](https://github.com/Lightning-AI/lightning/pull/12528))

### Fixed

- Run main progress bar updates independent of val progress bar updates in `TQDMProgressBar` ([#12563](https://github.com/Lightning-AI/lightning/pull/12563))
- Avoid calling `average_parameters` multiple times per optimizer step ([#12452](https://github.com/Lightning-AI/lightning/pull/12452))
- Properly pass some Logger's parent's arguments to `super().__init__()` ([#12609](https://github.com/Lightning-AI/lightning/pull/12609))
- Fixed an issue where incorrect type warnings appear when the overridden `LightningLite.run` method accepts user-defined arguments ([#12629](https://github.com/Lightning-AI/lightning/pull/12629))
- Fixed `rank_zero_only` decorator in LSF environments ([#12587](https://github.com/Lightning-AI/lightning/pull/12587))
- Don't raise a warning when `nn.Module` is not saved under hparams ([#12669](https://github.com/Lightning-AI/lightning/pull/12669))
- Raise `MisconfigurationException` when the accelerator is available but the user passes invalid `([]/0/"0")` values to the `devices` flag ([#12708](https://github.com/Lightning-AI/lightning/pull/12708))
- Support `auto_select_gpus` with the accelerator and devices API ([#12608](https://github.com/Lightning-AI/lightning/pull/12608))


## [1.6.0] - 2022-03-29

### Added

- Allow logging to an existing run ID in MLflow with `MLFlowLogger` ([#12290](https://github.com/Lightning-AI/lightning/pull/12290))
- Enable gradient accumulation using Horovod's `backward_passes_per_step` ([#11911](https://github.com/Lightning-AI/lightning/pull/11911))
- Add new `DETAIL` log level to provide useful logs for improving monitoring and debugging of batch jobs ([#11008](https://github.com/Lightning-AI/lightning/pull/11008))
- Added a flag `SLURMEnvironment(auto_requeue=True|False)` to control whether Lightning handles the requeuing ([#10601](https://github.com/Lightning-AI/lightning/pull/10601))
- Fault Tolerant Manual
    * Add `_Stateful` protocol to detect if classes are stateful ([#10646](https://github.com/Lightning-AI/lightning/pull/10646))
    * Add `_FaultTolerantMode` enum used to track different supported fault tolerant modes ([#10645](https://github.com/Lightning-AI/lightning/pull/10645))
    * Add a `_rotate_worker_indices` utility to reload the state according the latest worker ([#10647](https://github.com/Lightning-AI/lightning/pull/10647))
    * Add stateful workers ([#10674](https://github.com/Lightning-AI/lightning/pull/10674))
    * Add an utility to collect the states across processes ([#10639](https://github.com/Lightning-AI/lightning/pull/10639))
    * Add logic to reload the states across data loading components ([#10699](https://github.com/Lightning-AI/lightning/pull/10699))
    * Cleanup some fault tolerant utilities ([#10703](https://github.com/Lightning-AI/lightning/pull/10703))
    * Enable Fault Tolerant Manual Training ([#10707](https://github.com/Lightning-AI/lightning/pull/10707))
    * Broadcast the `_terminate_gracefully` to all processes and add support for DDP ([#10638](https://github.com/Lightning-AI/lightning/pull/10638))
- Added support for re-instantiation of custom (subclasses of) `DataLoaders` returned in the `*_dataloader()` methods, i.e., automatic replacement of samplers now works with custom types of `DataLoader` ([#10680](https://github.com/Lightning-AI/lightning/pull/10680))
- Added a function to validate if fault tolerant training is supported. ([#10465](https://github.com/Lightning-AI/lightning/pull/10465))
- Added a private callback to manage the creation and deletion of fault-tolerance checkpoints ([#11862](https://github.com/Lightning-AI/lightning/pull/11862))
- Show a better error message when a custom `DataLoader` implementation is not well implemented and we need to reconstruct it ([#10719](https://github.com/Lightning-AI/lightning/pull/10719))
- Show a better error message when frozen dataclass is used as a batch ([#10927](https://github.com/Lightning-AI/lightning/pull/10927))
- Save the `Loop`'s state by default in the checkpoint ([#10784](https://github.com/Lightning-AI/lightning/pull/10784))
- Added `Loop.replace` to easily switch one loop for another ([#10324](https://github.com/Lightning-AI/lightning/pull/10324))
- Added support for `--lr_scheduler=ReduceLROnPlateau` to the `LightningCLI` ([#10860](https://github.com/Lightning-AI/lightning/pull/10860))
- Added `LightningCLI.configure_optimizers` to override the `configure_optimizers` return value ([#10860](https://github.com/Lightning-AI/lightning/pull/10860))
- Added `LightningCLI(auto_registry)` flag to register all subclasses of the registerable components automatically ([#12108](https://github.com/Lightning-AI/lightning/pull/12108))
- Added a warning that shows when `max_epochs` in the `Trainer` is not set ([#10700](https://github.com/Lightning-AI/lightning/pull/10700))
- Added support for returning a single Callback from `LightningModule.configure_callbacks` without wrapping it into a list ([#11060](https://github.com/Lightning-AI/lightning/pull/11060))
- Added `console_kwargs` for `RichProgressBar` to initialize inner Console ([#10875](https://github.com/Lightning-AI/lightning/pull/10875))
- Added support for shorthand notation to instantiate loggers with the `LightningCLI` ([#11533](https://github.com/Lightning-AI/lightning/pull/11533))
- Added a `LOGGER_REGISTRY` instance to register custom loggers to the `LightningCLI` ([#11533](https://github.com/Lightning-AI/lightning/pull/11533))
- Added info message when the `Trainer` arguments `limit_*_batches`, `overfit_batches`, or `val_check_interval` are set to `1` or `1.0` ([#11950](https://github.com/Lightning-AI/lightning/pull/11950))
- Added a `PrecisionPlugin.teardown` method ([#10990](https://github.com/Lightning-AI/lightning/pull/10990))
- Added `LightningModule.lr_scheduler_step` ([#10249](https://github.com/Lightning-AI/lightning/pull/10249))
- Added support for no pre-fetching to `DataFetcher` ([#11606](https://github.com/Lightning-AI/lightning/pull/11606))
- Added support for optimizer step progress tracking with manual optimization ([#11848](https://github.com/Lightning-AI/lightning/pull/11848))
- Return the output of the `optimizer.step`. This can be useful for `LightningLite` users, manual optimization users, or users overriding `LightningModule.optimizer_step` ([#11711](https://github.com/Lightning-AI/lightning/pull/11711))
- Teardown the active loop and strategy on exception ([#11620](https://github.com/Lightning-AI/lightning/pull/11620))
- Added a `MisconfigurationException` if user provided `opt_idx` in scheduler config doesn't match with actual optimizer index of its respective optimizer ([#11247](https://github.com/Lightning-AI/lightning/pull/11247))
- Added a `loggers` property to `Trainer` which returns a list of loggers provided by the user ([#11683](https://github.com/Lightning-AI/lightning/pull/11683))
- Added a `loggers` property to `LightningModule` which retrieves the `loggers` property from `Trainer` ([#11683](https://github.com/Lightning-AI/lightning/pull/11683))
- Added support for DDP when using a `CombinedLoader` for the training data ([#11648](https://github.com/Lightning-AI/lightning/pull/11648))
- Added a warning when using `DistributedSampler` during validation/testing ([#11479](https://github.com/Lightning-AI/lightning/pull/11479))
- Added support for `Bagua` training strategy ([#11146](https://github.com/Lightning-AI/lightning/pull/11146))
- Added support for manually returning a `poptorch.DataLoader` in a `*_dataloader` hook ([#12116](https://github.com/Lightning-AI/lightning/pull/12116))
- Added `rank_zero` module to centralize utilities ([#11747](https://github.com/Lightning-AI/lightning/pull/11747))
- Added a `_Stateful` support for `LightningDataModule` ([#11637](https://github.com/Lightning-AI/lightning/pull/11637))
- Added `_Stateful` support for `PrecisionPlugin` ([#11638](https://github.com/Lightning-AI/lightning/pull/11638))
- Added `Accelerator.is_available` to check device availability ([#11797](https://github.com/Lightning-AI/lightning/pull/11797))
- Enabled static type-checking on the signature of `Trainer` ([#11888](https://github.com/Lightning-AI/lightning/pull/11888))
- Added utility functions for moving optimizers to devices ([#11758](https://github.com/Lightning-AI/lightning/pull/11758))
- Added a warning when saving an instance of `nn.Module` with `save_hyperparameters()` ([#12068](https://github.com/Lightning-AI/lightning/pull/12068))
- Added `estimated_stepping_batches` property to `Trainer` ([#11599](https://github.com/Lightning-AI/lightning/pull/11599))
- Added support for pluggable Accelerators ([#12030](https://github.com/Lightning-AI/lightning/pull/12030))
- Added profiling for `on_load_checkpoint`/`on_save_checkpoint` callback and LightningModule hooks ([#12149](https://github.com/Lightning-AI/lightning/pull/12149))
- Added `LayerSync` and `NativeSyncBatchNorm` plugins ([#11754](https://github.com/Lightning-AI/lightning/pull/11754))
- Added optional `storage_options` argument to `Trainer.save_checkpoint()` to pass to custom `CheckpointIO` implementations ([#11891](https://github.com/Lightning-AI/lightning/pull/11891))
- Added support to explicitly specify the process group backend for parallel strategies ([#11745](https://github.com/Lightning-AI/lightning/pull/11745))
- Added `device_ids` and `num_devices` property to `Trainer` ([#12151](https://github.com/Lightning-AI/lightning/pull/12151))
- Added `Callback.state_dict()` and `Callback.load_state_dict()` methods ([#12232](https://github.com/Lightning-AI/lightning/pull/12232))
- Added `AcceleratorRegistry` ([#12180](https://github.com/Lightning-AI/lightning/pull/12180))
- Added support for Habana Accelerator (HPU) ([#11808](https://github.com/Lightning-AI/lightning/pull/11808))
- Added support for dataclasses in `apply_to_collections` ([#11889](https://github.com/Lightning-AI/lightning/pull/11889))

### Changed

- Drop PyTorch 1.7 support ([#12191](https://github.com/Lightning-AI/lightning/pull/12191)), ([#12432](https://github.com/Lightning-AI/lightning/pull/12432))
- Make `benchmark` flag optional and set its value based on the deterministic flag ([#11944](https://github.com/Lightning-AI/lightning/pull/11944))
- Implemented a new native and rich format in `_print_results` method of the `EvaluationLoop` ([#11332](https://github.com/Lightning-AI/lightning/pull/11332))
- Do not print an empty table at the end of the `EvaluationLoop` ([#12427](https://github.com/Lightning-AI/lightning/pull/12427))
- Set the `prog_bar` flag to False in `LightningModule.log_grad_norm` ([#11472](https://github.com/Lightning-AI/lightning/pull/11472))
- Raised exception in `init_dist_connection()` when torch distributed is not available ([#10418](https://github.com/Lightning-AI/lightning/pull/10418))
- The `monitor` argument in the `EarlyStopping` callback is no longer optional ([#10328](https://github.com/Lightning-AI/lightning/pull/10328))
- Do not fail if batch size could not be inferred for logging when using DeepSpeed ([#10438](https://github.com/Lightning-AI/lightning/pull/10438))
- Raised `MisconfigurationException` when `enable_progress_bar=False` and a progress bar instance has been passed in the callback list ([#10520](https://github.com/Lightning-AI/lightning/pull/10520))
- Moved `trainer.connectors.env_vars_connector._defaults_from_env_vars` to `utilities.argsparse._defaults_from_env_vars` ([#10501](https://github.com/Lightning-AI/lightning/pull/10501))
- Changes in `LightningCLI` required for the new major release of jsonargparse v4.0.0 ([#10426](https://github.com/Lightning-AI/lightning/pull/10426))
- Renamed `refresh_rate_per_second` parameter to `refresh_rate` for `RichProgressBar` signature ([#10497](https://github.com/Lightning-AI/lightning/pull/10497))
- Moved ownership of the `PrecisionPlugin` into `TrainingTypePlugin` and updated all references ([#10570](https://github.com/Lightning-AI/lightning/pull/10570))
- Fault Tolerant relies on `signal.SIGTERM` to gracefully exit instead of `signal.SIGUSR1` ([#10605](https://github.com/Lightning-AI/lightning/pull/10605))
- `Loop.restarting=...` now sets the value recursively for all subloops ([#11442](https://github.com/Lightning-AI/lightning/pull/11442))
- Raised an error if the `batch_size` cannot be inferred from the current batch if it contained a string or was a custom batch object ([#10541](https://github.com/Lightning-AI/lightning/pull/10541))
- The validation loop is now disabled when `overfit_batches > 0` is set in the Trainer ([#9709](https://github.com/Lightning-AI/lightning/pull/9709))
- Moved optimizer related logics from `Accelerator` to `TrainingTypePlugin` ([#10596](https://github.com/Lightning-AI/lightning/pull/10596))
- Moved ownership of the lightning optimizers from the `Trainer` to the `Strategy` ([#11444](https://github.com/Lightning-AI/lightning/pull/11444))
- Moved ownership of the data fetchers from the DataConnector to the Loops ([#11621](https://github.com/Lightning-AI/lightning/pull/11621))
- Moved `batch_to_device` method from `Accelerator` to `TrainingTypePlugin` ([#10649](https://github.com/Lightning-AI/lightning/pull/10649))
- The `DDPSpawnPlugin` no longer overrides the `post_dispatch` plugin hook ([#10034](https://github.com/Lightning-AI/lightning/pull/10034))
- Integrate the progress bar implementation with progress tracking ([#11213](https://github.com/Lightning-AI/lightning/pull/11213))
- The `LightningModule.{add_to_queue,get_from_queue}` hooks no longer get a `torch.multiprocessing.SimpleQueue` and instead receive a list based queue ([#10034](https://github.com/Lightning-AI/lightning/pull/10034))
- Changed `training_step`, `validation_step`, `test_step` and `predict_step` method signatures in `Accelerator` and updated input from caller side ([#10908](https://github.com/Lightning-AI/lightning/pull/10908))
- Changed the name of the temporary checkpoint that the `DDPSpawnPlugin` and related plugins save ([#10934](https://github.com/Lightning-AI/lightning/pull/10934))
- `LoggerCollection` returns only unique logger names and versions ([#10976](https://github.com/Lightning-AI/lightning/pull/10976))
- Redesigned process creation for spawn-based plugins (`DDPSpawnPlugin`, `TPUSpawnPlugin`, etc.) ([#10896](https://github.com/Lightning-AI/lightning/pull/10896))
    * All spawn-based plugins now spawn processes immediately upon calling `Trainer.{fit,validate,test,predict}`
    * The hooks/callbacks `prepare_data`, `setup`, `configure_sharded_model` and `teardown` now run under initialized process group for spawn-based plugins just like their non-spawn counterparts
    * Some configuration errors that were previously raised as `MisconfigurationException`s will now be raised as `ProcessRaisedException` (torch>=1.8) or as `Exception` (torch<1.8)
    * Removed the `TrainingTypePlugin.pre_dispatch()` method and merged it with `TrainingTypePlugin.setup()` ([#11137](https://github.com/Lightning-AI/lightning/pull/11137))
- Changed profiler to index and display the names of the hooks with a new pattern [<base class>]<class>.<hook name> ([#11026](https://github.com/Lightning-AI/lightning/pull/11026))
- Changed `batch_to_device` entry in profiling from stage-specific to generic, to match profiling of other hooks ([#11031](https://github.com/Lightning-AI/lightning/pull/11031))
- Changed the info message for finalizing ddp-spawn worker processes to a debug-level message ([#10864](https://github.com/Lightning-AI/lightning/pull/10864))
- Removed duplicated file extension when uploading model checkpoints with `NeptuneLogger` ([#11015](https://github.com/Lightning-AI/lightning/pull/11015))
- Removed `__getstate__` and `__setstate__` of `RichProgressBar` ([#11100](https://github.com/Lightning-AI/lightning/pull/11100))
- The `DDPPlugin` and `DDPSpawnPlugin` and their subclasses now remove the `SyncBatchNorm` wrappers in `teardown()` to enable proper support at inference after fitting ([#11078](https://github.com/Lightning-AI/lightning/pull/11078))
- Moved ownership of the `Accelerator` instance to the `TrainingTypePlugin`; all training-type plugins now take an optional parameter `accelerator` ([#11022](https://github.com/Lightning-AI/lightning/pull/11022))
- Renamed the `TrainingTypePlugin` to `Strategy` ([#11120](https://github.com/Lightning-AI/lightning/pull/11120))
    * Renamed the `ParallelPlugin` to `ParallelStrategy` ([#11123](https://github.com/Lightning-AI/lightning/pull/11123))
    * Renamed the `DataParallelPlugin` to `DataParallelStrategy` ([#11183](https://github.com/Lightning-AI/lightning/pull/11183))
    * Renamed the `DDPPlugin` to `DDPStrategy` ([#11142](https://github.com/Lightning-AI/lightning/pull/11142))
    * Renamed the `DDP2Plugin` to `DDP2Strategy` ([#11185](https://github.com/Lightning-AI/lightning/pull/11185))
    * Renamed the `DDPShardedPlugin` to `DDPShardedStrategy` ([#11186](https://github.com/Lightning-AI/lightning/pull/11186))
    * Renamed the `DDPFullyShardedPlugin` to `DDPFullyShardedStrategy` ([#11143](https://github.com/Lightning-AI/lightning/pull/11143))
    * Renamed the `DDPSpawnPlugin` to `DDPSpawnStrategy` ([#11145](https://github.com/Lightning-AI/lightning/pull/11145))
    * Renamed the `DDPSpawnShardedPlugin` to `DDPSpawnShardedStrategy` ([#11210](https://github.com/Lightning-AI/lightning/pull/11210))
    * Renamed the `DeepSpeedPlugin` to `DeepSpeedStrategy` ([#11194](https://github.com/Lightning-AI/lightning/pull/11194))
    * Renamed the `HorovodPlugin` to `HorovodStrategy` ([#11195](https://github.com/Lightning-AI/lightning/pull/11195))
    * Renamed the `TPUSpawnPlugin` to `TPUSpawnStrategy` ([#11190](https://github.com/Lightning-AI/lightning/pull/11190))
    * Renamed the `IPUPlugin` to `IPUStrategy` ([#11193](https://github.com/Lightning-AI/lightning/pull/11193))
    * Renamed the `SingleDevicePlugin` to `SingleDeviceStrategy` ([#11182](https://github.com/Lightning-AI/lightning/pull/11182))
    * Renamed the `SingleTPUPlugin` to `SingleTPUStrategy` ([#11182](https://github.com/Lightning-AI/lightning/pull/11182))
    * Renamed the `TrainingTypePluginsRegistry` to `StrategyRegistry` ([#11233](https://github.com/Lightning-AI/lightning/pull/11233))
- Marked the `ResultCollection`, `ResultMetric`, and `ResultMetricCollection` classes as protected ([#11130](https://github.com/Lightning-AI/lightning/pull/11130))
- Marked `trainer.checkpoint_connector` as protected ([#11550](https://github.com/Lightning-AI/lightning/pull/11550))
- The epoch start/end hooks are now called by the `FitLoop` instead of the `TrainingEpochLoop` ([#11201](https://github.com/Lightning-AI/lightning/pull/11201))
- DeepSpeed does not require lightning module zero 3 partitioning ([#10655](https://github.com/Lightning-AI/lightning/pull/10655))
- Moved `Strategy` classes to the `strategies` directory ([#11226](https://github.com/Lightning-AI/lightning/pull/11226))
- Renamed `training_type_plugin` file to `strategy` ([#11239](https://github.com/Lightning-AI/lightning/pull/11239))
- Changed `DeviceStatsMonitor` to group metrics based on the logger's `group_separator` ([#11254](https://github.com/Lightning-AI/lightning/pull/11254))
- Raised `UserWarning` if evaluation is triggered with `best` ckpt and trainer is configured with multiple checkpoint callbacks ([#11274](https://github.com/Lightning-AI/lightning/pull/11274))
- `Trainer.logged_metrics` now always contains scalar tensors, even when a Python scalar was logged ([#11270](https://github.com/Lightning-AI/lightning/pull/11270))
- The tuner now uses the checkpoint connector to copy and restore its state ([#11518](https://github.com/Lightning-AI/lightning/pull/11518))
- Changed `MisconfigurationException` to `ModuleNotFoundError` when `rich` isn't available ([#11360](https://github.com/Lightning-AI/lightning/pull/11360))
- The `trainer.current_epoch` value is now increased by 1 during and after `on_train_end` ([#8578](https://github.com/Lightning-AI/lightning/pull/8578))
- The `trainer.global_step` value now accounts for multiple optimizers and TBPTT splits ([#11805](https://github.com/Lightning-AI/lightning/pull/11805))
- The `trainer.global_step` value is now increased right after the `optimizer.step()` call which will impact users who access it during an intra-training validation hook ([#11805](https://github.com/Lightning-AI/lightning/pull/11805))
- The filename of checkpoints created with `ModelCheckpoint(filename='{step}')` is different compared to previous versions. A checkpoint saved after 1 step will be named `step=1.ckpt` instead of `step=0.ckpt` ([#11805](https://github.com/Lightning-AI/lightning/pull/11805))
- Inherit from `ABC` for `Accelerator`: Users need to implement `auto_device_count` ([#11521](https://github.com/Lightning-AI/lightning/pull/11521))
- Changed `parallel_devices` property in `ParallelStrategy` to be lazy initialized ([#11572](https://github.com/Lightning-AI/lightning/pull/11572))
- Updated `TQDMProgressBar` to run a separate progress bar for each eval dataloader ([#11657](https://github.com/Lightning-AI/lightning/pull/11657))
- Sorted `SimpleProfiler(extended=False)` summary based on mean duration for each hook ([#11671](https://github.com/Lightning-AI/lightning/pull/11671))
- Avoid enforcing `shuffle=False` for eval dataloaders ([#11575](https://github.com/Lightning-AI/lightning/pull/11575))
- When using DP (data-parallel), Lightning will no longer automatically reduce all tensors returned in training_step; it will only reduce the loss unless `training_step_end` is overridden ([#11594](https://github.com/Lightning-AI/lightning/pull/11594))
- When using DP (data-parallel), the `training_epoch_end` hook will no longer receive reduced outputs from `training_step` and instead get the full tensor of results from all GPUs ([#11594](https://github.com/Lightning-AI/lightning/pull/11594))
- Changed default logger name to `lightning_logs` for consistency ([#11762](https://github.com/Lightning-AI/lightning/pull/11762))
- Rewrote `accelerator_connector` ([#11448](https://github.com/Lightning-AI/lightning/pull/11448))
- When manual optimization is used with DDP, we no longer force `find_unused_parameters=True` ([#12425](https://github.com/Lightning-AI/lightning/pull/12425))
- Disable loading dataloades if corresponding `limit_batches=0` ([#11576](https://github.com/Lightning-AI/lightning/pull/11576))
- Removed `is_global_zero` check in `training_epoch_loop` before `logger.save`. If you have a custom logger that implements `save` the Trainer will now call `save` on all ranks by default. To change this behavior add `@rank_zero_only` to your `save` implementation ([#12134](https://github.com/Lightning-AI/lightning/pull/12134))
- Disabled tuner with distributed strategies ([#12179](https://github.com/Lightning-AI/lightning/pull/12179))
- Marked `trainer.logger_connector` as protected ([#12195](https://github.com/Lightning-AI/lightning/pull/12195))
- Move `Strategy.process_dataloader` function call from `fit/evaluation/predict_loop.py` to `data_connector.py` ([#12251](https://github.com/Lightning-AI/lightning/pull/12251))
- `ModelCheckpoint(save_last=True, every_n_epochs=N)` now saves a "last" checkpoint every epoch (disregarding `every_n_epochs`) instead of only once at the end of training ([#12418](https://github.com/Lightning-AI/lightning/pull/12418))
- The strategies that support `sync_batchnorm` now only apply it when fitting ([#11919](https://github.com/Lightning-AI/lightning/pull/11919))
- Avoided fallback on CPU if no devices are provided for other accelerators ([#12410](https://github.com/Lightning-AI/lightning/pull/12410))
- Modified `supporters.py` so that in the accumulator element (for loss) is created directly on the device ([#12430](https://github.com/Lightning-AI/lightning/pull/12430))
- Removed `EarlyStopping.on_save_checkpoint` and `EarlyStopping.on_load_checkpoint` in favor of `EarlyStopping.state_dict` and `EarlyStopping.load_state_dict` ([#11887](https://github.com/Lightning-AI/lightning/pull/11887))
- Removed `BaseFinetuning.on_save_checkpoint` and `BaseFinetuning.on_load_checkpoint` in favor of `BaseFinetuning.state_dict` and `BaseFinetuning.load_state_dict` ([#11887](https://github.com/Lightning-AI/lightning/pull/11887))
- Removed `BackboneFinetuning.on_save_checkpoint` and `BackboneFinetuning.on_load_checkpoint` in favor of `BackboneFinetuning.state_dict` and `BackboneFinetuning.load_state_dict` ([#11887](https://github.com/Lightning-AI/lightning/pull/11887))
- Removed `ModelCheckpoint.on_save_checkpoint` and `ModelCheckpoint.on_load_checkpoint` in favor of `ModelCheckpoint.state_dict` and `ModelCheckpoint.load_state_dict` ([#11887](https://github.com/Lightning-AI/lightning/pull/11887))
- Removed `Timer.on_save_checkpoint` and `Timer.on_load_checkpoint` in favor of `Timer.state_dict` and `Timer.load_state_dict` ([#11887](https://github.com/Lightning-AI/lightning/pull/11887))
- Replaced PostLocalSGDOptimizer with a dedicated model averaging component ([#12378](https://github.com/Lightning-AI/lightning/pull/12378))

### Deprecated

- Deprecated `training_type_plugin` property in favor of `strategy` in `Trainer` and updated the references ([#11141](https://github.com/Lightning-AI/lightning/pull/11141))
- Deprecated `Trainer.{validated,tested,predicted}_ckpt_path` and replaced with read-only property `Trainer.ckpt_path` set when checkpoints loaded via `Trainer.{fit,validate,test,predict}` ([#11696](https://github.com/Lightning-AI/lightning/pull/11696))
- Deprecated `ClusterEnvironment.master_{address,port}` in favor of `ClusterEnvironment.main_{address,port}` ([#10103](https://github.com/Lightning-AI/lightning/pull/10103))
- Deprecated `DistributedType` in favor of `_StrategyType` ([#10505](https://github.com/Lightning-AI/lightning/pull/10505))
- Deprecated the `precision_plugin` constructor argument from `Accelerator` ([#10570](https://github.com/Lightning-AI/lightning/pull/10570))
- Deprecated `DeviceType` in favor of `_AcceleratorType` ([#10503](https://github.com/Lightning-AI/lightning/pull/10503))
- Deprecated the property `Trainer.slurm_job_id` in favor of the new `SLURMEnvironment.job_id()` method ([#10622](https://github.com/Lightning-AI/lightning/pull/10622))
- Deprecated the access to the attribute `IndexBatchSamplerWrapper.batch_indices` in favor of `IndexBatchSamplerWrapper.seen_batch_indices` ([#10870](https://github.com/Lightning-AI/lightning/pull/10870))
- Deprecated `on_init_start` and `on_init_end` callback hooks ([#10940](https://github.com/Lightning-AI/lightning/pull/10940))
- Deprecated `Trainer.call_hook` in favor of `Trainer._call_callback_hooks`, `Trainer._call_lightning_module_hook`, `Trainer._call_ttp_hook`, and `Trainer._call_accelerator_hook` ([#10979](https://github.com/Lightning-AI/lightning/pull/10979))
- Deprecated `TrainingTypePlugin.post_dispatch` in favor of `TrainingTypePlugin.teardown` ([#10939](https://github.com/Lightning-AI/lightning/pull/10939))
- Deprecated `ModelIO.on_hpc_{save/load}` in favor of `CheckpointHooks.on_{save/load}_checkpoint` ([#10911](https://github.com/Lightning-AI/lightning/pull/10911))
- Deprecated `Trainer.run_stage` in favor of `Trainer.{fit,validate,test,predict}` ([#11000](https://github.com/Lightning-AI/lightning/pull/11000))
- Deprecated `Trainer.lr_schedulers` in favor of `Trainer.lr_scheduler_configs` which returns a list of dataclasses instead of dictionaries ([#11443](https://github.com/Lightning-AI/lightning/pull/11443))
- Deprecated `Trainer.verbose_evaluate` in favor of `EvaluationLoop(verbose=...)` ([#10931](https://github.com/Lightning-AI/lightning/pull/10931))
- Deprecated `Trainer.should_rank_save_checkpoint` Trainer property ([#11068](https://github.com/Lightning-AI/lightning/pull/11068))
- Deprecated `Trainer.lightning_optimizers` ([#11444](https://github.com/Lightning-AI/lightning/pull/11444))
- Deprecated `TrainerOptimizersMixin` and moved functionality to `core/optimizer.py`([#11155](https://github.com/Lightning-AI/lightning/pull/11155))
- Deprecated the `on_train_batch_end(outputs)` format when multiple optimizers are used and TBPTT is enabled ([#12182](https://github.com/Lightning-AI/lightning/pull/12182))
- Deprecated the `training_epoch_end(outputs)` format when multiple optimizers are used and TBPTT is enabled ([#12182](https://github.com/Lightning-AI/lightning/pull/12182))
- Deprecated `TrainerCallbackHookMixin` ([#11148](https://github.com/Lightning-AI/lightning/pull/11148))
- Deprecated `TrainerDataLoadingMixin` and moved functionality to `Trainer` and `DataConnector` ([#11282](https://github.com/Lightning-AI/lightning/pull/11282))
- Deprecated function `pytorch_lightning.callbacks.device_stats_monitor.prefix_metric_keys` ([#11254](https://github.com/Lightning-AI/lightning/pull/11254))
- Deprecated `Callback.on_epoch_start` hook in favour of `Callback.on_{train/val/test}_epoch_start` ([#11578](https://github.com/Lightning-AI/lightning/pull/11578))
- Deprecated `Callback.on_epoch_end` hook in favour of `Callback.on_{train/val/test}_epoch_end` ([#11578](https://github.com/Lightning-AI/lightning/pull/11578))
- Deprecated `LightningModule.on_epoch_start` hook in favor of `LightningModule.on_{train/val/test}_epoch_start` ([#11578](https://github.com/Lightning-AI/lightning/pull/11578))
- Deprecated `LightningModule.on_epoch_end` hook in favor of `LightningModule.on_{train/val/test}_epoch_end` ([#11578](https://github.com/Lightning-AI/lightning/pull/11578))
- Deprecated `on_before_accelerator_backend_setup` callback hook in favour of `setup` ([#11568](https://github.com/Lightning-AI/lightning/pull/11568))
- Deprecated `on_batch_start` and `on_batch_end` callback hooks in favor of `on_train_batch_start` and `on_train_batch_end` ([#11577](https://github.com/Lightning-AI/lightning/pull/11577))
- Deprecated `on_configure_sharded_model` callback hook in favor of `setup` ([#11627](https://github.com/Lightning-AI/lightning/pull/11627))
- Deprecated `pytorch_lightning.utilities.distributed.rank_zero_only` in favor of `pytorch_lightning.utilities.rank_zero.rank_zero_only` ([#11747](https://github.com/Lightning-AI/lightning/pull/11747))
- Deprecated `pytorch_lightning.utilities.distributed.rank_zero_debug` in favor of `pytorch_lightning.utilities.rank_zero.rank_zero_debug` ([#11747](https://github.com/Lightning-AI/lightning/pull/11747))
- Deprecated `pytorch_lightning.utilities.distributed.rank_zero_info` in favor of `pytorch_lightning.utilities.rank_zero.rank_zero_info` ([#11747](https://github.com/Lightning-AI/lightning/pull/11747))
- Deprecated `pytorch_lightning.utilities.warnings.rank_zero_warn` in favor of `pytorch_lightning.utilities.rank_zero.rank_zero_warn` ([#11747](https://github.com/Lightning-AI/lightning/pull/11747))
- Deprecated `pytorch_lightning.utilities.warnings.rank_zero_deprecation` in favor of `pytorch_lightning.utilities.rank_zero.rank_zero_deprecation` ([#11747](https://github.com/Lightning-AI/lightning/pull/11747))
- Deprecated `pytorch_lightning.utilities.warnings.LightningDeprecationWarning` in favor of `pytorch_lightning.utilities.rank_zero.LightningDeprecationWarning` ([#11747](https://github.com/Lightning-AI/lightning/pull/11747))
- Deprecated `on_pretrain_routine_start` and `on_pretrain_routine_end` callback hooks in favor of `on_fit_start` ([#11794](https://github.com/Lightning-AI/lightning/pull/11794))
- Deprecated `LightningModule.on_pretrain_routine_start` and `LightningModule.on_pretrain_routine_end` hooks in favor of `on_fit_start` ([#12122](https://github.com/Lightning-AI/lightning/pull/12122))
- Deprecated `agg_key_funcs` and `agg_default_func` parameters from `LightningLoggerBase` ([#11871](https://github.com/Lightning-AI/lightning/pull/11871))
- Deprecated `LightningLoggerBase.update_agg_funcs` ([#11871](https://github.com/Lightning-AI/lightning/pull/11871))
- Deprecated `LightningLoggerBase.agg_and_log_metrics` in favor of `LightningLoggerBase.log_metrics` ([#11832](https://github.com/Lightning-AI/lightning/pull/11832))
- Deprecated passing `weights_save_path` to the `Trainer` constructor in favor of adding the `ModelCheckpoint` callback with `dirpath` directly to the list of callbacks ([#12084](https://github.com/Lightning-AI/lightning/pull/12084))
- Deprecated `pytorch_lightning.profiler.AbstractProfiler` in favor of `pytorch_lightning.profiler.Profiler` ([#12106](https://github.com/Lightning-AI/lightning/pull/12106))
- Deprecated `pytorch_lightning.profiler.BaseProfiler` in favor of `pytorch_lightning.profiler.Profiler` ([#12150](https://github.com/Lightning-AI/lightning/pull/12150))
- Deprecated `BaseProfiler.profile_iterable` ([#12102](https://github.com/Lightning-AI/lightning/pull/12102))
- Deprecated `LoggerCollection` in favor of `trainer.loggers` ([#12147](https://github.com/Lightning-AI/lightning/pull/12147))
- Deprecated `PrecisionPlugin.on_{save,load}_checkpoint` in favor of `PrecisionPlugin.{state_dict,load_state_dict}` ([#11978](https://github.com/Lightning-AI/lightning/pull/11978))
- Deprecated `LightningDataModule.on_save/load_checkpoint` in favor of `state_dict/load_state_dict` ([#11893](https://github.com/Lightning-AI/lightning/pull/11893))
- Deprecated `Trainer.use_amp` in favor of `Trainer.amp_backend` ([#12312](https://github.com/Lightning-AI/lightning/pull/12312))
- Deprecated `LightingModule.use_amp` in favor of `Trainer.amp_backend` ([#12315](https://github.com/Lightning-AI/lightning/pull/12315))
- Deprecated specifying the process group backend through the environment variable `PL_TORCH_DISTRIBUTED_BACKEND` ([#11745](https://github.com/Lightning-AI/lightning/pull/11745))
- Deprecated `ParallelPlugin.torch_distributed_backend` in favor of `DDPStrategy.process_group_backend` property ([#11745](https://github.com/Lightning-AI/lightning/pull/11745))
- Deprecated `ModelCheckpoint.save_checkpoint` in favor of `Trainer.save_checkpoint` ([#12456](https://github.com/Lightning-AI/lightning/pull/12456))
- Deprecated `Trainer.devices` in favor of `Trainer.num_devices` and `Trainer.device_ids` ([#12151](https://github.com/Lightning-AI/lightning/pull/12151))
- Deprecated `Trainer.root_gpu` in favor of `Trainer.strategy.root_device.index` when GPU is used ([#12262](https://github.com/Lightning-AI/lightning/pull/12262))
- Deprecated `Trainer.num_gpus` in favor of `Trainer.num_devices` when GPU is used ([#12384](https://github.com/Lightning-AI/lightning/pull/12384))
- Deprecated `Trainer.ipus` in favor of `Trainer.num_devices` when IPU is used ([#12386](https://github.com/Lightning-AI/lightning/pull/12386))
- Deprecated `Trainer.num_processes` in favor of `Trainer.num_devices` ([#12388](https://github.com/Lightning-AI/lightning/pull/12388))
- Deprecated `Trainer.data_parallel_device_ids` in favor of `Trainer.device_ids` ([#12072](https://github.com/Lightning-AI/lightning/pull/12072))
- Deprecated returning state from `Callback.on_save_checkpoint` in favor of returning state in `Callback.state_dict` for checkpointing ([#11887](https://github.com/Lightning-AI/lightning/pull/11887))
- Deprecated passing only the callback state to `Callback.on_load_checkpoint(callback_state)` in favor of passing the callback state to `Callback.load_state_dict` and in 1.8, passing the entire checkpoint dictionary to `Callback.on_load_checkpoint(checkpoint)` ([#11887](https://github.com/Lightning-AI/lightning/pull/11887))
- Deprecated `Trainer.gpus` in favor of `Trainer.device_ids` or `Trainer.num_devices` ([#12436](https://github.com/Lightning-AI/lightning/pull/12436))
- Deprecated `Trainer.tpu_cores` in favor of `Trainer.num_devices` ([#12437](https://github.com/Lightning-AI/lightning/pull/12437))

### Removed

- Removed deprecated parameter `method` in `pytorch_lightning.utilities.model_helpers.is_overridden` ([#10507](https://github.com/Lightning-AI/lightning/pull/10507))
- Remove deprecated method `ClusterEnvironment.creates_children` ([#10339](https://github.com/Lightning-AI/lightning/pull/10339))
- Removed deprecated `TrainerModelHooksMixin.is_function_implemented` and `TrainerModelHooksMixin.has_arg` ([#10322](https://github.com/Lightning-AI/lightning/pull/10322))
- Removed deprecated `pytorch_lightning.utilities.device_dtype_mixin.DeviceDtypeModuleMixin` in favor of `pytorch_lightning.core.mixins.device_dtype_mixin.DeviceDtypeModuleMixin` ([#10442](https://github.com/Lightning-AI/lightning/pull/10442))
- Removed deprecated `LightningModule.loaded_optimizer_states_dict` property ([#10346](https://github.com/Lightning-AI/lightning/pull/10346))
- Removed deprecated `Trainer.fit(train_dataloader=)`, `Trainer.validate(val_dataloaders=)`, and `Trainer.test(test_dataloader=)` ([#10325](https://github.com/Lightning-AI/lightning/pull/10325))
- Removed deprecated `has_prepared_data`, `has_setup_fit`, `has_setup_validate`, `has_setup_test`, `has_setup_predict`, `has_teardown_fit`, `has_teardown_validate`, `has_teardown_test` and `has_teardown_predict` datamodule lifecycle properties  ([#10350](https://github.com/Lightning-AI/lightning/pull/10350))
- Removed deprecated `every_n_val_epochs` parameter of ModelCheckpoint ([#10366](https://github.com/Lightning-AI/lightning/pull/10366))
- Removed deprecated `import pytorch_lightning.profiler.profilers` in favor of `import pytorch_lightning.profiler` ([#10443](https://github.com/Lightning-AI/lightning/pull/10443))
- Removed deprecated property `configure_slurm_dpp` from accelerator connector ([#10370](https://github.com/Lightning-AI/lightning/pull/10370))
- Removed deprecated arguments `num_nodes` and `sync_batchnorm` from `DDPPlugin`, `DDPSpawnPlugin`, `DeepSpeedPlugin` ([#10357](https://github.com/Lightning-AI/lightning/pull/10357))
- Removed deprecated property `is_slurm_managing_tasks` from AcceleratorConnector ([#10353](https://github.com/Lightning-AI/lightning/pull/10353))
- Removed deprecated `LightningModule.log(tbptt_reduce_fx, tbptt_reduce_token, sync_dist_op)` ([#10423](https://github.com/Lightning-AI/lightning/pull/10423))
- Removed deprecated `Plugin.task_idx` ([#10441](https://github.com/Lightning-AI/lightning/pull/10441))
- Removed deprecated method `master_params` from PrecisionPlugin ([#10372](https://github.com/Lightning-AI/lightning/pull/10372))
- Removed the automatic detachment of "extras" returned from `training_step`. For example, `return {'loss': ..., 'foo': foo.detach()}` will now be necessary if `foo` has gradients which you do not want to store ([#10424](https://github.com/Lightning-AI/lightning/pull/10424))
- Removed deprecated passthrough methods and properties from `Accelerator` base class:
  * ([#10403](https://github.com/Lightning-AI/lightning/pull/10403))
  * ([#10448](https://github.com/Lightning-AI/lightning/pull/10448))
- Removed deprecated signature for `transfer_batch_to_device` hook. The new argument `dataloader_idx` is now required ([#10480](https://github.com/Lightning-AI/lightning/pull/10480))
- Removed deprecated `utilities.distributed.rank_zero_{warn/deprecation}` ([#10451](https://github.com/Lightning-AI/lightning/pull/10451))
- Removed deprecated `mode` argument from `ModelSummary` class ([#10449](https://github.com/Lightning-AI/lightning/pull/10449))
- Removed deprecated `Trainer.train_loop` property in favor of `Trainer.fit_loop` ([#10482](https://github.com/Lightning-AI/lightning/pull/10482))
- Removed deprecated `Trainer.train_loop` property in favor of `Trainer.fit_loop` ([#10482](https://github.com/Lightning-AI/lightning/pull/10482))
- Removed deprecated `disable_validation` property from Trainer ([#10450](https://github.com/Lightning-AI/lightning/pull/10450))
- Removed deprecated `CheckpointConnector.hpc_load` property in favor of `CheckpointConnector.restore` ([#10525](https://github.com/Lightning-AI/lightning/pull/10525))
- Removed deprecated `reload_dataloaders_every_epoch` from `Trainer` in favour of `reload_dataloaders_every_n_epochs` ([#10481](https://github.com/Lightning-AI/lightning/pull/10481))
- Removed the `precision_plugin` attribute from `Accelerator` in favor of its equivalent attribute `precision_plugin` in the `TrainingTypePlugin` ([#10570](https://github.com/Lightning-AI/lightning/pull/10570))
- Removed `DeepSpeedPlugin.{precision,amp_type,amp_level}` properties ([#10657](https://github.com/Lightning-AI/lightning/pull/10657))
- Removed patching of `on_before_batch_transfer`, `transfer_batch_to_device` and `on_after_batch_transfer` hooks in `LightningModule` ([#10603](https://github.com/Lightning-AI/lightning/pull/10603))
- Removed argument `return_result` from the `DDPSpawnPlugin.spawn()` method ([#10867](https://github.com/Lightning-AI/lightning/pull/10867))
- Removed the property `TrainingTypePlugin.results` and corresponding properties in subclasses ([#10034](https://github.com/Lightning-AI/lightning/pull/10034))
- Removed the `mp_queue` attribute from `DDPSpawnPlugin` and `TPUSpawnPlugin` ([#10034](https://github.com/Lightning-AI/lightning/pull/10034))
- Removed unnecessary `_move_optimizer_state` method overrides from `TPUSpawnPlugin` and `SingleTPUPlugin` ([#10849](https://github.com/Lightning-AI/lightning/pull/10849))
- Removed `should_rank_save_checkpoint` property from `TrainingTypePlugin` ([#11070](https://github.com/Lightning-AI/lightning/pull/11070))
- Removed `model_sharded_context` method from `Accelerator` ([#10886](https://github.com/Lightning-AI/lightning/pull/10886))
- Removed method `pre_dispatch` from the `PrecisionPlugin` ([#10887](https://github.com/Lightning-AI/lightning/pull/10887))
- Removed method `setup_optimizers_in_pre_dispatch` from the `strategies` and achieve the same logic in `setup` and `pre_dispatch` methods ([#10906](https://github.com/Lightning-AI/lightning/pull/10906))
- Removed methods `pre_dispatch`, `dispatch` and `post_dispatch` from the `Accelerator` ([#10885](https://github.com/Lightning-AI/lightning/pull/10885))
- Removed method `training_step`, `test_step`, `validation_step` and `predict_step` from the `Accelerator` ([#10890](https://github.com/Lightning-AI/lightning/pull/10890))
- Removed `TrainingTypePlugin.start_{training,evaluating,predicting}` hooks and the same in all subclasses ([#10989](https://github.com/Lightning-AI/lightning/pull/10989), [#10896](https://github.com/Lightning-AI/lightning/pull/10896))
- Removed `Accelerator.on_train_start` ([#10999](https://github.com/Lightning-AI/lightning/pull/10999))
- Removed support for Python 3.6 ([#11117](https://github.com/Lightning-AI/lightning/pull/11117))
- Removed `Strategy.init_optimizers` in favor of `Strategy.setup_optimizers` ([#11236](https://github.com/Lightning-AI/lightning/pull/11236))
- Removed `profile("training_step_and_backward")` in `Closure` class since we already profile calls `training_step` and `backward` ([#11222](https://github.com/Lightning-AI/lightning/pull/11222))
- Removed `Strategy.optimizer_zero_grad` ([#11246](https://github.com/Lightning-AI/lightning/pull/11246))
- Removed `Strategy.on_gpu` ([#11537](https://github.com/Lightning-AI/lightning/pull/11537))
- Removed `Strategy.on_tpu` property ([#11536](https://github.com/Lightning-AI/lightning/pull/11536))
- Removed the abstract property `LightningLoggerBase.experiment` ([#11603](https://github.com/Lightning-AI/lightning/pull/11603))
- Removed `FitLoop.current_epoch` getter and setter ([#11562](https://github.com/Lightning-AI/lightning/pull/11562))
- Removed access to `_short_id` in `NeptuneLogger` ([#11517](https://github.com/Lightning-AI/lightning/pull/11517))
- Removed `log_text` and `log_image` from the `LightningLoggerBase` API ([#11857](https://github.com/Lightning-AI/lightning/pull/11857))
- Removed calls to `profile("model_forward")` in favor of profiling `training_step` ([#12032](https://github.com/Lightning-AI/lightning/pull/12032))
- Removed `get_mp_spawn_kwargs` from `DDPSpawnStrategy` and `TPUSpawnStrategy` in favor of configuration in the `_SpawnLauncher` ([#11966](https://github.com/Lightning-AI/lightning/pull/11966))
- Removed `_aggregate_metrics`, `_reduce_agg_metrics`, and `_finalize_agg_metrics` from `LightningLoggerBase` ([#12053](https://github.com/Lightning-AI/lightning/pull/12053))
- Removed the `AcceleratorConnector.device_type` property ([#12081](https://github.com/Lightning-AI/lightning/pull/12081))
- Removed `AcceleratorConnector.num_nodes` ([#12107](https://github.com/Lightning-AI/lightning/pull/12107))
- Removed `AcceleratorConnector.has_ipu` property ([#12111](https://github.com/Lightning-AI/lightning/pull/12111))
- Removed `AcceleratorConnector.use_ipu` property ([#12110](https://github.com/Lightning-AI/lightning/pull/12110))
- Removed `AcceleratorConnector.has_tpu` property ([#12109](https://github.com/Lightning-AI/lightning/pull/12109))
- Removed `AcceleratorConnector.use_dp` property ([#12112](https://github.com/Lightning-AI/lightning/pull/12112))
- Removed `configure_sync_batchnorm` from `ParallelStrategy` and all other strategies that inherit from it ([#11754](https://github.com/Lightning-AI/lightning/pull/11754))
- Removed public attribute `sync_batchnorm` from strategies ([#11754](https://github.com/Lightning-AI/lightning/pull/11754))
- Removed `AcceleratorConnector.root_gpu` property ([#12262](https://github.com/Lightning-AI/lightning/pull/12262))
- Removed `AcceleratorConnector.tpu_id` property ([#12387](https://github.com/Lightning-AI/lightning/pull/12387))
- Removed `AcceleratorConnector.num_gpus` property ([#12384](https://github.com/Lightning-AI/lightning/pull/12384))
- Removed `AcceleratorConnector.num_ipus` property ([#12386](https://github.com/Lightning-AI/lightning/pull/12386))
- Removed `AcceleratorConnector.num_processes` property ([#12388](https://github.com/Lightning-AI/lightning/pull/12388))
- Removed `AcceleratorConnector.parallel_device_ids` property ([#12072](https://github.com/Lightning-AI/lightning/pull/12072))
- Removed `AcceleratorConnector.devices` property ([#12435](https://github.com/Lightning-AI/lightning/pull/12435))
- Removed `AcceleratorConnector.parallel_devices` property ([#12075](https://github.com/Lightning-AI/lightning/pull/12075))
- Removed `AcceleratorConnector.tpu_cores` property ([#12437](https://github.com/Lightning-AI/lightning/pull/12437))

### Fixed

- Fixed an issue where `ModelCheckpoint` could delete last checkpoint from the old directory when `dirpath` has changed during resumed training ([#12225](https://github.com/Lightning-AI/lightning/pull/12225))
- Fixed an issue where `ModelCheckpoint` could delete older checkpoints when `dirpath` has changed during resumed training ([#12045](https://github.com/Lightning-AI/lightning/pull/12045))
- Fixed an issue where `HorovodStrategy.teardown()` did not complete gracefully if an exception was thrown during callback setup [#11752](https://github.com/Lightning-AI/lightning/pull/11752)
- Fixed security vulnerabilities CVE-2020-1747 and CVE-2020-14343 caused by the `PyYAML` dependency ([#11099](https://github.com/Lightning-AI/lightning/pull/11099))
- Fixed security vulnerability "CWE-94: Improper Control of Generation of Code (Code Injection)" ([#12212](https://github.com/Lightning-AI/lightning/pull/12212))
- Fixed logging on `{test,validation}_epoch_end` with multiple dataloaders ([#11132](https://github.com/Lightning-AI/lightning/pull/11132))
- Reset the validation progress tracking state after sanity checking ([#11218](https://github.com/Lightning-AI/lightning/pull/11218))
- Fixed double evaluation bug with fault-tolerance enabled where the second call was completely skipped ([#11119](https://github.com/Lightning-AI/lightning/pull/11119))
- Fixed an issue with the `TPUSpawnPlugin` handling the `XLA_USE_BF16` environment variable incorrectly ([#10990](https://github.com/Lightning-AI/lightning/pull/10990))
- Fixed wrong typehint for `Trainer.lightning_optimizers` ([#11155](https://github.com/Lightning-AI/lightning/pull/11155))
- Fixed the lr-scheduler state not being dumped to checkpoint when using the deepspeed strategy ([#11307](https://github.com/Lightning-AI/lightning/pull/11307))
- Fixed bug that forced overriding `configure_optimizers` with the CLI ([#11672](https://github.com/Lightning-AI/lightning/pull/11672))
- Fixed type promotion when tensors of higher category than float are logged ([#11401](https://github.com/Lightning-AI/lightning/pull/11401))
- Fixed `SimpleProfiler` summary ([#11414](https://github.com/Lightning-AI/lightning/pull/11414))
- No longer set a `DistributedSampler` to the `poptorch.DataLoader` when IPUs are used ([#12114](https://github.com/Lightning-AI/lightning/pull/12114))
- Fixed bug where progress bar was not being disabled when not in rank zero during predict ([#11377](https://github.com/Lightning-AI/lightning/pull/11377))
- Fixed the mid-epoch warning call while resuming training ([#11556](https://github.com/Lightning-AI/lightning/pull/11556))
- Fixed `LightningModule.{un,}toggle_model` when only 1 optimizer is used ([#12088](https://github.com/Lightning-AI/lightning/pull/12088))
- Fixed an issue in `RichProgressbar` to display the metrics logged only on main progress bar ([#11690](https://github.com/Lightning-AI/lightning/pull/11690))
- Fixed `RichProgressBar` progress when refresh rate does not evenly divide the total counter ([#11668](https://github.com/Lightning-AI/lightning/pull/11668))
- Fixed `RichProgressBar` progress validation bar total when using multiple validation runs within a single training epoch ([#11668](https://github.com/Lightning-AI/lightning/pull/11668))
- Configure native Deepspeed schedulers with interval='step' ([#11788](https://github.com/Lightning-AI/lightning/pull/11788)), ([#12031](https://github.com/Lightning-AI/lightning/pull/12031))
- Update `RichProgressBarTheme` styles after detecting light theme on colab ([#10993](https://github.com/Lightning-AI/lightning/pull/10993))
- Fixed passing `_ddp_params_and_buffers_to_ignore` ([#11949](https://github.com/Lightning-AI/lightning/pull/11949))
- Fixed an `AttributeError` when calling `save_hyperparameters` and no parameters need saving ([#11827](https://github.com/Lightning-AI/lightning/pull/11827))
- Fixed environment variable priority for global rank determination ([#11406](https://github.com/Lightning-AI/lightning/pull/11406))
- Fixed an issue that caused the Trainer to produce identical results on subsequent runs without explicit re-seeding ([#11870](https://github.com/Lightning-AI/lightning/pull/11870))
- Fixed an issue that caused the Tuner to affect the random state ([#11870](https://github.com/Lightning-AI/lightning/pull/11870))
- Fixed to avoid common hook warning if no hook is overridden ([#12131](https://github.com/Lightning-AI/lightning/pull/12131))
- Fixed deepspeed keeping old sub-folders in same ckpt path ([#12194](https://github.com/Lightning-AI/lightning/pull/12194))
- Fixed returning logged metrics instead of callback metrics during evaluation ([#12224](https://github.com/Lightning-AI/lightning/pull/12224))
- Fixed the case where `logger=None` is passed to the Trainer ([#12249](https://github.com/Lightning-AI/lightning/pull/12249))
- Fixed bug where the global step tracked by `ModelCheckpoint` was still set even if no checkpoint was saved ([#12418](https://github.com/Lightning-AI/lightning/pull/12418))
- Fixed bug where `ModelCheckpoint` was overriding the `epoch` and `step` logged values ([#12418](https://github.com/Lightning-AI/lightning/pull/12418))
- Fixed bug where monitoring the default `epoch` and `step` values with `ModelCheckpoint` would fail ([#12418](https://github.com/Lightning-AI/lightning/pull/12418))
- Fixed initializing optimizers unnecessarily in `DDPFullyShardedStrategy` ([#12267](https://github.com/Lightning-AI/lightning/pull/12267))
- Fixed check for horovod module ([#12377](https://github.com/Lightning-AI/lightning/pull/12377))
- Fixed logging to loggers with multiple eval dataloaders ([#12454](https://github.com/Lightning-AI/lightning/pull/12454))
- Fixed an issue with resuming from a checkpoint trained with QAT ([#11346](https://github.com/Lightning-AI/lightning/pull/11346))


## [1.5.10] - 2022-02-08

### Fixed

- Fixed an issue to avoid validation loop run on restart ([#11552](https://github.com/Lightning-AI/lightning/pull/11552))
- The `RichProgressBar` now correctly shows the `on_epoch` logged values on train epoch end ([#11689](https://github.com/Lightning-AI/lightning/pull/11689))
- Fixed an issue to make the `step` argument in `WandbLogger.log_image` work ([#11716](https://github.com/Lightning-AI/lightning/pull/11716))
- Fixed `restore_optimizers` for mapping states ([#11757](https://github.com/Lightning-AI/lightning/pull/11757))
- With `DPStrategy`, the batch is not explicitly moved to the device ([#11780](https://github.com/Lightning-AI/lightning/pull/11780))
- Fixed an issue to avoid val bar disappear after `trainer.validate()` ([#11700](https://github.com/Lightning-AI/lightning/pull/11700))
- Fixed supporting remote filesystems with `Trainer.weights_save_path` for fault-tolerant training ([#11776](https://github.com/Lightning-AI/lightning/pull/11776))
- Fixed check for available modules ([#11526](https://github.com/Lightning-AI/lightning/pull/11526))
- Fixed bug where the path for "last" checkpoints was not getting saved correctly which caused newer runs to not remove the previous "last" checkpoint ([#11481](https://github.com/Lightning-AI/lightning/pull/11481))
- Fixed bug where the path for best checkpoints was not getting saved correctly when no metric was monitored which caused newer runs to not use the best checkpoint ([#11481](https://github.com/Lightning-AI/lightning/pull/11481))


## [1.5.9] - 2022-01-20

### Fixed

- Pinned sphinx-autodoc-typehints with <v1.15 ([#11400](https://github.com/Lightning-AI/lightning/pull/11400))
- Skipped testing with PyTorch 1.7 and Python 3.9 on Ubuntu ([#11217](https://github.com/Lightning-AI/lightning/pull/11217))
- Fixed type promotion when tensors of higher category than float are logged ([#11401](https://github.com/Lightning-AI/lightning/pull/11401))
- Fixed the format of the configuration saved automatically by the CLI's `SaveConfigCallback` ([#11532](https://github.com/Lightning-AI/lightning/pull/11532))

### Changed
- Changed `LSFEnvironment` to use `LSB_DJOB_RANKFILE` environment variable instead of `LSB_HOSTS` for determining node rank and main address ([#10825](https://github.com/Lightning-AI/lightning/pull/10825))
- Disabled sampler replacement when using `IterableDataset` ([#11507](https://github.com/Lightning-AI/lightning/pull/11507))


## [1.5.8] - 2022-01-05

### Fixed

- Fixed `LightningCLI` race condition while saving the config ([#11199](https://github.com/Lightning-AI/lightning/pull/11199))
- Fixed the default value used with `log(reduce_fx=min|max)` ([#11310](https://github.com/Lightning-AI/lightning/pull/11310))
- Fixed data fetcher selection ([#11294](https://github.com/Lightning-AI/lightning/pull/11294))
- Fixed a race condition that could result in incorrect (zero) values being observed in prediction writer callbacks ([#11288](https://github.com/Lightning-AI/lightning/pull/11288))
- Fixed dataloaders not getting reloaded the correct amount of times when setting `reload_dataloaders_every_n_epochs` and `check_val_every_n_epoch` ([#10948](https://github.com/Lightning-AI/lightning/pull/10948))
- Fixed deepspeed strategy not restoring the lr-scheduler states when lr-scheduler(s) are configured through `LightningModule.configure_optimizer` ([#11322](https://github.com/Lightning-AI/lightning/pull/11322))


## [1.5.7] - 2021-12-21

### Fixed

- Fixed `NeptuneLogger` when using DDP ([#11030](https://github.com/Lightning-AI/lightning/pull/11030))
- Fixed a bug to disable logging hyperparameters in logger if there are no hparams ([#11105](https://github.com/Lightning-AI/lightning/pull/11105))
- Avoid the deprecated `onnx.export(example_outputs=...)` in torch 1.10 ([#11116](https://github.com/Lightning-AI/lightning/pull/11116))
- Fixed an issue when torch-scripting a `LightningModule` after training with `Trainer(sync_batchnorm=True)` ([#11078](https://github.com/Lightning-AI/lightning/pull/11078))
- Fixed an `AttributeError` occurring when using a `CombinedLoader` (multiple dataloaders) for prediction ([#11111](https://github.com/Lightning-AI/lightning/pull/11111))
- Fixed bug where `Trainer(track_grad_norm=..., logger=False)` would fail ([#11114](https://github.com/Lightning-AI/lightning/pull/11114))
- Fixed an incorrect warning being produced by the model summary when using `bf16` precision on CPU ([#11161](https://github.com/Lightning-AI/lightning/pull/11161))

### Changed

- DeepSpeed does not require lightning module zero 3 partitioning ([#10655](https://github.com/Lightning-AI/lightning/pull/10655))
- The `ModelCheckpoint` callback now saves and restores attributes `best_k_models`, `kth_best_model_path`, `kth_value`, and `last_model_path` ([#10995](https://github.com/Lightning-AI/lightning/pull/10995))


## [1.5.6] - 2021-12-15

### Fixed

- Fixed a bug where the DeepSpeedPlugin arguments `cpu_checkpointing` and `contiguous_memory_optimization` were not being forwarded to deepspeed correctly ([#10874](https://github.com/Lightning-AI/lightning/pull/10874))
- Fixed an issue with `NeptuneLogger` causing checkpoints to be uploaded with a duplicated file extension ([#11015](https://github.com/Lightning-AI/lightning/pull/11015))
- Fixed support for logging within callbacks returned from `LightningModule` ([#10991](https://github.com/Lightning-AI/lightning/pull/10991))
- Fixed running sanity check with `RichProgressBar` ([#10913](https://github.com/Lightning-AI/lightning/pull/10913))
- Fixed support for `CombinedLoader` while checking for warning raised with eval dataloaders ([#10994](https://github.com/Lightning-AI/lightning/pull/10994))
- The TQDM progress bar now correctly shows the `on_epoch` logged values on train epoch end ([#11069](https://github.com/Lightning-AI/lightning/pull/11069))
- Fixed bug where the TQDM updated the training progress bar during `trainer.validate` ([#11069](https://github.com/Lightning-AI/lightning/pull/11069))


## [1.5.5] - 2021-12-07

### Fixed

- Disabled batch_size extraction for torchmetric instances because they accumulate the metrics internally ([#10815](https://github.com/Lightning-AI/lightning/pull/10815))
- Fixed an issue with `SignalConnector` not restoring the default signal handlers on teardown when running on SLURM or with fault-tolerant training enabled ([#10611](https://github.com/Lightning-AI/lightning/pull/10611))
- Fixed `SignalConnector._has_already_handler` check for callable type ([#10483](https://github.com/Lightning-AI/lightning/pull/10483))
- Fixed an issue to return the results for each dataloader separately instead of duplicating them for each ([#10810](https://github.com/Lightning-AI/lightning/pull/10810))
- Improved exception message if `rich` version is less than `10.2.2` ([#10839](https://github.com/Lightning-AI/lightning/pull/10839))
- Fixed uploading best model checkpoint in NeptuneLogger ([#10369](https://github.com/Lightning-AI/lightning/pull/10369))
- Fixed early schedule reset logic in PyTorch profiler that was causing data leak ([#10837](https://github.com/Lightning-AI/lightning/pull/10837))
- Fixed a bug that caused incorrect batch indices to be passed to the `BasePredictionWriter` hooks when using a dataloader with `num_workers > 0` ([#10870](https://github.com/Lightning-AI/lightning/pull/10870))
- Fixed an issue with item assignment on the logger on rank > 0 for those who support it ([#10917](https://github.com/Lightning-AI/lightning/pull/10917))
- Fixed importing `torch_xla.debug` for `torch-xla<1.8` ([#10836](https://github.com/Lightning-AI/lightning/pull/10836))
- Fixed an issue with `DDPSpawnPlugin` and related plugins leaving a temporary checkpoint behind ([#10934](https://github.com/Lightning-AI/lightning/pull/10934))
- Fixed a `TypeError` occurring in the `SingalConnector.teardown()` method ([#10961](https://github.com/Lightning-AI/lightning/pull/10961))


## [1.5.4] - 2021-11-30

### Fixed

- Fixed support for `--key.help=class` with the `LightningCLI` ([#10767](https://github.com/Lightning-AI/lightning/pull/10767))
- Fixed `_compare_version` for python packages ([#10762](https://github.com/Lightning-AI/lightning/pull/10762))
- Fixed TensorBoardLogger `SummaryWriter` not close before spawning the processes ([#10777](https://github.com/Lightning-AI/lightning/pull/10777))
- Fixed a consolidation error in Lite when attempting to save the state dict of a sharded optimizer ([#10746](https://github.com/Lightning-AI/lightning/pull/10746))
- Fixed the default logging level for batch hooks associated with training from `on_step=False, on_epoch=True` to `on_step=True, on_epoch=False` ([#10756](https://github.com/Lightning-AI/lightning/pull/10756))

### Removed

- Removed PyTorch 1.6 support ([#10367](https://github.com/Lightning-AI/lightning/pull/10367), [#10738](https://github.com/Lightning-AI/lightning/pull/10738))


## [1.5.3] - 2021-11-24

### Fixed

- Fixed `ShardedTensor` state dict hook registration to check if torch distributed is available ([#10621](https://github.com/Lightning-AI/lightning/pull/10621))
- Fixed an issue with `self.log` not respecting a tensor's `dtype` when applying computations ([#10076](https://github.com/Lightning-AI/lightning/pull/10076))
- Fixed LigtningLite `_wrap_init` popping unexisting keys from DataLoader signature parameters ([#10613](https://github.com/Lightning-AI/lightning/pull/10613))
- Fixed signals being registered within threads ([#10610](https://github.com/Lightning-AI/lightning/pull/10610))
- Fixed an issue that caused Lightning to extract the batch size even though it was set by the user in `LightningModule.log` ([#10408](https://github.com/Lightning-AI/lightning/pull/10408))
- Fixed `Trainer(move_metrics_to_cpu=True)` not moving the evaluation logged results to CPU ([#10631](https://github.com/Lightning-AI/lightning/pull/10631))
- Fixed the `{validation,test}_step` outputs getting moved to CPU with `Trainer(move_metrics_to_cpu=True)` ([#10631](https://github.com/Lightning-AI/lightning/pull/10631))
- Fixed an issue with collecting logged test results with multiple dataloaders ([#10522](https://github.com/Lightning-AI/lightning/pull/10522))


## [1.5.2] - 2021-11-16

### Fixed

- Fixed `CombinedLoader` and `max_size_cycle` didn't receive a `DistributedSampler` ([#10374](https://github.com/Lightning-AI/lightning/pull/10374))
- Fixed an issue where class or init-only variables of dataclasses were passed to the dataclass constructor in `utilities.apply_to_collection` ([#9702](https://github.com/Lightning-AI/lightning/pull/9702))
- Fixed `isinstance` not working with `init_meta_context`, materialized model not being moved to the device ([#10493](https://github.com/Lightning-AI/lightning/pull/10493))
- Fixed an issue that prevented the Trainer to shutdown workers when execution is interrupted due to failure([#10463](https://github.com/Lightning-AI/lightning/pull/10463))
- Squeeze the early stopping monitor to remove empty tensor dimensions ([#10461](https://github.com/Lightning-AI/lightning/pull/10461))
- Fixed sampler replacement logic with `overfit_batches` to only replace the sample when `SequentialSampler` is not used ([#10486](https://github.com/Lightning-AI/lightning/pull/10486))
- Fixed scripting causing false positive deprecation warnings ([#10470](https://github.com/Lightning-AI/lightning/pull/10470), [#10555](https://github.com/Lightning-AI/lightning/pull/10555))
- Do not fail if batch size could not be inferred for logging when using DeepSpeed ([#10438](https://github.com/Lightning-AI/lightning/pull/10438))
- Fixed propagation of device and dtype information to submodules of LightningLite when they inherit from `DeviceDtypeModuleMixin` ([#10559](https://github.com/Lightning-AI/lightning/pull/10559))


## [1.5.1] - 2021-11-09

### Fixed

- Fixed `apply_to_collection(defaultdict)` ([#10316](https://github.com/Lightning-AI/lightning/pull/10316))
- Fixed failure when `DataLoader(batch_size=None)` is passed ([#10345](https://github.com/Lightning-AI/lightning/pull/10345))
- Fixed interception of `__init__` arguments for sub-classed DataLoader re-instantiation in Lite ([#10334](https://github.com/Lightning-AI/lightning/pull/10334))
- Fixed issue with pickling `CSVLogger` after a call to `CSVLogger.save` ([#10388](https://github.com/Lightning-AI/lightning/pull/10388))
- Fixed an import error being caused by `PostLocalSGD` when `torch.distributed` not available ([#10359](https://github.com/Lightning-AI/lightning/pull/10359))
- Fixed the logging with `on_step=True` in epoch-level hooks causing unintended side-effects. Logging with `on_step=True` in epoch-level hooks will now correctly raise an error ([#10409](https://github.com/Lightning-AI/lightning/pull/10409))
- Fixed deadlocks for distributed training with `RichProgressBar` ([#10428](https://github.com/Lightning-AI/lightning/pull/10428))
- Fixed an issue where the model wrapper in Lite converted non-floating point tensors to float ([#10429](https://github.com/Lightning-AI/lightning/pull/10429))
- Fixed an issue with inferring the dataset type in fault-tolerant training ([#10432](https://github.com/Lightning-AI/lightning/pull/10432))
- Fixed dataloader workers with `persistent_workers` being deleted on every iteration ([#10434](https://github.com/Lightning-AI/lightning/pull/10434))


## [1.5.0] - 2021-11-02

### Added

- Added support for monitoring the learning rate without schedulers in `LearningRateMonitor` ([#9786](https://github.com/Lightning-AI/lightning/pull/9786))
- Added registration of `ShardedTensor` state dict hooks in `LightningModule.__init__` if the PyTorch version supports `ShardedTensor` ([#8944](https://github.com/Lightning-AI/lightning/pull/8944))
- Added error handling including calling of `on_keyboard_interrupt()` and `on_exception()` for all entrypoints (fit, validate, test, predict) ([#8819](https://github.com/Lightning-AI/lightning/pull/8819))
- Added a flavor of `training_step` that takes `dataloader_iter` as an argument ([#8807](https://github.com/Lightning-AI/lightning/pull/8807))
- Added a `state_key` property to the `Callback` base class ([#6886](https://github.com/Lightning-AI/lightning/pull/6886))
- Added progress tracking to loops:
    * Integrated `TrainingEpochLoop.total_batch_idx` ([#8598](https://github.com/Lightning-AI/lightning/pull/8598))
    * Added `BatchProgress` and integrated `TrainingEpochLoop.is_last_batch` ([#9657](https://github.com/Lightning-AI/lightning/pull/9657))
    * Avoid optional `Tracker` attributes ([#9320](https://github.com/Lightning-AI/lightning/pull/9320))
    * Reset `current` progress counters when restarting an epoch loop that had already finished ([#9371](https://github.com/Lightning-AI/lightning/pull/9371))
    * Call `reset_on_restart` in the loop's `reset` hook instead of when loading a checkpoint ([#9561](https://github.com/Lightning-AI/lightning/pull/9561))
    * Use `completed` over `processed` in `reset_on_restart` ([#9656](https://github.com/Lightning-AI/lightning/pull/9656))
    * Renamed `reset_on_epoch` to `reset_on_run` ([#9658](https://github.com/Lightning-AI/lightning/pull/9658))
- Added `batch_size` and `rank_zero_only` arguments for `log_dict` to match `log` ([#8628](https://github.com/Lightning-AI/lightning/pull/8628))
- Added a check for unique GPU ids ([#8666](https://github.com/Lightning-AI/lightning/pull/8666))
- Added `ResultCollection` state_dict to the Loop `state_dict` and added support for distributed reload ([#8641](https://github.com/Lightning-AI/lightning/pull/8641))
- Added DeepSpeed collate checkpoint utility function ([#8701](https://github.com/Lightning-AI/lightning/pull/8701))
- Added a `handles_accumulate_grad_batches` property to the training type plugins ([#8856](https://github.com/Lightning-AI/lightning/pull/8856))
- Added a warning to `WandbLogger` when reusing a wandb run ([#8714](https://github.com/Lightning-AI/lightning/pull/8714))
- Added `log_graph` argument for `watch` method of `WandbLogger` ([#8662](https://github.com/Lightning-AI/lightning/pull/8662))
- `LightningCLI` additions:
  * Added `LightningCLI(run=False|True)` to choose whether to run a `Trainer` subcommand ([#8751](https://github.com/Lightning-AI/lightning/pull/8751))
  * Added support to call any trainer function from the `LightningCLI` via subcommands ([#7508](https://github.com/Lightning-AI/lightning/pull/7508))
  * Allow easy trainer re-instantiation ([#7508](https://github.com/Lightning-AI/lightning/pull/9241))
  * Automatically register all optimizers and learning rate schedulers ([#9565](https://github.com/Lightning-AI/lightning/pull/9565))
  * Allow registering custom optimizers and learning rate schedulers without subclassing the CLI ([#9565](https://github.com/Lightning-AI/lightning/pull/9565))
  * Support shorthand notation to instantiate optimizers and learning rate schedulers ([#9565](https://github.com/Lightning-AI/lightning/pull/9565))
  * Support passing lists of callbacks via command line ([#8815](https://github.com/Lightning-AI/lightning/pull/8815))
  * Support shorthand notation to instantiate models ([#9588](https://github.com/Lightning-AI/lightning/pull/9588))
  * Support shorthand notation to instantiate datamodules ([#10011](https://github.com/Lightning-AI/lightning/pull/10011))
  * Added `multifile` option to `LightningCLI` to enable/disable config saving to preserve multiple files structure ([#9073](https://github.com/Lightning-AI/lightning/pull/9073))
- Fault-tolerant training:
    * Added `FastForwardSampler` and `CaptureIterableDataset` injection to data loading utilities ([#8366](https://github.com/Lightning-AI/lightning/pull/8366))
    * Added `DataFetcher` to control fetching flow ([#8890](https://github.com/Lightning-AI/lightning/pull/8890))
    * Added `SharedCycleIteratorState` to prevent infinite loop ([#8889](https://github.com/Lightning-AI/lightning/pull/8889))
    * Added `CaptureMapDataset` for state management in map-style datasets ([#8891](https://github.com/Lightning-AI/lightning/pull/8891))
    * Added Fault Tolerant Training to `DataFetcher` ([#8891](https://github.com/Lightning-AI/lightning/pull/8891))
    * Replaced old prefetch iterator with new `DataFetcher` in training loop ([#8953](https://github.com/Lightning-AI/lightning/pull/8953))
    * Added partial support for global random state fault-tolerance in map-style datasets ([#8950](https://github.com/Lightning-AI/lightning/pull/8950))
    * Converted state to tuple explicitly when setting Python random state ([#9401](https://github.com/Lightning-AI/lightning/pull/9401))
    * Added support for restarting an optimizer loop (multiple optimizers) ([#9537](https://github.com/Lightning-AI/lightning/pull/9537))
    * Added support for restarting within Evaluation Loop ([#9563](https://github.com/Lightning-AI/lightning/pull/9563))
    * Added mechanism to detect that a signal has been sent so the Trainer can gracefully exit ([#9566](https://github.com/Lightning-AI/lightning/pull/9566))
    * Added support for skipping ahead to validation during the auto-restart of fitting ([#9681](https://github.com/Lightning-AI/lightning/pull/9681))
    * Added support for auto-restart if a fault-tolerant checkpoint is available ([#9722](https://github.com/Lightning-AI/lightning/pull/9722))
- Checkpoint saving and loading extensibility:
  * Added `CheckpointIO` plugin to expose checkpoint IO from training type plugin ([#8743](https://github.com/Lightning-AI/lightning/pull/8743))
  * Refactored `CheckpointConnector` to offload validation logic to the `CheckpointIO` plugin ([#9045](https://github.com/Lightning-AI/lightning/pull/9045))
  * Added `remove_checkpoint` to `CheckpointIO` plugin by moving the responsibility out of the `ModelCheckpoint` callback ([#9373](https://github.com/Lightning-AI/lightning/pull/9373))
  * Added `XLACheckpointIO` plugin ([#9972](https://github.com/Lightning-AI/lightning/pull/9972))
- Loop customization:
    * Added `Closure` and `AbstractClosure` classes ([#8642](https://github.com/Lightning-AI/lightning/pull/8642))
    * Refactored `TrainingBatchLoop` and extracted `OptimizerLoop`, splitting off automatic optimization into its own loop ([#9191](https://github.com/Lightning-AI/lightning/pull/9191))
    * Removed `TrainingBatchLoop.backward()`; manual optimization now calls directly into `Accelerator.backward()` and automatic optimization handles backward in new `OptimizerLoop` ([#9265](https://github.com/Lightning-AI/lightning/pull/9265))
    * Extracted `ManualOptimization` logic from `TrainingBatchLoop` into its own separate loop class ([#9266](https://github.com/Lightning-AI/lightning/pull/9266))
    * Added `OutputResult` and `ManualResult` classes ([#9437](https://github.com/Lightning-AI/lightning/pull/9437), [#9424](https://github.com/Lightning-AI/lightning/pull/9424))
    * Marked `OptimizerLoop.backward` as protected ([#9514](https://github.com/Lightning-AI/lightning/pull/9514))
    * Marked `FitLoop.should_accumulate` as protected ([#9515](https://github.com/Lightning-AI/lightning/pull/9515))
    * Marked several methods in `PredictionLoop` as protected: `on_predict_start`, `on_predict_epoch_end`, `on_predict_end`, `on_predict_model_eval` ([#9516](https://github.com/Lightning-AI/lightning/pull/9516))
    * Marked several methods in `EvaluationLoop` as protected: `get_max_batches`, `on_evaluation_model_eval`, `on_evaluation_model_train`, `on_evaluation_start`, `on_evaluation_epoch_start`, `on_evaluation_epoch_end`, `on_evaluation_end`, `reload_evaluation_dataloaders` ([#9516](https://github.com/Lightning-AI/lightning/pull/9516))
    * Marked several methods in `EvaluationEpochLoop` as protected: `on_evaluation_batch_start`, `evaluation_step`, `evaluation_step_end` ([#9516](https://github.com/Lightning-AI/lightning/pull/9516))
    * Added `yielding_training_step` example ([#9983](https://github.com/Lightning-AI/lightning/pull/9983))
- Added support for saving and loading state of multiple callbacks of the same type ([#7187](https://github.com/Lightning-AI/lightning/pull/7187))
- Added DeepSpeed Stage 1 support ([#8974](https://github.com/Lightning-AI/lightning/pull/8974))
- Added `Python dataclass` support for `LightningDataModule` ([#8272](https://github.com/Lightning-AI/lightning/pull/8272))
- Added sanitization of tensors when they get logged as hyperparameters in `TensorBoardLogger` ([#9031](https://github.com/Lightning-AI/lightning/pull/9031))
- Added `InterBatchParallelDataFetcher` ([#9020](https://github.com/Lightning-AI/lightning/pull/9020))
- Added `DataLoaderIterDataFetcher` ([#9020](https://github.com/Lightning-AI/lightning/pull/9020))
- Added `DataFetcher` within `Fit / Evaluation` Loop  ([#9047](https://github.com/Lightning-AI/lightning/pull/9047))
- Added a friendly error message when DDP attempts to spawn new distributed processes with rank > 0 ([#9005](https://github.com/Lightning-AI/lightning/pull/9005))
- Added Rich integration:
    * Added Rich progress bar ([#8929](https://github.com/Lightning-AI/lightning/pull/8929), [#9559](https://github.com/Lightning-AI/lightning/pull/9559))
    * Added Support for iterable datasets ([#9734](https://github.com/Lightning-AI/lightning/pull/9734))
    * Added `RichModelSummary` callback ([#9546](https://github.com/Lightning-AI/lightning/pull/9546))
    * Added `configure_columns` method to `RichProgressBar` ([#10288](https://github.com/Lightning-AI/lightning/pull/10288))
    * Added `leave` argument to `RichProgressBar` ([#10301](https://github.com/Lightning-AI/lightning/pull/10301))
- Added input validation logic for precision ([#9080](https://github.com/Lightning-AI/lightning/pull/9080))
- Added support for CPU AMP autocast ([#9084](https://github.com/Lightning-AI/lightning/pull/9084))
- Added `on_exception` callback hook ([#9183](https://github.com/Lightning-AI/lightning/pull/9183))
- Added a warning to DeepSpeed when inferring batch size ([#9221](https://github.com/Lightning-AI/lightning/pull/9221))
- Added `ModelSummary` callback ([#9344](https://github.com/Lightning-AI/lightning/pull/9344))
- Added `log_images`, `log_text` and `log_table` to `WandbLogger` ([#9545](https://github.com/Lightning-AI/lightning/pull/9545))
- Added `PL_RECONCILE_PROCESS` environment variable to enable process reconciliation regardless of cluster environment settings ([#9389](https://github.com/Lightning-AI/lightning/pull/9389))
- Added `get_device_stats` to the Accelerator interface and added its implementation for GPU and TPU ([#9586](https://github.com/Lightning-AI/lightning/pull/9586))
- Added a warning when an unknown key is encountered in the optimizer configuration, and when `OneCycleLR` is used with `"interval": "epoch"` ([#9666](https://github.com/Lightning-AI/lightning/pull/9666))
- Added `DeviceStatsMonitor` callback ([#9712](https://github.com/Lightning-AI/lightning/pull/9712))
- Added `enable_progress_bar` to the Trainer constructor ([#9664](https://github.com/Lightning-AI/lightning/pull/9664))
- Added `pl_legacy_patch` load utility for loading old checkpoints that have pickled legacy Lightning attributes ([#9166](https://github.com/Lightning-AI/lightning/pull/9166))
- Added support for `torch.use_deterministic_algorithms` ([#9121](https://github.com/Lightning-AI/lightning/pull/9121))
- Added automatic parameters tying for TPUs ([#9525](https://github.com/Lightning-AI/lightning/pull/9525))
- Added support for `torch.autograd.set_detect_anomaly` through `Trainer` constructor argument `detect_anomaly` ([#9848](https://github.com/Lightning-AI/lightning/pull/9848))
- Added `enable_model_summary` flag to Trainer ([#9699](https://github.com/Lightning-AI/lightning/pull/9699))
- Added `strategy` argument to Trainer ([#8597](https://github.com/Lightning-AI/lightning/pull/8597))
- Added `init_meta_context`, `materialize_module` utilities ([#9920](https://github.com/Lightning-AI/lightning/pull/9920))
- Added `TPUPrecisionPlugin` ([#10020](https://github.com/Lightning-AI/lightning/pull/#10020))
- Added `torch.bfloat16` support:
  * Added bfloat16 support for Lightning Trainer ([#9049](https://github.com/Lightning-AI/lightning/pull/9049))
  * Renamed `TPUHalfPrecisionPlugin` to `TPUBf16PrecisionPlugin` ([#10026](https://github.com/Lightning-AI/lightning/pull/10026))
  * Default to `precision=bf16` on CPU when `precision=16` is passed ([#10033](https://github.com/Lightning-AI/lightning/pull/10033))
  * Added support for `torch.autocast` ([#10053](https://github.com/Lightning-AI/lightning/pull/10053))
- Added `kfold` example for loop customization ([#9965](https://github.com/Lightning-AI/lightning/pull/9965))
- LightningLite:
    * Added `PrecisionPlugin.forward_context`, making it the default implementation for all `{train,val,test,predict}_step_context()` methods ([#9988](https://github.com/Lightning-AI/lightning/pull/9988))
    * Added `DDPSpawnPlugin.spawn()` for spawning new processes of a given function ([#10018](https://github.com/Lightning-AI/lightning/pull/10018), [#10022](https://github.com/Lightning-AI/lightning/pull/10022))
    * Added `TrainingTypePlugin.{_setup_model, _setup_optimizer}` methods ([#9994](https://github.com/Lightning-AI/lightning/pull/9994), [#10064](https://github.com/Lightning-AI/lightning/pull/10064))
    * Implemented `DataParallelPlugin._setup_model` ([#10010](https://github.com/Lightning-AI/lightning/pull/10010))
    * Implemented `DeepSpeedPlugin._setup_model_and_optimizers` ([#10009](https://github.com/Lightning-AI/lightning/pull/10009), [#10064](https://github.com/Lightning-AI/lightning/pull/10064))
    * Implemented `{DDPShardedPlugin,DDPShardedSpawnPlugin}._setup_model_and_optimizers` ([#10028](https://github.com/Lightning-AI/lightning/pull/10028), [#10064](https://github.com/Lightning-AI/lightning/pull/10064))
    * Added optional `model` argument to the `optimizer_step` methods in accelerators and plugins ([#10023](https://github.com/Lightning-AI/lightning/pull/10023))
    * Updated precision attributes in `DeepSpeedPlugin` ([#10164](https://github.com/Lightning-AI/lightning/pull/10164))
    * Added the ability to return a result from rank 0 in `DDPSpawnPlugin.spawn` ([#10162](https://github.com/Lightning-AI/lightning/pull/10162))
    * Added `pytorch_lightning.lite` package ([#10175](https://github.com/Lightning-AI/lightning/pull/10175))
    * Added `LightningLite` documentation ([#10043](https://github.com/Lightning-AI/lightning/pull/10043))
    * Added `LightningLite` examples ([#9987](https://github.com/Lightning-AI/lightning/pull/9987))
    * Make the `_LiteDataLoader` an iterator and add supports for custom dataloader ([#10279](https://github.com/Lightning-AI/lightning/pull/10279))
- Added `use_omegaconf` argument to `save_hparams_to_yaml` plugin ([#9170](https://github.com/Lightning-AI/lightning/pull/9170))
- Added `ckpt_path` argument for `Trainer.fit()` ([#10061](https://github.com/Lightning-AI/lightning/pull/10061))
- Added `auto_device_count` method to `Accelerators` ([#10222](https://github.com/Lightning-AI/lightning/pull/10222))
- Added support for `devices="auto"` ([#10264](https://github.com/Lightning-AI/lightning/pull/10264))
- Added a `filename` argument in `ModelCheckpoint.format_checkpoint_name` ([#9818](https://github.com/Lightning-AI/lightning/pull/9818))
- Added support for empty `gpus` list to run on CPU ([#10246](https://github.com/Lightning-AI/lightning/pull/10246))
- Added a warning if multiple batch sizes are found from ambiguous batch ([#10247](https://github.com/Lightning-AI/lightning/pull/10247))

### Changed

- Trainer now raises a `MisconfigurationException` when its methods are called with `ckpt_path="best"` but a checkpoint callback isn't configured ([#9841](https://github.com/Lightning-AI/lightning/pull/9841))
- Setting `Trainer(accelerator="ddp_cpu")` now does not spawn a subprocess if `num_processes` is kept `1` along with `num_nodes > 1` ([#9603](https://github.com/Lightning-AI/lightning/pull/9603))
- Module imports are now catching `ModuleNotFoundError` instead of `ImportError` ([#9867](https://github.com/Lightning-AI/lightning/pull/9867))
- `pytorch_lightning.loggers.neptune.NeptuneLogger` is now consistent with the new [neptune-client](https://github.com/neptune-ai/neptune-client) API; the old [neptune-client](https://github.com/neptune-ai/neptune-client) API is supported by `NeptuneClient` from the [neptune-contrib](https://github.com/neptune-ai/neptune-contrib) repo ([#6867](https://github.com/Lightning-AI/lightning/pull/6867))
- Parsing of `enums` type hyperparameters to be saved in the `haprams.yaml` file by TensorBoard and CSV loggers has been fixed and made in line with how OmegaConf parses it ([#9170](https://github.com/Lightning-AI/lightning/pull/9170))
- Parsing of the `gpus` Trainer argument has changed: `gpus="n"` (str) no longer selects the GPU index n and instead selects the first n devices ([#8770](https://github.com/Lightning-AI/lightning/pull/8770))
- `iteration_count` and other index attributes in the loops has been replaced with progress dataclasses ([#8477](https://github.com/Lightning-AI/lightning/pull/8477))
- The `trainer.lightning_module` reference is now properly set at the very beginning of a run ([#8536](https://github.com/Lightning-AI/lightning/pull/8536))
- The model weights now get loaded in all cases when the checkpoint path gets provided in validate/test/predict, regardless of whether the model instance is provided or not ([#8352](https://github.com/Lightning-AI/lightning/pull/8352))
- The `Trainer` functions `reset_{train,val,test,predict}_dataloader`, `reset_train_val_dataloaders`, and `request_dataloader` `model` argument is now optional ([#8536](https://github.com/Lightning-AI/lightning/pull/8536))
- Saved checkpoints will no longer use the type of a `Callback` as the key to avoid issues with unpickling ([#6886](https://github.com/Lightning-AI/lightning/pull/6886))
- Improved string conversion for `ResultCollection` ([#8622](https://github.com/Lightning-AI/lightning/pull/8622))
- `LightningCLI` changes:
    * `LightningCLI.init_parser` now returns the parser instance ([#8721](https://github.com/Lightning-AI/lightning/pull/8721))
    * `LightningCLI.add_core_arguments_to_parser`, `LightningCLI.parse_arguments` now take a `parser` argument ([#8721](https://github.com/Lightning-AI/lightning/pull/8721))
    * `LightningCLI.instantiate_trainer` now takes a config and a list of callbacks ([#8721](https://github.com/Lightning-AI/lightning/pull/8721))
    * Split `LightningCLI.add_core_arguments_to_parser` into `LightningCLI.add_default_arguments_to_parser` + `LightningCLI.add_core_arguments_to_parser` ([#8721](https://github.com/Lightning-AI/lightning/pull/8721))
- The accelerator and training type plugin `setup` hooks no longer have a `model` argument ([#8536](https://github.com/Lightning-AI/lightning/pull/8536))
- The accelerator and training type plugin `update_global_step` hook has been removed ([#8856](https://github.com/Lightning-AI/lightning/pull/8856))
- The coverage of `self.log`-ing in any `LightningModule` or `Callback` hook has been improved ([#8498](https://github.com/Lightning-AI/lightning/pull/8498))
- `self.log`-ing without a `Trainer` reference now raises a warning instead of an exception ([#9733](https://github.com/Lightning-AI/lightning/pull/9733))
- Removed restrictions in the Trainer that loggers can only log from rank 0; the existing logger behavior has not changed ([#8608](https://github.com/Lightning-AI/lightning/pull/8608))
- `Trainer.request_dataloader` now takes a `RunningStage` enum instance ([#8858](https://github.com/Lightning-AI/lightning/pull/8858))
- Changed `rank_zero_warn` to `NotImplementedError` in the `{train, val, test, predict}_dataloader` hooks that `Lightning(Data)Module` uses ([#9161](https://github.com/Lightning-AI/lightning/pull/9161))
- Moved `block_ddp_sync_behaviour` out of `TrainingBatchLoop` to loop utilities ([#9192](https://github.com/Lightning-AI/lightning/pull/9192))
- Executing the `optimizer_closure` is now required when overriding the `optimizer_step` hook ([#9360](https://github.com/Lightning-AI/lightning/pull/9360))
- Changed logging of `LightningModule` and `LightningDataModule` hyperparameters to raise an exception only if there are colliding keys with different values ([#9496](https://github.com/Lightning-AI/lightning/pull/9496))
- `seed_everything` now fails when an invalid seed value is passed instead of selecting a random seed ([#8787](https://github.com/Lightning-AI/lightning/pull/8787))
- The Trainer now calls `TrainingTypePlugin` collective APIs directly instead of going through the Accelerator reference ([#9677](https://github.com/Lightning-AI/lightning/pull/9677), [#9901](https://github.com/Lightning-AI/lightning/pull/9901))
- The tuner now uses a unique filename to save a temporary checkpoint ([#9682](https://github.com/Lightning-AI/lightning/pull/9682))
- Changed `HorovodPlugin.all_gather` to return a `torch.Tensor` instead of a list ([#9696](https://github.com/Lightning-AI/lightning/pull/9696))
- Changed Trainer connectors to be protected attributes:
    * Configuration Validator ([#9779](https://github.com/Lightning-AI/lightning/pull/9779))
- The `current_epoch` and `global_step` attributes now get restored irrespective of the Trainer task ([#9413](https://github.com/Lightning-AI/lightning/pull/9413))
- Trainer now raises an exception when requesting `amp_level` with native `amp_backend` ([#9755](https://github.com/Lightning-AI/lightning/pull/9755))
- Update the logic to check for accumulation steps with deepspeed ([#9826](https://github.com/Lightning-AI/lightning/pull/9826))
- `pytorch_lightning.utilities.grads.grad_norm` now raises an exception if parameter `norm_type <= 0` ([#9765](https://github.com/Lightning-AI/lightning/pull/9765))
- Updated error message for interactive incompatible plugins ([#9896](https://github.com/Lightning-AI/lightning/pull/9896))
- Moved the `optimizer_step` and `clip_gradients` hook from the `Accelerator` and `TrainingTypePlugin` into the `PrecisionPlugin` ([#10143](https://github.com/Lightning-AI/lightning/pull/10143), [#10029](https://github.com/Lightning-AI/lightning/pull/10029))
- `NativeMixedPrecisionPlugin` and its subclasses now take an optional `GradScaler` instance ([#10055](https://github.com/Lightning-AI/lightning/pull/10055))
- Trainer is now raising a `MisconfigurationException` instead of a warning if `Trainer.{validate/test}` is missing required methods ([#10016](https://github.com/Lightning-AI/lightning/pull/10016))
- Changed default value of the `max_steps` Trainer argument from `None` to -1 ([#9460](https://github.com/Lightning-AI/lightning/pull/9460))
- LightningModule now raises an error when calling `log(on_step=False, on_epoch=False)` ([#10227](https://github.com/Lightning-AI/lightning/pull/10227))
- Quantization aware training observers are now disabled by default during validating/testing/predicting stages ([#8540](https://github.com/Lightning-AI/lightning/pull/8540))
- Raised `MisconfigurationException` when total length of `dataloader` across ranks is zero, and give warning when total length is non-zero, but only local rank length is zero. ([#9827](https://github.com/Lightning-AI/lightning/pull/9827))
- Changed the model size calculation using `ByteCounter` ([#10123](https://github.com/Lightning-AI/lightning/pull/10123))
- Enabled `on_load_checkpoint` for `LightningDataModule` for all `trainer_fn` ([#10238](https://github.com/Lightning-AI/lightning/pull/10238))
- Allowed separate config files for parameters with class type when LightningCLI is in `subclass_mode=False` ([#10286](https://github.com/Lightning-AI/lightning/pull/10286))

### Deprecated

- Deprecated Trainer argument `terminate_on_nan` in favor of `detect_anomaly`([#9175](https://github.com/Lightning-AI/lightning/pull/9175))
- Deprecated `Trainer.terminate_on_nan` public attribute access ([#9849](https://github.com/Lightning-AI/lightning/pull/9849))
- Deprecated `LightningModule.summarize()` in favor of `pytorch_lightning.utilities.model_summary.summarize()` ([#8513](https://github.com/Lightning-AI/lightning/pull/8513))
- Deprecated `LightningModule.model_size` ([#8343](https://github.com/Lightning-AI/lightning/pull/8343))
- Deprecated `DataModule` properties: `train_transforms`, `val_transforms`, `test_transforms`, `size`, `dims` ([#8851](https://github.com/Lightning-AI/lightning/pull/8851))
- Deprecated `add_to_queue`, `get_from_queue` from `LightningModule` in favor of corresponding methods in the `DDPSpawnPlugin` ([#9118](https://github.com/Lightning-AI/lightning/pull/9118))
- Deprecated `LightningModule.get_progress_bar_dict` and `Trainer.progress_bar_dict` in favor of `pytorch_lightning.callbacks.progress.base.get_standard_metrics` and `ProgressBarBase.get_metrics` ([#8985](https://github.com/Lightning-AI/lightning/pull/8985))
- Deprecated `prepare_data_per_node` flag on Trainer and set it as a property of `DataHooks`, accessible in the `LightningModule` and `LightningDataModule` ([#8958](https://github.com/Lightning-AI/lightning/pull/8958))
- Deprecated the `TestTubeLogger` ([#9065](https://github.com/Lightning-AI/lightning/pull/9065))
- Deprecated `on_{train/val/test/predict}_dataloader()` from `LightningModule` and `LightningDataModule` ([#9098](https://github.com/Lightning-AI/lightning/pull/9098))
- Deprecated `on_keyboard_interrupt` callback hook in favor of new `on_exception` hook ([#9260](https://github.com/Lightning-AI/lightning/pull/9260))
- Deprecated passing `process_position` to the `Trainer` constructor in favor of adding the `ProgressBar` callback with `process_position` directly to the list of callbacks ([#9222](https://github.com/Lightning-AI/lightning/pull/9222))
- Deprecated passing `flush_logs_every_n_steps` as a Trainer argument, instead pass it to the logger init if supported ([#9366](https://github.com/Lightning-AI/lightning/pull/9366))
- Deprecated `LightningLoggerBase.close`, `LoggerCollection.close` in favor of `LightningLoggerBase.finalize`, `LoggerCollection.finalize` ([#9422](https://github.com/Lightning-AI/lightning/pull/9422))
- Deprecated passing `progress_bar_refresh_rate` to the `Trainer` constructor in favor of adding the `ProgressBar` callback with `refresh_rate` directly to the list of callbacks, or passing `enable_progress_bar=False` to disable the progress bar ([#9616](https://github.com/Lightning-AI/lightning/pull/9616))
- Deprecated `LightningDistributed` and moved the broadcast logic to `DDPPlugin` and `DDPSpawnPlugin` directly ([#9691](https://github.com/Lightning-AI/lightning/pull/9691))
- Deprecated passing `stochastic_weight_avg` to the `Trainer` constructor in favor of adding the `StochasticWeightAveraging` callback directly to the list of callbacks ([#8989](https://github.com/Lightning-AI/lightning/pull/8989))
- Deprecated Accelerator collective API `barrier`, `broadcast`, and `all_gather` in favor of calling the `TrainingTypePlugin` collective API directly ([#9677](https://github.com/Lightning-AI/lightning/pull/9677))
- Deprecated `checkpoint_callback` from the `Trainer` constructor in favor of `enable_checkpointing` ([#9754](https://github.com/Lightning-AI/lightning/pull/9754))
- Deprecated the `LightningModule.on_post_move_to_device` method ([#9525](https://github.com/Lightning-AI/lightning/pull/9525))
- Deprecated `pytorch_lightning.core.decorators.parameter_validation` in favor of `pytorch_lightning.utilities.parameter_tying.set_shared_parameters` ([#9525](https://github.com/Lightning-AI/lightning/pull/9525))
- Deprecated passing `weights_summary` to the `Trainer` constructor in favor of adding the `ModelSummary` callback with `max_depth` directly to the list of callbacks ([#9699](https://github.com/Lightning-AI/lightning/pull/9699))
- Deprecated `log_gpu_memory`, `gpu_metrics`, and util funcs in favor of `DeviceStatsMonitor` callback ([#9921](https://github.com/Lightning-AI/lightning/pull/9921))
- Deprecated `GPUStatsMonitor` and `XLAStatsMonitor` in favor of `DeviceStatsMonitor` callback ([#9924](https://github.com/Lightning-AI/lightning/pull/9924))
- Deprecated setting `Trainer(max_steps=None)`; To turn off the limit, set `Trainer(max_steps=-1)` (default) ([#9460](https://github.com/Lightning-AI/lightning/pull/9460))
- Deprecated access to the `AcceleratorConnector.is_slurm_managing_tasks` attribute and marked it as protected ([#10101](https://github.com/Lightning-AI/lightning/pull/10101))
- Deprecated access to the `AcceleratorConnector.configure_slurm_ddp` method and marked it as protected ([#10101](https://github.com/Lightning-AI/lightning/pull/10101))
- Deprecated passing `resume_from_checkpoint` to the `Trainer` constructor in favor of `trainer.fit(ckpt_path=)` ([#10061](https://github.com/Lightning-AI/lightning/pull/10061))
- Deprecated `ClusterEnvironment.creates_children()` in favor of `ClusterEnvironment.creates_processes_externally` (property) ([#10106](https://github.com/Lightning-AI/lightning/pull/10106))
- Deprecated `PrecisionPlugin.master_params()` in favor of `PrecisionPlugin.main_params()` ([#10105](https://github.com/Lightning-AI/lightning/pull/10105))
- Deprecated `lr_sch_names` from `LearningRateMonitor` ([#10066](https://github.com/Lightning-AI/lightning/pull/10066))
- Deprecated `ProgressBar` callback in favor of `TQDMProgressBar` ([#10134](https://github.com/Lightning-AI/lightning/pull/10134))

### Removed

- Removed deprecated `metrics` ([#8586](https://github.com/Lightning-AI/lightning/pull/8586/))
- Removed the deprecated `outputs` argument in both the `LightningModule.on_train_epoch_end` and `Callback.on_train_epoch_end` hooks ([#8587](https://github.com/Lightning-AI/lightning/pull/8587))
- Removed the deprecated `TrainerLoggingMixin` class ([#8609](https://github.com/Lightning-AI/lightning/pull/8609))
- Removed the deprecated `TrainerTrainingTricksMixin` class ([#8679](https://github.com/Lightning-AI/lightning/pull/8679))
- Removed the deprecated `optimizer_idx` from `training_step` as an accepted argument in manual optimization ([#8576](https://github.com/Lightning-AI/lightning/pull/8576))
- Removed support for the deprecated `on_save_checkpoint` signature. The hook now takes a `checkpoint` positional parameter ([#8697](https://github.com/Lightning-AI/lightning/pull/8697))
- Removed support for the deprecated `on_load_checkpoint` signature. The hook now takes a `pl_module` positional parameter ([#8697](https://github.com/Lightning-AI/lightning/pull/8697))
- Removed the deprecated `save_function` property in `ModelCheckpoint` ([#8680](https://github.com/Lightning-AI/lightning/pull/8680))
- Removed the deprecated `model` argument from `ModelCheckpoint.save_checkpoint` ([#8688](https://github.com/Lightning-AI/lightning/pull/8688))
- Removed the deprecated `sync_step` argument from `WandbLogger` ([#8763](https://github.com/Lightning-AI/lightning/pull/8763))
- Removed the deprecated `Trainer.truncated_bptt_steps` in favor of `LightningModule.truncated_bptt_steps` ([#8826](https://github.com/Lightning-AI/lightning/pull/8826))
- Removed `LightningModule.write_predictions` and `LightningModule.write_predictions_dict` ([#8850](https://github.com/Lightning-AI/lightning/pull/8850))
- Removed `on_reset_*_dataloader` hooks in TrainingType Plugins and Accelerators ([#8858](https://github.com/Lightning-AI/lightning/pull/8858))
- Removed deprecated `GradInformation` module in favor of `pytorch_lightning.utilities.grads` ([#8831](https://github.com/Lightning-AI/lightning/pull/8831/))
- Removed `TrainingTypePlugin.on_save` and `Accelerator.on_save` ([#9023](https://github.com/Lightning-AI/lightning/pull/9023))
- Removed `{Accelerator,TrainingTypePlugin,PrecisionPlugin}.post_optimizer_step` ([#9746](https://github.com/Lightning-AI/lightning/pull/9746))
- Removed deprecated `connect_precision_plugin` and `connect_training_type_plugin` from `Accelerator` ([#9019](https://github.com/Lightning-AI/lightning/pull/9019))
- Removed `on_train_epoch_end` from `Accelerator` ([#9035](https://github.com/Lightning-AI/lightning/pull/9035))
- Removed `InterBatchProcessor` in favor of `DataLoaderIterDataFetcher` ([#9052](https://github.com/Lightning-AI/lightning/pull/9052))
- Removed `Plugin` in `base_plugin.py` in favor of accessing `TrainingTypePlugin` and `PrecisionPlugin` directly instead ([#9066](https://github.com/Lightning-AI/lightning/pull/9066))
- Removed `teardown` from `ParallelPlugin` ([#8943](https://github.com/Lightning-AI/lightning/pull/8943))
- Removed deprecated `profiled_functions` argument from `PyTorchProfiler` ([#9178](https://github.com/Lightning-AI/lightning/pull/9178))
- Removed deprecated `pytorch_lighting.utilities.argparse_utils` module ([#9166](https://github.com/Lightning-AI/lightning/pull/9166))
- Removed deprecated property `Trainer.running_sanity_check` in favor of `Trainer.sanity_checking` ([#9209](https://github.com/Lightning-AI/lightning/pull/9209))
- Removed deprecated `BaseProfiler.output_filename` arg from it and its descendants in favor of `dirpath` and `filename` ([#9214](https://github.com/Lightning-AI/lightning/pull/9214))
- Removed deprecated property `ModelCheckpoint.period` in favor of `ModelCheckpoint.every_n_epochs` ([#9213](https://github.com/Lightning-AI/lightning/pull/9213))
- Removed deprecated `auto_move_data` decorator ([#9231](https://github.com/Lightning-AI/lightning/pull/9231))
- Removed deprecated property `LightningModule.datamodule` in favor of `Trainer.datamodule` ([#9233](https://github.com/Lightning-AI/lightning/pull/9233))
- Removed deprecated properties `DeepSpeedPlugin.cpu_offload*` in favor of `offload_optimizer`, `offload_parameters` and `pin_memory` ([#9244](https://github.com/Lightning-AI/lightning/pull/9244))
- Removed deprecated property `AcceleratorConnector.is_using_torchelastic` in favor of `TorchElasticEnvironment.is_using_torchelastic()` ([#9729](https://github.com/Lightning-AI/lightning/pull/9729))
- Removed `pytorch_lightning.utilities.debugging.InternalDebugger` ([#9680](https://github.com/Lightning-AI/lightning/pull/9680))
- Removed `call_configure_sharded_model_hook` property from `Accelerator` and `TrainingTypePlugin` ([#9612](https://github.com/Lightning-AI/lightning/pull/9612))
- Removed `TrainerProperties` mixin and moved property definitions directly into `Trainer` ([#9495](https://github.com/Lightning-AI/lightning/pull/9495))
- Removed a redundant warning with `ModelCheckpoint(monitor=None)` callback ([#9875](https://github.com/Lightning-AI/lightning/pull/9875))
- Remove `epoch` from `trainer.logged_metrics` ([#9904](https://github.com/Lightning-AI/lightning/pull/9904))
- Remove deprecated `distributed_backend` from `Trainer` ([#10017](https://github.com/Lightning-AI/lightning/pull/10017))
- Removed `process_idx` from the `{DDPSpawnPlugin,TPUSpawnPlugin}.new_process` methods ([#10022](https://github.com/Lightning-AI/lightning/pull/10022))
- Removed automatic patching of `{train,val,test,predict}_dataloader()` on the `LightningModule` ([#9764](https://github.com/Lightning-AI/lightning/pull/9764))
- Removed `pytorch_lightning.trainer.connectors.OptimizerConnector` ([#10120](https://github.com/Lightning-AI/lightning/pull/10120))

### Fixed

- Fixed ImageNet evaluation in example ([#10179](https://github.com/Lightning-AI/lightning/pull/10179))
- Fixed an issue with logger outputs not being finalized correctly after prediction runs ([#8685](https://github.com/Lightning-AI/lightning/pull/8685))
- Fixed `move_metrics_to_cpu` moving the loss to CPU while training on device ([#9308](https://github.com/Lightning-AI/lightning/pull/9308))
- Fixed incorrect main progress bar indicator when resuming training mid-epoch ([#9310](https://github.com/Lightning-AI/lightning/pull/9310))
- Fixed an issue with freeing memory of datafetchers during teardown ([#9387](https://github.com/Lightning-AI/lightning/pull/9387))
- Fixed a bug where the training step output needed to be `deepcopy`-ed ([#9349](https://github.com/Lightning-AI/lightning/pull/9349))
- Fixed an issue with freeing memory allocated by the data iterators in `Loop.on_run_end` ([#9386](https://github.com/Lightning-AI/lightning/pull/9386), [#9915](https://github.com/Lightning-AI/lightning/pull/9915))
- Fixed `BasePredictionWriter` not returning the batch indices in a non-distributed setting ([#9432](https://github.com/Lightning-AI/lightning/pull/9432))
- Fixed an error when running in XLA environments with no TPU attached ([#9572](https://github.com/Lightning-AI/lightning/pull/9572))
- Fixed check on torchmetrics logged whose `compute()` output is a multielement tensor ([#9582](https://github.com/Lightning-AI/lightning/pull/9582))
- Fixed gradient accumulation for `DDPShardedPlugin` ([#9122](https://github.com/Lightning-AI/lightning/pull/9122))
- Fixed missing DeepSpeed distributed call ([#9540](https://github.com/Lightning-AI/lightning/pull/9540))
- Fixed an issue with wrapped LightningModule during evaluation; The LightningModule no longer gets wrapped with data-parallel modules when not fitting in `DDPPlugin`, `DDPSpawnPlugin`, `DDPShardedPlugin`, `DDPSpawnShardedPlugin` ([#9096](https://github.com/Lightning-AI/lightning/pull/9096))
- Fixed `trainer.accumulate_grad_batches` to be an int on init. The default value for it is now `None` inside Trainer ([#9652](https://github.com/Lightning-AI/lightning/pull/9652))
- Fixed `broadcast` in `DDPPlugin` and `DDPSpawnPlugin` to respect the `src` input ([#9691](https://github.com/Lightning-AI/lightning/pull/9691))
- Fixed `self.log(on_epoch=True, reduce_fx=sum))` for the `on_batch_start` and `on_train_batch_start` hooks ([#9791](https://github.com/Lightning-AI/lightning/pull/9791))
- Fixed `self.log(on_epoch=True)` for the `on_batch_start` and `on_train_batch_start` hooks ([#9780](https://github.com/Lightning-AI/lightning/pull/9780))
- Fixed restoring training state during `Trainer.fit` only ([#9413](https://github.com/Lightning-AI/lightning/pull/9413))
- Fixed DeepSpeed and Lightning both calling the scheduler ([#9788](https://github.com/Lightning-AI/lightning/pull/9788))
- Fixed missing arguments when saving hyperparameters from the parent class but not from the child class ([#9800](https://github.com/Lightning-AI/lightning/pull/9800))
- Fixed DeepSpeed GPU device IDs ([#9847](https://github.com/Lightning-AI/lightning/pull/9847))
- Reset `val_dataloader` in `tuner/batch_size_scaling` ([#9857](https://github.com/Lightning-AI/lightning/pull/9857))
- Fixed use of `LightningCLI` in computer_vision_fine_tuning.py example ([#9934](https://github.com/Lightning-AI/lightning/pull/9934))
- Fixed issue with non-init dataclass fields in `apply_to_collection` ([#9963](https://github.com/Lightning-AI/lightning/pull/9963))
- Reset `val_dataloader` in `tuner/batch_size_scaling` for binsearch ([#9975](https://github.com/Lightning-AI/lightning/pull/9975))
- Fixed logic to check for spawn in dataloader `TrainerDataLoadingMixin._worker_check` ([#9902](https://github.com/Lightning-AI/lightning/pull/9902))
- Fixed `train_dataloader` getting loaded twice when resuming from a checkpoint during `Trainer.fit()` ([#9671](https://github.com/Lightning-AI/lightning/pull/9671))
- Fixed `LearningRateMonitor` logging with multiple param groups optimizer with no scheduler ([#10044](https://github.com/Lightning-AI/lightning/pull/10044))
- Fixed undesired side effects being caused by `Trainer` patching dataloader methods on the `LightningModule` ([#9764](https://github.com/Lightning-AI/lightning/pull/9764))
- Fixed gradients not being unscaled when clipping or logging the gradient norm ([#9287](https://github.com/Lightning-AI/lightning/pull/9287))
- Fixed `on_before_optimizer_step` getting called before the optimizer closure (including backward) has run ([#10167](https://github.com/Lightning-AI/lightning/pull/10167))
- Fixed monitor value in `ModelCheckpoint` getting moved to the wrong device in a special case where it becomes NaN ([#10118](https://github.com/Lightning-AI/lightning/pull/10118))
- Fixed creation of `dirpath` in `BaseProfiler` if it doesn't exist ([#10073](https://github.com/Lightning-AI/lightning/pull/10073))
- Fixed incorrect handling of sigterm ([#10189](https://github.com/Lightning-AI/lightning/pull/10189))
- Fixed bug where `log(on_step=True, on_epoch=True, sync_dist=True)` wouldn't reduce the value on step ([#10227](https://github.com/Lightning-AI/lightning/pull/10227))
- Fixed an issue with `pl.utilities.seed.reset_seed` converting the `PL_SEED_WORKERS` environment variable to `bool` ([#10099](https://github.com/Lightning-AI/lightning/pull/10099))
- Fixed iterating over a logger collection when `fast_dev_run > 0` ([#10232](https://github.com/Lightning-AI/lightning/pull/10232))
- Fixed `batch_size` in `ResultCollection` not being reset to 1 on epoch end ([#10242](https://github.com/Lightning-AI/lightning/pull/10242))
- Fixed `distrib_type` not being set when training plugin instances are being passed to the Trainer ([#10251](https://github.com/Lightning-AI/lightning/pull/10251))


## [1.4.9] - 2021-09-30

- Fixed `lr_find` to generate same results on multiple calls ([#9704](https://github.com/Lightning-AI/lightning/pull/9704))
- Fixed `reset` metrics on validation epoch end ([#9717](https://github.com/Lightning-AI/lightning/pull/9717))
- Fixed input validation for `gradient_clip_val`, `gradient_clip_algorithm`, `track_grad_norm` and `terminate_on_nan` Trainer arguments ([#9595](https://github.com/Lightning-AI/lightning/pull/9595))
- Reset metrics before each task starts ([#9410](https://github.com/Lightning-AI/lightning/pull/9410))


## [1.4.8] - 2021-09-22

- Fixed error reporting in DDP process reconciliation when processes are launched by an external agent ([#9389](https://github.com/Lightning-AI/lightning/pull/9389))
- Added PL_RECONCILE_PROCESS environment variable to enable process reconciliation regardless of cluster environment settings ([#9389](https://github.com/Lightning-AI/lightning/pull/9389))
- Fixed `add_argparse_args` raising `TypeError` when args are typed as `typing.Generic` in Python 3.6 ([#9554](https://github.com/Lightning-AI/lightning/pull/9554))
- Fixed back-compatibility for saving hyperparameters from a single container and inferring its argument name by reverting [#9125](https://github.com/Lightning-AI/lightning/pull/9125) ([#9642](https://github.com/Lightning-AI/lightning/pull/9642))


## [1.4.7] - 2021-09-14

- Fixed logging of nan parameters ([#9364](https://github.com/Lightning-AI/lightning/pull/9364))
- Fixed `replace_sampler` missing the batch size under specific conditions ([#9367](https://github.com/Lightning-AI/lightning/pull/9367))
- Pass init args to ShardedDataParallel ([#9483](https://github.com/Lightning-AI/lightning/pull/9483))
- Fixed collision of user argument when using ShardedDDP ([#9512](https://github.com/Lightning-AI/lightning/pull/9512))
- Fixed DeepSpeed crash for RNNs ([#9489](https://github.com/Lightning-AI/lightning/pull/9489))


## [1.4.6] - 2021-09-07

- Fixed an issues with export to ONNX format when a model has multiple inputs ([#8800](https://github.com/Lightning-AI/lightning/pull/8800))
- Removed deprecation warnings being called for `on_{task}_dataloader` ([#9279](https://github.com/Lightning-AI/lightning/pull/9279))
- Fixed save/load/resume from checkpoint for DeepSpeed Plugin (
    [#8397](https://github.com/Lightning-AI/lightning/pull/8397),
    [#8644](https://github.com/Lightning-AI/lightning/pull/8644),
    [#8627](https://github.com/Lightning-AI/lightning/pull/8627))
- Fixed `EarlyStopping` running on train epoch end when `check_val_every_n_epoch>1` is set ([#9156](https://github.com/Lightning-AI/lightning/pull/9156))
- Fixed an issue with logger outputs not being finalized correctly after prediction runs ([#8333](https://github.com/Lightning-AI/lightning/pull/8333))
- Fixed the Apex and DeepSpeed plugin closure running after the `on_before_optimizer_step` hook ([#9288](https://github.com/Lightning-AI/lightning/pull/9288))
- Fixed the Native AMP plugin closure not running with manual optimization ([#9288](https://github.com/Lightning-AI/lightning/pull/9288))
- Fixed bug where data-loading functions where not getting the correct running stage passed ([#8858](https://github.com/Lightning-AI/lightning/pull/8858))
- Fixed intra-epoch evaluation outputs staying in memory when the respective `*_epoch_end` hook wasn't overridden ([#9261](https://github.com/Lightning-AI/lightning/pull/9261))
- Fixed error handling in DDP process reconciliation when `_sync_dir` was not initialized ([#9267](https://github.com/Lightning-AI/lightning/pull/9267))
- Fixed PyTorch Profiler not enabled for manual optimization ([#9316](https://github.com/Lightning-AI/lightning/pull/9316))
- Fixed inspection of other args when a container is specified in `save_hyperparameters` ([#9125](https://github.com/Lightning-AI/lightning/pull/9125))
- Fixed signature of `Timer.on_train_epoch_end` and `StochasticWeightAveraging.on_train_epoch_end` to prevent unwanted deprecation warnings ([#9347](https://github.com/Lightning-AI/lightning/pull/9347))


## [1.4.5] - 2021-08-31

- Fixed reduction using `self.log(sync_dict=True, reduce_fx={mean,max})` ([#9142](https://github.com/Lightning-AI/lightning/pull/9142))
- Fixed not setting a default value for `max_epochs` if `max_time` was specified on the `Trainer` constructor ([#9072](https://github.com/Lightning-AI/lightning/pull/9072))
- Fixed the CometLogger, no longer modifies the metrics in place. Instead creates a copy of metrics before performing any operations ([#9150](https://github.com/Lightning-AI/lightning/pull/9150))
- Fixed `DDP` "CUDA error: initialization error" due to a `copy` instead of `deepcopy` on `ResultCollection` ([#9239](https://github.com/Lightning-AI/lightning/pull/9239))


## [1.4.4] - 2021-08-24

- Fixed a bug in the binary search mode of auto batch size scaling where exception was raised if the first trainer run resulted in OOM ([#8954](https://github.com/Lightning-AI/lightning/pull/8954))
- Fixed a bug causing logging with `log_gpu_memory='min_max'` not working ([#9013](https://github.com/Lightning-AI/lightning/pull/9013))


## [1.4.3] - 2021-08-17

- Fixed plateau scheduler stepping on incomplete epoch ([#8861](https://github.com/Lightning-AI/lightning/pull/8861))
- Fixed infinite loop with `CycleIterator` and multiple loaders ([#8889](https://github.com/Lightning-AI/lightning/pull/8889))
- Fixed `StochasticWeightAveraging` with a list of learning rates not applying them to each param group ([#8747](https://github.com/Lightning-AI/lightning/pull/8747))
- Restore original loaders if replaced by entrypoint ([#8885](https://github.com/Lightning-AI/lightning/pull/8885))
- Fixed lost reference to `_Metadata` object in `ResultMetricCollection` ([#8932](https://github.com/Lightning-AI/lightning/pull/8932))
- Ensure the existence of `DDPPlugin._sync_dir` in `reconciliate_processes` ([#8939](https://github.com/Lightning-AI/lightning/pull/8939))


## [1.4.2] - 2021-08-10

- Fixed recursive call for `apply_to_collection(include_none=False)` ([#8719](https://github.com/Lightning-AI/lightning/pull/8719))
- Fixed truncated backprop through time enablement when set as a property on the LightningModule and not the Trainer ([#8804](https://github.com/Lightning-AI/lightning/pull/8804/))
- Fixed comments and exception message for metrics_to_scalars ([#8782](https://github.com/Lightning-AI/lightning/pull/8782/))
- Fixed typo error in LightningLoggerBase.after_save_checkpoint docstring ([#8737](https://github.com/Lightning-AI/lightning/pull/8737/))


## [1.4.1] - 2021-08-03

- Fixed `trainer.fit_loop.split_idx` always returning `None` ([#8601](https://github.com/Lightning-AI/lightning/pull/8601))
- Fixed references for `ResultCollection.extra` ([#8622](https://github.com/Lightning-AI/lightning/pull/8622))
- Fixed reference issues during epoch end result collection ([#8621](https://github.com/Lightning-AI/lightning/pull/8621))
- Fixed horovod auto-detection when horovod is not installed and the launcher is `mpirun` ([#8610](https://github.com/Lightning-AI/lightning/pull/8610))
- Fixed an issue with `training_step` outputs not getting collected correctly for `training_epoch_end` ([#8613](https://github.com/Lightning-AI/lightning/pull/8613))
- Fixed distributed types support for CPUs ([#8667](https://github.com/Lightning-AI/lightning/pull/8667))
- Fixed a deadlock issue with DDP and torchelastic ([#8655](https://github.com/Lightning-AI/lightning/pull/8655))
- Fixed `accelerator=ddp` choice for CPU ([#8645](https://github.com/Lightning-AI/lightning/pull/8645))


## [1.4.0] - 2021-07-27

### Added

- Added `extract_batch_size` utility and corresponding tests to extract batch dimension from multiple batch types ([#8357](https://github.com/Lightning-AI/lightning/pull/8357/))
- Added support for named parameter groups in `LearningRateMonitor` ([#7987](https://github.com/Lightning-AI/lightning/pull/7987))
- Added `dataclass` support for `pytorch_lightning.utilities.apply_to_collection` ([#7935](https://github.com/Lightning-AI/lightning/pull/7935))
- Added support to `LightningModule.to_torchscript` for saving to custom filesystems with `fsspec` ([#7617](https://github.com/Lightning-AI/lightning/pull/7617))
- Added `KubeflowEnvironment` for use with the `PyTorchJob` operator in Kubeflow
- Added LightningCLI support for config files on object stores ([#7521](https://github.com/Lightning-AI/lightning/pull/7521))
- Added `ModelPruning(prune_on_train_epoch_end=True|False)` to choose when to apply pruning ([#7704](https://github.com/Lightning-AI/lightning/pull/7704))
- Added support for checkpointing based on a provided time interval during training ([#7515](https://github.com/Lightning-AI/lightning/pull/7515))
- Progress tracking
  * Added dataclasses for progress tracking ([#6603](https://github.com/Lightning-AI/lightning/pull/6603),
    [#7574](https://github.com/Lightning-AI/lightning/pull/7574),
    [#8140](https://github.com/Lightning-AI/lightning/pull/8140),
    [#8362](https://github.com/Lightning-AI/lightning/pull/8362))
  * Add `{,load_}state_dict` to the progress tracking dataclasses ([#8140](https://github.com/Lightning-AI/lightning/pull/8140))
  * Connect the progress tracking dataclasses to the loops ([#8244](https://github.com/Lightning-AI/lightning/pull/8244),
    [#8362](https://github.com/Lightning-AI/lightning/pull/8362))
  * Do not reset the progress tracking dataclasses total counters ([#8475](https://github.com/Lightning-AI/lightning/pull/8475))
- Added support for passing a `LightningDataModule` positionally as the second argument to `trainer.{validate,test,predict}` ([#7431](https://github.com/Lightning-AI/lightning/pull/7431))
- Added argument `trainer.predict(ckpt_path)` ([#7430](https://github.com/Lightning-AI/lightning/pull/7430))
- Added `clip_grad_by_value` support for TPUs ([#7025](https://github.com/Lightning-AI/lightning/pull/7025))
- Added support for passing any class to `is_overridden` ([#7918](https://github.com/Lightning-AI/lightning/pull/7918))
- Added `sub_dir` parameter to `TensorBoardLogger` ([#6195](https://github.com/Lightning-AI/lightning/pull/6195))
- Added correct `dataloader_idx` to batch transfer hooks ([#6241](https://github.com/Lightning-AI/lightning/pull/6241))
- Added `include_none=bool` argument to `apply_to_collection` ([#7769](https://github.com/Lightning-AI/lightning/pull/7769))
- Added `apply_to_collections` to apply a function to two zipped collections ([#7769](https://github.com/Lightning-AI/lightning/pull/7769))
- Added `ddp_fully_sharded` support ([#7487](https://github.com/Lightning-AI/lightning/pull/7487))
- Added `should_rank_save_checkpoint` property to Training Plugins ([#7684](https://github.com/Lightning-AI/lightning/pull/7684))
- Added `log_grad_norm` hook to `LightningModule` to customize the logging of gradient norms ([#7873](https://github.com/Lightning-AI/lightning/pull/7873))
- Added `save_config_filename` init argument to `LightningCLI` to ease resolving name conflicts ([#7741](https://github.com/Lightning-AI/lightning/pull/7741))
- Added `save_config_overwrite` init argument to `LightningCLI` to ease overwriting existing config files ([#8059](https://github.com/Lightning-AI/lightning/pull/8059))
- Added reset dataloader hooks to Training Plugins and Accelerators ([#7861](https://github.com/Lightning-AI/lightning/pull/7861))
- Added trainer stage hooks for Training Plugins and Accelerators ([#7864](https://github.com/Lightning-AI/lightning/pull/7864))
- Added the `on_before_optimizer_step` hook ([#8048](https://github.com/Lightning-AI/lightning/pull/8048))
- Added IPU Accelerator ([#7867](https://github.com/Lightning-AI/lightning/pull/7867))
- Fault-tolerant training
    * Added `{,load_}state_dict` to `ResultCollection` ([#7948](https://github.com/Lightning-AI/lightning/pull/7948))
    * Added `{,load_}state_dict` to `Loops` ([#8197](https://github.com/Lightning-AI/lightning/pull/8197))
    * Added `FastForwardSampler` and `CaptureIterableDataset` ([#8307](https://github.com/Lightning-AI/lightning/pull/8307))
    * Set `Loop.restarting=False` at the end of the first iteration ([#8362](https://github.com/Lightning-AI/lightning/pull/8362))
    * Save the loops state with the checkpoint (opt-in) ([#8362](https://github.com/Lightning-AI/lightning/pull/8362))
    * Save a checkpoint to restore the state on exception (opt-in) ([#8362](https://github.com/Lightning-AI/lightning/pull/8362))
    * Added `state_dict` and `load_state_dict` utilities for `CombinedLoader` + utilities for dataloader ([#8364](https://github.com/Lightning-AI/lightning/pull/8364))
- Added `rank_zero_only` to `LightningModule.log` function ([#7966](https://github.com/Lightning-AI/lightning/pull/7966))
- Added `metric_attribute` to `LightningModule.log` function ([#7966](https://github.com/Lightning-AI/lightning/pull/7966))
- Added a warning if `Trainer(log_every_n_steps)` is a value too high for the training dataloader ([#7734](https://github.com/Lightning-AI/lightning/pull/7734))
- Added LightningCLI support for argument links applied on instantiation ([#7895](https://github.com/Lightning-AI/lightning/pull/7895))
- Added LightningCLI support for configurable callbacks that should always be present ([#7964](https://github.com/Lightning-AI/lightning/pull/7964))
- Added DeepSpeed Infinity Support, and updated to DeepSpeed 0.4.0 ([#7234](https://github.com/Lightning-AI/lightning/pull/7234))
- Added support for `torch.nn.UninitializedParameter` in `ModelSummary` ([#7642](https://github.com/Lightning-AI/lightning/pull/7642))
- Added support `LightningModule.save_hyperparameters` when `LightningModule` is a dataclass ([#7992](https://github.com/Lightning-AI/lightning/pull/7992))
- Added support for overriding `optimizer_zero_grad` and `optimizer_step` when using accumulate_grad_batches ([#7980](https://github.com/Lightning-AI/lightning/pull/7980))
- Added `logger` boolean flag to `save_hyperparameters` ([#7960](https://github.com/Lightning-AI/lightning/pull/7960))
- Added support for calling scripts using the module syntax (`python -m package.script`) ([#8073](https://github.com/Lightning-AI/lightning/pull/8073))
- Added support for optimizers and learning rate schedulers to `LightningCLI` ([#8093](https://github.com/Lightning-AI/lightning/pull/8093))
- Added XLA Profiler ([#8014](https://github.com/Lightning-AI/lightning/pull/8014))
- Added `PrecisionPlugin.{pre,post}_backward` ([#8328](https://github.com/Lightning-AI/lightning/pull/8328))
- Added `on_load_checkpoint` and `on_save_checkpoint` hooks to the `PrecisionPlugin` base class ([#7831](https://github.com/Lightning-AI/lightning/pull/7831))
- Added `max_depth` parameter in `ModelSummary` ([#8062](https://github.com/Lightning-AI/lightning/pull/8062))
- Added `XLAStatsMonitor` callback ([#8235](https://github.com/Lightning-AI/lightning/pull/8235))
- Added `restore` function and `restarting` attribute to base `Loop` ([#8247](https://github.com/Lightning-AI/lightning/pull/8247))
- Added support for `save_hyperparameters` in `LightningDataModule` ([#3792](https://github.com/Lightning-AI/lightning/pull/3792))
- Added the `ModelCheckpoint(save_on_train_epoch_end)` to choose when to run the saving logic ([#8389](https://github.com/Lightning-AI/lightning/pull/8389))
- Added `LSFEnvironment` for distributed training with the LSF resource manager `jsrun` ([#5102](https://github.com/Lightning-AI/lightning/pull/5102))
- Added support for `accelerator='cpu'|'gpu'|'tpu'|'ipu'|'auto'` ([#7808](https://github.com/Lightning-AI/lightning/pull/7808))
- Added `tpu_spawn_debug` to plugin registry ([#7933](https://github.com/Lightning-AI/lightning/pull/7933))
- Enabled traditional/manual launching of DDP processes through `LOCAL_RANK` and `NODE_RANK` environment variable assignments ([#7480](https://github.com/Lightning-AI/lightning/pull/7480))
- Added `quantize_on_fit_end` argument to `QuantizationAwareTraining` ([#8464](https://github.com/Lightning-AI/lightning/pull/8464))
- Added experimental support for loop specialization ([#8226](https://github.com/Lightning-AI/lightning/pull/8226))
- Added support for `devices` flag to Trainer ([#8440](https://github.com/Lightning-AI/lightning/pull/8440))
- Added private `prevent_trainer_and_dataloaders_deepcopy` context manager on the `LightningModule` ([#8472](https://github.com/Lightning-AI/lightning/pull/8472))
- Added support for providing callables to the Lightning CLI instead of types ([#8400](https://github.com/Lightning-AI/lightning/pull/8400))

### Changed

- Decoupled device parsing logic from Accelerator connector to Trainer ([#8180](https://github.com/Lightning-AI/lightning/pull/8180))
- Changed the `Trainer`'s `checkpoint_callback` argument to allow only boolean values ([#7539](https://github.com/Lightning-AI/lightning/pull/7539))
- Log epoch metrics before the `on_evaluation_end` hook ([#7272](https://github.com/Lightning-AI/lightning/pull/7272))
- Explicitly disallow calling `self.log(on_epoch=False)` during epoch-only or single-call hooks ([#7874](https://github.com/Lightning-AI/lightning/pull/7874))
- Changed these `Trainer` methods to be protected: `call_setup_hook`, `call_configure_sharded_model`, `pre_dispatch`, `dispatch`, `post_dispatch`, `call_teardown_hook`, `run_train`, `run_sanity_check`, `run_evaluate`, `run_evaluation`, `run_predict`, `track_output_for_epoch_end`
- Changed `metrics_to_scalars` to work with any collection or value ([#7888](https://github.com/Lightning-AI/lightning/pull/7888))
- Changed `clip_grad_norm` to use `torch.nn.utils.clip_grad_norm_` ([#7025](https://github.com/Lightning-AI/lightning/pull/7025))
- Validation is now always run inside the training epoch scope ([#7357](https://github.com/Lightning-AI/lightning/pull/7357))
- `ModelCheckpoint` now runs at the end of the training epoch by default ([#8389](https://github.com/Lightning-AI/lightning/pull/8389))
- `EarlyStopping` now runs at the end of the training epoch by default ([#8286](https://github.com/Lightning-AI/lightning/pull/8286))
- Refactored Loops
    * Moved attributes `global_step`, `current_epoch`, `max/min_steps`, `max/min_epochs`, `batch_idx`, and `total_batch_idx` to TrainLoop ([#7437](https://github.com/Lightning-AI/lightning/pull/7437))
    * Refactored result handling in training loop ([#7506](https://github.com/Lightning-AI/lightning/pull/7506))
    * Moved attributes `hiddens` and `split_idx` to TrainLoop ([#7507](https://github.com/Lightning-AI/lightning/pull/7507))
    * Refactored the logic around manual and automatic optimization inside the optimizer loop ([#7526](https://github.com/Lightning-AI/lightning/pull/7526))
    * Simplified "should run validation" logic ([#7682](https://github.com/Lightning-AI/lightning/pull/7682))
    * Simplified logic for updating the learning rate for schedulers ([#7682](https://github.com/Lightning-AI/lightning/pull/7682))
    * Removed the `on_epoch` guard from the "should stop" validation check ([#7701](https://github.com/Lightning-AI/lightning/pull/7701))
    * Refactored internal loop interface; added new classes `FitLoop`, `TrainingEpochLoop`, `TrainingBatchLoop` ([#7871](https://github.com/Lightning-AI/lightning/pull/7871), [#8077](https://github.com/Lightning-AI/lightning/pull/8077))
    * Removed `pytorch_lightning/trainer/training_loop.py` ([#7985](https://github.com/Lightning-AI/lightning/pull/7985))
    * Refactored evaluation loop interface; added new classes `DataLoaderLoop`, `EvaluationLoop`, `EvaluationEpochLoop` ([#7990](https://github.com/Lightning-AI/lightning/pull/7990), [#8077](https://github.com/Lightning-AI/lightning/pull/8077))
    * Removed `pytorch_lightning/trainer/evaluation_loop.py` ([#8056](https://github.com/Lightning-AI/lightning/pull/8056))
    * Restricted public access to several internal functions ([#8024](https://github.com/Lightning-AI/lightning/pull/8024))
    * Refactored trainer `_run_*` functions and separate evaluation loops ([#8065](https://github.com/Lightning-AI/lightning/pull/8065))
    * Refactored prediction loop interface; added new classes `PredictionLoop`, `PredictionEpochLoop` ([#7700](https://github.com/Lightning-AI/lightning/pull/7700), [#8077](https://github.com/Lightning-AI/lightning/pull/8077))
    * Removed `pytorch_lightning/trainer/predict_loop.py` ([#8094](https://github.com/Lightning-AI/lightning/pull/8094))
    * Moved result teardown to the loops ([#8245](https://github.com/Lightning-AI/lightning/pull/8245))
    * Improve `Loop` API to better handle children `state_dict` and `progress` ([#8334](https://github.com/Lightning-AI/lightning/pull/8334))
- Refactored logging
    * Renamed and moved `core/step_result.py` to `trainer/connectors/logger_connector/result.py` ([#7736](https://github.com/Lightning-AI/lightning/pull/7736))
    * Dramatically simplify the `LoggerConnector` ([#7882](https://github.com/Lightning-AI/lightning/pull/7882))
    * `trainer.{logged,progress_bar,callback}_metrics` are now updated on-demand ([#7882](https://github.com/Lightning-AI/lightning/pull/7882))
    * Completely overhaul the `Result` object in favor of `ResultMetric` ([#7882](https://github.com/Lightning-AI/lightning/pull/7882))
    * Improve epoch-level reduction time and overall memory usage ([#7882](https://github.com/Lightning-AI/lightning/pull/7882))
    * Allow passing `self.log(batch_size=...)` ([#7891](https://github.com/Lightning-AI/lightning/pull/7891))
    * Each of the training loops now keeps its own results collection ([#7891](https://github.com/Lightning-AI/lightning/pull/7891))
    * Remove `EpochResultStore` and `HookResultStore` in favor of `ResultCollection` ([#7909](https://github.com/Lightning-AI/lightning/pull/7909))
    * Remove `MetricsHolder` ([#7909](https://github.com/Lightning-AI/lightning/pull/7909))
- Moved `ignore_scalar_return_in_dp` warning suppression to the DataParallelPlugin class ([#7421](https://github.com/Lightning-AI/lightning/pull/7421/))
- Changed the behaviour when logging evaluation step metrics to no longer append `/epoch_*` to the metric name ([#7351](https://github.com/Lightning-AI/lightning/pull/7351))
- Raised `ValueError` when a `None` value is `self.log`-ed ([#7771](https://github.com/Lightning-AI/lightning/pull/7771))
- Changed `resolve_training_type_plugins` to allow setting `num_nodes` and `sync_batchnorm` from `Trainer` setting ([#7026](https://github.com/Lightning-AI/lightning/pull/7026))
- Default `seed_everything(workers=True)` in the `LightningCLI` ([#7504](https://github.com/Lightning-AI/lightning/pull/7504))
- Changed `model.state_dict()` in `CheckpointConnector` to allow `training_type_plugin` to customize the model's `state_dict()` ([#7474](https://github.com/Lightning-AI/lightning/pull/7474))
- `MLflowLogger` now uses the env variable `MLFLOW_TRACKING_URI` as default tracking URI ([#7457](https://github.com/Lightning-AI/lightning/pull/7457))
- Changed `Trainer` arg and functionality from `reload_dataloaders_every_epoch` to `reload_dataloaders_every_n_epochs` ([#5043](https://github.com/Lightning-AI/lightning/pull/5043))
- Changed `WandbLogger(log_model={True/'all'})` to log models as artifacts ([#6231](https://github.com/Lightning-AI/lightning/pull/6231))
- MLFlowLogger now accepts `run_name` as an constructor argument ([#7622](https://github.com/Lightning-AI/lightning/pull/7622))
- Changed `teardown()` in `Accelerator` to allow `training_type_plugin` to customize `teardown` logic ([#7579](https://github.com/Lightning-AI/lightning/pull/7579))
- `Trainer.fit` now raises an error when using manual optimization with unsupported features such as `gradient_clip_val` or `accumulate_grad_batches` ([#7788](https://github.com/Lightning-AI/lightning/pull/7788))
- Accelerator hooks are called regardless if `LightningModule` overrides the same hooks ([#7826](https://github.com/Lightning-AI/lightning/pull/7826))
- Moved profilers to their own file ([#7822](https://github.com/Lightning-AI/lightning/pull/7822))
- The `on_after_backward` hook is now called on accumulating iterations. Use the `on_before_optimizer_step` hook to mimic the old behaviour ([#8328](https://github.com/Lightning-AI/lightning/pull/8328))
- The mixed precision loss is no longer unscaled before the `on_after_backward` hook. Use the `on_before_optimizer_step` hook to mimic the old behaviour  ([#8328](https://github.com/Lightning-AI/lightning/pull/8328))
- The `TrainingTypePlugin.{pre,post}_backward` hooks no longer take the `optimizer, opt_idx, should_accumulate` arguments ([#8328](https://github.com/Lightning-AI/lightning/pull/8328))
- The `PrecisionPlugin.backward` hooks no longer returns a value ([#8328](https://github.com/Lightning-AI/lightning/pull/8328))
- The `PrecisionPlugin.backward` hooks no longer takes a `should_accumulate` argument ([#8328](https://github.com/Lightning-AI/lightning/pull/8328))
- Added the `on_before_backward` hook ([#7865](https://github.com/Lightning-AI/lightning/pull/7865))
- `LightningCLI` now aborts with a clearer message if config already exists and disables save config during `fast_dev_run`([#7963](https://github.com/Lightning-AI/lightning/pull/7963))
- Saved the `LightningCLI` config on `setup` and only on the main process ([#8017](https://github.com/Lightning-AI/lightning/pull/8017))
- Dropped the `LightningCLI` `ArgumentParser` when pickling ([#8017](https://github.com/Lightning-AI/lightning/pull/8017))
- Skip `broadcast` if distributed not initialized for the spawn plugins ([#8017](https://github.com/Lightning-AI/lightning/pull/8017))
- `Trainer(resume_from_checkpoint=...)` now restores the model directly after `LightningModule.setup()`, which is before `LightningModule.configure_sharded_model()` ([#7652](https://github.com/Lightning-AI/lightning/pull/7652))
- Moved `torch.cuda.set_device()` to enable collective calls earlier in setup ([#8312](https://github.com/Lightning-AI/lightning/pull/8312))
- Used XLA utility API to move data to CPU (Single TPU core) ([#8078](https://github.com/Lightning-AI/lightning/pull/8078))
- Improved error messages in `replace_sampler` when the `DataLoader` attributes are not included in the signature or the signature is missing optional arguments ([#8519](https://github.com/Lightning-AI/lightning/pull/8519))
- Moved `DeviceDtypeModuleMixin` and `HyperparametersMixin` mixin to `core` ([#8396](https://github.com/Lightning-AI/lightning/pull/8396))
- Return the `default_root_dir` as the `log_dir` when the logger is a `LoggerCollection` ([#8187](https://github.com/Lightning-AI/lightning/pull/8187))

### Deprecated

- Deprecated `LightningModule.loaded_optimizer_states_dict` ([#8229](https://github.com/Lightning-AI/lightning/pull/8229))
- Standardized the dataloaders arguments of `trainer.{fit,valdiate,test,tune}` ([#7431](https://github.com/Lightning-AI/lightning/pull/7431))
- Deprecated `DataModule` properties: `has_prepared_data`, `has_setup_fit`, `has_setup_validate`, `has_setup_test`, `has_setup_predict`, `has_teardown_fit`, `has_teardown_validate`, `has_teardown_test`, `has_teardown_predict` ([#7657](https://github.com/Lightning-AI/lightning/pull/7657/))
- Deprecated `TrainerModelHooksMixin` in favor of `pytorch_lightning.utilities.signature_utils` ([#7422](https://github.com/Lightning-AI/lightning/pull/7422))
- Deprecated `num_nodes` and `sync_batchnorm` arguments in `DDPPlugin` and `DDPSpawnPlugin` ([#7026](https://github.com/Lightning-AI/lightning/pull/7026))
- Deprecated `self.log(sync_dist_op)` in favor of `self.log(reduce_fx)`. ([#7891](https://github.com/Lightning-AI/lightning/pull/7891))
- Deprecated `is_overridden(model=...)` in favor of `is_overridden(instance=...)` ([#7918](https://github.com/Lightning-AI/lightning/pull/7918))
- Deprecated automatically detaching returned extras with grads ([#7994](https://github.com/Lightning-AI/lightning/pull/7994))
- Deprecated default value of `monitor` argument in EarlyStopping callback to enforce `monitor` as a required argument ([#7907](https://github.com/Lightning-AI/lightning/pull/7907))
- Deprecated importing `rank_zero_{warn,deprecation}` directly from `pytorch_lightning.utilities.distributed` ([#8085](https://github.com/Lightning-AI/lightning/pull/8085))
- Deprecated the use of `CheckpointConnector.hpc_load()` in favor of `CheckpointConnector.restore()` ([#7652](https://github.com/Lightning-AI/lightning/pull/7652))
- Deprecated `ModelCheckpoint(every_n_val_epochs)` in favor of `ModelCheckpoint(every_n_epochs)` ([#8383](https://github.com/Lightning-AI/lightning/pull/8383))
- Deprecated `DDPPlugin.task_idx` in favor of `DDPPlugin.local_rank` ([#8203](https://github.com/Lightning-AI/lightning/pull/8203))
- Deprecated the `Trainer.train_loop` property in favor of `Trainer.fit_loop` ([#8025](https://github.com/Lightning-AI/lightning/pull/8025))
- Deprecated the `Trainer.disable_validation` property in favor of `not Trainer.enable_validation` ([#8291](https://github.com/Lightning-AI/lightning/pull/8291))
- Deprecated `mode` parameter in `ModelSummary` in favor of `max_depth` ([#8062](https://github.com/Lightning-AI/lightning/pull/8062))
- Deprecated `reload_dataloaders_every_epoch` argument of `Trainer` in favor of `reload_dataloaders_every_n_epochs` ([#5043](https://github.com/Lightning-AI/lightning/pull/5043))
- Deprecated `distributed_backend` argument for `Trainer` ([#8575](https://github.com/Lightning-AI/lightning/pull/8575))

### Removed

- Dropped official support/testing for PyTorch <1.6 ([#8288](https://github.com/Lightning-AI/lightning/pull/8288))
- Removed `ProfilerConnector` ([#7654](https://github.com/Lightning-AI/lightning/pull/7654))
- Pruned deprecated classif. metrics from `pytorch_lightning.metrics.functional.classification` ([#7499](https://github.com/Lightning-AI/lightning/pull/7499))
- Removed deprecated data parallel classes `LightningDataParallel` and `LightningDistributedDataParallel` from `pytorch_lightning.overrides.data_parallel` ([#7510](https://github.com/Lightning-AI/lightning/pull/7510))
- Removed deprecated trainer attributes - `get_model` and `accelerator_backend` ([#7502](https://github.com/Lightning-AI/lightning/pull/7502))
- Removed support for automatically monitoring the `val_loss` key with `ModelCheckpoint`. Pass your `monitor` of choice to the `ModelCheckpoint` instance instead ([#8293](https://github.com/Lightning-AI/lightning/pull/8293))
- Removed support for `self.log(tbptt_reduce_fx)` and `self.log(tbptt_pad_token)`. Please, open a discussion explaining your use-case if you relied on these. ([#7644](https://github.com/Lightning-AI/lightning/pull/7644))
- Removed deprecated utils modules `model_utils`, `warning_utils`, `xla_device_utils` and partially `argparse_utils` ([#7503](https://github.com/Lightning-AI/lightning/pull/7503))
- Removed `RPCPlugin` and `RPCSequentialPlugin`. If you were successfully using these plugins, please open a GitHub discussion about your use case ([#8101](https://github.com/Lightning-AI/lightning/pull/8101))
- Removed deprecated trainer attributes - `on_cpu`, `on_tpu`, `use_tpu`, `on_gpu`, `use_dp`, `use_ddp`, `use_ddp2`, `use_horovod`, `use_single_gpu` ([#7501](https://github.com/Lightning-AI/lightning/pull/7501))
- Removed deprecated `optimizer` argument in `LightningModule.manual_backward()`; Toggling optimizers in manual optimization should be done using `LightningModule.{un}toggle_optimizer()` ([#8287](https://github.com/Lightning-AI/lightning/pull/8287))
- Removed DeepSpeed FP16 Exception as FP32 is now supported ([#8462](https://github.com/Lightning-AI/lightning/pull/8462))
- Removed environment variable `PL_EXP_VERSION` from DDP subprocesses ([7403](https://github.com/Lightning-AI/lightning/pull/7403))

### Fixed

- Fixed the `GPUStatsMonitor` callbacks to use the correct GPU IDs if `CUDA_VISIBLE_DEVICES` set ([#8260](https://github.com/Lightning-AI/lightning/pull/8260))
- Fixed `lr_scheduler` checkpointed state by calling `update_lr_schedulers` before saving checkpoints ([#7877](https://github.com/Lightning-AI/lightning/pull/7877))
- Fixed ambiguous warning when both overfit and train dataloader shuffling are enabled ([#7685](https://github.com/Lightning-AI/lightning/pull/7685))
- Fixed dev debugger memory growing due to tracking events even when disabled ([#7875](https://github.com/Lightning-AI/lightning/pull/7875))
- Fixed `None` loss keys getting added in `training_epoch_end` when using manual optimization and not returning a loss ([#7772](https://github.com/Lightning-AI/lightning/pull/7772))
- Fixed a bug where `precision=64` with `accelerator='ddp_spawn'` would throw a pickle error ([#6924](https://github.com/Lightning-AI/lightning/pull/6924))
- Do not override the existing `epoch` value in `logged_metrics` when already logged by the user ([#7982](https://github.com/Lightning-AI/lightning/pull/7982))
- Support for manual optimization with DeepSpeed ([#7970](https://github.com/Lightning-AI/lightning/pull/7970))
- Fixed `dataloader_idx` argument value when predicting with only one `DataLoader` ([#7941](https://github.com/Lightning-AI/lightning/pull/7941))
- Fixed passing the `stage` argument of `Callback.{setup,teardown}` as a keyword ([#7973](https://github.com/Lightning-AI/lightning/pull/7973))
- Fixed metrics generated during `validation sanity checking` are cleaned on end ([#8171](https://github.com/Lightning-AI/lightning/pull/8171))
- Fixed `log_gpu_memory` metrics not being added to `logging` when nothing else is logged ([#8174](https://github.com/Lightning-AI/lightning/pull/8174))
- Fixed a bug where calling `log` with a `Metric` instance would raise an error if it was a nested attribute of the model ([#8181](https://github.com/Lightning-AI/lightning/pull/8181))
- Fixed a bug where using `precision=64` would cause buffers with complex dtype to be cast to real ([#8208](https://github.com/Lightning-AI/lightning/pull/8208))
- Fixed `is_overridden` returning true for wrapped functions with no changes ([#8296](https://github.com/Lightning-AI/lightning/pull/8296))
- Fixed a bug where `truncated_bptt_steps` would throw an AttributeError when the target RNN has multiple hidden states ([#8145](https://github.com/Lightning-AI/lightning/pull/8145))
- Fixed `self.optimizers()` not returning a single optimizer if it had been wrapped ([#8326](https://github.com/Lightning-AI/lightning/pull/8326))
- Fixed the `on_after_backward` hook not getting called when using manual optimization and no plugins ([#8328](https://github.com/Lightning-AI/lightning/pull/8328))
- Fixed the `LightningModule.backward` hook only getting called with the `apex` plugin when using manual optimization ([#8328](https://github.com/Lightning-AI/lightning/pull/8328))
- Fixed moving batch to device before sending it to the `on_*_batch_start`/`on_*_batch_end` callbacks and model hooks ([#7378](https://github.com/Lightning-AI/lightning/pull/7378))
- Fixed passing a custom `DDPPlugin` when choosing `accelerator="ddp_cpu"` for the accelerator ([#6208](https://github.com/Lightning-AI/lightning/pull/6208))
- Fixed missing call to `LightningModule.untoggle_optimizer` in training loop when running gradient accumulation with multiple optimizers ([#8284](https://github.com/Lightning-AI/lightning/pull/8284))
- Fixed hash of LightningEnum to work with value instead of name ([#8421](https://github.com/Lightning-AI/lightning/pull/8421)).
- Fixed a bug where an extra checkpoint was saved at the end of training if the `val_check_interval` did not align with the number of training batches ([#7724](https://github.com/Lightning-AI/lightning/pull/7724))
- Fixed hash of LightningEnum to work with value instead of name([#8421](https://github.com/Lightning-AI/lightning/pull/8421)).
- Fixed `move_data_to_device` to return the batch if the object `to` function didn't return `self` ([#8433](https://github.com/Lightning-AI/lightning/pull/8433))
- Fixed progress bar updates for Pod Training ([#8258](https://github.com/Lightning-AI/lightning/pull/8258))
- Fixed clearing dataloader references before attaching new dataloaders in consecutive `Trainer.{fit,validate,test,predict}´ runs ([#8442](https://github.com/Lightning-AI/lightning/pull/8442))
- Fixed memory leaks on GPU by moving `optimizer_states`, `ResultCollection.extra`, `ResultMetric` attributes, and `LoggerConnector` metrics to `cpu`. Also, delete the DDP wrapper on `teardown` ([#8490](https://github.com/Lightning-AI/lightning/pull/8490))
- Fixed `SWA` callback using LightningModule `prevent_trainer_and_dataloaders_deepcopy` to avoid OOM ([#8472](https://github.com/Lightning-AI/lightning/pull/8472))
- Fixed `ModelPruning` callback `on_save_checkpoint` to avoid making a `deepcopy` potentially leading to OOM ([#8472](https://github.com/Lightning-AI/lightning/pull/8472))
- Fixed the sampler replacement logic for `DataLoader`s which do not define all `DataLoader` attributes as `__init__` parameters ([#8519](https://github.com/Lightning-AI/lightning/pull/8519))
- Fixed DeepSpeed Windows support ([#8488](https://github.com/Lightning-AI/lightning/pull/8488))
- Fixed DeepSpeed not properly setting the trainer `lr_schedulers` attribute ([#8527](https://github.com/Lightning-AI/lightning/pull/8527))
- Fixed experiment version and log-dir divergence in DDP when using multiple `Trainer` instances in sequence ([7403](https://github.com/Lightning-AI/lightning/pull/7403))
- Enabled manual optimization for TPUs ([#8458](https://github.com/Lightning-AI/lightning/pull/8458))
- Fixed `accumulate_grad_batches` not been recomputed during model reload ([#5334](https://github.com/Lightning-AI/lightning/pull/5334))
- Fixed a `TypeError` when wrapping optimizers in the `HorovodPlugin` and running `Trainer.test` ([#7840](https://github.com/Lightning-AI/lightning/pull/7840))
- Fixed `BackboneFinetuning` restoration ([#8501](https://github.com/Lightning-AI/lightning/pull/8501))
- Fixed `lr_scheduler` with metric (e.g. `torch.optim.lr_scheduler.ReduceLROnPlateau`) when using `automatic_optimization = False` ([#7643](https://github.com/Lightning-AI/lightning/pull/7643))
- Fixed `DeepSpeed` breaking with no schedulers ([#8580](https://github.com/Lightning-AI/lightning/pull/8580))


## [1.3.8] - 2021-07-01

### Fixed

- Fixed a sync deadlock when checkpointing a `LightningModule` that uses a torchmetrics 0.4 `Metric` ([#8218](https://github.com/Lightning-AI/lightning/pull/8218))
- Fixed compatibility TorchMetrics v0.4 ([#8206](https://github.com/Lightning-AI/lightning/pull/8206))
- Added torchelastic check when sanitizing GPUs ([#8095](https://github.com/Lightning-AI/lightning/pull/8095))
- Fixed a DDP info message that was never shown ([#8111](https://github.com/Lightning-AI/lightning/pull/8111))
- Fixed metrics deprecation message at module import level ([#8163](https://github.com/Lightning-AI/lightning/pull/8163))
- Fixed a bug where an infinite recursion would be triggered when using the `BaseFinetuning` callback on a model that contains a `ModuleDict` ([#8170](https://github.com/Lightning-AI/lightning/pull/8170))
- Added a mechanism to detect `deadlock` for `DDP` when only 1 process trigger an `Exception`. The mechanism will `kill the processes` when it happens ([#8167](https://github.com/Lightning-AI/lightning/pull/8167))
- Fixed NCCL error when selecting non-consecutive device ids ([#8165](https://github.com/Lightning-AI/lightning/pull/8165))
- Fixed SWA to also work with `IterableDataset` ([#8172](https://github.com/Lightning-AI/lightning/pull/8172))


## [1.3.7] - 2021-06-22

### Fixed

- Fixed a bug where skipping an optimizer while using amp causes amp to trigger an assertion error ([#7975](https://github.com/Lightning-AI/lightning/pull/7975))
- Fixed deprecation messages not showing due to incorrect stacklevel ([#8002](https://github.com/Lightning-AI/lightning/pull/8002), [#8005](https://github.com/Lightning-AI/lightning/pull/8005))
- Fixed setting a `DistributedSampler` when using a distributed plugin in a custom accelerator ([#7814](https://github.com/Lightning-AI/lightning/pull/7814))
- Improved `PyTorchProfiler` chrome traces names ([#8009](https://github.com/Lightning-AI/lightning/pull/8009))
- Fixed moving the best score to device in `EarlyStopping` callback for TPU devices ([#7959](https://github.com/Lightning-AI/lightning/pull/7959))
- Fixes access to `callback_metrics` in ddp_spawn ([#7916](https://github.com/Lightning-AI/lightning/pull/7916))


## [1.3.6] - 2021-06-15

### Fixed

- Fixed logs overwriting issue for remote filesystems ([#7889](https://github.com/Lightning-AI/lightning/pull/7889))
- Fixed `DataModule.prepare_data` could only be called on the global rank 0 process ([#7945](https://github.com/Lightning-AI/lightning/pull/7945))
- Fixed setting `worker_init_fn` to seed dataloaders correctly when using DDP ([#7942](https://github.com/Lightning-AI/lightning/pull/7942))
- Fixed `BaseFinetuning` callback to properly handle parent modules w/ parameters ([#7931](https://github.com/Lightning-AI/lightning/pull/7931))


## [1.3.5] - 2021-06-08

### Added

- Added warning to Training Step output ([#7779](https://github.com/Lightning-AI/lightning/pull/7779))

### Fixed

- Fixed `LearningRateMonitor` and `BackboneFinetuning` ([#7835](https://github.com/Lightning-AI/lightning/pull/7835))
- Minor improvements to `apply_to_collection` and type signature of `log_dict` ([#7851](https://github.com/Lightning-AI/lightning/pull/7851))
- Fixed docker versions ([#7834](https://github.com/Lightning-AI/lightning/pull/7834))
- Fixed sharded training check for fp16 precision ([#7825](https://github.com/Lightning-AI/lightning/pull/7825))
- Fixed support for torch Module type hints in LightningCLI ([#7807](https://github.com/Lightning-AI/lightning/pull/7807))

### Changed

- Move `training_output` validation to after `train_step_end` ([#7868](https://github.com/Lightning-AI/lightning/pull/7868))


## [1.3.4] - 2021-06-01

### Fixed

- Fixed info message when max training time reached ([#7780](https://github.com/Lightning-AI/lightning/pull/7780))
- Fixed missing `__len__` method to `IndexBatchSamplerWrapper` ([#7681](https://github.com/Lightning-AI/lightning/pull/7681))


## [1.3.3] - 2021-05-27

### Changed

- Changed calling of `untoggle_optimizer(opt_idx)` out of the closure function ([#7563](https://github.com/Lightning-AI/lightning/pull/7563))

### Fixed

- Fixed `ProgressBar` pickling after calling `trainer.predict` ([#7608](https://github.com/Lightning-AI/lightning/pull/7608))
- Fixed broadcasting in multi-node, multi-gpu DDP using torch 1.7 ([#7592](https://github.com/Lightning-AI/lightning/pull/7592))
- Fixed dataloaders are not reset when tuning the model ([#7566](https://github.com/Lightning-AI/lightning/pull/7566))
- Fixed print errors in `ProgressBar` when `trainer.fit` is not called ([#7674](https://github.com/Lightning-AI/lightning/pull/7674))
- Fixed global step update when the epoch is skipped ([#7677](https://github.com/Lightning-AI/lightning/pull/7677))
- Fixed training loop total batch counter when accumulate grad batches was enabled ([#7692](https://github.com/Lightning-AI/lightning/pull/7692))


## [1.3.2] - 2021-05-18

### Changed

- `DataModule`s now avoid duplicate `{setup,teardown,prepare_data}` calls for the same stage ([#7238](https://github.com/Lightning-AI/lightning/pull/7238))

### Fixed

- Fixed parsing of multiple training dataloaders ([#7433](https://github.com/Lightning-AI/lightning/pull/7433))
- Fixed recursive passing of `wrong_type` keyword argument in `pytorch_lightning.utilities.apply_to_collection` ([#7433](https://github.com/Lightning-AI/lightning/pull/7433))
- Fixed setting correct `DistribType` for `ddp_cpu` (spawn) backend ([#7492](https://github.com/Lightning-AI/lightning/pull/7492))
- Fixed incorrect number of calls to LR scheduler when `check_val_every_n_epoch > 1` ([#7032](https://github.com/Lightning-AI/lightning/pull/7032))


## [1.3.1] - 2021-05-11

### Fixed

- Fixed DeepSpeed with IterableDatasets ([#7362](https://github.com/Lightning-AI/lightning/pull/7362))
- Fixed `Trainer.current_epoch` not getting restored after tuning ([#7434](https://github.com/Lightning-AI/lightning/pull/7434))
- Fixed local rank displayed in console log ([#7395](https://github.com/Lightning-AI/lightning/pull/7395))


## [1.3.0] - 2021-05-06

### Added

- Added support for the `EarlyStopping` callback to run at the end of the training epoch ([#6944](https://github.com/Lightning-AI/lightning/pull/6944))
- Added synchronization points before and after `setup` hooks are run ([#7202](https://github.com/Lightning-AI/lightning/pull/7202))
- Added a `teardown` hook to `ClusterEnvironment` ([#6942](https://github.com/Lightning-AI/lightning/pull/6942))
- Added utils for metrics to scalar conversions ([#7180](https://github.com/Lightning-AI/lightning/pull/7180))
- Added utils for NaN/Inf detection for gradients and parameters ([#6834](https://github.com/Lightning-AI/lightning/pull/6834))
- Added more explicit exception message when trying to execute `trainer.test()` or `trainer.validate()` with `fast_dev_run=True` ([#6667](https://github.com/Lightning-AI/lightning/pull/6667))
- Added `LightningCLI` class to provide simple reproducibility with minimum boilerplate training CLI (
    [#4492](https://github.com/Lightning-AI/lightning/pull/4492),
    [#6862](https://github.com/Lightning-AI/lightning/pull/6862),
    [#7156](https://github.com/Lightning-AI/lightning/pull/7156),
    [#7299](https://github.com/Lightning-AI/lightning/pull/7299))
- Added `gradient_clip_algorithm` argument to Trainer for gradient clipping by value ([#6123](https://github.com/Lightning-AI/lightning/pull/6123)).
- Added a way to print to terminal without breaking up the progress bar ([#5470](https://github.com/Lightning-AI/lightning/pull/5470))
- Added support to checkpoint after training steps in `ModelCheckpoint` callback ([#6146](https://github.com/Lightning-AI/lightning/pull/6146))
- Added `TrainerStatus.{INITIALIZING,RUNNING,FINISHED,INTERRUPTED}` ([#7173](https://github.com/Lightning-AI/lightning/pull/7173))
- Added `Trainer.validate()` method to perform one evaluation epoch over the validation set ([#4948](https://github.com/Lightning-AI/lightning/pull/4948))
- Added `LightningEnvironment` for Lightning-specific DDP ([#5915](https://github.com/Lightning-AI/lightning/pull/5915))
- Added `teardown()` hook to LightningDataModule ([#4673](https://github.com/Lightning-AI/lightning/pull/4673))
- Added `auto_insert_metric_name` parameter to `ModelCheckpoint` ([#6277](https://github.com/Lightning-AI/lightning/pull/6277))
- Added arg to `self.log` that enables users to give custom names when dealing with multiple dataloaders ([#6274](https://github.com/Lightning-AI/lightning/pull/6274))
- Added `teardown` method to `BaseProfiler` to enable subclasses defining post-profiling steps outside of `__del__` ([#6370](https://github.com/Lightning-AI/lightning/pull/6370))
- Added `setup` method to `BaseProfiler` to enable subclasses defining pre-profiling steps for every process ([#6633](https://github.com/Lightning-AI/lightning/pull/6633))
- Added no return warning to predict ([#6139](https://github.com/Lightning-AI/lightning/pull/6139))
- Added `Trainer.predict` config validation ([#6543](https://github.com/Lightning-AI/lightning/pull/6543))
- Added `AbstractProfiler` interface ([#6621](https://github.com/Lightning-AI/lightning/pull/6621))
- Added support for including module names for forward in the autograd trace of `PyTorchProfiler` ([#6349](https://github.com/Lightning-AI/lightning/pull/6349))
- Added support for the PyTorch 1.8.1 autograd profiler ([#6618](https://github.com/Lightning-AI/lightning/pull/6618))
- Added `outputs` parameter to callback's `on_validation_epoch_end` & `on_test_epoch_end` hooks ([#6120](https://github.com/Lightning-AI/lightning/pull/6120))
- Added `configure_sharded_model` hook ([#6679](https://github.com/Lightning-AI/lightning/pull/6679))
- Added support for `precision=64`, enabling training with double precision ([#6595](https://github.com/Lightning-AI/lightning/pull/6595))
- Added support for DDP communication hooks ([#6736](https://github.com/Lightning-AI/lightning/pull/6736))
- Added `artifact_location` argument to `MLFlowLogger` which will be passed to the `MlflowClient.create_experiment` call ([#6677](https://github.com/Lightning-AI/lightning/pull/6677))
- Added `model` parameter to precision plugins' `clip_gradients` signature (
    [#6764](https://github.com/Lightning-AI/lightning/pull/6764),
    [#7231](https://github.com/Lightning-AI/lightning/pull/7231))
- Added `is_last_batch` attribute to `Trainer` ([#6825](https://github.com/Lightning-AI/lightning/pull/6825))
- Added `LightningModule.lr_schedulers()` for manual optimization  ([#6567](https://github.com/Lightning-AI/lightning/pull/6567))
- Added `MpModelWrapper` in TPU Spawn ([#7045](https://github.com/Lightning-AI/lightning/pull/7045))
- Added `max_time` Trainer argument to limit training time ([#6823](https://github.com/Lightning-AI/lightning/pull/6823))
- Added `on_predict_{batch,epoch}_{start,end}` hooks ([#7141](https://github.com/Lightning-AI/lightning/pull/7141))
- Added new `EarlyStopping` parameters `stopping_threshold` and `divergence_threshold` ([#6868](https://github.com/Lightning-AI/lightning/pull/6868))
- Added `debug` flag to TPU Training Plugins (PT_XLA_DEBUG) ([#7219](https://github.com/Lightning-AI/lightning/pull/7219))
- Added new `UnrepeatedDistributedSampler` and `IndexBatchSamplerWrapper` for tracking distributed predictions ([#7215](https://github.com/Lightning-AI/lightning/pull/7215))
- Added `trainer.predict(return_predictions=None|False|True)` ([#7215](https://github.com/Lightning-AI/lightning/pull/7215))
- Added `BasePredictionWriter` callback to implement prediction saving ([#7127](https://github.com/Lightning-AI/lightning/pull/7127))
- Added `trainer.tune(scale_batch_size_kwargs, lr_find_kwargs)` arguments to configure the tuning algorithms ([#7258](https://github.com/Lightning-AI/lightning/pull/7258))
- Added `tpu_distributed` check for TPU Spawn barrier ([#7241](https://github.com/Lightning-AI/lightning/pull/7241))
- Added device updates to TPU Spawn for Pod training ([#7243](https://github.com/Lightning-AI/lightning/pull/7243))
- Added warning when missing `Callback` and using `resume_from_checkpoint` ([#7254](https://github.com/Lightning-AI/lightning/pull/7254))
- DeepSpeed single file saving ([#6900](https://github.com/Lightning-AI/lightning/pull/6900))
- Added Training type Plugins Registry (
    [#6982](https://github.com/Lightning-AI/lightning/pull/6982),
    [#7063](https://github.com/Lightning-AI/lightning/pull/7063),
    [#7214](https://github.com/Lightning-AI/lightning/pull/7214),
    [#7224](https://github.com/Lightning-AI/lightning/pull/7224)
)
- Add `ignore` param to `save_hyperparameters` ([#6056](https://github.com/Lightning-AI/lightning/pull/6056))

### Changed

- Changed `LightningModule.truncated_bptt_steps` to be property ([#7323](https://github.com/Lightning-AI/lightning/pull/7323))
- Changed `EarlyStopping` callback from by default running `EarlyStopping.on_validation_end` if only training is run. Set `check_on_train_epoch_end` to run the callback at the end of the train epoch instead of at the end of the validation epoch ([#7069](https://github.com/Lightning-AI/lightning/pull/7069))
- Renamed `pytorch_lightning.callbacks.swa` to `pytorch_lightning.callbacks.stochastic_weight_avg` ([#6259](https://github.com/Lightning-AI/lightning/pull/6259))
- Refactor `RunningStage` and `TrainerState` usage (
    [#4945](https://github.com/Lightning-AI/lightning/pull/4945),
    [#7173](https://github.com/Lightning-AI/lightning/pull/7173))
    * Added `RunningStage.SANITY_CHECKING`
    * Added `TrainerFn.{FITTING,VALIDATING,TESTING,PREDICTING,TUNING}`
    * Changed `trainer.evaluating` to return `True` if validating or testing
- Changed `setup()` and `teardown()` stage argument to take any of `{fit,validate,test,predict}` ([#6386](https://github.com/Lightning-AI/lightning/pull/6386))
- Changed profilers to save separate report files per state and rank ([#6621](https://github.com/Lightning-AI/lightning/pull/6621))
- The trainer no longer tries to save a checkpoint on exception or run callback's `on_train_end` functions ([#6864](https://github.com/Lightning-AI/lightning/pull/6864))
- Changed `PyTorchProfiler` to use `torch.autograd.profiler.record_function` to record functions ([#6349](https://github.com/Lightning-AI/lightning/pull/6349))
- Disabled `lr_scheduler.step()` in manual optimization  ([#6825](https://github.com/Lightning-AI/lightning/pull/6825))
- Changed warnings and recommendations for dataloaders in `ddp_spawn` ([#6762](https://github.com/Lightning-AI/lightning/pull/6762))
- `pl.seed_everything` will now also set the seed on the `DistributedSampler` ([#7024](https://github.com/Lightning-AI/lightning/pull/7024))
- Changed default setting for communication of multi-node training using `DDPShardedPlugin` ([#6937](https://github.com/Lightning-AI/lightning/pull/6937))
- `trainer.tune()` now returns the tuning result ([#7258](https://github.com/Lightning-AI/lightning/pull/7258))
- `LightningModule.from_datasets()` now accepts `IterableDataset` instances as training datasets. ([#7503](https://github.com/Lightning-AI/lightning/pull/7503))
- Changed `resume_from_checkpoint` warning to an error when the checkpoint file does not exist ([#7075](https://github.com/Lightning-AI/lightning/pull/7075))
- Automatically set `sync_batchnorm` for `training_type_plugin` ([#6536](https://github.com/Lightning-AI/lightning/pull/6536))
- Allowed training type plugin to delay optimizer creation ([#6331](https://github.com/Lightning-AI/lightning/pull/6331))
- Removed ModelSummary validation from train loop on_trainer_init ([#6610](https://github.com/Lightning-AI/lightning/pull/6610))
- Moved `save_function` to accelerator ([#6689](https://github.com/Lightning-AI/lightning/pull/6689))
- Updated DeepSpeed ZeRO ([#6546](https://github.com/Lightning-AI/lightning/pull/6546),
    [#6752](https://github.com/Lightning-AI/lightning/pull/6752),
    [#6142](https://github.com/Lightning-AI/lightning/pull/6142),
    [#6321](https://github.com/Lightning-AI/lightning/pull/6321))
- Improved verbose logging for `EarlyStopping` callback ([#6811](https://github.com/Lightning-AI/lightning/pull/6811))
- Run ddp_spawn dataloader checks on Windows ([#6930](https://github.com/Lightning-AI/lightning/pull/6930))
- Updated mlflow with using `resolve_tags` ([#6746](https://github.com/Lightning-AI/lightning/pull/6746))
- Moved `save_hyperparameters` to its own function ([#7119](https://github.com/Lightning-AI/lightning/pull/7119))
- Replaced `_DataModuleWrapper` with `__new__` ([#7289](https://github.com/Lightning-AI/lightning/pull/7289))
- Reset `current_fx` properties on lightning module in teardown ([#7247](https://github.com/Lightning-AI/lightning/pull/7247))
- Auto-set `DataLoader.worker_init_fn` with `seed_everything` ([#6960](https://github.com/Lightning-AI/lightning/pull/6960))
- Remove `model.trainer` call inside of dataloading mixin ([#7317](https://github.com/Lightning-AI/lightning/pull/7317))
- Split profilers module ([#6261](https://github.com/Lightning-AI/lightning/pull/6261))
- Ensure accelerator is valid if running interactively ([#5970](https://github.com/Lightning-AI/lightning/pull/5970))
- Disabled batch transfer in DP mode ([#6098](https://github.com/Lightning-AI/lightning/pull/6098))

### Deprecated

- Deprecated `outputs` in both `LightningModule.on_train_epoch_end` and `Callback.on_train_epoch_end` hooks ([#7339](https://github.com/Lightning-AI/lightning/pull/7339))
- Deprecated `Trainer.truncated_bptt_steps` in favor of `LightningModule.truncated_bptt_steps` ([#7323](https://github.com/Lightning-AI/lightning/pull/7323))
- Deprecated `outputs` in both `LightningModule.on_train_epoch_end` and `Callback.on_train_epoch_end` hooks ([#7339](https://github.com/Lightning-AI/lightning/pull/7339))
- Deprecated `LightningModule.grad_norm` in favor of `pytorch_lightning.utilities.grads.grad_norm` ([#7292](https://github.com/Lightning-AI/lightning/pull/7292))
- Deprecated the `save_function` property from the `ModelCheckpoint` callback ([#7201](https://github.com/Lightning-AI/lightning/pull/7201))
- Deprecated `LightningModule.write_predictions` and `LightningModule.write_predictions_dict` ([#7066](https://github.com/Lightning-AI/lightning/pull/7066))
- Deprecated `TrainerLoggingMixin` in favor of a separate utilities module for metric handling ([#7180](https://github.com/Lightning-AI/lightning/pull/7180))
- Deprecated `TrainerTrainingTricksMixin` in favor of a separate utilities module for NaN/Inf detection for gradients and parameters ([#6834](https://github.com/Lightning-AI/lightning/pull/6834))
- `period` has been deprecated in favor of `every_n_val_epochs` in the `ModelCheckpoint` callback ([#6146](https://github.com/Lightning-AI/lightning/pull/6146))
- Deprecated `trainer.running_sanity_check` in favor of `trainer.sanity_checking` ([#4945](https://github.com/Lightning-AI/lightning/pull/4945))
- Deprecated `Profiler(output_filename)` in favor of `dirpath` and `filename` ([#6621](https://github.com/Lightning-AI/lightning/pull/6621))
- Deprecated `PyTorchProfiler(profiled_functions)` in favor of `record_functions` ([#6349](https://github.com/Lightning-AI/lightning/pull/6349))
- Deprecated `@auto_move_data` in favor of `trainer.predict` ([#6993](https://github.com/Lightning-AI/lightning/pull/6993))
- Deprecated `Callback.on_load_checkpoint(checkpoint)` in favor of `Callback.on_load_checkpoint(trainer, pl_module, checkpoint)` ([#7253](https://github.com/Lightning-AI/lightning/pull/7253))
- Deprecated metrics in favor of `torchmetrics` (
    [#6505](https://github.com/Lightning-AI/lightning/pull/6505),
    [#6530](https://github.com/Lightning-AI/lightning/pull/6530),
    [#6540](https://github.com/Lightning-AI/lightning/pull/6540),
    [#6547](https://github.com/Lightning-AI/lightning/pull/6547),
    [#6515](https://github.com/Lightning-AI/lightning/pull/6515),
    [#6572](https://github.com/Lightning-AI/lightning/pull/6572),
    [#6573](https://github.com/Lightning-AI/lightning/pull/6573),
    [#6584](https://github.com/Lightning-AI/lightning/pull/6584),
    [#6636](https://github.com/Lightning-AI/lightning/pull/6636),
    [#6637](https://github.com/Lightning-AI/lightning/pull/6637),
    [#6649](https://github.com/Lightning-AI/lightning/pull/6649),
    [#6659](https://github.com/Lightning-AI/lightning/pull/6659),
    [#7131](https://github.com/Lightning-AI/lightning/pull/7131),
)
- Deprecated the `LightningModule.datamodule` getter and setter methods; access them through `Trainer.datamodule` instead ([#7168](https://github.com/Lightning-AI/lightning/pull/7168))
- Deprecated the use of `Trainer(gpus="i")` (string) for selecting the i-th GPU; from v1.5 this will set the number of GPUs instead of the index ([#6388](https://github.com/Lightning-AI/lightning/pull/6388))

### Removed

- Removed the `exp_save_path` property from the `LightningModule` ([#7266](https://github.com/Lightning-AI/lightning/pull/7266))
- Removed training loop explicitly calling `EarlyStopping.on_validation_end` if no validation is run ([#7069](https://github.com/Lightning-AI/lightning/pull/7069))
- Removed `automatic_optimization` as a property from the training loop in favor of `LightningModule.automatic_optimization` ([#7130](https://github.com/Lightning-AI/lightning/pull/7130))
- Removed evaluation loop legacy returns for `*_epoch_end` hooks ([#6973](https://github.com/Lightning-AI/lightning/pull/6973))
- Removed support for passing a bool value to `profiler` argument of Trainer ([#6164](https://github.com/Lightning-AI/lightning/pull/6164))
- Removed no return warning from val/test step ([#6139](https://github.com/Lightning-AI/lightning/pull/6139))
- Removed passing a `ModelCheckpoint` instance to `Trainer(checkpoint_callback)` ([#6166](https://github.com/Lightning-AI/lightning/pull/6166))
- Removed deprecated Trainer argument `enable_pl_optimizer` and `automatic_optimization` ([#6163](https://github.com/Lightning-AI/lightning/pull/6163))
- Removed deprecated metrics ([#6161](https://github.com/Lightning-AI/lightning/pull/6161))
    * from `pytorch_lightning.metrics.functional.classification` removed `to_onehot`, `to_categorical`, `get_num_classes`, `roc`, `multiclass_roc`, `average_precision`, `precision_recall_curve`, `multiclass_precision_recall_curve`
    * from `pytorch_lightning.metrics.functional.reduction` removed `reduce`, `class_reduce`
- Removed deprecated `ModelCheckpoint` arguments `prefix`, `mode="auto"` ([#6162](https://github.com/Lightning-AI/lightning/pull/6162))
- Removed `mode='auto'` from `EarlyStopping` ([#6167](https://github.com/Lightning-AI/lightning/pull/6167))
- Removed `epoch` and `step` arguments from `ModelCheckpoint.format_checkpoint_name()`, these are now included in the `metrics` argument ([#7344](https://github.com/Lightning-AI/lightning/pull/7344))
- Removed legacy references for magic keys in the `Result` object ([#6016](https://github.com/Lightning-AI/lightning/pull/6016))
- Removed deprecated `LightningModule` `hparams` setter ([#6207](https://github.com/Lightning-AI/lightning/pull/6207))
- Removed legacy code to log or include metrics in the progress bar by returning them in a dict with the `"log"/"progress_bar"` magic keys. Use `self.log` instead ([#6734](https://github.com/Lightning-AI/lightning/pull/6734))
- Removed `trainer.fit()` return value of `1`. It has no return now ([#7237](https://github.com/Lightning-AI/lightning/pull/7237))
- Removed `logger_connector` legacy code ([#6733](https://github.com/Lightning-AI/lightning/pull/6733))
- Removed unused mixin attributes ([#6487](https://github.com/Lightning-AI/lightning/pull/6487))

### Fixed

- Fixed NaN errors in progress bars when training with iterable datasets with no length defined ([#7306](https://github.com/Lightning-AI/lightning/pull/7306))
- Fixed attaching train and validation dataloaders when `reload_dataloaders_every_epoch=True` and `num_sanity_val_steps=0` ([#7207](https://github.com/Lightning-AI/lightning/pull/7207))
- Added a barrier in the accelerator `teardown` to synchronize processes before execution finishes ([#6814](https://github.com/Lightning-AI/lightning/pull/6814))
- Fixed multi-node DDP sub-process launch by using `local_rank` instead of `global_rank` for main process assertion ([#7061](https://github.com/Lightning-AI/lightning/pull/7061))
- Fixed incorrect removal of `WORLD_SIZE` environment variable in DDP training when launching with torch distributed/torchelastic ([#6942](https://github.com/Lightning-AI/lightning/pull/6942))
- Made the `Plugin.reduce` method more consistent across all Plugins to reflect a mean-reduction by default ([#6011](https://github.com/Lightning-AI/lightning/pull/6011))
- Move lightning module to correct device type when using LightningDistributedWrapper ([#6070](https://github.com/Lightning-AI/lightning/pull/6070))
- Do not print top-k verbose log with `ModelCheckpoint(monitor=None)` ([#6109](https://github.com/Lightning-AI/lightning/pull/6109))
- Fixed `ModelCheckpoint(save_top_k=0, save_last=True)` not saving the `last` checkpoint ([#6136](https://github.com/Lightning-AI/lightning/pull/6136))
- Fixed `.teardown(stage='fit')` and `.on_fit_{start,end}()` getting called during `trainer.test` ([#6386](https://github.com/Lightning-AI/lightning/pull/6386))
- Fixed LightningModule `all_gather` on cpu tensors ([#6416](https://github.com/Lightning-AI/lightning/pull/6416))
- Fixed torch distributed not available in setup hook for DDP ([#6506](https://github.com/Lightning-AI/lightning/pull/6506))
- Fixed `trainer.tuner.{lr_find,scale_batch_size}` not setting the `Trainer` state properly ([#7258](https://github.com/Lightning-AI/lightning/pull/7258))
- Fixed bug where the learning rate schedulers did not follow the optimizer frequencies ([#4868](https://github.com/Lightning-AI/lightning/pull/4868))
- Fixed pickle error checker to now check for `pickle.PickleError` to catch all pickle errors ([#6917](https://github.com/Lightning-AI/lightning/pull/6917))
- Fixed a bug where the outputs object passed to `LightningModule.training_epoch_end` was different from the object passed to the `on_train_end_epoch` hook ([#6969](https://github.com/Lightning-AI/lightning/pull/6969))
- Fixed a bug where the outputs passed to `train_batch_end` would be lists even when using a single optimizer and no truncated backprop through time steps ([#6969](https://github.com/Lightning-AI/lightning/pull/6969))
- Fixed bug for trainer error handling which would cause hang for distributed training ([#6864](https://github.com/Lightning-AI/lightning/pull/6864))
- Fixed `self.device` not returning the correct device in replicas of data-parallel ([#6414](https://github.com/Lightning-AI/lightning/pull/6414))
- Fixed `lr_find` trying beyond `num_training` steps and suggesting a too high learning rate ([#7076](https://github.com/Lightning-AI/lightning/pull/7076))
- Fixed logger creating incorrect version folder in DDP with repeated `Trainer.fit` calls ([#7077](https://github.com/Lightning-AI/lightning/pull/7077))
- Fixed metric objects passed directly to `self.log` not being reset correctly ([#7055](https://github.com/Lightning-AI/lightning/pull/7055))
- Fixed `CombinedLoader` in distributed settings for validation / testing ([#7102](https://github.com/Lightning-AI/lightning/pull/7102))
- Fixed the save_dir in `WandbLogger` when the run was initiated externally ([#7106](https://github.com/Lightning-AI/lightning/pull/7106))
- Fixed `num_sanity_val_steps` affecting reproducibility of training data shuffling ([#7014](https://github.com/Lightning-AI/lightning/pull/7014))
- Fixed resetting device after `fitting/evaluating/predicting` ([#7188](https://github.com/Lightning-AI/lightning/pull/7188))
- Fixed bug where `trainer.tuner.scale_batch_size(max_trials=0)` would not return the correct batch size result ([#7262](https://github.com/Lightning-AI/lightning/pull/7262))
- Fixed metrics not being properly logged with `precision=16` and `manual_optimization` ([#7228](https://github.com/Lightning-AI/lightning/pull/7228))
- Fixed `BaseFinetuning` properly reloading `optimizer_states` when using `resume_from_checkpoint` ([#6891](https://github.com/Lightning-AI/lightning/pull/6891))
- Fixed `parameters_to_ignore` not properly set to DDPWrapper ([#7239](https://github.com/Lightning-AI/lightning/pull/7239))
- Fixed parsing of `fast_dev_run=True` with the built-in `ArgumentParser` ([#7240](https://github.com/Lightning-AI/lightning/pull/7240))
- Fixed handling an `IterableDataset` that fails to produce a batch at the beginning of an epoch ([#7294](https://github.com/Lightning-AI/lightning/pull/7294))
- Fixed `LightningModule.save_hyperparameters()` when attempting to save an empty container ([#7268](https://github.com/Lightning-AI/lightning/pull/7268))
- Fixed `apex` not properly instantiated when running with `ddp` ([#7274](https://github.com/Lightning-AI/lightning/pull/7274))
- Fixed optimizer `state` not moved to `GPU` ([#7277](https://github.com/Lightning-AI/lightning/pull/7277))
- Fixed custom init args for `WandbLogger` ([#6989](https://github.com/Lightning-AI/lightning/pull/6989))
- Fixed a bug where an error would be raised if the train dataloader sometimes produced None for a batch ([#7342](https://github.com/Lightning-AI/lightning/pull/7342))
- Fixed examples (
    [#6600](https://github.com/Lightning-AI/lightning/pull/6600),
    [#6638](https://github.com/Lightning-AI/lightning/pull/6638),
    [#7096](https://github.com/Lightning-AI/lightning/pull/7096),
    [#7246](https://github.com/Lightning-AI/lightning/pull/7246),
    [#6357](https://github.com/Lightning-AI/lightning/pull/6357),
    [#6476](https://github.com/Lightning-AI/lightning/pull/6476),
    [#6294](https://github.com/Lightning-AI/lightning/pull/6294),
    [#6373](https://github.com/Lightning-AI/lightning/pull/6373),
    [#6088](https://github.com/Lightning-AI/lightning/pull/6088),
    [#7398](https://github.com/Lightning-AI/lightning/pull/7398)
)
- Resolved schedule step bug for PyTorch Profiler ([#6674](https://github.com/Lightning-AI/lightning/pull/6674),
    [#6681](https://github.com/Lightning-AI/lightning/pull/6681))
- Updated logic for checking TPUs availability ([#6767](https://github.com/Lightning-AI/lightning/pull/6767))
- Resolve TPU miss rendezvous ([#6781](https://github.com/Lightning-AI/lightning/pull/6781))
- Fixed auto-scaling mode when calling tune method on trainer ([#7321](https://github.com/Lightning-AI/lightning/pull/7321))
- Fixed finetuning complex models correctly unfreezes ([#6880](https://github.com/Lightning-AI/lightning/pull/6880))
- Ensure we set the eval/train flag correctly on accelerator model ([#6877](https://github.com/Lightning-AI/lightning/pull/6877))
- Set better defaults for `rank_zero_only.rank` when training is launched with SLURM and torchelastic ([#6802](https://github.com/Lightning-AI/lightning/pull/6802))
- Fixed matching the number of outputs of backward with forward for AllGatherGrad ([#6625](https://github.com/Lightning-AI/lightning/pull/6625))
- Fixed the `gradient_clip_algorithm` has no effect ([#6928](https://github.com/Lightning-AI/lightning/pull/6928))
- Fixed CUDA OOM detection and handling ([#6934](https://github.com/Lightning-AI/lightning/pull/6934))
- Fixed `unfreeze_and_add_param_group` expects `modules` rather than `module` ([#6822](https://github.com/Lightning-AI/lightning/pull/6822))
- Fixed DPP + SyncBN when move on device ([#6838](https://github.com/Lightning-AI/lightning/pull/6838))
- Fixed missing arguments in `lr_find` call ([#6784](https://github.com/Lightning-AI/lightning/pull/6784))
- Fixed `set_default_tensor_type` to `torch.DoubleTensor` with precision=64 ([#7108](https://github.com/Lightning-AI/lightning/pull/7108))
- Fixed `NeptuneLogger.log_text(step=None)` ([#7194](https://github.com/Lightning-AI/lightning/pull/7194))
- Fixed importing torchtext batch ([#6365](https://github.com/Lightning-AI/lightning/pull/6365),
    [#6323](https://github.com/Lightning-AI/lightning/pull/6323),
    [#6211](https://github.com/Lightning-AI/lightning/pull/6211))


## [1.2.9] - 2021-04-20

### Fixed

- Fixed the order to call for world ranks & the `root_device` property in `TPUSpawnPlugin` ([#7074](https://github.com/Lightning-AI/lightning/pull/7074))
- Fixed multi-gpu join for Horovod ([#6954](https://github.com/Lightning-AI/lightning/pull/6954))
- Fixed parsing for pre-release package versions ([#6999](https://github.com/Lightning-AI/lightning/pull/6999))


## [1.2.8] - 2021-04-14

### Added

- Added TPUSpawn + IterableDataset error message ([#6875](https://github.com/Lightning-AI/lightning/pull/6875))

### Fixed

- Fixed process rank not being available right away after `Trainer` instantiation ([#6941](https://github.com/Lightning-AI/lightning/pull/6941))
- Fixed `sync_dist` for tpus ([#6950](https://github.com/Lightning-AI/lightning/pull/6950))
- Fixed `AttributeError` for `require_backward_grad_sync` when running manual optimization with sharded plugin ([#6915](https://github.com/Lightning-AI/lightning/pull/6915))
- Fixed `--gpus` default for parser returned by `Trainer.add_argparse_args` ([#6898](https://github.com/Lightning-AI/lightning/pull/6898))
- Fixed TPU Spawn all gather ([#6896](https://github.com/Lightning-AI/lightning/pull/6896))
- Fixed `EarlyStopping` logic when `min_epochs` or `min_steps` requirement is not met ([#6705](https://github.com/Lightning-AI/lightning/pull/6705))
- Fixed csv extension check ([#6436](https://github.com/Lightning-AI/lightning/pull/6436))
- Fixed checkpoint issue when using Horovod distributed backend ([#6958](https://github.com/Lightning-AI/lightning/pull/6958))
- Fixed tensorboard exception raising ([#6901](https://github.com/Lightning-AI/lightning/pull/6901))
- Fixed setting the eval/train flag correctly on accelerator model ([#6983](https://github.com/Lightning-AI/lightning/pull/6983))
- Fixed DDP_SPAWN compatibility with bug_report_model.py ([#6892](https://github.com/Lightning-AI/lightning/pull/6892))
- Fixed bug where `BaseFinetuning.flatten_modules()` was duplicating leaf node parameters ([#6879](https://github.com/Lightning-AI/lightning/pull/6879))
- Set better defaults for `rank_zero_only.rank` when training is launched with SLURM and torchelastic:
    * Support SLURM and torchelastic global rank environment variables ([#5715](https://github.com/Lightning-AI/lightning/pull/5715))
    * Remove hardcoding of local rank in accelerator connector ([#6878](https://github.com/Lightning-AI/lightning/pull/6878))


## [1.2.7] - 2021-04-06

### Fixed

- Fixed resolve a bug with omegaconf and xm.save ([#6741](https://github.com/Lightning-AI/lightning/pull/6741))
- Fixed an issue with IterableDataset when __len__ is not defined ([#6828](https://github.com/Lightning-AI/lightning/pull/6828))
- Sanitize None params during pruning ([#6836](https://github.com/Lightning-AI/lightning/pull/6836))
- Enforce an epoch scheduler interval when using SWA ([#6588](https://github.com/Lightning-AI/lightning/pull/6588))
- Fixed TPU Colab hang issue, post training ([#6816](https://github.com/Lightning-AI/lightning/pull/6816))
- Fixed a bug where `TensorBoardLogger` would give a warning and not log correctly to a symbolic link `save_dir` ([#6730](https://github.com/Lightning-AI/lightning/pull/6730))
- Fixed bug where `predict` could not be used when `progress_bar_refresh_rate=0` ([#6884](https://github.com/Lightning-AI/lightning/pull/6884))


## [1.2.6] - 2021-03-30

### Changed

- Changed the behavior of `on_epoch_start` to run at the beginning of validation & test epoch ([#6498](https://github.com/Lightning-AI/lightning/pull/6498))

### Removed

- Removed legacy code to include `step` dictionary returns in `callback_metrics`. Use `self.log_dict` instead. ([#6682](https://github.com/Lightning-AI/lightning/pull/6682))

### Fixed

- Fixed `DummyLogger.log_hyperparams` raising a `TypeError` when running with `fast_dev_run=True` ([#6398](https://github.com/Lightning-AI/lightning/pull/6398))
- Fixed error on TPUs when there was no `ModelCheckpoint` ([#6654](https://github.com/Lightning-AI/lightning/pull/6654))
- Fixed `trainer.test` freeze on TPUs ([#6654](https://github.com/Lightning-AI/lightning/pull/6654))
- Fixed a bug where gradients were disabled after calling `Trainer.predict` ([#6657](https://github.com/Lightning-AI/lightning/pull/6657))
- Fixed bug where no TPUs were detected in a TPU pod env ([#6719](https://github.com/Lightning-AI/lightning/pull/6719))


## [1.2.5] - 2021-03-23

### Changed

- Update Gradient Clipping for the TPU Accelerator ([#6576](https://github.com/Lightning-AI/lightning/pull/6576))
- Refactored setup for typing friendly ([#6590](https://github.com/Lightning-AI/lightning/pull/6590))

### Fixed

- Fixed a bug where `all_gather` would not work correctly with `tpu_cores=8` ([#6587](https://github.com/Lightning-AI/lightning/pull/6587))
- Fixed comparing required versions ([#6434](https://github.com/Lightning-AI/lightning/pull/6434))
- Fixed duplicate logs appearing in console when using the python logging module ([#6275](https://github.com/Lightning-AI/lightning/pull/6275))
- Added Autocast in validation, test and predict modes for Native AMP ([#6565](https://github.com/Lightning-AI/lightning/pull/6565))


## [1.2.4] - 2021-03-16

### Changed

- Changed the default of `find_unused_parameters` back to `True` in DDP and DDP Spawn ([#6438](https://github.com/Lightning-AI/lightning/pull/6438))

### Fixed

- Expose DeepSpeed loss parameters to allow users to fix loss instability ([#6115](https://github.com/Lightning-AI/lightning/pull/6115))
- Fixed DP reduction with collection ([#6324](https://github.com/Lightning-AI/lightning/pull/6324))
- Fixed an issue where the tuner would not tune the learning rate if also tuning the batch size ([#4688](https://github.com/Lightning-AI/lightning/pull/4688))
- Fixed broadcast to use PyTorch `broadcast_object_list` and add `reduce_decision` ([#6410](https://github.com/Lightning-AI/lightning/pull/6410))
- Fixed logger creating directory structure too early in DDP ([#6380](https://github.com/Lightning-AI/lightning/pull/6380))
- Fixed DeepSpeed additional memory use on rank 0 when default device not set early enough ([#6460](https://github.com/Lightning-AI/lightning/pull/6460))
- Fixed an issue with `Tuner.scale_batch_size` not finding the batch size attribute in the datamodule ([#5968](https://github.com/Lightning-AI/lightning/pull/5968))
- Fixed an exception in the layer summary when the model contains torch.jit scripted submodules ([#6511](https://github.com/Lightning-AI/lightning/pull/6511))
- Fixed when Train loop config was run during `Trainer.predict` ([#6541](https://github.com/Lightning-AI/lightning/pull/6541))


## [1.2.3] - 2021-03-09

### Fixed

- Fixed `ModelPruning(make_pruning_permanent=True)` pruning buffers getting removed when saved during training ([#6073](https://github.com/Lightning-AI/lightning/pull/6073))
- Fixed when `_stable_1d_sort` to work when `n >= N` ([#6177](https://github.com/Lightning-AI/lightning/pull/6177))
- Fixed `AttributeError` when `logger=None` on TPU ([#6221](https://github.com/Lightning-AI/lightning/pull/6221))
- Fixed PyTorch Profiler with `emit_nvtx` ([#6260](https://github.com/Lightning-AI/lightning/pull/6260))
- Fixed `trainer.test` from `best_path` hangs after calling `trainer.fit`  ([#6272](https://github.com/Lightning-AI/lightning/pull/6272))
- Fixed `SingleTPU` calling `all_gather` ([#6296](https://github.com/Lightning-AI/lightning/pull/6296))
- Ensure we check DeepSpeed/Sharded in multi-node DDP ([#6297](https://github.com/Lightning-AI/lightning/pull/6297)
- Check `LightningOptimizer` doesn't delete optimizer hooks ([#6305](https://github.com/Lightning-AI/lightning/pull/6305)
- Resolve memory leak for evaluation ([#6326](https://github.com/Lightning-AI/lightning/pull/6326)
- Ensure that clip gradients is only called if the value is greater than 0 ([#6330](https://github.com/Lightning-AI/lightning/pull/6330)
- Fixed `Trainer` not resetting `lightning_optimizers` when calling `Trainer.fit()` multiple times ([#6372](https://github.com/Lightning-AI/lightning/pull/6372))


## [1.2.2] - 2021-03-02

### Added

- Added `checkpoint` parameter to callback's `on_save_checkpoint` hook ([#6072](https://github.com/Lightning-AI/lightning/pull/6072))

### Changed

- Changed the order of `backward`, `step`, `zero_grad` to `zero_grad`, `backward`, `step` ([#6147](https://github.com/Lightning-AI/lightning/pull/6147))
- Changed default for DeepSpeed CPU Offload to False, due to prohibitively slow speeds at smaller scale ([#6262](https://github.com/Lightning-AI/lightning/pull/6262))

### Fixed

- Fixed epoch level schedulers not being called when `val_check_interval < 1.0` ([#6075](https://github.com/Lightning-AI/lightning/pull/6075))
- Fixed multiple early stopping callbacks ([#6197](https://github.com/Lightning-AI/lightning/pull/6197))
- Fixed incorrect usage of `detach()`, `cpu()`, `to()` ([#6216](https://github.com/Lightning-AI/lightning/pull/6216))
- Fixed LBFGS optimizer support which didn't converge in automatic optimization ([#6147](https://github.com/Lightning-AI/lightning/pull/6147))
- Prevent `WandbLogger` from dropping values ([#5931](https://github.com/Lightning-AI/lightning/pull/5931))
- Fixed error thrown when using valid distributed mode in multi node ([#6297](https://github.com/Lightning-AI/lightning/pull/6297)


## [1.2.1] - 2021-02-23

### Fixed

- Fixed incorrect yield logic for the amp autocast context manager ([#6080](https://github.com/Lightning-AI/lightning/pull/6080))
- Fixed priority of plugin/accelerator when setting distributed mode ([#6089](https://github.com/Lightning-AI/lightning/pull/6089))
- Fixed error message for AMP + CPU incompatibility ([#6107](https://github.com/Lightning-AI/lightning/pull/6107))
- Disabled batch transfer in DP mode ([#6093](https://github.com/Lightning-AI/lightning/pull/6093))


## [1.2.0] - 2021-02-18

### Added

- Added `DataType`, `AverageMethod` and `MDMCAverageMethod` enum in metrics ([#5657](https://github.com/Lightning-AI/lightning/pull/5689))
- Added support for summarized model total params size in megabytes ([#5590](https://github.com/Lightning-AI/lightning/pull/5590))
- Added support for multiple train loaders ([#1959](https://github.com/Lightning-AI/lightning/pull/1959))
- Added `Accuracy` metric now generalizes to Top-k accuracy for (multi-dimensional) multi-class inputs using the `top_k` parameter ([#4838](https://github.com/Lightning-AI/lightning/pull/4838))
- Added `Accuracy` metric now enables the computation of subset accuracy for multi-label or multi-dimensional multi-class inputs with the `subset_accuracy` parameter ([#4838](https://github.com/Lightning-AI/lightning/pull/4838))
- Added `HammingDistance` metric to compute the hamming distance (loss) ([#4838](https://github.com/Lightning-AI/lightning/pull/4838))
- Added `max_fpr` parameter to `auroc` metric for computing partial auroc metric ([#3790](https://github.com/Lightning-AI/lightning/pull/3790))
- Added `StatScores` metric to compute the number of true positives, false positives, true negatives and false negatives ([#4839](https://github.com/Lightning-AI/lightning/pull/4839))
- Added `R2Score` metric ([#5241](https://github.com/Lightning-AI/lightning/pull/5241))
- Added `LambdaCallback` ([#5347](https://github.com/Lightning-AI/lightning/pull/5347))
- Added `BackboneLambdaFinetuningCallback` ([#5377](https://github.com/Lightning-AI/lightning/pull/5377))
- Accelerator `all_gather` supports collection ([#5221](https://github.com/Lightning-AI/lightning/pull/5221))
- Added `image_gradients` functional metric to compute the image gradients of a given input image. ([#5056](https://github.com/Lightning-AI/lightning/pull/5056))
- Added `MetricCollection` ([#4318](https://github.com/Lightning-AI/lightning/pull/4318))
- Added `.clone()` method to metrics ([#4318](https://github.com/Lightning-AI/lightning/pull/4318))
- Added `IoU` class interface ([#4704](https://github.com/Lightning-AI/lightning/pull/4704))
- Support to tie weights after moving model to TPU via `on_post_move_to_device` hook
- Added missing val/test hooks in `LightningModule` ([#5467](https://github.com/Lightning-AI/lightning/pull/5467))
- The `Recall` and `Precision` metrics (and their functional counterparts `recall` and `precision`) can now be generalized to Recall@K and Precision@K with the use of `top_k` parameter ([#4842](https://github.com/Lightning-AI/lightning/pull/4842))
- Added `ModelPruning` Callback ([#5618](https://github.com/Lightning-AI/lightning/pull/5618),
    [#5825](https://github.com/Lightning-AI/lightning/pull/5825),
    [#6045](https://github.com/Lightning-AI/lightning/pull/6045))
- Added `PyTorchProfiler` ([#5560](https://github.com/Lightning-AI/lightning/pull/5560))
- Added compositional metrics ([#5464](https://github.com/Lightning-AI/lightning/pull/5464))
- Added Trainer method `predict(...)` for high performance predictions ([#5579](https://github.com/Lightning-AI/lightning/pull/5579))
- Added `on_before_batch_transfer` and `on_after_batch_transfer` data hooks ([#3671](https://github.com/Lightning-AI/lightning/pull/3671))
- Added AUC/AUROC class interface ([#5479](https://github.com/Lightning-AI/lightning/pull/5479))
- Added `PredictLoop` object ([#5752](https://github.com/Lightning-AI/lightning/pull/5752))
- Added `QuantizationAwareTraining` callback ([#5706](https://github.com/Lightning-AI/lightning/pull/5706),
    [#6040](https://github.com/Lightning-AI/lightning/pull/6040))
- Added `LightningModule.configure_callbacks` to enable the definition of model-specific callbacks ([#5621](https://github.com/Lightning-AI/lightning/pull/5621))
- Added `dim` to `PSNR` metric for mean-squared-error reduction ([#5957](https://github.com/Lightning-AI/lightning/pull/5957))
- Added promxial policy optimization template to pl_examples ([#5394](https://github.com/Lightning-AI/lightning/pull/5394))
- Added `log_graph` to `CometLogger` ([#5295](https://github.com/Lightning-AI/lightning/pull/5295))
- Added possibility for nested loaders ([#5404](https://github.com/Lightning-AI/lightning/pull/5404))
- Added `sync_step` to Wandb logger ([#5351](https://github.com/Lightning-AI/lightning/pull/5351))
- Added `StochasticWeightAveraging` callback ([#5640](https://github.com/Lightning-AI/lightning/pull/5640))
- Added `LightningDataModule.from_datasets(...)` ([#5133](https://github.com/Lightning-AI/lightning/pull/5133))
- Added `PL_TORCH_DISTRIBUTED_BACKEND` env variable to select backend ([#5981](https://github.com/Lightning-AI/lightning/pull/5981))
- Added `Trainer` flag to activate Stochastic Weight Averaging (SWA) `Trainer(stochastic_weight_avg=True)` ([#6038](https://github.com/Lightning-AI/lightning/pull/6038))
- Added DeepSpeed integration ([#5954](https://github.com/Lightning-AI/lightning/pull/5954),
    [#6042](https://github.com/Lightning-AI/lightning/pull/6042))

### Changed

- Changed `stat_scores` metric now calculates stat scores over all classes and gains new parameters, in line with the new `StatScores` metric ([#4839](https://github.com/Lightning-AI/lightning/pull/4839))
- Changed `computer_vision_fine_tunning` example to use `BackboneLambdaFinetuningCallback` ([#5377](https://github.com/Lightning-AI/lightning/pull/5377))
- Changed `automatic casting` for LoggerConnector `metrics` ([#5218](https://github.com/Lightning-AI/lightning/pull/5218))
- Changed `iou` [func] to allow float input ([#4704](https://github.com/Lightning-AI/lightning/pull/4704))
- Metric `compute()` method will no longer automatically call `reset()` ([#5409](https://github.com/Lightning-AI/lightning/pull/5409))
- Set PyTorch 1.4 as min requirements, also for testing and examples `torchvision>=0.5` and `torchtext>=0.5` ([#5418](https://github.com/Lightning-AI/lightning/pull/5418))
- Changed `callbacks` argument in `Trainer` to allow `Callback` input ([#5446](https://github.com/Lightning-AI/lightning/pull/5446))
- Changed the default of `find_unused_parameters` to `False` in DDP ([#5185](https://github.com/Lightning-AI/lightning/pull/5185))
- Changed `ModelCheckpoint` version suffixes to start at 1 ([#5008](https://github.com/Lightning-AI/lightning/pull/5008))
- Progress bar metrics tensors are now converted to float ([#5692](https://github.com/Lightning-AI/lightning/pull/5692))
- Changed the default value for the `progress_bar_refresh_rate` Trainer argument in Google COLAB notebooks to 20 ([#5516](https://github.com/Lightning-AI/lightning/pull/5516))
- Extended support for purely iteration-based training ([#5726](https://github.com/Lightning-AI/lightning/pull/5726))
- Made `LightningModule.global_rank`, `LightningModule.local_rank` and `LightningModule.logger` read-only properties ([#5730](https://github.com/Lightning-AI/lightning/pull/5730))
- Forced `ModelCheckpoint` callbacks to run after all others to guarantee all states are saved to the checkpoint ([#5731](https://github.com/Lightning-AI/lightning/pull/5731))
- Refactored Accelerators and Plugins:
    * Added base classes for plugins ([#5715](https://github.com/Lightning-AI/lightning/pull/5715))
    * Added parallel plugins for DP, DDP, DDPSpawn, DDP2 and Horovod ([#5714](https://github.com/Lightning-AI/lightning/pull/5714))
    * Precision Plugins ([#5718](https://github.com/Lightning-AI/lightning/pull/5718))
    * Added new Accelerators for CPU, GPU and TPU ([#5719](https://github.com/Lightning-AI/lightning/pull/5719))
    * Added RPC and Sharded plugins ([#5732](https://github.com/Lightning-AI/lightning/pull/5732))
    * Added missing `LightningModule`-wrapper logic to new plugins and accelerator ([#5734](https://github.com/Lightning-AI/lightning/pull/5734))
    * Moved device-specific teardown logic from training loop to accelerator ([#5973](https://github.com/Lightning-AI/lightning/pull/5973))
    * Moved accelerator_connector.py to the connectors subfolder ([#6033](https://github.com/Lightning-AI/lightning/pull/6033))
    * Trainer only references accelerator ([#6039](https://github.com/Lightning-AI/lightning/pull/6039))
    * Made parallel devices optional across all plugins ([#6051](https://github.com/Lightning-AI/lightning/pull/6051))
    * Cleaning ([#5948](https://github.com/Lightning-AI/lightning/pull/5948),
        [#5949](https://github.com/Lightning-AI/lightning/pull/5949),
        [#5950](https://github.com/Lightning-AI/lightning/pull/5950))
- Enabled `self.log` in callbacks ([#5094](https://github.com/Lightning-AI/lightning/pull/5094))
- Renamed xxx_AVAILABLE as protected ([#5082](https://github.com/Lightning-AI/lightning/pull/5082))
- Unified module names in Utils ([#5199](https://github.com/Lightning-AI/lightning/pull/5199))
- Separated utils: imports & enums ([#5256](https://github.com/Lightning-AI/lightning/pull/5256)
    [#5874](https://github.com/Lightning-AI/lightning/pull/5874))
- Refactor: clean trainer device & distributed getters ([#5300](https://github.com/Lightning-AI/lightning/pull/5300))
- Simplified training phase as LightningEnum ([#5419](https://github.com/Lightning-AI/lightning/pull/5419))
- Updated metrics to use LightningEnum ([#5689](https://github.com/Lightning-AI/lightning/pull/5689))
- Changed the seq of `on_train_batch_end`, `on_batch_end` & `on_train_epoch_end`, `on_epoch_end hooks` ([#5688](https://github.com/Lightning-AI/lightning/pull/5688))
- Refactored `setup_training` and remove `test_mode` ([#5388](https://github.com/Lightning-AI/lightning/pull/5388))
- Disabled training with zero `num_training_batches` when insufficient `limit_train_batches` ([#5703](https://github.com/Lightning-AI/lightning/pull/5703))
- Refactored `EpochResultStore` ([#5522](https://github.com/Lightning-AI/lightning/pull/5522))
- Update `lr_finder` to check for attribute if not running `fast_dev_run` ([#5990](https://github.com/Lightning-AI/lightning/pull/5990))
- LightningOptimizer manual optimizer is more flexible and expose `toggle_model` ([#5771](https://github.com/Lightning-AI/lightning/pull/5771))
- `MlflowLogger` limit parameter value length to 250 char ([#5893](https://github.com/Lightning-AI/lightning/pull/5893))
- Re-introduced fix for Hydra directory sync with multiple process ([#5993](https://github.com/Lightning-AI/lightning/pull/5993))

### Deprecated

- Function `stat_scores_multiple_classes` is deprecated in favor of `stat_scores` ([#4839](https://github.com/Lightning-AI/lightning/pull/4839))
- Moved accelerators and plugins to its `legacy` pkg ([#5645](https://github.com/Lightning-AI/lightning/pull/5645))
- Deprecated `LightningDistributedDataParallel` in favor of new wrapper module `LightningDistributedModule` ([#5185](https://github.com/Lightning-AI/lightning/pull/5185))
- Deprecated `LightningDataParallel` in favor of new wrapper module `LightningParallelModule` ([#5670](https://github.com/Lightning-AI/lightning/pull/5670))
- Renamed utils modules ([#5199](https://github.com/Lightning-AI/lightning/pull/5199))
    * `argparse_utils` >> `argparse`
    * `model_utils` >> `model_helpers`
    * `warning_utils` >> `warnings`
    * `xla_device_utils` >> `xla_device`
- Deprecated using `'val_loss'` to set the `ModelCheckpoint` monitor ([#6012](https://github.com/Lightning-AI/lightning/pull/6012))
- Deprecated `.get_model()` with explicit `.lightning_module` property ([#6035](https://github.com/Lightning-AI/lightning/pull/6035))
- Deprecated Trainer attribute `accelerator_backend` in favor of `accelerator` ([#6034](https://github.com/Lightning-AI/lightning/pull/6034))

### Removed

- Removed deprecated checkpoint argument `filepath` ([#5321](https://github.com/Lightning-AI/lightning/pull/5321))
- Removed deprecated `Fbeta`, `f1_score` and `fbeta_score` metrics ([#5322](https://github.com/Lightning-AI/lightning/pull/5322))
- Removed deprecated `TrainResult` ([#5323](https://github.com/Lightning-AI/lightning/pull/5323))
- Removed deprecated `EvalResult` ([#5633](https://github.com/Lightning-AI/lightning/pull/5633))
- Removed `LoggerStages` ([#5673](https://github.com/Lightning-AI/lightning/pull/5673))

### Fixed

- Fixed distributed setting and `ddp_cpu` only with `num_processes>1` ([#5297](https://github.com/Lightning-AI/lightning/pull/5297))
- Fixed `num_workers` for Windows example ([#5375](https://github.com/Lightning-AI/lightning/pull/5375))
- Fixed loading yaml ([#5619](https://github.com/Lightning-AI/lightning/pull/5619))
- Fixed support custom DataLoader with DDP if they can be re-instantiated ([#5745](https://github.com/Lightning-AI/lightning/pull/5745))
- Fixed repeated `.fit()` calls ignore max_steps iteration bound ([#5936](https://github.com/Lightning-AI/lightning/pull/5936))
- Fixed throwing `MisconfigurationError` on unknown mode ([#5255](https://github.com/Lightning-AI/lightning/pull/5255))
- Resolve bug with Finetuning ([#5744](https://github.com/Lightning-AI/lightning/pull/5744))
- Fixed `ModelCheckpoint` race condition in file existence check ([#5155](https://github.com/Lightning-AI/lightning/pull/5155))
- Fixed some compatibility with PyTorch 1.8 ([#5864](https://github.com/Lightning-AI/lightning/pull/5864))
- Fixed forward cache ([#5895](https://github.com/Lightning-AI/lightning/pull/5895))
- Fixed recursive detach of tensors to CPU ([#6007](https://github.com/Lightning-AI/lightning/pull/6007))
- Fixed passing wrong strings for scheduler interval doesn't throw an error ([#5923](https://github.com/Lightning-AI/lightning/pull/5923))
- Fixed wrong `requires_grad` state after `return None` with multiple optimizers ([#5738](https://github.com/Lightning-AI/lightning/pull/5638))
- Fixed add `on_epoch_end` hook at the end of `validation`, `test` epoch ([#5986](https://github.com/Lightning-AI/lightning/pull/5986))
- Fixed missing `process_dataloader` call for `TPUSpawn` when in distributed mode ([#6015](https://github.com/Lightning-AI/lightning/pull/6015))
- Fixed progress bar flickering by appending 0 to floats/strings ([#6009](https://github.com/Lightning-AI/lightning/pull/6009))
- Fixed synchronization issues with TPU training ([#6027](https://github.com/Lightning-AI/lightning/pull/6027))
- Fixed `hparams.yaml` saved twice when using `TensorBoardLogger` ([#5953](https://github.com/Lightning-AI/lightning/pull/5953))
- Fixed basic examples ([#5912](https://github.com/Lightning-AI/lightning/pull/5912),
    [#5985](https://github.com/Lightning-AI/lightning/pull/5985))
- Fixed `fairscale` compatible with PT 1.8 ([#5996](https://github.com/Lightning-AI/lightning/pull/5996))
- Ensured `process_dataloader` is called when `tpu_cores > 1` to use Parallel DataLoader ([#6015](https://github.com/Lightning-AI/lightning/pull/6015))
- Attempted SLURM auto resume call when non-shell call fails ([#6002](https://github.com/Lightning-AI/lightning/pull/6002))
- Fixed wrapping optimizers upon assignment ([#6006](https://github.com/Lightning-AI/lightning/pull/6006))
- Fixed allowing hashing of metrics with lists in their state ([#5939](https://github.com/Lightning-AI/lightning/pull/5939))


## [1.1.8] - 2021-02-08

### Fixed

- Separate epoch validation from step validation ([#5208](https://github.com/Lightning-AI/lightning/pull/5208))
- Fixed `toggle_optimizers` not handling all optimizer parameters ([#5775](https://github.com/Lightning-AI/lightning/pull/5775))


## [1.1.7] - 2021-02-03

### Fixed

- Fixed `TensorBoardLogger` not closing `SummaryWriter` on `finalize` ([#5696](https://github.com/Lightning-AI/lightning/pull/5696))
- Fixed filtering of pytorch  "unsqueeze" warning when using DP ([#5622](https://github.com/Lightning-AI/lightning/pull/5622))
- Fixed `num_classes` argument in F1 metric ([#5663](https://github.com/Lightning-AI/lightning/pull/5663))
- Fixed `log_dir` property ([#5537](https://github.com/Lightning-AI/lightning/pull/5537))
- Fixed a race condition in `ModelCheckpoint` when checking if a checkpoint file exists ([#5144](https://github.com/Lightning-AI/lightning/pull/5144))
- Remove unnecessary intermediate layers in Dockerfiles ([#5697](https://github.com/Lightning-AI/lightning/pull/5697))
- Fixed auto learning rate ordering ([#5638](https://github.com/Lightning-AI/lightning/pull/5638))


## [1.1.6] - 2021-01-26

### Changed

- Increased TPU check timeout from 20s to 100s ([#5598](https://github.com/Lightning-AI/lightning/pull/5598))
- Ignored `step` param in Neptune logger's log_metric method ([#5510](https://github.com/Lightning-AI/lightning/pull/5510))
- Pass batch outputs to `on_train_batch_end` instead of `epoch_end` outputs ([#4369](https://github.com/Lightning-AI/lightning/pull/4369))

### Fixed

- Fixed `toggle_optimizer` to reset `requires_grad` state  ([#5574](https://github.com/Lightning-AI/lightning/pull/5574))
- Fixed FileNotFoundError for best checkpoint when using DDP with Hydra ([#5629](https://github.com/Lightning-AI/lightning/pull/5629))
- Fixed an error when logging a progress bar metric with a reserved name ([#5620](https://github.com/Lightning-AI/lightning/pull/5620))
- Fixed `Metric`'s `state_dict` not included when child modules ([#5614](https://github.com/Lightning-AI/lightning/pull/5614))
- Fixed Neptune logger creating multiple experiments when GPUs > 1 ([#3256](https://github.com/Lightning-AI/lightning/pull/3256))
- Fixed duplicate logs appearing in console when using the python logging module ([#5509](https://github.com/Lightning-AI/lightning/pull/5509))
- Fixed tensor printing in `trainer.test()` ([#5138](https://github.com/Lightning-AI/lightning/pull/5138))
- Fixed not using dataloader when `hparams` present ([#4559](https://github.com/Lightning-AI/lightning/pull/4559))


## [1.1.5] - 2021-01-19

### Fixed

- Fixed a visual bug in the progress bar display initialization ([#4579](https://github.com/Lightning-AI/lightning/pull/4579))
- Fixed logging `on_train_batch_end` in a callback with multiple optimizers ([#5521](https://github.com/Lightning-AI/lightning/pull/5521))
- Fixed `reinit_scheduler_properties` with correct optimizer ([#5519](https://github.com/Lightning-AI/lightning/pull/5519))
- Fixed `val_check_interval` with `fast_dev_run` ([#5540](https://github.com/Lightning-AI/lightning/pull/5540))


## [1.1.4] - 2021-01-12

### Added

- Add automatic optimization property setter to lightning module ([#5169](https://github.com/Lightning-AI/lightning/pull/5169))

### Changed

- Changed deprecated `enable_pl_optimizer=True` ([#5244](https://github.com/Lightning-AI/lightning/pull/5244))

### Fixed

- Fixed `transfer_batch_to_device` for DDP with `len(devices_ids) == 1` ([#5195](https://github.com/Lightning-AI/lightning/pull/5195))
- Logging only on `not should_accumulate()` during training ([#5417](https://github.com/Lightning-AI/lightning/pull/5417))
- Resolve interpolation bug with Hydra ([#5406](https://github.com/Lightning-AI/lightning/pull/5406))
- Check environ before selecting a seed to prevent warning message ([#4743](https://github.com/Lightning-AI/lightning/pull/4743))
- Fixed signature mismatch in `model_to_device` of `DDPCPUHPCAccelerator` ([#5505](https://github.com/Lightning-AI/lightning/pull/5505))

## [1.1.3] - 2021-01-05

### Added

- Added a check for optimizer attached to `lr_scheduler` ([#5338](https://github.com/Lightning-AI/lightning/pull/5338))
- Added support for passing non-existing filepaths to `resume_from_checkpoint` ([#4402](https://github.com/Lightning-AI/lightning/pull/4402))

### Changed

- Skip restore from `resume_from_checkpoint` while `testing` ([#5161](https://github.com/Lightning-AI/lightning/pull/5161))
- Allowed `log_momentum` for adaptive optimizers in `LearningRateMonitor` ([#5333](https://github.com/Lightning-AI/lightning/pull/5333))
- Disabled checkpointing, earlystopping and logging with `fast_dev_run` ([#5277](https://github.com/Lightning-AI/lightning/pull/5277))
- Distributed group defaults to `WORLD` if `None` ([#5125](https://github.com/Lightning-AI/lightning/pull/5125))

### Fixed

- Fixed `trainer.test` returning non-test metrics ([#5214](https://github.com/Lightning-AI/lightning/pull/5214))
- Fixed metric state reset ([#5273](https://github.com/Lightning-AI/lightning/pull/5273))
- Fixed `--num-nodes` on `DDPSequentialPlugin` ([#5327](https://github.com/Lightning-AI/lightning/pull/5327))
- Fixed invalid value for `weights_summary` ([#5296](https://github.com/Lightning-AI/lightning/pull/5296))
- Fixed `Trainer.test` not using the latest `best_model_path` ([#5161](https://github.com/Lightning-AI/lightning/pull/5161))
- Fixed existence check for hparams not using underlying filesystem ([#5250](https://github.com/Lightning-AI/lightning/pull/5250))
- Fixed `LightningOptimizer` AMP bug ([#5191](https://github.com/Lightning-AI/lightning/pull/5191))
- Fixed casted key to string in `_flatten_dict` ([#5354](https://github.com/Lightning-AI/lightning/pull/5354))


## [1.1.2] - 2020-12-23

### Added

- Support number for logging with `sync_dist=True` ([#5080](https://github.com/Lightning-AI/lightning/pull/5080))
- Added offset logging step when resuming for Wandb logger ([#5050](https://github.com/Lightning-AI/lightning/pull/5050))

### Removed

- `enable_pl_optimizer=False` by default to temporarily fix AMP issues ([#5163](https://github.com/Lightning-AI/lightning/pull/5163))

### Fixed

- Metric reduction with Logging ([#5150](https://github.com/Lightning-AI/lightning/pull/5150))
- Remove nan loss in manual optimization ([#5121](https://github.com/Lightning-AI/lightning/pull/5121))
- Un-balanced logging properly supported ([#5119](https://github.com/Lightning-AI/lightning/pull/5119))
- Fix hanging in DDP HPC accelerators ([#5157](https://github.com/Lightning-AI/lightning/pull/5157))
- Fix reset `TensorRunningAccum` ([#5106](https://github.com/Lightning-AI/lightning/pull/5106))
- Updated `DALIClassificationLoader` to not use deprecated arguments ([#4925](https://github.com/Lightning-AI/lightning/pull/4925))
- Corrected call to `torch.no_grad` ([#5124](https://github.com/Lightning-AI/lightning/pull/5124))


## [1.1.1] - 2020-12-15

### Added

- Add a notebook example to reach a quick baseline of ~94% accuracy on CIFAR10 using Resnet in Lightning ([#4818](https://github.com/Lightning-AI/lightning/pull/4818))

### Changed

- Simplify accelerator steps ([#5015](https://github.com/Lightning-AI/lightning/pull/5015))
- Refactor load in checkpoint connector ([#4593](https://github.com/Lightning-AI/lightning/pull/4593))
- Fixed the saved filename in `ModelCheckpoint` when it already exists ([#4861](https://github.com/Lightning-AI/lightning/pull/4861))

### Removed

- Drop duplicate metrics ([#5014](https://github.com/Lightning-AI/lightning/pull/5014))
- Remove beta arg from F1 class and functional ([#5076](https://github.com/Lightning-AI/lightning/pull/5076))

### Fixed

- Fixed trainer by default `None` in `DDPAccelerator` ([#4915](https://github.com/Lightning-AI/lightning/pull/4915))
- Fixed `LightningOptimizer` to expose optimizer attributes ([#5095](https://github.com/Lightning-AI/lightning/pull/5095))
- Do not warn when the `name` key is used in the `lr_scheduler` dict ([#5057](https://github.com/Lightning-AI/lightning/pull/5057))
- Check if optimizer supports closure ([#4981](https://github.com/Lightning-AI/lightning/pull/4981))
- Add deprecated metric utility functions back to functional (
    [#5067](https://github.com/Lightning-AI/lightning/pull/5067),
    [#5068](https://github.com/Lightning-AI/lightning/pull/5068))
- Allow any input in `to_onnx` and `to_torchscript` ([#4378](https://github.com/Lightning-AI/lightning/pull/4378))
- Fixed `DDPHPCAccelerator` hangs in DDP construction by calling `init_device` ([#5157](https://github.com/Lightning-AI/lightning/pull/5157))


## [1.1.0] - 2020-12-09

### Added

- Added "monitor" key to saved `ModelCheckpoints` ([#4383](https://github.com/Lightning-AI/lightning/pull/4383))
- Added `ConfusionMatrix` class interface ([#4348](https://github.com/Lightning-AI/lightning/pull/4348))
- Added multiclass AUROC metric ([#4236](https://github.com/Lightning-AI/lightning/pull/4236))
- Added global step indexing to the checkpoint name for a better sub-epoch checkpointing experience ([#3807](https://github.com/Lightning-AI/lightning/pull/3807))
- Added optimizer hooks in callbacks ([#4379](https://github.com/Lightning-AI/lightning/pull/4379))
- Added option to log momentum ([#4384](https://github.com/Lightning-AI/lightning/pull/4384))
- Added `current_score` to `ModelCheckpoint.on_save_checkpoint` ([#4721](https://github.com/Lightning-AI/lightning/pull/4721))
- Added logging using `self.log` in train and evaluation for epoch end hooks (
    [#4552](https://github.com/Lightning-AI/lightning/pull/4552),
    [#4495](https://github.com/Lightning-AI/lightning/pull/4495),
    [#4439](https://github.com/Lightning-AI/lightning/pull/4439),
    [#4684](https://github.com/Lightning-AI/lightning/pull/4684),
    [#4913](https://github.com/Lightning-AI/lightning/pull/4913))
- Added ability for DDP plugin to modify optimizer state saving ([#4675](https://github.com/Lightning-AI/lightning/pull/4675))
- Added `prefix` argument in loggers ([#4557](https://github.com/Lightning-AI/lightning/pull/4557))
- Added printing of total num of params, trainable and non-trainable params in ModelSummary ([#4521](https://github.com/Lightning-AI/lightning/pull/4521))
- Added `PrecisionRecallCurve, ROC, AveragePrecision` class metric ([#4549](https://github.com/Lightning-AI/lightning/pull/4549))
- Added custom `Apex` and `NativeAMP` as `Precision plugins` ([#4355](https://github.com/Lightning-AI/lightning/pull/4355))
- Added `DALI MNIST` example ([#3721](https://github.com/Lightning-AI/lightning/pull/3721))
- Added `sharded plugin` for DDP for multi-gpu training memory optimizations (
    [#4639](https://github.com/Lightning-AI/lightning/pull/4639),
    [#4686](https://github.com/Lightning-AI/lightning/pull/4686),
    [#4737](https://github.com/Lightning-AI/lightning/pull/4737),
    [#4773](https://github.com/Lightning-AI/lightning/pull/4773))
- Added `experiment_id` to the NeptuneLogger ([#3462](https://github.com/Lightning-AI/lightning/pull/3462))
- Added `PyTorch Geometric` integration example with Lightning ([#4568](https://github.com/Lightning-AI/lightning/pull/4568))
- Added `all_gather` method to `LightningModule` which allows gradient based tensor synchronizations for use-cases such as negative sampling. ([#5012](https://github.com/Lightning-AI/lightning/pull/5012))
- Enabled `self.log` in most functions ([#4969](https://github.com/Lightning-AI/lightning/pull/4969))
- Added changeable extension variable for `ModelCheckpoint` ([#4977](https://github.com/Lightning-AI/lightning/pull/4977))


### Changed

- Tuner algorithms will be skipped if `fast_dev_run=True` ([#3903](https://github.com/Lightning-AI/lightning/pull/3903))
- `WandbLogger` does not force wandb `reinit` arg to True anymore and creates a run only when needed ([#4648](https://github.com/Lightning-AI/lightning/pull/4648))
- Changed `automatic_optimization` to be a model attribute ([#4602](https://github.com/Lightning-AI/lightning/pull/4602))
- Changed `Simple Profiler` report to order by percentage time spent + num calls ([#4880](https://github.com/Lightning-AI/lightning/pull/4880))
- Simplify optimization Logic ([#4984](https://github.com/Lightning-AI/lightning/pull/4984))
- Classification metrics overhaul ([#4837](https://github.com/Lightning-AI/lightning/pull/4837))
- Updated `fast_dev_run` to accept integer representing num_batches ([#4629](https://github.com/Lightning-AI/lightning/pull/4629))
- Refactored optimizer ([#4658](https://github.com/Lightning-AI/lightning/pull/4658))


### Deprecated

- Deprecated `prefix` argument in `ModelCheckpoint` ([#4765](https://github.com/Lightning-AI/lightning/pull/4765))
- Deprecated the old way of assigning hyper-parameters through `self.hparams = ...` ([#4813](https://github.com/Lightning-AI/lightning/pull/4813))
- Deprecated `mode='auto'` from `ModelCheckpoint` and `EarlyStopping` ([#4695](https://github.com/Lightning-AI/lightning/pull/4695))

### Removed

- Removed `reorder` parameter of the `auc` metric ([#5004](https://github.com/Lightning-AI/lightning/pull/5004))
- Removed `multiclass_roc` and `multiclass_precision_recall_curve`, use `roc` and `precision_recall_curve` instead ([#4549](https://github.com/Lightning-AI/lightning/pull/4549))

### Fixed

- Added feature to move tensors to CPU before saving ([#4309](https://github.com/Lightning-AI/lightning/pull/4309))
- Fixed `LoggerConnector` to have logged metrics on root device in DP ([#4138](https://github.com/Lightning-AI/lightning/pull/4138))
- Auto convert tensors to contiguous format when `gather_all` ([#4907](https://github.com/Lightning-AI/lightning/pull/4907))
- Fixed `PYTHONPATH` for ddp test model ([#4528](https://github.com/Lightning-AI/lightning/pull/4528))
- Fixed allowing logger to support indexing ([#4595](https://github.com/Lightning-AI/lightning/pull/4595))
- Fixed DDP and manual_optimization ([#4976](https://github.com/Lightning-AI/lightning/pull/4976))


## [1.0.8] - 2020-11-24

### Added

- Added casting to python types for numpy scalars when logging `hparams` ([#4647](https://github.com/Lightning-AI/lightning/pull/4647))
- Added warning when progress bar refresh rate is less than 20 on Google Colab to prevent crashing ([#4654](https://github.com/Lightning-AI/lightning/pull/4654))
- Added `F1` class metric ([#4656](https://github.com/Lightning-AI/lightning/pull/4656))

### Changed

- Consistently use `step=trainer.global_step` in `LearningRateMonitor` independently of `logging_interval` ([#4376](https://github.com/Lightning-AI/lightning/pull/4376))
- Metric states are no longer as default added to `state_dict` ([#4685](https://github.com/Lightning-AI/lightning/pull/4685))
- Renamed class metric `Fbeta` >> `FBeta` ([#4656](https://github.com/Lightning-AI/lightning/pull/4656))
- Model summary: add 1 decimal place ([#4745](https://github.com/Lightning-AI/lightning/pull/4745))
- Do not override `PYTHONWARNINGS` ([#4700](https://github.com/Lightning-AI/lightning/pull/4700))
- Changed `init_ddp_connection` moved from `DDP` to `DDPPlugin` ([#4407](https://github.com/Lightning-AI/lightning/pull/4407))


### Fixed

- Fixed checkpoint `hparams` dict casting when `omegaconf` is available ([#4770](https://github.com/Lightning-AI/lightning/pull/4770))
- Fixed incomplete progress bars when total batches not divisible by refresh rate ([#4577](https://github.com/Lightning-AI/lightning/pull/4577))
- Updated SSIM metric ([#4566](https://github.com/Lightning-AI/lightning/pull/4566))
- Fixed batch_arg_name - add `batch_arg_name` to all calls to `_adjust_batch_size`bug ([#4812](https://github.com/Lightning-AI/lightning/pull/4812))
- Fixed `torchtext` data to GPU ([#4785](https://github.com/Lightning-AI/lightning/pull/4785))
- Fixed a crash bug in MLFlow logger ([#4716](https://github.com/Lightning-AI/lightning/pull/4716))

## [1.0.7] - 2020-11-17

### Added

- Added lambda closure to `manual_optimizer_step` ([#4618](https://github.com/Lightning-AI/lightning/pull/4618))

### Changed

- Change Metrics `persistent` default mode to `False` ([#4685](https://github.com/Lightning-AI/lightning/pull/4685))
- LoggerConnector log_metrics will use `total_batch_idx` instead of `global_step` when logging on `training step` ([#4738](https://github.com/Lightning-AI/lightning/pull/4738))


### Fixed

- Prevent crash if `sync_dist=True` on CPU ([#4626](https://github.com/Lightning-AI/lightning/pull/4626))
- Fixed average pbar Metrics ([#4534](https://github.com/Lightning-AI/lightning/pull/4534))
- Fixed `setup` callback hook to correctly pass the LightningModule through ([#4608](https://github.com/Lightning-AI/lightning/pull/4608))
- Allowing decorate model init with saving `hparams` inside ([#4662](https://github.com/Lightning-AI/lightning/pull/4662))
- Fixed `split_idx` set by `LoggerConnector` in `on_trainer_init` to `Trainer`  ([#4697](https://github.com/Lightning-AI/lightning/pull/4697))


## [1.0.6] - 2020-11-11

### Added

- Added metrics aggregation in Horovod and fixed early stopping ([#3775](https://github.com/Lightning-AI/lightning/pull/3775))
- Added `manual_optimizer_step` which work with `AMP Native` and `accumulated_grad_batches` ([#4485](https://github.com/Lightning-AI/lightning/pull/4485))
- Added `persistent(mode)` method to metrics, to enable and disable metric states being added to `state_dict` ([#4482](https://github.com/Lightning-AI/lightning/pull/4482))
- Added congratulations at the end of our notebooks ([#4555](https://github.com/Lightning-AI/lightning/pull/4555))
- Added parameters `move_metrics_to_cpu` in Trainer to disable gpu leak ([#4592](https://github.com/Lightning-AI/lightning/pull/4592))


### Changed

- Changed `fsspec` to tuner ([#4458](https://github.com/Lightning-AI/lightning/pull/4458))
- Unify SLURM/TorchElastic under backend plugin ([#4578](https://github.com/Lightning-AI/lightning/pull/4578),
        [#4580](https://github.com/Lightning-AI/lightning/pull/4580),
        [#4581](https://github.com/Lightning-AI/lightning/pull/4581),
        [#4582](https://github.com/Lightning-AI/lightning/pull/4582),
        [#4583](https://github.com/Lightning-AI/lightning/pull/4583))

### Fixed

- Fixed feature-lack in `hpc_load` ([#4526](https://github.com/Lightning-AI/lightning/pull/4526))
- Fixed metrics states being overridden in DDP mode ([#4482](https://github.com/Lightning-AI/lightning/pull/4482))
- Fixed `lightning_getattr`, `lightning_hasattr` not finding the correct attributes in datamodule ([#4347](https://github.com/Lightning-AI/lightning/pull/4347))
- Fixed automatic optimization AMP by `manual_optimization_step` ([#4485](https://github.com/Lightning-AI/lightning/pull/4485))
- Replace `MisconfigurationException` with warning in `ModelCheckpoint` Callback ([#4560](https://github.com/Lightning-AI/lightning/pull/4560))
- Fixed logged keys in mlflow logger ([#4412](https://github.com/Lightning-AI/lightning/pull/4412))
- Fixed `is_picklable` by catching `AttributeError` ([#4508](https://github.com/Lightning-AI/lightning/pull/4508))
- Fixed multi test dataloaders dict `AttributeError` error ([#4480](https://github.com/Lightning-AI/lightning/pull/4480))
- Fixed show progress bar only for `progress_rank 0` on `DDP_SLURM` ([#4437](https://github.com/Lightning-AI/lightning/pull/4437))

## [1.0.5] - 2020-11-03

### Added

- Added PyTorch 1.7 Stable support ([#3821](https://github.com/Lightning-AI/lightning/pull/3821))
- Added timeout for `tpu_device_exists` to ensure process does not hang indefinitely ([#4340](https://github.com/Lightning-AI/lightning/pull/4340))

### Changed

- W&B log in sync with `Trainer` step ([#4405](https://github.com/Lightning-AI/lightning/pull/4405))
- Hook `on_after_backward` is called only when `optimizer_step` is being called ([#4439](https://github.com/Lightning-AI/lightning/pull/4439))
- Moved `track_and_norm_grad` into `training loop` and called only when `optimizer_step` is being called ([#4439](https://github.com/Lightning-AI/lightning/pull/4439))
- Changed type checker with explicit cast of `ref_model` object ([#4457](https://github.com/Lightning-AI/lightning/pull/4457))
- Changed `distributed_backend` -> `accelerator` ([#4429](https://github.com/Lightning-AI/lightning/pull/4429))

### Deprecated

- Deprecated passing `ModelCheckpoint` instance to `checkpoint_callback` Trainer argument ([#4336](https://github.com/Lightning-AI/lightning/pull/4336))

### Fixed

- Disable saving checkpoints if not trained ([#4372](https://github.com/Lightning-AI/lightning/pull/4372))
- Fixed error using `auto_select_gpus=True` with `gpus=-1` ([#4209](https://github.com/Lightning-AI/lightning/pull/4209))
- Disabled training when `limit_train_batches=0` ([#4371](https://github.com/Lightning-AI/lightning/pull/4371))
- Fixed that metrics do not store computational graph for all seen data ([#4313](https://github.com/Lightning-AI/lightning/pull/4313))
- Fixed AMP unscale for `on_after_backward` ([#4439](https://github.com/Lightning-AI/lightning/pull/4439))
- Fixed TorchScript export when module includes Metrics ([#4428](https://github.com/Lightning-AI/lightning/pull/4428))
- Fixed TorchScript trace method's data to device and docstring ([#4360](https://github.com/Lightning-AI/lightning/pull/4360))
- Fixed CSV logger warning ([#4419](https://github.com/Lightning-AI/lightning/pull/4419))
- Fixed skip DDP parameter sync ([#4301](https://github.com/Lightning-AI/lightning/pull/4301))
- Fixed `WandbLogger` _sanitize_callable function ([#4422](https://github.com/Lightning-AI/lightning/pull/4422))
- Fixed `AMP Native` `_unscale` gradient ([#4441](https://github.com/Lightning-AI/lightning/pull/4441))


## [1.0.4] - 2020-10-27

### Added

- Added `dirpath` and `filename` parameter in `ModelCheckpoint` ([#4213](https://github.com/Lightning-AI/lightning/pull/4213))
- Added plugins docs and DDPPlugin to customize ddp across all accelerators ([#4258](https://github.com/Lightning-AI/lightning/pull/4285))
- Added `strict` option to the scheduler dictionary ([#3586](https://github.com/Lightning-AI/lightning/pull/3586))
- Added `fsspec` support for profilers ([#4162](https://github.com/Lightning-AI/lightning/pull/4162))
- Added autogenerated helptext to `Trainer.add_argparse_args` ([#4344](https://github.com/Lightning-AI/lightning/pull/4344))
- Added support for string values in `Trainer`'s `profiler` parameter ([#3656](https://github.com/Lightning-AI/lightning/pull/3656))
- Added `optimizer_closure` to `optimizer.step` when supported ([#4190](https://github.com/Lightning-AI/lightning/pull/4190))
- Added unification of regression metrics ([#4166](https://github.com/Lightning-AI/lightning/pull/4166))
- Added checkpoint load from Bytes ([#4314](https://github.com/Lightning-AI/lightning/pull/4314))

### Changed

- Improved error messages for invalid `configure_optimizers` returns ([#3587](https://github.com/Lightning-AI/lightning/pull/3587))
- Allow changing the logged step value in `validation_step` ([#4130](https://github.com/Lightning-AI/lightning/pull/4130))
- Allow setting `replace_sampler_ddp=True` with a distributed sampler already added ([#4273](https://github.com/Lightning-AI/lightning/pull/4273))
- Fixed sanitized parameters for `WandbLogger.log_hyperparams` ([#4320](https://github.com/Lightning-AI/lightning/pull/4320))

### Deprecated

- Deprecated `filepath` in `ModelCheckpoint` ([#4213](https://github.com/Lightning-AI/lightning/pull/4213))
- Deprecated `reorder` parameter of the `auc` metric ([#4237](https://github.com/Lightning-AI/lightning/pull/4237))
- Deprecated bool values in `Trainer`'s `profiler` parameter ([#3656](https://github.com/Lightning-AI/lightning/pull/3656))

### Fixed

- Fixed setting device ids in DDP ([#4297](https://github.com/Lightning-AI/lightning/pull/4297))
- Fixed synchronization of best model path in `ddp_accelerator` ([#4323](https://github.com/Lightning-AI/lightning/pull/4323))
- Fixed `WandbLogger` not uploading checkpoint artifacts at the end of training ([#4341](https://github.com/Lightning-AI/lightning/pull/4341))
- Fixed `FBeta` computation ([#4183](https://github.com/Lightning-AI/lightning/pull/4183))
- Fixed `accumulation across batches` has completed `before breaking training loop` ([#4278](https://github.com/Lightning-AI/lightning/pull/4278))
- Fixed `ModelCheckpoint` don't increase current_epoch and global_step when not training ([#4291](https://github.com/Lightning-AI/lightning/pull/4291))
- Fixed `COMET_EXPERIMENT_KEY` environment variable usage in comet logger ([#4230](https://github.com/Lightning-AI/lightning/pull/4230))

## [1.0.3] - 2020-10-20

### Added

- Added persistent flag to `Metric.add_state` ([#4195](https://github.com/Lightning-AI/lightning/pull/4195))

### Changed

- Used `checkpoint_connector.hpc_save` in SLURM ([#4217](https://github.com/Lightning-AI/lightning/pull/4217))
- Moved base req. to root ([#4219](https://github.com/Lightning-AI/lightning/pull/4219))

### Fixed

- Fixed `hparams` assign in init ([#4189](https://github.com/Lightning-AI/lightning/pull/4189))
- Fixed overwrite check for model hooks ([#4010](https://github.com/Lightning-AI/lightning/pull/4010))


## [1.0.2] - 2020-10-15

### Added

- Added trace functionality to the function `to_torchscript` ([#4142](https://github.com/Lightning-AI/lightning/pull/4142))

### Changed

- Called `on_load_checkpoint` before loading `state_dict` ([#4057](https://github.com/Lightning-AI/lightning/pull/4057))

### Removed

- Removed duplicate metric vs step log for train loop ([#4173](https://github.com/Lightning-AI/lightning/pull/4173))

### Fixed

- Fixed the `self.log` problem in `validation_step()` ([#4169](https://github.com/Lightning-AI/lightning/pull/4169))
- Fixed `hparams` saving - save the state when `save_hyperparameters()` is called [in `__init__`] ([#4163](https://github.com/Lightning-AI/lightning/pull/4163))
- Fixed runtime failure while exporting `hparams` to yaml ([#4158](https://github.com/Lightning-AI/lightning/pull/4158))


## [1.0.1] - 2020-10-14

### Added

- Added getstate/setstate method for torch.save serialization ([#4127](https://github.com/Lightning-AI/lightning/pull/4127))


## [1.0.0] - 2020-10-13

### Added

- Added Explained Variance Metric + metric fix ([#4013](https://github.com/Lightning-AI/lightning/pull/4013))
- Added Metric <-> Lightning Module integration tests ([#4008](https://github.com/Lightning-AI/lightning/pull/4008))
- Added parsing OS env vars in `Trainer` ([#4022](https://github.com/Lightning-AI/lightning/pull/4022))
- Added classification metrics ([#4043](https://github.com/Lightning-AI/lightning/pull/4043))
- Updated explained variance metric ([#4024](https://github.com/Lightning-AI/lightning/pull/4024))
- Enabled plugins ([#4041](https://github.com/Lightning-AI/lightning/pull/4041))
- Enabled custom clusters ([#4048](https://github.com/Lightning-AI/lightning/pull/4048))
- Enabled passing in custom accelerators ([#4050](https://github.com/Lightning-AI/lightning/pull/4050))
- Added `LightningModule.toggle_optimizer` ([#4058](https://github.com/Lightning-AI/lightning/pull/4058))
- Added `LightningModule.manual_backward` ([#4063](https://github.com/Lightning-AI/lightning/pull/4063))
- Added `output` argument to `*_batch_end` hooks ([#3965](https://github.com/Lightning-AI/lightning/pull/3965),
    [#3966](https://github.com/Lightning-AI/lightning/pull/3966))
- Added `output` argument to `*_epoch_end` hooks ([#3967](https://github.com/Lightning-AI/lightning/pull/3967))

### Changed

- Integrated metrics API with self.log ([#3961](https://github.com/Lightning-AI/lightning/pull/3961))
- Decoupled Apex ([#4052](https://github.com/Lightning-AI/lightning/pull/4052),
        [#4054](https://github.com/Lightning-AI/lightning/pull/4054),
        [#4055](https://github.com/Lightning-AI/lightning/pull/4055),
        [#4056](https://github.com/Lightning-AI/lightning/pull/4056),
        [#4058](https://github.com/Lightning-AI/lightning/pull/4058),
        [#4060](https://github.com/Lightning-AI/lightning/pull/4060),
        [#4061](https://github.com/Lightning-AI/lightning/pull/4061),
        [#4062](https://github.com/Lightning-AI/lightning/pull/4062),
        [#4063](https://github.com/Lightning-AI/lightning/pull/4063),
        [#4064](https://github.com/Lightning-AI/lightning/pull/4064),
        [#4065](https://github.com/Lightning-AI/lightning/pull/4065))
- Renamed all backends to `Accelerator` ([#4066](https://github.com/Lightning-AI/lightning/pull/4066))
- Enabled manual returns ([#4089](https://github.com/Lightning-AI/lightning/pull/4089))

### Removed

- Removed support for EvalResult and TrainResult ([#3968](https://github.com/Lightning-AI/lightning/pull/3968))
- Removed deprecated trainer flags: `overfit_pct`, `log_save_interval`, `row_log_interval` ([#3969](https://github.com/Lightning-AI/lightning/pull/3969))
- Removed deprecated early_stop_callback ([#3982](https://github.com/Lightning-AI/lightning/pull/3982))
- Removed deprecated model hooks ([#3980](https://github.com/Lightning-AI/lightning/pull/3980))
- Removed deprecated callbacks ([#3979](https://github.com/Lightning-AI/lightning/pull/3979))
- Removed `trainer` argument in `LightningModule.backward` [#4056](https://github.com/Lightning-AI/lightning/pull/4056))

### Fixed

- Fixed `current_epoch` property update to reflect true epoch number inside `LightningDataModule`, when `reload_dataloaders_every_epoch=True`. ([#3974](https://github.com/Lightning-AI/lightning/pull/3974))
- Fixed to print scaler value in progress bar ([#4053](https://github.com/Lightning-AI/lightning/pull/4053))
- Fixed mismatch between docstring and code regarding when `on_load_checkpoint` hook is called ([#3996](https://github.com/Lightning-AI/lightning/pull/3996))


## [0.10.0] - 2020-10-07

### Added

- Added new Metrics API. ([#3868](https://github.com/Lightning-AI/lightning/pull/3868), [#3921](https://github.com/Lightning-AI/lightning/pull/3921))
- Enable PyTorch 1.7 compatibility ([#3541](https://github.com/Lightning-AI/lightning/pull/3541))
- Added `LightningModule.to_torchscript` to support exporting as `ScriptModule` ([#3258](https://github.com/Lightning-AI/lightning/pull/3258))
- Added warning when dropping unpicklable `hparams` ([#2874](https://github.com/Lightning-AI/lightning/pull/2874))
- Added EMB similarity ([#3349](https://github.com/Lightning-AI/lightning/pull/3349))
- Added `ModelCheckpoint.to_yaml` method ([#3048](https://github.com/Lightning-AI/lightning/pull/3048))
- Allow `ModelCheckpoint` monitor to be `None`, meaning it will always save ([#3630](https://github.com/Lightning-AI/lightning/pull/3630))
- Disabled optimizers setup during testing ([#3059](https://github.com/Lightning-AI/lightning/pull/3059))
- Added support for datamodules to save and load checkpoints when training ([#3563](https://github.com/Lightning-AI/lightning/pull/3563))
- Added support for datamodule in learning rate finder ([#3425](https://github.com/Lightning-AI/lightning/pull/3425))
- Added gradient clip test for native AMP ([#3754](https://github.com/Lightning-AI/lightning/pull/3754))
- Added dist lib to enable syncing anything across devices ([#3762](https://github.com/Lightning-AI/lightning/pull/3762))
- Added `broadcast` to `TPUBackend` ([#3814](https://github.com/Lightning-AI/lightning/pull/3814))
- Added `XLADeviceUtils` class to check XLA device type ([#3274](https://github.com/Lightning-AI/lightning/pull/3274))

### Changed

- Refactored accelerator backends:
   * moved TPU `xxx_step` to backend ([#3118](https://github.com/Lightning-AI/lightning/pull/3118))
   * refactored DDP backend `forward` ([#3119](https://github.com/Lightning-AI/lightning/pull/3119))
   * refactored GPU backend `__step` ([#3120](https://github.com/Lightning-AI/lightning/pull/3120))
   * refactored Horovod backend ([#3121](https://github.com/Lightning-AI/lightning/pull/3121),
        [#3122](https://github.com/Lightning-AI/lightning/pull/3122))
   * remove obscure forward call in eval + CPU backend `___step` ([#3123](https://github.com/Lightning-AI/lightning/pull/3123))
   * reduced all simplified forward ([#3126](https://github.com/Lightning-AI/lightning/pull/3126))
   * added hook base method ([#3127](https://github.com/Lightning-AI/lightning/pull/3127))
   * refactor eval loop to use hooks - use `test_mode` for if so we can split later ([#3129](https://github.com/Lightning-AI/lightning/pull/3129))
   * moved `___step_end` hooks ([#3130](https://github.com/Lightning-AI/lightning/pull/3130))
   * training forward refactor ([#3134](https://github.com/Lightning-AI/lightning/pull/3134))
   * training AMP scaling refactor ([#3135](https://github.com/Lightning-AI/lightning/pull/3135))
   * eval step scaling factor ([#3136](https://github.com/Lightning-AI/lightning/pull/3136))
   * add eval loop object to streamline eval loop ([#3138](https://github.com/Lightning-AI/lightning/pull/3138))
   * refactored dataloader process hook ([#3139](https://github.com/Lightning-AI/lightning/pull/3139))
   * refactored inner eval loop ([#3141](https://github.com/Lightning-AI/lightning/pull/3141))
   * final inner eval loop hooks ([#3154](https://github.com/Lightning-AI/lightning/pull/3154))
   * clean up hooks in `run_evaluation` ([#3156](https://github.com/Lightning-AI/lightning/pull/3156))
   * clean up data reset ([#3161](https://github.com/Lightning-AI/lightning/pull/3161))
   * expand eval loop out ([#3165](https://github.com/Lightning-AI/lightning/pull/3165))
   * moved hooks around in eval loop ([#3195](https://github.com/Lightning-AI/lightning/pull/3195))
   * remove `_evaluate` fx ([#3197](https://github.com/Lightning-AI/lightning/pull/3197))
   * `Trainer.fit` hook clean up ([#3198](https://github.com/Lightning-AI/lightning/pull/3198))
   * DDPs train hooks ([#3203](https://github.com/Lightning-AI/lightning/pull/3203))
   * refactor DDP backend ([#3204](https://github.com/Lightning-AI/lightning/pull/3204),
        [#3207](https://github.com/Lightning-AI/lightning/pull/3207),
        [#3208](https://github.com/Lightning-AI/lightning/pull/3208),
        [#3209](https://github.com/Lightning-AI/lightning/pull/3209),
        [#3210](https://github.com/Lightning-AI/lightning/pull/3210))
   * reduced accelerator selection ([#3211](https://github.com/Lightning-AI/lightning/pull/3211))
   * group prepare data hook ([#3212](https://github.com/Lightning-AI/lightning/pull/3212))
   * added data connector ([#3285](https://github.com/Lightning-AI/lightning/pull/3285))
   * modular is_overridden ([#3290](https://github.com/Lightning-AI/lightning/pull/3290))
   * adding `Trainer.tune()` ([#3293](https://github.com/Lightning-AI/lightning/pull/3293))
   * move `run_pretrain_routine` -> `setup_training` ([#3294](https://github.com/Lightning-AI/lightning/pull/3294))
   * move train outside of setup training ([#3297](https://github.com/Lightning-AI/lightning/pull/3297))
   * move `prepare_data` to data connector ([#3307](https://github.com/Lightning-AI/lightning/pull/3307))
   * moved accelerator router ([#3309](https://github.com/Lightning-AI/lightning/pull/3309))
   * train loop refactor - moving train loop to own object ([#3310](https://github.com/Lightning-AI/lightning/pull/3310),
        [#3312](https://github.com/Lightning-AI/lightning/pull/3312),
        [#3313](https://github.com/Lightning-AI/lightning/pull/3313),
        [#3314](https://github.com/Lightning-AI/lightning/pull/3314))
   * duplicate data interface definition up into DataHooks class ([#3344](https://github.com/Lightning-AI/lightning/pull/3344))
   * inner train loop ([#3359](https://github.com/Lightning-AI/lightning/pull/3359),
        [#3361](https://github.com/Lightning-AI/lightning/pull/3361),
        [#3362](https://github.com/Lightning-AI/lightning/pull/3362),
        [#3363](https://github.com/Lightning-AI/lightning/pull/3363),
        [#3365](https://github.com/Lightning-AI/lightning/pull/3365),
        [#3366](https://github.com/Lightning-AI/lightning/pull/3366),
        [#3367](https://github.com/Lightning-AI/lightning/pull/3367),
        [#3368](https://github.com/Lightning-AI/lightning/pull/3368),
        [#3369](https://github.com/Lightning-AI/lightning/pull/3369),
        [#3370](https://github.com/Lightning-AI/lightning/pull/3370),
        [#3371](https://github.com/Lightning-AI/lightning/pull/3371),
        [#3372](https://github.com/Lightning-AI/lightning/pull/3372),
        [#3373](https://github.com/Lightning-AI/lightning/pull/3373),
        [#3374](https://github.com/Lightning-AI/lightning/pull/3374),
        [#3375](https://github.com/Lightning-AI/lightning/pull/3375),
        [#3376](https://github.com/Lightning-AI/lightning/pull/3376),
        [#3385](https://github.com/Lightning-AI/lightning/pull/3385),
        [#3388](https://github.com/Lightning-AI/lightning/pull/3388),
        [#3397](https://github.com/Lightning-AI/lightning/pull/3397))
   * all logging related calls in a connector ([#3395](https://github.com/Lightning-AI/lightning/pull/3395))
   * device parser ([#3400](https://github.com/Lightning-AI/lightning/pull/3400),
        [#3405](https://github.com/Lightning-AI/lightning/pull/3405))
   * added model connector ([#3407](https://github.com/Lightning-AI/lightning/pull/3407))
   * moved eval loop logging to loggers ([#3408](https://github.com/Lightning-AI/lightning/pull/3408))
   * moved eval loop (#3412[#3408](https://github.com/Lightning-AI/lightning/pull/3408))
   * trainer/separate argparse ([#3421](https://github.com/Lightning-AI/lightning/pull/3421),
        [#3428](https://github.com/Lightning-AI/lightning/pull/3428),
        [#3432](https://github.com/Lightning-AI/lightning/pull/3432))
   * move `lr_finder` ([#3434](https://github.com/Lightning-AI/lightning/pull/3434))
   * organize args (#[#3435](https://github.com/Lightning-AI/lightning/pull/3435),
        [#3442](https://github.com/Lightning-AI/lightning/pull/3442),
        [#3447](https://github.com/Lightning-AI/lightning/pull/3447),
        [#3448](https://github.com/Lightning-AI/lightning/pull/3448),
        [#3449](https://github.com/Lightning-AI/lightning/pull/3449),
        [#3456](https://github.com/Lightning-AI/lightning/pull/3456))
   * move specific accelerator code ([#3457](https://github.com/Lightning-AI/lightning/pull/3457))
   * group connectors ([#3472](https://github.com/Lightning-AI/lightning/pull/3472))
   * accelerator connector methods x/n ([#3469](https://github.com/Lightning-AI/lightning/pull/3469),
        [#3470](https://github.com/Lightning-AI/lightning/pull/3470),
        [#3474](https://github.com/Lightning-AI/lightning/pull/3474))
   * merge backends x/n ([#3476](https://github.com/Lightning-AI/lightning/pull/3476),
        [#3477](https://github.com/Lightning-AI/lightning/pull/3477),
        [#3478](https://github.com/Lightning-AI/lightning/pull/3478),
        [#3480](https://github.com/Lightning-AI/lightning/pull/3480),
        [#3482](https://github.com/Lightning-AI/lightning/pull/3482))
   * apex plugin ([#3502](https://github.com/Lightning-AI/lightning/pull/3502))
   * precision plugins ([#3504](https://github.com/Lightning-AI/lightning/pull/3504))
   * Result - make monitor default to `checkpoint_on` to simplify ([#3571](https://github.com/Lightning-AI/lightning/pull/3571))
   * reference to the Trainer on the `LightningDataModule` ([#3684](https://github.com/Lightning-AI/lightning/pull/3684))
   * add `.log` to lightning module ([#3686](https://github.com/Lightning-AI/lightning/pull/3686),
        [#3699](https://github.com/Lightning-AI/lightning/pull/3699),
        [#3701](https://github.com/Lightning-AI/lightning/pull/3701),
        [#3704](https://github.com/Lightning-AI/lightning/pull/3704),
        [#3715](https://github.com/Lightning-AI/lightning/pull/3715))
   * enable tracking original metric when step and epoch are both true ([#3685](https://github.com/Lightning-AI/lightning/pull/3685))
   * deprecated results obj, added support for simpler comms ([#3681](https://github.com/Lightning-AI/lightning/pull/3681))
   * move backends back to individual files ([#3712](https://github.com/Lightning-AI/lightning/pull/3712))
   * fixes logging for eval steps ([#3763](https://github.com/Lightning-AI/lightning/pull/3763))
   * decoupled DDP, DDP spawn ([#3733](https://github.com/Lightning-AI/lightning/pull/3733),
        [#3766](https://github.com/Lightning-AI/lightning/pull/3766),
        [#3767](https://github.com/Lightning-AI/lightning/pull/3767),
        [#3774](https://github.com/Lightning-AI/lightning/pull/3774),
        [#3802](https://github.com/Lightning-AI/lightning/pull/3802),
        [#3806](https://github.com/Lightning-AI/lightning/pull/3806),
        [#3817](https://github.com/Lightning-AI/lightning/pull/3817),
        [#3819](https://github.com/Lightning-AI/lightning/pull/3819),
        [#3927](https://github.com/Lightning-AI/lightning/pull/3927))
   * remove weight loading hack for ddp_cpu ([#3808](https://github.com/Lightning-AI/lightning/pull/3808))
   * separate `torchelastic` from DDP ([#3810](https://github.com/Lightning-AI/lightning/pull/3810))
   * separate SLURM from DDP ([#3809](https://github.com/Lightning-AI/lightning/pull/3809))
   * decoupled DDP2 ([#3816](https://github.com/Lightning-AI/lightning/pull/3816))
   * bug fix with logging val epoch end + monitor ([#3812](https://github.com/Lightning-AI/lightning/pull/3812))
   * callback system and init DDP ([#3836](https://github.com/Lightning-AI/lightning/pull/3836))
   * adding compute environments ([#3837](https://github.com/Lightning-AI/lightning/pull/3837), [#3842](https://github.com/Lightning-AI/lightning/pull/3842))
   * epoch can now log independently ([#3843](https://github.com/Lightning-AI/lightning/pull/3843))
   * test selecting the correct backend. temp backends while slurm and TorchElastic are decoupled ([#3848](https://github.com/Lightning-AI/lightning/pull/3848))
   * fixed `init_slurm_connection` causing hostname errors ([#3856](https://github.com/Lightning-AI/lightning/pull/3856))
   * moves init apex from LM to apex connector ([#3923](https://github.com/Lightning-AI/lightning/pull/3923))
   * moves sync bn to each backend ([#3925](https://github.com/Lightning-AI/lightning/pull/3925))
   * moves configure ddp to each backend ([#3924](https://github.com/Lightning-AI/lightning/pull/3924))
- Deprecation warning ([#3844](https://github.com/Lightning-AI/lightning/pull/3844))
- Changed `LearningRateLogger` to `LearningRateMonitor` ([#3251](https://github.com/Lightning-AI/lightning/pull/3251))
- Used `fsspec` instead of `gfile` for all IO ([#3320](https://github.com/Lightning-AI/lightning/pull/3320))
    * Swapped `torch.load` for `fsspec` load in DDP spawn backend ([#3787](https://github.com/Lightning-AI/lightning/pull/3787))
    * Swapped `torch.load` for `fsspec` load in cloud_io loading ([#3692](https://github.com/Lightning-AI/lightning/pull/3692))
    * Added support for `to_disk()` to use remote filepaths with `fsspec` ([#3930](https://github.com/Lightning-AI/lightning/pull/3930))
    * Updated model_checkpoint's to_yaml to use `fsspec` open ([#3801](https://github.com/Lightning-AI/lightning/pull/3801))
    * Fixed `fsspec` is inconsistent when doing `fs.ls` ([#3805](https://github.com/Lightning-AI/lightning/pull/3805))
- Refactor `GPUStatsMonitor` to improve training speed ([#3257](https://github.com/Lightning-AI/lightning/pull/3257))
- Changed IoU score behavior for classes absent in target and pred ([#3098](https://github.com/Lightning-AI/lightning/pull/3098))
- Changed IoU `remove_bg` bool to `ignore_index` optional int ([#3098](https://github.com/Lightning-AI/lightning/pull/3098))
- Changed defaults of `save_top_k` and `save_last` to `None` in ModelCheckpoint ([#3680](https://github.com/Lightning-AI/lightning/pull/3680))
- `row_log_interval` and `log_save_interval` are now based on training loop's `global_step` instead of epoch-internal batch index ([#3667](https://github.com/Lightning-AI/lightning/pull/3667))
- Silenced some warnings. verified ddp refactors ([#3483](https://github.com/Lightning-AI/lightning/pull/3483))
- Cleaning up stale logger tests ([#3490](https://github.com/Lightning-AI/lightning/pull/3490))
- Allow `ModelCheckpoint` monitor to be `None` ([#3633](https://github.com/Lightning-AI/lightning/pull/3633))
- Enable `None` model checkpoint default ([#3669](https://github.com/Lightning-AI/lightning/pull/3669))
- Skipped `best_model_path` if `checkpoint_callback` is `None` ([#2962](https://github.com/Lightning-AI/lightning/pull/2962))
- Used `raise .. from ..` to explicitly chain exceptions ([#3750](https://github.com/Lightning-AI/lightning/pull/3750))
-  Mocking loggers ([#3596](https://github.com/Lightning-AI/lightning/pull/3596),
    [#3617](https://github.com/Lightning-AI/lightning/pull/3617),
    [#3851](https://github.com/Lightning-AI/lightning/pull/3851),
    [#3859](https://github.com/Lightning-AI/lightning/pull/3859),
    [#3884](https://github.com/Lightning-AI/lightning/pull/3884),
    [#3853](https://github.com/Lightning-AI/lightning/pull/3853),
    [#3910](https://github.com/Lightning-AI/lightning/pull/3910),
    [#3889](https://github.com/Lightning-AI/lightning/pull/3889),
    [#3926](https://github.com/Lightning-AI/lightning/pull/3926))
- Write predictions in LightningModule instead of EvalResult [#3882](https://github.com/Lightning-AI/lightning/pull/3882)

### Deprecated

- Deprecated `TrainResult` and `EvalResult`, use `self.log` and `self.write` from the `LightningModule` to log metrics and write predictions. `training_step` can now only return a scalar (for the loss) or a dictionary with anything you want. ([#3681](https://github.com/Lightning-AI/lightning/pull/3681))
- Deprecate `early_stop_callback` Trainer argument ([#3845](https://github.com/Lightning-AI/lightning/pull/3845))
- Rename Trainer arguments `row_log_interval` >> `log_every_n_steps` and `log_save_interval` >> `flush_logs_every_n_steps` ([#3748](https://github.com/Lightning-AI/lightning/pull/3748))

### Removed

- Removed experimental Metric API ([#3943](https://github.com/Lightning-AI/lightning/pull/3943),
        [#3949](https://github.com/Lightning-AI/lightning/pull/3949),
        [#3946](https://github.com/Lightning-AI/lightning/pull/3946)), listed changes before final removal:
    * Added `EmbeddingSimilarity` metric ([#3349](https://github.com/Lightning-AI/lightning/pull/3349), [#3358](https://github.com/Lightning-AI/lightning/pull/3358))
    * Added hooks to metric module interface ([#2528](https://github.com/Lightning-AI/lightning/pull/2528))
    * Added error when AUROC metric is used for multiclass problems ([#3350](https://github.com/Lightning-AI/lightning/pull/3350))
    * Fixed `ModelCheckpoint` with `save_top_k=-1` option not tracking the best models when a monitor metric is available ([#3735](https://github.com/Lightning-AI/lightning/pull/3735))
    * Fixed counter-intuitive error being thrown in `Accuracy` metric for zero target tensor ([#3764](https://github.com/Lightning-AI/lightning/pull/3764))
    * Fixed aggregation of metrics ([#3517](https://github.com/Lightning-AI/lightning/pull/3517))
    * Fixed Metric aggregation ([#3321](https://github.com/Lightning-AI/lightning/pull/3321))
    * Fixed RMSLE metric ([#3188](https://github.com/Lightning-AI/lightning/pull/3188))
    * Renamed `reduction` to `class_reduction` in classification metrics ([#3322](https://github.com/Lightning-AI/lightning/pull/3322))
    * Changed `class_reduction` similar to sklearn for classification metrics ([#3322](https://github.com/Lightning-AI/lightning/pull/3322))
    * Renaming of precision recall metric ([#3308](https://github.com/Lightning-AI/lightning/pull/3308))

### Fixed

- Fixed `on_train_batch_start` hook to end epoch early ([#3700](https://github.com/Lightning-AI/lightning/pull/3700))
- Fixed `num_sanity_val_steps` is clipped to `limit_val_batches` ([#2917](https://github.com/Lightning-AI/lightning/pull/2917))
- Fixed ONNX model save on GPU ([#3145](https://github.com/Lightning-AI/lightning/pull/3145))
- Fixed `GpuUsageLogger` to work on different platforms ([#3008](https://github.com/Lightning-AI/lightning/pull/3008))
- Fixed auto-scale batch size not dumping `auto_lr_find` parameter ([#3151](https://github.com/Lightning-AI/lightning/pull/3151))
- Fixed `batch_outputs` with optimizer frequencies ([#3229](https://github.com/Lightning-AI/lightning/pull/3229))
- Fixed setting batch size in `LightningModule.datamodule` when using `auto_scale_batch_size` ([#3266](https://github.com/Lightning-AI/lightning/pull/3266))
- Fixed Horovod distributed backend compatibility with native AMP ([#3404](https://github.com/Lightning-AI/lightning/pull/3404))
- Fixed batch size auto scaling exceeding the size of the dataset ([#3271](https://github.com/Lightning-AI/lightning/pull/3271))
- Fixed getting `experiment_id` from MLFlow only once instead of each training loop ([#3394](https://github.com/Lightning-AI/lightning/pull/3394))
- Fixed `overfit_batches` which now correctly disables shuffling for the training loader. ([#3501](https://github.com/Lightning-AI/lightning/pull/3501))
- Fixed gradient norm tracking for `row_log_interval > 1` ([#3489](https://github.com/Lightning-AI/lightning/pull/3489))
- Fixed `ModelCheckpoint` name formatting ([#3164](https://github.com/Lightning-AI/lightning/pull/3163))
- Fixed example implementation of AutoEncoder ([#3190](https://github.com/Lightning-AI/lightning/pull/3190))
- Fixed invalid paths when remote logging with TensorBoard ([#3236](https://github.com/Lightning-AI/lightning/pull/3236))
- Fixed change `t()` to `transpose()` as XLA devices do not support `.t()` on 1-dim tensor ([#3252](https://github.com/Lightning-AI/lightning/pull/3252))
- Fixed (weights only) checkpoints loading without PL ([#3287](https://github.com/Lightning-AI/lightning/pull/3287))
- Fixed `gather_all_tensors` cross GPUs in DDP ([#3319](https://github.com/Lightning-AI/lightning/pull/3319))
- Fixed CometML save dir ([#3419](https://github.com/Lightning-AI/lightning/pull/3419))
- Fixed forward key metrics ([#3467](https://github.com/Lightning-AI/lightning/pull/3467))
- Fixed normalize mode at confusion matrix (replace NaNs with zeros) ([#3465](https://github.com/Lightning-AI/lightning/pull/3465))
- Fixed global step increment in training loop when `training_epoch_end` hook is used ([#3673](https://github.com/Lightning-AI/lightning/pull/3673))
- Fixed dataloader shuffling not getting turned off with `overfit_batches > 0` and `distributed_backend = "ddp"` ([#3534](https://github.com/Lightning-AI/lightning/pull/3534))
- Fixed determinism in `DDPSpawnBackend` when using `seed_everything` in main process ([#3335](https://github.com/Lightning-AI/lightning/pull/3335))
- Fixed `ModelCheckpoint` `period` to actually save every `period` epochs ([#3630](https://github.com/Lightning-AI/lightning/pull/3630))
- Fixed `val_progress_bar` total with `num_sanity_val_steps` ([#3751](https://github.com/Lightning-AI/lightning/pull/3751))
- Fixed Tuner dump: add `current_epoch` to dumped_params ([#3261](https://github.com/Lightning-AI/lightning/pull/3261))
- Fixed `current_epoch` and `global_step` properties mismatch between `Trainer` and `LightningModule` ([#3785](https://github.com/Lightning-AI/lightning/pull/3785))
- Fixed learning rate scheduler for optimizers with internal state ([#3897](https://github.com/Lightning-AI/lightning/pull/3897))
- Fixed `tbptt_reduce_fx` when non-floating tensors are logged ([#3796](https://github.com/Lightning-AI/lightning/pull/3796))
- Fixed model checkpoint frequency ([#3852](https://github.com/Lightning-AI/lightning/pull/3852))
- Fixed logging non-tensor scalar with result breaks subsequent epoch aggregation ([#3855](https://github.com/Lightning-AI/lightning/pull/3855))
- Fixed `TrainerEvaluationLoopMixin` activates `model.train()` at the end ([#3858](https://github.com/Lightning-AI/lightning/pull/3858))
- Fixed `overfit_batches` when using with multiple val/test_dataloaders ([#3857](https://github.com/Lightning-AI/lightning/pull/3857))
- Fixed enables `training_step` to return `None` ([#3862](https://github.com/Lightning-AI/lightning/pull/3862))
- Fixed init nan for checkpointing ([#3863](https://github.com/Lightning-AI/lightning/pull/3863))
- Fixed for `load_from_checkpoint` ([#2776](https://github.com/Lightning-AI/lightning/pull/2776))
- Fixes incorrect `batch_sizes` when Dataloader returns a dict with multiple tensors ([#3668](https://github.com/Lightning-AI/lightning/pull/3668))
- Fixed unexpected signature for `validation_step` ([#3947](https://github.com/Lightning-AI/lightning/pull/3947))

## [0.9.0] - 2020-08-20

### Added

- Added SyncBN for DDP ([#2801](https://github.com/Lightning-AI/lightning/pull/2801),
     [#2838](https://github.com/Lightning-AI/lightning/pull/2838))
- Added basic `CSVLogger` ([#2721](https://github.com/Lightning-AI/lightning/pull/2721))
- Added SSIM metrics ([#2671](https://github.com/Lightning-AI/lightning/pull/2671))
- Added BLEU metrics ([#2535](https://github.com/Lightning-AI/lightning/pull/2535))
- Added support to export a model to ONNX format ([#2596](https://github.com/Lightning-AI/lightning/pull/2596))
- Added support for `Trainer(num_sanity_val_steps=-1)` to check all validation data before training ([#2246](https://github.com/Lightning-AI/lightning/pull/2246))
- Added struct. output:
  * tests for val loop flow ([#2605](https://github.com/Lightning-AI/lightning/pull/2605))
  * `EvalResult` support for train and val. loop ([#2615](https://github.com/Lightning-AI/lightning/pull/2615),
       [#2651](https://github.com/Lightning-AI/lightning/pull/2651))
  * weighted average in results obj ([#2930](https://github.com/Lightning-AI/lightning/pull/2930))
  * fix result obj DP auto reduce ([#3013](https://github.com/Lightning-AI/lightning/pull/3013))
- Added class `LightningDataModule` ([#2668](https://github.com/Lightning-AI/lightning/pull/2668))
- Added support for PyTorch 1.6 ([#2745](https://github.com/Lightning-AI/lightning/pull/2745))
- Added call DataModule hooks implicitly in trainer ([#2755](https://github.com/Lightning-AI/lightning/pull/2755))
- Added support for Mean in DDP Sync ([#2568](https://github.com/Lightning-AI/lightning/pull/2568))
- Added remaining `sklearn` metrics: `AveragePrecision`, `BalancedAccuracy`, `CohenKappaScore`, `DCG`, `Hamming`, `Hinge`, `Jaccard`, `MeanAbsoluteError`, `MeanSquaredError`, `MeanSquaredLogError`, `MedianAbsoluteError`, `R2Score`, `MeanPoissonDeviance`, `MeanGammaDeviance`, `MeanTweedieDeviance`, `ExplainedVariance` ([#2562](https://github.com/Lightning-AI/lightning/pull/2562))
- Added support for `limit_{mode}_batches (int)` to work with infinite dataloader (IterableDataset) ([#2840](https://github.com/Lightning-AI/lightning/pull/2840))
- Added support returning python scalars in DP ([#1935](https://github.com/Lightning-AI/lightning/pull/1935))
- Added support to Tensorboard logger for OmegaConf `hparams` ([#2846](https://github.com/Lightning-AI/lightning/pull/2846))
- Added tracking of basic states in `Trainer` ([#2541](https://github.com/Lightning-AI/lightning/pull/2541))
- Tracks all outputs including TBPTT and multiple optimizers ([#2890](https://github.com/Lightning-AI/lightning/pull/2890))
- Added GPU Usage Logger ([#2932](https://github.com/Lightning-AI/lightning/pull/2932))
- Added `strict=False` for `load_from_checkpoint` ([#2819](https://github.com/Lightning-AI/lightning/pull/2819))
- Added saving test predictions on multiple GPUs ([#2926](https://github.com/Lightning-AI/lightning/pull/2926))
- Auto log the computational graph for loggers that support this ([#3003](https://github.com/Lightning-AI/lightning/pull/3003))
- Added warning when changing monitor and using results obj ([#3014](https://github.com/Lightning-AI/lightning/pull/3014))
- Added a hook `transfer_batch_to_device` to the `LightningDataModule` ([#3038](https://github.com/Lightning-AI/lightning/pull/3038))

### Changed

- Truncated long version numbers in progress bar ([#2594](https://github.com/Lightning-AI/lightning/pull/2594))
- Enabling val/test loop disabling ([#2692](https://github.com/Lightning-AI/lightning/pull/2692))
- Refactored into `accelerator` module:
    * GPU training ([#2704](https://github.com/Lightning-AI/lightning/pull/2704))
    * TPU training ([#2708](https://github.com/Lightning-AI/lightning/pull/2708))
    * DDP(2) backend ([#2796](https://github.com/Lightning-AI/lightning/pull/2796))
    * Retrieve last logged val from result by key ([#3049](https://github.com/Lightning-AI/lightning/pull/3049))
- Using `.comet.config` file for `CometLogger` ([#1913](https://github.com/Lightning-AI/lightning/pull/1913))
- Updated hooks arguments - breaking for `setup` and `teardown` ([#2850](https://github.com/Lightning-AI/lightning/pull/2850))
- Using `gfile` to support remote directories ([#2164](https://github.com/Lightning-AI/lightning/pull/2164))
- Moved optimizer creation after device placement for DDP backends ([#2904](https://github.com/Lightning-AI/lightning/pull/2904))
- Support `**DictConfig` for `hparam` serialization ([#2519](https://github.com/Lightning-AI/lightning/pull/2519))
- Removed callback metrics from test results obj ([#2994](https://github.com/Lightning-AI/lightning/pull/2994))
- Re-enabled naming metrics in ckpt name ([#3060](https://github.com/Lightning-AI/lightning/pull/3060))
- Changed progress bar epoch counting to start from 0 ([#3061](https://github.com/Lightning-AI/lightning/pull/3061))

### Deprecated

- Deprecated Trainer attribute `ckpt_path`, which will now be set by `weights_save_path` ([#2681](https://github.com/Lightning-AI/lightning/pull/2681))

### Removed

- Removed deprecated: ([#2760](https://github.com/Lightning-AI/lightning/pull/2760))
    * core decorator `data_loader`
    * Module hook `on_sanity_check_start` and loading `load_from_metrics`
    * package `pytorch_lightning.logging`
    * Trainer arguments: `show_progress_bar`, `num_tpu_cores`, `use_amp`, `print_nan_grads`
    * LR Finder argument `num_accumulation_steps`

### Fixed

- Fixed `accumulate_grad_batches` for last batch ([#2853](https://github.com/Lightning-AI/lightning/pull/2853))
- Fixed setup call while testing ([#2624](https://github.com/Lightning-AI/lightning/pull/2624))
- Fixed local rank zero casting ([#2640](https://github.com/Lightning-AI/lightning/pull/2640))
- Fixed single scalar return from training ([#2587](https://github.com/Lightning-AI/lightning/pull/2587))
- Fixed Horovod backend to scale LR schedlers with the optimizer ([#2626](https://github.com/Lightning-AI/lightning/pull/2626))
- Fixed `dtype` and `device` properties not getting updated in submodules ([#2657](https://github.com/Lightning-AI/lightning/pull/2657))
- Fixed `fast_dev_run` to run for all dataloaders ([#2581](https://github.com/Lightning-AI/lightning/pull/2581))
- Fixed `save_dir` in loggers getting ignored by default value of `weights_save_path` when user did not specify `weights_save_path` ([#2681](https://github.com/Lightning-AI/lightning/pull/2681))
- Fixed `weights_save_path` getting ignored when `logger=False` is passed to Trainer ([#2681](https://github.com/Lightning-AI/lightning/pull/2681))
- Fixed TPU multi-core and Float16 ([#2632](https://github.com/Lightning-AI/lightning/pull/2632))
- Fixed test metrics not being logged with `LoggerCollection` ([#2723](https://github.com/Lightning-AI/lightning/pull/2723))
- Fixed data transfer to device when using `torchtext.data.Field` and `include_lengths is True` ([#2689](https://github.com/Lightning-AI/lightning/pull/2689))
- Fixed shuffle argument for distributed sampler ([#2789](https://github.com/Lightning-AI/lightning/pull/2789))
- Fixed logging interval ([#2694](https://github.com/Lightning-AI/lightning/pull/2694))
- Fixed loss value in the progress bar is wrong when `accumulate_grad_batches > 1` ([#2738](https://github.com/Lightning-AI/lightning/pull/2738))
- Fixed correct CWD for ddp sub-processes when using Hydra ([#2719](https://github.com/Lightning-AI/lightning/pull/2719))
- Fixed selecting GPUs using `CUDA_VISIBLE_DEVICES` ([#2739](https://github.com/Lightning-AI/lightning/pull/2739))
- Fixed false `num_classes` warning in metrics ([#2781](https://github.com/Lightning-AI/lightning/pull/2781))
- Fixed shell injection vulnerability in subprocess call ([#2786](https://github.com/Lightning-AI/lightning/pull/2786))
- Fixed LR finder and `hparams` compatibility ([#2821](https://github.com/Lightning-AI/lightning/pull/2821))
- Fixed `ModelCheckpoint` not saving the latest information when `save_last=True` ([#2881](https://github.com/Lightning-AI/lightning/pull/2881))
- Fixed ImageNet example: learning rate scheduler, number of workers and batch size when using DDP ([#2889](https://github.com/Lightning-AI/lightning/pull/2889))
- Fixed apex gradient clipping ([#2829](https://github.com/Lightning-AI/lightning/pull/2829))
- Fixed save apex scaler states ([#2828](https://github.com/Lightning-AI/lightning/pull/2828))
- Fixed a model loading issue with inheritance and variable positional arguments ([#2911](https://github.com/Lightning-AI/lightning/pull/2911))
- Fixed passing `non_blocking=True` when transferring a batch object that does not support it ([#2910](https://github.com/Lightning-AI/lightning/pull/2910))
- Fixed checkpointing to remote file paths ([#2925](https://github.com/Lightning-AI/lightning/pull/2925))
- Fixed adding val step argument to metrics ([#2986](https://github.com/Lightning-AI/lightning/pull/2986))
- Fixed an issue that caused `Trainer.test()` to stall in ddp mode ([#2997](https://github.com/Lightning-AI/lightning/pull/2997))
- Fixed gathering of results with tensors of varying shape ([#3020](https://github.com/Lightning-AI/lightning/pull/3020))
- Fixed batch size auto-scaling feature to set the new value on the correct model attribute ([#3043](https://github.com/Lightning-AI/lightning/pull/3043))
- Fixed automatic batch scaling not working with half precision ([#3045](https://github.com/Lightning-AI/lightning/pull/3045))
- Fixed setting device to root gpu ([#3042](https://github.com/Lightning-AI/lightning/pull/3042))

## [0.8.5] - 2020-07-09

### Added

- Added a PSNR metric: peak signal-to-noise ratio ([#2483](https://github.com/Lightning-AI/lightning/pull/2483))
- Added functional regression metrics ([#2492](https://github.com/Lightning-AI/lightning/pull/2492))

### Removed

- Removed auto val reduce ([#2462](https://github.com/Lightning-AI/lightning/pull/2462))

### Fixed

- Flattening Wandb Hyperparameters ([#2459](https://github.com/Lightning-AI/lightning/pull/2459))
- Fixed using the same DDP python interpreter and actually running ([#2482](https://github.com/Lightning-AI/lightning/pull/2482))
- Fixed model summary input type conversion for models that have input dtype different from model parameters ([#2510](https://github.com/Lightning-AI/lightning/pull/2510))
- Made `TensorBoardLogger` and `CometLogger` pickleable ([#2518](https://github.com/Lightning-AI/lightning/pull/2518))
- Fixed a problem with `MLflowLogger` creating multiple run folders ([#2502](https://github.com/Lightning-AI/lightning/pull/2502))
- Fixed global_step increment ([#2455](https://github.com/Lightning-AI/lightning/pull/2455))
- Fixed TPU hanging example ([#2488](https://github.com/Lightning-AI/lightning/pull/2488))
- Fixed `argparse` default value bug ([#2526](https://github.com/Lightning-AI/lightning/pull/2526))
- Fixed Dice and IoU to avoid NaN by adding small eps ([#2545](https://github.com/Lightning-AI/lightning/pull/2545))
- Fixed accumulate gradients schedule at epoch 0 (continued) ([#2513](https://github.com/Lightning-AI/lightning/pull/2513))
- Fixed Trainer `.fit()` returning last not best weights in "ddp_spawn" ([#2565](https://github.com/Lightning-AI/lightning/pull/2565))
- Fixed passing (do not pass) TPU weights back on test ([#2566](https://github.com/Lightning-AI/lightning/pull/2566))
- Fixed DDP tests and `.test()` ([#2512](https://github.com/Lightning-AI/lightning/pull/2512),
     [#2570](https://github.com/Lightning-AI/lightning/pull/2570))

## [0.8.4] - 2020-07-01

### Added

- Added reduce ddp results on eval ([#2434](https://github.com/Lightning-AI/lightning/pull/2434))
- Added a warning when an `IterableDataset` has `__len__` defined ([#2437](https://github.com/Lightning-AI/lightning/pull/2437))

### Changed

- Enabled no returns from eval ([#2446](https://github.com/Lightning-AI/lightning/pull/2446))

### Fixed

- Fixes train outputs ([#2428](https://github.com/Lightning-AI/lightning/pull/2428))
- Fixes Conda dependencies ([#2412](https://github.com/Lightning-AI/lightning/pull/2412))
- Fixed Apex scaling with decoupled backward ([#2433](https://github.com/Lightning-AI/lightning/pull/2433))
- Fixed crashing or wrong displaying progressbar because of missing ipywidgets ([#2417](https://github.com/Lightning-AI/lightning/pull/2417))
- Fixed TPU saving dir ([fc26078e](https://github.com/Lightning-AI/lightning/commit/fc26078e395f8a001f4c6dd7b3fe7ca202f914a3), [04e68f02](https://github.com/Lightning-AI/lightning/commit/04e68f022fc03dd5f1555ee86dea997d42a448ad))
- Fixed logging on rank 0 only ([#2425](https://github.com/Lightning-AI/lightning/pull/2425))


## [0.8.3] - 2020-06-29

### Fixed

- Fixed AMP wrong call ([593837e](https://github.com/Lightning-AI/lightning/commit/593837e1da24ff6c942b24ed803fc1496a304609))
- Fixed batch typo ([92d1e75](https://github.com/Lightning-AI/lightning/commit/92d1e75b2638a493d9d21ed5fe00a22093888285))

## [0.8.2] - 2020-06-28

### Added

- Added TorchText support for moving data to GPU ([#2379](https://github.com/Lightning-AI/lightning/pull/2379))

### Changed

- Changed epoch indexing from 0 instead of 1 ([#2289](https://github.com/Lightning-AI/lightning/pull/2289))
- Refactor Model `backward` ([#2276](https://github.com/Lightning-AI/lightning/pull/2276))
- Refactored `training_batch` + tests to verify correctness ([#2327](https://github.com/Lightning-AI/lightning/pull/2327),
     [#2328](https://github.com/Lightning-AI/lightning/pull/2328))
- Refactored training loop ([#2336](https://github.com/Lightning-AI/lightning/pull/2336))
- Made optimization steps for hooks ([#2363](https://github.com/Lightning-AI/lightning/pull/2363))
- Changed default apex level to 'O2' ([#2362](https://github.com/Lightning-AI/lightning/pull/2362))

### Removed

- Moved `TrainsLogger` to Bolts ([#2384](https://github.com/Lightning-AI/lightning/pull/2384))

### Fixed

- Fixed parsing TPU arguments and TPU tests ([#2094](https://github.com/Lightning-AI/lightning/pull/2094))
- Fixed number batches in case of multiple dataloaders and `limit_{*}_batches` ([#1920](https://github.com/Lightning-AI/lightning/pull/1920),
     [#2226](https://github.com/Lightning-AI/lightning/pull/2226))
- Fixed an issue with forward hooks not being removed after model summary ([#2298](https://github.com/Lightning-AI/lightning/pull/2298))
- Fix for `load_from_checkpoint()` not working with absolute path on Windows ([#2294](https://github.com/Lightning-AI/lightning/pull/2294))
- Fixed an issue how _has_len handles `NotImplementedError` e.g. raised by `torchtext.data.Iterator` ([#2293](https://github.com/Lightning-AI/lightning/pull/2293)), ([#2307](https://github.com/Lightning-AI/lightning/pull/2307))
- Fixed `average_precision` metric ([#2319](https://github.com/Lightning-AI/lightning/pull/2319))
- Fixed ROC metric for CUDA tensors ([#2304](https://github.com/Lightning-AI/lightning/pull/2304))
- Fixed lost compatibility with custom datatypes implementing `.to` ([#2335](https://github.com/Lightning-AI/lightning/pull/2335))
- Fixed loading model with kwargs ([#2387](https://github.com/Lightning-AI/lightning/pull/2387))
- Fixed sum(0) for `trainer.num_val_batches` ([#2268](https://github.com/Lightning-AI/lightning/pull/2268))
- Fixed checking if the parameters are a `DictConfig` Object ([#2216](https://github.com/Lightning-AI/lightning/pull/2216))
- Fixed SLURM weights saving ([#2341](https://github.com/Lightning-AI/lightning/pull/2341))
- Fixed swaps LR scheduler order ([#2356](https://github.com/Lightning-AI/lightning/pull/2356))
- Fixed adding tensorboard `hparams` logging test ([#2342](https://github.com/Lightning-AI/lightning/pull/2342))
- Fixed use model ref for tear down ([#2360](https://github.com/Lightning-AI/lightning/pull/2360))
- Fixed logger crash on DDP ([#2388](https://github.com/Lightning-AI/lightning/pull/2388))
- Fixed several issues with early stopping and checkpoint callbacks ([#1504](https://github.com/Lightning-AI/lightning/pull/1504),
     [#2391](https://github.com/Lightning-AI/lightning/pull/2391))
- Fixed loading past checkpoints from v0.7.x ([#2405](https://github.com/Lightning-AI/lightning/pull/2405))
- Fixed loading model without arguments ([#2403](https://github.com/Lightning-AI/lightning/pull/2403))
- Fixed Windows compatibility issue ([#2358](https://github.com/Lightning-AI/lightning/pull/2358))

## [0.8.1] - 2020-06-19

### Fixed

- Fixed the `load_from_checkpoint` path detected as URL bug ([#2244](https://github.com/Lightning-AI/lightning/pull/2244))
- Fixed hooks - added barrier ([#2245](https://github.com/Lightning-AI/lightning/pull/2245),
     [#2257](https://github.com/Lightning-AI/lightning/pull/2257),
     [#2260](https://github.com/Lightning-AI/lightning/pull/220))
- Fixed `hparams` - remove frame inspection on `self.hparams` ([#2253](https://github.com/Lightning-AI/lightning/pull/2253))
- Fixed setup and on fit calls ([#2252](https://github.com/Lightning-AI/lightning/pull/2252))
- Fixed GPU template ([#2255](https://github.com/Lightning-AI/lightning/pull/2255))

## [0.8.0] - 2020-06-18

### Added

- Added `overfit_batches`, `limit_{val|test}_batches` flags (overfit now uses training set for all three) ([#2213](https://github.com/Lightning-AI/lightning/pull/2213))
- Added metrics
  * Base classes ([#1326](https://github.com/Lightning-AI/lightning/pull/1326),
       [#1877](https://github.com/Lightning-AI/lightning/pull/1877))
  * Sklearn metrics classes ([#1327](https://github.com/Lightning-AI/lightning/pull/1327))
  * Native torch metrics ([#1488](https://github.com/Lightning-AI/lightning/pull/1488),
       [#2062](https://github.com/Lightning-AI/lightning/pull/2062))
  * docs for all Metrics ([#2184](https://github.com/Lightning-AI/lightning/pull/2184),
       [#2209](https://github.com/Lightning-AI/lightning/pull/2209))
  * Regression metrics ([#2221](https://github.com/Lightning-AI/lightning/pull/2221))
- Allow dataloaders without sampler field present ([#1907](https://github.com/Lightning-AI/lightning/pull/1907))
- Added option `save_last` to save the model at the end of every epoch in `ModelCheckpoint` ([#1908](https://github.com/Lightning-AI/lightning/pull/1908))
- Early stopping checks `on_validation_end` ([#1458](https://github.com/Lightning-AI/lightning/pull/1458))
- Speed up single-core TPU training by loading data using `ParallelLoader` ([#2033](https://github.com/Lightning-AI/lightning/pull/2033))
- Added a model hook `transfer_batch_to_device` that enables moving custom data structures to the target device ([#1756](https://github.com/Lightning-AI/lightning/pull/1756))
- Added [black](https://black.readthedocs.io/en/stable/) formatter for the code with code-checker on pull ([#1610](https://github.com/Lightning-AI/lightning/pull/1610))
- Added back the slow spawn ddp implementation as `ddp_spawn` ([#2115](https://github.com/Lightning-AI/lightning/pull/2115))
- Added loading checkpoints from URLs ([#1667](https://github.com/Lightning-AI/lightning/pull/1667))
- Added a callback method `on_keyboard_interrupt` for handling KeyboardInterrupt events during training ([#2134](https://github.com/Lightning-AI/lightning/pull/2134))
- Added a decorator `auto_move_data` that moves data to the correct device when using the LightningModule for inference ([#1905](https://github.com/Lightning-AI/lightning/pull/1905))
- Added `ckpt_path` option to `LightningModule.test(...)` to load particular checkpoint ([#2190](https://github.com/Lightning-AI/lightning/pull/2190))
- Added `setup` and `teardown` hooks for model ([#2229](https://github.com/Lightning-AI/lightning/pull/2229))

### Changed

- Allow user to select individual TPU core to train on ([#1729](https://github.com/Lightning-AI/lightning/pull/1729))
- Removed non-finite values from loss in `LRFinder` ([#1862](https://github.com/Lightning-AI/lightning/pull/1862))
- Allow passing model hyperparameters as complete kwarg list ([#1896](https://github.com/Lightning-AI/lightning/pull/1896))
- Renamed `ModelCheckpoint`'s attributes `best` to `best_model_score` and `kth_best_model` to `kth_best_model_path` ([#1799](https://github.com/Lightning-AI/lightning/pull/1799))
- Re-Enable Logger's `ImportError`s ([#1938](https://github.com/Lightning-AI/lightning/pull/1938))
- Changed the default value of the Trainer argument `weights_summary` from `full` to `top` ([#2029](https://github.com/Lightning-AI/lightning/pull/2029))
- Raise an error when lightning replaces an existing sampler ([#2020](https://github.com/Lightning-AI/lightning/pull/2020))
- Enabled `prepare_data` from correct processes - clarify local vs global rank ([#2166](https://github.com/Lightning-AI/lightning/pull/2166))
- Remove explicit flush from tensorboard logger ([#2126](https://github.com/Lightning-AI/lightning/pull/2126))
- Changed epoch indexing from 1 instead of 0 ([#2206](https://github.com/Lightning-AI/lightning/pull/2206))

### Deprecated

- Deprecated flags: ([#2213](https://github.com/Lightning-AI/lightning/pull/2213))
  * `overfit_pct` in favour of `overfit_batches`
  * `val_percent_check` in favour of `limit_val_batches`
  * `test_percent_check` in favour of `limit_test_batches`
- Deprecated `ModelCheckpoint`'s attributes `best` and `kth_best_model` ([#1799](https://github.com/Lightning-AI/lightning/pull/1799))
- Dropped official support/testing for older PyTorch versions <1.3 ([#1917](https://github.com/Lightning-AI/lightning/pull/1917))
- Deprecated Trainer `proc_rank` in favour of `global_rank` ([#2166](https://github.com/Lightning-AI/lightning/pull/2166),
     [#2269](https://github.com/Lightning-AI/lightning/pull/2269))

### Removed

- Removed unintended Trainer argument `progress_bar_callback`, the callback should be passed in by `Trainer(callbacks=[...])` instead ([#1855](https://github.com/Lightning-AI/lightning/pull/1855))
- Removed obsolete `self._device` in Trainer ([#1849](https://github.com/Lightning-AI/lightning/pull/1849))
- Removed deprecated API ([#2073](https://github.com/Lightning-AI/lightning/pull/2073))
   * Packages: `pytorch_lightning.pt_overrides`, `pytorch_lightning.root_module`
   * Modules: `pytorch_lightning.logging.comet_logger`, `pytorch_lightning.logging.mlflow_logger`, `pytorch_lightning.logging.test_tube_logger`, `pytorch_lightning.overrides.override_data_parallel`, `pytorch_lightning.core.model_saving`, `pytorch_lightning.core.root_module`
   * Trainer arguments: `add_row_log_interval`, `default_save_path`, `gradient_clip`, `nb_gpu_nodes`, `max_nb_epochs`, `min_nb_epochs`, `nb_sanity_val_steps`
   * Trainer attributes: `nb_gpu_nodes`, `num_gpu_nodes`, `gradient_clip`, `max_nb_epochs`, `min_nb_epochs`, `nb_sanity_val_steps`, `default_save_path`, `tng_tqdm_dic`

### Fixed

- Run graceful training teardown on interpreter exit ([#1631](https://github.com/Lightning-AI/lightning/pull/1631))
- Fixed user warning when apex was used together with learning rate schedulers ([#1873](https://github.com/Lightning-AI/lightning/pull/1873))
- Fixed multiple calls of `EarlyStopping` callback ([#1863](https://github.com/Lightning-AI/lightning/pull/1863))
- Fixed an issue with `Trainer.from_argparse_args` when passing in unknown Trainer args ([#1932](https://github.com/Lightning-AI/lightning/pull/1932))
- Fixed bug related to logger not being reset correctly for model after tuner algorithms ([#1933](https://github.com/Lightning-AI/lightning/pull/1933))
- Fixed root node resolution for SLURM cluster with dash in host name ([#1954](https://github.com/Lightning-AI/lightning/pull/1954))
- Fixed `LearningRateLogger` in multi-scheduler setting ([#1944](https://github.com/Lightning-AI/lightning/pull/1944))
- Fixed test configuration check and testing ([#1804](https://github.com/Lightning-AI/lightning/pull/1804))
- Fixed an issue with Trainer constructor silently ignoring unknown/misspelled arguments ([#1820](https://github.com/Lightning-AI/lightning/pull/1820))
- Fixed `save_weights_only` in ModelCheckpoint ([#1780](https://github.com/Lightning-AI/lightning/pull/1780))
- Allow use of same `WandbLogger` instance for multiple training loops ([#2055](https://github.com/Lightning-AI/lightning/pull/2055))
- Fixed an issue with `_auto_collect_arguments` collecting local variables that are not constructor arguments and not working for signatures that have the instance not named `self` ([#2048](https://github.com/Lightning-AI/lightning/pull/2048))
- Fixed mistake in parameters' grad norm tracking ([#2012](https://github.com/Lightning-AI/lightning/pull/2012))
- Fixed CPU and hanging GPU crash ([#2118](https://github.com/Lightning-AI/lightning/pull/2118))
- Fixed an issue with the model summary and `example_input_array` depending on a specific ordering of the submodules in a LightningModule ([#1773](https://github.com/Lightning-AI/lightning/pull/1773))
- Fixed Tpu logging ([#2230](https://github.com/Lightning-AI/lightning/pull/2230))
- Fixed Pid port + duplicate `rank_zero` logging ([#2140](https://github.com/Lightning-AI/lightning/pull/2140),
     [#2231](https://github.com/Lightning-AI/lightning/pull/2231))

## [0.7.6] - 2020-05-16

### Added

- Added callback for logging learning rates ([#1498](https://github.com/Lightning-AI/lightning/pull/1498))
- Added transfer learning example (for a binary classification task in computer vision) ([#1564](https://github.com/Lightning-AI/lightning/pull/1564))
- Added type hints in `Trainer.fit()` and `Trainer.test()` to reflect that also a list of dataloaders can be passed in ([#1723](https://github.com/Lightning-AI/lightning/pull/1723)).
- Added auto scaling of batch size ([#1638](https://github.com/Lightning-AI/lightning/pull/1638))
- The progress bar metrics now also get updated in `training_epoch_end` ([#1724](https://github.com/Lightning-AI/lightning/pull/1724))
- Enable `NeptuneLogger` to work with `distributed_backend=ddp` ([#1753](https://github.com/Lightning-AI/lightning/pull/1753))
- Added option to provide seed to random generators to ensure reproducibility ([#1572](https://github.com/Lightning-AI/lightning/pull/1572))
- Added override for hparams in `load_from_ckpt` ([#1797](https://github.com/Lightning-AI/lightning/pull/1797))
- Added support multi-node distributed execution under `torchelastic` ([#1811](https://github.com/Lightning-AI/lightning/pull/1811),
     [#1818](https://github.com/Lightning-AI/lightning/pull/1818))
- Added using `store_true` for bool args ([#1822](https://github.com/Lightning-AI/lightning/pull/1822),
     [#1842](https://github.com/Lightning-AI/lightning/pull/1842))
- Added dummy logger for internally disabling logging for some features ([#1836](https://github.com/Lightning-AI/lightning/pull/1836))

### Changed

- Enable `non-blocking` for device transfers to GPU ([#1843](https://github.com/Lightning-AI/lightning/pull/1843))
- Replace mata_tags.csv with hparams.yaml ([#1271](https://github.com/Lightning-AI/lightning/pull/1271))
- Reduction when `batch_size < num_gpus` ([#1609](https://github.com/Lightning-AI/lightning/pull/1609))
- Updated LightningTemplateModel to look more like Colab example ([#1577](https://github.com/Lightning-AI/lightning/pull/1577))
- Don't convert `namedtuple` to `tuple` when transferring the batch to target device ([#1589](https://github.com/Lightning-AI/lightning/pull/1589))
- Allow passing hparams as keyword argument to LightningModule when loading from checkpoint ([#1639](https://github.com/Lightning-AI/lightning/pull/1639))
- Args should come after the last positional argument ([#1807](https://github.com/Lightning-AI/lightning/pull/1807))
- Made ddp the default if no backend specified with multiple GPUs ([#1789](https://github.com/Lightning-AI/lightning/pull/1789))

### Deprecated

- Deprecated `tags_csv` in favor of `hparams_file` ([#1271](https://github.com/Lightning-AI/lightning/pull/1271))

### Fixed

- Fixed broken link in PR template ([#1675](https://github.com/Lightning-AI/lightning/pull/1675))
- Fixed ModelCheckpoint not None checking filepath ([#1654](https://github.com/Lightning-AI/lightning/pull/1654))
- Trainer now calls `on_load_checkpoint()` when resuming from a checkpoint ([#1666](https://github.com/Lightning-AI/lightning/pull/1666))
- Fixed sampler logic for ddp with iterable dataset ([#1734](https://github.com/Lightning-AI/lightning/pull/1734))
- Fixed `_reset_eval_dataloader()` for IterableDataset ([#1560](https://github.com/Lightning-AI/lightning/pull/1560))
- Fixed Horovod distributed backend to set the `root_gpu` property ([#1669](https://github.com/Lightning-AI/lightning/pull/1669))
- Fixed wandb logger `global_step` affects other loggers ([#1492](https://github.com/Lightning-AI/lightning/pull/1492))
- Fixed disabling progress bar on non-zero ranks using Horovod backend ([#1709](https://github.com/Lightning-AI/lightning/pull/1709))
- Fixed bugs that prevent lr finder to be used together with early stopping and validation dataloaders ([#1676](https://github.com/Lightning-AI/lightning/pull/1676))
- Fixed a bug in Trainer that prepended the checkpoint path with `version_` when it shouldn't ([#1748](https://github.com/Lightning-AI/lightning/pull/1748))
- Fixed lr key name in case of param groups in LearningRateLogger ([#1719](https://github.com/Lightning-AI/lightning/pull/1719))
- Fixed accumulation parameter and suggestion method for learning rate finder ([#1801](https://github.com/Lightning-AI/lightning/pull/1801))
- Fixed num processes wasn't being set properly and auto sampler was ddp failing ([#1819](https://github.com/Lightning-AI/lightning/pull/1819))
- Fixed bugs in semantic segmentation example ([#1824](https://github.com/Lightning-AI/lightning/pull/1824))
- Fixed saving native AMP scaler state ([#1777](https://github.com/Lightning-AI/lightning/pull/1777))
- Fixed native amp + ddp ([#1788](https://github.com/Lightning-AI/lightning/pull/1788))
- Fixed `hparam` logging with metrics ([#1647](https://github.com/Lightning-AI/lightning/pull/1647))

## [0.7.5] - 2020-04-27

### Changed

- Allow logging of metrics together with `hparams` ([#1630](https://github.com/Lightning-AI/lightning/pull/1630))

### Removed

- Removed Warning from trainer loop ([#1634](https://github.com/Lightning-AI/lightning/pull/1634))

### Fixed

- Fixed ModelCheckpoint not being fixable ([#1632](https://github.com/Lightning-AI/lightning/pull/1632))
- Fixed CPU DDP breaking change and DDP change ([#1635](https://github.com/Lightning-AI/lightning/pull/1635))
- Tested pickling ([#1636](https://github.com/Lightning-AI/lightning/pull/1636))


## [0.7.4] - 2020-04-26

### Added

- Added flag `replace_sampler_ddp` to manually disable sampler replacement in DDP  ([#1513](https://github.com/Lightning-AI/lightning/pull/1513))
- Added `auto_select_gpus` flag to trainer that enables automatic selection of available GPUs on exclusive mode systems.
- Added learning rate finder ([#1347](https://github.com/Lightning-AI/lightning/pull/1347))
- Added support for DDP mode in clusters without SLURM ([#1387](https://github.com/Lightning-AI/lightning/pull/1387))
- Added `test_dataloaders` parameter to `Trainer.test()` ([#1434](https://github.com/Lightning-AI/lightning/pull/1434))
- Added `terminate_on_nan` flag to trainer that performs a NaN check with each training iteration when set to `True` ([#1475](https://github.com/Lightning-AI/lightning/pull/1475))
- Added speed parity tests (max 1 sec difference per epoch)([#1482](https://github.com/Lightning-AI/lightning/pull/1482))
- Added `ddp_cpu` backend for testing ddp without GPUs ([#1158](https://github.com/Lightning-AI/lightning/pull/1158))
- Added [Horovod](http://horovod.ai) support as a distributed backend `Trainer(distributed_backend='horovod')` ([#1529](https://github.com/Lightning-AI/lightning/pull/1529))
- Added support for 8 core distributed training on Kaggle TPU's ([#1568](https://github.com/Lightning-AI/lightning/pull/1568))
- Added support for native AMP ([#1561](https://github.com/Lightning-AI/lightning/pull/1561),
    [#1580](https://github.com/Lightning-AI/lightning/pull/1580))

### Changed

- Changed the default behaviour to no longer include a NaN check with each training iteration ([#1475](https://github.com/Lightning-AI/lightning/pull/1475))
- Decoupled the progress bar from trainer` it is a callback now and can be customized or even be replaced entirely ([#1450](https://github.com/Lightning-AI/lightning/pull/1450)).
- Changed lr schedule step interval behavior to update every backwards pass instead of every forwards pass ([#1477](https://github.com/Lightning-AI/lightning/pull/1477))
- Defines shared proc. rank, remove rank from instances (e.g. loggers) ([#1408](https://github.com/Lightning-AI/lightning/pull/1408))
- Updated semantic segmentation example with custom U-Net and logging ([#1371](https://github.com/Lightning-AI/lightning/pull/1371))
- Disabled val and test shuffling ([#1600](https://github.com/Lightning-AI/lightning/pull/1600))

### Deprecated

- Deprecated `training_tqdm_dict` in favor of `progress_bar_dict` ([#1450](https://github.com/Lightning-AI/lightning/pull/1450)).

### Removed

- Removed `test_dataloaders` parameter from `Trainer.fit()` ([#1434](https://github.com/Lightning-AI/lightning/pull/1434))

### Fixed

- Added the possibility to pass nested metrics dictionaries to loggers ([#1582](https://github.com/Lightning-AI/lightning/pull/1582))
- Fixed memory leak from opt return ([#1528](https://github.com/Lightning-AI/lightning/pull/1528))
- Fixed saving checkpoint before deleting old ones ([#1453](https://github.com/Lightning-AI/lightning/pull/1453))
- Fixed loggers - flushing last logged metrics even before continue, e.g. `trainer.test()` results ([#1459](https://github.com/Lightning-AI/lightning/pull/1459))
- Fixed optimizer configuration when `configure_optimizers` returns dict without `lr_scheduler` ([#1443](https://github.com/Lightning-AI/lightning/pull/1443))
- Fixed `LightningModule` - mixing hparams and arguments in `LightningModule.__init__()` crashes load_from_checkpoint() ([#1505](https://github.com/Lightning-AI/lightning/pull/1505))
- Added a missing call to the `on_before_zero_grad` model hook ([#1493](https://github.com/Lightning-AI/lightning/pull/1493)).
- Allow use of sweeps with `WandbLogger` ([#1512](https://github.com/Lightning-AI/lightning/pull/1512))
- Fixed a bug that caused the `callbacks` Trainer argument to reference a global variable ([#1534](https://github.com/Lightning-AI/lightning/pull/1534)).
- Fixed a bug that set all boolean CLI arguments from `Trainer.add_argparse_args` always to True ([#1571](https://github.com/Lightning-AI/lightning/pull/1571))
- Fixed do not copy the batch when training on a single GPU ([#1576](https://github.com/Lightning-AI/lightning/pull/1576),
    [#1579](https://github.com/Lightning-AI/lightning/pull/1579))
- Fixed soft checkpoint removing on DDP ([#1408](https://github.com/Lightning-AI/lightning/pull/1408))
- Fixed automatic parser bug ([#1585](https://github.com/Lightning-AI/lightning/pull/1585))
- Fixed bool conversion from string ([#1606](https://github.com/Lightning-AI/lightning/pull/1606))

## [0.7.3] - 2020-04-09

### Added

- Added `rank_zero_warn` for warning only in rank 0 ([#1428](https://github.com/Lightning-AI/lightning/pull/1428))

### Fixed

- Fixed default `DistributedSampler` for DDP training ([#1425](https://github.com/Lightning-AI/lightning/pull/1425))
- Fixed workers warning not on windows ([#1430](https://github.com/Lightning-AI/lightning/pull/1430))
- Fixed returning tuple from `run_training_batch` ([#1431](https://github.com/Lightning-AI/lightning/pull/1431))
- Fixed gradient clipping ([#1438](https://github.com/Lightning-AI/lightning/pull/1438))
- Fixed pretty print ([#1441](https://github.com/Lightning-AI/lightning/pull/1441))


## [0.7.2] - 2020-04-07

### Added

- Added same step loggers' metrics aggregation ([#1278](https://github.com/Lightning-AI/lightning/pull/1278))
- Added parity test between a vanilla MNIST model and lightning model ([#1284](https://github.com/Lightning-AI/lightning/pull/1284))
- Added parity test between a vanilla RNN model and lightning model ([#1351](https://github.com/Lightning-AI/lightning/pull/1351))
- Added Reinforcement Learning - Deep Q-network (DQN) lightning example ([#1232](https://github.com/Lightning-AI/lightning/pull/1232))
- Added support for hierarchical `dict` ([#1152](https://github.com/Lightning-AI/lightning/pull/1152))
- Added `TrainsLogger` class ([#1122](https://github.com/Lightning-AI/lightning/pull/1122))
- Added type hints to `pytorch_lightning.core` ([#946](https://github.com/Lightning-AI/lightning/pull/946))
- Added support for `IterableDataset` in validation and testing ([#1104](https://github.com/Lightning-AI/lightning/pull/1104))
- Added support for non-primitive types in `hparams` for `TensorboardLogger` ([#1130](https://github.com/Lightning-AI/lightning/pull/1130))
- Added a check that stops the training when loss or weights contain `NaN` or `inf` values. ([#1097](https://github.com/Lightning-AI/lightning/pull/1097))
- Added support for `IterableDataset` when `val_check_interval=1.0` (default), this will trigger validation at the end of each epoch. ([#1283](https://github.com/Lightning-AI/lightning/pull/1283))
- Added `summary` method to Profilers. ([#1259](https://github.com/Lightning-AI/lightning/pull/1259))
- Added informative errors if user defined dataloader has zero length ([#1280](https://github.com/Lightning-AI/lightning/pull/1280))
- Added testing for python 3.8 ([#915](https://github.com/Lightning-AI/lightning/pull/915))
- Added model configuration checking ([#1199](https://github.com/Lightning-AI/lightning/pull/1199))
- Added support for optimizer frequencies through `LightningModule.configure_optimizers()` ([#1269](https://github.com/Lightning-AI/lightning/pull/1269))
- Added option to run without an optimizer by returning `None` from `configure_optimizers`. ([#1279](https://github.com/Lightning-AI/lightning/pull/1279))
- Added a warning when the number of data loader workers is small. ([#1378](https://github.com/Lightning-AI/lightning/pull/1378))

### Changed

- Changed (renamed and refatored) `TensorRunningMean` -> `TensorRunningAccum`: running accumulations were generalized. ([#1278](https://github.com/Lightning-AI/lightning/pull/1278))
- Changed `progress_bar_refresh_rate` trainer flag to disable progress bar when set to 0. ([#1108](https://github.com/Lightning-AI/lightning/pull/1108))
- Enhanced `load_from_checkpoint` to also forward params to the model ([#1307](https://github.com/Lightning-AI/lightning/pull/1307))
- Updated references to `self.forward()` to instead use the `__call__` interface. ([#1211](https://github.com/Lightning-AI/lightning/pull/1211))
- Changed default behaviour of `configure_optimizers` to use no optimizer rather than Adam. ([#1279](https://github.com/Lightning-AI/lightning/pull/1279))
- Allow to upload models on W&B ([#1339](https://github.com/Lightning-AI/lightning/pull/1339))
- On DP and DDP2 unsqueeze is automated now ([#1319](https://github.com/Lightning-AI/lightning/pull/1319))
- Did not always create a DataLoader during reinstantiation, but the same type as before (if subclass of DataLoader) ([#1346](https://github.com/Lightning-AI/lightning/pull/1346))
- Did not interfere with a default sampler ([#1318](https://github.com/Lightning-AI/lightning/pull/1318))
- Remove default Adam optimizer ([#1317](https://github.com/Lightning-AI/lightning/pull/1317))
- Give warnings for unimplemented required lightning methods ([#1317](https://github.com/Lightning-AI/lightning/pull/1317))
- Made `evaluate` method private >> `Trainer._evaluate(...)`. ([#1260](https://github.com/Lightning-AI/lightning/pull/1260))
- Simplify the PL examples structure (shallower and more readable) ([#1247](https://github.com/Lightning-AI/lightning/pull/1247))
- Changed min max gpu memory to be on their own plots ([#1358](https://github.com/Lightning-AI/lightning/pull/1358))
- Remove `.item` which causes sync issues ([#1254](https://github.com/Lightning-AI/lightning/pull/1254))
- Changed smoothing in TQDM to decrease variability of time remaining between training / eval ([#1194](https://github.com/Lightning-AI/lightning/pull/1194))
- Change default logger to dedicated one ([#1064](https://github.com/Lightning-AI/lightning/pull/1064))

### Deprecated

- Deprecated Trainer argument `print_nan_grads` ([#1097](https://github.com/Lightning-AI/lightning/pull/1097))
- Deprecated Trainer argument `show_progress_bar` ([#1108](https://github.com/Lightning-AI/lightning/pull/1108))

### Removed

- Removed test for no test dataloader in .fit ([#1495](https://github.com/Lightning-AI/lightning/pull/1495))
- Removed duplicated module `pytorch_lightning.utilities.arg_parse` for loading CLI arguments ([#1167](https://github.com/Lightning-AI/lightning/pull/1167))
- Removed wandb logger's `finalize` method ([#1193](https://github.com/Lightning-AI/lightning/pull/1193))
- Dropped `torchvision` dependency in tests and added own MNIST dataset class instead ([#986](https://github.com/Lightning-AI/lightning/pull/986))

### Fixed

- Fixed `model_checkpoint` when saving all models ([#1359](https://github.com/Lightning-AI/lightning/pull/1359))
- `Trainer.add_argparse_args` classmethod fixed. Now it adds a type for the arguments ([#1147](https://github.com/Lightning-AI/lightning/pull/1147))
- Fixed bug related to type checking of `ReduceLROnPlateau` lr schedulers([#1126](https://github.com/Lightning-AI/lightning/pull/1126))
- Fixed a bug to ensure lightning checkpoints to be backward compatible ([#1132](https://github.com/Lightning-AI/lightning/pull/1132))
- Fixed a bug that created an extra dataloader with active `reload_dataloaders_every_epoch` ([#1196](https://github.com/Lightning-AI/lightning/pull/1196))
- Fixed all warnings and errors in the docs build process ([#1191](https://github.com/Lightning-AI/lightning/pull/1191))
- Fixed an issue where `val_percent_check=0` would not disable validation ([#1251](https://github.com/Lightning-AI/lightning/pull/1251))
- Fixed average of incomplete `TensorRunningMean` ([#1309](https://github.com/Lightning-AI/lightning/pull/1309))
- Fixed `WandbLogger.watch` with `wandb.init()` ([#1311](https://github.com/Lightning-AI/lightning/pull/1311))
- Fixed an issue with early stopping that would prevent it from monitoring training metrics when validation is disabled / not implemented ([#1235](https://github.com/Lightning-AI/lightning/pull/1235)).
- Fixed a bug that would cause `trainer.test()` to run on the validation set when overloading `validation_epoch_end` and `test_end` ([#1353](https://github.com/Lightning-AI/lightning/pull/1353))
- Fixed `WandbLogger.watch` - use of the watch method without importing `wandb` ([#1311](https://github.com/Lightning-AI/lightning/pull/1311))
- Fixed `WandbLogger` to be used with 'ddp' - allow reinits in sub-processes ([#1149](https://github.com/Lightning-AI/lightning/pull/1149),
     [#1360](https://github.com/Lightning-AI/lightning/pull/1360))
- Made `training_epoch_end` behave like `validation_epoch_end` ([#1357](https://github.com/Lightning-AI/lightning/pull/1357))
- Fixed `fast_dev_run` running validation twice ([#1365](https://github.com/Lightning-AI/lightning/pull/1365))
- Fixed pickle error from quick patch `__code__` ([#1352](https://github.com/Lightning-AI/lightning/pull/1352))
- Fixed memory leak on GPU0 ([#1094](https://github.com/Lightning-AI/lightning/pull/1094),
     [#1349](https://github.com/Lightning-AI/lightning/pull/1349))
- Fixed checkpointing interval ([#1272](https://github.com/Lightning-AI/lightning/pull/1272))
- Fixed validation and training loops run the partial dataset ([#1192](https://github.com/Lightning-AI/lightning/pull/1192))
- Fixed running `on_validation_end` only on main process in DDP ([#1125](https://github.com/Lightning-AI/lightning/pull/1125))
- Fixed `load_spawn_weights` only in proc rank 0 ([#1385](https://github.com/Lightning-AI/lightning/pull/1385))
- Fixes using deprecated `use_amp` attribute ([#1145](https://github.com/Lightning-AI/lightning/pull/1145))
- Fixed Tensorboard logger error: lightning_logs directory not exists in multi-node DDP on nodes with rank != 0 ([#1377](https://github.com/Lightning-AI/lightning/pull/1377))
- Fixed `Unimplemented backend XLA` error on TPU ([#1387](https://github.com/Lightning-AI/lightning/pull/1387))

## [0.7.1] - 2020-03-07

### Fixed

- Fixes `print` issues and `data_loader` ([#1080](https://github.com/Lightning-AI/lightning/pull/1080))

## [0.7.0] - 2020-03-06

### Added

- Added automatic sampler setup. Depending on DDP or TPU, lightning configures the sampler correctly (user needs to do nothing) ([#926](https://github.com/Lightning-AI/lightning/pull/926))
- Added `reload_dataloaders_every_epoch=False` flag for trainer. Some users require reloading data every epoch ([#926](https://github.com/Lightning-AI/lightning/pull/926))
- Added `progress_bar_refresh_rate=50` flag for trainer. Throttle refresh rate on notebooks ([#926](https://github.com/Lightning-AI/lightning/pull/926))
- Updated governance docs
- Added a check to ensure that the metric used for early stopping exists before training commences ([#542](https://github.com/Lightning-AI/lightning/pull/542))
- Added `optimizer_idx` argument to `backward` hook ([#733](https://github.com/Lightning-AI/lightning/pull/733))
- Added `entity` argument to `WandbLogger` to be passed to `wandb.init` ([#783](https://github.com/Lightning-AI/lightning/pull/783))
- Added a tool for profiling training runs ([#782](https://github.com/Lightning-AI/lightning/pull/782))
- Improved flexibility for naming of TensorBoard logs, can now set `version` to a `str` to just save to that directory, and use `name=''` to prevent experiment-name directory ([#804](https://github.com/Lightning-AI/lightning/pull/804))
- Added option to specify `step` key when logging metrics ([#808](https://github.com/Lightning-AI/lightning/pull/808))
- Added `train_dataloader`, `val_dataloader` and `test_dataloader` arguments to `Trainer.fit()`, for alternative data parsing ([#759](https://github.com/Lightning-AI/lightning/pull/759))
- Added Tensor Processing Unit (TPU) support ([#868](https://github.com/Lightning-AI/lightning/pull/868))
- Added semantic segmentation example ([#751](https://github.com/Lightning-AI/lightning/pull/751),[#876](https://github.com/Lightning-AI/lightning/pull/876),
     [#881](https://github.com/Lightning-AI/lightning/pull/881))
- Split callbacks in multiple files ([#849](https://github.com/Lightning-AI/lightning/pull/849))
- Support for user defined callbacks ([#889](https://github.com/Lightning-AI/lightning/pull/889) and [#950](https://github.com/Lightning-AI/lightning/pull/950))
- Added support for multiple loggers to be passed to `Trainer` as an iterable (e.g. list, tuple, etc.) ([#903](https://github.com/Lightning-AI/lightning/pull/903))
- Added support for step-based learning rate scheduling ([#941](https://github.com/Lightning-AI/lightning/pull/941))
- Added support for logging `hparams` as dict ([#1029](https://github.com/Lightning-AI/lightning/pull/1029))
- Checkpoint and early stopping now work without val. step ([#1041](https://github.com/Lightning-AI/lightning/pull/1041))
- Support graceful training cleanup after Keyboard Interrupt ([#856](https://github.com/Lightning-AI/lightning/pull/856),
     [#1019](https://github.com/Lightning-AI/lightning/pull/1019))
- Added type hints for function arguments ([#912](https://github.com/Lightning-AI/lightning/pull/912), )
- Added default `argparser` for `Trainer` ([#952](https://github.com/Lightning-AI/lightning/pull/1023),
     [#1023](https://github.com/Lightning-AI/lightning/pull/1023))
- Added TPU gradient clipping ([#963](https://github.com/Lightning-AI/lightning/pull/963))
- Added max/min number of steps in `Trainer` ([#728](https://github.com/Lightning-AI/lightning/pull/728))

### Changed

- Improved `NeptuneLogger` by adding `close_after_fit` argument to allow logging after training([#908](https://github.com/Lightning-AI/lightning/pull/1084))
- Changed default TQDM to use `tqdm.auto` for prettier outputs in IPython notebooks ([#752](https://github.com/Lightning-AI/lightning/pull/752))
- Changed `pytorch_lightning.logging` to `pytorch_lightning.loggers` ([#767](https://github.com/Lightning-AI/lightning/pull/767))
- Moved the default `tqdm_dict` definition from Trainer to `LightningModule`, so it can be overridden by the user ([#749](https://github.com/Lightning-AI/lightning/pull/749))
- Moved functionality of `LightningModule.load_from_metrics` into `LightningModule.load_from_checkpoint` ([#995](https://github.com/Lightning-AI/lightning/pull/995))
- Changed Checkpoint path parameter from `filepath` to `dirpath` ([#1016](https://github.com/Lightning-AI/lightning/pull/1016))
- Freezed models `hparams` as `Namespace` property ([#1029](https://github.com/Lightning-AI/lightning/pull/1029))
- Dropped `logging` config in package init ([#1015](https://github.com/Lightning-AI/lightning/pull/1015))
- Renames model steps ([#1051](https://github.com/Lightning-AI/lightning/pull/1051))
  - `training_end` >> `training_epoch_end`
  - `validation_end` >> `validation_epoch_end`
  - `test_end` >> `test_epoch_end`
- Refactor dataloading, supports infinite dataloader ([#955](https://github.com/Lightning-AI/lightning/pull/955))
- Create single file in `TensorBoardLogger` ([#777](https://github.com/Lightning-AI/lightning/pull/777))

### Deprecated

- Deprecated `pytorch_lightning.logging` ([#767](https://github.com/Lightning-AI/lightning/pull/767))
- Deprecated `LightningModule.load_from_metrics` in favour of `LightningModule.load_from_checkpoint` ([#995](https://github.com/Lightning-AI/lightning/pull/995),
     [#1079](https://github.com/Lightning-AI/lightning/pull/1079))
- Deprecated `@data_loader` decorator ([#926](https://github.com/Lightning-AI/lightning/pull/926))
- Deprecated model steps `training_end`, `validation_end` and `test_end` ([#1051](https://github.com/Lightning-AI/lightning/pull/1051),
     [#1056](https://github.com/Lightning-AI/lightning/pull/1056))

### Removed

- Removed dependency on `pandas` ([#736](https://github.com/Lightning-AI/lightning/pull/736))
- Removed dependency on `torchvision` ([#797](https://github.com/Lightning-AI/lightning/pull/797))
- Removed dependency on `scikit-learn` ([#801](https://github.com/Lightning-AI/lightning/pull/801))

### Fixed

- Fixed a bug where early stopping `on_end_epoch` would be called inconsistently when `check_val_every_n_epoch == 0` ([#743](https://github.com/Lightning-AI/lightning/pull/743))
- Fixed a bug where the model checkpointer didn't write to the same directory as the logger ([#771](https://github.com/Lightning-AI/lightning/pull/771))
- Fixed a bug where the `TensorBoardLogger` class would create an additional empty log file during fitting ([#777](https://github.com/Lightning-AI/lightning/pull/777))
- Fixed a bug where `global_step` was advanced incorrectly when using `accumulate_grad_batches > 1` ([#832](https://github.com/Lightning-AI/lightning/pull/832))
- Fixed a bug when calling `self.logger.experiment` with multiple loggers ([#1009](https://github.com/Lightning-AI/lightning/pull/1009))
- Fixed a bug when calling `logger.append_tags` on a `NeptuneLogger` with a single tag ([#1009](https://github.com/Lightning-AI/lightning/pull/1009))
- Fixed sending back data from `.spawn` by saving and loading the trained model in/out of the process ([#1017](https://github.com/Lightning-AI/lightning/pull/1017)
- Fixed port collision on DDP ([#1010](https://github.com/Lightning-AI/lightning/pull/1010))
- Fixed/tested pass overrides ([#918](https://github.com/Lightning-AI/lightning/pull/918))
- Fixed comet logger to log after train ([#892](https://github.com/Lightning-AI/lightning/pull/892))
- Remove deprecated args to learning rate step function ([#890](https://github.com/Lightning-AI/lightning/pull/890))

## [0.6.0] - 2020-01-21

### Added

- Added support for resuming from a specific checkpoint via `resume_from_checkpoint` argument ([#516](https://github.com/Lightning-AI/lightning/pull/516))
- Added support for `ReduceLROnPlateau` scheduler ([#320](https://github.com/Lightning-AI/lightning/pull/320))
- Added support for Apex mode `O2` in conjunction with Data Parallel ([#493](https://github.com/Lightning-AI/lightning/pull/493))
- Added option (`save_top_k`) to save the top k models in the `ModelCheckpoint` class ([#128](https://github.com/Lightning-AI/lightning/pull/128))
- Added `on_train_start` and `on_train_end` hooks to `ModelHooks` ([#598](https://github.com/Lightning-AI/lightning/pull/598))
- Added `TensorBoardLogger` ([#607](https://github.com/Lightning-AI/lightning/pull/607))
- Added support for weight summary of model with multiple inputs ([#543](https://github.com/Lightning-AI/lightning/pull/543))
- Added `map_location` argument to `load_from_metrics` and `load_from_checkpoint` ([#625](https://github.com/Lightning-AI/lightning/pull/625))
- Added option to disable validation by setting `val_percent_check=0` ([#649](https://github.com/Lightning-AI/lightning/pull/649))
- Added `NeptuneLogger` class ([#648](https://github.com/Lightning-AI/lightning/pull/648))
- Added `WandbLogger` class ([#627](https://github.com/Lightning-AI/lightning/pull/627))

### Changed

- Changed the default progress bar to print to stdout instead of stderr ([#531](https://github.com/Lightning-AI/lightning/pull/531))
- Renamed `step_idx` to `step`, `epoch_idx` to `epoch`, `max_num_epochs` to `max_epochs` and `min_num_epochs` to `min_epochs` ([#589](https://github.com/Lightning-AI/lightning/pull/589))
- Renamed `total_batch_nb` to `total_batches`, `nb_val_batches` to `num_val_batches`, `nb_training_batches` to `num_training_batches`, `max_nb_epochs` to `max_epochs`, `min_nb_epochs` to `min_epochs`, `nb_test_batches` to `num_test_batches`, and `nb_val_batches` to `num_val_batches` ([#567](https://github.com/Lightning-AI/lightning/pull/567))
- Changed gradient logging to use parameter names instead of indexes ([#660](https://github.com/Lightning-AI/lightning/pull/660))
- Changed the default logger to `TensorBoardLogger` ([#609](https://github.com/Lightning-AI/lightning/pull/609))
- Changed the directory for tensorboard logging to be the same as model checkpointing ([#706](https://github.com/Lightning-AI/lightning/pull/706))

### Deprecated

- Deprecated `max_nb_epochs` and `min_nb_epochs` ([#567](https://github.com/Lightning-AI/lightning/pull/567))
- Deprecated the `on_sanity_check_start` hook in `ModelHooks` ([#598](https://github.com/Lightning-AI/lightning/pull/598))

### Removed

- Removed the `save_best_only` argument from `ModelCheckpoint`, use `save_top_k=1` instead ([#128](https://github.com/Lightning-AI/lightning/pull/128))

### Fixed

- Fixed a bug which occurred when using Adagrad with cuda ([#554](https://github.com/Lightning-AI/lightning/pull/554))
- Fixed a bug where training would be on the GPU despite setting `gpus=0` or `gpus=[]` ([#561](https://github.com/Lightning-AI/lightning/pull/561))
- Fixed an error with `print_nan_gradients` when some parameters do not require gradient ([#579](https://github.com/Lightning-AI/lightning/pull/579))
- Fixed a bug where the progress bar would show an incorrect number of total steps during the validation sanity check when using multiple validation data loaders ([#597](https://github.com/Lightning-AI/lightning/pull/597))
- Fixed support for PyTorch 1.1.0 ([#552](https://github.com/Lightning-AI/lightning/pull/552))
- Fixed an issue with early stopping when using a `val_check_interval < 1.0` in `Trainer` ([#492](https://github.com/Lightning-AI/lightning/pull/492))
- Fixed bugs relating to the `CometLogger` object that would cause it to not work properly ([#481](https://github.com/Lightning-AI/lightning/pull/481))
- Fixed a bug that would occur when returning `-1` from `on_batch_start` following an early exit or when the batch was `None` ([#509](https://github.com/Lightning-AI/lightning/pull/509))
- Fixed a potential race condition with several processes trying to create checkpoint directories ([#530](https://github.com/Lightning-AI/lightning/pull/530))
- Fixed a bug where batch 'segments' would remain on the GPU when using `truncated_bptt > 1` ([#532](https://github.com/Lightning-AI/lightning/pull/532))
- Fixed a bug when using `IterableDataset` ([#547](https://github.com/Lightning-AI/lightning/pull/547))
- Fixed a bug where `.item` was called on non-tensor objects ([#602](https://github.com/Lightning-AI/lightning/pull/602))
- Fixed a bug where `Trainer.train` would crash on an uninitialized variable if the trainer was run after resuming from a checkpoint that was already at `max_epochs` ([#608](https://github.com/Lightning-AI/lightning/pull/608))
- Fixed a bug where early stopping would begin two epochs early ([#617](https://github.com/Lightning-AI/lightning/pull/617))
- Fixed a bug where `num_training_batches` and `num_test_batches` would sometimes be rounded down to zero ([#649](https://github.com/Lightning-AI/lightning/pull/649))
- Fixed a bug where an additional batch would be processed when manually setting `num_training_batches` ([#653](https://github.com/Lightning-AI/lightning/pull/653))
- Fixed a bug when batches did not have a `.copy` method ([#701](https://github.com/Lightning-AI/lightning/pull/701))
- Fixed a bug when using `log_gpu_memory=True` in Python 3.6 ([#715](https://github.com/Lightning-AI/lightning/pull/715))
- Fixed a bug where checkpoint writing could exit before completion, giving incomplete checkpoints ([#689](https://github.com/Lightning-AI/lightning/pull/689))
- Fixed a bug where `on_train_end` was not called when ealy stopping ([#723](https://github.com/Lightning-AI/lightning/pull/723))

## [0.5.3] - 2019-11-06

### Added

- Added option to disable default logger, checkpointer, and early stopping by passing `logger=False`, `checkpoint_callback=False` and `early_stop_callback=False` respectively
- Added `CometLogger` for use with Comet.ml
- Added `val_check_interval` argument to `Trainer` allowing validition to be performed at every given number of batches
- Added functionality to save and load hyperparameters using the standard checkpoint mechanism
- Added call to `torch.cuda.empty_cache` before training starts
- Added option for user to override the call t `backward`
- Added support for truncated backprop through time via the `truncated_bptt_steps` argument in `Trainer`
- Added option to operate on all outputs from `training_step` in DDP2
- Added a hook for modifying DDP init
- Added a hook for modifying Apex

### Changed

- Changed experiment version to be padded with zeros (e.g. `/dir/version_9` becomes `/dir/version_0009`)
- Changed callback metrics to include any metrics given in logs or progress bar
- Changed the default for `save_best_only` in `ModelCheckpoint` to `True`
- Added `tng_data_loader` for backwards compatibility
- Renamed `MLFlowLogger.client` to `MLFlowLogger.experiment` for consistency
- Moved `global_step` increment to happen after the batch has been processed
- Changed weights restore to first attempt HPC weights before restoring normally, preventing both weights being restored and running out of memory
- Changed progress bar functionality to add multiple progress bars for train/val/test
- Changed calls to `print` to use `logging` instead

### Deprecated

- Deprecated `tng_dataloader`

### Fixed

- Fixed an issue where the number of batches was off by one during training
- Fixed a bug that occurred when setting a ckeckpoint callback and `early_stop_callback=False`
- Fixed an error when importing CometLogger
- Fixed a bug where the `gpus` argument had some unexpected behaviour
- Fixed a bug where the computed total number of batches was sometimes incorrect
- Fixed a bug where the progress bar would sometimes not show the total number of batches in test mode
- Fixed a bug when using the `log_gpu_memory='min_max'` option in `Trainer`
- Fixed a bug where checkpointing would sometimes erase the current directory

## [0.5.2] - 2019-10-10

### Added

- Added `weights_summary` argument to `Trainer` to be set to `full` (full summary), `top` (just top level modules) or other
- Added `tags` argument to `MLFlowLogger`

### Changed

- Changed default for `amp_level` to `O1`

### Removed

- Removed the `print_weights_summary` argument from `Trainer`

### Fixed

- Fixed a bug where logs were not written properly
- Fixed a bug where `logger.finalize` wasn't called after training is complete
- Fixed callback metric errors in DDP
- Fixed a bug where `TestTubeLogger` didn't log to the correct directory

## [0.5.1] - 2019-10-05

### Added

- Added the `LightningLoggerBase` class for experiment loggers
- Added `MLFlowLogger` for logging with `mlflow`
- Added `TestTubeLogger` for logging with `test_tube`
- Added a different implementation of DDP (`distributed_backed='ddp2'`) where every node has one model using all GPUs
- Added support for optimisers which require a closure (e.g. LBFGS)
- Added automatic `MASTER_PORT` default for DDP when not set manually
- Added new GPU memory logging options `'min_max'` (log only the min/max utilization) and `'all'` (log all the GPU memory)

### Changed

- Changed schedulers to always be called with the current epoch
- Changed `test_tube` to an optional dependency
- Changed data loaders to internally use a getter instead of a python property
- Disabled auto GPU loading when restoring weights to prevent out of memory errors
- Changed logging, early stopping and checkpointing to occur by default

### Fixed

- Fixed a bug with samplers that do not specify `set_epoch`
- Fixed a bug when using the `MLFlowLogger` with unsupported data types, this will now raise a warning
- Fixed a bug where gradient norms were always zero using `track_grad_norm`
- Fixed a bug which causes a crash when logging memory

## [0.5.0] - 2019-09-26

### Changed

- Changed `data_batch` argument to `batch` throughout
- Changed `batch_i` argument to `batch_idx` throughout
- Changed `tng_dataloader` method to `train_dataloader`
- Changed `on_tng_metrics` method to `on_training_metrics`
- Changed `gradient_clip` argument to `gradient_clip_val`
- Changed `add_log_row_interval` to `row_log_interval`

### Fixed

- Fixed a bug with tensorboard logging in multi-gpu setup

## [0.4.9] - 2019-09-16

### Added

- Added the flag `log_gpu_memory` to `Trainer` to deactivate logging of GPU memory utilization
- Added SLURM resubmit functionality (port from test-tube)
- Added optional weight_save_path to trainer to remove the need for a checkpoint_callback when using cluster training
- Added option to use single gpu per node with `DistributedDataParallel`

### Changed

- Changed functionality of `validation_end` and `test_end` with multiple dataloaders to be given all of the dataloaders at once rather than in separate calls
- Changed print_nan_grads to only print the parameter value and gradients when they contain NaN
- Changed gpu API to take integers as well (e.g. `gpus=2` instead of `gpus=[0, 1]`)
- All models now loaded on to CPU to avoid device and out of memory issues in PyTorch

### Fixed

- Fixed a bug where data types that implement `.to` but not `.cuda` would not be properly moved onto the GPU
- Fixed a bug where data would not be re-shuffled every epoch when using a `DistributedSampler`

## [0.4.8] - 2019-08-31

### Added

- Added `test_step` and `test_end` methods, used when `Trainer.test` is called
- Added `GradientAccumulationScheduler` callback which can be used to schedule changes to the number of accumulation batches
- Added option to skip the validation sanity check by setting `nb_sanity_val_steps = 0`

### Fixed

- Fixed a bug when setting `nb_sanity_val_steps = 0`

## [0.4.7] - 2019-08-24

### Changed

- Changed the default `val_check_interval` to `1.0`
- Changed defaults for `nb_val_batches`, `nb_tng_batches` and `nb_test_batches` to 0

### Fixed

- Fixed a bug where the full validation set as used despite setting `val_percent_check`
- Fixed a bug where an `Exception` was thrown when using a data set containing a single batch
- Fixed a bug where an `Exception` was thrown if no `val_dataloader` was given
- Fixed a bug where tuples were not properly transferred to the GPU
- Fixed a bug where data of a non standard type was not properly handled by the trainer
- Fixed a bug when loading data as a tuple
- Fixed a bug where `AttributeError` could be suppressed by the `Trainer`

## [0.4.6] - 2019-08-15

### Added

- Added support for data to be given as a `dict` or `list` with a single gpu
- Added support for `configure_optimizers` to return a single optimizer, two list (optimizers and schedulers), or a single list

### Fixed

- Fixed a bug where returning just an optimizer list (i.e. without schedulers) from `configure_optimizers` would throw an `Exception`

## [0.4.5] - 2019-08-13

### Added

- Added `optimizer_step` method that can be overridden to change the standard optimizer behaviour

## [0.4.4] - 2019-08-12

### Added

- Added supoort for multiple validation dataloaders
- Added support for latest test-tube logger (optimised for `torch==1.2.0`)

### Changed

- `validation_step` and `val_dataloader` are now optional
- `lr_scheduler` is now activated after epoch

### Fixed

- Fixed a bug where a warning would show when using `lr_scheduler` in `torch>1.1.0`
- Fixed a bug where an `Exception` would be thrown if using `torch.DistributedDataParallel` without using a `DistributedSampler`, this now throws a `Warning` instead

## [0.4.3] - 2019-08-10

### Fixed

- Fixed a bug where accumulate gradients would scale the loss incorrectly

## [0.4.2] - 2019-08-08

### Changed

- Changed install requirement to `torch==1.2.0`

## [0.4.1] - 2019-08-08

### Changed

- Changed install requirement to `torch==1.1.0`

## [0.4.0] - 2019-08-08

### Added

- Added 16-bit support for a single GPU
- Added support for training continuation (preserves epoch, global step etc.)

### Changed

- Changed `training_step` and `validation_step`, outputs will no longer be automatically reduced

### Removed

- Removed need for `Experiment` object in `Trainer`

### Fixed

- Fixed issues with reducing outputs from generative models (such as images and text)

## [0.3.6] - 2019-07-25

### Added

- Added a decorator to do lazy data loading internally

### Fixed

- Fixed a bug where `Experiment` object was not process safe, potentially causing logs to be overwritten

## [0.3.5] - 2019-07-25

## [0.3.4] - 2019-07-22

## [0.3.3] - 2019-07-22

## [0.3.2] - 2019-07-21

## [0.3.1] - 2019-07-21

## [0.2.x] - 2019-07-09

## [0.1.x] - 2019-06-DD<|MERGE_RESOLUTION|>--- conflicted
+++ resolved
@@ -169,11 +169,10 @@
 - Fixed a type error when dividing the chunk size in the ColossalAI strategy ([#16212](https://github.com/Lightning-AI/lightning/pull/16212))
 
 
-<<<<<<< HEAD
+- Fixed bug where the ``interval`` key of the scheduler would be ignored during manual optimization, making the LearningRateMonitor callback fail to log the learning rate ([#16308](https://github.com/Lightning-AI/lightning/pull/16308))
+
+
 - Fixed an issue with `MLFlowLogger` not finalizing correctly when status code 'finished' was passed ([#16340](https://github.com/Lightning-AI/lightning/pull/16340))
-=======
-- Fixed bug where the ``interval`` key of the scheduler would be ignored during manual optimization, making the LearningRateMonitor callback fail to log the learning rate ([#16308](https://github.com/Lightning-AI/lightning/pull/16308))
->>>>>>> b0ea836b
 
 
 ## [1.8.6] - 2022-12-21

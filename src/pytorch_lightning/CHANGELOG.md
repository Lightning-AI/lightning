--- conflicted
+++ resolved
@@ -136,11 +136,10 @@
 - Fixed an issue to keep downscaling the batch size in case there hasn't been even a single successful optimal batch size with `mode="power"` ([#14372](https://github.com/Lightning-AI/lightning/pull/14372))
 
 
-<<<<<<< HEAD
 - Squeezed tensor values when logging with `LightningModule.log` ([#14489](https://github.com/Lightning-AI/lightning/pull/14489))
-=======
+
+
 - Fixed `WandbLogger` `save_dir` is not set after creation ([#14326](https://github.com/Lightning-AI/lightning/pull/14326))
->>>>>>> f3d4d834
 
 
 

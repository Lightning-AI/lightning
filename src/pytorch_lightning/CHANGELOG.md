# Changelog

All notable changes to this project will be documented in this file.

The format is based on [Keep a Changelog](http://keepachangelog.com/en/1.0.0/).


## [1.7.0] - 2022-MM-DD

### Added

-  Added ``ServableModule`` and its associated callback called ``ServableModuleValidator`` to ensure the model can served ([#13614](https://github.com/Lightning-AI/lightning/pull/13614))

-  Converted validation loop config warnings to `PossibleUserWarning` ([#13377](https://github.com/Lightning-AI/lightning/pull/13377))


- Added a flag named `log_rank_zero_only` to `EarlyStopping` to disable logging to non-zero rank processes ([#13233](https://github.com/Lightning-AI/lightning/pull/13233))


- Added support for reloading the last checkpoint saved by passing `ckpt_path="last"` ([#12816](https://github.com/Lightning-AI/lightning/pull/12816))


- Added `LightningDataModule.load_from_checkpoint` to support loading datamodules directly from checkpoint ([#12550](https://github.com/Lightning-AI/lightning/pull/12550))


- Added a friendly error message when attempting to call `Trainer.save_checkpoint()` without a model attached ([#12772](https://github.com/Lightning-AI/lightning/pull/12772))


- Added a friendly error message when attempting to use `DeepSpeedStrategy` on unsupported accelerators ([#12699](https://github.com/Lightning-AI/lightning/pull/12699))


- Enabled `torch.inference_mode` for evaluation and prediction ([#12715](https://github.com/Lightning-AI/lightning/pull/12715))


- Added support for setting `val_check_interval` to a value higher than the amount of training batches when `check_val_every_n_epoch=None` ([#11993](https://github.com/Lightning-AI/lightning/pull/11993))


- Include the `pytorch_lightning` version as a header in the CLI config files ([#12532](https://github.com/Lightning-AI/lightning/pull/12532))


- Added support for `Callback` registration through entry points ([#12739](https://github.com/Lightning-AI/lightning/pull/12739))


- Added support for `Trainer(deterministic="warn")` to warn instead of fail when a non-deterministic operation is encountered ([#12588](https://github.com/Lightning-AI/lightning/pull/12588))


- Added profiling to the loops' dataloader `__next__` calls ([#12124](https://github.com/Lightning-AI/lightning/pull/12124))

- Hivemind Strategy
    * Added `CollaborativeStrategy` ([#12842](https://github.com/Lightning-AI/lightning/pull/12842))
    * Renamed `CollaborativeStrategy` to `HivemindStrategy` ([#13388](https://github.com/Lightning-AI/lightning/pull/13388))
    * Removed unnecessary endpoint logic, renamed `collaborative` to `hivemind` ([#13392](https://github.com/Lightning-AI/lightning/pull/13392))

- Include a version suffix for new "last" checkpoints of later runs in the same directory ([#12902](https://github.com/Lightning-AI/lightning/pull/12902))


- Show a better error message when a Metric that does not return a Tensor is logged ([#13164](https://github.com/Lightning-AI/lightning/pull/13164))


- Added missing `predict_dataset` argument in `LightningDataModule.from_datasets` to create predict dataloaders ([#12942](https://github.com/Lightning-AI/lightning/pull/12942))


- Added class name prefix to metrics logged by `DeviceStatsMonitor` ([#12228](https://github.com/Lightning-AI/lightning/pull/12228))


- Automatically wrap custom samplers under a distributed environment by using `DistributedSamplerWrapper` ([#12959](https://github.com/Lightning-AI/lightning/pull/12959))


- Added profiling of `LightningDataModule` hooks ([#12971](https://github.com/Lightning-AI/lightning/pull/12971))


- Added Native FSDP Strategy ([#12447](https://github.com/Lightning-AI/lightning/pull/12447))


- Added breaking of lazy graph across training, validation, test and predict steps when training with habana accelerators to ensure better performance ([#12938](https://github.com/Lightning-AI/lightning/pull/12938))


- Added `Checkpoint` class to inherit from ([#13024](https://github.com/Lightning-AI/lightning/pull/13024))


- Added CPU metric tracking to `DeviceStatsMonitor` ([#11795](https://github.com/Lightning-AI/lightning/pull/11795))


- Added `teardown()` method to `Accelerator` ([#11935](https://github.com/Lightning-AI/lightning/pull/11935))


- Added support for using custom Trainers that don't include callbacks using the CLI ([#13138](https://github.com/Lightning-AI/lightning/pull/13138))


- Added a `timeout` argument to `DDPStrategy` and `DDPSpawnStrategy`. ([#13244](https://github.com/Lightning-AI/lightning/pull/13244), [#13383](https://github.com/Lightning-AI/lightning/pull/13383))


- Added `XLAEnvironment` cluster environment plugin ([#11330](https://github.com/Lightning-AI/lightning/pull/11330))


- Added logging messages to notify when `FitLoop` stopping conditions are met ([#9749](https://github.com/Lightning-AI/lightning/pull/9749))


- Added support for calling unknown methods with `DummyLogger` ([#13224](https://github.com/Lightning-AI/lightning/pull/13224)


- Added support for recursively setting the `Trainer` reference for ensembles of `LightningModule`s ([#13638](https://github.com/Lightning-AI/lightning/pull/13638)


- Added Apple Silicon Support via `MPSAccelerator` ([#13123](https://github.com/Lightning-AI/lightning/pull/13123))


- Added support for DDP Fork ([#13405](https://github.com/Lightning-AI/lightning/pull/13405))


- Added support for async checkpointing ([#13658](https://github.com/Lightning-AI/lightning/pull/13658))


### Changed

- `accelerator="gpu"` now automatically selects an available GPU backend (CUDA and MPS currently) ([#13642](https://github.com/Lightning-AI/lightning/pull/13642))


- Enable validation during overfitting ([#12527](https://github.com/Lightning-AI/lightning/pull/12527))


- Added dataclass support to `extract_batch_size` ([#12573](https://github.com/Lightning-AI/lightning/pull/12573))


- Changed checkpoints save path in the case of one logger and user-provided weights_save_path from `weights_save_path/name/version/checkpoints` to `weights_save_path/checkpoints` ([#12372](https://github.com/Lightning-AI/lightning/pull/12372))


- Changed checkpoints save path in the case of multiple loggers and user-provided weights_save_path from `weights_save_path/name1_name2/version1_version2/checkpoints` to `weights_save_path/checkpoints` ([#12372](https://github.com/Lightning-AI/lightning/pull/12372))


- Marked `swa_lrs` argument in `StochasticWeightAveraging` callback as required ([#12556](https://github.com/Lightning-AI/lightning/pull/12556))


- `LightningCLI`'s shorthand notation changed to use jsonargparse native feature ([#12614](https://github.com/Lightning-AI/lightning/pull/12614))


- `LightningCLI` changed to use jsonargparse native support for list append ([#13129](https://github.com/Lightning-AI/lightning/pull/13129))


- Changed `seed_everything_default` argument in the `LightningCLI` to type `Union[bool, int]`. If set to `True` a seed is automatically generated for the parser argument `--seed_everything`. ([#12822](https://github.com/Lightning-AI/lightning/pull/12822), [#13110](https://github.com/Lightning-AI/lightning/pull/13110))


- Make positional arguments required for classes passed into the `add_argparse_args` function. ([#12504](https://github.com/Lightning-AI/lightning/pull/12504))


- Raise an error if there are insufficient training batches when using a float value of `limit_train_batches` ([#12885](https://github.com/Lightning-AI/lightning/pull/12885))


- `DataLoader` instantiated inside a `*_dataloader` hook will not set the passed arguments as attributes anymore ([#12981](https://github.com/Lightning-AI/lightning/pull/12981))


- When a multi-element tensor is logged, an error is now raised instead of silently taking the mean of all elements ([#13164](https://github.com/Lightning-AI/lightning/pull/13164))


- The `WandbLogger` will now use the run name in the logs folder if it is provided, and otherwise the project name  ([#12604](https://github.com/Lightning-AI/lightning/pull/12604))


- Enabled using any Sampler in distributed environment in Lite ([#13646](https://github.com/Lightning-AI/lightning/pull/13646))


- Raised a warning instead of forcing `sync_dist=True` on epoch end ([13364](https://github.com/Lightning-AI/lightning/pull/13364))


- Updated `val_check_interval`(int) to consider total train batches processed instead of `_batches_that_stepped` for validation check during training ([#12832](https://github.com/Lightning-AI/lightning/pull/12832)


- Updated Habana Accelerator's `auto_device_count`, `is_available` & `get_device_name` methods based on the latest torch habana package ([#13423](https://github.com/Lightning-AI/lightning/pull/13423))


- Disallowed using `BatchSampler` when running on multiple IPUs ([#13854](https://github.com/Lightning-AI/lightning/pull/13854))


### Deprecated

- Deprecated `pytorch_lightning.accelerators.gpu.GPUAccelerator` in favor of `pytorch_lightning.accelerators.cuda.CUDAAccelerator` ([#13636](https://github.com/Lightning-AI/lightning/pull/13636))


- Deprecated `pytorch_lightning.loggers.base.LightningLoggerBase` in favor of `pytorch_lightning.loggers.logger.Logger`, and deprecated `pytorch_lightning.loggers.base` in favor of `pytorch_lightning.loggers.logger` ([#120148](https://github.com/Lightning-AI/lightning/pull/12014))


- Deprecated `pytorch_lightning.callbacks.base.Callback` in favor of `pytorch_lightning.callbacks.callback.Callback` ([#13031](https://github.com/Lightning-AI/lightning/pull/13031))


- Deprecated `num_processes`, `gpus`, `tpu_cores,` and `ipus` from the `Trainer` constructor in favor of using the `accelerator` and `devices` arguments ([#11040](https://github.com/Lightning-AI/lightning/pull/11040))


- Deprecated setting `LightningCLI(seed_everything_default=None)` in favor of `False` ([#12804](https://github.com/Lightning-AI/lightning/issues/12804)).


- Deprecated `pytorch_lightning.core.lightning.LightningModule` in favor of `pytorch_lightning.core.module.LightningModule` ([#12740](https://github.com/Lightning-AI/lightning/pull/12740))


- Deprecated `pytorch_lightning.loops.base.Loop` in favor of `pytorch_lightning.loops.loop.Loop` ([#13043](https://github.com/Lightning-AI/lightning/pull/13043))


- Deprecated `Trainer.reset_train_val_dataloaders()` in favor of `Trainer.reset_{train,val}_dataloader` ([#12184](https://github.com/Lightning-AI/lightning/pull/12184))


- Deprecated LightningCLI's registries in favor of importing the respective package ([#13221](https://github.com/Lightning-AI/lightning/pull/13221))


- Deprecated public utilities in `pytorch_lightning.utilities.cli.LightningCLI` in favor of equivalent copies in `pytorch_lightning.cli.LightningCLI` ([#13767](https://github.com/Lightning-AI/lightning/pull/13767))


- Deprecated `pytorch_lightning.profiler` in favor of `pytorch_lightning.profilers` ([#12308](https://github.com/Lightning-AI/lightning/pull/12308))


### Removed

- Removed deprecated `IndexBatchSamplerWrapper.batch_indices` ([#13565](https://github.com/Lightning-AI/lightning/pull/13565))


- Removed the deprecated `LightningModule.add_to_queue` and `LightningModule.get_from_queue` method ([#13600](https://github.com/Lightning-AI/lightning/pull/13600))


- Removed deprecated `pytorch_lightning.core.decorators.parameter_validation` from `decorators` ([#13514](https://github.com/Lightning-AI/lightning/pull/13514))


- Removed the deprecated `Logger.close` method ([#13149](https://github.com/Lightning-AI/lightning/pull/13149))


- Removed the deprecated `weights_summary` argument from the `Trainer` constructor ([#13070](https://github.com/Lightning-AI/lightning/pull/13070))


- Removed the deprecated `flush_logs_every_n_steps` argument from the `Trainer` constructor ([#13074](https://github.com/Lightning-AI/lightning/pull/13074))


- Removed the deprecated `process_position` argument from the `Trainer` constructor ([13071](https://github.com/Lightning-AI/lightning/pull/13071))


- Removed the deprecated `checkpoint_callback` argument from the `Trainer` constructor ([#13027](https://github.com/Lightning-AI/lightning/pull/13027))


- Removed the deprecated `on_{train,val,test,predict}_dataloader` hooks from the `LightningModule` and `LightningDataModule` ([#13033](https://github.com/Lightning-AI/lightning/pull/13033))


- Removed the deprecated `TestTubeLogger` ([#12859](https://github.com/Lightning-AI/lightning/pull/12859))


- Removed the deprecated `pytorch_lightning.core.memory.LayerSummary` and `pytorch_lightning.core.memory.ModelSummary` ([#12593](https://github.com/Lightning-AI/lightning/pull/12593))


- Removed the deprecated `summarize` method from the `LightningModule` ([#12559](https://github.com/Lightning-AI/lightning/pull/12559))


- Removed the deprecated `model_size` property from the `LightningModule` class ([#12641](https://github.com/Lightning-AI/lightning/pull/12641))


- Removed the deprecated `stochastic_weight_avg` argument from the `Trainer` constructor ([#12535](https://github.com/Lightning-AI/lightning/pull/12535))


- Removed the deprecated `progress_bar_refresh_rate` argument from the `Trainer` constructor ([#12514](https://github.com/Lightning-AI/lightning/pull/12514))


- Removed the deprecated `prepare_data_per_node` argument from the `Trainer` constructor ([#12536](https://github.com/Lightning-AI/lightning/pull/12536))


- Removed the deprecated `pytorch_lightning.core.memory.{get_gpu_memory_map,get_memory_profile}` ([#12659](https://github.com/Lightning-AI/lightning/pull/12659))


- Removed the deprecated `terminate_on_nan` argument from the `Trainer` constructor ([#12553](https://github.com/Lightning-AI/lightning/pull/12553))


- Removed the deprecated `XLAStatsMonitor` callback ([#12688](https://github.com/Lightning-AI/lightning/pull/12688))


- Remove deprecated `pytorch_lightning.callbacks.progress.progress` ([#12658](https://github.com/Lightning-AI/lightning/pull/12658))


- Removed the deprecated `dim` and `size` arguments from the `LightningDataModule` constructor([#12780](https://github.com/Lightning-AI/lightning/pull/12780))


- Removed the deprecated `train_transforms` argument from the `LightningDataModule` constructor([#12662](https://github.com/Lightning-AI/lightning/pull/12662))


- Removed the deprecated `log_gpu_memory` argument from the `Trainer` constructor ([#12657](https://github.com/Lightning-AI/lightning/pull/12657))


- Removed the deprecated automatic logging of GPU stats by the logger connector ([#12657](https://github.com/Lightning-AI/lightning/pull/12657))


- Removed deprecated `GPUStatsMonitor` callback ([#12554](https://github.com/Lightning-AI/lightning/pull/12554))


- Removed support for passing strategy names or strategy instances to the accelerator Trainer argument ([#12696](https://github.com/Lightning-AI/lightning/pull/12696))


- Removed support for passing strategy names or strategy instances to the plugins Trainer argument ([#12700](https://github.com/Lightning-AI/lightning/pull/12700))


- Removed the deprecated `val_transforms` argument from the `LightningDataModule` constructor ([#12763](https://github.com/Lightning-AI/lightning/pull/12763))


- Removed the deprecated `test_transforms` argument from the `LightningDataModule` constructor ([#12773](https://github.com/Lightning-AI/lightning/pull/12773))


- Removed deprecated `Trainer(max_steps=None)` ([#13591](https://github.com/Lightning-AI/lightning/pull/13591))


- Removed deprecated `dataloader_idx` argument from `on_train_batch_start/end` hooks `Callback` and `LightningModule` ([#12769](https://github.com/Lightning-AI/lightning/pull/12769), [#12977](https://github.com/Lightning-AI/lightning/pull/12977))


- Removed deprecated `get_progress_bar_dict` property from `LightningModule` ([#12839](https://github.com/Lightning-AI/lightning/pull/12839))


- Removed sanity check for multi-optimizer support with habana backends ([#13217](https://github.com/Lightning-AI/lightning/pull/13217))


- Removed the need to explicitly load habana module ([#13338](https://github.com/Lightning-AI/lightning/pull/13338))


- Removed the deprecated `Strategy.post_dispatch()` hook ([#13461](https://github.com/Lightning-AI/lightning/pull/13461))


- Removed deprecated `pytorch_lightning.callbacks.lr_monitor.LearningRateMonitor.lr_sch_names` ([#13353](https://github.com/Lightning-AI/lightning/pull/13353))


- Removed deprecated `Trainer.slurm_job_id` in favor of `SLURMEnvironment.job_id` ([#13459](https://github.com/Lightning-AI/lightning/pull/13459))


- Removed support for the `DDP2Strategy` ([#12705](https://github.com/Lightning-AI/lightning/pull/12705))


- Removed deprecated `LightningDistributed` ([#13549](https://github.com/Lightning-AI/lightning/pull/13549))


- Removed deprecated ClusterEnvironment properties `master_address` and `master_port` in favor of `main_address` and `main_port` ([#13458](https://github.com/Lightning-AI/lightning/pull/13458))


- Removed deprecated ClusterEnvironment methods `KubeflowEnvironment.is_using_kubelfow()`, `LSFEnvironment.is_using_lsf()` and `TorchElasticEnvironment.is_using_torchelastic()` in favor of the `detect()` method ([#13458](https://github.com/Lightning-AI/lightning/pull/13458))


- Removed deprecated `Callback.on_keyboard_interrupt` ([#13438](https://github.com/Lightning-AI/lightning/pull/13438))


- Removed deprecated `LightningModule.on_post_move_to_device` ([#13548](https://github.com/Lightning-AI/lightning/pull/13548))


- Removed `TPUSpawnStrategy.{tpu_local_core_rank,tpu_global_core_rank}` attributes in favor of `TPUSpawnStrategy.{local_rank,global_rank}` ([#11163](https://github.com/Lightning-AI/lightning/pull/11163))


- Removed `SingleTPUStrategy.{tpu_local_core_rank,tpu_global_core_rank}` attributes in favor of `SingleTPUStrategy.{local_rank,global_rank}`([#11163](https://github.com/Lightning-AI/lightning/pull/11163))



### Fixed


- Improved support for custom `DataLoader`s when instantiated in `*_dataloader` hook ([#12981](https://github.com/Lightning-AI/lightning/pull/12981))

- Allowed custom `BatchSampler`s when instantiated in `*_dataloader` hook [#13640](https://github.com/Lightning-AI/lightning/pull/13640))


- Fixed an issue with unsupported torch.inference_mode() on hpu backends by making it use no_grad ([#13014](https://github.com/Lightning-AI/lightning/pull/13014))


- The model wrapper returned by `LightningLite.setup()` now properly supports pass-through when looking up attributes ([#12597](https://github.com/Lightning-AI/lightning/pull/12597))


- Fixed issue where the CLI fails with certain torch objects ([#13153](https://github.com/Lightning-AI/lightning/pull/13153))


- Fixed ``LightningCLI`` signature parameter resolving for some lightning classes ([#13283](https://github.com/Lightning-AI/lightning/pull/13283))


- Fixed Model Summary when using DeepSpeed Stage 3 ([#13427](https://github.com/Lightning-AI/lightning/pull/13427))


- Fixed `pytorch_lightning.utilities.distributed.gather_all_tensors` to handle tensors of different dimensions ([#12630](https://github.com/Lightning-AI/lightning/pull/12630))


- Fixed the input validation for the accelerator Trainer argument when passed as a string ([#13417](https://github.com/Lightning-AI/lightning/pull/13417))


- Fixed `Trainer.predict(return_predictions=False)` to track prediction's batch_indices ([#13629](https://github.com/Lightning-AI/lightning/pull/13629))


- Fixed and issue that prevented setting a custom `CheckpointIO` plugin with strategies ([#13785](https://github.com/Lightning-AI/lightning/pull/13785))


- Fixed main progress bar counter when `val_check_interval=int` and `check_val_every_n_epoch=None` ([#12832](https://github.com/Lightning-AI/lightning/pull/12832)


- Improved support for custom `ReduceLROnPlateau` scheduler if `reduce_on_plateau` is set by the user in scheduler config ([#13838](https://github.com/Lightning-AI/lightning/pull/13838))


- Used `global_step` while restoring logging step for old checkpoints ([#13645](https://github.com/Lightning-AI/lightning/pull/13645))


- When training with `precision=16` on IPU, the cast has been moved off the IPU onto the host, making the copies from host to IPU cheaper ([#13880](https://github.com/Lightning-AI/lightning/pull/13880))


- Fixed error handling in learning rate finder when not enough data points are available to give a good suggestion ([#13845](https://github.com/Lightning-AI/lightning/pull/13845))


- Fixed an issue that caused the learning rate finder to set the model's learning rate to None when no suggestion was possible ([#13845](https://github.com/Lightning-AI/lightning/pull/13845))


<<<<<<< HEAD
- Fixed padding for `RichProgressBar` ([#12125](https://github.com/Lightning-AI/lightning/pull/12125))
=======
- Fixed default `amp_level` for `DeepSpeedPrecisionPlugin` to `O2` ([#13897](https://github.com/PyTorchLightning/pytorch-lightning/pull/13897))

>>>>>>> 98f73266


## [1.6.5] - 2022-07-13

### Fixed

- Fixed `estimated_stepping_batches` requiring distributed comms in `configure_optimizers` for the `DeepSpeedStrategy` ([#13350](https://github.com/Lightning-AI/lightning/pull/13350))
- Fixed bug with Python version check that prevented use with development versions of Python ([#13420](https://github.com/Lightning-AI/lightning/pull/13420))
- The loops now call `.set_epoch()` also on batch samplers if the dataloader has one wrapped in a distributed sampler ([#13396](https://github.com/Lightning-AI/lightning/pull/13396))
- Fixed the restoration of log step during restart ([#13467](https://github.com/Lightning-AI/lightning/pull/13467))


## [1.6.4] - 2022-06-01

### Added

- Added all DDP params to be exposed through hpu parallel strategy ([#13067](https://github.com/Lightning-AI/lightning/pull/13067))

### Changed

- Keep `torch.backends.cudnn.benchmark=False` by default (unlike in v1.6.{0-3}) after speed and memory problems depending on the data used. Please consider tuning `Trainer(benchmark)` manually. ([#13154](https://github.com/Lightning-AI/lightning/pull/13154))
- Prevent modification of `torch.backends.cudnn.benchmark` when `Trainer(benchmark=...)` is not set ([#13154](https://github.com/Lightning-AI/lightning/pull/13154))

### Fixed

- Fixed an issue causing zero-division error for empty dataloaders ([#12885](https://github.com/Lightning-AI/lightning/pull/12885))
- Fixed mismatching default values for the types of some arguments in the DeepSpeed and Fully-Sharded strategies which made the CLI unable to use them ([#12989](https://github.com/Lightning-AI/lightning/pull/12989))
- Avoid redundant callback restore warning while tuning ([#13026](https://github.com/Lightning-AI/lightning/pull/13026))
- Fixed `Trainer(precision=64)` during evaluation which now uses the wrapped precision module ([#12983](https://github.com/Lightning-AI/lightning/pull/12983))
- Fixed an issue to use wrapped `LightningModule` for evaluation during `trainer.fit` for `BaguaStrategy` ([#12983](https://github.com/Lightning-AI/lightning/pull/12983))
- Fixed an issue wrt unnecessary usage of habana mixed precision package for fp32 types ([#13028](https://github.com/Lightning-AI/lightning/pull/13028))
- Fixed the number of references of `LightningModule` so it can be deleted ([#12897](https://github.com/Lightning-AI/lightning/pull/12897))
- Fixed `materialize_module` setting a module's child recursively ([#12870](https://github.com/Lightning-AI/lightning/pull/12870))
- Fixed issue where the CLI could not pass a `Profiler` to the `Trainer` ([#13084](https://github.com/Lightning-AI/lightning/pull/13084))
- Fixed torchelastic detection with non-distributed installations ([#13142](https://github.com/Lightning-AI/lightning/pull/13142))
- Fixed logging's step values when multiple dataloaders are used during evaluation ([#12184](https://github.com/Lightning-AI/lightning/pull/12184))
- Fixed epoch logging on train epoch end ([#13025](https://github.com/Lightning-AI/lightning/pull/13025))
- Fixed `DDPStrategy` and `DDPSpawnStrategy` to initialize optimizers only after moving the module to the device ([#11952](https://github.com/Lightning-AI/lightning/pull/11952))


## [1.6.3] - 2022-05-03

### Fixed

- Use only a single instance of `rich.console.Console` throughout codebase ([#12886](https://github.com/Lightning-AI/lightning/pull/12886))
- Fixed an issue to ensure all the checkpoint states are saved in a common filepath with `DeepspeedStrategy` ([#12887](https://github.com/Lightning-AI/lightning/pull/12887))
- Fixed `trainer.logger` deprecation message ([#12671](https://github.com/Lightning-AI/lightning/pull/12671))
- Fixed an issue where sharded grad scaler is passed in when using BF16 with the `ShardedStrategy` ([#12915](https://github.com/Lightning-AI/lightning/pull/12915))
- Fixed an issue wrt recursive invocation of DDP configuration in hpu parallel plugin ([#12912](https://github.com/Lightning-AI/lightning/pull/12912))
- Fixed printing of ragged dictionaries in `Trainer.validate` and `Trainer.test` ([#12857](https://github.com/Lightning-AI/lightning/pull/12857))
- Fixed threading support for legacy loading of checkpoints ([#12814](https://github.com/Lightning-AI/lightning/pull/12814))
- Fixed pickling of `KFoldLoop` ([#12441](https://github.com/Lightning-AI/lightning/pull/12441))
- Stopped `optimizer_zero_grad` from being called after IPU execution ([#12913](https://github.com/Lightning-AI/lightning/pull/12913))
- Fixed `fuse_modules` to be qat-aware for `torch>=1.11` ([#12891](https://github.com/Lightning-AI/lightning/pull/12891))
- Enforced eval shuffle warning only for default samplers in DataLoader ([#12653](https://github.com/Lightning-AI/lightning/pull/12653))
- Enable mixed precision in `DDPFullyShardedStrategy` when `precision=16` ([#12965](https://github.com/Lightning-AI/lightning/pull/12965))
- Fixed `TQDMProgressBar` reset and update to show correct time estimation ([#12889](https://github.com/Lightning-AI/lightning/pull/12889))
- Fixed fit loop restart logic to enable resume using the checkpoint ([#12821](https://github.com/Lightning-AI/lightning/pull/12821))


## [1.6.2] - 2022-04-27

### Fixed

- Fixed `ImportError` when `torch.distributed` is not available. ([#12794](https://github.com/Lightning-AI/lightning/pull/12794))
- When using custom DataLoaders in LightningDataModule, multiple inheritance is resolved properly ([#12716](https://github.com/Lightning-AI/lightning/pull/12716))
- Fixed encoding issues on terminals that do not support unicode characters ([#12828](https://github.com/Lightning-AI/lightning/pull/12828))
- Fixed support for `ModelCheckpoint` monitors with dots ([#12783](https://github.com/Lightning-AI/lightning/pull/12783))


## [1.6.1] - 2022-04-13

### Changed

- Support `strategy` argument being case insensitive ([#12528](https://github.com/Lightning-AI/lightning/pull/12528))

### Fixed

- Run main progress bar updates independent of val progress bar updates in `TQDMProgressBar` ([#12563](https://github.com/Lightning-AI/lightning/pull/12563))
- Avoid calling `average_parameters` multiple times per optimizer step ([#12452](https://github.com/Lightning-AI/lightning/pull/12452))
- Properly pass some Logger's parent's arguments to `super().__init__()` ([#12609](https://github.com/Lightning-AI/lightning/pull/12609))
- Fixed an issue where incorrect type warnings appear when the overridden `LightningLite.run` method accepts user-defined arguments ([#12629](https://github.com/Lightning-AI/lightning/pull/12629))
- Fixed `rank_zero_only` decorator in LSF environments ([#12587](https://github.com/Lightning-AI/lightning/pull/12587))
- Don't raise a warning when `nn.Module` is not saved under hparams ([#12669](https://github.com/Lightning-AI/lightning/pull/12669))
- Raise `MisconfigurationException` when the accelerator is available but the user passes invalid `([]/0/"0")` values to the `devices` flag ([#12708](https://github.com/Lightning-AI/lightning/pull/12708))
- Support `auto_select_gpus` with the accelerator and devices API ([#12608](https://github.com/Lightning-AI/lightning/pull/12608))


## [1.6.0] - 2022-03-29

### Added

- Allow logging to an existing run ID in MLflow with `MLFlowLogger` ([#12290](https://github.com/Lightning-AI/lightning/pull/12290))
- Enable gradient accumulation using Horovod's `backward_passes_per_step` ([#11911](https://github.com/Lightning-AI/lightning/pull/11911))
- Add new `DETAIL` log level to provide useful logs for improving monitoring and debugging of batch jobs ([#11008](https://github.com/Lightning-AI/lightning/pull/11008))
- Added a flag `SLURMEnvironment(auto_requeue=True|False)` to control whether Lightning handles the requeuing ([#10601](https://github.com/Lightning-AI/lightning/pull/10601))
- Fault Tolerant Manual
    * Add `_Stateful` protocol to detect if classes are stateful ([#10646](https://github.com/Lightning-AI/lightning/pull/10646))
    * Add `_FaultTolerantMode` enum used to track different supported fault tolerant modes ([#10645](https://github.com/Lightning-AI/lightning/pull/10645))
    * Add a `_rotate_worker_indices` utility to reload the state according the latest worker ([#10647](https://github.com/Lightning-AI/lightning/pull/10647))
    * Add stateful workers ([#10674](https://github.com/Lightning-AI/lightning/pull/10674))
    * Add an utility to collect the states across processes ([#10639](https://github.com/Lightning-AI/lightning/pull/10639))
    * Add logic to reload the states across data loading components ([#10699](https://github.com/Lightning-AI/lightning/pull/10699))
    * Cleanup some fault tolerant utilities ([#10703](https://github.com/Lightning-AI/lightning/pull/10703))
    * Enable Fault Tolerant Manual Training ([#10707](https://github.com/Lightning-AI/lightning/pull/10707))
    * Broadcast the `_terminate_gracefully` to all processes and add support for DDP ([#10638](https://github.com/Lightning-AI/lightning/pull/10638))
- Added support for re-instantiation of custom (subclasses of) `DataLoaders` returned in the `*_dataloader()` methods, i.e., automatic replacement of samplers now works with custom types of `DataLoader` ([#10680](https://github.com/Lightning-AI/lightning/pull/10680))
- Added a function to validate if fault tolerant training is supported. ([#10465](https://github.com/Lightning-AI/lightning/pull/10465))
- Added a private callback to manage the creation and deletion of fault-tolerance checkpoints ([#11862](https://github.com/Lightning-AI/lightning/pull/11862))
- Show a better error message when a custom `DataLoader` implementation is not well implemented and we need to reconstruct it ([#10719](https://github.com/Lightning-AI/lightning/pull/10719))
- Show a better error message when frozen dataclass is used as a batch ([#10927](https://github.com/Lightning-AI/lightning/pull/10927))
- Save the `Loop`'s state by default in the checkpoint ([#10784](https://github.com/Lightning-AI/lightning/pull/10784))
- Added `Loop.replace` to easily switch one loop for another ([#10324](https://github.com/Lightning-AI/lightning/pull/10324))
- Added support for `--lr_scheduler=ReduceLROnPlateau` to the `LightningCLI` ([#10860](https://github.com/Lightning-AI/lightning/pull/10860))
- Added `LightningCLI.configure_optimizers` to override the `configure_optimizers` return value ([#10860](https://github.com/Lightning-AI/lightning/pull/10860))
- Added `LightningCLI(auto_registry)` flag to register all subclasses of the registerable components automatically ([#12108](https://github.com/Lightning-AI/lightning/pull/12108))
- Added a warning that shows when `max_epochs` in the `Trainer` is not set ([#10700](https://github.com/Lightning-AI/lightning/pull/10700))
- Added support for returning a single Callback from `LightningModule.configure_callbacks` without wrapping it into a list ([#11060](https://github.com/Lightning-AI/lightning/pull/11060))
- Added `console_kwargs` for `RichProgressBar` to initialize inner Console ([#10875](https://github.com/Lightning-AI/lightning/pull/10875))
- Added support for shorthand notation to instantiate loggers with the `LightningCLI` ([#11533](https://github.com/Lightning-AI/lightning/pull/11533))
- Added a `LOGGER_REGISTRY` instance to register custom loggers to the `LightningCLI` ([#11533](https://github.com/Lightning-AI/lightning/pull/11533))
- Added info message when the `Trainer` arguments `limit_*_batches`, `overfit_batches`, or `val_check_interval` are set to `1` or `1.0` ([#11950](https://github.com/Lightning-AI/lightning/pull/11950))
- Added a `PrecisionPlugin.teardown` method ([#10990](https://github.com/Lightning-AI/lightning/pull/10990))
- Added `LightningModule.lr_scheduler_step` ([#10249](https://github.com/Lightning-AI/lightning/pull/10249))
- Added support for no pre-fetching to `DataFetcher` ([#11606](https://github.com/Lightning-AI/lightning/pull/11606))
- Added support for optimizer step progress tracking with manual optimization ([#11848](https://github.com/Lightning-AI/lightning/pull/11848))
- Return the output of the `optimizer.step`. This can be useful for `LightningLite` users, manual optimization users, or users overriding `LightningModule.optimizer_step` ([#11711](https://github.com/Lightning-AI/lightning/pull/11711))
- Teardown the active loop and strategy on exception ([#11620](https://github.com/Lightning-AI/lightning/pull/11620))
- Added a `MisconfigurationException` if user provided `opt_idx` in scheduler config doesn't match with actual optimizer index of its respective optimizer ([#11247](https://github.com/Lightning-AI/lightning/pull/11247))
- Added a `loggers` property to `Trainer` which returns a list of loggers provided by the user ([#11683](https://github.com/Lightning-AI/lightning/pull/11683))
- Added a `loggers` property to `LightningModule` which retrieves the `loggers` property from `Trainer` ([#11683](https://github.com/Lightning-AI/lightning/pull/11683))
- Added support for DDP when using a `CombinedLoader` for the training data ([#11648](https://github.com/Lightning-AI/lightning/pull/11648))
- Added a warning when using `DistributedSampler` during validation/testing ([#11479](https://github.com/Lightning-AI/lightning/pull/11479))
- Added support for `Bagua` training strategy ([#11146](https://github.com/Lightning-AI/lightning/pull/11146))
- Added support for manually returning a `poptorch.DataLoader` in a `*_dataloader` hook ([#12116](https://github.com/Lightning-AI/lightning/pull/12116))
- Added `rank_zero` module to centralize utilities ([#11747](https://github.com/Lightning-AI/lightning/pull/11747))
- Added a `_Stateful` support for `LightningDataModule` ([#11637](https://github.com/Lightning-AI/lightning/pull/11637))
- Added `_Stateful` support for `PrecisionPlugin` ([#11638](https://github.com/Lightning-AI/lightning/pull/11638))
- Added `Accelerator.is_available` to check device availability ([#11797](https://github.com/Lightning-AI/lightning/pull/11797))
- Enabled static type-checking on the signature of `Trainer` ([#11888](https://github.com/Lightning-AI/lightning/pull/11888))
- Added utility functions for moving optimizers to devices ([#11758](https://github.com/Lightning-AI/lightning/pull/11758))
- Added a warning when saving an instance of `nn.Module` with `save_hyperparameters()` ([#12068](https://github.com/Lightning-AI/lightning/pull/12068))
- Added `estimated_stepping_batches` property to `Trainer` ([#11599](https://github.com/Lightning-AI/lightning/pull/11599))
- Added support for pluggable Accelerators ([#12030](https://github.com/Lightning-AI/lightning/pull/12030))
- Added profiling for `on_load_checkpoint`/`on_save_checkpoint` callback and LightningModule hooks ([#12149](https://github.com/Lightning-AI/lightning/pull/12149))
- Added `LayerSync` and `NativeSyncBatchNorm` plugins ([#11754](https://github.com/Lightning-AI/lightning/pull/11754))
- Added optional `storage_options` argument to `Trainer.save_checkpoint()` to pass to custom `CheckpointIO` implementations ([#11891](https://github.com/Lightning-AI/lightning/pull/11891))
- Added support to explicitly specify the process group backend for parallel strategies ([#11745](https://github.com/Lightning-AI/lightning/pull/11745))
- Added `device_ids` and `num_devices` property to `Trainer` ([#12151](https://github.com/Lightning-AI/lightning/pull/12151))
- Added `Callback.state_dict()` and `Callback.load_state_dict()` methods ([#12232](https://github.com/Lightning-AI/lightning/pull/12232))
- Added `AcceleratorRegistry` ([#12180](https://github.com/Lightning-AI/lightning/pull/12180))
- Added support for Habana Accelerator (HPU) ([#11808](https://github.com/Lightning-AI/lightning/pull/11808))
- Added support for dataclasses in `apply_to_collections` ([#11889](https://github.com/Lightning-AI/lightning/pull/11889))

### Changed

- Drop PyTorch 1.7 support ([#12191](https://github.com/Lightning-AI/lightning/pull/12191)), ([#12432](https://github.com/Lightning-AI/lightning/pull/12432))
- Make `benchmark` flag optional and set its value based on the deterministic flag ([#11944](https://github.com/Lightning-AI/lightning/pull/11944))
- Implemented a new native and rich format in `_print_results` method of the `EvaluationLoop` ([#11332](https://github.com/Lightning-AI/lightning/pull/11332))
- Do not print an empty table at the end of the `EvaluationLoop` ([#12427](https://github.com/Lightning-AI/lightning/pull/12427))
- Set the `prog_bar` flag to False in `LightningModule.log_grad_norm` ([#11472](https://github.com/Lightning-AI/lightning/pull/11472))
- Raised exception in `init_dist_connection()` when torch distributed is not available ([#10418](https://github.com/Lightning-AI/lightning/pull/10418))
- The `monitor` argument in the `EarlyStopping` callback is no longer optional ([#10328](https://github.com/Lightning-AI/lightning/pull/10328))
- Do not fail if batch size could not be inferred for logging when using DeepSpeed ([#10438](https://github.com/Lightning-AI/lightning/pull/10438))
- Raised `MisconfigurationException` when `enable_progress_bar=False` and a progress bar instance has been passed in the callback list ([#10520](https://github.com/Lightning-AI/lightning/pull/10520))
- Moved `trainer.connectors.env_vars_connector._defaults_from_env_vars` to `utilities.argsparse._defaults_from_env_vars` ([#10501](https://github.com/Lightning-AI/lightning/pull/10501))
- Changes in `LightningCLI` required for the new major release of jsonargparse v4.0.0 ([#10426](https://github.com/Lightning-AI/lightning/pull/10426))
- Renamed `refresh_rate_per_second` parameter to `refresh_rate` for `RichProgressBar` signature ([#10497](https://github.com/Lightning-AI/lightning/pull/10497))
- Moved ownership of the `PrecisionPlugin` into `TrainingTypePlugin` and updated all references ([#10570](https://github.com/Lightning-AI/lightning/pull/10570))
- Fault Tolerant relies on `signal.SIGTERM` to gracefully exit instead of `signal.SIGUSR1` ([#10605](https://github.com/Lightning-AI/lightning/pull/10605))
- `Loop.restarting=...` now sets the value recursively for all subloops ([#11442](https://github.com/Lightning-AI/lightning/pull/11442))
- Raised an error if the `batch_size` cannot be inferred from the current batch if it contained a string or was a custom batch object ([#10541](https://github.com/Lightning-AI/lightning/pull/10541))
- The validation loop is now disabled when `overfit_batches > 0` is set in the Trainer ([#9709](https://github.com/Lightning-AI/lightning/pull/9709))
- Moved optimizer related logics from `Accelerator` to `TrainingTypePlugin` ([#10596](https://github.com/Lightning-AI/lightning/pull/10596))
- Moved ownership of the lightning optimizers from the `Trainer` to the `Strategy` ([#11444](https://github.com/Lightning-AI/lightning/pull/11444))
- Moved ownership of the data fetchers from the DataConnector to the Loops ([#11621](https://github.com/Lightning-AI/lightning/pull/11621))
- Moved `batch_to_device` method from `Accelerator` to `TrainingTypePlugin` ([#10649](https://github.com/Lightning-AI/lightning/pull/10649))
- The `DDPSpawnPlugin` no longer overrides the `post_dispatch` plugin hook ([#10034](https://github.com/Lightning-AI/lightning/pull/10034))
- Integrate the progress bar implementation with progress tracking ([#11213](https://github.com/Lightning-AI/lightning/pull/11213))
- The `LightningModule.{add_to_queue,get_from_queue}` hooks no longer get a `torch.multiprocessing.SimpleQueue` and instead receive a list based queue ([#10034](https://github.com/Lightning-AI/lightning/pull/10034))
- Changed `training_step`, `validation_step`, `test_step` and `predict_step` method signatures in `Accelerator` and updated input from caller side ([#10908](https://github.com/Lightning-AI/lightning/pull/10908))
- Changed the name of the temporary checkpoint that the `DDPSpawnPlugin` and related plugins save ([#10934](https://github.com/Lightning-AI/lightning/pull/10934))
- `LoggerCollection` returns only unique logger names and versions ([#10976](https://github.com/Lightning-AI/lightning/pull/10976))
- Redesigned process creation for spawn-based plugins (`DDPSpawnPlugin`, `TPUSpawnPlugin`, etc.) ([#10896](https://github.com/Lightning-AI/lightning/pull/10896))
    * All spawn-based plugins now spawn processes immediately upon calling `Trainer.{fit,validate,test,predict}`
    * The hooks/callbacks `prepare_data`, `setup`, `configure_sharded_model` and `teardown` now run under initialized process group for spawn-based plugins just like their non-spawn counterparts
    * Some configuration errors that were previously raised as `MisconfigurationException`s will now be raised as `ProcessRaisedException` (torch>=1.8) or as `Exception` (torch<1.8)
    * Removed the `TrainingTypePlugin.pre_dispatch()` method and merged it with `TrainingTypePlugin.setup()` ([#11137](https://github.com/Lightning-AI/lightning/pull/11137))
- Changed profiler to index and display the names of the hooks with a new pattern [<base class>]<class>.<hook name> ([#11026](https://github.com/Lightning-AI/lightning/pull/11026))
- Changed `batch_to_device` entry in profiling from stage-specific to generic, to match profiling of other hooks ([#11031](https://github.com/Lightning-AI/lightning/pull/11031))
- Changed the info message for finalizing ddp-spawn worker processes to a debug-level message ([#10864](https://github.com/Lightning-AI/lightning/pull/10864))
- Removed duplicated file extension when uploading model checkpoints with `NeptuneLogger` ([#11015](https://github.com/Lightning-AI/lightning/pull/11015))
- Removed `__getstate__` and `__setstate__` of `RichProgressBar` ([#11100](https://github.com/Lightning-AI/lightning/pull/11100))
- The `DDPPlugin` and `DDPSpawnPlugin` and their subclasses now remove the `SyncBatchNorm` wrappers in `teardown()` to enable proper support at inference after fitting ([#11078](https://github.com/Lightning-AI/lightning/pull/11078))
- Moved ownership of the `Accelerator` instance to the `TrainingTypePlugin`; all training-type plugins now take an optional parameter `accelerator` ([#11022](https://github.com/Lightning-AI/lightning/pull/11022))
- Renamed the `TrainingTypePlugin` to `Strategy` ([#11120](https://github.com/Lightning-AI/lightning/pull/11120))
    * Renamed the `ParallelPlugin` to `ParallelStrategy` ([#11123](https://github.com/Lightning-AI/lightning/pull/11123))
    * Renamed the `DataParallelPlugin` to `DataParallelStrategy` ([#11183](https://github.com/Lightning-AI/lightning/pull/11183))
    * Renamed the `DDPPlugin` to `DDPStrategy` ([#11142](https://github.com/Lightning-AI/lightning/pull/11142))
    * Renamed the `DDP2Plugin` to `DDP2Strategy` ([#11185](https://github.com/Lightning-AI/lightning/pull/11185))
    * Renamed the `DDPShardedPlugin` to `DDPShardedStrategy` ([#11186](https://github.com/Lightning-AI/lightning/pull/11186))
    * Renamed the `DDPFullyShardedPlugin` to `DDPFullyShardedStrategy` ([#11143](https://github.com/Lightning-AI/lightning/pull/11143))
    * Renamed the `DDPSpawnPlugin` to `DDPSpawnStrategy` ([#11145](https://github.com/Lightning-AI/lightning/pull/11145))
    * Renamed the `DDPSpawnShardedPlugin` to `DDPSpawnShardedStrategy` ([#11210](https://github.com/Lightning-AI/lightning/pull/11210))
    * Renamed the `DeepSpeedPlugin` to `DeepSpeedStrategy` ([#11194](https://github.com/Lightning-AI/lightning/pull/11194))
    * Renamed the `HorovodPlugin` to `HorovodStrategy` ([#11195](https://github.com/Lightning-AI/lightning/pull/11195))
    * Renamed the `TPUSpawnPlugin` to `TPUSpawnStrategy` ([#11190](https://github.com/Lightning-AI/lightning/pull/11190))
    * Renamed the `IPUPlugin` to `IPUStrategy` ([#11193](https://github.com/Lightning-AI/lightning/pull/11193))
    * Renamed the `SingleDevicePlugin` to `SingleDeviceStrategy` ([#11182](https://github.com/Lightning-AI/lightning/pull/11182))
    * Renamed the `SingleTPUPlugin` to `SingleTPUStrategy` ([#11182](https://github.com/Lightning-AI/lightning/pull/11182))
    * Renamed the `TrainingTypePluginsRegistry` to `StrategyRegistry` ([#11233](https://github.com/Lightning-AI/lightning/pull/11233))
- Marked the `ResultCollection`, `ResultMetric`, and `ResultMetricCollection` classes as protected ([#11130](https://github.com/Lightning-AI/lightning/pull/11130))
- Marked `trainer.checkpoint_connector` as protected ([#11550](https://github.com/Lightning-AI/lightning/pull/11550))
- The epoch start/end hooks are now called by the `FitLoop` instead of the `TrainingEpochLoop` ([#11201](https://github.com/Lightning-AI/lightning/pull/11201))
- DeepSpeed does not require lightning module zero 3 partitioning ([#10655](https://github.com/Lightning-AI/lightning/pull/10655))
- Moved `Strategy` classes to the `strategies` directory ([#11226](https://github.com/Lightning-AI/lightning/pull/11226))
- Renamed `training_type_plugin` file to `strategy` ([#11239](https://github.com/Lightning-AI/lightning/pull/11239))
- Changed `DeviceStatsMonitor` to group metrics based on the logger's `group_separator` ([#11254](https://github.com/Lightning-AI/lightning/pull/11254))
- Raised `UserWarning` if evaluation is triggered with `best` ckpt and trainer is configured with multiple checkpoint callbacks ([#11274](https://github.com/Lightning-AI/lightning/pull/11274))
- `Trainer.logged_metrics` now always contains scalar tensors, even when a Python scalar was logged ([#11270](https://github.com/Lightning-AI/lightning/pull/11270))
- The tuner now uses the checkpoint connector to copy and restore its state ([#11518](https://github.com/Lightning-AI/lightning/pull/11518))
- Changed `MisconfigurationException` to `ModuleNotFoundError` when `rich` isn't available ([#11360](https://github.com/Lightning-AI/lightning/pull/11360))
- The `trainer.current_epoch` value is now increased by 1 during and after `on_train_end` ([#8578](https://github.com/Lightning-AI/lightning/pull/8578))
- The `trainer.global_step` value now accounts for multiple optimizers and TBPTT splits ([#11805](https://github.com/Lightning-AI/lightning/pull/11805))
- The `trainer.global_step` value is now increased right after the `optimizer.step()` call which will impact users who access it during an intra-training validation hook ([#11805](https://github.com/Lightning-AI/lightning/pull/11805))
- The filename of checkpoints created with `ModelCheckpoint(filename='{step}')` is different compared to previous versions. A checkpoint saved after 1 step will be named `step=1.ckpt` instead of `step=0.ckpt` ([#11805](https://github.com/Lightning-AI/lightning/pull/11805))
- Inherit from `ABC` for `Accelerator`: Users need to implement `auto_device_count` ([#11521](https://github.com/Lightning-AI/lightning/pull/11521))
- Changed `parallel_devices` property in `ParallelStrategy` to be lazy initialized ([#11572](https://github.com/Lightning-AI/lightning/pull/11572))
- Updated `TQDMProgressBar` to run a separate progress bar for each eval dataloader ([#11657](https://github.com/Lightning-AI/lightning/pull/11657))
- Sorted `SimpleProfiler(extended=False)` summary based on mean duration for each hook ([#11671](https://github.com/Lightning-AI/lightning/pull/11671))
- Avoid enforcing `shuffle=False` for eval dataloaders ([#11575](https://github.com/Lightning-AI/lightning/pull/11575))
- When using DP (data-parallel), Lightning will no longer automatically reduce all tensors returned in training_step; it will only reduce the loss unless `training_step_end` is overridden ([#11594](https://github.com/Lightning-AI/lightning/pull/11594))
- When using DP (data-parallel), the `training_epoch_end` hook will no longer receive reduced outputs from `training_step` and instead get the full tensor of results from all GPUs ([#11594](https://github.com/Lightning-AI/lightning/pull/11594))
- Changed default logger name to `lightning_logs` for consistency ([#11762](https://github.com/Lightning-AI/lightning/pull/11762))
- Rewrote `accelerator_connector` ([#11448](https://github.com/Lightning-AI/lightning/pull/11448))
- When manual optimization is used with DDP, we no longer force `find_unused_parameters=True` ([#12425](https://github.com/Lightning-AI/lightning/pull/12425))
- Disable loading dataloades if corresponding `limit_batches=0` ([#11576](https://github.com/Lightning-AI/lightning/pull/11576))
- Removed `is_global_zero` check in `training_epoch_loop` before `logger.save`. If you have a custom logger that implements `save` the Trainer will now call `save` on all ranks by default. To change this behavior add `@rank_zero_only` to your `save` implementation ([#12134](https://github.com/Lightning-AI/lightning/pull/12134))
- Disabled tuner with distributed strategies ([#12179](https://github.com/Lightning-AI/lightning/pull/12179))
- Marked `trainer.logger_connector` as protected ([#12195](https://github.com/Lightning-AI/lightning/pull/12195))
- Move `Strategy.process_dataloader` function call from `fit/evaluation/predict_loop.py` to `data_connector.py` ([#12251](https://github.com/Lightning-AI/lightning/pull/12251))
- `ModelCheckpoint(save_last=True, every_n_epochs=N)` now saves a "last" checkpoint every epoch (disregarding `every_n_epochs`) instead of only once at the end of training ([#12418](https://github.com/Lightning-AI/lightning/pull/12418))
- The strategies that support `sync_batchnorm` now only apply it when fitting ([#11919](https://github.com/Lightning-AI/lightning/pull/11919))
- Avoided fallback on CPU if no devices are provided for other accelerators ([#12410](https://github.com/Lightning-AI/lightning/pull/12410))
- Modified `supporters.py` so that in the accumulator element (for loss) is created directly on the device ([#12430](https://github.com/Lightning-AI/lightning/pull/12430))
- Removed `EarlyStopping.on_save_checkpoint` and `EarlyStopping.on_load_checkpoint` in favor of `EarlyStopping.state_dict` and `EarlyStopping.load_state_dict` ([#11887](https://github.com/Lightning-AI/lightning/pull/11887))
- Removed `BaseFinetuning.on_save_checkpoint` and `BaseFinetuning.on_load_checkpoint` in favor of `BaseFinetuning.state_dict` and `BaseFinetuning.load_state_dict` ([#11887](https://github.com/Lightning-AI/lightning/pull/11887))
- Removed `BackboneFinetuning.on_save_checkpoint` and `BackboneFinetuning.on_load_checkpoint` in favor of `BackboneFinetuning.state_dict` and `BackboneFinetuning.load_state_dict` ([#11887](https://github.com/Lightning-AI/lightning/pull/11887))
- Removed `ModelCheckpoint.on_save_checkpoint` and `ModelCheckpoint.on_load_checkpoint` in favor of `ModelCheckpoint.state_dict` and `ModelCheckpoint.load_state_dict` ([#11887](https://github.com/Lightning-AI/lightning/pull/11887))
- Removed `Timer.on_save_checkpoint` and `Timer.on_load_checkpoint` in favor of `Timer.state_dict` and `Timer.load_state_dict` ([#11887](https://github.com/Lightning-AI/lightning/pull/11887))
- Replaced PostLocalSGDOptimizer with a dedicated model averaging component ([#12378](https://github.com/Lightning-AI/lightning/pull/12378))

### Deprecated

- Deprecated `training_type_plugin` property in favor of `strategy` in `Trainer` and updated the references ([#11141](https://github.com/Lightning-AI/lightning/pull/11141))
- Deprecated `Trainer.{validated,tested,predicted}_ckpt_path` and replaced with read-only property `Trainer.ckpt_path` set when checkpoints loaded via `Trainer.{fit,validate,test,predict}` ([#11696](https://github.com/Lightning-AI/lightning/pull/11696))
- Deprecated `ClusterEnvironment.master_{address,port}` in favor of `ClusterEnvironment.main_{address,port}` ([#10103](https://github.com/Lightning-AI/lightning/pull/10103))
- Deprecated `DistributedType` in favor of `_StrategyType` ([#10505](https://github.com/Lightning-AI/lightning/pull/10505))
- Deprecated the `precision_plugin` constructor argument from `Accelerator` ([#10570](https://github.com/Lightning-AI/lightning/pull/10570))
- Deprecated `DeviceType` in favor of `_AcceleratorType` ([#10503](https://github.com/Lightning-AI/lightning/pull/10503))
- Deprecated the property `Trainer.slurm_job_id` in favor of the new `SLURMEnvironment.job_id()` method ([#10622](https://github.com/Lightning-AI/lightning/pull/10622))
- Deprecated the access to the attribute `IndexBatchSamplerWrapper.batch_indices` in favor of `IndexBatchSamplerWrapper.seen_batch_indices` ([#10870](https://github.com/Lightning-AI/lightning/pull/10870))
- Deprecated `on_init_start` and `on_init_end` callback hooks ([#10940](https://github.com/Lightning-AI/lightning/pull/10940))
- Deprecated `Trainer.call_hook` in favor of `Trainer._call_callback_hooks`, `Trainer._call_lightning_module_hook`, `Trainer._call_ttp_hook`, and `Trainer._call_accelerator_hook` ([#10979](https://github.com/Lightning-AI/lightning/pull/10979))
- Deprecated `TrainingTypePlugin.post_dispatch` in favor of `TrainingTypePlugin.teardown` ([#10939](https://github.com/Lightning-AI/lightning/pull/10939))
- Deprecated `ModelIO.on_hpc_{save/load}` in favor of `CheckpointHooks.on_{save/load}_checkpoint` ([#10911](https://github.com/Lightning-AI/lightning/pull/10911))
- Deprecated `Trainer.run_stage` in favor of `Trainer.{fit,validate,test,predict}` ([#11000](https://github.com/Lightning-AI/lightning/pull/11000))
- Deprecated `Trainer.lr_schedulers` in favor of `Trainer.lr_scheduler_configs` which returns a list of dataclasses instead of dictionaries ([#11443](https://github.com/Lightning-AI/lightning/pull/11443))
- Deprecated `Trainer.verbose_evaluate` in favor of `EvaluationLoop(verbose=...)` ([#10931](https://github.com/Lightning-AI/lightning/pull/10931))
- Deprecated `Trainer.should_rank_save_checkpoint` Trainer property ([#11068](https://github.com/Lightning-AI/lightning/pull/11068))
- Deprecated `Trainer.lightning_optimizers` ([#11444](https://github.com/Lightning-AI/lightning/pull/11444))
- Deprecated `TrainerOptimizersMixin` and moved functionality to `core/optimizer.py`([#11155](https://github.com/Lightning-AI/lightning/pull/11155))
- Deprecated the `on_train_batch_end(outputs)` format when multiple optimizers are used and TBPTT is enabled ([#12182](https://github.com/Lightning-AI/lightning/pull/12182))
- Deprecated the `training_epoch_end(outputs)` format when multiple optimizers are used and TBPTT is enabled ([#12182](https://github.com/Lightning-AI/lightning/pull/12182))
- Deprecated `TrainerCallbackHookMixin` ([#11148](https://github.com/Lightning-AI/lightning/pull/11148))
- Deprecated `TrainerDataLoadingMixin` and moved functionality to `Trainer` and `DataConnector` ([#11282](https://github.com/Lightning-AI/lightning/pull/11282))
- Deprecated function `pytorch_lightning.callbacks.device_stats_monitor.prefix_metric_keys` ([#11254](https://github.com/Lightning-AI/lightning/pull/11254))
- Deprecated `Callback.on_epoch_start` hook in favour of `Callback.on_{train/val/test}_epoch_start` ([#11578](https://github.com/Lightning-AI/lightning/pull/11578))
- Deprecated `Callback.on_epoch_end` hook in favour of `Callback.on_{train/val/test}_epoch_end` ([#11578](https://github.com/Lightning-AI/lightning/pull/11578))
- Deprecated `LightningModule.on_epoch_start` hook in favor of `LightningModule.on_{train/val/test}_epoch_start` ([#11578](https://github.com/Lightning-AI/lightning/pull/11578))
- Deprecated `LightningModule.on_epoch_end` hook in favor of `LightningModule.on_{train/val/test}_epoch_end` ([#11578](https://github.com/Lightning-AI/lightning/pull/11578))
- Deprecated `on_before_accelerator_backend_setup` callback hook in favour of `setup` ([#11568](https://github.com/Lightning-AI/lightning/pull/11568))
- Deprecated `on_batch_start` and `on_batch_end` callback hooks in favor of `on_train_batch_start` and `on_train_batch_end` ([#11577](https://github.com/Lightning-AI/lightning/pull/11577))
- Deprecated `on_configure_sharded_model` callback hook in favor of `setup` ([#11627](https://github.com/Lightning-AI/lightning/pull/11627))
- Deprecated `pytorch_lightning.utilities.distributed.rank_zero_only` in favor of `pytorch_lightning.utilities.rank_zero.rank_zero_only` ([#11747](https://github.com/Lightning-AI/lightning/pull/11747))
- Deprecated `pytorch_lightning.utilities.distributed.rank_zero_debug` in favor of `pytorch_lightning.utilities.rank_zero.rank_zero_debug` ([#11747](https://github.com/Lightning-AI/lightning/pull/11747))
- Deprecated `pytorch_lightning.utilities.distributed.rank_zero_info` in favor of `pytorch_lightning.utilities.rank_zero.rank_zero_info` ([#11747](https://github.com/Lightning-AI/lightning/pull/11747))
- Deprecated `pytorch_lightning.utilities.warnings.rank_zero_warn` in favor of `pytorch_lightning.utilities.rank_zero.rank_zero_warn` ([#11747](https://github.com/Lightning-AI/lightning/pull/11747))
- Deprecated `pytorch_lightning.utilities.warnings.rank_zero_deprecation` in favor of `pytorch_lightning.utilities.rank_zero.rank_zero_deprecation` ([#11747](https://github.com/Lightning-AI/lightning/pull/11747))
- Deprecated `pytorch_lightning.utilities.warnings.LightningDeprecationWarning` in favor of `pytorch_lightning.utilities.rank_zero.LightningDeprecationWarning`
- Deprecated `on_pretrain_routine_start` and `on_pretrain_routine_end` callback hooks in favor of `on_fit_start` ([#11794](https://github.com/Lightning-AI/lightning/pull/11794))
- Deprecated `LightningModule.on_pretrain_routine_start` and `LightningModule.on_pretrain_routine_end` hooks in favor of `on_fit_start` ([#12122](https://github.com/Lightning-AI/lightning/pull/12122))
- Deprecated `agg_key_funcs` and `agg_default_func` parameters from `LightningLoggerBase` ([#11871](https://github.com/Lightning-AI/lightning/pull/11871))
- Deprecated `LightningLoggerBase.update_agg_funcs` ([#11871](https://github.com/Lightning-AI/lightning/pull/11871))
- Deprecated `LightningLoggerBase.agg_and_log_metrics` in favor of `LightningLoggerBase.log_metrics` ([#11832](https://github.com/Lightning-AI/lightning/pull/11832))
- Deprecated passing `weights_save_path` to the `Trainer` constructor in favor of adding the `ModelCheckpoint` callback with `dirpath` directly to the list of callbacks ([#12084](https://github.com/Lightning-AI/lightning/pull/12084))
- Deprecated `pytorch_lightning.profiler.AbstractProfiler` in favor of `pytorch_lightning.profiler.Profiler` ([#12106](https://github.com/Lightning-AI/lightning/pull/12106))
- Deprecated `pytorch_lightning.profiler.BaseProfiler` in favor of `pytorch_lightning.profiler.Profiler` ([#12150](https://github.com/Lightning-AI/lightning/pull/12150))
- Deprecated `BaseProfiler.profile_iterable` ([#12102](https://github.com/Lightning-AI/lightning/pull/12102))
- Deprecated `LoggerCollection` in favor of `trainer.loggers` ([#12147](https://github.com/Lightning-AI/lightning/pull/12147))
- Deprecated `PrecisionPlugin.on_{save,load}_checkpoint` in favor of `PrecisionPlugin.{state_dict,load_state_dict}` ([#11978](https://github.com/Lightning-AI/lightning/pull/11978))
- Deprecated `LightningDataModule.on_save/load_checkpoint` in favor of `state_dict/load_state_dict` ([#11893](https://github.com/Lightning-AI/lightning/pull/11893))
- Deprecated `Trainer.use_amp` in favor of `Trainer.amp_backend` ([#12312](https://github.com/Lightning-AI/lightning/pull/12312))
- Deprecated `LightingModule.use_amp` in favor of `Trainer.amp_backend` ([#12315](https://github.com/Lightning-AI/lightning/pull/12315))
- Deprecated specifying the process group backend through the environment variable `PL_TORCH_DISTRIBUTED_BACKEND` ([#11745](https://github.com/Lightning-AI/lightning/pull/11745))
- Deprecated `ParallelPlugin.torch_distributed_backend` in favor of `DDPStrategy.process_group_backend` property ([#11745](https://github.com/Lightning-AI/lightning/pull/11745))
- Deprecated `ModelCheckpoint.save_checkpoint` in favor of `Trainer.save_checkpoint` ([#12456](https://github.com/Lightning-AI/lightning/pull/12456))
- Deprecated `Trainer.devices` in favor of `Trainer.num_devices` and `Trainer.device_ids` ([#12151](https://github.com/Lightning-AI/lightning/pull/12151))
- Deprecated `Trainer.root_gpu` in favor of `Trainer.strategy.root_device.index` when GPU is used ([#12262](https://github.com/Lightning-AI/lightning/pull/12262))
- Deprecated `Trainer.num_gpus` in favor of `Trainer.num_devices` when GPU is used ([#12384](https://github.com/Lightning-AI/lightning/pull/12384))
- Deprecated `Trainer.ipus` in favor of `Trainer.num_devices` when IPU is used ([#12386](https://github.com/Lightning-AI/lightning/pull/12386))
- Deprecated `Trainer.num_processes` in favor of `Trainer.num_devices` ([#12388](https://github.com/Lightning-AI/lightning/pull/12388))
- Deprecated `Trainer.data_parallel_device_ids` in favor of `Trainer.device_ids` ([#12072](https://github.com/Lightning-AI/lightning/pull/12072))
- Deprecated returning state from `Callback.on_save_checkpoint` in favor of returning state in `Callback.state_dict` for checkpointing ([#11887](https://github.com/Lightning-AI/lightning/pull/11887))
- Deprecated passing only the callback state to `Callback.on_load_checkpoint(callback_state)` in favor of passing the callback state to `Callback.load_state_dict` and in 1.8, passing the entire checkpoint dictionary to `Callback.on_load_checkpoint(checkpoint)` ([#11887](https://github.com/Lightning-AI/lightning/pull/11887))
- Deprecated `Trainer.gpus` in favor of `Trainer.device_ids` or `Trainer.num_devices` ([#12436](https://github.com/Lightning-AI/lightning/pull/12436))
- Deprecated `Trainer.tpu_cores` in favor of `Trainer.num_devices` ([#12437](https://github.com/Lightning-AI/lightning/pull/12437))

### Removed

- Removed deprecated parameter `method` in `pytorch_lightning.utilities.model_helpers.is_overridden` ([#10507](https://github.com/Lightning-AI/lightning/pull/10507))
- Remove deprecated method `ClusterEnvironment.creates_children` ([#10339](https://github.com/Lightning-AI/lightning/pull/10339))
- Removed deprecated `TrainerModelHooksMixin.is_function_implemented` and `TrainerModelHooksMixin.has_arg` ([#10322](https://github.com/Lightning-AI/lightning/pull/10322))
- Removed deprecated `pytorch_lightning.utilities.device_dtype_mixin.DeviceDtypeModuleMixin` in favor of `pytorch_lightning.core.mixins.device_dtype_mixin.DeviceDtypeModuleMixin` ([#10442](https://github.com/Lightning-AI/lightning/pull/10442))
- Removed deprecated `LightningModule.loaded_optimizer_states_dict` property ([#10346](https://github.com/Lightning-AI/lightning/pull/10346))
- Removed deprecated `Trainer.fit(train_dataloader=)`, `Trainer.validate(val_dataloaders=)`, and `Trainer.test(test_dataloader=)` ([#10325](https://github.com/Lightning-AI/lightning/pull/10325))
- Removed deprecated `has_prepared_data`, `has_setup_fit`, `has_setup_validate`, `has_setup_test`, `has_setup_predict`, `has_teardown_fit`, `has_teardown_validate`, `has_teardown_test` and `has_teardown_predict` datamodule lifecycle properties  ([#10350](https://github.com/Lightning-AI/lightning/pull/10350))
- Removed deprecated `every_n_val_epochs` parameter of ModelCheckpoint ([#10366](https://github.com/Lightning-AI/lightning/pull/10366))
- Removed deprecated `import pytorch_lightning.profiler.profilers` in favor of `import pytorch_lightning.profiler` ([#10443](https://github.com/Lightning-AI/lightning/pull/10443))
- Removed deprecated property `configure_slurm_dpp` from accelerator connector ([#10370](https://github.com/Lightning-AI/lightning/pull/10370))
- Removed deprecated arguments `num_nodes` and `sync_batchnorm` from `DDPPlugin`, `DDPSpawnPlugin`, `DeepSpeedPlugin` ([#10357](https://github.com/Lightning-AI/lightning/pull/10357))
- Removed deprecated property `is_slurm_managing_tasks` from AcceleratorConnector ([#10353](https://github.com/Lightning-AI/lightning/pull/10353))
- Removed deprecated `LightningModule.log(tbptt_reduce_fx, tbptt_reduce_token, sync_dist_op)` ([#10423](https://github.com/Lightning-AI/lightning/pull/10423))
- Removed deprecated `Plugin.task_idx` ([#10441](https://github.com/Lightning-AI/lightning/pull/10441))
- Removed deprecated method `master_params` from PrecisionPlugin ([#10372](https://github.com/Lightning-AI/lightning/pull/10372))
- Removed the automatic detachment of "extras" returned from `training_step`. For example, `return {'loss': ..., 'foo': foo.detach()}` will now be necessary if `foo` has gradients which you do not want to store ([#10424](https://github.com/Lightning-AI/lightning/pull/10424))
- Removed deprecated passthrough methods and properties from `Accelerator` base class:
  * ([#10403](https://github.com/Lightning-AI/lightning/pull/10403))
  * ([#10448](https://github.com/Lightning-AI/lightning/pull/10448))
- Removed deprecated signature for `transfer_batch_to_device` hook. The new argument `dataloader_idx` is now required ([#10480](https://github.com/Lightning-AI/lightning/pull/10480))
- Removed deprecated `utilities.distributed.rank_zero_{warn/deprecation}` ([#10451](https://github.com/Lightning-AI/lightning/pull/10451))
- Removed deprecated `mode` argument from `ModelSummary` class ([#10449](https://github.com/Lightning-AI/lightning/pull/10449))
- Removed deprecated `Trainer.train_loop` property in favor of `Trainer.fit_loop` ([#10482](https://github.com/Lightning-AI/lightning/pull/10482))
- Removed deprecated `Trainer.train_loop` property in favor of `Trainer.fit_loop` ([#10482](https://github.com/Lightning-AI/lightning/pull/10482))
- Removed deprecated `disable_validation` property from Trainer ([#10450](https://github.com/Lightning-AI/lightning/pull/10450))
- Removed deprecated `CheckpointConnector.hpc_load` property in favor of `CheckpointConnector.restore` ([#10525](https://github.com/Lightning-AI/lightning/pull/10525))
- Removed deprecated `reload_dataloaders_every_epoch` from `Trainer` in favour of `reload_dataloaders_every_n_epochs` ([#10481](https://github.com/Lightning-AI/lightning/pull/10481))
- Removed the `precision_plugin` attribute from `Accelerator` in favor of its equivalent attribute `precision_plugin` in the `TrainingTypePlugin` ([#10570](https://github.com/Lightning-AI/lightning/pull/10570))
- Removed `DeepSpeedPlugin.{precision,amp_type,amp_level}` properties ([#10657](https://github.com/Lightning-AI/lightning/pull/10657))
- Removed patching of `on_before_batch_transfer`, `transfer_batch_to_device` and `on_after_batch_transfer` hooks in `LightningModule` ([#10603](https://github.com/Lightning-AI/lightning/pull/10603))
- Removed argument `return_result` from the `DDPSpawnPlugin.spawn()` method ([#10867](https://github.com/Lightning-AI/lightning/pull/10867))
- Removed the property `TrainingTypePlugin.results` and corresponding properties in subclasses ([#10034](https://github.com/Lightning-AI/lightning/pull/10034))
- Removed the `mp_queue` attribute from `DDPSpawnPlugin` and `TPUSpawnPlugin` ([#10034](https://github.com/Lightning-AI/lightning/pull/10034))
- Removed unnecessary `_move_optimizer_state` method overrides from `TPUSpawnPlugin` and `SingleTPUPlugin` ([#10849](https://github.com/Lightning-AI/lightning/pull/10849))
- Removed `should_rank_save_checkpoint` property from `TrainingTypePlugin` ([#11070](https://github.com/Lightning-AI/lightning/pull/11070))
- Removed `model_sharded_context` method from `Accelerator` ([#10886](https://github.com/Lightning-AI/lightning/pull/10886))
- Removed method `pre_dispatch` from the `PrecisionPlugin` ([#10887](https://github.com/Lightning-AI/lightning/pull/10887))
- Removed method `setup_optimizers_in_pre_dispatch` from the `strategies` and achieve the same logic in `setup` and `pre_dispatch` methods ([#10906](https://github.com/Lightning-AI/lightning/pull/10906))
- Removed methods `pre_dispatch`, `dispatch` and `post_dispatch` from the `Accelerator` ([#10885](https://github.com/Lightning-AI/lightning/pull/10885))
- Removed method `training_step`, `test_step`, `validation_step` and `predict_step` from the `Accelerator` ([#10890](https://github.com/Lightning-AI/lightning/pull/10890))
- Removed `TrainingTypePlugin.start_{training,evaluating,predicting}` hooks and the same in all subclasses ([#10989](https://github.com/Lightning-AI/lightning/pull/10989), [#10896](https://github.com/Lightning-AI/lightning/pull/10896))
- Removed `Accelerator.on_train_start` ([#10999](https://github.com/Lightning-AI/lightning/pull/10999))
- Removed support for Python 3.6 ([#11117](https://github.com/Lightning-AI/lightning/pull/11117))
- Removed `Strategy.init_optimizers` in favor of `Strategy.setup_optimizers` ([#11236](https://github.com/Lightning-AI/lightning/pull/11236))
- Removed `profile("training_step_and_backward")` in `Closure` class since we already profile calls `training_step` and `backward` ([#11222](https://github.com/Lightning-AI/lightning/pull/11222))
- Removed `Strategy.optimizer_zero_grad` ([#11246](https://github.com/Lightning-AI/lightning/pull/11246))
- Removed `Strategy.on_gpu` ([#11537](https://github.com/Lightning-AI/lightning/pull/11537))
- Removed `Strategy.on_tpu` property ([#11536](https://github.com/Lightning-AI/lightning/pull/11536))
- Removed the abstract property `LightningLoggerBase.experiment` ([#11603](https://github.com/Lightning-AI/lightning/pull/11603))
- Removed `FitLoop.current_epoch` getter and setter ([#11562](https://github.com/Lightning-AI/lightning/pull/11562))
- Removed access to `_short_id` in `NeptuneLogger` ([#11517](https://github.com/Lightning-AI/lightning/pull/11517))
- Removed `log_text` and `log_image` from the `LightningLoggerBase` API ([#11857](https://github.com/Lightning-AI/lightning/pull/11857))
- Removed calls to `profile("model_forward")` in favor of profiling `training_step` ([#12032](https://github.com/Lightning-AI/lightning/pull/12032))
- Removed `get_mp_spawn_kwargs` from `DDPSpawnStrategy` and `TPUSpawnStrategy` in favor of configuration in the `_SpawnLauncher` ([#11966](https://github.com/Lightning-AI/lightning/pull/11966))
- Removed `_aggregate_metrics`, `_reduce_agg_metrics`, and `_finalize_agg_metrics` from `LightningLoggerBase` ([#12053](https://github.com/Lightning-AI/lightning/pull/12053))
- Removed the `AcceleratorConnector.device_type` property ([#12081](https://github.com/Lightning-AI/lightning/pull/12081))
- Removed `AcceleratorConnector.num_nodes` ([#12107](https://github.com/Lightning-AI/lightning/pull/12107))
- Removed `AcceleratorConnector.has_ipu` property ([#12111](https://github.com/Lightning-AI/lightning/pull/12111))
- Removed `AcceleratorConnector.use_ipu` property ([#12110](https://github.com/Lightning-AI/lightning/pull/12110))
- Removed `AcceleratorConnector.has_tpu` property ([#12109](https://github.com/Lightning-AI/lightning/pull/12109))
- Removed `AcceleratorConnector.use_dp` property ([#12112](https://github.com/Lightning-AI/lightning/pull/12112))
- Removed `configure_sync_batchnorm` from `ParallelStrategy` and all other strategies that inherit from it ([#11754](https://github.com/Lightning-AI/lightning/pull/11754))
- Removed public attribute `sync_batchnorm` from strategies ([#11754](https://github.com/Lightning-AI/lightning/pull/11754))
- Removed `AcceleratorConnector.root_gpu` property ([#12262](https://github.com/Lightning-AI/lightning/pull/12262))
- Removed `AcceleratorConnector.tpu_id` property ([#12387](https://github.com/Lightning-AI/lightning/pull/12387))
- Removed `AcceleratorConnector.num_gpus` property ([#12384](https://github.com/Lightning-AI/lightning/pull/12384))
- Removed `AcceleratorConnector.num_ipus` property ([#12386](https://github.com/Lightning-AI/lightning/pull/12386))
- Removed `AcceleratorConnector.num_processes` property ([#12388](https://github.com/Lightning-AI/lightning/pull/12388))
- Removed `AcceleratorConnector.parallel_device_ids` property ([#12072](https://github.com/Lightning-AI/lightning/pull/12072))
- Removed `AcceleratorConnector.devices` property ([#12435](https://github.com/Lightning-AI/lightning/pull/12435))
- Removed `AcceleratorConnector.parallel_devices` property ([#12075](https://github.com/Lightning-AI/lightning/pull/12075))
- Removed `AcceleratorConnector.tpu_cores` property ([#12437](https://github.com/Lightning-AI/lightning/pull/12437))

### Fixed

- Fixed an issue where `ModelCheckpoint` could delete last checkpoint from the old directory when `dirpath` has changed during resumed training ([#12225](https://github.com/Lightning-AI/lightning/pull/12225))
- Fixed an issue where `ModelCheckpoint` could delete older checkpoints when `dirpath` has changed during resumed training ([#12045](https://github.com/Lightning-AI/lightning/pull/12045))
- Fixed an issue where `HorovodStrategy.teardown()` did not complete gracefully if an exception was thrown during callback setup [#11752](https://github.com/Lightning-AI/lightning/pull/11752)
- Fixed security vulnerabilities CVE-2020-1747 and CVE-2020-14343 caused by the `PyYAML` dependency ([#11099](https://github.com/Lightning-AI/lightning/pull/11099))
- Fixed security vulnerability "CWE-94: Improper Control of Generation of Code (Code Injection)" ([#12212](https://github.com/Lightning-AI/lightning/pull/12212))
- Fixed logging on `{test,validation}_epoch_end` with multiple dataloaders ([#11132](https://github.com/Lightning-AI/lightning/pull/11132))
- Reset the validation progress tracking state after sanity checking ([#11218](https://github.com/Lightning-AI/lightning/pull/11218))
- Fixed double evaluation bug with fault-tolerance enabled where the second call was completely skipped ([#11119](https://github.com/Lightning-AI/lightning/pull/11119))
- Fixed an issue with the `TPUSpawnPlugin` handling the `XLA_USE_BF16` environment variable incorrectly ([#10990](https://github.com/Lightning-AI/lightning/pull/10990))
- Fixed wrong typehint for `Trainer.lightning_optimizers` ([#11155](https://github.com/Lightning-AI/lightning/pull/11155))
- Fixed the lr-scheduler state not being dumped to checkpoint when using the deepspeed strategy ([#11307](https://github.com/Lightning-AI/lightning/pull/11307))
- Fixed bug that forced overriding `configure_optimizers` with the CLI ([#11672](https://github.com/Lightning-AI/lightning/pull/11672))
- Fixed type promotion when tensors of higher category than float are logged ([#11401](https://github.com/Lightning-AI/lightning/pull/11401))
- Fixed `SimpleProfiler` summary ([#11414](https://github.com/Lightning-AI/lightning/pull/11414))
- No longer set a `DistributedSampler` to the `poptorch.DataLoader` when IPUs are used ([#12114](https://github.com/Lightning-AI/lightning/pull/12114))
- Fixed bug where progress bar was not being disabled when not in rank zero during predict ([#11377](https://github.com/Lightning-AI/lightning/pull/11377))
- Fixed the mid-epoch warning call while resuming training ([#11556](https://github.com/Lightning-AI/lightning/pull/11556))
- Fixed `LightningModule.{un,}toggle_model` when only 1 optimizer is used ([#12088](https://github.com/Lightning-AI/lightning/pull/12088))
- Fixed an issue in `RichProgressbar` to display the metrics logged only on main progress bar ([#11690](https://github.com/Lightning-AI/lightning/pull/11690))
- Fixed `RichProgressBar` progress when refresh rate does not evenly divide the total counter ([#11668](https://github.com/Lightning-AI/lightning/pull/11668))
- Fixed `RichProgressBar` progress validation bar total when using multiple validation runs within a single training epoch ([#11668](https://github.com/Lightning-AI/lightning/pull/11668))
- Configure native Deepspeed schedulers with interval='step' ([#11788](https://github.com/Lightning-AI/lightning/pull/11788)), ([#12031](https://github.com/Lightning-AI/lightning/pull/12031))
- Update `RichProgressBarTheme` styles after detecting light theme on colab ([#10993](https://github.com/Lightning-AI/lightning/pull/10993))
- Fixed passing `_ddp_params_and_buffers_to_ignore` ([#11949](https://github.com/Lightning-AI/lightning/pull/11949))
- Fixed an `AttributeError` when calling `save_hyperparameters` and no parameters need saving ([#11827](https://github.com/Lightning-AI/lightning/pull/11827))
- Fixed environment variable priority for global rank determination ([#11406](https://github.com/Lightning-AI/lightning/pull/11406))
- Fixed an issue that caused the Trainer to produce identical results on subsequent runs without explicit re-seeding ([#11870](https://github.com/Lightning-AI/lightning/pull/11870))
- Fixed an issue that caused the Tuner to affect the random state ([#11870](https://github.com/Lightning-AI/lightning/pull/11870))
- Fixed to avoid common hook warning if no hook is overridden ([#12131](https://github.com/Lightning-AI/lightning/pull/12131))
- Fixed deepspeed keeping old sub-folders in same ckpt path ([#12194](https://github.com/Lightning-AI/lightning/pull/12194))
- Fixed returning logged metrics instead of callback metrics during evaluation ([#12224](https://github.com/Lightning-AI/lightning/pull/12224))
- Fixed the case where `logger=None` is passed to the Trainer ([#12249](https://github.com/Lightning-AI/lightning/pull/12249))
- Fixed bug where the global step tracked by `ModelCheckpoint` was still set even if no checkpoint was saved ([#12418](https://github.com/Lightning-AI/lightning/pull/12418))
- Fixed bug where `ModelCheckpoint` was overriding the `epoch` and `step` logged values ([#12418](https://github.com/Lightning-AI/lightning/pull/12418))
- Fixed bug where monitoring the default `epoch` and `step` values with `ModelCheckpoint` would fail ([#12418](https://github.com/Lightning-AI/lightning/pull/12418))
- Fixed initializing optimizers unnecessarily in `DDPFullyShardedStrategy` ([#12267](https://github.com/Lightning-AI/lightning/pull/12267))
- Fixed check for horovod module ([#12377](https://github.com/Lightning-AI/lightning/pull/12377))
- Fixed logging to loggers with multiple eval dataloaders ([#12454](https://github.com/Lightning-AI/lightning/pull/12454))
- Fixed an issue with resuming from a checkpoint trained with QAT ([#11346](https://github.com/Lightning-AI/lightning/pull/11346))


## [1.5.10] - 2022-02-08

### Fixed

- Fixed an issue to avoid validation loop run on restart ([#11552](https://github.com/Lightning-AI/lightning/pull/11552))
- The `RichProgressBar` now correctly shows the `on_epoch` logged values on train epoch end ([#11689](https://github.com/Lightning-AI/lightning/pull/11689))
- Fixed an issue to make the `step` argument in `WandbLogger.log_image` work ([#11716](https://github.com/Lightning-AI/lightning/pull/11716))
- Fixed `restore_optimizers` for mapping states ([#11757](https://github.com/Lightning-AI/lightning/pull/11757))
- With `DPStrategy`, the batch is not explicitly moved to the device ([#11780](https://github.com/Lightning-AI/lightning/pull/11780))
- Fixed an issue to avoid val bar disappear after `trainer.validate()` ([#11700](https://github.com/Lightning-AI/lightning/pull/11700))
- Fixed supporting remote filesystems with `Trainer.weights_save_path` for fault-tolerant training ([#11776](https://github.com/Lightning-AI/lightning/pull/11776))
- Fixed check for available modules ([#11526](https://github.com/Lightning-AI/lightning/pull/11526))
- Fixed bug where the path for "last" checkpoints was not getting saved correctly which caused newer runs to not remove the previous "last" checkpoint ([#11481](https://github.com/Lightning-AI/lightning/pull/11481))
- Fixed bug where the path for best checkpoints was not getting saved correctly when no metric was monitored which caused newer runs to not use the best checkpoint ([#11481](https://github.com/Lightning-AI/lightning/pull/11481))


## [1.5.9] - 2022-01-20

### Fixed

- Pinned sphinx-autodoc-typehints with <v1.15 ([#11400](https://github.com/Lightning-AI/lightning/pull/11400))
- Skipped testing with PyTorch 1.7 and Python 3.9 on Ubuntu ([#11217](https://github.com/Lightning-AI/lightning/pull/11217))
- Fixed type promotion when tensors of higher category than float are logged ([#11401](https://github.com/Lightning-AI/lightning/pull/11401))
- Fixed the format of the configuration saved automatically by the CLI's `SaveConfigCallback` ([#11532](https://github.com/Lightning-AI/lightning/pull/11532))

### Changed
- Changed `LSFEnvironment` to use `LSB_DJOB_RANKFILE` environment variable instead of `LSB_HOSTS` for determining node rank and main address ([#10825](https://github.com/Lightning-AI/lightning/pull/10825))
- Disabled sampler replacement when using `IterableDataset` ([#11507](https://github.com/Lightning-AI/lightning/pull/11507))


## [1.5.8] - 2022-01-05

### Fixed

- Fixed `LightningCLI` race condition while saving the config ([#11199](https://github.com/Lightning-AI/lightning/pull/11199))
- Fixed the default value used with `log(reduce_fx=min|max)` ([#11310](https://github.com/Lightning-AI/lightning/pull/11310))
- Fixed data fetcher selection ([#11294](https://github.com/Lightning-AI/lightning/pull/11294))
- Fixed a race condition that could result in incorrect (zero) values being observed in prediction writer callbacks ([#11288](https://github.com/Lightning-AI/lightning/pull/11288))
- Fixed dataloaders not getting reloaded the correct amount of times when setting `reload_dataloaders_every_n_epochs` and `check_val_every_n_epoch` ([#10948](https://github.com/Lightning-AI/lightning/pull/10948))
- Fixed deepspeed strategy not restoring the lr-scheduler states when lr-scheduler(s) are configured through `LightningModule.configure_optimizer` ([#11322](https://github.com/Lightning-AI/lightning/pull/11322))


## [1.5.7] - 2021-12-21

### Fixed

- Fixed `NeptuneLogger` when using DDP ([#11030](https://github.com/Lightning-AI/lightning/pull/11030))
- Fixed a bug to disable logging hyperparameters in logger if there are no hparams ([#11105](https://github.com/Lightning-AI/lightning/pull/11105))
- Avoid the deprecated `onnx.export(example_outputs=...)` in torch 1.10 ([#11116](https://github.com/Lightning-AI/lightning/pull/11116))
- Fixed an issue when torch-scripting a `LightningModule` after training with `Trainer(sync_batchnorm=True)` ([#11078](https://github.com/Lightning-AI/lightning/pull/11078))
- Fixed an `AttributeError` occurring when using a `CombinedLoader` (multiple dataloaders) for prediction ([#11111](https://github.com/Lightning-AI/lightning/pull/11111))
- Fixed bug where `Trainer(track_grad_norm=..., logger=False)` would fail ([#11114](https://github.com/Lightning-AI/lightning/pull/11114))
- Fixed an incorrect warning being produced by the model summary when using `bf16` precision on CPU ([#11161](https://github.com/Lightning-AI/lightning/pull/11161))

### Changed

- DeepSpeed does not require lightning module zero 3 partitioning ([#10655](https://github.com/Lightning-AI/lightning/pull/10655))
- The `ModelCheckpoint` callback now saves and restores attributes `best_k_models`, `kth_best_model_path`, `kth_value`, and `last_model_path` ([#10995](https://github.com/Lightning-AI/lightning/pull/10995))


## [1.5.6] - 2021-12-15

### Fixed

- Fixed a bug where the DeepSpeedPlugin arguments `cpu_checkpointing` and `contiguous_memory_optimization` were not being forwarded to deepspeed correctly ([#10874](https://github.com/Lightning-AI/lightning/pull/10874))
- Fixed an issue with `NeptuneLogger` causing checkpoints to be uploaded with a duplicated file extension ([#11015](https://github.com/Lightning-AI/lightning/pull/11015))
- Fixed support for logging within callbacks returned from `LightningModule` ([#10991](https://github.com/Lightning-AI/lightning/pull/10991))
- Fixed running sanity check with `RichProgressBar` ([#10913](https://github.com/Lightning-AI/lightning/pull/10913))
- Fixed support for `CombinedLoader` while checking for warning raised with eval dataloaders ([#10994](https://github.com/Lightning-AI/lightning/pull/10994))
- The TQDM progress bar now correctly shows the `on_epoch` logged values on train epoch end ([#11069](https://github.com/Lightning-AI/lightning/pull/11069))
- Fixed bug where the TQDM updated the training progress bar during `trainer.validate` ([#11069](https://github.com/Lightning-AI/lightning/pull/11069))


## [1.5.5] - 2021-12-07

### Fixed

- Disabled batch_size extraction for torchmetric instances because they accumulate the metrics internally ([#10815](https://github.com/Lightning-AI/lightning/pull/10815))
- Fixed an issue with `SignalConnector` not restoring the default signal handlers on teardown when running on SLURM or with fault-tolerant training enabled ([#10611](https://github.com/Lightning-AI/lightning/pull/10611))
- Fixed `SignalConnector._has_already_handler` check for callable type ([#10483](https://github.com/Lightning-AI/lightning/pull/10483))
- Fixed an issue to return the results for each dataloader separately instead of duplicating them for each ([#10810](https://github.com/Lightning-AI/lightning/pull/10810))
- Improved exception message if `rich` version is less than `10.2.2` ([#10839](https://github.com/Lightning-AI/lightning/pull/10839))
- Fixed uploading best model checkpoint in NeptuneLogger ([#10369](https://github.com/Lightning-AI/lightning/pull/10369))
- Fixed early schedule reset logic in PyTorch profiler that was causing data leak ([#10837](https://github.com/Lightning-AI/lightning/pull/10837))
- Fixed a bug that caused incorrect batch indices to be passed to the `BasePredictionWriter` hooks when using a dataloader with `num_workers > 0` ([#10870](https://github.com/Lightning-AI/lightning/pull/10870))
- Fixed an issue with item assignment on the logger on rank > 0 for those who support it ([#10917](https://github.com/Lightning-AI/lightning/pull/10917))
- Fixed importing `torch_xla.debug` for `torch-xla<1.8` ([#10836](https://github.com/Lightning-AI/lightning/pull/10836))
- Fixed an issue with `DDPSpawnPlugin` and related plugins leaving a temporary checkpoint behind ([#10934](https://github.com/Lightning-AI/lightning/pull/10934))
- Fixed a `TypeError` occurring in the `SingalConnector.teardown()` method ([#10961](https://github.com/Lightning-AI/lightning/pull/10961))


## [1.5.4] - 2021-11-30

### Fixed

- Fixed support for `--key.help=class` with the `LightningCLI` ([#10767](https://github.com/Lightning-AI/lightning/pull/10767))
- Fixed `_compare_version` for python packages ([#10762](https://github.com/Lightning-AI/lightning/pull/10762))
- Fixed TensorBoardLogger `SummaryWriter` not close before spawning the processes ([#10777](https://github.com/Lightning-AI/lightning/pull/10777))
- Fixed a consolidation error in Lite when attempting to save the state dict of a sharded optimizer ([#10746](https://github.com/Lightning-AI/lightning/pull/10746))
- Fixed the default logging level for batch hooks associated with training from `on_step=False, on_epoch=True` to `on_step=True, on_epoch=False` ([#10756](https://github.com/Lightning-AI/lightning/pull/10756))

### Removed

- Removed PyTorch 1.6 support ([#10367](https://github.com/Lightning-AI/lightning/pull/10367), [#10738](https://github.com/Lightning-AI/lightning/pull/10738))


## [1.5.3] - 2021-11-24

### Fixed

- Fixed `ShardedTensor` state dict hook registration to check if torch distributed is available ([#10621](https://github.com/Lightning-AI/lightning/pull/10621))
- Fixed an issue with `self.log` not respecting a tensor's `dtype` when applying computations ([#10076](https://github.com/Lightning-AI/lightning/pull/10076))
- Fixed LigtningLite `_wrap_init` popping unexisting keys from DataLoader signature parameters ([#10613](https://github.com/Lightning-AI/lightning/pull/10613))
- Fixed signals being registered within threads ([#10610](https://github.com/Lightning-AI/lightning/pull/10610))
- Fixed an issue that caused Lightning to extract the batch size even though it was set by the user in `LightningModule.log` ([#10408](https://github.com/Lightning-AI/lightning/pull/10408))
- Fixed `Trainer(move_metrics_to_cpu=True)` not moving the evaluation logged results to CPU ([#10631](https://github.com/Lightning-AI/lightning/pull/10631))
- Fixed the `{validation,test}_step` outputs getting moved to CPU with `Trainer(move_metrics_to_cpu=True)` ([#10631](https://github.com/Lightning-AI/lightning/pull/10631))
- Fixed an issue with collecting logged test results with multiple dataloaders ([#10522](https://github.com/Lightning-AI/lightning/pull/10522))


## [1.5.2] - 2021-11-16

### Fixed

- Fixed `CombinedLoader` and `max_size_cycle` didn't receive a `DistributedSampler` ([#10374](https://github.com/Lightning-AI/lightning/pull/10374))
- Fixed an issue where class or init-only variables of dataclasses were passed to the dataclass constructor in `utilities.apply_to_collection` ([#9702](https://github.com/Lightning-AI/lightning/pull/9702))
- Fixed `isinstance` not working with `init_meta_context`, materialized model not being moved to the device ([#10493](https://github.com/PyTorchLightning/metrics/pull/10493))
- Fixed an issue that prevented the Trainer to shutdown workers when execution is interrupted due to failure([#10463](https://github.com/Lightning-AI/lightning/pull/10463))
- Squeeze the early stopping monitor to remove empty tensor dimensions ([#10461](https://github.com/Lightning-AI/lightning/pull/10461))
- Fixed sampler replacement logic with `overfit_batches` to only replace the sample when `SequentialSampler` is not used ([#10486](https://github.com/Lightning-AI/lightning/pull/10486))
- Fixed scripting causing false positive deprecation warnings ([#10470](https://github.com/Lightning-AI/lightning/pull/10470), [#10555](https://github.com/Lightning-AI/lightning/pull/10555))
- Do not fail if batch size could not be inferred for logging when using DeepSpeed ([#10438](https://github.com/Lightning-AI/lightning/pull/10438))
- Fixed propagation of device and dtype information to submodules of LightningLite when they inherit from `DeviceDtypeModuleMixin` ([#10559](https://github.com/Lightning-AI/lightning/pull/10559))


## [1.5.1] - 2021-11-09

### Fixed

- Fixed `apply_to_collection(defaultdict)` ([#10316](https://github.com/Lightning-AI/lightning/pull/10316))
- Fixed failure when `DataLoader(batch_size=None)` is passed ([#10345](https://github.com/Lightning-AI/lightning/pull/10345))
- Fixed interception of `__init__` arguments for sub-classed DataLoader re-instantiation in Lite ([#10334](https://github.com/Lightning-AI/lightning/pull/10334))
- Fixed issue with pickling `CSVLogger` after a call to `CSVLogger.save` ([#10388](https://github.com/Lightning-AI/lightning/pull/10388))
- Fixed an import error being caused by `PostLocalSGD` when `torch.distributed` not available ([#10359](https://github.com/Lightning-AI/lightning/pull/10359))
- Fixed the logging with `on_step=True` in epoch-level hooks causing unintended side-effects. Logging with `on_step=True` in epoch-level hooks will now correctly raise an error ([#10409](https://github.com/Lightning-AI/lightning/pull/10409))
- Fixed deadlocks for distributed training with `RichProgressBar` ([#10428](https://github.com/Lightning-AI/lightning/pull/10428))
- Fixed an issue where the model wrapper in Lite converted non-floating point tensors to float ([#10429](https://github.com/Lightning-AI/lightning/pull/10429))
- Fixed an issue with inferring the dataset type in fault-tolerant training ([#10432](https://github.com/Lightning-AI/lightning/pull/10432))
- Fixed dataloader workers with `persistent_workers` being deleted on every iteration ([#10434](https://github.com/Lightning-AI/lightning/pull/10434))


## [1.5.0] - 2021-11-02

### Added

- Added support for monitoring the learning rate without schedulers in `LearningRateMonitor` ([#9786](https://github.com/Lightning-AI/lightning/pull/9786))
- Added registration of `ShardedTensor` state dict hooks in `LightningModule.__init__` if the PyTorch version supports `ShardedTensor` ([#8944](https://github.com/Lightning-AI/lightning/pull/8944))
- Added error handling including calling of `on_keyboard_interrupt()` and `on_exception()` for all entrypoints (fit, validate, test, predict) ([#8819](https://github.com/Lightning-AI/lightning/pull/8819))
- Added a flavor of `training_step` that takes `dataloader_iter` as an argument ([#8807](https://github.com/Lightning-AI/lightning/pull/8807))
- Added a `state_key` property to the `Callback` base class ([#6886](https://github.com/Lightning-AI/lightning/pull/6886))
- Added progress tracking to loops:
    * Integrated `TrainingEpochLoop.total_batch_idx` ([#8598](https://github.com/Lightning-AI/lightning/pull/8598))
    * Added `BatchProgress` and integrated `TrainingEpochLoop.is_last_batch` ([#9657](https://github.com/Lightning-AI/lightning/pull/9657))
    * Avoid optional `Tracker` attributes ([#9320](https://github.com/Lightning-AI/lightning/pull/9320))
    * Reset `current` progress counters when restarting an epoch loop that had already finished ([#9371](https://github.com/Lightning-AI/lightning/pull/9371))
    * Call `reset_on_restart` in the loop's `reset` hook instead of when loading a checkpoint ([#9561](https://github.com/Lightning-AI/lightning/pull/9561))
    * Use `completed` over `processed` in `reset_on_restart` ([#9656](https://github.com/Lightning-AI/lightning/pull/9656))
    * Renamed `reset_on_epoch` to `reset_on_run` ([#9658](https://github.com/Lightning-AI/lightning/pull/9658))
- Added `batch_size` and `rank_zero_only` arguments for `log_dict` to match `log` ([#8628](https://github.com/Lightning-AI/lightning/pull/8628))
- Added a check for unique GPU ids ([#8666](https://github.com/Lightning-AI/lightning/pull/8666))
- Added `ResultCollection` state_dict to the Loop `state_dict` and added support for distributed reload ([#8641](https://github.com/Lightning-AI/lightning/pull/8641))
- Added DeepSpeed collate checkpoint utility function ([#8701](https://github.com/Lightning-AI/lightning/pull/8701))
- Added a `handles_accumulate_grad_batches` property to the training type plugins ([#8856](https://github.com/Lightning-AI/lightning/pull/8856))
- Added a warning to `WandbLogger` when reusing a wandb run ([#8714](https://github.com/Lightning-AI/lightning/pull/8714))
- Added `log_graph` argument for `watch` method of `WandbLogger` ([#8662](https://github.com/Lightning-AI/lightning/pull/8662))
- `LightningCLI` additions:
  * Added `LightningCLI(run=False|True)` to choose whether to run a `Trainer` subcommand ([#8751](https://github.com/Lightning-AI/lightning/pull/8751))
  * Added support to call any trainer function from the `LightningCLI` via subcommands ([#7508](https://github.com/Lightning-AI/lightning/pull/7508))
  * Allow easy trainer re-instantiation ([#7508](https://github.com/Lightning-AI/lightning/pull/9241))
  * Automatically register all optimizers and learning rate schedulers ([#9565](https://github.com/Lightning-AI/lightning/pull/9565))
  * Allow registering custom optimizers and learning rate schedulers without subclassing the CLI ([#9565](https://github.com/Lightning-AI/lightning/pull/9565))
  * Support shorthand notation to instantiate optimizers and learning rate schedulers ([#9565](https://github.com/Lightning-AI/lightning/pull/9565))
  * Support passing lists of callbacks via command line ([#8815](https://github.com/Lightning-AI/lightning/pull/8815))
  * Support shorthand notation to instantiate models ([#9588](https://github.com/Lightning-AI/lightning/pull/9588))
  * Support shorthand notation to instantiate datamodules ([#10011](https://github.com/Lightning-AI/lightning/pull/10011))
  * Added `multifile` option to `LightningCLI` to enable/disable config saving to preserve multiple files structure ([#9073](https://github.com/Lightning-AI/lightning/pull/9073))
- Fault-tolerant training:
    * Added `FastForwardSampler` and `CaptureIterableDataset` injection to data loading utilities ([#8366](https://github.com/Lightning-AI/lightning/pull/8366))
    * Added `DataFetcher` to control fetching flow ([#8890](https://github.com/Lightning-AI/lightning/pull/8890))
    * Added `SharedCycleIteratorState` to prevent infinite loop ([#8889](https://github.com/Lightning-AI/lightning/pull/8889))
    * Added `CaptureMapDataset` for state management in map-style datasets ([#8891](https://github.com/Lightning-AI/lightning/pull/8891))
    * Added Fault Tolerant Training to `DataFetcher` ([#8891](https://github.com/Lightning-AI/lightning/pull/8891))
    * Replaced old prefetch iterator with new `DataFetcher` in training loop ([#8953](https://github.com/Lightning-AI/lightning/pull/8953))
    * Added partial support for global random state fault-tolerance in map-style datasets ([#8950](https://github.com/Lightning-AI/lightning/pull/8950))
    * Converted state to tuple explicitly when setting Python random state ([#9401](https://github.com/Lightning-AI/lightning/pull/9401))
    * Added support for restarting an optimizer loop (multiple optimizers) ([#9537](https://github.com/Lightning-AI/lightning/pull/9537))
    * Added support for restarting within Evaluation Loop ([#9563](https://github.com/Lightning-AI/lightning/pull/9563))
    * Added mechanism to detect that a signal has been sent so the Trainer can gracefully exit ([#9566](https://github.com/Lightning-AI/lightning/pull/9566))
    * Added support for skipping ahead to validation during the auto-restart of fitting ([#9681](https://github.com/Lightning-AI/lightning/pull/9681))
    * Added support for auto-restart if a fault-tolerant checkpoint is available ([#9722](https://github.com/Lightning-AI/lightning/pull/9722))
- Checkpoint saving and loading extensibility:
  * Added `CheckpointIO` plugin to expose checkpoint IO from training type plugin ([#8743](https://github.com/Lightning-AI/lightning/pull/8743))
  * Refactored `CheckpointConnector` to offload validation logic to the `CheckpointIO` plugin ([#9045](https://github.com/Lightning-AI/lightning/pull/9045))
  * Added `remove_checkpoint` to `CheckpointIO` plugin by moving the responsibility out of the `ModelCheckpoint` callback ([#9373](https://github.com/Lightning-AI/lightning/pull/9373))
  * Added `XLACheckpointIO` plugin ([#9972](https://github.com/Lightning-AI/lightning/pull/9972))
- Loop customization:
    * Added `Closure` and `AbstractClosure` classes ([#8642](https://github.com/Lightning-AI/lightning/pull/8642))
    * Refactored `TrainingBatchLoop` and extracted `OptimizerLoop`, splitting off automatic optimization into its own loop ([#9191](https://github.com/Lightning-AI/lightning/pull/9191))
    * Removed `TrainingBatchLoop.backward()`; manual optimization now calls directly into `Accelerator.backward()` and automatic optimization handles backward in new `OptimizerLoop` ([#9265](https://github.com/Lightning-AI/lightning/pull/9265))
    * Extracted `ManualOptimization` logic from `TrainingBatchLoop` into its own separate loop class ([#9266](https://github.com/Lightning-AI/lightning/pull/9266))
    * Added `OutputResult` and `ManualResult` classes ([#9437](https://github.com/Lightning-AI/lightning/pull/9437), [#9424](https://github.com/Lightning-AI/lightning/pull/9424))
    * Marked `OptimizerLoop.backward` as protected ([#9514](https://github.com/Lightning-AI/lightning/pull/9514))
    * Marked `FitLoop.should_accumulate` as protected ([#9515](https://github.com/Lightning-AI/lightning/pull/9515))
    * Marked several methods in `PredictionLoop` as protected: `on_predict_start`, `on_predict_epoch_end`, `on_predict_end`, `on_predict_model_eval` ([#9516](https://github.com/Lightning-AI/lightning/pull/9516))
    * Marked several methods in `EvaluationLoop` as protected: `get_max_batches`, `on_evaluation_model_eval`, `on_evaluation_model_train`, `on_evaluation_start`, `on_evaluation_epoch_start`, `on_evaluation_epoch_end`, `on_evaluation_end`, `reload_evaluation_dataloaders` ([#9516](https://github.com/Lightning-AI/lightning/pull/9516))
    * Marked several methods in `EvaluationEpochLoop` as protected: `on_evaluation_batch_start`, `evaluation_step`, `evaluation_step_end` ([#9516](https://github.com/Lightning-AI/lightning/pull/9516))
    * Added `yielding_training_step` example ([#9983](https://github.com/Lightning-AI/lightning/pull/9983))
- Added support for saving and loading state of multiple callbacks of the same type ([#7187](https://github.com/Lightning-AI/lightning/pull/7187))
- Added DeepSpeed Stage 1 support ([#8974](https://github.com/Lightning-AI/lightning/pull/8974))
- Added `Python dataclass` support for `LightningDataModule` ([#8272](https://github.com/Lightning-AI/lightning/pull/8272))
- Added sanitization of tensors when they get logged as hyperparameters in `TensorBoardLogger` ([#9031](https://github.com/Lightning-AI/lightning/pull/9031))
- Added `InterBatchParallelDataFetcher` ([#9020](https://github.com/Lightning-AI/lightning/pull/9020))
- Added `DataLoaderIterDataFetcher` ([#9020](https://github.com/Lightning-AI/lightning/pull/9020))
- Added `DataFetcher` within `Fit / Evaluation` Loop  ([#9047](https://github.com/Lightning-AI/lightning/pull/9047))
- Added a friendly error message when DDP attempts to spawn new distributed processes with rank > 0 ([#9005](https://github.com/Lightning-AI/lightning/pull/9005))
- Added Rich integration:
    * Added Rich progress bar ([#8929](https://github.com/Lightning-AI/lightning/pull/8929), [#9559](https://github.com/Lightning-AI/lightning/pull/9559))
    * Added Support for iterable datasets ([#9734](https://github.com/Lightning-AI/lightning/pull/9734))
    * Added `RichModelSummary` callback ([#9546](https://github.com/Lightning-AI/lightning/pull/9546))
    * Added `configure_columns` method to `RichProgressBar` ([#10288](https://github.com/Lightning-AI/lightning/pull/10288))
    * Added `leave` argument to `RichProgressBar` ([#10301](https://github.com/Lightning-AI/lightning/pull/10301))
- Added input validation logic for precision ([#9080](https://github.com/Lightning-AI/lightning/pull/9080))
- Added support for CPU AMP autocast ([#9084](https://github.com/Lightning-AI/lightning/pull/9084))
- Added `on_exception` callback hook ([#9183](https://github.com/Lightning-AI/lightning/pull/9183))
- Added a warning to DeepSpeed when inferring batch size ([#9221](https://github.com/Lightning-AI/lightning/pull/9221))
- Added `ModelSummary` callback ([#9344](https://github.com/Lightning-AI/lightning/pull/9344))
- Added `log_images`, `log_text` and `log_table` to `WandbLogger` ([#9545](https://github.com/Lightning-AI/lightning/pull/9545))
- Added `PL_RECONCILE_PROCESS` environment variable to enable process reconciliation regardless of cluster environment settings ([#9389](https://github.com/Lightning-AI/lightning/pull/9389))
- Added `get_device_stats` to the Accelerator interface and added its implementation for GPU and TPU ([#9586](https://github.com/Lightning-AI/lightning/pull/9586))
- Added a warning when an unknown key is encountered in the optimizer configuration, and when `OneCycleLR` is used with `"interval": "epoch"` ([#9666](https://github.com/Lightning-AI/lightning/pull/9666))
- Added `DeviceStatsMonitor` callback ([#9712](https://github.com/Lightning-AI/lightning/pull/9712))
- Added `enable_progress_bar` to the Trainer constructor ([#9664](https://github.com/Lightning-AI/lightning/pull/9664))
- Added `pl_legacy_patch` load utility for loading old checkpoints that have pickled legacy Lightning attributes ([#9166](https://github.com/Lightning-AI/lightning/pull/9166))
- Added support for `torch.use_deterministic_algorithms` ([#9121](https://github.com/Lightning-AI/lightning/pull/9121))
- Added automatic parameters tying for TPUs ([#9525](https://github.com/Lightning-AI/lightning/pull/9525))
- Added support for `torch.autograd.set_detect_anomaly` through `Trainer` constructor argument `detect_anomaly` ([#9848](https://github.com/Lightning-AI/lightning/pull/9848))
- Added `enable_model_summary` flag to Trainer ([#9699](https://github.com/Lightning-AI/lightning/pull/9699))
- Added `strategy` argument to Trainer ([#8597](https://github.com/Lightning-AI/lightning/pull/8597))
- Added `init_meta_context`, `materialize_module` utilities ([#9920](https://github.com/Lightning-AI/lightning/pull/9920))
- Added `TPUPrecisionPlugin` ([#10020](https://github.com/Lightning-AI/lightning/pull/#10020))
- Added `torch.bfloat16` support:
  * Added bfloat16 support for Lightning Trainer ([#9049](https://github.com/Lightning-AI/lightning/pull/9049))
  * Renamed `TPUHalfPrecisionPlugin` to `TPUBf16PrecisionPlugin` ([#10026](https://github.com/Lightning-AI/lightning/pull/10026))
  * Default to `precision=bf16` on CPU when `precision=16` is passed ([#10033](https://github.com/Lightning-AI/lightning/pull/10033))
  * Added support for `torch.autocast` ([#10053](https://github.com/Lightning-AI/lightning/pull/10053))
- Added `kfold` example for loop customization ([#9965](https://github.com/Lightning-AI/lightning/pull/9965))
- LightningLite:
    * Added `PrecisionPlugin.forward_context`, making it the default implementation for all `{train,val,test,predict}_step_context()` methods ([#9988](https://github.com/Lightning-AI/lightning/pull/9988))
    * Added `DDPSpawnPlugin.spawn()` for spawning new processes of a given function ([#10018](https://github.com/Lightning-AI/lightning/pull/10018), [#10022](https://github.com/Lightning-AI/lightning/pull/10022))
    * Added `TrainingTypePlugin.{_setup_model, _setup_optimizer}` methods ([#9994](https://github.com/Lightning-AI/lightning/pull/9994), [#10064](https://github.com/Lightning-AI/lightning/pull/10064))
    * Implemented `DataParallelPlugin._setup_model` ([#10010](https://github.com/Lightning-AI/lightning/pull/10010))
    * Implemented `DeepSpeedPlugin._setup_model_and_optimizers` ([#10009](https://github.com/Lightning-AI/lightning/pull/10009), [#10064](https://github.com/Lightning-AI/lightning/pull/10064))
    * Implemented `{DDPShardedPlugin,DDPShardedSpawnPlugin}._setup_model_and_optimizers` ([#10028](https://github.com/Lightning-AI/lightning/pull/10028), [#10064](https://github.com/Lightning-AI/lightning/pull/10064))
    * Added optional `model` argument to the `optimizer_step` methods in accelerators and plugins ([#10023](https://github.com/Lightning-AI/lightning/pull/10023))
    * Updated precision attributes in `DeepSpeedPlugin` ([#10164](https://github.com/Lightning-AI/lightning/pull/10164))
    * Added the ability to return a result from rank 0 in `DDPSpawnPlugin.spawn` ([#10162](https://github.com/Lightning-AI/lightning/pull/10162))
    * Added `pytorch_lightning.lite` package ([#10175](https://github.com/Lightning-AI/lightning/pull/10175))
    * Added `LightningLite` documentation ([#10043](https://github.com/Lightning-AI/lightning/pull/10043))
    * Added `LightningLite` examples ([#9987](https://github.com/Lightning-AI/lightning/pull/9987))
    * Make the `_LiteDataLoader` an iterator and add supports for custom dataloader ([#10279](https://github.com/Lightning-AI/lightning/pull/10279))
- Added `use_omegaconf` argument to `save_hparams_to_yaml` plugin ([#9170](https://github.com/Lightning-AI/lightning/pull/9170))
- Added `ckpt_path` argument for `Trainer.fit()` ([#10061](https://github.com/Lightning-AI/lightning/pull/10061))
- Added `auto_device_count` method to `Accelerators` ([#10222](https://github.com/Lightning-AI/lightning/pull/10222))
- Added support for `devices="auto"` ([#10264](https://github.com/Lightning-AI/lightning/pull/10264))
- Added a `filename` argument in `ModelCheckpoint.format_checkpoint_name` ([#9818](https://github.com/Lightning-AI/lightning/pull/9818))
- Added support for empty `gpus` list to run on CPU ([#10246](https://github.com/Lightning-AI/lightning/pull/10246))
- Added a warning if multiple batch sizes are found from ambiguous batch ([#10247](https://github.com/Lightning-AI/lightning/pull/10247))

### Changed

- Trainer now raises a `MisconfigurationException` when its methods are called with `ckpt_path="best"` but a checkpoint callback isn't configured ([#9841](https://github.com/Lightning-AI/lightning/pull/9841))
- Setting `Trainer(accelerator="ddp_cpu")` now does not spawn a subprocess if `num_processes` is kept `1` along with `num_nodes > 1` ([#9603](https://github.com/Lightning-AI/lightning/pull/9603))
- Module imports are now catching `ModuleNotFoundError` instead of `ImportError` ([#9867](https://github.com/Lightning-AI/lightning/pull/9867))
- `pytorch_lightning.loggers.neptune.NeptuneLogger` is now consistent with the new [neptune-client](https://github.com/neptune-ai/neptune-client) API; the old [neptune-client](https://github.com/neptune-ai/neptune-client) API is supported by `NeptuneClient` from the [neptune-contrib](https://github.com/neptune-ai/neptune-contrib) repo ([#6867](https://github.com/Lightning-AI/lightning/pull/6867))
- Parsing of `enums` type hyperparameters to be saved in the `haprams.yaml` file by TensorBoard and CSV loggers has been fixed and made in line with how OmegaConf parses it ([#9170](https://github.com/Lightning-AI/lightning/pull/9170))
- Parsing of the `gpus` Trainer argument has changed: `gpus="n"` (str) no longer selects the GPU index n and instead selects the first n devices ([#8770](https://github.com/Lightning-AI/lightning/pull/8770))
- `iteration_count` and other index attributes in the loops has been replaced with progress dataclasses ([#8477](https://github.com/Lightning-AI/lightning/pull/8477))
- The `trainer.lightning_module` reference is now properly set at the very beginning of a run ([#8536](https://github.com/Lightning-AI/lightning/pull/8536))
- The model weights now get loaded in all cases when the checkpoint path gets provided in validate/test/predict, regardless of whether the model instance is provided or not ([#8352](https://github.com/Lightning-AI/lightning/pull/8352))
- The `Trainer` functions `reset_{train,val,test,predict}_dataloader`, `reset_train_val_dataloaders`, and `request_dataloader` `model` argument is now optional ([#8536](https://github.com/Lightning-AI/lightning/pull/8536))
- Saved checkpoints will no longer use the type of a `Callback` as the key to avoid issues with unpickling ([#6886](https://github.com/Lightning-AI/lightning/pull/6886))
- Improved string conversion for `ResultCollection` ([#8622](https://github.com/Lightning-AI/lightning/pull/8622))
- `LightningCLI` changes:
    * `LightningCLI.init_parser` now returns the parser instance ([#8721](https://github.com/Lightning-AI/lightning/pull/8721))
    * `LightningCLI.add_core_arguments_to_parser`, `LightningCLI.parse_arguments` now take a `parser` argument ([#8721](https://github.com/Lightning-AI/lightning/pull/8721))
    * `LightningCLI.instantiate_trainer` now takes a config and a list of callbacks ([#8721](https://github.com/Lightning-AI/lightning/pull/8721))
    * Split `LightningCLI.add_core_arguments_to_parser` into `LightningCLI.add_default_arguments_to_parser` + `LightningCLI.add_core_arguments_to_parser` ([#8721](https://github.com/Lightning-AI/lightning/pull/8721))
- The accelerator and training type plugin `setup` hooks no longer have a `model` argument ([#8536](https://github.com/Lightning-AI/lightning/pull/8536))
- The accelerator and training type plugin `update_global_step` hook has been removed ([#8856](https://github.com/Lightning-AI/lightning/pull/8856))
- The coverage of `self.log`-ing in any `LightningModule` or `Callback` hook has been improved ([#8498](https://github.com/Lightning-AI/lightning/pull/8498))
- `self.log`-ing without a `Trainer` reference now raises a warning instead of an exception ([#9733](https://github.com/Lightning-AI/lightning/pull/9733))
- Removed restrictions in the Trainer that loggers can only log from rank 0; the existing logger behavior has not changed ([#8608](https://github.com/Lightning-AI/lightning/pull/8608))
- `Trainer.request_dataloader` now takes a `RunningStage` enum instance ([#8858](https://github.com/Lightning-AI/lightning/pull/8858))
- Changed `rank_zero_warn` to `NotImplementedError` in the `{train, val, test, predict}_dataloader` hooks that `Lightning(Data)Module` uses ([#9161](https://github.com/Lightning-AI/lightning/pull/9161))
- Moved `block_ddp_sync_behaviour` out of `TrainingBatchLoop` to loop utilities ([#9192](https://github.com/Lightning-AI/lightning/pull/9192))
- Executing the `optimizer_closure` is now required when overriding the `optimizer_step` hook ([#9360](https://github.com/Lightning-AI/lightning/pull/9360))
- Changed logging of `LightningModule` and `LightningDataModule` hyperparameters to raise an exception only if there are colliding keys with different values ([#9496](https://github.com/Lightning-AI/lightning/pull/9496))
- `seed_everything` now fails when an invalid seed value is passed instead of selecting a random seed ([#8787](https://github.com/Lightning-AI/lightning/pull/8787))
- The Trainer now calls `TrainingTypePlugin` collective APIs directly instead of going through the Accelerator reference ([#9677](https://github.com/Lightning-AI/lightning/pull/9677), [#9901](https://github.com/Lightning-AI/lightning/pull/9901))
- The tuner now uses a unique filename to save a temporary checkpoint ([#9682](https://github.com/Lightning-AI/lightning/pull/9682))
- Changed `HorovodPlugin.all_gather` to return a `torch.Tensor` instead of a list ([#9696](https://github.com/Lightning-AI/lightning/pull/9696))
- Changed Trainer connectors to be protected attributes:
    * Configuration Validator ([#9779](https://github.com/Lightning-AI/lightning/pull/9779))
- The `current_epoch` and `global_step` attributes now get restored irrespective of the Trainer task ([#9413](https://github.com/Lightning-AI/lightning/pull/9413))
- Trainer now raises an exception when requesting `amp_level` with native `amp_backend` ([#9755](https://github.com/Lightning-AI/lightning/pull/9755))
- Update the logic to check for accumulation steps with deepspeed ([#9826](https://github.com/Lightning-AI/lightning/pull/9826))
- `pytorch_lightning.utilities.grads.grad_norm` now raises an exception if parameter `norm_type <= 0` ([#9765](https://github.com/Lightning-AI/lightning/pull/9765))
- Updated error message for interactive incompatible plugins ([#9896](https://github.com/Lightning-AI/lightning/pull/9896))
- Moved the `optimizer_step` and `clip_gradients` hook from the `Accelerator` and `TrainingTypePlugin` into the `PrecisionPlugin` ([#10143](https://github.com/Lightning-AI/lightning/pull/10143), [#10029](https://github.com/Lightning-AI/lightning/pull/10029))
- `NativeMixedPrecisionPlugin` and its subclasses now take an optional `GradScaler` instance ([#10055](https://github.com/Lightning-AI/lightning/pull/10055))
- Trainer is now raising a `MisconfigurationException` instead of a warning if `Trainer.{validate/test}` is missing required methods ([#10016](https://github.com/Lightning-AI/lightning/pull/10016))
- Changed default value of the `max_steps` Trainer argument from `None` to -1 ([#9460](https://github.com/Lightning-AI/lightning/pull/9460))
- LightningModule now raises an error when calling `log(on_step=False, on_epoch=False)` ([#10227](https://github.com/Lightning-AI/lightning/pull/10227))
- Quantization aware training observers are now disabled by default during validating/testing/predicting stages ([#8540](https://github.com/Lightning-AI/lightning/pull/8540))
- Raised `MisconfigurationException` when total length of `dataloader` across ranks is zero, and give warning when total length is non-zero, but only local rank length is zero. ([#9827](https://github.com/Lightning-AI/lightning/pull/9827))
- Changed the model size calculation using `ByteCounter` ([#10123](https://github.com/Lightning-AI/lightning/pull/10123))
- Enabled `on_load_checkpoint` for `LightningDataModule` for all `trainer_fn` ([#10238](https://github.com/Lightning-AI/lightning/pull/10238))
- Allowed separate config files for parameters with class type when LightningCLI is in `subclass_mode=False` ([#10286](https://github.com/Lightning-AI/lightning/pull/10286))

### Deprecated

- Deprecated Trainer argument `terminate_on_nan` in favor of `detect_anomaly`([#9175](https://github.com/Lightning-AI/lightning/pull/9175))
- Deprecated `Trainer.terminate_on_nan` public attribute access ([#9849](https://github.com/Lightning-AI/lightning/pull/9849))
- Deprecated `LightningModule.summarize()` in favor of `pytorch_lightning.utilities.model_summary.summarize()` ([#8513](https://github.com/Lightning-AI/lightning/pull/8513))
- Deprecated `LightningModule.model_size` ([#8343](https://github.com/Lightning-AI/lightning/pull/8343))
- Deprecated `DataModule` properties: `train_transforms`, `val_transforms`, `test_transforms`, `size`, `dims` ([#8851](https://github.com/Lightning-AI/lightning/pull/8851))
- Deprecated `add_to_queue`, `get_from_queue` from `LightningModule` in favor of corresponding methods in the `DDPSpawnPlugin` ([#9118](https://github.com/Lightning-AI/lightning/pull/9118))
- Deprecated `LightningModule.get_progress_bar_dict` and `Trainer.progress_bar_dict` in favor of `pytorch_lightning.callbacks.progress.base.get_standard_metrics` and `ProgressBarBase.get_metrics` ([#8985](https://github.com/Lightning-AI/lightning/pull/8985))
- Deprecated `prepare_data_per_node` flag on Trainer and set it as a property of `DataHooks`, accessible in the `LightningModule` and `LightningDataModule` ([#8958](https://github.com/Lightning-AI/lightning/pull/8958))
- Deprecated the `TestTubeLogger` ([#9065](https://github.com/Lightning-AI/lightning/pull/9065))
- Deprecated `on_{train/val/test/predict}_dataloader()` from `LightningModule` and `LightningDataModule` ([#9098](https://github.com/Lightning-AI/lightning/pull/9098))
- Deprecated `on_keyboard_interrupt` callback hook in favor of new `on_exception` hook ([#9260](https://github.com/Lightning-AI/lightning/pull/9260))
- Deprecated passing `process_position` to the `Trainer` constructor in favor of adding the `ProgressBar` callback with `process_position` directly to the list of callbacks ([#9222](https://github.com/Lightning-AI/lightning/pull/9222))
- Deprecated passing `flush_logs_every_n_steps` as a Trainer argument, instead pass it to the logger init if supported ([#9366](https://github.com/Lightning-AI/lightning/pull/9366))
- Deprecated `LightningLoggerBase.close`, `LoggerCollection.close` in favor of `LightningLoggerBase.finalize`, `LoggerCollection.finalize` ([#9422](https://github.com/Lightning-AI/lightning/pull/9422))
- Deprecated passing `progress_bar_refresh_rate` to the `Trainer` constructor in favor of adding the `ProgressBar` callback with `refresh_rate` directly to the list of callbacks, or passing `enable_progress_bar=False` to disable the progress bar ([#9616](https://github.com/Lightning-AI/lightning/pull/9616))
- Deprecated `LightningDistributed` and moved the broadcast logic to `DDPPlugin` and `DDPSpawnPlugin` directly ([#9691](https://github.com/Lightning-AI/lightning/pull/9691))
- Deprecated passing `stochastic_weight_avg` to the `Trainer` constructor in favor of adding the `StochasticWeightAveraging` callback directly to the list of callbacks ([#8989](https://github.com/Lightning-AI/lightning/pull/8989))
- Deprecated Accelerator collective API `barrier`, `broadcast`, and `all_gather` in favor of calling the `TrainingTypePlugin` collective API directly ([#9677](https://github.com/Lightning-AI/lightning/pull/9677))
- Deprecated `checkpoint_callback` from the `Trainer` constructor in favor of `enable_checkpointing` ([#9754](https://github.com/Lightning-AI/lightning/pull/9754))
- Deprecated the `LightningModule.on_post_move_to_device` method ([#9525](https://github.com/Lightning-AI/lightning/pull/9525))
- Deprecated `pytorch_lightning.core.decorators.parameter_validation` in favor of `pytorch_lightning.utilities.parameter_tying.set_shared_parameters` ([#9525](https://github.com/Lightning-AI/lightning/pull/9525))
- Deprecated passing `weights_summary` to the `Trainer` constructor in favor of adding the `ModelSummary` callback with `max_depth` directly to the list of callbacks ([#9699](https://github.com/Lightning-AI/lightning/pull/9699))
- Deprecated `log_gpu_memory`, `gpu_metrics`, and util funcs in favor of `DeviceStatsMonitor` callback ([#9921](https://github.com/Lightning-AI/lightning/pull/9921))
- Deprecated `GPUStatsMonitor` and `XLAStatsMonitor` in favor of `DeviceStatsMonitor` callback ([#9924](https://github.com/Lightning-AI/lightning/pull/9924))
- Deprecated setting `Trainer(max_steps=None)`; To turn off the limit, set `Trainer(max_steps=-1)` (default) ([#9460](https://github.com/Lightning-AI/lightning/pull/9460))
- Deprecated access to the `AcceleratorConnector.is_slurm_managing_tasks` attribute and marked it as protected ([#10101](https://github.com/Lightning-AI/lightning/pull/10101))
- Deprecated access to the `AcceleratorConnector.configure_slurm_ddp` method and marked it as protected ([#10101](https://github.com/Lightning-AI/lightning/pull/10101))
- Deprecated passing `resume_from_checkpoint` to the `Trainer` constructor in favor of `trainer.fit(ckpt_path=)` ([#10061](https://github.com/Lightning-AI/lightning/pull/10061))
- Deprecated `ClusterEnvironment.creates_children()` in favor of `ClusterEnvironment.creates_processes_externally` (property) ([#10106](https://github.com/Lightning-AI/lightning/pull/10106))
- Deprecated `PrecisionPlugin.master_params()` in favor of `PrecisionPlugin.main_params()` ([#10105](https://github.com/Lightning-AI/lightning/pull/10105))
- Deprecated `lr_sch_names` from `LearningRateMonitor` ([#10066](https://github.com/Lightning-AI/lightning/pull/10066))
- Deprecated `ProgressBar` callback in favor of `TQDMProgressBar` ([#10134](https://github.com/Lightning-AI/lightning/pull/10134))

### Removed

- Removed deprecated `metrics` ([#8586](https://github.com/Lightning-AI/lightning/pull/8586/))
- Removed the deprecated `outputs` argument in both the `LightningModule.on_train_epoch_end` and `Callback.on_train_epoch_end` hooks ([#8587](https://github.com/Lightning-AI/lightning/pull/8587))
- Removed the deprecated `TrainerLoggingMixin` class ([#8609](https://github.com/Lightning-AI/lightning/pull/8609))
- Removed the deprecated `TrainerTrainingTricksMixin` class ([#8679](https://github.com/Lightning-AI/lightning/pull/8679))
- Removed the deprecated `optimizer_idx` from `training_step` as an accepted argument in manual optimization ([#8576](https://github.com/Lightning-AI/lightning/pull/8576))
- Removed support for the deprecated `on_save_checkpoint` signature. The hook now takes a `checkpoint` positional parameter ([#8697](https://github.com/Lightning-AI/lightning/pull/8697))
- Removed support for the deprecated `on_load_checkpoint` signature. The hook now takes a `pl_module` positional parameter ([#8697](https://github.com/Lightning-AI/lightning/pull/8697))
- Removed the deprecated `save_function` property in `ModelCheckpoint` ([#8680](https://github.com/Lightning-AI/lightning/pull/8680))
- Removed the deprecated `model` argument from `ModelCheckpoint.save_checkpoint` ([#8688](https://github.com/Lightning-AI/lightning/pull/8688))
- Removed the deprecated `sync_step` argument from `WandbLogger` ([#8763](https://github.com/Lightning-AI/lightning/pull/8763))
- Removed the deprecated `Trainer.truncated_bptt_steps` in favor of `LightningModule.truncated_bptt_steps` ([#8826](https://github.com/Lightning-AI/lightning/pull/8826))
- Removed `LightningModule.write_predictions` and `LightningModule.write_predictions_dict` ([#8850](https://github.com/Lightning-AI/lightning/pull/8850))
- Removed `on_reset_*_dataloader` hooks in TrainingType Plugins and Accelerators ([#8858](https://github.com/Lightning-AI/lightning/pull/8858))
- Removed deprecated `GradInformation` module in favor of `pytorch_lightning.utilities.grads` ([#8831](https://github.com/Lightning-AI/lightning/pull/8831/))
- Removed `TrainingTypePlugin.on_save` and `Accelerator.on_save` ([#9023](https://github.com/Lightning-AI/lightning/pull/9023))
- Removed `{Accelerator,TrainingTypePlugin,PrecisionPlugin}.post_optimizer_step` ([#9746](https://github.com/Lightning-AI/lightning/pull/9746))
- Removed deprecated `connect_precision_plugin` and `connect_training_type_plugin` from `Accelerator` ([#9019](https://github.com/Lightning-AI/lightning/pull/9019))
- Removed `on_train_epoch_end` from `Accelerator` ([#9035](https://github.com/Lightning-AI/lightning/pull/9035))
- Removed `InterBatchProcessor` in favor of `DataLoaderIterDataFetcher` ([#9052](https://github.com/Lightning-AI/lightning/pull/9052))
- Removed `Plugin` in `base_plugin.py` in favor of accessing `TrainingTypePlugin` and `PrecisionPlugin` directly instead ([#9066](https://github.com/Lightning-AI/lightning/pull/9066))
- Removed `teardown` from `ParallelPlugin` ([#8943](https://github.com/Lightning-AI/lightning/pull/8943))
- Removed deprecated `profiled_functions` argument from `PyTorchProfiler` ([#9178](https://github.com/Lightning-AI/lightning/pull/9178))
- Removed deprecated `pytorch_lighting.utilities.argparse_utils` module ([#9166](https://github.com/Lightning-AI/lightning/pull/9166))
- Removed deprecated property `Trainer.running_sanity_check` in favor of `Trainer.sanity_checking` ([#9209](https://github.com/Lightning-AI/lightning/pull/9209))
- Removed deprecated `BaseProfiler.output_filename` arg from it and its descendants in favor of `dirpath` and `filename` ([#9214](https://github.com/Lightning-AI/lightning/pull/9214))
- Removed deprecated property `ModelCheckpoint.period` in favor of `ModelCheckpoint.every_n_epochs` ([#9213](https://github.com/Lightning-AI/lightning/pull/9213))
- Removed deprecated `auto_move_data` decorator ([#9231](https://github.com/Lightning-AI/lightning/pull/9231))
- Removed deprecated property `LightningModule.datamodule` in favor of `Trainer.datamodule` ([#9233](https://github.com/Lightning-AI/lightning/pull/9233))
- Removed deprecated properties `DeepSpeedPlugin.cpu_offload*` in favor of `offload_optimizer`, `offload_parameters` and `pin_memory` ([#9244](https://github.com/Lightning-AI/lightning/pull/9244))
- Removed deprecated property `AcceleratorConnector.is_using_torchelastic` in favor of `TorchElasticEnvironment.is_using_torchelastic()` ([#9729](https://github.com/Lightning-AI/lightning/pull/9729))
- Removed `pytorch_lightning.utilities.debugging.InternalDebugger` ([#9680](https://github.com/Lightning-AI/lightning/pull/9680))
- Removed `call_configure_sharded_model_hook` property from `Accelerator` and `TrainingTypePlugin` ([#9612](https://github.com/Lightning-AI/lightning/pull/9612))
- Removed `TrainerProperties` mixin and moved property definitions directly into `Trainer` ([#9495](https://github.com/Lightning-AI/lightning/pull/9495))
- Removed a redundant warning with `ModelCheckpoint(monitor=None)` callback ([#9875](https://github.com/Lightning-AI/lightning/pull/9875))
- Remove `epoch` from `trainer.logged_metrics` ([#9904](https://github.com/Lightning-AI/lightning/pull/9904))
- Remove deprecated `distributed_backend` from `Trainer` ([#10017](https://github.com/Lightning-AI/lightning/pull/10017))
- Removed `process_idx` from the `{DDPSpawnPlugin,TPUSpawnPlugin}.new_process` methods ([#10022](https://github.com/Lightning-AI/lightning/pull/10022))
- Removed automatic patching of `{train,val,test,predict}_dataloader()` on the `LightningModule` ([#9764](https://github.com/Lightning-AI/lightning/pull/9764))
- Removed `pytorch_lightning.trainer.connectors.OptimizerConnector` ([#10120](https://github.com/Lightning-AI/lightning/pull/10120))

### Fixed

- Fixed ImageNet evaluation in example ([#10179](https://github.com/Lightning-AI/lightning/pull/10179))
- Fixed an issue with logger outputs not being finalized correctly after prediction runs ([#8685](https://github.com/Lightning-AI/lightning/pull/8685))
- Fixed `move_metrics_to_cpu` moving the loss to CPU while training on device ([#9308](https://github.com/Lightning-AI/lightning/pull/9308))
- Fixed incorrect main progress bar indicator when resuming training mid-epoch ([#9310](https://github.com/Lightning-AI/lightning/pull/9310))
- Fixed an issue with freeing memory of datafetchers during teardown ([#9387](https://github.com/Lightning-AI/lightning/pull/9387))
- Fixed a bug where the training step output needed to be `deepcopy`-ed ([#9349](https://github.com/Lightning-AI/lightning/pull/9349))
- Fixed an issue with freeing memory allocated by the data iterators in `Loop.on_run_end` ([#9386](https://github.com/Lightning-AI/lightning/pull/9386), [#9915](https://github.com/Lightning-AI/lightning/pull/9915))
- Fixed `BasePredictionWriter` not returning the batch indices in a non-distributed setting ([#9432](https://github.com/Lightning-AI/lightning/pull/9432))
- Fixed an error when running in XLA environments with no TPU attached ([#9572](https://github.com/Lightning-AI/lightning/pull/9572))
- Fixed check on torchmetrics logged whose `compute()` output is a multielement tensor ([#9582](https://github.com/Lightning-AI/lightning/pull/9582))
- Fixed gradient accumulation for `DDPShardedPlugin` ([#9122](https://github.com/Lightning-AI/lightning/pull/9122))
- Fixed missing DeepSpeed distributed call ([#9540](https://github.com/Lightning-AI/lightning/pull/9540))
- Fixed an issue with wrapped LightningModule during evaluation; The LightningModule no longer gets wrapped with data-parallel modules when not fitting in `DDPPlugin`, `DDPSpawnPlugin`, `DDPShardedPlugin`, `DDPSpawnShardedPlugin` ([#9096](https://github.com/Lightning-AI/lightning/pull/9096))
- Fixed `trainer.accumulate_grad_batches` to be an int on init. The default value for it is now `None` inside Trainer ([#9652](https://github.com/Lightning-AI/lightning/pull/9652))
- Fixed `broadcast` in `DDPPlugin` and `DDPSpawnPlugin` to respect the `src` input ([#9691](https://github.com/Lightning-AI/lightning/pull/9691))
- Fixed `self.log(on_epoch=True, reduce_fx=sum))` for the `on_batch_start` and `on_train_batch_start` hooks ([#9791](https://github.com/Lightning-AI/lightning/pull/9791))
- Fixed `self.log(on_epoch=True)` for the `on_batch_start` and `on_train_batch_start` hooks ([#9780](https://github.com/Lightning-AI/lightning/pull/9780))
- Fixed restoring training state during `Trainer.fit` only ([#9413](https://github.com/Lightning-AI/lightning/pull/9413))
- Fixed DeepSpeed and Lightning both calling the scheduler ([#9788](https://github.com/Lightning-AI/lightning/pull/9788))
- Fixed missing arguments when saving hyperparameters from the parent class but not from the child class ([#9800](https://github.com/Lightning-AI/lightning/pull/9800))
- Fixed DeepSpeed GPU device IDs ([#9847](https://github.com/Lightning-AI/lightning/pull/9847))
- Reset `val_dataloader` in `tuner/batch_size_scaling` ([#9857](https://github.com/Lightning-AI/lightning/pull/9857))
- Fixed use of `LightningCLI` in computer_vision_fine_tuning.py example ([#9934](https://github.com/Lightning-AI/lightning/pull/9934))
- Fixed issue with non-init dataclass fields in `apply_to_collection` ([#9963](https://github.com/Lightning-AI/lightning/pull/9963))
- Reset `val_dataloader` in `tuner/batch_size_scaling` for binsearch ([#9975](https://github.com/Lightning-AI/lightning/pull/9975))
- Fixed logic to check for spawn in dataloader `TrainerDataLoadingMixin._worker_check` ([#9902](https://github.com/Lightning-AI/lightning/pull/9902))
- Fixed `train_dataloader` getting loaded twice when resuming from a checkpoint during `Trainer.fit()` ([#9671](https://github.com/Lightning-AI/lightning/pull/9671))
- Fixed `LearningRateMonitor` logging with multiple param groups optimizer with no scheduler ([#10044](https://github.com/Lightning-AI/lightning/pull/10044))
- Fixed undesired side effects being caused by `Trainer` patching dataloader methods on the `LightningModule` ([#9764](https://github.com/Lightning-AI/lightning/pull/9764))
- Fixed gradients not being unscaled when clipping or logging the gradient norm ([#9287](https://github.com/Lightning-AI/lightning/pull/9287))
- Fixed `on_before_optimizer_step` getting called before the optimizer closure (including backward) has run ([#10167](https://github.com/Lightning-AI/lightning/pull/10167))
- Fixed monitor value in `ModelCheckpoint` getting moved to the wrong device in a special case where it becomes NaN ([#10118](https://github.com/Lightning-AI/lightning/pull/10118))
- Fixed creation of `dirpath` in `BaseProfiler` if it doesn't exist ([#10073](https://github.com/Lightning-AI/lightning/pull/10073))
- Fixed incorrect handling of sigterm ([#10189](https://github.com/Lightning-AI/lightning/pull/10189))
- Fixed bug where `log(on_step=True, on_epoch=True, sync_dist=True)` wouldn't reduce the value on step ([#10227](https://github.com/Lightning-AI/lightning/pull/10227))
- Fixed an issue with `pl.utilities.seed.reset_seed` converting the `PL_SEED_WORKERS` environment variable to `bool` ([#10099](https://github.com/Lightning-AI/lightning/pull/10099))
- Fixed iterating over a logger collection when `fast_dev_run > 0` ([#10232](https://github.com/Lightning-AI/lightning/pull/10232))
- Fixed `batch_size` in `ResultCollection` not being reset to 1 on epoch end ([#10242](https://github.com/Lightning-AI/lightning/pull/10242))
- Fixed `distrib_type` not being set when training plugin instances are being passed to the Trainer ([#10251](https://github.com/Lightning-AI/lightning/pull/10251))


## [1.4.9] - 2021-09-30

- Fixed `lr_find` to generate same results on multiple calls ([#9704](https://github.com/Lightning-AI/lightning/pull/9704))
- Fixed `reset` metrics on validation epoch end ([#9717](https://github.com/Lightning-AI/lightning/pull/9717))
- Fixed input validation for `gradient_clip_val`, `gradient_clip_algorithm`, `track_grad_norm` and `terminate_on_nan` Trainer arguments ([#9595](https://github.com/Lightning-AI/lightning/pull/9595))
- Reset metrics before each task starts ([#9410](https://github.com/Lightning-AI/lightning/pull/9410))


## [1.4.8] - 2021-09-22

- Fixed error reporting in DDP process reconciliation when processes are launched by an external agent ([#9389](https://github.com/Lightning-AI/lightning/pull/9389))
- Added PL_RECONCILE_PROCESS environment variable to enable process reconciliation regardless of cluster environment settings ([#9389](https://github.com/Lightning-AI/lightning/pull/9389))
- Fixed `add_argparse_args` raising `TypeError` when args are typed as `typing.Generic` in Python 3.6 ([#9554](https://github.com/Lightning-AI/lightning/pull/9554))
- Fixed back-compatibility for saving hyperparameters from a single container and inferring its argument name by reverting [#9125](https://github.com/Lightning-AI/lightning/pull/9125) ([#9642](https://github.com/Lightning-AI/lightning/pull/9642))


## [1.4.7] - 2021-09-14

- Fixed logging of nan parameters ([#9364](https://github.com/Lightning-AI/lightning/pull/9364))
- Fixed `replace_sampler` missing the batch size under specific conditions ([#9367](https://github.com/Lightning-AI/lightning/pull/9367))
- Pass init args to ShardedDataParallel ([#9483](https://github.com/Lightning-AI/lightning/pull/9483))
- Fixed collision of user argument when using ShardedDDP ([#9512](https://github.com/Lightning-AI/lightning/pull/9512))
- Fixed DeepSpeed crash for RNNs ([#9489](https://github.com/Lightning-AI/lightning/pull/9489))


## [1.4.6] - 2021-09-07

- Fixed an issues with export to ONNX format when a model has multiple inputs ([#8800](https://github.com/Lightning-AI/lightning/pull/8800))
- Removed deprecation warnings being called for `on_{task}_dataloader` ([#9279](https://github.com/Lightning-AI/lightning/pull/9279))
- Fixed save/load/resume from checkpoint for DeepSpeed Plugin (
    [#8397](https://github.com/Lightning-AI/lightning/pull/8397),
    [#8644](https://github.com/Lightning-AI/lightning/pull/8644),
    [#8627](https://github.com/Lightning-AI/lightning/pull/8627))
- Fixed `EarlyStopping` running on train epoch end when `check_val_every_n_epoch>1` is set ([#9156](https://github.com/Lightning-AI/lightning/pull/9156))
- Fixed an issue with logger outputs not being finalized correctly after prediction runs ([#8333](https://github.com/Lightning-AI/lightning/pull/8333))
- Fixed the Apex and DeepSpeed plugin closure running after the `on_before_optimizer_step` hook ([#9288](https://github.com/Lightning-AI/lightning/pull/9288))
- Fixed the Native AMP plugin closure not running with manual optimization ([#9288](https://github.com/Lightning-AI/lightning/pull/9288))
- Fixed bug where data-loading functions where not getting the correct running stage passed ([#8858](https://github.com/Lightning-AI/lightning/pull/8858))
- Fixed intra-epoch evaluation outputs staying in memory when the respective `*_epoch_end` hook wasn't overridden ([#9261](https://github.com/Lightning-AI/lightning/pull/9261))
- Fixed error handling in DDP process reconciliation when `_sync_dir` was not initialized ([#9267](https://github.com/Lightning-AI/lightning/pull/9267))
- Fixed PyTorch Profiler not enabled for manual optimization ([#9316](https://github.com/Lightning-AI/lightning/pull/9316))
- Fixed inspection of other args when a container is specified in `save_hyperparameters` ([#9125](https://github.com/Lightning-AI/lightning/pull/9125))
- Fixed signature of `Timer.on_train_epoch_end` and `StochasticWeightAveraging.on_train_epoch_end` to prevent unwanted deprecation warnings ([#9347](https://github.com/Lightning-AI/lightning/pull/9347))


## [1.4.5] - 2021-08-31

- Fixed reduction using `self.log(sync_dict=True, reduce_fx={mean,max})` ([#9142](https://github.com/Lightning-AI/lightning/pull/9142))
- Fixed not setting a default value for `max_epochs` if `max_time` was specified on the `Trainer` constructor ([#9072](https://github.com/Lightning-AI/lightning/pull/9072))
- Fixed the CometLogger, no longer modifies the metrics in place. Instead creates a copy of metrics before performing any operations ([#9150](https://github.com/Lightning-AI/lightning/pull/9150))
- Fixed `DDP` "CUDA error: initialization error" due to a `copy` instead of `deepcopy` on `ResultCollection` ([#9239](https://github.com/Lightning-AI/lightning/pull/9239))


## [1.4.4] - 2021-08-24

- Fixed a bug in the binary search mode of auto batch size scaling where exception was raised if the first trainer run resulted in OOM ([#8954](https://github.com/Lightning-AI/lightning/pull/8954))
- Fixed a bug causing logging with `log_gpu_memory='min_max'` not working ([#9013](https://github.com/Lightning-AI/lightning/pull/9013))


## [1.4.3] - 2021-08-17

- Fixed plateau scheduler stepping on incomplete epoch ([#8861](https://github.com/Lightning-AI/lightning/pull/8861))
- Fixed infinite loop with `CycleIterator` and multiple loaders ([#8889](https://github.com/Lightning-AI/lightning/pull/8889))
- Fixed `StochasticWeightAveraging` with a list of learning rates not applying them to each param group ([#8747](https://github.com/Lightning-AI/lightning/pull/8747))
- Restore original loaders if replaced by entrypoint ([#8885](https://github.com/Lightning-AI/lightning/pull/8885))
- Fixed lost reference to `_Metadata` object in `ResultMetricCollection` ([#8932](https://github.com/Lightning-AI/lightning/pull/8932))
- Ensure the existence of `DDPPlugin._sync_dir` in `reconciliate_processes` ([#8939](https://github.com/Lightning-AI/lightning/pull/8939))


## [1.4.2] - 2021-08-10

- Fixed recursive call for `apply_to_collection(include_none=False)` ([#8719](https://github.com/Lightning-AI/lightning/pull/8719))
- Fixed truncated backprop through time enablement when set as a property on the LightningModule and not the Trainer ([#8804](https://github.com/Lightning-AI/lightning/pull/8804/))
- Fixed comments and exception message for metrics_to_scalars ([#8782](https://github.com/Lightning-AI/lightning/pull/8782/))
- Fixed typo error in LightningLoggerBase.after_save_checkpoint docstring ([#8737](https://github.com/Lightning-AI/lightning/pull/8737/))


## [1.4.1] - 2021-08-03

- Fixed `trainer.fit_loop.split_idx` always returning `None` ([#8601](https://github.com/Lightning-AI/lightning/pull/8601))
- Fixed references for `ResultCollection.extra` ([#8622](https://github.com/Lightning-AI/lightning/pull/8622))
- Fixed reference issues during epoch end result collection ([#8621](https://github.com/Lightning-AI/lightning/pull/8621))
- Fixed horovod auto-detection when horovod is not installed and the launcher is `mpirun` ([#8610](https://github.com/Lightning-AI/lightning/pull/8610))
- Fixed an issue with `training_step` outputs not getting collected correctly for `training_epoch_end` ([#8613](https://github.com/Lightning-AI/lightning/pull/8613))
- Fixed distributed types support for CPUs ([#8667](https://github.com/Lightning-AI/lightning/pull/8667))
- Fixed a deadlock issue with DDP and torchelastic ([#8655](https://github.com/Lightning-AI/lightning/pull/8655))
- Fixed `accelerator=ddp` choice for CPU ([#8645](https://github.com/Lightning-AI/lightning/pull/8645))


## [1.4.0] - 2021-07-27

### Added

- Added `extract_batch_size` utility and corresponding tests to extract batch dimension from multiple batch types ([#8357](https://github.com/Lightning-AI/lightning/pull/8357/))
- Added support for named parameter groups in `LearningRateMonitor` ([#7987](https://github.com/Lightning-AI/lightning/pull/7987))
- Added `dataclass` support for `pytorch_lightning.utilities.apply_to_collection` ([#7935](https://github.com/Lightning-AI/lightning/pull/7935))
- Added support to `LightningModule.to_torchscript` for saving to custom filesystems with `fsspec` ([#7617](https://github.com/Lightning-AI/lightning/pull/7617))
- Added `KubeflowEnvironment` for use with the `PyTorchJob` operator in Kubeflow
- Added LightningCLI support for config files on object stores ([#7521](https://github.com/Lightning-AI/lightning/pull/7521))
- Added `ModelPruning(prune_on_train_epoch_end=True|False)` to choose when to apply pruning ([#7704](https://github.com/Lightning-AI/lightning/pull/7704))
- Added support for checkpointing based on a provided time interval during training ([#7515](https://github.com/Lightning-AI/lightning/pull/7515))
- Progress tracking
  * Added dataclasses for progress tracking ([#6603](https://github.com/Lightning-AI/lightning/pull/6603),
    [#7574](https://github.com/Lightning-AI/lightning/pull/7574),
    [#8140](https://github.com/Lightning-AI/lightning/pull/8140),
    [#8362](https://github.com/Lightning-AI/lightning/pull/8362))
  * Add `{,load_}state_dict` to the progress tracking dataclasses ([#8140](https://github.com/Lightning-AI/lightning/pull/8140))
  * Connect the progress tracking dataclasses to the loops ([#8244](https://github.com/Lightning-AI/lightning/pull/8244),
    [#8362](https://github.com/Lightning-AI/lightning/pull/8362))
  * Do not reset the progress tracking dataclasses total counters ([#8475](https://github.com/Lightning-AI/lightning/pull/8475))
- Added support for passing a `LightningDataModule` positionally as the second argument to `trainer.{validate,test,predict}` ([#7431](https://github.com/Lightning-AI/lightning/pull/7431))
- Added argument `trainer.predict(ckpt_path)` ([#7430](https://github.com/Lightning-AI/lightning/pull/7430))
- Added `clip_grad_by_value` support for TPUs ([#7025](https://github.com/Lightning-AI/lightning/pull/7025))
- Added support for passing any class to `is_overridden` ([#7918](https://github.com/Lightning-AI/lightning/pull/7918))
- Added `sub_dir` parameter to `TensorBoardLogger` ([#6195](https://github.com/Lightning-AI/lightning/pull/6195))
- Added correct `dataloader_idx` to batch transfer hooks ([#6241](https://github.com/Lightning-AI/lightning/pull/6241))
- Added `include_none=bool` argument to `apply_to_collection` ([#7769](https://github.com/Lightning-AI/lightning/pull/7769))
- Added `apply_to_collections` to apply a function to two zipped collections ([#7769](https://github.com/Lightning-AI/lightning/pull/7769))
- Added `ddp_fully_sharded` support ([#7487](https://github.com/Lightning-AI/lightning/pull/7487))
- Added `should_rank_save_checkpoint` property to Training Plugins ([#7684](https://github.com/Lightning-AI/lightning/pull/7684))
- Added `log_grad_norm` hook to `LightningModule` to customize the logging of gradient norms ([#7873](https://github.com/Lightning-AI/lightning/pull/7873))
- Added `save_config_filename` init argument to `LightningCLI` to ease resolving name conflicts ([#7741](https://github.com/Lightning-AI/lightning/pull/7741))
- Added `save_config_overwrite` init argument to `LightningCLI` to ease overwriting existing config files ([#8059](https://github.com/Lightning-AI/lightning/pull/8059))
- Added reset dataloader hooks to Training Plugins and Accelerators ([#7861](https://github.com/Lightning-AI/lightning/pull/7861))
- Added trainer stage hooks for Training Plugins and Accelerators ([#7864](https://github.com/Lightning-AI/lightning/pull/7864))
- Added the `on_before_optimizer_step` hook ([#8048](https://github.com/Lightning-AI/lightning/pull/8048))
- Added IPU Accelerator ([#7867](https://github.com/Lightning-AI/lightning/pull/7867))
- Fault-tolerant training
    * Added `{,load_}state_dict` to `ResultCollection` ([#7948](https://github.com/Lightning-AI/lightning/pull/7948))
    * Added `{,load_}state_dict` to `Loops` ([#8197](https://github.com/Lightning-AI/lightning/pull/8197))
    * Added `FastForwardSampler` and `CaptureIterableDataset` ([#8307](https://github.com/Lightning-AI/lightning/pull/8307))
    * Set `Loop.restarting=False` at the end of the first iteration ([#8362](https://github.com/Lightning-AI/lightning/pull/8362))
    * Save the loops state with the checkpoint (opt-in) ([#8362](https://github.com/Lightning-AI/lightning/pull/8362))
    * Save a checkpoint to restore the state on exception (opt-in) ([#8362](https://github.com/Lightning-AI/lightning/pull/8362))
    * Added `state_dict` and `load_state_dict` utilities for `CombinedLoader` + utilities for dataloader ([#8364](https://github.com/Lightning-AI/lightning/pull/8364))
- Added `rank_zero_only` to `LightningModule.log` function ([#7966](https://github.com/Lightning-AI/lightning/pull/7966))
- Added `metric_attribute` to `LightningModule.log` function ([#7966](https://github.com/Lightning-AI/lightning/pull/7966))
- Added a warning if `Trainer(log_every_n_steps)` is a value too high for the training dataloader ([#7734](https://github.com/Lightning-AI/lightning/pull/7734))
- Added LightningCLI support for argument links applied on instantiation ([#7895](https://github.com/Lightning-AI/lightning/pull/7895))
- Added LightningCLI support for configurable callbacks that should always be present ([#7964](https://github.com/Lightning-AI/lightning/pull/7964))
- Added DeepSpeed Infinity Support, and updated to DeepSpeed 0.4.0 ([#7234](https://github.com/Lightning-AI/lightning/pull/7234))
- Added support for `torch.nn.UninitializedParameter` in `ModelSummary` ([#7642](https://github.com/Lightning-AI/lightning/pull/7642))
- Added support `LightningModule.save_hyperparameters` when `LightningModule` is a dataclass ([#7992](https://github.com/Lightning-AI/lightning/pull/7992))
- Added support for overriding `optimizer_zero_grad` and `optimizer_step` when using accumulate_grad_batches ([#7980](https://github.com/Lightning-AI/lightning/pull/7980))
- Added `logger` boolean flag to `save_hyperparameters` ([#7960](https://github.com/Lightning-AI/lightning/pull/7960))
- Added support for calling scripts using the module syntax (`python -m package.script`) ([#8073](https://github.com/Lightning-AI/lightning/pull/8073))
- Added support for optimizers and learning rate schedulers to `LightningCLI` ([#8093](https://github.com/Lightning-AI/lightning/pull/8093))
- Added XLA Profiler ([#8014](https://github.com/Lightning-AI/lightning/pull/8014))
- Added `PrecisionPlugin.{pre,post}_backward` ([#8328](https://github.com/Lightning-AI/lightning/pull/8328))
- Added `on_load_checkpoint` and `on_save_checkpoint` hooks to the `PrecisionPlugin` base class ([#7831](https://github.com/Lightning-AI/lightning/pull/7831))
- Added `max_depth` parameter in `ModelSummary` ([#8062](https://github.com/Lightning-AI/lightning/pull/8062))
- Added `XLAStatsMonitor` callback ([#8235](https://github.com/Lightning-AI/lightning/pull/8235))
- Added `restore` function and `restarting` attribute to base `Loop` ([#8247](https://github.com/Lightning-AI/lightning/pull/8247))
- Added support for `save_hyperparameters` in `LightningDataModule` ([#3792](https://github.com/Lightning-AI/lightning/pull/3792))
- Added the `ModelCheckpoint(save_on_train_epoch_end)` to choose when to run the saving logic ([#8389](https://github.com/Lightning-AI/lightning/pull/8389))
- Added `LSFEnvironment` for distributed training with the LSF resource manager `jsrun` ([#5102](https://github.com/Lightning-AI/lightning/pull/5102))
- Added support for `accelerator='cpu'|'gpu'|'tpu'|'ipu'|'auto'` ([#7808](https://github.com/Lightning-AI/lightning/pull/7808))
- Added `tpu_spawn_debug` to plugin registry ([#7933](https://github.com/Lightning-AI/lightning/pull/7933))
- Enabled traditional/manual launching of DDP processes through `LOCAL_RANK` and `NODE_RANK` environment variable assignments ([#7480](https://github.com/Lightning-AI/lightning/pull/7480))
- Added `quantize_on_fit_end` argument to `QuantizationAwareTraining` ([#8464](https://github.com/Lightning-AI/lightning/pull/8464))
- Added experimental support for loop specialization ([#8226](https://github.com/Lightning-AI/lightning/pull/8226))
- Added support for `devices` flag to Trainer ([#8440](https://github.com/Lightning-AI/lightning/pull/8440))
- Added private `prevent_trainer_and_dataloaders_deepcopy` context manager on the `LightningModule` ([#8472](https://github.com/Lightning-AI/lightning/pull/8472))
- Added support for providing callables to the Lightning CLI instead of types ([#8400](https://github.com/Lightning-AI/lightning/pull/8400))

### Changed

- Decoupled device parsing logic from Accelerator connector to Trainer ([#8180](https://github.com/Lightning-AI/lightning/pull/8180))
- Changed the `Trainer`'s `checkpoint_callback` argument to allow only boolean values ([#7539](https://github.com/Lightning-AI/lightning/pull/7539))
- Log epoch metrics before the `on_evaluation_end` hook ([#7272](https://github.com/Lightning-AI/lightning/pull/7272))
- Explicitly disallow calling `self.log(on_epoch=False)` during epoch-only or single-call hooks ([#7874](https://github.com/Lightning-AI/lightning/pull/7874))
- Changed these `Trainer` methods to be protected: `call_setup_hook`, `call_configure_sharded_model`, `pre_dispatch`, `dispatch`, `post_dispatch`, `call_teardown_hook`, `run_train`, `run_sanity_check`, `run_evaluate`, `run_evaluation`, `run_predict`, `track_output_for_epoch_end`
- Changed `metrics_to_scalars` to work with any collection or value ([#7888](https://github.com/Lightning-AI/lightning/pull/7888))
- Changed `clip_grad_norm` to use `torch.nn.utils.clip_grad_norm_` ([#7025](https://github.com/Lightning-AI/lightning/pull/7025))
- Validation is now always run inside the training epoch scope ([#7357](https://github.com/Lightning-AI/lightning/pull/7357))
- `ModelCheckpoint` now runs at the end of the training epoch by default ([#8389](https://github.com/Lightning-AI/lightning/pull/8389))
- `EarlyStopping` now runs at the end of the training epoch by default ([#8286](https://github.com/Lightning-AI/lightning/pull/8286))
- Refactored Loops
    * Moved attributes `global_step`, `current_epoch`, `max/min_steps`, `max/min_epochs`, `batch_idx`, and `total_batch_idx` to TrainLoop ([#7437](https://github.com/Lightning-AI/lightning/pull/7437))
    * Refactored result handling in training loop ([#7506](https://github.com/Lightning-AI/lightning/pull/7506))
    * Moved attributes `hiddens` and `split_idx` to TrainLoop ([#7507](https://github.com/Lightning-AI/lightning/pull/7507))
    * Refactored the logic around manual and automatic optimization inside the optimizer loop ([#7526](https://github.com/Lightning-AI/lightning/pull/7526))
    * Simplified "should run validation" logic ([#7682](https://github.com/Lightning-AI/lightning/pull/7682))
    * Simplified logic for updating the learning rate for schedulers ([#7682](https://github.com/Lightning-AI/lightning/pull/7682))
    * Removed the `on_epoch` guard from the "should stop" validation check ([#7701](https://github.com/Lightning-AI/lightning/pull/7701))
    * Refactored internal loop interface; added new classes `FitLoop`, `TrainingEpochLoop`, `TrainingBatchLoop` ([#7871](https://github.com/Lightning-AI/lightning/pull/7871), [#8077](https://github.com/Lightning-AI/lightning/pull/8077))
    * Removed `pytorch_lightning/trainer/training_loop.py` ([#7985](https://github.com/Lightning-AI/lightning/pull/7985))
    * Refactored evaluation loop interface; added new classes `DataLoaderLoop`, `EvaluationLoop`, `EvaluationEpochLoop` ([#7990](https://github.com/Lightning-AI/lightning/pull/7990), [#8077](https://github.com/Lightning-AI/lightning/pull/8077))
    * Removed `pytorch_lightning/trainer/evaluation_loop.py` ([#8056](https://github.com/Lightning-AI/lightning/pull/8056))
    * Restricted public access to several internal functions ([#8024](https://github.com/Lightning-AI/lightning/pull/8024))
    * Refactored trainer `_run_*` functions and separate evaluation loops ([#8065](https://github.com/Lightning-AI/lightning/pull/8065))
    * Refactored prediction loop interface; added new classes `PredictionLoop`, `PredictionEpochLoop` ([#7700](https://github.com/Lightning-AI/lightning/pull/7700), [#8077](https://github.com/Lightning-AI/lightning/pull/8077))
    * Removed `pytorch_lightning/trainer/predict_loop.py` ([#8094](https://github.com/Lightning-AI/lightning/pull/8094))
    * Moved result teardown to the loops ([#8245](https://github.com/Lightning-AI/lightning/pull/8245))
    * Improve `Loop` API to better handle children `state_dict` and `progress` ([#8334](https://github.com/Lightning-AI/lightning/pull/8334))
- Refactored logging
    * Renamed and moved `core/step_result.py` to `trainer/connectors/logger_connector/result.py` ([#7736](https://github.com/Lightning-AI/lightning/pull/7736))
    * Dramatically simplify the `LoggerConnector` ([#7882](https://github.com/Lightning-AI/lightning/pull/7882))
    * `trainer.{logged,progress_bar,callback}_metrics` are now updated on-demand ([#7882](https://github.com/Lightning-AI/lightning/pull/7882))
    * Completely overhaul the `Result` object in favor of `ResultMetric` ([#7882](https://github.com/Lightning-AI/lightning/pull/7882))
    * Improve epoch-level reduction time and overall memory usage ([#7882](https://github.com/Lightning-AI/lightning/pull/7882))
    * Allow passing `self.log(batch_size=...)` ([#7891](https://github.com/Lightning-AI/lightning/pull/7891))
    * Each of the training loops now keeps its own results collection ([#7891](https://github.com/Lightning-AI/lightning/pull/7891))
    * Remove `EpochResultStore` and `HookResultStore` in favor of `ResultCollection` ([#7909](https://github.com/Lightning-AI/lightning/pull/7909))
    * Remove `MetricsHolder` ([#7909](https://github.com/Lightning-AI/lightning/pull/7909))
- Moved `ignore_scalar_return_in_dp` warning suppression to the DataParallelPlugin class ([#7421](https://github.com/Lightning-AI/lightning/pull/7421/))
- Changed the behaviour when logging evaluation step metrics to no longer append `/epoch_*` to the metric name ([#7351](https://github.com/Lightning-AI/lightning/pull/7351))
- Raised `ValueError` when a `None` value is `self.log`-ed ([#7771](https://github.com/Lightning-AI/lightning/pull/7771))
- Changed `resolve_training_type_plugins` to allow setting `num_nodes` and `sync_batchnorm` from `Trainer` setting ([#7026](https://github.com/Lightning-AI/lightning/pull/7026))
- Default `seed_everything(workers=True)` in the `LightningCLI` ([#7504](https://github.com/Lightning-AI/lightning/pull/7504))
- Changed `model.state_dict()` in `CheckpointConnector` to allow `training_type_plugin` to customize the model's `state_dict()` ([#7474](https://github.com/Lightning-AI/lightning/pull/7474))
- `MLflowLogger` now uses the env variable `MLFLOW_TRACKING_URI` as default tracking URI ([#7457](https://github.com/Lightning-AI/lightning/pull/7457))
- Changed `Trainer` arg and functionality from `reload_dataloaders_every_epoch` to `reload_dataloaders_every_n_epochs` ([#5043](https://github.com/Lightning-AI/lightning/pull/5043))
- Changed `WandbLogger(log_model={True/'all'})` to log models as artifacts ([#6231](https://github.com/Lightning-AI/lightning/pull/6231))
- MLFlowLogger now accepts `run_name` as an constructor argument ([#7622](https://github.com/Lightning-AI/lightning/pull/7622))
- Changed `teardown()` in `Accelerator` to allow `training_type_plugin` to customize `teardown` logic ([#7579](https://github.com/Lightning-AI/lightning/pull/7579))
- `Trainer.fit` now raises an error when using manual optimization with unsupported features such as `gradient_clip_val` or `accumulate_grad_batches` ([#7788](https://github.com/Lightning-AI/lightning/pull/7788))
- Accelerator hooks are called regardless if `LightningModule` overrides the same hooks ([#7826](https://github.com/Lightning-AI/lightning/pull/7826))
- Moved profilers to their own file ([#7822](https://github.com/Lightning-AI/lightning/pull/7822))
- The `on_after_backward` hook is now called on accumulating iterations. Use the `on_before_optimizer_step` hook to mimic the old behaviour ([#8328](https://github.com/Lightning-AI/lightning/pull/8328))
- The mixed precision loss is no longer unscaled before the `on_after_backward` hook. Use the `on_before_optimizer_step` hook to mimic the old behaviour  ([#8328](https://github.com/Lightning-AI/lightning/pull/8328))
- The `TrainingTypePlugin.{pre,post}_backward` hooks no longer take the `optimizer, opt_idx, should_accumulate` arguments ([#8328](https://github.com/Lightning-AI/lightning/pull/8328))
- The `PrecisionPlugin.backward` hooks no longer returns a value ([#8328](https://github.com/Lightning-AI/lightning/pull/8328))
- The `PrecisionPlugin.backward` hooks no longer takes a `should_accumulate` argument ([#8328](https://github.com/Lightning-AI/lightning/pull/8328))
- Added the `on_before_backward` hook ([#7865](https://github.com/Lightning-AI/lightning/pull/7865))
- `LightningCLI` now aborts with a clearer message if config already exists and disables save config during `fast_dev_run`([#7963](https://github.com/Lightning-AI/lightning/pull/7963))
- Saved the `LightningCLI` config on `setup` and only on the main process ([#8017](https://github.com/Lightning-AI/lightning/pull/8017))
- Dropped the `LightningCLI` `ArgumentParser` when pickling ([#8017](https://github.com/Lightning-AI/lightning/pull/8017))
- Skip `broadcast` if distributed not initialized for the spawn plugins ([#8017](https://github.com/Lightning-AI/lightning/pull/8017))
- `Trainer(resume_from_checkpoint=...)` now restores the model directly after `LightningModule.setup()`, which is before `LightningModule.configure_sharded_model()` ([#7652](https://github.com/Lightning-AI/lightning/pull/7652))
- Moved `torch.cuda.set_device()` to enable collective calls earlier in setup ([#8312](https://github.com/Lightning-AI/lightning/pull/8312))
- Used XLA utility API to move data to CPU (Single TPU core) ([#8078](https://github.com/Lightning-AI/lightning/pull/8078))
- Improved error messages in `replace_sampler` when the `DataLoader` attributes are not included in the signature or the signature is missing optional arguments ([#8519](https://github.com/Lightning-AI/lightning/pull/8519))
- Moved `DeviceDtypeModuleMixin` and `HyperparametersMixin` mixin to `core` ([#8396](https://github.com/Lightning-AI/lightning/pull/8396))
- Return the `default_root_dir` as the `log_dir` when the logger is a `LoggerCollection` ([#8187](https://github.com/Lightning-AI/lightning/pull/8187))

### Deprecated

- Deprecated `LightningModule.loaded_optimizer_states_dict` ([#8229](https://github.com/Lightning-AI/lightning/pull/8229))
- Standardized the dataloaders arguments of `trainer.{fit,valdiate,test,tune}` ([#7431](https://github.com/Lightning-AI/lightning/pull/7431))
- Deprecated `DataModule` properties: `has_prepared_data`, `has_setup_fit`, `has_setup_validate`, `has_setup_test`, `has_setup_predict`, `has_teardown_fit`, `has_teardown_validate`, `has_teardown_test`, `has_teardown_predict` ([#7657](https://github.com/Lightning-AI/lightning/pull/7657/))
- Deprecated `TrainerModelHooksMixin` in favor of `pytorch_lightning.utilities.signature_utils` ([#7422](https://github.com/Lightning-AI/lightning/pull/7422))
- Deprecated `num_nodes` and `sync_batchnorm` arguments in `DDPPlugin` and `DDPSpawnPlugin` ([#7026](https://github.com/Lightning-AI/lightning/pull/7026))
- Deprecated `self.log(sync_dist_op)` in favor of `self.log(reduce_fx)`. ([#7891](https://github.com/Lightning-AI/lightning/pull/7891))
- Deprecated `is_overridden(model=...)` in favor of `is_overridden(instance=...)` ([#7918](https://github.com/Lightning-AI/lightning/pull/7918))
- Deprecated automatically detaching returned extras with grads ([#7994](https://github.com/Lightning-AI/lightning/pull/7994))
- Deprecated default value of `monitor` argument in EarlyStopping callback to enforce `monitor` as a required argument ([#7907](https://github.com/Lightning-AI/lightning/pull/7907))
- Deprecated importing `rank_zero_{warn,deprecation}` directly from `pytorch_lightning.utilities.distributed` ([#8085](https://github.com/Lightning-AI/lightning/pull/8085))
- Deprecated the use of `CheckpointConnector.hpc_load()` in favor of `CheckpointConnector.restore()` ([#7652](https://github.com/Lightning-AI/lightning/pull/7652))
- Deprecated `ModelCheckpoint(every_n_val_epochs)` in favor of `ModelCheckpoint(every_n_epochs)` ([#8383](https://github.com/Lightning-AI/lightning/pull/8383))
- Deprecated `DDPPlugin.task_idx` in favor of `DDPPlugin.local_rank` ([#8203](https://github.com/Lightning-AI/lightning/pull/8203))
- Deprecated the `Trainer.train_loop` property in favor of `Trainer.fit_loop` ([#8025](https://github.com/Lightning-AI/lightning/pull/8025))
- Deprecated the `Trainer.disable_validation` property in favor of `not Trainer.enable_validation` ([#8291](https://github.com/Lightning-AI/lightning/pull/8291))
- Deprecated `mode` parameter in `ModelSummary` in favor of `max_depth` ([#8062](https://github.com/Lightning-AI/lightning/pull/8062))
- Deprecated `reload_dataloaders_every_epoch` argument of `Trainer` in favor of `reload_dataloaders_every_n_epochs` ([#5043](https://github.com/Lightning-AI/lightning/pull/5043))
- Deprecated `distributed_backend` argument for `Trainer` ([#8575](https://github.com/Lightning-AI/lightning/pull/8575))

### Removed

- Dropped official support/testing for PyTorch <1.6 ([#8288](https://github.com/Lightning-AI/lightning/pull/8288))
- Removed `ProfilerConnector` ([#7654](https://github.com/Lightning-AI/lightning/pull/7654))
- Pruned deprecated classif. metrics from `pytorch_lightning.metrics.functional.classification` ([#7499](https://github.com/Lightning-AI/lightning/pull/7499))
- Removed deprecated data parallel classes `LightningDataParallel` and `LightningDistributedDataParallel` from `pytorch_lightning.overrides.data_parallel` ([#7510](https://github.com/Lightning-AI/lightning/pull/7510))
- Removed deprecated trainer attributes - `get_model` and `accelerator_backend` ([#7502](https://github.com/Lightning-AI/lightning/pull/7502))
- Removed support for automatically monitoring the `val_loss` key with `ModelCheckpoint`. Pass your `monitor` of choice to the `ModelCheckpoint` instance instead ([#8293](https://github.com/Lightning-AI/lightning/pull/8293))
- Removed support for `self.log(tbptt_reduce_fx)` and `self.log(tbptt_pad_token)`. Please, open a discussion explaining your use-case if you relied on these. ([#7644](https://github.com/Lightning-AI/lightning/pull/7644))
- Removed deprecated utils modules `model_utils`, `warning_utils`, `xla_device_utils` and partially `argparse_utils` ([#7503](https://github.com/Lightning-AI/lightning/pull/7503))
- Removed `RPCPlugin` and `RPCSequentialPlugin`. If you were successfully using these plugins, please open a GitHub discussion about your use case ([#8101](https://github.com/Lightning-AI/lightning/pull/8101))
- Removed deprecated trainer attributes - `on_cpu`, `on_tpu`, `use_tpu`, `on_gpu`, `use_dp`, `use_ddp`, `use_ddp2`, `use_horovod`, `use_single_gpu` ([#7501](https://github.com/Lightning-AI/lightning/pull/7501))
- Removed deprecated `optimizer` argument in `LightningModule.manual_backward()`; Toggling optimizers in manual optimization should be done using `LightningModule.{un}toggle_optimizer()` ([#8287](https://github.com/Lightning-AI/lightning/pull/8287))
- Removed DeepSpeed FP16 Exception as FP32 is now supported ([#8462](https://github.com/Lightning-AI/lightning/pull/8462))
- Removed environment variable `PL_EXP_VERSION` from DDP subprocesses ([7403](https://github.com/Lightning-AI/lightning/pull/7403))

### Fixed

- Fixed the `GPUStatsMonitor` callbacks to use the correct GPU IDs if `CUDA_VISIBLE_DEVICES` set ([#8260](https://github.com/Lightning-AI/lightning/pull/8260))
- Fixed `lr_scheduler` checkpointed state by calling `update_lr_schedulers` before saving checkpoints ([#7877](https://github.com/Lightning-AI/lightning/pull/7877))
- Fixed ambiguous warning when both overfit and train dataloader shuffling are enabled ([#7685](https://github.com/Lightning-AI/lightning/pull/7685))
- Fixed dev debugger memory growing due to tracking events even when disabled ([#7875](https://github.com/Lightning-AI/lightning/pull/7875))
- Fixed `None` loss keys getting added in `training_epoch_end` when using manual optimization and not returning a loss ([#7772](https://github.com/Lightning-AI/lightning/pull/7772))
- Fixed a bug where `precision=64` with `accelerator='ddp_spawn'` would throw a pickle error ([#6924](https://github.com/Lightning-AI/lightning/pull/6924))
- Do not override the existing `epoch` value in `logged_metrics` when already logged by the user ([#7982](https://github.com/Lightning-AI/lightning/pull/7982))
- Support for manual optimization with DeepSpeed ([#7970](https://github.com/Lightning-AI/lightning/pull/7970))
- Fixed `dataloader_idx` argument value when predicting with only one `DataLoader` ([#7941](https://github.com/Lightning-AI/lightning/pull/7941))
- Fixed passing the `stage` argument of `Callback.{setup,teardown}` as a keyword ([#7973](https://github.com/Lightning-AI/lightning/pull/7973))
- Fixed metrics generated during `validation sanity checking` are cleaned on end ([#8171](https://github.com/Lightning-AI/lightning/pull/8171))
- Fixed `log_gpu_memory` metrics not being added to `logging` when nothing else is logged ([#8174](https://github.com/Lightning-AI/lightning/pull/8174))
- Fixed a bug where calling `log` with a `Metric` instance would raise an error if it was a nested attribute of the model ([#8181](https://github.com/Lightning-AI/lightning/pull/8181))
- Fixed a bug where using `precision=64` would cause buffers with complex dtype to be cast to real ([#8208](https://github.com/Lightning-AI/lightning/pull/8208))
- Fixed `is_overridden` returning true for wrapped functions with no changes ([#8296](https://github.com/Lightning-AI/lightning/pull/8296))
- Fixed a bug where `truncated_bptt_steps` would throw an AttributeError when the target RNN has multiple hidden states ([#8145](https://github.com/Lightning-AI/lightning/pull/8145))
- Fixed `self.optimizers()` not returning a single optimizer if it had been wrapped ([#8326](https://github.com/Lightning-AI/lightning/pull/8326))
- Fixed the `on_after_backward` hook not getting called when using manual optimization and no plugins ([#8328](https://github.com/Lightning-AI/lightning/pull/8328))
- Fixed the `LightningModule.backward` hook only getting called with the `apex` plugin when using manual optimization ([#8328](https://github.com/Lightning-AI/lightning/pull/8328))
- Fixed moving batch to device before sending it to the `on_*_batch_start`/`on_*_batch_end` callbacks and model hooks ([#7378](https://github.com/Lightning-AI/lightning/pull/7378))
- Fixed passing a custom `DDPPlugin` when choosing `accelerator="ddp_cpu"` for the accelerator ([#6208](https://github.com/Lightning-AI/lightning/pull/6208))
- Fixed missing call to `LightningModule.untoggle_optimizer` in training loop when running gradient accumulation with multiple optimizers ([#8284](https://github.com/Lightning-AI/lightning/pull/8284))
- Fixed hash of LightningEnum to work with value instead of name ([#8421](https://github.com/Lightning-AI/lightning/pull/8421)).
- Fixed a bug where an extra checkpoint was saved at the end of training if the `val_check_interval` did not align with the number of training batches ([#7724](https://github.com/Lightning-AI/lightning/pull/7724))
- Fixed hash of LightningEnum to work with value instead of name([#8421](https://github.com/Lightning-AI/lightning/pull/8421)).
- Fixed `move_data_to_device` to return the batch if the object `to` function didn't return `self` ([#8433](https://github.com/Lightning-AI/lightning/pull/8433))
- Fixed progress bar updates for Pod Training ([#8258](https://github.com/Lightning-AI/lightning/pull/8258))
- Fixed clearing dataloader references before attaching new dataloaders in consecutive `Trainer.{fit,validate,test,predict}´ runs ([#8442](https://github.com/Lightning-AI/lightning/pull/8442))
- Fixed memory leaks on GPU by moving `optimizer_states`, `ResultCollection.extra`, `ResultMetric` attributes, and `LoggerConnector` metrics to `cpu`. Also, delete the DDP wrapper on `teardown` ([#8490](https://github.com/Lightning-AI/lightning/pull/8490))
- Fixed `SWA` callback using LightningModule `prevent_trainer_and_dataloaders_deepcopy` to avoid OOM ([#8472](https://github.com/Lightning-AI/lightning/pull/8472))
- Fixed `ModelPruning` callback `on_save_checkpoint` to avoid making a `deepcopy` potentially leading to OOM ([#8472](https://github.com/Lightning-AI/lightning/pull/8472))
- Fixed the sampler replacement logic for `DataLoader`s which do not define all `DataLoader` attributes as `__init__` parameters ([#8519](https://github.com/Lightning-AI/lightning/pull/8519))
- Fixed DeepSpeed Windows support ([#8488](https://github.com/Lightning-AI/lightning/pull/8488))
- Fixed DeepSpeed not properly setting the trainer `lr_schedulers` attribute ([#8527](https://github.com/Lightning-AI/lightning/pull/8527))
- Fixed experiment version and log-dir divergence in DDP when using multiple `Trainer` instances in sequence ([7403](https://github.com/Lightning-AI/lightning/pull/7403))
- Enabled manual optimization for TPUs ([#8458](https://github.com/Lightning-AI/lightning/pull/8458))
- Fixed `accumulate_grad_batches` not been recomputed during model reload ([#5334](https://github.com/Lightning-AI/lightning/pull/5334))
- Fixed a `TypeError` when wrapping optimizers in the `HorovodPlugin` and running `Trainer.test` ([#7840](https://github.com/Lightning-AI/lightning/pull/7840))
- Fixed `BackboneFinetuning` restoration ([#8501](https://github.com/Lightning-AI/lightning/pull/8501))
- Fixed `lr_scheduler` with metric (e.g. `torch.optim.lr_scheduler.ReduceLROnPlateau`) when using `automatic_optimization = False` ([#7643](https://github.com/Lightning-AI/lightning/pull/7643))
- Fixed `DeepSpeed` breaking with no schedulers ([#8580](https://github.com/Lightning-AI/lightning/pull/8580))


## [1.3.8] - 2021-07-01

### Fixed

- Fixed a sync deadlock when checkpointing a `LightningModule` that uses a torchmetrics 0.4 `Metric` ([#8218](https://github.com/Lightning-AI/lightning/pull/8218))
- Fixed compatibility TorchMetrics v0.4 ([#8206](https://github.com/Lightning-AI/lightning/pull/8206))
- Added torchelastic check when sanitizing GPUs ([#8095](https://github.com/Lightning-AI/lightning/pull/8095))
- Fixed a DDP info message that was never shown ([#8111](https://github.com/Lightning-AI/lightning/pull/8111))
- Fixed metrics deprecation message at module import level ([#8163](https://github.com/Lightning-AI/lightning/pull/8163))
- Fixed a bug where an infinite recursion would be triggered when using the `BaseFinetuning` callback on a model that contains a `ModuleDict` ([#8170](https://github.com/Lightning-AI/lightning/pull/8170))
- Added a mechanism to detect `deadlock` for `DDP` when only 1 process trigger an `Exception`. The mechanism will `kill the processes` when it happens ([#8167](https://github.com/Lightning-AI/lightning/pull/8167))
- Fixed NCCL error when selecting non-consecutive device ids ([#8165](https://github.com/Lightning-AI/lightning/pull/8165))
- Fixed SWA to also work with `IterableDataset` ([#8172](https://github.com/Lightning-AI/lightning/pull/8172))


## [1.3.7] - 2021-06-22

### Fixed

- Fixed a bug where skipping an optimizer while using amp causes amp to trigger an assertion error ([#7975](https://github.com/Lightning-AI/lightning/pull/7975))
- Fixed deprecation messages not showing due to incorrect stacklevel ([#8002](https://github.com/Lightning-AI/lightning/pull/8002), [#8005](https://github.com/Lightning-AI/lightning/pull/8005))
- Fixed setting a `DistributedSampler` when using a distributed plugin in a custom accelerator ([#7814](https://github.com/Lightning-AI/lightning/pull/7814))
- Improved `PyTorchProfiler` chrome traces names ([#8009](https://github.com/Lightning-AI/lightning/pull/8009))
- Fixed moving the best score to device in `EarlyStopping` callback for TPU devices ([#7959](https://github.com/Lightning-AI/lightning/pull/7959))
- Fixes access to `callback_metrics` in ddp_spawn ([#7916](https://github.com/Lightning-AI/lightning/pull/7916))


## [1.3.6] - 2021-06-15

### Fixed

- Fixed logs overwriting issue for remote filesystems ([#7889](https://github.com/Lightning-AI/lightning/pull/7889))
- Fixed `DataModule.prepare_data` could only be called on the global rank 0 process ([#7945](https://github.com/Lightning-AI/lightning/pull/7945))
- Fixed setting `worker_init_fn` to seed dataloaders correctly when using DDP ([#7942](https://github.com/Lightning-AI/lightning/pull/7942))
- Fixed `BaseFinetuning` callback to properly handle parent modules w/ parameters ([#7931](https://github.com/Lightning-AI/lightning/pull/7931))


## [1.3.5] - 2021-06-08

### Added

- Added warning to Training Step output ([#7779](https://github.com/Lightning-AI/lightning/pull/7779))

### Fixed

- Fixed `LearningRateMonitor` and `BackboneFinetuning` ([#7835](https://github.com/Lightning-AI/lightning/pull/7835))
- Minor improvements to `apply_to_collection` and type signature of `log_dict` ([#7851](https://github.com/Lightning-AI/lightning/pull/7851))
- Fixed docker versions ([#7834](https://github.com/Lightning-AI/lightning/pull/7834))
- Fixed sharded training check for fp16 precision ([#7825](https://github.com/Lightning-AI/lightning/pull/7825))
- Fixed support for torch Module type hints in LightningCLI ([#7807](https://github.com/Lightning-AI/lightning/pull/7807))

### Changed

- Move `training_output` validation to after `train_step_end` ([#7868](https://github.com/Lightning-AI/lightning/pull/7868))


## [1.3.4] - 2021-06-01

### Fixed

- Fixed info message when max training time reached ([#7780](https://github.com/Lightning-AI/lightning/pull/7780))
- Fixed missing `__len__` method to `IndexBatchSamplerWrapper` ([#7681](https://github.com/Lightning-AI/lightning/pull/7681))


## [1.3.3] - 2021-05-27

### Changed

- Changed calling of `untoggle_optimizer(opt_idx)` out of the closure function ([#7563](https://github.com/Lightning-AI/lightning/pull/7563))

### Fixed

- Fixed `ProgressBar` pickling after calling `trainer.predict` ([#7608](https://github.com/Lightning-AI/lightning/pull/7608))
- Fixed broadcasting in multi-node, multi-gpu DDP using torch 1.7 ([#7592](https://github.com/Lightning-AI/lightning/pull/7592))
- Fixed dataloaders are not reset when tuning the model ([#7566](https://github.com/Lightning-AI/lightning/pull/7566))
- Fixed print errors in `ProgressBar` when `trainer.fit` is not called ([#7674](https://github.com/Lightning-AI/lightning/pull/7674))
- Fixed global step update when the epoch is skipped ([#7677](https://github.com/Lightning-AI/lightning/pull/7677))
- Fixed training loop total batch counter when accumulate grad batches was enabled ([#7692](https://github.com/Lightning-AI/lightning/pull/7692))


## [1.3.2] - 2021-05-18

### Changed

- `DataModule`s now avoid duplicate `{setup,teardown,prepare_data}` calls for the same stage ([#7238](https://github.com/Lightning-AI/lightning/pull/7238))

### Fixed

- Fixed parsing of multiple training dataloaders ([#7433](https://github.com/Lightning-AI/lightning/pull/7433))
- Fixed recursive passing of `wrong_type` keyword argument in `pytorch_lightning.utilities.apply_to_collection` ([#7433](https://github.com/Lightning-AI/lightning/pull/7433))
- Fixed setting correct `DistribType` for `ddp_cpu` (spawn) backend ([#7492](https://github.com/Lightning-AI/lightning/pull/7492))
- Fixed incorrect number of calls to LR scheduler when `check_val_every_n_epoch > 1` ([#7032](https://github.com/Lightning-AI/lightning/pull/7032))


## [1.3.1] - 2021-05-11

### Fixed

- Fixed DeepSpeed with IterableDatasets ([#7362](https://github.com/Lightning-AI/lightning/pull/7362))
- Fixed `Trainer.current_epoch` not getting restored after tuning ([#7434](https://github.com/Lightning-AI/lightning/pull/7434))
- Fixed local rank displayed in console log ([#7395](https://github.com/Lightning-AI/lightning/pull/7395))


## [1.3.0] - 2021-05-06

### Added

- Added support for the `EarlyStopping` callback to run at the end of the training epoch ([#6944](https://github.com/Lightning-AI/lightning/pull/6944))
- Added synchronization points before and after `setup` hooks are run ([#7202](https://github.com/Lightning-AI/lightning/pull/7202))
- Added a `teardown` hook to `ClusterEnvironment` ([#6942](https://github.com/Lightning-AI/lightning/pull/6942))
- Added utils for metrics to scalar conversions ([#7180](https://github.com/Lightning-AI/lightning/pull/7180))
- Added utils for NaN/Inf detection for gradients and parameters ([#6834](https://github.com/Lightning-AI/lightning/pull/6834))
- Added more explicit exception message when trying to execute `trainer.test()` or `trainer.validate()` with `fast_dev_run=True` ([#6667](https://github.com/Lightning-AI/lightning/pull/6667))
- Added `LightningCLI` class to provide simple reproducibility with minimum boilerplate training CLI (
    [#4492](https://github.com/Lightning-AI/lightning/pull/4492),
    [#6862](https://github.com/Lightning-AI/lightning/pull/6862),
    [#7156](https://github.com/Lightning-AI/lightning/pull/7156),
    [#7299](https://github.com/Lightning-AI/lightning/pull/7299))
- Added `gradient_clip_algorithm` argument to Trainer for gradient clipping by value ([#6123](https://github.com/Lightning-AI/lightning/pull/6123)).
- Added a way to print to terminal without breaking up the progress bar ([#5470](https://github.com/Lightning-AI/lightning/pull/5470))
- Added support to checkpoint after training steps in `ModelCheckpoint` callback ([#6146](https://github.com/Lightning-AI/lightning/pull/6146))
- Added `TrainerStatus.{INITIALIZING,RUNNING,FINISHED,INTERRUPTED}` ([#7173](https://github.com/Lightning-AI/lightning/pull/7173))
- Added `Trainer.validate()` method to perform one evaluation epoch over the validation set ([#4948](https://github.com/Lightning-AI/lightning/pull/4948))
- Added `LightningEnvironment` for Lightning-specific DDP ([#5915](https://github.com/Lightning-AI/lightning/pull/5915))
- Added `teardown()` hook to LightningDataModule ([#4673](https://github.com/Lightning-AI/lightning/pull/4673))
- Added `auto_insert_metric_name` parameter to `ModelCheckpoint` ([#6277](https://github.com/Lightning-AI/lightning/pull/6277))
- Added arg to `self.log` that enables users to give custom names when dealing with multiple dataloaders ([#6274](https://github.com/Lightning-AI/lightning/pull/6274))
- Added `teardown` method to `BaseProfiler` to enable subclasses defining post-profiling steps outside of `__del__` ([#6370](https://github.com/Lightning-AI/lightning/pull/6370))
- Added `setup` method to `BaseProfiler` to enable subclasses defining pre-profiling steps for every process ([#6633](https://github.com/Lightning-AI/lightning/pull/6633))
- Added no return warning to predict ([#6139](https://github.com/Lightning-AI/lightning/pull/6139))
- Added `Trainer.predict` config validation ([#6543](https://github.com/Lightning-AI/lightning/pull/6543))
- Added `AbstractProfiler` interface ([#6621](https://github.com/Lightning-AI/lightning/pull/6621))
- Added support for including module names for forward in the autograd trace of `PyTorchProfiler` ([#6349](https://github.com/Lightning-AI/lightning/pull/6349))
- Added support for the PyTorch 1.8.1 autograd profiler ([#6618](https://github.com/Lightning-AI/lightning/pull/6618))
- Added `outputs` parameter to callback's `on_validation_epoch_end` & `on_test_epoch_end` hooks ([#6120](https://github.com/Lightning-AI/lightning/pull/6120))
- Added `configure_sharded_model` hook ([#6679](https://github.com/Lightning-AI/lightning/pull/6679))
- Added support for `precision=64`, enabling training with double precision ([#6595](https://github.com/Lightning-AI/lightning/pull/6595))
- Added support for DDP communication hooks ([#6736](https://github.com/Lightning-AI/lightning/pull/6736))
- Added `artifact_location` argument to `MLFlowLogger` which will be passed to the `MlflowClient.create_experiment` call ([#6677](https://github.com/Lightning-AI/lightning/pull/6677))
- Added `model` parameter to precision plugins' `clip_gradients` signature (
    [#6764](https://github.com/Lightning-AI/lightning/pull/6764),
    [#7231](https://github.com/Lightning-AI/lightning/pull/7231))
- Added `is_last_batch` attribute to `Trainer` ([#6825](https://github.com/Lightning-AI/lightning/pull/6825))
- Added `LightningModule.lr_schedulers()` for manual optimization  ([#6567](https://github.com/Lightning-AI/lightning/pull/6567))
- Added `MpModelWrapper` in TPU Spawn ([#7045](https://github.com/Lightning-AI/lightning/pull/7045))
- Added `max_time` Trainer argument to limit training time ([#6823](https://github.com/Lightning-AI/lightning/pull/6823))
- Added `on_predict_{batch,epoch}_{start,end}` hooks ([#7141](https://github.com/Lightning-AI/lightning/pull/7141))
- Added new `EarlyStopping` parameters `stopping_threshold` and `divergence_threshold` ([#6868](https://github.com/Lightning-AI/lightning/pull/6868))
- Added `debug` flag to TPU Training Plugins (PT_XLA_DEBUG) ([#7219](https://github.com/Lightning-AI/lightning/pull/7219))
- Added new `UnrepeatedDistributedSampler` and `IndexBatchSamplerWrapper` for tracking distributed predictions ([#7215](https://github.com/Lightning-AI/lightning/pull/7215))
- Added `trainer.predict(return_predictions=None|False|True)` ([#7215](https://github.com/Lightning-AI/lightning/pull/7215))
- Added `BasePredictionWriter` callback to implement prediction saving ([#7127](https://github.com/Lightning-AI/lightning/pull/7127))
- Added `trainer.tune(scale_batch_size_kwargs, lr_find_kwargs)` arguments to configure the tuning algorithms ([#7258](https://github.com/Lightning-AI/lightning/pull/7258))
- Added `tpu_distributed` check for TPU Spawn barrier ([#7241](https://github.com/Lightning-AI/lightning/pull/7241))
- Added device updates to TPU Spawn for Pod training ([#7243](https://github.com/Lightning-AI/lightning/pull/7243))
- Added warning when missing `Callback` and using `resume_from_checkpoint` ([#7254](https://github.com/Lightning-AI/lightning/pull/7254))
- DeepSpeed single file saving ([#6900](https://github.com/Lightning-AI/lightning/pull/6900))
- Added Training type Plugins Registry (
    [#6982](https://github.com/Lightning-AI/lightning/pull/6982),
    [#7063](https://github.com/Lightning-AI/lightning/pull/7063),
    [#7214](https://github.com/Lightning-AI/lightning/pull/7214),
    [#7224](https://github.com/Lightning-AI/lightning/pull/7224)
)
- Add `ignore` param to `save_hyperparameters` ([#6056](https://github.com/Lightning-AI/lightning/pull/6056))

### Changed

- Changed `LightningModule.truncated_bptt_steps` to be property ([#7323](https://github.com/Lightning-AI/lightning/pull/7323))
- Changed `EarlyStopping` callback from by default running `EarlyStopping.on_validation_end` if only training is run. Set `check_on_train_epoch_end` to run the callback at the end of the train epoch instead of at the end of the validation epoch ([#7069](https://github.com/Lightning-AI/lightning/pull/7069))
- Renamed `pytorch_lightning.callbacks.swa` to `pytorch_lightning.callbacks.stochastic_weight_avg` ([#6259](https://github.com/Lightning-AI/lightning/pull/6259))
- Refactor `RunningStage` and `TrainerState` usage (
    [#4945](https://github.com/Lightning-AI/lightning/pull/4945),
    [#7173](https://github.com/Lightning-AI/lightning/pull/7173))
    * Added `RunningStage.SANITY_CHECKING`
    * Added `TrainerFn.{FITTING,VALIDATING,TESTING,PREDICTING,TUNING}`
    * Changed `trainer.evaluating` to return `True` if validating or testing
- Changed `setup()` and `teardown()` stage argument to take any of `{fit,validate,test,predict}` ([#6386](https://github.com/Lightning-AI/lightning/pull/6386))
- Changed profilers to save separate report files per state and rank ([#6621](https://github.com/Lightning-AI/lightning/pull/6621))
- The trainer no longer tries to save a checkpoint on exception or run callback's `on_train_end` functions ([#6864](https://github.com/Lightning-AI/lightning/pull/6864))
- Changed `PyTorchProfiler` to use `torch.autograd.profiler.record_function` to record functions ([#6349](https://github.com/Lightning-AI/lightning/pull/6349))
- Disabled `lr_scheduler.step()` in manual optimization  ([#6825](https://github.com/Lightning-AI/lightning/pull/6825))
- Changed warnings and recommendations for dataloaders in `ddp_spawn` ([#6762](https://github.com/Lightning-AI/lightning/pull/6762))
- `pl.seed_everything` will now also set the seed on the `DistributedSampler` ([#7024](https://github.com/Lightning-AI/lightning/pull/7024))
- Changed default setting for communication of multi-node training using `DDPShardedPlugin` ([#6937](https://github.com/Lightning-AI/lightning/pull/6937))
- `trainer.tune()` now returns the tuning result ([#7258](https://github.com/Lightning-AI/lightning/pull/7258))
- `LightningModule.from_datasets()` now accepts `IterableDataset` instances as training datasets. ([#7503](https://github.com/Lightning-AI/lightning/pull/7503))
- Changed `resume_from_checkpoint` warning to an error when the checkpoint file does not exist ([#7075](https://github.com/Lightning-AI/lightning/pull/7075))
- Automatically set `sync_batchnorm` for `training_type_plugin` ([#6536](https://github.com/Lightning-AI/lightning/pull/6536))
- Allowed training type plugin to delay optimizer creation ([#6331](https://github.com/Lightning-AI/lightning/pull/6331))
- Removed ModelSummary validation from train loop on_trainer_init ([#6610](https://github.com/Lightning-AI/lightning/pull/6610))
- Moved `save_function` to accelerator ([#6689](https://github.com/Lightning-AI/lightning/pull/6689))
- Updated DeepSpeed ZeRO ([#6546](https://github.com/Lightning-AI/lightning/pull/6546),
    [#6752](https://github.com/Lightning-AI/lightning/pull/6752),
    [#6142](https://github.com/Lightning-AI/lightning/pull/6142),
    [#6321](https://github.com/Lightning-AI/lightning/pull/6321))
- Improved verbose logging for `EarlyStopping` callback ([#6811](https://github.com/Lightning-AI/lightning/pull/6811))
- Run ddp_spawn dataloader checks on Windows ([#6930](https://github.com/Lightning-AI/lightning/pull/6930))
- Updated mlflow with using `resolve_tags` ([#6746](https://github.com/Lightning-AI/lightning/pull/6746))
- Moved `save_hyperparameters` to its own function ([#7119](https://github.com/Lightning-AI/lightning/pull/7119))
- Replaced `_DataModuleWrapper` with `__new__` ([#7289](https://github.com/Lightning-AI/lightning/pull/7289))
- Reset `current_fx` properties on lightning module in teardown ([#7247](https://github.com/Lightning-AI/lightning/pull/7247))
- Auto-set `DataLoader.worker_init_fn` with `seed_everything` ([#6960](https://github.com/Lightning-AI/lightning/pull/6960))
- Remove `model.trainer` call inside of dataloading mixin ([#7317](https://github.com/Lightning-AI/lightning/pull/7317))
- Split profilers module ([#6261](https://github.com/Lightning-AI/lightning/pull/6261))
- Ensure accelerator is valid if running interactively ([#5970](https://github.com/Lightning-AI/lightning/pull/5970))
- Disabled batch transfer in DP mode ([#6098](https://github.com/Lightning-AI/lightning/pull/6098))

### Deprecated

- Deprecated `outputs` in both `LightningModule.on_train_epoch_end` and `Callback.on_train_epoch_end` hooks ([#7339](https://github.com/Lightning-AI/lightning/pull/7339))
- Deprecated `Trainer.truncated_bptt_steps` in favor of `LightningModule.truncated_bptt_steps` ([#7323](https://github.com/Lightning-AI/lightning/pull/7323))
- Deprecated `outputs` in both `LightningModule.on_train_epoch_end` and `Callback.on_train_epoch_end` hooks ([#7339](https://github.com/Lightning-AI/lightning/pull/7339))
- Deprecated `LightningModule.grad_norm` in favor of `pytorch_lightning.utilities.grads.grad_norm` ([#7292](https://github.com/Lightning-AI/lightning/pull/7292))
- Deprecated the `save_function` property from the `ModelCheckpoint` callback ([#7201](https://github.com/Lightning-AI/lightning/pull/7201))
- Deprecated `LightningModule.write_predictions` and `LightningModule.write_predictions_dict` ([#7066](https://github.com/Lightning-AI/lightning/pull/7066))
- Deprecated `TrainerLoggingMixin` in favor of a separate utilities module for metric handling ([#7180](https://github.com/Lightning-AI/lightning/pull/7180))
- Deprecated `TrainerTrainingTricksMixin` in favor of a separate utilities module for NaN/Inf detection for gradients and parameters ([#6834](https://github.com/Lightning-AI/lightning/pull/6834))
- `period` has been deprecated in favor of `every_n_val_epochs` in the `ModelCheckpoint` callback ([#6146](https://github.com/Lightning-AI/lightning/pull/6146))
- Deprecated `trainer.running_sanity_check` in favor of `trainer.sanity_checking` ([#4945](https://github.com/Lightning-AI/lightning/pull/4945))
- Deprecated `Profiler(output_filename)` in favor of `dirpath` and `filename` ([#6621](https://github.com/Lightning-AI/lightning/pull/6621))
- Deprecated `PyTorchProfiler(profiled_functions)` in favor of `record_functions` ([#6349](https://github.com/Lightning-AI/lightning/pull/6349))
- Deprecated `@auto_move_data` in favor of `trainer.predict` ([#6993](https://github.com/Lightning-AI/lightning/pull/6993))
- Deprecated `Callback.on_load_checkpoint(checkpoint)` in favor of `Callback.on_load_checkpoint(trainer, pl_module, checkpoint)` ([#7253](https://github.com/Lightning-AI/lightning/pull/7253))
- Deprecated metrics in favor of `torchmetrics` (
    [#6505](https://github.com/Lightning-AI/lightning/pull/6505),
    [#6530](https://github.com/Lightning-AI/lightning/pull/6530),
    [#6540](https://github.com/Lightning-AI/lightning/pull/6540),
    [#6547](https://github.com/Lightning-AI/lightning/pull/6547),
    [#6515](https://github.com/Lightning-AI/lightning/pull/6515),
    [#6572](https://github.com/Lightning-AI/lightning/pull/6572),
    [#6573](https://github.com/Lightning-AI/lightning/pull/6573),
    [#6584](https://github.com/Lightning-AI/lightning/pull/6584),
    [#6636](https://github.com/Lightning-AI/lightning/pull/6636),
    [#6637](https://github.com/Lightning-AI/lightning/pull/6637),
    [#6649](https://github.com/Lightning-AI/lightning/pull/6649),
    [#6659](https://github.com/Lightning-AI/lightning/pull/6659),
    [#7131](https://github.com/Lightning-AI/lightning/pull/7131),
)
- Deprecated the `LightningModule.datamodule` getter and setter methods; access them through `Trainer.datamodule` instead ([#7168](https://github.com/Lightning-AI/lightning/pull/7168))
- Deprecated the use of `Trainer(gpus="i")` (string) for selecting the i-th GPU; from v1.5 this will set the number of GPUs instead of the index ([#6388](https://github.com/Lightning-AI/lightning/pull/6388))

### Removed

- Removed the `exp_save_path` property from the `LightningModule` ([#7266](https://github.com/Lightning-AI/lightning/pull/7266))
- Removed training loop explicitly calling `EarlyStopping.on_validation_end` if no validation is run ([#7069](https://github.com/Lightning-AI/lightning/pull/7069))
- Removed `automatic_optimization` as a property from the training loop in favor of `LightningModule.automatic_optimization` ([#7130](https://github.com/Lightning-AI/lightning/pull/7130))
- Removed evaluation loop legacy returns for `*_epoch_end` hooks ([#6973](https://github.com/Lightning-AI/lightning/pull/6973))
- Removed support for passing a bool value to `profiler` argument of Trainer ([#6164](https://github.com/Lightning-AI/lightning/pull/6164))
- Removed no return warning from val/test step ([#6139](https://github.com/Lightning-AI/lightning/pull/6139))
- Removed passing a `ModelCheckpoint` instance to `Trainer(checkpoint_callback)` ([#6166](https://github.com/Lightning-AI/lightning/pull/6166))
- Removed deprecated Trainer argument `enable_pl_optimizer` and `automatic_optimization` ([#6163](https://github.com/Lightning-AI/lightning/pull/6163))
- Removed deprecated metrics ([#6161](https://github.com/Lightning-AI/lightning/pull/6161))
    * from `pytorch_lightning.metrics.functional.classification` removed `to_onehot`, `to_categorical`, `get_num_classes`, `roc`, `multiclass_roc`, `average_precision`, `precision_recall_curve`, `multiclass_precision_recall_curve`
    * from `pytorch_lightning.metrics.functional.reduction` removed `reduce`, `class_reduce`
- Removed deprecated `ModelCheckpoint` arguments `prefix`, `mode="auto"` ([#6162](https://github.com/Lightning-AI/lightning/pull/6162))
- Removed `mode='auto'` from `EarlyStopping` ([#6167](https://github.com/Lightning-AI/lightning/pull/6167))
- Removed `epoch` and `step` arguments from `ModelCheckpoint.format_checkpoint_name()`, these are now included in the `metrics` argument ([#7344](https://github.com/Lightning-AI/lightning/pull/7344))
- Removed legacy references for magic keys in the `Result` object ([#6016](https://github.com/Lightning-AI/lightning/pull/6016))
- Removed deprecated `LightningModule` `hparams` setter ([#6207](https://github.com/Lightning-AI/lightning/pull/6207))
- Removed legacy code to log or include metrics in the progress bar by returning them in a dict with the `"log"/"progress_bar"` magic keys. Use `self.log` instead ([#6734](https://github.com/Lightning-AI/lightning/pull/6734))
- Removed `trainer.fit()` return value of `1`. It has no return now ([#7237](https://github.com/Lightning-AI/lightning/pull/7237))
- Removed `logger_connector` legacy code ([#6733](https://github.com/Lightning-AI/lightning/pull/6733))
- Removed unused mixin attributes ([#6487](https://github.com/Lightning-AI/lightning/pull/6487))

### Fixed

- Fixed NaN errors in progress bars when training with iterable datasets with no length defined ([#7306](https://github.com/Lightning-AI/lightning/pull/7306))
- Fixed attaching train and validation dataloaders when `reload_dataloaders_every_epoch=True` and `num_sanity_val_steps=0` ([#7207](https://github.com/Lightning-AI/lightning/pull/7207))
- Added a barrier in the accelerator `teardown` to synchronize processes before execution finishes ([#6814](https://github.com/Lightning-AI/lightning/pull/6814))
- Fixed multi-node DDP sub-process launch by using `local_rank` instead of `global_rank` for main process assertion ([#7061](https://github.com/Lightning-AI/lightning/pull/7061))
- Fixed incorrect removal of `WORLD_SIZE` environment variable in DDP training when launching with torch distributed/torchelastic ([#6942](https://github.com/Lightning-AI/lightning/pull/6942))
- Made the `Plugin.reduce` method more consistent across all Plugins to reflect a mean-reduction by default ([#6011](https://github.com/Lightning-AI/lightning/pull/6011))
- Move lightning module to correct device type when using LightningDistributedWrapper ([#6070](https://github.com/Lightning-AI/lightning/pull/6070))
- Do not print top-k verbose log with `ModelCheckpoint(monitor=None)` ([#6109](https://github.com/Lightning-AI/lightning/pull/6109))
- Fixed `ModelCheckpoint(save_top_k=0, save_last=True)` not saving the `last` checkpoint ([#6136](https://github.com/Lightning-AI/lightning/pull/6136))
- Fixed `.teardown(stage='fit')` and `.on_fit_{start,end}()` getting called during `trainer.test` ([#6386](https://github.com/Lightning-AI/lightning/pull/6386))
- Fixed LightningModule `all_gather` on cpu tensors ([#6416](https://github.com/Lightning-AI/lightning/pull/6416))
- Fixed torch distributed not available in setup hook for DDP ([#6506](https://github.com/Lightning-AI/lightning/pull/6506))
- Fixed `trainer.tuner.{lr_find,scale_batch_size}` not setting the `Trainer` state properly ([#7258](https://github.com/Lightning-AI/lightning/pull/7258))
- Fixed bug where the learning rate schedulers did not follow the optimizer frequencies ([#4868](https://github.com/Lightning-AI/lightning/pull/4868))
- Fixed pickle error checker to now check for `pickle.PickleError` to catch all pickle errors ([#6917](https://github.com/Lightning-AI/lightning/pull/6917))
- Fixed a bug where the outputs object passed to `LightningModule.training_epoch_end` was different from the object passed to the `on_train_end_epoch` hook ([#6969](https://github.com/Lightning-AI/lightning/pull/6969))
- Fixed a bug where the outputs passed to `train_batch_end` would be lists even when using a single optimizer and no truncated backprop through time steps ([#6969](https://github.com/Lightning-AI/lightning/pull/6969))
- Fixed bug for trainer error handling which would cause hang for distributed training ([#6864](https://github.com/Lightning-AI/lightning/pull/6864))
- Fixed `self.device` not returning the correct device in replicas of data-parallel ([#6414](https://github.com/Lightning-AI/lightning/pull/6414))
- Fixed `lr_find` trying beyond `num_training` steps and suggesting a too high learning rate ([#7076](https://github.com/Lightning-AI/lightning/pull/7076))
- Fixed logger creating incorrect version folder in DDP with repeated `Trainer.fit` calls ([#7077](https://github.com/Lightning-AI/lightning/pull/7077))
- Fixed metric objects passed directly to `self.log` not being reset correctly ([#7055](https://github.com/Lightning-AI/lightning/pull/7055))
- Fixed `CombinedLoader` in distributed settings for validation / testing ([#7102](https://github.com/Lightning-AI/lightning/pull/7102))
- Fixed the save_dir in `WandbLogger` when the run was initiated externally ([#7106](https://github.com/Lightning-AI/lightning/pull/7106))
- Fixed `num_sanity_val_steps` affecting reproducibility of training data shuffling ([#7014](https://github.com/Lightning-AI/lightning/pull/7014))
- Fixed resetting device after `fitting/evaluating/predicting` ([#7188](https://github.com/Lightning-AI/lightning/pull/7188))
- Fixed bug where `trainer.tuner.scale_batch_size(max_trials=0)` would not return the correct batch size result ([#7262](https://github.com/Lightning-AI/lightning/pull/7262))
- Fixed metrics not being properly logged with `precision=16` and `manual_optimization` ([#7228](https://github.com/Lightning-AI/lightning/pull/7228))
- Fixed `BaseFinetuning` properly reloading `optimizer_states` when using `resume_from_checkpoint` ([#6891](https://github.com/Lightning-AI/lightning/pull/6891))
- Fixed `parameters_to_ignore` not properly set to DDPWrapper ([#7239](https://github.com/Lightning-AI/lightning/pull/7239))
- Fixed parsing of `fast_dev_run=True` with the built-in `ArgumentParser` ([#7240](https://github.com/Lightning-AI/lightning/pull/7240))
- Fixed handling an `IterableDataset` that fails to produce a batch at the beginning of an epoch ([#7294](https://github.com/Lightning-AI/lightning/pull/7294))
- Fixed `LightningModule.save_hyperparameters()` when attempting to save an empty container ([#7268](https://github.com/Lightning-AI/lightning/pull/7268))
- Fixed `apex` not properly instantiated when running with `ddp` ([#7274](https://github.com/Lightning-AI/lightning/pull/7274))
- Fixed optimizer `state` not moved to `GPU` ([#7277](https://github.com/Lightning-AI/lightning/pull/7277))
- Fixed custom init args for `WandbLogger` ([#6989](https://github.com/Lightning-AI/lightning/pull/6989))
- Fixed a bug where an error would be raised if the train dataloader sometimes produced None for a batch ([#7342](https://github.com/Lightning-AI/lightning/pull/7342))
- Fixed examples (
    [#6600](https://github.com/Lightning-AI/lightning/pull/6600),
    [#6638](https://github.com/Lightning-AI/lightning/pull/6638),
    [#7096](https://github.com/Lightning-AI/lightning/pull/7096),
    [#7246](https://github.com/Lightning-AI/lightning/pull/7246),
    [#6357](https://github.com/Lightning-AI/lightning/pull/6357),
    [#6476](https://github.com/Lightning-AI/lightning/pull/6476),
    [#6294](https://github.com/Lightning-AI/lightning/pull/6294),
    [#6373](https://github.com/Lightning-AI/lightning/pull/6373),
    [#6088](https://github.com/Lightning-AI/lightning/pull/6088),
    [#7398](https://github.com/Lightning-AI/lightning/pull/7398)
)
- Resolved schedule step bug for PyTorch Profiler ([#6674](https://github.com/Lightning-AI/lightning/pull/6674),
    [#6681](https://github.com/Lightning-AI/lightning/pull/6681))
- Updated logic for checking TPUs availability ([#6767](https://github.com/Lightning-AI/lightning/pull/6767))
- Resolve TPU miss rendezvous ([#6781](https://github.com/Lightning-AI/lightning/pull/6781))
- Fixed auto-scaling mode when calling tune method on trainer ([#7321](https://github.com/Lightning-AI/lightning/pull/7321))
- Fixed finetuning complex models correctly unfreezes ([#6880](https://github.com/Lightning-AI/lightning/pull/6880))
- Ensure we set the eval/train flag correctly on accelerator model ([#6877](https://github.com/Lightning-AI/lightning/pull/6877))
- Set better defaults for `rank_zero_only.rank` when training is launched with SLURM and torchelastic ([#6802](https://github.com/Lightning-AI/lightning/pull/6802))
- Fixed matching the number of outputs of backward with forward for AllGatherGrad ([#6625](https://github.com/Lightning-AI/lightning/pull/6625))
- Fixed the `gradient_clip_algorithm` has no effect ([#6928](https://github.com/Lightning-AI/lightning/pull/6928))
- Fixed CUDA OOM detection and handling ([#6934](https://github.com/Lightning-AI/lightning/pull/6934))
- Fixed `unfreeze_and_add_param_group` expects `modules` rather than `module` ([#6822](https://github.com/Lightning-AI/lightning/pull/6822))
- Fixed DPP + SyncBN when move on device ([#6838](https://github.com/Lightning-AI/lightning/pull/6838))
- Fixed missing arguments in `lr_find` call ([#6784](https://github.com/Lightning-AI/lightning/pull/6784))
- Fixed `set_default_tensor_type` to `torch.DoubleTensor` with precision=64 ([#7108](https://github.com/Lightning-AI/lightning/pull/7108))
- Fixed `NeptuneLogger.log_text(step=None)` ([#7194](https://github.com/Lightning-AI/lightning/pull/7194))
- Fixed importing torchtext batch ([#6365](https://github.com/Lightning-AI/lightning/pull/6365),
    [#6323](https://github.com/Lightning-AI/lightning/pull/6323),
    [#6211](https://github.com/Lightning-AI/lightning/pull/6211))


## [1.2.9] - 2021-04-20

### Fixed

- Fixed the order to call for world ranks & the `root_device` property in `TPUSpawnPlugin` ([#7074](https://github.com/Lightning-AI/lightning/pull/7074))
- Fixed multi-gpu join for Horovod ([#6954](https://github.com/Lightning-AI/lightning/pull/6954))
- Fixed parsing for pre-release package versions ([#6999](https://github.com/Lightning-AI/lightning/pull/6999))


## [1.2.8] - 2021-04-14

### Added

- Added TPUSpawn + IterableDataset error message ([#6875](https://github.com/Lightning-AI/lightning/pull/6875))

### Fixed

- Fixed process rank not being available right away after `Trainer` instantiation ([#6941](https://github.com/Lightning-AI/lightning/pull/6941))
- Fixed `sync_dist` for tpus ([#6950](https://github.com/Lightning-AI/lightning/pull/6950))
- Fixed `AttributeError` for `require_backward_grad_sync` when running manual optimization with sharded plugin ([#6915](https://github.com/Lightning-AI/lightning/pull/6915))
- Fixed `--gpus` default for parser returned by `Trainer.add_argparse_args` ([#6898](https://github.com/Lightning-AI/lightning/pull/6898))
- Fixed TPU Spawn all gather ([#6896](https://github.com/Lightning-AI/lightning/pull/6896))
- Fixed `EarlyStopping` logic when `min_epochs` or `min_steps` requirement is not met ([#6705](https://github.com/Lightning-AI/lightning/pull/6705))
- Fixed csv extension check ([#6436](https://github.com/Lightning-AI/lightning/pull/6436))
- Fixed checkpoint issue when using Horovod distributed backend ([#6958](https://github.com/Lightning-AI/lightning/pull/6958))
- Fixed tensorboard exception raising ([#6901](https://github.com/Lightning-AI/lightning/pull/6901))
- Fixed setting the eval/train flag correctly on accelerator model ([#6983](https://github.com/Lightning-AI/lightning/pull/6983))
- Fixed DDP_SPAWN compatibility with bug_report_model.py ([#6892](https://github.com/Lightning-AI/lightning/pull/6892))
- Fixed bug where `BaseFinetuning.flatten_modules()` was duplicating leaf node parameters ([#6879](https://github.com/Lightning-AI/lightning/pull/6879))
- Set better defaults for `rank_zero_only.rank` when training is launched with SLURM and torchelastic:
    * Support SLURM and torchelastic global rank environment variables ([#5715](https://github.com/Lightning-AI/lightning/pull/5715))
    * Remove hardcoding of local rank in accelerator connector ([#6878](https://github.com/Lightning-AI/lightning/pull/6878))


## [1.2.7] - 2021-04-06

### Fixed

- Fixed resolve a bug with omegaconf and xm.save ([#6741](https://github.com/Lightning-AI/lightning/pull/6741))
- Fixed an issue with IterableDataset when __len__ is not defined ([#6828](https://github.com/Lightning-AI/lightning/pull/6828))
- Sanitize None params during pruning ([#6836](https://github.com/Lightning-AI/lightning/pull/6836))
- Enforce an epoch scheduler interval when using SWA ([#6588](https://github.com/Lightning-AI/lightning/pull/6588))
- Fixed TPU Colab hang issue, post training ([#6816](https://github.com/Lightning-AI/lightning/pull/6816))
- Fixed a bug where `TensorBoardLogger` would give a warning and not log correctly to a symbolic link `save_dir` ([#6730](https://github.com/Lightning-AI/lightning/pull/6730))
- Fixed bug where `predict` could not be used when `progress_bar_refresh_rate=0` ([#6884](https://github.com/Lightning-AI/lightning/pull/6884))


## [1.2.6] - 2021-03-30

### Changed

- Changed the behavior of `on_epoch_start` to run at the beginning of validation & test epoch ([#6498](https://github.com/Lightning-AI/lightning/pull/6498))

### Removed

- Removed legacy code to include `step` dictionary returns in `callback_metrics`. Use `self.log_dict` instead. ([#6682](https://github.com/Lightning-AI/lightning/pull/6682))

### Fixed

- Fixed `DummyLogger.log_hyperparams` raising a `TypeError` when running with `fast_dev_run=True` ([#6398](https://github.com/Lightning-AI/lightning/pull/6398))
- Fixed error on TPUs when there was no `ModelCheckpoint` ([#6654](https://github.com/Lightning-AI/lightning/pull/6654))
- Fixed `trainer.test` freeze on TPUs ([#6654](https://github.com/Lightning-AI/lightning/pull/6654))
- Fixed a bug where gradients were disabled after calling `Trainer.predict` ([#6657](https://github.com/Lightning-AI/lightning/pull/6657))
- Fixed bug where no TPUs were detected in a TPU pod env ([#6719](https://github.com/Lightning-AI/lightning/pull/6719))


## [1.2.5] - 2021-03-23

### Changed

- Update Gradient Clipping for the TPU Accelerator ([#6576](https://github.com/Lightning-AI/lightning/pull/6576))
- Refactored setup for typing friendly ([#6590](https://github.com/Lightning-AI/lightning/pull/6590))

### Fixed

- Fixed a bug where `all_gather` would not work correctly with `tpu_cores=8` ([#6587](https://github.com/Lightning-AI/lightning/pull/6587))
- Fixed comparing required versions ([#6434](https://github.com/Lightning-AI/lightning/pull/6434))
- Fixed duplicate logs appearing in console when using the python logging module ([#6275](https://github.com/Lightning-AI/lightning/pull/6275))
- Added Autocast in validation, test and predict modes for Native AMP ([#6565](https://github.com/Lightning-AI/lightning/pull/6565))


## [1.2.4] - 2021-03-16

### Changed

- Changed the default of `find_unused_parameters` back to `True` in DDP and DDP Spawn ([#6438](https://github.com/Lightning-AI/lightning/pull/6438))

### Fixed

- Expose DeepSpeed loss parameters to allow users to fix loss instability ([#6115](https://github.com/Lightning-AI/lightning/pull/6115))
- Fixed DP reduction with collection ([#6324](https://github.com/Lightning-AI/lightning/pull/6324))
- Fixed an issue where the tuner would not tune the learning rate if also tuning the batch size ([#4688](https://github.com/Lightning-AI/lightning/pull/4688))
- Fixed broadcast to use PyTorch `broadcast_object_list` and add `reduce_decision` ([#6410](https://github.com/Lightning-AI/lightning/pull/6410))
- Fixed logger creating directory structure too early in DDP ([#6380](https://github.com/Lightning-AI/lightning/pull/6380))
- Fixed DeepSpeed additional memory use on rank 0 when default device not set early enough ([#6460](https://github.com/Lightning-AI/lightning/pull/6460))
- Fixed an issue with `Tuner.scale_batch_size` not finding the batch size attribute in the datamodule ([#5968](https://github.com/Lightning-AI/lightning/pull/5968))
- Fixed an exception in the layer summary when the model contains torch.jit scripted submodules ([#6511](https://github.com/Lightning-AI/lightning/pull/6511))
- Fixed when Train loop config was run during `Trainer.predict` ([#6541](https://github.com/Lightning-AI/lightning/pull/6541))


## [1.2.3] - 2021-03-09

### Fixed

- Fixed `ModelPruning(make_pruning_permanent=True)` pruning buffers getting removed when saved during training ([#6073](https://github.com/Lightning-AI/lightning/pull/6073))
- Fixed when `_stable_1d_sort` to work when `n >= N` ([#6177](https://github.com/Lightning-AI/lightning/pull/6177))
- Fixed `AttributeError` when `logger=None` on TPU ([#6221](https://github.com/Lightning-AI/lightning/pull/6221))
- Fixed PyTorch Profiler with `emit_nvtx` ([#6260](https://github.com/Lightning-AI/lightning/pull/6260))
- Fixed `trainer.test` from `best_path` hangs after calling `trainer.fit`  ([#6272](https://github.com/Lightning-AI/lightning/pull/6272))
- Fixed `SingleTPU` calling `all_gather` ([#6296](https://github.com/Lightning-AI/lightning/pull/6296))
- Ensure we check DeepSpeed/Sharded in multi-node DDP ([#6297](https://github.com/Lightning-AI/lightning/pull/6297)
- Check `LightningOptimizer` doesn't delete optimizer hooks ([#6305](https://github.com/Lightning-AI/lightning/pull/6305)
- Resolve memory leak for evaluation ([#6326](https://github.com/Lightning-AI/lightning/pull/6326)
- Ensure that clip gradients is only called if the value is greater than 0 ([#6330](https://github.com/Lightning-AI/lightning/pull/6330)
- Fixed `Trainer` not resetting `lightning_optimizers` when calling `Trainer.fit()` multiple times ([#6372](https://github.com/Lightning-AI/lightning/pull/6372))


## [1.2.2] - 2021-03-02

### Added

- Added `checkpoint` parameter to callback's `on_save_checkpoint` hook ([#6072](https://github.com/Lightning-AI/lightning/pull/6072))

### Changed

- Changed the order of `backward`, `step`, `zero_grad` to `zero_grad`, `backward`, `step` ([#6147](https://github.com/Lightning-AI/lightning/pull/6147))
- Changed default for DeepSpeed CPU Offload to False, due to prohibitively slow speeds at smaller scale ([#6262](https://github.com/Lightning-AI/lightning/pull/6262))

### Fixed

- Fixed epoch level schedulers not being called when `val_check_interval < 1.0` ([#6075](https://github.com/Lightning-AI/lightning/pull/6075))
- Fixed multiple early stopping callbacks ([#6197](https://github.com/Lightning-AI/lightning/pull/6197))
- Fixed incorrect usage of `detach()`, `cpu()`, `to()` ([#6216](https://github.com/Lightning-AI/lightning/pull/6216))
- Fixed LBFGS optimizer support which didn't converge in automatic optimization ([#6147](https://github.com/Lightning-AI/lightning/pull/6147))
- Prevent `WandbLogger` from dropping values ([#5931](https://github.com/Lightning-AI/lightning/pull/5931))
- Fixed error thrown when using valid distributed mode in multi node ([#6297](https://github.com/Lightning-AI/lightning/pull/6297)


## [1.2.1] - 2021-02-23

### Fixed

- Fixed incorrect yield logic for the amp autocast context manager ([#6080](https://github.com/Lightning-AI/lightning/pull/6080))
- Fixed priority of plugin/accelerator when setting distributed mode ([#6089](https://github.com/Lightning-AI/lightning/pull/6089))
- Fixed error message for AMP + CPU incompatibility ([#6107](https://github.com/Lightning-AI/lightning/pull/6107))
- Disabled batch transfer in DP mode ([#6093](https://github.com/Lightning-AI/lightning/pull/6093))


## [1.2.0] - 2021-02-18

### Added

- Added `DataType`, `AverageMethod` and `MDMCAverageMethod` enum in metrics ([#5657](https://github.com/Lightning-AI/lightning/pull/5689))
- Added support for summarized model total params size in megabytes ([#5590](https://github.com/Lightning-AI/lightning/pull/5590))
- Added support for multiple train loaders ([#1959](https://github.com/Lightning-AI/lightning/pull/1959))
- Added `Accuracy` metric now generalizes to Top-k accuracy for (multi-dimensional) multi-class inputs using the `top_k` parameter ([#4838](https://github.com/Lightning-AI/lightning/pull/4838))
- Added `Accuracy` metric now enables the computation of subset accuracy for multi-label or multi-dimensional multi-class inputs with the `subset_accuracy` parameter ([#4838](https://github.com/Lightning-AI/lightning/pull/4838))
- Added `HammingDistance` metric to compute the hamming distance (loss) ([#4838](https://github.com/Lightning-AI/lightning/pull/4838))
- Added `max_fpr` parameter to `auroc` metric for computing partial auroc metric ([#3790](https://github.com/Lightning-AI/lightning/pull/3790))
- Added `StatScores` metric to compute the number of true positives, false positives, true negatives and false negatives ([#4839](https://github.com/Lightning-AI/lightning/pull/4839))
- Added `R2Score` metric ([#5241](https://github.com/Lightning-AI/lightning/pull/5241))
- Added `LambdaCallback` ([#5347](https://github.com/Lightning-AI/lightning/pull/5347))
- Added `BackboneLambdaFinetuningCallback` ([#5377](https://github.com/Lightning-AI/lightning/pull/5377))
- Accelerator `all_gather` supports collection ([#5221](https://github.com/Lightning-AI/lightning/pull/5221))
- Added `image_gradients` functional metric to compute the image gradients of a given input image. ([#5056](https://github.com/Lightning-AI/lightning/pull/5056))
- Added `MetricCollection` ([#4318](https://github.com/Lightning-AI/lightning/pull/4318))
- Added `.clone()` method to metrics ([#4318](https://github.com/Lightning-AI/lightning/pull/4318))
- Added `IoU` class interface ([#4704](https://github.com/Lightning-AI/lightning/pull/4704))
- Support to tie weights after moving model to TPU via `on_post_move_to_device` hook
- Added missing val/test hooks in `LightningModule` ([#5467](https://github.com/Lightning-AI/lightning/pull/5467))
- The `Recall` and `Precision` metrics (and their functional counterparts `recall` and `precision`) can now be generalized to Recall@K and Precision@K with the use of `top_k` parameter ([#4842](https://github.com/Lightning-AI/lightning/pull/4842))
- Added `ModelPruning` Callback ([#5618](https://github.com/Lightning-AI/lightning/pull/5618),
    [#5825](https://github.com/Lightning-AI/lightning/pull/5825),
    [#6045](https://github.com/Lightning-AI/lightning/pull/6045))
- Added `PyTorchProfiler` ([#5560](https://github.com/Lightning-AI/lightning/pull/5560))
- Added compositional metrics ([#5464](https://github.com/Lightning-AI/lightning/pull/5464))
- Added Trainer method `predict(...)` for high performance predictions ([#5579](https://github.com/Lightning-AI/lightning/pull/5579))
- Added `on_before_batch_transfer` and `on_after_batch_transfer` data hooks ([#3671](https://github.com/Lightning-AI/lightning/pull/3671))
- Added AUC/AUROC class interface ([#5479](https://github.com/Lightning-AI/lightning/pull/5479))
- Added `PredictLoop` object ([#5752](https://github.com/Lightning-AI/lightning/pull/5752))
- Added `QuantizationAwareTraining` callback ([#5706](https://github.com/Lightning-AI/lightning/pull/5706),
    [#6040](https://github.com/Lightning-AI/lightning/pull/6040))
- Added `LightningModule.configure_callbacks` to enable the definition of model-specific callbacks ([#5621](https://github.com/Lightning-AI/lightning/pull/5621))
- Added `dim` to `PSNR` metric for mean-squared-error reduction ([#5957](https://github.com/Lightning-AI/lightning/pull/5957))
- Added promxial policy optimization template to pl_examples ([#5394](https://github.com/Lightning-AI/lightning/pull/5394))
- Added `log_graph` to `CometLogger` ([#5295](https://github.com/Lightning-AI/lightning/pull/5295))
- Added possibility for nested loaders ([#5404](https://github.com/Lightning-AI/lightning/pull/5404))
- Added `sync_step` to Wandb logger ([#5351](https://github.com/Lightning-AI/lightning/pull/5351))
- Added `StochasticWeightAveraging` callback ([#5640](https://github.com/Lightning-AI/lightning/pull/5640))
- Added `LightningDataModule.from_datasets(...)` ([#5133](https://github.com/Lightning-AI/lightning/pull/5133))
- Added `PL_TORCH_DISTRIBUTED_BACKEND` env variable to select backend ([#5981](https://github.com/Lightning-AI/lightning/pull/5981))
- Added `Trainer` flag to activate Stochastic Weight Averaging (SWA) `Trainer(stochastic_weight_avg=True)` ([#6038](https://github.com/Lightning-AI/lightning/pull/6038))
- Added DeepSpeed integration ([#5954](https://github.com/Lightning-AI/lightning/pull/5954),
    [#6042](https://github.com/Lightning-AI/lightning/pull/6042))

### Changed

- Changed `stat_scores` metric now calculates stat scores over all classes and gains new parameters, in line with the new `StatScores` metric ([#4839](https://github.com/Lightning-AI/lightning/pull/4839))
- Changed `computer_vision_fine_tunning` example to use `BackboneLambdaFinetuningCallback` ([#5377](https://github.com/Lightning-AI/lightning/pull/5377))
- Changed `automatic casting` for LoggerConnector `metrics` ([#5218](https://github.com/Lightning-AI/lightning/pull/5218))
- Changed `iou` [func] to allow float input ([#4704](https://github.com/Lightning-AI/lightning/pull/4704))
- Metric `compute()` method will no longer automatically call `reset()` ([#5409](https://github.com/Lightning-AI/lightning/pull/5409))
- Set PyTorch 1.4 as min requirements, also for testing and examples `torchvision>=0.5` and `torchtext>=0.5` ([#5418](https://github.com/Lightning-AI/lightning/pull/5418))
- Changed `callbacks` argument in `Trainer` to allow `Callback` input ([#5446](https://github.com/Lightning-AI/lightning/pull/5446))
- Changed the default of `find_unused_parameters` to `False` in DDP ([#5185](https://github.com/Lightning-AI/lightning/pull/5185))
- Changed `ModelCheckpoint` version suffixes to start at 1 ([#5008](https://github.com/Lightning-AI/lightning/pull/5008))
- Progress bar metrics tensors are now converted to float ([#5692](https://github.com/Lightning-AI/lightning/pull/5692))
- Changed the default value for the `progress_bar_refresh_rate` Trainer argument in Google COLAB notebooks to 20 ([#5516](https://github.com/Lightning-AI/lightning/pull/5516))
- Extended support for purely iteration-based training ([#5726](https://github.com/Lightning-AI/lightning/pull/5726))
- Made `LightningModule.global_rank`, `LightningModule.local_rank` and `LightningModule.logger` read-only properties ([#5730](https://github.com/Lightning-AI/lightning/pull/5730))
- Forced `ModelCheckpoint` callbacks to run after all others to guarantee all states are saved to the checkpoint ([#5731](https://github.com/Lightning-AI/lightning/pull/5731))
- Refactored Accelerators and Plugins:
    * Added base classes for plugins ([#5715](https://github.com/Lightning-AI/lightning/pull/5715))
    * Added parallel plugins for DP, DDP, DDPSpawn, DDP2 and Horovod ([#5714](https://github.com/Lightning-AI/lightning/pull/5714))
    * Precision Plugins ([#5718](https://github.com/Lightning-AI/lightning/pull/5718))
    * Added new Accelerators for CPU, GPU and TPU ([#5719](https://github.com/Lightning-AI/lightning/pull/5719))
    * Added RPC and Sharded plugins ([#5732](https://github.com/Lightning-AI/lightning/pull/5732))
    * Added missing `LightningModule`-wrapper logic to new plugins and accelerator ([#5734](https://github.com/Lightning-AI/lightning/pull/5734))
    * Moved device-specific teardown logic from training loop to accelerator ([#5973](https://github.com/Lightning-AI/lightning/pull/5973))
    * Moved accelerator_connector.py to the connectors subfolder ([#6033](https://github.com/Lightning-AI/lightning/pull/6033))
    * Trainer only references accelerator ([#6039](https://github.com/Lightning-AI/lightning/pull/6039))
    * Made parallel devices optional across all plugins ([#6051](https://github.com/Lightning-AI/lightning/pull/6051))
    * Cleaning ([#5948](https://github.com/Lightning-AI/lightning/pull/5948),
        [#5949](https://github.com/Lightning-AI/lightning/pull/5949),
        [#5950](https://github.com/Lightning-AI/lightning/pull/5950))
- Enabled `self.log` in callbacks ([#5094](https://github.com/Lightning-AI/lightning/pull/5094))
- Renamed xxx_AVAILABLE as protected ([#5082](https://github.com/Lightning-AI/lightning/pull/5082))
- Unified module names in Utils ([#5199](https://github.com/Lightning-AI/lightning/pull/5199))
- Separated utils: imports & enums ([#5256](https://github.com/Lightning-AI/lightning/pull/5256)
    [#5874](https://github.com/Lightning-AI/lightning/pull/5874))
- Refactor: clean trainer device & distributed getters ([#5300](https://github.com/Lightning-AI/lightning/pull/5300))
- Simplified training phase as LightningEnum ([#5419](https://github.com/Lightning-AI/lightning/pull/5419))
- Updated metrics to use LightningEnum ([#5689](https://github.com/Lightning-AI/lightning/pull/5689))
- Changed the seq of `on_train_batch_end`, `on_batch_end` & `on_train_epoch_end`, `on_epoch_end hooks` ([#5688](https://github.com/Lightning-AI/lightning/pull/5688))
- Refactored `setup_training` and remove `test_mode` ([#5388](https://github.com/Lightning-AI/lightning/pull/5388))
- Disabled training with zero `num_training_batches` when insufficient `limit_train_batches` ([#5703](https://github.com/Lightning-AI/lightning/pull/5703))
- Refactored `EpochResultStore` ([#5522](https://github.com/Lightning-AI/lightning/pull/5522))
- Update `lr_finder` to check for attribute if not running `fast_dev_run` ([#5990](https://github.com/Lightning-AI/lightning/pull/5990))
- LightningOptimizer manual optimizer is more flexible and expose `toggle_model` ([#5771](https://github.com/Lightning-AI/lightning/pull/5771))
- `MlflowLogger` limit parameter value length to 250 char ([#5893](https://github.com/Lightning-AI/lightning/pull/5893))
- Re-introduced fix for Hydra directory sync with multiple process ([#5993](https://github.com/Lightning-AI/lightning/pull/5993))

### Deprecated

- Function `stat_scores_multiple_classes` is deprecated in favor of `stat_scores` ([#4839](https://github.com/Lightning-AI/lightning/pull/4839))
- Moved accelerators and plugins to its `legacy` pkg ([#5645](https://github.com/Lightning-AI/lightning/pull/5645))
- Deprecated `LightningDistributedDataParallel` in favor of new wrapper module `LightningDistributedModule` ([#5185](https://github.com/Lightning-AI/lightning/pull/5185))
- Deprecated `LightningDataParallel` in favor of new wrapper module `LightningParallelModule` ([#5670](https://github.com/Lightning-AI/lightning/pull/5670))
- Renamed utils modules ([#5199](https://github.com/Lightning-AI/lightning/pull/5199))
    * `argparse_utils` >> `argparse`
    * `model_utils` >> `model_helpers`
    * `warning_utils` >> `warnings`
    * `xla_device_utils` >> `xla_device`
- Deprecated using `'val_loss'` to set the `ModelCheckpoint` monitor ([#6012](https://github.com/Lightning-AI/lightning/pull/6012))
- Deprecated `.get_model()` with explicit `.lightning_module` property ([#6035](https://github.com/Lightning-AI/lightning/pull/6035))
- Deprecated Trainer attribute `accelerator_backend` in favor of `accelerator` ([#6034](https://github.com/Lightning-AI/lightning/pull/6034))

### Removed

- Removed deprecated checkpoint argument `filepath` ([#5321](https://github.com/Lightning-AI/lightning/pull/5321))
- Removed deprecated `Fbeta`, `f1_score` and `fbeta_score` metrics ([#5322](https://github.com/Lightning-AI/lightning/pull/5322))
- Removed deprecated `TrainResult` ([#5323](https://github.com/Lightning-AI/lightning/pull/5323))
- Removed deprecated `EvalResult` ([#5633](https://github.com/Lightning-AI/lightning/pull/5633))
- Removed `LoggerStages` ([#5673](https://github.com/Lightning-AI/lightning/pull/5673))

### Fixed

- Fixed distributed setting and `ddp_cpu` only with `num_processes>1` ([#5297](https://github.com/Lightning-AI/lightning/pull/5297))
- Fixed `num_workers` for Windows example ([#5375](https://github.com/Lightning-AI/lightning/pull/5375))
- Fixed loading yaml ([#5619](https://github.com/Lightning-AI/lightning/pull/5619))
- Fixed support custom DataLoader with DDP if they can be re-instantiated ([#5745](https://github.com/Lightning-AI/lightning/pull/5745))
- Fixed repeated `.fit()` calls ignore max_steps iteration bound ([#5936](https://github.com/Lightning-AI/lightning/pull/5936))
- Fixed throwing `MisconfigurationError` on unknown mode ([#5255](https://github.com/Lightning-AI/lightning/pull/5255))
- Resolve bug with Finetuning ([#5744](https://github.com/Lightning-AI/lightning/pull/5744))
- Fixed `ModelCheckpoint` race condition in file existence check ([#5155](https://github.com/Lightning-AI/lightning/pull/5155))
- Fixed some compatibility with PyTorch 1.8 ([#5864](https://github.com/Lightning-AI/lightning/pull/5864))
- Fixed forward cache ([#5895](https://github.com/Lightning-AI/lightning/pull/5895))
- Fixed recursive detach of tensors to CPU ([#6007](https://github.com/Lightning-AI/lightning/pull/6007))
- Fixed passing wrong strings for scheduler interval doesn't throw an error ([#5923](https://github.com/Lightning-AI/lightning/pull/5923))
- Fixed wrong `requires_grad` state after `return None` with multiple optimizers ([#5738](https://github.com/Lightning-AI/lightning/pull/5638))
- Fixed add `on_epoch_end` hook at the end of `validation`, `test` epoch ([#5986](https://github.com/Lightning-AI/lightning/pull/5986))
- Fixed missing `process_dataloader` call for `TPUSpawn` when in distributed mode ([#6015](https://github.com/Lightning-AI/lightning/pull/6015))
- Fixed progress bar flickering by appending 0 to floats/strings ([#6009](https://github.com/Lightning-AI/lightning/pull/6009))
- Fixed synchronization issues with TPU training ([#6027](https://github.com/Lightning-AI/lightning/pull/6027))
- Fixed `hparams.yaml` saved twice when using `TensorBoardLogger` ([#5953](https://github.com/Lightning-AI/lightning/pull/5953))
- Fixed basic examples ([#5912](https://github.com/Lightning-AI/lightning/pull/5912),
    [#5985](https://github.com/Lightning-AI/lightning/pull/5985))
- Fixed `fairscale` compatible with PT 1.8 ([#5996](https://github.com/Lightning-AI/lightning/pull/5996))
- Ensured `process_dataloader` is called when `tpu_cores > 1` to use Parallel DataLoader ([#6015](https://github.com/Lightning-AI/lightning/pull/6015))
- Attempted SLURM auto resume call when non-shell call fails ([#6002](https://github.com/Lightning-AI/lightning/pull/6002))
- Fixed wrapping optimizers upon assignment ([#6006](https://github.com/Lightning-AI/lightning/pull/6006))
- Fixed allowing hashing of metrics with lists in their state ([#5939](https://github.com/Lightning-AI/lightning/pull/5939))


## [1.1.8] - 2021-02-08

### Fixed

- Separate epoch validation from step validation ([#5208](https://github.com/Lightning-AI/lightning/pull/5208))
- Fixed `toggle_optimizers` not handling all optimizer parameters ([#5775](https://github.com/Lightning-AI/lightning/pull/5775))


## [1.1.7] - 2021-02-03

### Fixed

- Fixed `TensorBoardLogger` not closing `SummaryWriter` on `finalize` ([#5696](https://github.com/Lightning-AI/lightning/pull/5696))
- Fixed filtering of pytorch  "unsqueeze" warning when using DP ([#5622](https://github.com/Lightning-AI/lightning/pull/5622))
- Fixed `num_classes` argument in F1 metric ([#5663](https://github.com/Lightning-AI/lightning/pull/5663))
- Fixed `log_dir` property ([#5537](https://github.com/Lightning-AI/lightning/pull/5537))
- Fixed a race condition in `ModelCheckpoint` when checking if a checkpoint file exists ([#5144](https://github.com/Lightning-AI/lightning/pull/5144))
- Remove unnecessary intermediate layers in Dockerfiles ([#5697](https://github.com/Lightning-AI/lightning/pull/5697))
- Fixed auto learning rate ordering ([#5638](https://github.com/Lightning-AI/lightning/pull/5638))


## [1.1.6] - 2021-01-26

### Changed

- Increased TPU check timeout from 20s to 100s ([#5598](https://github.com/Lightning-AI/lightning/pull/5598))
- Ignored `step` param in Neptune logger's log_metric method ([#5510](https://github.com/Lightning-AI/lightning/pull/5510))
- Pass batch outputs to `on_train_batch_end` instead of `epoch_end` outputs ([#4369](https://github.com/Lightning-AI/lightning/pull/4369))

### Fixed

- Fixed `toggle_optimizer` to reset `requires_grad` state  ([#5574](https://github.com/Lightning-AI/lightning/pull/5574))
- Fixed FileNotFoundError for best checkpoint when using DDP with Hydra ([#5629](https://github.com/Lightning-AI/lightning/pull/5629))
- Fixed an error when logging a progress bar metric with a reserved name ([#5620](https://github.com/Lightning-AI/lightning/pull/5620))
- Fixed `Metric`'s `state_dict` not included when child modules ([#5614](https://github.com/Lightning-AI/lightning/pull/5614))
- Fixed Neptune logger creating multiple experiments when GPUs > 1 ([#3256](https://github.com/Lightning-AI/lightning/pull/3256))
- Fixed duplicate logs appearing in console when using the python logging module ([#5509](https://github.com/Lightning-AI/lightning/pull/5509))
- Fixed tensor printing in `trainer.test()` ([#5138](https://github.com/Lightning-AI/lightning/pull/5138))
- Fixed not using dataloader when `hparams` present ([#4559](https://github.com/Lightning-AI/lightning/pull/4559))


## [1.1.5] - 2021-01-19

### Fixed

- Fixed a visual bug in the progress bar display initialization ([#4579](https://github.com/Lightning-AI/lightning/pull/4579))
- Fixed logging `on_train_batch_end` in a callback with multiple optimizers ([#5521](https://github.com/Lightning-AI/lightning/pull/5521))
- Fixed `reinit_scheduler_properties` with correct optimizer ([#5519](https://github.com/Lightning-AI/lightning/pull/5519))
- Fixed `val_check_interval` with `fast_dev_run` ([#5540](https://github.com/Lightning-AI/lightning/pull/5540))


## [1.1.4] - 2021-01-12

### Added

- Add automatic optimization property setter to lightning module ([#5169](https://github.com/Lightning-AI/lightning/pull/5169))

### Changed

- Changed deprecated `enable_pl_optimizer=True` ([#5244](https://github.com/Lightning-AI/lightning/pull/5244))

### Fixed

- Fixed `transfer_batch_to_device` for DDP with `len(devices_ids) == 1` ([#5195](https://github.com/Lightning-AI/lightning/pull/5195))
- Logging only on `not should_accumulate()` during training ([#5417](https://github.com/Lightning-AI/lightning/pull/5417))
- Resolve interpolation bug with Hydra ([#5406](https://github.com/Lightning-AI/lightning/pull/5406))
- Check environ before selecting a seed to prevent warning message ([#4743](https://github.com/Lightning-AI/lightning/pull/4743))
- Fixed signature mismatch in `model_to_device` of `DDPCPUHPCAccelerator` ([#5505](https://github.com/Lightning-AI/lightning/pull/5505))

## [1.1.3] - 2021-01-05

### Added

- Added a check for optimizer attached to `lr_scheduler` ([#5338](https://github.com/Lightning-AI/lightning/pull/5338))
- Added support for passing non-existing filepaths to `resume_from_checkpoint` ([#4402](https://github.com/Lightning-AI/lightning/pull/4402))

### Changed

- Skip restore from `resume_from_checkpoint` while `testing` ([#5161](https://github.com/Lightning-AI/lightning/pull/5161))
- Allowed `log_momentum` for adaptive optimizers in `LearningRateMonitor` ([#5333](https://github.com/Lightning-AI/lightning/pull/5333))
- Disabled checkpointing, earlystopping and logging with `fast_dev_run` ([#5277](https://github.com/Lightning-AI/lightning/pull/5277))
- Distributed group defaults to `WORLD` if `None` ([#5125](https://github.com/Lightning-AI/lightning/pull/5125))

### Fixed

- Fixed `trainer.test` returning non-test metrics ([#5214](https://github.com/Lightning-AI/lightning/pull/5214))
- Fixed metric state reset ([#5273](https://github.com/Lightning-AI/lightning/pull/5273))
- Fixed `--num-nodes` on `DDPSequentialPlugin` ([#5327](https://github.com/Lightning-AI/lightning/pull/5327))
- Fixed invalid value for `weights_summary` ([#5296](https://github.com/Lightning-AI/lightning/pull/5296))
- Fixed `Trainer.test` not using the latest `best_model_path` ([#5161](https://github.com/Lightning-AI/lightning/pull/5161))
- Fixed existence check for hparams not using underlying filesystem ([#5250](https://github.com/Lightning-AI/lightning/pull/5250))
- Fixed `LightningOptimizer` AMP bug ([#5191](https://github.com/Lightning-AI/lightning/pull/5191))
- Fixed casted key to string in `_flatten_dict` ([#5354](https://github.com/Lightning-AI/lightning/pull/5354))


## [1.1.2] - 2020-12-23

### Added

- Support number for logging with `sync_dist=True` ([#5080](https://github.com/Lightning-AI/lightning/pull/5080))
- Added offset logging step when resuming for Wandb logger ([#5050](https://github.com/Lightning-AI/lightning/pull/5050))

### Removed

- `enable_pl_optimizer=False` by default to temporarily fix AMP issues ([#5163](https://github.com/Lightning-AI/lightning/pull/5163))

### Fixed

- Metric reduction with Logging ([#5150](https://github.com/Lightning-AI/lightning/pull/5150))
- Remove nan loss in manual optimization ([#5121](https://github.com/Lightning-AI/lightning/pull/5121))
- Un-balanced logging properly supported ([#5119](https://github.com/Lightning-AI/lightning/pull/5119))
- Fix hanging in DDP HPC accelerators ([#5157](https://github.com/Lightning-AI/lightning/pull/5157))
- Fix reset `TensorRunningAccum` ([#5106](https://github.com/Lightning-AI/lightning/pull/5106))
- Updated `DALIClassificationLoader` to not use deprecated arguments ([#4925](https://github.com/Lightning-AI/lightning/pull/4925))
- Corrected call to `torch.no_grad` ([#5124](https://github.com/Lightning-AI/lightning/pull/5124))


## [1.1.1] - 2020-12-15

### Added

- Add a notebook example to reach a quick baseline of ~94% accuracy on CIFAR10 using Resnet in Lightning ([#4818](https://github.com/Lightning-AI/lightning/pull/4818))

### Changed

- Simplify accelerator steps ([#5015](https://github.com/Lightning-AI/lightning/pull/5015))
- Refactor load in checkpoint connector ([#4593](https://github.com/Lightning-AI/lightning/pull/4593))
- Fixed the saved filename in `ModelCheckpoint` when it already exists ([#4861](https://github.com/Lightning-AI/lightning/pull/4861))

### Removed

- Drop duplicate metrics ([#5014](https://github.com/Lightning-AI/lightning/pull/5014))
- Remove beta arg from F1 class and functional ([#5076](https://github.com/Lightning-AI/lightning/pull/5076))

### Fixed

- Fixed trainer by default `None` in `DDPAccelerator` ([#4915](https://github.com/Lightning-AI/lightning/pull/4915))
- Fixed `LightningOptimizer` to expose optimizer attributes ([#5095](https://github.com/Lightning-AI/lightning/pull/5095))
- Do not warn when the `name` key is used in the `lr_scheduler` dict ([#5057](https://github.com/Lightning-AI/lightning/pull/5057))
- Check if optimizer supports closure ([#4981](https://github.com/Lightning-AI/lightning/pull/4981))
- Add deprecated metric utility functions back to functional (
    [#5067](https://github.com/Lightning-AI/lightning/pull/5067),
    [#5068](https://github.com/Lightning-AI/lightning/pull/5068))
- Allow any input in `to_onnx` and `to_torchscript` ([#4378](https://github.com/Lightning-AI/lightning/pull/4378))
- Fixed `DDPHPCAccelerator` hangs in DDP construction by calling `init_device` ([#5157](https://github.com/Lightning-AI/lightning/pull/5157))


## [1.1.0] - 2020-12-09

### Added

- Added "monitor" key to saved `ModelCheckpoints` ([#4383](https://github.com/Lightning-AI/lightning/pull/4383))
- Added `ConfusionMatrix` class interface ([#4348](https://github.com/Lightning-AI/lightning/pull/4348))
- Added multiclass AUROC metric ([#4236](https://github.com/Lightning-AI/lightning/pull/4236))
- Added global step indexing to the checkpoint name for a better sub-epoch checkpointing experience ([#3807](https://github.com/Lightning-AI/lightning/pull/3807))
- Added optimizer hooks in callbacks ([#4379](https://github.com/Lightning-AI/lightning/pull/4379))
- Added option to log momentum ([#4384](https://github.com/Lightning-AI/lightning/pull/4384))
- Added `current_score` to `ModelCheckpoint.on_save_checkpoint` ([#4721](https://github.com/Lightning-AI/lightning/pull/4721))
- Added logging using `self.log` in train and evaluation for epoch end hooks (
    [#4552](https://github.com/Lightning-AI/lightning/pull/4552),
    [#4495](https://github.com/Lightning-AI/lightning/pull/4495),
    [#4439](https://github.com/Lightning-AI/lightning/pull/4439),
    [#4684](https://github.com/Lightning-AI/lightning/pull/4684),
    [#4913](https://github.com/Lightning-AI/lightning/pull/4913))
- Added ability for DDP plugin to modify optimizer state saving ([#4675](https://github.com/Lightning-AI/lightning/pull/4675))
- Added `prefix` argument in loggers ([#4557](https://github.com/Lightning-AI/lightning/pull/4557))
- Added printing of total num of params, trainable and non-trainable params in ModelSummary ([#4521](https://github.com/Lightning-AI/lightning/pull/4521))
- Added `PrecisionRecallCurve, ROC, AveragePrecision` class metric ([#4549](https://github.com/Lightning-AI/lightning/pull/4549))
- Added custom `Apex` and `NativeAMP` as `Precision plugins` ([#4355](https://github.com/Lightning-AI/lightning/pull/4355))
- Added `DALI MNIST` example ([#3721](https://github.com/Lightning-AI/lightning/pull/3721))
- Added `sharded plugin` for DDP for multi-gpu training memory optimizations (
    [#4639](https://github.com/Lightning-AI/lightning/pull/4639),
    [#4686](https://github.com/Lightning-AI/lightning/pull/4686),
    [#4737](https://github.com/Lightning-AI/lightning/pull/4737),
    [#4773](https://github.com/Lightning-AI/lightning/pull/4773))
- Added `experiment_id` to the NeptuneLogger ([#3462](https://github.com/Lightning-AI/lightning/pull/3462))
- Added `PyTorch Geometric` integration example with Lightning ([#4568](https://github.com/Lightning-AI/lightning/pull/4568))
- Added `all_gather` method to `LightningModule` which allows gradient based tensor synchronizations for use-cases such as negative sampling. ([#5012](https://github.com/Lightning-AI/lightning/pull/5012))
- Enabled `self.log` in most functions ([#4969](https://github.com/Lightning-AI/lightning/pull/4969))
- Added changeable extension variable for `ModelCheckpoint` ([#4977](https://github.com/Lightning-AI/lightning/pull/4977))


### Changed

- Tuner algorithms will be skipped if `fast_dev_run=True` ([#3903](https://github.com/Lightning-AI/lightning/pull/3903))
- `WandbLogger` does not force wandb `reinit` arg to True anymore and creates a run only when needed ([#4648](https://github.com/Lightning-AI/lightning/pull/4648))
- Changed `automatic_optimization` to be a model attribute ([#4602](https://github.com/Lightning-AI/lightning/pull/4602))
- Changed `Simple Profiler` report to order by percentage time spent + num calls ([#4880](https://github.com/Lightning-AI/lightning/pull/4880))
- Simplify optimization Logic ([#4984](https://github.com/Lightning-AI/lightning/pull/4984))
- Classification metrics overhaul ([#4837](https://github.com/Lightning-AI/lightning/pull/4837))
- Updated `fast_dev_run` to accept integer representing num_batches ([#4629](https://github.com/Lightning-AI/lightning/pull/4629))
- Refactored optimizer ([#4658](https://github.com/Lightning-AI/lightning/pull/4658))


### Deprecated

- Deprecated `prefix` argument in `ModelCheckpoint` ([#4765](https://github.com/Lightning-AI/lightning/pull/4765))
- Deprecated the old way of assigning hyper-parameters through `self.hparams = ...` ([#4813](https://github.com/Lightning-AI/lightning/pull/4813))
- Deprecated `mode='auto'` from `ModelCheckpoint` and `EarlyStopping` ([#4695](https://github.com/Lightning-AI/lightning/pull/4695))

### Removed

- Removed `reorder` parameter of the `auc` metric ([#5004](https://github.com/Lightning-AI/lightning/pull/5004))
- Removed `multiclass_roc` and `multiclass_precision_recall_curve`, use `roc` and `precision_recall_curve` instead ([#4549](https://github.com/Lightning-AI/lightning/pull/4549))

### Fixed

- Added feature to move tensors to CPU before saving ([#4309](https://github.com/Lightning-AI/lightning/pull/4309))
- Fixed `LoggerConnector` to have logged metrics on root device in DP ([#4138](https://github.com/Lightning-AI/lightning/pull/4138))
- Auto convert tensors to contiguous format when `gather_all` ([#4907](https://github.com/Lightning-AI/lightning/pull/4907))
- Fixed `PYTHONPATH` for ddp test model ([#4528](https://github.com/Lightning-AI/lightning/pull/4528))
- Fixed allowing logger to support indexing ([#4595](https://github.com/Lightning-AI/lightning/pull/4595))
- Fixed DDP and manual_optimization ([#4976](https://github.com/Lightning-AI/lightning/pull/4976))


## [1.0.8] - 2020-11-24

### Added

- Added casting to python types for numpy scalars when logging `hparams` ([#4647](https://github.com/Lightning-AI/lightning/pull/4647))
- Added warning when progress bar refresh rate is less than 20 on Google Colab to prevent crashing ([#4654](https://github.com/Lightning-AI/lightning/pull/4654))
- Added `F1` class metric ([#4656](https://github.com/Lightning-AI/lightning/pull/4656))

### Changed

- Consistently use `step=trainer.global_step` in `LearningRateMonitor` independently of `logging_interval` ([#4376](https://github.com/Lightning-AI/lightning/pull/4376))
- Metric states are no longer as default added to `state_dict` ([#4685](https://github.com/Lightning-AI/lightning/pull/4685))
- Renamed class metric `Fbeta` >> `FBeta` ([#4656](https://github.com/Lightning-AI/lightning/pull/4656))
- Model summary: add 1 decimal place ([#4745](https://github.com/Lightning-AI/lightning/pull/4745))
- Do not override `PYTHONWARNINGS` ([#4700](https://github.com/Lightning-AI/lightning/pull/4700))
- Changed `init_ddp_connection` moved from `DDP` to `DDPPlugin` ([#4407](https://github.com/Lightning-AI/lightning/pull/4407))


### Fixed

- Fixed checkpoint `hparams` dict casting when `omegaconf` is available ([#4770](https://github.com/Lightning-AI/lightning/pull/4770))
- Fixed incomplete progress bars when total batches not divisible by refresh rate ([#4577](https://github.com/Lightning-AI/lightning/pull/4577))
- Updated SSIM metric ([#4566](https://github.com/Lightning-AI/lightning/pull/4566))
- Fixed batch_arg_name - add `batch_arg_name` to all calls to `_adjust_batch_size`bug ([#4812](https://github.com/Lightning-AI/lightning/pull/4812))
- Fixed `torchtext` data to GPU ([#4785](https://github.com/Lightning-AI/lightning/pull/4785))
- Fixed a crash bug in MLFlow logger ([#4716](https://github.com/Lightning-AI/lightning/pull/4716))

## [1.0.7] - 2020-11-17

### Added

- Added lambda closure to `manual_optimizer_step` ([#4618](https://github.com/Lightning-AI/lightning/pull/4618))

### Changed

- Change Metrics `persistent` default mode to `False` ([#4685](https://github.com/Lightning-AI/lightning/pull/4685))
- LoggerConnector log_metrics will use `total_batch_idx` instead of `global_step` when logging on `training step` ([#4738](https://github.com/Lightning-AI/lightning/pull/4738))


### Fixed

- Prevent crash if `sync_dist=True` on CPU ([#4626](https://github.com/Lightning-AI/lightning/pull/4626))
- Fixed average pbar Metrics ([#4534](https://github.com/Lightning-AI/lightning/pull/4534))
- Fixed `setup` callback hook to correctly pass the LightningModule through ([#4608](https://github.com/Lightning-AI/lightning/pull/4608))
- Allowing decorate model init with saving `hparams` inside ([#4662](https://github.com/Lightning-AI/lightning/pull/4662))
- Fixed `split_idx` set by `LoggerConnector` in `on_trainer_init` to `Trainer`  ([#4697](https://github.com/Lightning-AI/lightning/pull/4697))


## [1.0.6] - 2020-11-11

### Added

- Added metrics aggregation in Horovod and fixed early stopping ([#3775](https://github.com/Lightning-AI/lightning/pull/3775))
- Added `manual_optimizer_step` which work with `AMP Native` and `accumulated_grad_batches` ([#4485](https://github.com/Lightning-AI/lightning/pull/4485))
- Added `persistent(mode)` method to metrics, to enable and disable metric states being added to `state_dict` ([#4482](https://github.com/Lightning-AI/lightning/pull/4482))
- Added congratulations at the end of our notebooks ([#4555](https://github.com/Lightning-AI/lightning/pull/4555))
- Added parameters `move_metrics_to_cpu` in Trainer to disable gpu leak ([#4592](https://github.com/Lightning-AI/lightning/pull/4592))


### Changed

- Changed `fsspec` to tuner ([#4458](https://github.com/Lightning-AI/lightning/pull/4458))
- Unify SLURM/TorchElastic under backend plugin ([#4578](https://github.com/Lightning-AI/lightning/pull/4578),
        [#4580](https://github.com/Lightning-AI/lightning/pull/4580),
        [#4581](https://github.com/Lightning-AI/lightning/pull/4581),
        [#4582](https://github.com/Lightning-AI/lightning/pull/4582),
        [#4583](https://github.com/Lightning-AI/lightning/pull/4583))

### Fixed

- Fixed feature-lack in `hpc_load` ([#4526](https://github.com/Lightning-AI/lightning/pull/4526))
- Fixed metrics states being overridden in DDP mode ([#4482](https://github.com/Lightning-AI/lightning/pull/4482))
- Fixed `lightning_getattr`, `lightning_hasattr` not finding the correct attributes in datamodule ([#4347](https://github.com/Lightning-AI/lightning/pull/4347))
- Fixed automatic optimization AMP by `manual_optimization_step` ([#4485](https://github.com/Lightning-AI/lightning/pull/4485))
- Replace `MisconfigurationException` with warning in `ModelCheckpoint` Callback ([#4560](https://github.com/Lightning-AI/lightning/pull/4560))
- Fixed logged keys in mlflow logger ([#4412](https://github.com/Lightning-AI/lightning/pull/4412))
- Fixed `is_picklable` by catching `AttributeError` ([#4508](https://github.com/Lightning-AI/lightning/pull/4508))
- Fixed multi test dataloaders dict `AttributeError` error ([#4480](https://github.com/Lightning-AI/lightning/pull/4480))
- Fixed show progress bar only for `progress_rank 0` on `DDP_SLURM` ([#4437](https://github.com/Lightning-AI/lightning/pull/4437))

## [1.0.5] - 2020-11-03

### Added

- Added PyTorch 1.7 Stable support ([#3821](https://github.com/Lightning-AI/lightning/pull/3821))
- Added timeout for `tpu_device_exists` to ensure process does not hang indefinitely ([#4340](https://github.com/Lightning-AI/lightning/pull/4340))

### Changed

- W&B log in sync with `Trainer` step ([#4405](https://github.com/Lightning-AI/lightning/pull/4405))
- Hook `on_after_backward` is called only when `optimizer_step` is being called ([#4439](https://github.com/Lightning-AI/lightning/pull/4439))
- Moved `track_and_norm_grad` into `training loop` and called only when `optimizer_step` is being called ([#4439](https://github.com/Lightning-AI/lightning/pull/4439))
- Changed type checker with explicit cast of `ref_model` object ([#4457](https://github.com/Lightning-AI/lightning/pull/4457))
- Changed `distributed_backend` -> `accelerator` ([#4429](https://github.com/Lightning-AI/lightning/pull/4429))

### Deprecated

- Deprecated passing `ModelCheckpoint` instance to `checkpoint_callback` Trainer argument ([#4336](https://github.com/Lightning-AI/lightning/pull/4336))

### Fixed

- Disable saving checkpoints if not trained ([#4372](https://github.com/Lightning-AI/lightning/pull/4372))
- Fixed error using `auto_select_gpus=True` with `gpus=-1` ([#4209](https://github.com/Lightning-AI/lightning/pull/4209))
- Disabled training when `limit_train_batches=0` ([#4371](https://github.com/Lightning-AI/lightning/pull/4371))
- Fixed that metrics do not store computational graph for all seen data ([#4313](https://github.com/Lightning-AI/lightning/pull/4313))
- Fixed AMP unscale for `on_after_backward` ([#4439](https://github.com/Lightning-AI/lightning/pull/4439))
- Fixed TorchScript export when module includes Metrics ([#4428](https://github.com/Lightning-AI/lightning/pull/4428))
- Fixed TorchScript trace method's data to device and docstring ([#4360](https://github.com/Lightning-AI/lightning/pull/4360))
- Fixed CSV logger warning ([#4419](https://github.com/Lightning-AI/lightning/pull/4419))
- Fixed skip DDP parameter sync ([#4301](https://github.com/Lightning-AI/lightning/pull/4301))
- Fixed `WandbLogger` _sanitize_callable function ([#4422](https://github.com/Lightning-AI/lightning/pull/4422))
- Fixed `AMP Native` `_unscale` gradient ([#4441](https://github.com/Lightning-AI/lightning/pull/4441))


## [1.0.4] - 2020-10-27

### Added

- Added `dirpath` and `filename` parameter in `ModelCheckpoint` ([#4213](https://github.com/Lightning-AI/lightning/pull/4213))
- Added plugins docs and DDPPlugin to customize ddp across all accelerators ([#4258](https://github.com/Lightning-AI/lightning/pull/4285))
- Added `strict` option to the scheduler dictionary ([#3586](https://github.com/Lightning-AI/lightning/pull/3586))
- Added `fsspec` support for profilers ([#4162](https://github.com/Lightning-AI/lightning/pull/4162))
- Added autogenerated helptext to `Trainer.add_argparse_args` ([#4344](https://github.com/Lightning-AI/lightning/pull/4344))
- Added support for string values in `Trainer`'s `profiler` parameter ([#3656](https://github.com/Lightning-AI/lightning/pull/3656))
- Added `optimizer_closure` to `optimizer.step` when supported ([#4190](https://github.com/Lightning-AI/lightning/pull/4190))
- Added unification of regression metrics ([#4166](https://github.com/Lightning-AI/lightning/pull/4166))
- Added checkpoint load from Bytes ([#4314](https://github.com/Lightning-AI/lightning/pull/4314))

### Changed

- Improved error messages for invalid `configure_optimizers` returns ([#3587](https://github.com/Lightning-AI/lightning/pull/3587))
- Allow changing the logged step value in `validation_step` ([#4130](https://github.com/Lightning-AI/lightning/pull/4130))
- Allow setting `replace_sampler_ddp=True` with a distributed sampler already added ([#4273](https://github.com/Lightning-AI/lightning/pull/4273))
- Fixed sanitized parameters for `WandbLogger.log_hyperparams` ([#4320](https://github.com/Lightning-AI/lightning/pull/4320))

### Deprecated

- Deprecated `filepath` in `ModelCheckpoint` ([#4213](https://github.com/Lightning-AI/lightning/pull/4213))
- Deprecated `reorder` parameter of the `auc` metric ([#4237](https://github.com/Lightning-AI/lightning/pull/4237))
- Deprecated bool values in `Trainer`'s `profiler` parameter ([#3656](https://github.com/Lightning-AI/lightning/pull/3656))

### Fixed

- Fixed setting device ids in DDP ([#4297](https://github.com/Lightning-AI/lightning/pull/4297))
- Fixed synchronization of best model path in `ddp_accelerator` ([#4323](https://github.com/Lightning-AI/lightning/pull/4323))
- Fixed `WandbLogger` not uploading checkpoint artifacts at the end of training ([#4341](https://github.com/Lightning-AI/lightning/pull/4341))
- Fixed `FBeta` computation ([#4183](https://github.com/Lightning-AI/lightning/pull/4183))
- Fixed `accumulation across batches` has completed `before breaking training loop` ([#4278](https://github.com/Lightning-AI/lightning/pull/4278))
- Fixed `ModelCheckpoint` don't increase current_epoch and global_step when not training ([#4291](https://github.com/Lightning-AI/lightning/pull/4291))
- Fixed `COMET_EXPERIMENT_KEY` environment variable usage in comet logger ([#4230](https://github.com/Lightning-AI/lightning/pull/4230))

## [1.0.3] - 2020-10-20

### Added

- Added persistent flag to `Metric.add_state` ([#4195](https://github.com/Lightning-AI/lightning/pull/4195))

### Changed

- Used `checkpoint_connector.hpc_save` in SLURM ([#4217](https://github.com/Lightning-AI/lightning/pull/4217))
- Moved base req. to root ([#4219](https://github.com/Lightning-AI/lightning/pull/4219))

### Fixed

- Fixed `hparams` assign in init ([#4189](https://github.com/Lightning-AI/lightning/pull/4189))
- Fixed overwrite check for model hooks ([#4010](https://github.com/Lightning-AI/lightning/pull/4010))


## [1.0.2] - 2020-10-15

### Added

- Added trace functionality to the function `to_torchscript` ([#4142](https://github.com/Lightning-AI/lightning/pull/4142))

### Changed

- Called `on_load_checkpoint` before loading `state_dict` ([#4057](https://github.com/Lightning-AI/lightning/pull/4057))

### Removed

- Removed duplicate metric vs step log for train loop ([#4173](https://github.com/Lightning-AI/lightning/pull/4173))

### Fixed

- Fixed the `self.log` problem in `validation_step()` ([#4169](https://github.com/Lightning-AI/lightning/pull/4169))
- Fixed `hparams` saving - save the state when `save_hyperparameters()` is called [in `__init__`] ([#4163](https://github.com/Lightning-AI/lightning/pull/4163))
- Fixed runtime failure while exporting `hparams` to yaml ([#4158](https://github.com/Lightning-AI/lightning/pull/4158))


## [1.0.1] - 2020-10-14

### Added

- Added getstate/setstate method for torch.save serialization ([#4127](https://github.com/Lightning-AI/lightning/pull/4127))


## [1.0.0] - 2020-10-13

### Added

- Added Explained Variance Metric + metric fix ([#4013](https://github.com/Lightning-AI/lightning/pull/4013))
- Added Metric <-> Lightning Module integration tests ([#4008](https://github.com/Lightning-AI/lightning/pull/4008))
- Added parsing OS env vars in `Trainer` ([#4022](https://github.com/Lightning-AI/lightning/pull/4022))
- Added classification metrics ([#4043](https://github.com/Lightning-AI/lightning/pull/4043))
- Updated explained variance metric ([#4024](https://github.com/Lightning-AI/lightning/pull/4024))
- Enabled plugins ([#4041](https://github.com/Lightning-AI/lightning/pull/4041))
- Enabled custom clusters ([#4048](https://github.com/Lightning-AI/lightning/pull/4048))
- Enabled passing in custom accelerators ([#4050](https://github.com/Lightning-AI/lightning/pull/4050))
- Added `LightningModule.toggle_optimizer` ([#4058](https://github.com/Lightning-AI/lightning/pull/4058))
- Added `LightningModule.manual_backward` ([#4063](https://github.com/Lightning-AI/lightning/pull/4063))
- Added `output` argument to `*_batch_end` hooks ([#3965](https://github.com/Lightning-AI/lightning/pull/3965),
    [#3966](https://github.com/Lightning-AI/lightning/pull/3966))
- Added `output` argument to `*_epoch_end` hooks ([#3967](https://github.com/Lightning-AI/lightning/pull/3967))

### Changed

- Integrated metrics API with self.log ([#3961](https://github.com/Lightning-AI/lightning/pull/3961))
- Decoupled Apex ([#4052](https://github.com/Lightning-AI/lightning/pull/4052),
        [#4054](https://github.com/Lightning-AI/lightning/pull/4054),
        [#4055](https://github.com/Lightning-AI/lightning/pull/4055),
        [#4056](https://github.com/Lightning-AI/lightning/pull/4056),
        [#4058](https://github.com/Lightning-AI/lightning/pull/4058),
        [#4060](https://github.com/Lightning-AI/lightning/pull/4060),
        [#4061](https://github.com/Lightning-AI/lightning/pull/4061),
        [#4062](https://github.com/Lightning-AI/lightning/pull/4062),
        [#4063](https://github.com/Lightning-AI/lightning/pull/4063),
        [#4064](https://github.com/Lightning-AI/lightning/pull/4064),
        [#4065](https://github.com/Lightning-AI/lightning/pull/4065))
- Renamed all backends to `Accelerator` ([#4066](https://github.com/Lightning-AI/lightning/pull/4066))
- Enabled manual returns ([#4089](https://github.com/Lightning-AI/lightning/pull/4089))

### Removed

- Removed support for EvalResult and TrainResult ([#3968](https://github.com/Lightning-AI/lightning/pull/3968))
- Removed deprecated trainer flags: `overfit_pct`, `log_save_interval`, `row_log_interval` ([#3969](https://github.com/Lightning-AI/lightning/pull/3969))
- Removed deprecated early_stop_callback ([#3982](https://github.com/Lightning-AI/lightning/pull/3982))
- Removed deprecated model hooks ([#3980](https://github.com/Lightning-AI/lightning/pull/3980))
- Removed deprecated callbacks ([#3979](https://github.com/Lightning-AI/lightning/pull/3979))
- Removed `trainer` argument in `LightningModule.backward` [#4056](https://github.com/Lightning-AI/lightning/pull/4056))

### Fixed

- Fixed `current_epoch` property update to reflect true epoch number inside `LightningDataModule`, when `reload_dataloaders_every_epoch=True`. ([#3974](https://github.com/Lightning-AI/lightning/pull/3974))
- Fixed to print scaler value in progress bar ([#4053](https://github.com/Lightning-AI/lightning/pull/4053))
- Fixed mismatch between docstring and code regarding when `on_load_checkpoint` hook is called ([#3996](https://github.com/Lightning-AI/lightning/pull/3996))


## [0.10.0] - 2020-10-07

### Added

- Added new Metrics API. ([#3868](https://github.com/Lightning-AI/lightning/pull/3868), [#3921](https://github.com/Lightning-AI/lightning/pull/3921))
- Enable PyTorch 1.7 compatibility ([#3541](https://github.com/Lightning-AI/lightning/pull/3541))
- Added `LightningModule.to_torchscript` to support exporting as `ScriptModule` ([#3258](https://github.com/Lightning-AI/lightning/pull/3258))
- Added warning when dropping unpicklable `hparams` ([#2874](https://github.com/Lightning-AI/lightning/pull/2874))
- Added EMB similarity ([#3349](https://github.com/Lightning-AI/lightning/pull/3349))
- Added `ModelCheckpoint.to_yaml` method ([#3048](https://github.com/Lightning-AI/lightning/pull/3048))
- Allow `ModelCheckpoint` monitor to be `None`, meaning it will always save ([#3630](https://github.com/Lightning-AI/lightning/pull/3630))
- Disabled optimizers setup during testing ([#3059](https://github.com/Lightning-AI/lightning/pull/3059))
- Added support for datamodules to save and load checkpoints when training ([#3563](https://github.com/Lightning-AI/lightning/pull/3563))
- Added support for datamodule in learning rate finder ([#3425](https://github.com/Lightning-AI/lightning/pull/3425))
- Added gradient clip test for native AMP ([#3754](https://github.com/Lightning-AI/lightning/pull/3754))
- Added dist lib to enable syncing anything across devices ([#3762](https://github.com/Lightning-AI/lightning/pull/3762))
- Added `broadcast` to `TPUBackend` ([#3814](https://github.com/Lightning-AI/lightning/pull/3814))
- Added `XLADeviceUtils` class to check XLA device type ([#3274](https://github.com/Lightning-AI/lightning/pull/3274))

### Changed

- Refactored accelerator backends:
   * moved TPU `xxx_step` to backend ([#3118](https://github.com/Lightning-AI/lightning/pull/3118))
   * refactored DDP backend `forward` ([#3119](https://github.com/Lightning-AI/lightning/pull/3119))
   * refactored GPU backend `__step` ([#3120](https://github.com/Lightning-AI/lightning/pull/3120))
   * refactored Horovod backend ([#3121](https://github.com/Lightning-AI/lightning/pull/3121),
        [#3122](https://github.com/Lightning-AI/lightning/pull/3122))
   * remove obscure forward call in eval + CPU backend `___step` ([#3123](https://github.com/Lightning-AI/lightning/pull/3123))
   * reduced all simplified forward ([#3126](https://github.com/Lightning-AI/lightning/pull/3126))
   * added hook base method ([#3127](https://github.com/Lightning-AI/lightning/pull/3127))
   * refactor eval loop to use hooks - use `test_mode` for if so we can split later ([#3129](https://github.com/Lightning-AI/lightning/pull/3129))
   * moved `___step_end` hooks ([#3130](https://github.com/Lightning-AI/lightning/pull/3130))
   * training forward refactor ([#3134](https://github.com/Lightning-AI/lightning/pull/3134))
   * training AMP scaling refactor ([#3135](https://github.com/Lightning-AI/lightning/pull/3135))
   * eval step scaling factor ([#3136](https://github.com/Lightning-AI/lightning/pull/3136))
   * add eval loop object to streamline eval loop ([#3138](https://github.com/Lightning-AI/lightning/pull/3138))
   * refactored dataloader process hook ([#3139](https://github.com/Lightning-AI/lightning/pull/3139))
   * refactored inner eval loop ([#3141](https://github.com/Lightning-AI/lightning/pull/3141))
   * final inner eval loop hooks ([#3154](https://github.com/Lightning-AI/lightning/pull/3154))
   * clean up hooks in `run_evaluation` ([#3156](https://github.com/Lightning-AI/lightning/pull/3156))
   * clean up data reset ([#3161](https://github.com/Lightning-AI/lightning/pull/3161))
   * expand eval loop out ([#3165](https://github.com/Lightning-AI/lightning/pull/3165))
   * moved hooks around in eval loop ([#3195](https://github.com/Lightning-AI/lightning/pull/3195))
   * remove `_evaluate` fx ([#3197](https://github.com/Lightning-AI/lightning/pull/3197))
   * `Trainer.fit` hook clean up ([#3198](https://github.com/Lightning-AI/lightning/pull/3198))
   * DDPs train hooks ([#3203](https://github.com/Lightning-AI/lightning/pull/3203))
   * refactor DDP backend ([#3204](https://github.com/Lightning-AI/lightning/pull/3204),
        [#3207](https://github.com/Lightning-AI/lightning/pull/3207),
        [#3208](https://github.com/Lightning-AI/lightning/pull/3208),
        [#3209](https://github.com/Lightning-AI/lightning/pull/3209),
        [#3210](https://github.com/Lightning-AI/lightning/pull/3210))
   * reduced accelerator selection ([#3211](https://github.com/Lightning-AI/lightning/pull/3211))
   * group prepare data hook ([#3212](https://github.com/Lightning-AI/lightning/pull/3212))
   * added data connector ([#3285](https://github.com/Lightning-AI/lightning/pull/3285))
   * modular is_overridden ([#3290](https://github.com/Lightning-AI/lightning/pull/3290))
   * adding `Trainer.tune()` ([#3293](https://github.com/Lightning-AI/lightning/pull/3293))
   * move `run_pretrain_routine` -> `setup_training` ([#3294](https://github.com/Lightning-AI/lightning/pull/3294))
   * move train outside of setup training ([#3297](https://github.com/Lightning-AI/lightning/pull/3297))
   * move `prepare_data` to data connector ([#3307](https://github.com/Lightning-AI/lightning/pull/3307))
   * moved accelerator router ([#3309](https://github.com/Lightning-AI/lightning/pull/3309))
   * train loop refactor - moving train loop to own object ([#3310](https://github.com/Lightning-AI/lightning/pull/3310),
        [#3312](https://github.com/Lightning-AI/lightning/pull/3312),
        [#3313](https://github.com/Lightning-AI/lightning/pull/3313),
        [#3314](https://github.com/Lightning-AI/lightning/pull/3314))
   * duplicate data interface definition up into DataHooks class ([#3344](https://github.com/Lightning-AI/lightning/pull/3344))
   * inner train loop ([#3359](https://github.com/Lightning-AI/lightning/pull/3359),
        [#3361](https://github.com/Lightning-AI/lightning/pull/3361),
        [#3362](https://github.com/Lightning-AI/lightning/pull/3362),
        [#3363](https://github.com/Lightning-AI/lightning/pull/3363),
        [#3365](https://github.com/Lightning-AI/lightning/pull/3365),
        [#3366](https://github.com/Lightning-AI/lightning/pull/3366),
        [#3367](https://github.com/Lightning-AI/lightning/pull/3367),
        [#3368](https://github.com/Lightning-AI/lightning/pull/3368),
        [#3369](https://github.com/Lightning-AI/lightning/pull/3369),
        [#3370](https://github.com/Lightning-AI/lightning/pull/3370),
        [#3371](https://github.com/Lightning-AI/lightning/pull/3371),
        [#3372](https://github.com/Lightning-AI/lightning/pull/3372),
        [#3373](https://github.com/Lightning-AI/lightning/pull/3373),
        [#3374](https://github.com/Lightning-AI/lightning/pull/3374),
        [#3375](https://github.com/Lightning-AI/lightning/pull/3375),
        [#3376](https://github.com/Lightning-AI/lightning/pull/3376),
        [#3385](https://github.com/Lightning-AI/lightning/pull/3385),
        [#3388](https://github.com/Lightning-AI/lightning/pull/3388),
        [#3397](https://github.com/Lightning-AI/lightning/pull/3397))
   * all logging related calls in a connector ([#3395](https://github.com/Lightning-AI/lightning/pull/3395))
   * device parser ([#3400](https://github.com/Lightning-AI/lightning/pull/3400),
        [#3405](https://github.com/Lightning-AI/lightning/pull/3405))
   * added model connector ([#3407](https://github.com/Lightning-AI/lightning/pull/3407))
   * moved eval loop logging to loggers ([#3408](https://github.com/Lightning-AI/lightning/pull/3408))
   * moved eval loop (#3412[#3408](https://github.com/Lightning-AI/lightning/pull/3408))
   * trainer/separate argparse ([#3421](https://github.com/Lightning-AI/lightning/pull/3421),
        [#3428](https://github.com/Lightning-AI/lightning/pull/3428),
        [#3432](https://github.com/Lightning-AI/lightning/pull/3432))
   * move `lr_finder` ([#3434](https://github.com/Lightning-AI/lightning/pull/3434))
   * organize args (#[#3435](https://github.com/Lightning-AI/lightning/pull/3435),
        [#3442](https://github.com/Lightning-AI/lightning/pull/3442),
        [#3447](https://github.com/Lightning-AI/lightning/pull/3447),
        [#3448](https://github.com/Lightning-AI/lightning/pull/3448),
        [#3449](https://github.com/Lightning-AI/lightning/pull/3449),
        [#3456](https://github.com/Lightning-AI/lightning/pull/3456))
   * move specific accelerator code ([#3457](https://github.com/Lightning-AI/lightning/pull/3457))
   * group connectors ([#3472](https://github.com/Lightning-AI/lightning/pull/3472))
   * accelerator connector methods x/n ([#3469](https://github.com/Lightning-AI/lightning/pull/3469),
        [#3470](https://github.com/Lightning-AI/lightning/pull/3470),
        [#3474](https://github.com/Lightning-AI/lightning/pull/3474))
   * merge backends x/n ([#3476](https://github.com/Lightning-AI/lightning/pull/3476),
        [#3477](https://github.com/Lightning-AI/lightning/pull/3477),
        [#3478](https://github.com/Lightning-AI/lightning/pull/3478),
        [#3480](https://github.com/Lightning-AI/lightning/pull/3480),
        [#3482](https://github.com/Lightning-AI/lightning/pull/3482))
   * apex plugin ([#3502](https://github.com/Lightning-AI/lightning/pull/3502))
   * precision plugins ([#3504](https://github.com/Lightning-AI/lightning/pull/3504))
   * Result - make monitor default to `checkpoint_on` to simplify ([#3571](https://github.com/Lightning-AI/lightning/pull/3571))
   * reference to the Trainer on the `LightningDataModule` ([#3684](https://github.com/Lightning-AI/lightning/pull/3684))
   * add `.log` to lightning module ([#3686](https://github.com/Lightning-AI/lightning/pull/3686),
        [#3699](https://github.com/Lightning-AI/lightning/pull/3699),
        [#3701](https://github.com/Lightning-AI/lightning/pull/3701),
        [#3704](https://github.com/Lightning-AI/lightning/pull/3704),
        [#3715](https://github.com/Lightning-AI/lightning/pull/3715))
   * enable tracking original metric when step and epoch are both true ([#3685](https://github.com/Lightning-AI/lightning/pull/3685))
   * deprecated results obj, added support for simpler comms ([#3681](https://github.com/Lightning-AI/lightning/pull/3681))
   * move backends back to individual files ([#3712](https://github.com/Lightning-AI/lightning/pull/3712))
   * fixes logging for eval steps ([#3763](https://github.com/Lightning-AI/lightning/pull/3763))
   * decoupled DDP, DDP spawn ([#3733](https://github.com/Lightning-AI/lightning/pull/3733),
        [#3766](https://github.com/Lightning-AI/lightning/pull/3766),
        [#3767](https://github.com/Lightning-AI/lightning/pull/3767),
        [#3774](https://github.com/Lightning-AI/lightning/pull/3774),
        [#3802](https://github.com/Lightning-AI/lightning/pull/3802),
        [#3806](https://github.com/Lightning-AI/lightning/pull/3806),
        [#3817](https://github.com/Lightning-AI/lightning/pull/3817),
        [#3819](https://github.com/Lightning-AI/lightning/pull/3819),
        [#3927](https://github.com/Lightning-AI/lightning/pull/3927))
   * remove weight loading hack for ddp_cpu ([#3808](https://github.com/Lightning-AI/lightning/pull/3808))
   * separate `torchelastic` from DDP ([#3810](https://github.com/Lightning-AI/lightning/pull/3810))
   * separate SLURM from DDP ([#3809](https://github.com/Lightning-AI/lightning/pull/3809))
   * decoupled DDP2 ([#3816](https://github.com/Lightning-AI/lightning/pull/3816))
   * bug fix with logging val epoch end + monitor ([#3812](https://github.com/Lightning-AI/lightning/pull/3812))
   * callback system and init DDP ([#3836](https://github.com/Lightning-AI/lightning/pull/3836))
   * adding compute environments ([#3837](https://github.com/Lightning-AI/lightning/pull/3837), [#3842](https://github.com/Lightning-AI/lightning/pull/3842))
   * epoch can now log independently ([#3843](https://github.com/Lightning-AI/lightning/pull/3843))
   * test selecting the correct backend. temp backends while slurm and TorchElastic are decoupled ([#3848](https://github.com/Lightning-AI/lightning/pull/3848))
   * fixed `init_slurm_connection` causing hostname errors ([#3856](https://github.com/Lightning-AI/lightning/pull/3856))
   * moves init apex from LM to apex connector ([#3923](https://github.com/Lightning-AI/lightning/pull/3923))
   * moves sync bn to each backend ([#3925](https://github.com/Lightning-AI/lightning/pull/3925))
   * moves configure ddp to each backend ([#3924](https://github.com/Lightning-AI/lightning/pull/3924))
- Deprecation warning ([#3844](https://github.com/Lightning-AI/lightning/pull/3844))
- Changed `LearningRateLogger` to `LearningRateMonitor` ([#3251](https://github.com/Lightning-AI/lightning/pull/3251))
- Used `fsspec` instead of `gfile` for all IO ([#3320](https://github.com/Lightning-AI/lightning/pull/3320))
    * Swapped `torch.load` for `fsspec` load in DDP spawn backend ([#3787](https://github.com/Lightning-AI/lightning/pull/3787))
    * Swapped `torch.load` for `fsspec` load in cloud_io loading ([#3692](https://github.com/Lightning-AI/lightning/pull/3692))
    * Added support for `to_disk()` to use remote filepaths with `fsspec` ([#3930](https://github.com/Lightning-AI/lightning/pull/3930))
    * Updated model_checkpoint's to_yaml to use `fsspec` open ([#3801](https://github.com/Lightning-AI/lightning/pull/3801))
    * Fixed `fsspec` is inconsistent when doing `fs.ls` ([#3805](https://github.com/Lightning-AI/lightning/pull/3805))
- Refactor `GPUStatsMonitor` to improve training speed ([#3257](https://github.com/Lightning-AI/lightning/pull/3257))
- Changed IoU score behavior for classes absent in target and pred ([#3098](https://github.com/Lightning-AI/lightning/pull/3098))
- Changed IoU `remove_bg` bool to `ignore_index` optional int ([#3098](https://github.com/Lightning-AI/lightning/pull/3098))
- Changed defaults of `save_top_k` and `save_last` to `None` in ModelCheckpoint ([#3680](https://github.com/Lightning-AI/lightning/pull/3680))
- `row_log_interval` and `log_save_interval` are now based on training loop's `global_step` instead of epoch-internal batch index ([#3667](https://github.com/Lightning-AI/lightning/pull/3667))
- Silenced some warnings. verified ddp refactors ([#3483](https://github.com/Lightning-AI/lightning/pull/3483))
- Cleaning up stale logger tests ([#3490](https://github.com/Lightning-AI/lightning/pull/3490))
- Allow `ModelCheckpoint` monitor to be `None` ([#3633](https://github.com/Lightning-AI/lightning/pull/3633))
- Enable `None` model checkpoint default ([#3669](https://github.com/Lightning-AI/lightning/pull/3669))
- Skipped `best_model_path` if `checkpoint_callback` is `None` ([#2962](https://github.com/Lightning-AI/lightning/pull/2962))
- Used `raise .. from ..` to explicitly chain exceptions ([#3750](https://github.com/Lightning-AI/lightning/pull/3750))
-  Mocking loggers ([#3596](https://github.com/Lightning-AI/lightning/pull/3596),
    [#3617](https://github.com/Lightning-AI/lightning/pull/3617),
    [#3851](https://github.com/Lightning-AI/lightning/pull/3851),
    [#3859](https://github.com/Lightning-AI/lightning/pull/3859),
    [#3884](https://github.com/Lightning-AI/lightning/pull/3884),
    [#3853](https://github.com/Lightning-AI/lightning/pull/3853),
    [#3910](https://github.com/Lightning-AI/lightning/pull/3910),
    [#3889](https://github.com/Lightning-AI/lightning/pull/3889),
    [#3926](https://github.com/Lightning-AI/lightning/pull/3926))
- Write predictions in LightningModule instead of EvalResult [#3882](https://github.com/Lightning-AI/lightning/pull/3882)

### Deprecated

- Deprecated `TrainResult` and `EvalResult`, use `self.log` and `self.write` from the `LightningModule` to log metrics and write predictions. `training_step` can now only return a scalar (for the loss) or a dictionary with anything you want. ([#3681](https://github.com/Lightning-AI/lightning/pull/3681))
- Deprecate `early_stop_callback` Trainer argument ([#3845](https://github.com/Lightning-AI/lightning/pull/3845))
- Rename Trainer arguments `row_log_interval` >> `log_every_n_steps` and `log_save_interval` >> `flush_logs_every_n_steps` ([#3748](https://github.com/Lightning-AI/lightning/pull/3748))

### Removed

- Removed experimental Metric API ([#3943](https://github.com/Lightning-AI/lightning/pull/3943),
        [#3949](https://github.com/Lightning-AI/lightning/pull/3949),
        [#3946](https://github.com/Lightning-AI/lightning/pull/3946)), listed changes before final removal:
    * Added `EmbeddingSimilarity` metric ([#3349](https://github.com/Lightning-AI/lightning/pull/3349), [#3358](https://github.com/Lightning-AI/lightning/pull/3358))
    * Added hooks to metric module interface ([#2528](https://github.com/Lightning-AI/lightning/pull/2528))
    * Added error when AUROC metric is used for multiclass problems ([#3350](https://github.com/Lightning-AI/lightning/pull/3350))
    * Fixed `ModelCheckpoint` with `save_top_k=-1` option not tracking the best models when a monitor metric is available ([#3735](https://github.com/Lightning-AI/lightning/pull/3735))
    * Fixed counter-intuitive error being thrown in `Accuracy` metric for zero target tensor ([#3764](https://github.com/Lightning-AI/lightning/pull/3764))
    * Fixed aggregation of metrics ([#3517](https://github.com/Lightning-AI/lightning/pull/3517))
    * Fixed Metric aggregation ([#3321](https://github.com/Lightning-AI/lightning/pull/3321))
    * Fixed RMSLE metric ([#3188](https://github.com/Lightning-AI/lightning/pull/3188))
    * Renamed `reduction` to `class_reduction` in classification metrics ([#3322](https://github.com/Lightning-AI/lightning/pull/3322))
    * Changed `class_reduction` similar to sklearn for classification metrics ([#3322](https://github.com/Lightning-AI/lightning/pull/3322))
    * Renaming of precision recall metric ([#3308](https://github.com/Lightning-AI/lightning/pull/3308))

### Fixed

- Fixed `on_train_batch_start` hook to end epoch early ([#3700](https://github.com/Lightning-AI/lightning/pull/3700))
- Fixed `num_sanity_val_steps` is clipped to `limit_val_batches` ([#2917](https://github.com/Lightning-AI/lightning/pull/2917))
- Fixed ONNX model save on GPU ([#3145](https://github.com/Lightning-AI/lightning/pull/3145))
- Fixed `GpuUsageLogger` to work on different platforms ([#3008](https://github.com/Lightning-AI/lightning/pull/3008))
- Fixed auto-scale batch size not dumping `auto_lr_find` parameter ([#3151](https://github.com/Lightning-AI/lightning/pull/3151))
- Fixed `batch_outputs` with optimizer frequencies ([#3229](https://github.com/Lightning-AI/lightning/pull/3229))
- Fixed setting batch size in `LightningModule.datamodule` when using `auto_scale_batch_size` ([#3266](https://github.com/Lightning-AI/lightning/pull/3266))
- Fixed Horovod distributed backend compatibility with native AMP ([#3404](https://github.com/Lightning-AI/lightning/pull/3404))
- Fixed batch size auto scaling exceeding the size of the dataset ([#3271](https://github.com/Lightning-AI/lightning/pull/3271))
- Fixed getting `experiment_id` from MLFlow only once instead of each training loop ([#3394](https://github.com/Lightning-AI/lightning/pull/3394))
- Fixed `overfit_batches` which now correctly disables shuffling for the training loader. ([#3501](https://github.com/Lightning-AI/lightning/pull/3501))
- Fixed gradient norm tracking for `row_log_interval > 1` ([#3489](https://github.com/Lightning-AI/lightning/pull/3489))
- Fixed `ModelCheckpoint` name formatting ([#3164](https://github.com/Lightning-AI/lightning/pull/3163))
- Fixed example implementation of AutoEncoder ([#3190](https://github.com/Lightning-AI/lightning/pull/3190))
- Fixed invalid paths when remote logging with TensorBoard ([#3236](https://github.com/Lightning-AI/lightning/pull/3236))
- Fixed change `t()` to `transpose()` as XLA devices do not support `.t()` on 1-dim tensor ([#3252](https://github.com/Lightning-AI/lightning/pull/3252))
- Fixed (weights only) checkpoints loading without PL ([#3287](https://github.com/Lightning-AI/lightning/pull/3287))
- Fixed `gather_all_tensors` cross GPUs in DDP ([#3319](https://github.com/Lightning-AI/lightning/pull/3319))
- Fixed CometML save dir ([#3419](https://github.com/Lightning-AI/lightning/pull/3419))
- Fixed forward key metrics ([#3467](https://github.com/Lightning-AI/lightning/pull/3467))
- Fixed normalize mode at confusion matrix (replace NaNs with zeros) ([#3465](https://github.com/Lightning-AI/lightning/pull/3465))
- Fixed global step increment in training loop when `training_epoch_end` hook is used ([#3673](https://github.com/Lightning-AI/lightning/pull/3673))
- Fixed dataloader shuffling not getting turned off with `overfit_batches > 0` and `distributed_backend = "ddp"` ([#3534](https://github.com/Lightning-AI/lightning/pull/3534))
- Fixed determinism in `DDPSpawnBackend` when using `seed_everything` in main process ([#3335](https://github.com/Lightning-AI/lightning/pull/3335))
- Fixed `ModelCheckpoint` `period` to actually save every `period` epochs ([#3630](https://github.com/Lightning-AI/lightning/pull/3630))
- Fixed `val_progress_bar` total with `num_sanity_val_steps` ([#3751](https://github.com/Lightning-AI/lightning/pull/3751))
- Fixed Tuner dump: add `current_epoch` to dumped_params ([#3261](https://github.com/Lightning-AI/lightning/pull/3261))
- Fixed `current_epoch` and `global_step` properties mismatch between `Trainer` and `LightningModule` ([#3785](https://github.com/Lightning-AI/lightning/pull/3785))
- Fixed learning rate scheduler for optimizers with internal state ([#3897](https://github.com/Lightning-AI/lightning/pull/3897))
- Fixed `tbptt_reduce_fx` when non-floating tensors are logged ([#3796](https://github.com/Lightning-AI/lightning/pull/3796))
- Fixed model checkpoint frequency ([#3852](https://github.com/Lightning-AI/lightning/pull/3852))
- Fixed logging non-tensor scalar with result breaks subsequent epoch aggregation ([#3855](https://github.com/Lightning-AI/lightning/pull/3855))
- Fixed `TrainerEvaluationLoopMixin` activates `model.train()` at the end ([#3858](https://github.com/Lightning-AI/lightning/pull/3858))
- Fixed `overfit_batches` when using with multiple val/test_dataloaders ([#3857](https://github.com/Lightning-AI/lightning/pull/3857))
- Fixed enables `training_step` to return `None` ([#3862](https://github.com/Lightning-AI/lightning/pull/3862))
- Fixed init nan for checkpointing ([#3863](https://github.com/Lightning-AI/lightning/pull/3863))
- Fixed for `load_from_checkpoint` ([#2776](https://github.com/Lightning-AI/lightning/pull/2776))
- Fixes incorrect `batch_sizes` when Dataloader returns a dict with multiple tensors ([#3668](https://github.com/Lightning-AI/lightning/pull/3668))
- Fixed unexpected signature for `validation_step` ([#3947](https://github.com/Lightning-AI/lightning/pull/3947))

## [0.9.0] - 2020-08-20

### Added

- Added SyncBN for DDP ([#2801](https://github.com/Lightning-AI/lightning/pull/2801),
     [#2838](https://github.com/Lightning-AI/lightning/pull/2838))
- Added basic `CSVLogger` ([#2721](https://github.com/Lightning-AI/lightning/pull/2721))
- Added SSIM metrics ([#2671](https://github.com/Lightning-AI/lightning/pull/2671))
- Added BLEU metrics ([#2535](https://github.com/Lightning-AI/lightning/pull/2535))
- Added support to export a model to ONNX format ([#2596](https://github.com/Lightning-AI/lightning/pull/2596))
- Added support for `Trainer(num_sanity_val_steps=-1)` to check all validation data before training ([#2246](https://github.com/Lightning-AI/lightning/pull/2246))
- Added struct. output:
  * tests for val loop flow ([#2605](https://github.com/Lightning-AI/lightning/pull/2605))
  * `EvalResult` support for train and val. loop ([#2615](https://github.com/Lightning-AI/lightning/pull/2615),
       [#2651](https://github.com/Lightning-AI/lightning/pull/2651))
  * weighted average in results obj ([#2930](https://github.com/Lightning-AI/lightning/pull/2930))
  * fix result obj DP auto reduce ([#3013](https://github.com/Lightning-AI/lightning/pull/3013))
- Added class `LightningDataModule` ([#2668](https://github.com/Lightning-AI/lightning/pull/2668))
- Added support for PyTorch 1.6 ([#2745](https://github.com/Lightning-AI/lightning/pull/2745))
- Added call DataModule hooks implicitly in trainer ([#2755](https://github.com/Lightning-AI/lightning/pull/2755))
- Added support for Mean in DDP Sync ([#2568](https://github.com/Lightning-AI/lightning/pull/2568))
- Added remaining `sklearn` metrics: `AveragePrecision`, `BalancedAccuracy`, `CohenKappaScore`, `DCG`, `Hamming`, `Hinge`, `Jaccard`, `MeanAbsoluteError`, `MeanSquaredError`, `MeanSquaredLogError`, `MedianAbsoluteError`, `R2Score`, `MeanPoissonDeviance`, `MeanGammaDeviance`, `MeanTweedieDeviance`, `ExplainedVariance` ([#2562](https://github.com/Lightning-AI/lightning/pull/2562))
- Added support for `limit_{mode}_batches (int)` to work with infinite dataloader (IterableDataset) ([#2840](https://github.com/Lightning-AI/lightning/pull/2840))
- Added support returning python scalars in DP ([#1935](https://github.com/Lightning-AI/lightning/pull/1935))
- Added support to Tensorboard logger for OmegaConf `hparams` ([#2846](https://github.com/Lightning-AI/lightning/pull/2846))
- Added tracking of basic states in `Trainer` ([#2541](https://github.com/Lightning-AI/lightning/pull/2541))
- Tracks all outputs including TBPTT and multiple optimizers ([#2890](https://github.com/Lightning-AI/lightning/pull/2890))
- Added GPU Usage Logger ([#2932](https://github.com/Lightning-AI/lightning/pull/2932))
- Added `strict=False` for `load_from_checkpoint` ([#2819](https://github.com/Lightning-AI/lightning/pull/2819))
- Added saving test predictions on multiple GPUs ([#2926](https://github.com/Lightning-AI/lightning/pull/2926))
- Auto log the computational graph for loggers that support this ([#3003](https://github.com/Lightning-AI/lightning/pull/3003))
- Added warning when changing monitor and using results obj ([#3014](https://github.com/Lightning-AI/lightning/pull/3014))
- Added a hook `transfer_batch_to_device` to the `LightningDataModule` ([#3038](https://github.com/Lightning-AI/lightning/pull/3038))

### Changed

- Truncated long version numbers in progress bar ([#2594](https://github.com/Lightning-AI/lightning/pull/2594))
- Enabling val/test loop disabling ([#2692](https://github.com/Lightning-AI/lightning/pull/2692))
- Refactored into `accelerator` module:
    * GPU training ([#2704](https://github.com/Lightning-AI/lightning/pull/2704))
    * TPU training ([#2708](https://github.com/Lightning-AI/lightning/pull/2708))
    * DDP(2) backend ([#2796](https://github.com/Lightning-AI/lightning/pull/2796))
    * Retrieve last logged val from result by key ([#3049](https://github.com/Lightning-AI/lightning/pull/3049))
- Using `.comet.config` file for `CometLogger` ([#1913](https://github.com/Lightning-AI/lightning/pull/1913))
- Updated hooks arguments - breaking for `setup` and `teardown` ([#2850](https://github.com/Lightning-AI/lightning/pull/2850))
- Using `gfile` to support remote directories ([#2164](https://github.com/Lightning-AI/lightning/pull/2164))
- Moved optimizer creation after device placement for DDP backends ([#2904](https://github.com/PyTorchLightning/pytorch-lighting/pull/2904))
- Support `**DictConfig` for `hparam` serialization ([#2519](https://github.com/Lightning-AI/lightning/pull/2519))
- Removed callback metrics from test results obj ([#2994](https://github.com/Lightning-AI/lightning/pull/2994))
- Re-enabled naming metrics in ckpt name ([#3060](https://github.com/Lightning-AI/lightning/pull/3060))
- Changed progress bar epoch counting to start from 0 ([#3061](https://github.com/Lightning-AI/lightning/pull/3061))

### Deprecated

- Deprecated Trainer attribute `ckpt_path`, which will now be set by `weights_save_path` ([#2681](https://github.com/Lightning-AI/lightning/pull/2681))

### Removed

- Removed deprecated: ([#2760](https://github.com/Lightning-AI/lightning/pull/2760))
    * core decorator `data_loader`
    * Module hook `on_sanity_check_start` and loading `load_from_metrics`
    * package `pytorch_lightning.logging`
    * Trainer arguments: `show_progress_bar`, `num_tpu_cores`, `use_amp`, `print_nan_grads`
    * LR Finder argument `num_accumulation_steps`

### Fixed

- Fixed `accumulate_grad_batches` for last batch ([#2853](https://github.com/Lightning-AI/lightning/pull/2853))
- Fixed setup call while testing ([#2624](https://github.com/Lightning-AI/lightning/pull/2624))
- Fixed local rank zero casting ([#2640](https://github.com/Lightning-AI/lightning/pull/2640))
- Fixed single scalar return from training ([#2587](https://github.com/Lightning-AI/lightning/pull/2587))
- Fixed Horovod backend to scale LR schedlers with the optimizer ([#2626](https://github.com/Lightning-AI/lightning/pull/2626))
- Fixed `dtype` and `device` properties not getting updated in submodules ([#2657](https://github.com/Lightning-AI/lightning/pull/2657))
- Fixed `fast_dev_run` to run for all dataloaders ([#2581](https://github.com/Lightning-AI/lightning/pull/2581))
- Fixed `save_dir` in loggers getting ignored by default value of `weights_save_path` when user did not specify `weights_save_path` ([#2681](https://github.com/Lightning-AI/lightning/pull/2681))
- Fixed `weights_save_path` getting ignored when `logger=False` is passed to Trainer ([#2681](https://github.com/Lightning-AI/lightning/pull/2681))
- Fixed TPU multi-core and Float16 ([#2632](https://github.com/Lightning-AI/lightning/pull/2632))
- Fixed test metrics not being logged with `LoggerCollection` ([#2723](https://github.com/Lightning-AI/lightning/pull/2723))
- Fixed data transfer to device when using `torchtext.data.Field` and `include_lengths is True` ([#2689](https://github.com/Lightning-AI/lightning/pull/2689))
- Fixed shuffle argument for distributed sampler ([#2789](https://github.com/Lightning-AI/lightning/pull/2789))
- Fixed logging interval ([#2694](https://github.com/Lightning-AI/lightning/pull/2694))
- Fixed loss value in the progress bar is wrong when `accumulate_grad_batches > 1` ([#2738](https://github.com/Lightning-AI/lightning/pull/2738))
- Fixed correct CWD for ddp sub-processes when using Hydra ([#2719](https://github.com/Lightning-AI/lightning/pull/2719))
- Fixed selecting GPUs using `CUDA_VISIBLE_DEVICES` ([#2739](https://github.com/Lightning-AI/lightning/pull/2739))
- Fixed false `num_classes` warning in metrics ([#2781](https://github.com/Lightning-AI/lightning/pull/2781))
- Fixed shell injection vulnerability in subprocess call ([#2786](https://github.com/Lightning-AI/lightning/pull/2786))
- Fixed LR finder and `hparams` compatibility ([#2821](https://github.com/Lightning-AI/lightning/pull/2821))
- Fixed `ModelCheckpoint` not saving the latest information when `save_last=True` ([#2881](https://github.com/Lightning-AI/lightning/pull/2881))
- Fixed ImageNet example: learning rate scheduler, number of workers and batch size when using DDP ([#2889](https://github.com/Lightning-AI/lightning/pull/2889))
- Fixed apex gradient clipping ([#2829](https://github.com/Lightning-AI/lightning/pull/2829))
- Fixed save apex scaler states ([#2828](https://github.com/Lightning-AI/lightning/pull/2828))
- Fixed a model loading issue with inheritance and variable positional arguments ([#2911](https://github.com/Lightning-AI/lightning/pull/2911))
- Fixed passing `non_blocking=True` when transferring a batch object that does not support it ([#2910](https://github.com/Lightning-AI/lightning/pull/2910))
- Fixed checkpointing to remote file paths ([#2925](https://github.com/Lightning-AI/lightning/pull/2925))
- Fixed adding val step argument to metrics ([#2986](https://github.com/Lightning-AI/lightning/pull/2986))
- Fixed an issue that caused `Trainer.test()` to stall in ddp mode ([#2997](https://github.com/Lightning-AI/lightning/pull/2997))
- Fixed gathering of results with tensors of varying shape ([#3020](https://github.com/Lightning-AI/lightning/pull/3020))
- Fixed batch size auto-scaling feature to set the new value on the correct model attribute ([#3043](https://github.com/Lightning-AI/lightning/pull/3043))
- Fixed automatic batch scaling not working with half precision ([#3045](https://github.com/Lightning-AI/lightning/pull/3045))
- Fixed setting device to root gpu ([#3042](https://github.com/Lightning-AI/lightning/pull/3042))

## [0.8.5] - 2020-07-09

### Added

- Added a PSNR metric: peak signal-to-noise ratio ([#2483](https://github.com/Lightning-AI/lightning/pull/2483))
- Added functional regression metrics ([#2492](https://github.com/Lightning-AI/lightning/pull/2492))

### Removed

- Removed auto val reduce ([#2462](https://github.com/Lightning-AI/lightning/pull/2462))

### Fixed

- Flattening Wandb Hyperparameters ([#2459](https://github.com/Lightning-AI/lightning/pull/2459))
- Fixed using the same DDP python interpreter and actually running ([#2482](https://github.com/Lightning-AI/lightning/pull/2482))
- Fixed model summary input type conversion for models that have input dtype different from model parameters ([#2510](https://github.com/Lightning-AI/lightning/pull/2510))
- Made `TensorBoardLogger` and `CometLogger` pickleable ([#2518](https://github.com/Lightning-AI/lightning/pull/2518))
- Fixed a problem with `MLflowLogger` creating multiple run folders ([#2502](https://github.com/Lightning-AI/lightning/pull/2502))
- Fixed global_step increment ([#2455](https://github.com/Lightning-AI/lightning/pull/2455))
- Fixed TPU hanging example ([#2488](https://github.com/Lightning-AI/lightning/pull/2488))
- Fixed `argparse` default value bug ([#2526](https://github.com/Lightning-AI/lightning/pull/2526))
- Fixed Dice and IoU to avoid NaN by adding small eps ([#2545](https://github.com/Lightning-AI/lightning/pull/2545))
- Fixed accumulate gradients schedule at epoch 0 (continued) ([#2513](https://github.com/Lightning-AI/lightning/pull/2513))
- Fixed Trainer `.fit()` returning last not best weights in "ddp_spawn" ([#2565](https://github.com/Lightning-AI/lightning/pull/2565))
- Fixed passing (do not pass) TPU weights back on test ([#2566](https://github.com/Lightning-AI/lightning/pull/2566))
- Fixed DDP tests and `.test()` ([#2512](https://github.com/Lightning-AI/lightning/pull/2512),
     [#2570](https://github.com/Lightning-AI/lightning/pull/2570))

## [0.8.4] - 2020-07-01

### Added

- Added reduce ddp results on eval ([#2434](https://github.com/Lightning-AI/lightning/pull/2434))
- Added a warning when an `IterableDataset` has `__len__` defined ([#2437](https://github.com/Lightning-AI/lightning/pull/2437))

### Changed

- Enabled no returns from eval ([#2446](https://github.com/Lightning-AI/lightning/pull/2446))

### Fixed

- Fixes train outputs ([#2428](https://github.com/Lightning-AI/lightning/pull/2428))
- Fixes Conda dependencies ([#2412](https://github.com/Lightning-AI/lightning/pull/2412))
- Fixed Apex scaling with decoupled backward ([#2433](https://github.com/Lightning-AI/lightning/pull/2433))
- Fixed crashing or wrong displaying progressbar because of missing ipywidgets ([#2417](https://github.com/Lightning-AI/lightning/pull/2417))
- Fixed TPU saving dir ([fc26078e](https://github.com/Lightning-AI/lightning/commit/fc26078e395f8a001f4c6dd7b3fe7ca202f914a3), [04e68f02](https://github.com/Lightning-AI/lightning/commit/04e68f022fc03dd5f1555ee86dea997d42a448ad))
- Fixed logging on rank 0 only ([#2425](https://github.com/Lightning-AI/lightning/pull/2425))


## [0.8.3] - 2020-06-29

### Fixed

- Fixed AMP wrong call ([593837e](https://github.com/Lightning-AI/lightning/commit/593837e1da24ff6c942b24ed803fc1496a304609))
- Fixed batch typo ([92d1e75](https://github.com/Lightning-AI/lightning/commit/92d1e75b2638a493d9d21ed5fe00a22093888285))

## [0.8.2] - 2020-06-28

### Added

- Added TorchText support for moving data to GPU ([#2379](https://github.com/Lightning-AI/lightning/pull/2379))

### Changed

- Changed epoch indexing from 0 instead of 1 ([#2289](https://github.com/Lightning-AI/lightning/pull/2289))
- Refactor Model `backward` ([#2276](https://github.com/Lightning-AI/lightning/pull/2276))
- Refactored `training_batch` + tests to verify correctness ([#2327](https://github.com/Lightning-AI/lightning/pull/2327),
     [#2328](https://github.com/Lightning-AI/lightning/pull/2328))
- Refactored training loop ([#2336](https://github.com/Lightning-AI/lightning/pull/2336))
- Made optimization steps for hooks ([#2363](https://github.com/Lightning-AI/lightning/pull/2363))
- Changed default apex level to 'O2' ([#2362](https://github.com/Lightning-AI/lightning/pull/2362))

### Removed

- Moved `TrainsLogger` to Bolts ([#2384](https://github.com/Lightning-AI/lightning/pull/2384))

### Fixed

- Fixed parsing TPU arguments and TPU tests ([#2094](https://github.com/Lightning-AI/lightning/pull/2094))
- Fixed number batches in case of multiple dataloaders and `limit_{*}_batches` ([#1920](https://github.com/Lightning-AI/lightning/pull/1920),
     [#2226](https://github.com/Lightning-AI/lightning/pull/2226))
- Fixed an issue with forward hooks not being removed after model summary ([#2298](https://github.com/Lightning-AI/lightning/pull/2298))
- Fix for `load_from_checkpoint()` not working with absolute path on Windows ([#2294](https://github.com/Lightning-AI/lightning/pull/2294))
- Fixed an issue how _has_len handles `NotImplementedError` e.g. raised by `torchtext.data.Iterator` ([#2293](https://github.com/Lightning-AI/lightning/pull/2293)), ([#2307](https://github.com/Lightning-AI/lightning/pull/2307))
- Fixed `average_precision` metric ([#2319](https://github.com/Lightning-AI/lightning/pull/2319))
- Fixed ROC metric for CUDA tensors ([#2304](https://github.com/Lightning-AI/lightning/pull/2304))
- Fixed lost compatibility with custom datatypes implementing `.to` ([#2335](https://github.com/Lightning-AI/lightning/pull/2335))
- Fixed loading model with kwargs ([#2387](https://github.com/Lightning-AI/lightning/pull/2387))
- Fixed sum(0) for `trainer.num_val_batches` ([#2268](https://github.com/Lightning-AI/lightning/pull/2268))
- Fixed checking if the parameters are a `DictConfig` Object ([#2216](https://github.com/Lightning-AI/lightning/pull/2216))
- Fixed SLURM weights saving ([#2341](https://github.com/Lightning-AI/lightning/pull/2341))
- Fixed swaps LR scheduler order ([#2356](https://github.com/Lightning-AI/lightning/pull/2356))
- Fixed adding tensorboard `hparams` logging test ([#2342](https://github.com/Lightning-AI/lightning/pull/2342))
- Fixed use model ref for tear down ([#2360](https://github.com/Lightning-AI/lightning/pull/2360))
- Fixed logger crash on DDP ([#2388](https://github.com/Lightning-AI/lightning/pull/2388))
- Fixed several issues with early stopping and checkpoint callbacks ([#1504](https://github.com/Lightning-AI/lightning/pull/1504),
     [#2391](https://github.com/Lightning-AI/lightning/pull/2391))
- Fixed loading past checkpoints from v0.7.x ([#2405](https://github.com/Lightning-AI/lightning/pull/2405))
- Fixed loading model without arguments ([#2403](https://github.com/Lightning-AI/lightning/pull/2403))
- Fixed Windows compatibility issue ([#2358](https://github.com/Lightning-AI/lightning/pull/2358))

## [0.8.1] - 2020-06-19

### Fixed

- Fixed the `load_from_checkpoint` path detected as URL bug ([#2244](https://github.com/Lightning-AI/lightning/pull/2244))
- Fixed hooks - added barrier ([#2245](https://github.com/Lightning-AI/lightning/pull/2245),
     [#2257](https://github.com/Lightning-AI/lightning/pull/2257),
     [#2260](https://github.com/Lightning-AI/lightning/pull/220))
- Fixed `hparams` - remove frame inspection on `self.hparams` ([#2253](https://github.com/Lightning-AI/lightning/pull/2253))
- Fixed setup and on fit calls ([#2252](https://github.com/Lightning-AI/lightning/pull/2252))
- Fixed GPU template ([#2255](https://github.com/Lightning-AI/lightning/pull/2255))

## [0.8.0] - 2020-06-18

### Added

- Added `overfit_batches`, `limit_{val|test}_batches` flags (overfit now uses training set for all three) ([#2213](https://github.com/Lightning-AI/lightning/pull/2213))
- Added metrics
  * Base classes ([#1326](https://github.com/Lightning-AI/lightning/pull/1326),
       [#1877](https://github.com/Lightning-AI/lightning/pull/1877))
  * Sklearn metrics classes ([#1327](https://github.com/Lightning-AI/lightning/pull/1327))
  * Native torch metrics ([#1488](https://github.com/Lightning-AI/lightning/pull/1488),
       [#2062](https://github.com/Lightning-AI/lightning/pull/2062))
  * docs for all Metrics ([#2184](https://github.com/Lightning-AI/lightning/pull/2184),
       [#2209](https://github.com/Lightning-AI/lightning/pull/2209))
  * Regression metrics ([#2221](https://github.com/Lightning-AI/lightning/pull/2221))
- Allow dataloaders without sampler field present ([#1907](https://github.com/Lightning-AI/lightning/pull/1907))
- Added option `save_last` to save the model at the end of every epoch in `ModelCheckpoint` ([#1908](https://github.com/Lightning-AI/lightning/pull/1908))
- Early stopping checks `on_validation_end` ([#1458](https://github.com/Lightning-AI/lightning/pull/1458))
- Speed up single-core TPU training by loading data using `ParallelLoader` ([#2033](https://github.com/Lightning-AI/lightning/pull/2033))
- Added a model hook `transfer_batch_to_device` that enables moving custom data structures to the target device ([#1756](https://github.com/Lightning-AI/lightning/pull/1756))
- Added [black](https://black.readthedocs.io/en/stable/) formatter for the code with code-checker on pull ([#1610](https://github.com/Lightning-AI/lightning/pull/1610))
- Added back the slow spawn ddp implementation as `ddp_spawn` ([#2115](https://github.com/Lightning-AI/lightning/pull/2115))
- Added loading checkpoints from URLs ([#1667](https://github.com/Lightning-AI/lightning/pull/1667))
- Added a callback method `on_keyboard_interrupt` for handling KeyboardInterrupt events during training ([#2134](https://github.com/Lightning-AI/lightning/pull/2134))
- Added a decorator `auto_move_data` that moves data to the correct device when using the LightningModule for inference ([#1905](https://github.com/Lightning-AI/lightning/pull/1905))
- Added `ckpt_path` option to `LightningModule.test(...)` to load particular checkpoint ([#2190](https://github.com/Lightning-AI/lightning/pull/2190))
- Added `setup` and `teardown` hooks for model ([#2229](https://github.com/Lightning-AI/lightning/pull/2229))

### Changed

- Allow user to select individual TPU core to train on ([#1729](https://github.com/Lightning-AI/lightning/pull/1729))
- Removed non-finite values from loss in `LRFinder` ([#1862](https://github.com/Lightning-AI/lightning/pull/1862))
- Allow passing model hyperparameters as complete kwarg list ([#1896](https://github.com/Lightning-AI/lightning/pull/1896))
- Renamed `ModelCheckpoint`'s attributes `best` to `best_model_score` and `kth_best_model` to `kth_best_model_path` ([#1799](https://github.com/Lightning-AI/lightning/pull/1799))
- Re-Enable Logger's `ImportError`s ([#1938](https://github.com/Lightning-AI/lightning/pull/1938))
- Changed the default value of the Trainer argument `weights_summary` from `full` to `top` ([#2029](https://github.com/Lightning-AI/lightning/pull/2029))
- Raise an error when lightning replaces an existing sampler ([#2020](https://github.com/Lightning-AI/lightning/pull/2020))
- Enabled `prepare_data` from correct processes - clarify local vs global rank ([#2166](https://github.com/Lightning-AI/lightning/pull/2166))
- Remove explicit flush from tensorboard logger ([#2126](https://github.com/Lightning-AI/lightning/pull/2126))
- Changed epoch indexing from 1 instead of 0 ([#2206](https://github.com/Lightning-AI/lightning/pull/2206))

### Deprecated

- Deprecated flags: ([#2213](https://github.com/Lightning-AI/lightning/pull/2213))
  * `overfit_pct` in favour of `overfit_batches`
  * `val_percent_check` in favour of `limit_val_batches`
  * `test_percent_check` in favour of `limit_test_batches`
- Deprecated `ModelCheckpoint`'s attributes `best` and `kth_best_model` ([#1799](https://github.com/Lightning-AI/lightning/pull/1799))
- Dropped official support/testing for older PyTorch versions <1.3 ([#1917](https://github.com/Lightning-AI/lightning/pull/1917))
- Deprecated Trainer `proc_rank` in favour of `global_rank` ([#2166](https://github.com/Lightning-AI/lightning/pull/2166),
     [#2269](https://github.com/Lightning-AI/lightning/pull/2269))

### Removed

- Removed unintended Trainer argument `progress_bar_callback`, the callback should be passed in by `Trainer(callbacks=[...])` instead ([#1855](https://github.com/Lightning-AI/lightning/pull/1855))
- Removed obsolete `self._device` in Trainer ([#1849](https://github.com/Lightning-AI/lightning/pull/1849))
- Removed deprecated API ([#2073](https://github.com/Lightning-AI/lightning/pull/2073))
   * Packages: `pytorch_lightning.pt_overrides`, `pytorch_lightning.root_module`
   * Modules: `pytorch_lightning.logging.comet_logger`, `pytorch_lightning.logging.mlflow_logger`, `pytorch_lightning.logging.test_tube_logger`, `pytorch_lightning.overrides.override_data_parallel`, `pytorch_lightning.core.model_saving`, `pytorch_lightning.core.root_module`
   * Trainer arguments: `add_row_log_interval`, `default_save_path`, `gradient_clip`, `nb_gpu_nodes`, `max_nb_epochs`, `min_nb_epochs`, `nb_sanity_val_steps`
   * Trainer attributes: `nb_gpu_nodes`, `num_gpu_nodes`, `gradient_clip`, `max_nb_epochs`, `min_nb_epochs`, `nb_sanity_val_steps`, `default_save_path`, `tng_tqdm_dic`

### Fixed

- Run graceful training teardown on interpreter exit ([#1631](https://github.com/Lightning-AI/lightning/pull/1631))
- Fixed user warning when apex was used together with learning rate schedulers ([#1873](https://github.com/Lightning-AI/lightning/pull/1873))
- Fixed multiple calls of `EarlyStopping` callback ([#1863](https://github.com/Lightning-AI/lightning/pull/1863))
- Fixed an issue with `Trainer.from_argparse_args` when passing in unknown Trainer args ([#1932](https://github.com/Lightning-AI/lightning/pull/1932))
- Fixed bug related to logger not being reset correctly for model after tuner algorithms ([#1933](https://github.com/Lightning-AI/lightning/pull/1933))
- Fixed root node resolution for SLURM cluster with dash in host name ([#1954](https://github.com/Lightning-AI/lightning/pull/1954))
- Fixed `LearningRateLogger` in multi-scheduler setting ([#1944](https://github.com/Lightning-AI/lightning/pull/1944))
- Fixed test configuration check and testing ([#1804](https://github.com/Lightning-AI/lightning/pull/1804))
- Fixed an issue with Trainer constructor silently ignoring unknown/misspelled arguments ([#1820](https://github.com/Lightning-AI/lightning/pull/1820))
- Fixed `save_weights_only` in ModelCheckpoint ([#1780](https://github.com/Lightning-AI/lightning/pull/1780))
- Allow use of same `WandbLogger` instance for multiple training loops ([#2055](https://github.com/Lightning-AI/lightning/pull/2055))
- Fixed an issue with `_auto_collect_arguments` collecting local variables that are not constructor arguments and not working for signatures that have the instance not named `self` ([#2048](https://github.com/Lightning-AI/lightning/pull/2048))
- Fixed mistake in parameters' grad norm tracking ([#2012](https://github.com/Lightning-AI/lightning/pull/2012))
- Fixed CPU and hanging GPU crash ([#2118](https://github.com/Lightning-AI/lightning/pull/2118))
- Fixed an issue with the model summary and `example_input_array` depending on a specific ordering of the submodules in a LightningModule ([#1773](https://github.com/Lightning-AI/lightning/pull/1773))
- Fixed Tpu logging ([#2230](https://github.com/Lightning-AI/lightning/pull/2230))
- Fixed Pid port + duplicate `rank_zero` logging ([#2140](https://github.com/Lightning-AI/lightning/pull/2140),
     [#2231](https://github.com/Lightning-AI/lightning/pull/2231))

## [0.7.6] - 2020-05-16

### Added

- Added callback for logging learning rates ([#1498](https://github.com/Lightning-AI/lightning/pull/1498))
- Added transfer learning example (for a binary classification task in computer vision) ([#1564](https://github.com/Lightning-AI/lightning/pull/1564))
- Added type hints in `Trainer.fit()` and `Trainer.test()` to reflect that also a list of dataloaders can be passed in ([#1723](https://github.com/Lightning-AI/lightning/pull/1723)).
- Added auto scaling of batch size ([#1638](https://github.com/Lightning-AI/lightning/pull/1638))
- The progress bar metrics now also get updated in `training_epoch_end` ([#1724](https://github.com/Lightning-AI/lightning/pull/1724))
- Enable `NeptuneLogger` to work with `distributed_backend=ddp` ([#1753](https://github.com/Lightning-AI/lightning/pull/1753))
- Added option to provide seed to random generators to ensure reproducibility ([#1572](https://github.com/Lightning-AI/lightning/pull/1572))
- Added override for hparams in `load_from_ckpt` ([#1797](https://github.com/Lightning-AI/lightning/pull/1797))
- Added support multi-node distributed execution under `torchelastic` ([#1811](https://github.com/Lightning-AI/lightning/pull/1811),
     [#1818](https://github.com/Lightning-AI/lightning/pull/1818))
- Added using `store_true` for bool args ([#1822](https://github.com/Lightning-AI/lightning/pull/1822),
     [#1842](https://github.com/Lightning-AI/lightning/pull/1842))
- Added dummy logger for internally disabling logging for some features ([#1836](https://github.com/Lightning-AI/lightning/pull/1836))

### Changed

- Enable `non-blocking` for device transfers to GPU ([#1843](https://github.com/Lightning-AI/lightning/pull/1843))
- Replace mata_tags.csv with hparams.yaml ([#1271](https://github.com/Lightning-AI/lightning/pull/1271))
- Reduction when `batch_size < num_gpus` ([#1609](https://github.com/Lightning-AI/lightning/pull/1609))
- Updated LightningTemplateModel to look more like Colab example ([#1577](https://github.com/Lightning-AI/lightning/pull/1577))
- Don't convert `namedtuple` to `tuple` when transferring the batch to target device ([#1589](https://github.com/Lightning-AI/lightning/pull/1589))
- Allow passing hparams as keyword argument to LightningModule when loading from checkpoint ([#1639](https://github.com/Lightning-AI/lightning/pull/1639))
- Args should come after the last positional argument ([#1807](https://github.com/Lightning-AI/lightning/pull/1807))
- Made ddp the default if no backend specified with multiple GPUs ([#1789](https://github.com/Lightning-AI/lightning/pull/1789))

### Deprecated

- Deprecated `tags_csv` in favor of `hparams_file` ([#1271](https://github.com/Lightning-AI/lightning/pull/1271))

### Fixed

- Fixed broken link in PR template ([#1675](https://github.com/Lightning-AI/lightning/pull/1675))
- Fixed ModelCheckpoint not None checking filepath ([#1654](https://github.com/Lightning-AI/lightning/pull/1654))
- Trainer now calls `on_load_checkpoint()` when resuming from a checkpoint ([#1666](https://github.com/Lightning-AI/lightning/pull/1666))
- Fixed sampler logic for ddp with iterable dataset ([#1734](https://github.com/Lightning-AI/lightning/pull/1734))
- Fixed `_reset_eval_dataloader()` for IterableDataset ([#1560](https://github.com/Lightning-AI/lightning/pull/1560))
- Fixed Horovod distributed backend to set the `root_gpu` property ([#1669](https://github.com/Lightning-AI/lightning/pull/1669))
- Fixed wandb logger `global_step` affects other loggers ([#1492](https://github.com/Lightning-AI/lightning/pull/1492))
- Fixed disabling progress bar on non-zero ranks using Horovod backend ([#1709](https://github.com/Lightning-AI/lightning/pull/1709))
- Fixed bugs that prevent lr finder to be used together with early stopping and validation dataloaders ([#1676](https://github.com/Lightning-AI/lightning/pull/1676))
- Fixed a bug in Trainer that prepended the checkpoint path with `version_` when it shouldn't ([#1748](https://github.com/Lightning-AI/lightning/pull/1748))
- Fixed lr key name in case of param groups in LearningRateLogger ([#1719](https://github.com/Lightning-AI/lightning/pull/1719))
- Fixed accumulation parameter and suggestion method for learning rate finder ([#1801](https://github.com/Lightning-AI/lightning/pull/1801))
- Fixed num processes wasn't being set properly and auto sampler was ddp failing ([#1819](https://github.com/Lightning-AI/lightning/pull/1819))
- Fixed bugs in semantic segmentation example ([#1824](https://github.com/Lightning-AI/lightning/pull/1824))
- Fixed saving native AMP scaler state ([#1777](https://github.com/Lightning-AI/lightning/pull/1777))
- Fixed native amp + ddp ([#1788](https://github.com/Lightning-AI/lightning/pull/1788))
- Fixed `hparam` logging with metrics ([#1647](https://github.com/Lightning-AI/lightning/pull/1647))

## [0.7.5] - 2020-04-27

### Changed

- Allow logging of metrics together with `hparams` ([#1630](https://github.com/Lightning-AI/lightning/pull/1630))

### Removed

- Removed Warning from trainer loop ([#1634](https://github.com/Lightning-AI/lightning/pull/1634))

### Fixed

- Fixed ModelCheckpoint not being fixable ([#1632](https://github.com/Lightning-AI/lightning/pull/1632))
- Fixed CPU DDP breaking change and DDP change ([#1635](https://github.com/Lightning-AI/lightning/pull/1635))
- Tested pickling ([#1636](https://github.com/Lightning-AI/lightning/pull/1636))


## [0.7.4] - 2020-04-26

### Added

- Added flag `replace_sampler_ddp` to manually disable sampler replacement in DDP  ([#1513](https://github.com/Lightning-AI/lightning/pull/1513))
- Added `auto_select_gpus` flag to trainer that enables automatic selection of available GPUs on exclusive mode systems.
- Added learning rate finder ([#1347](https://github.com/Lightning-AI/lightning/pull/1347))
- Added support for DDP mode in clusters without SLURM ([#1387](https://github.com/Lightning-AI/lightning/pull/1387))
- Added `test_dataloaders` parameter to `Trainer.test()` ([#1434](https://github.com/Lightning-AI/lightning/pull/1434))
- Added `terminate_on_nan` flag to trainer that performs a NaN check with each training iteration when set to `True` ([#1475](https://github.com/Lightning-AI/lightning/pull/1475))
- Added speed parity tests (max 1 sec difference per epoch)([#1482](https://github.com/Lightning-AI/lightning/pull/1482))
- Added `ddp_cpu` backend for testing ddp without GPUs ([#1158](https://github.com/Lightning-AI/lightning/pull/1158))
- Added [Horovod](http://horovod.ai) support as a distributed backend `Trainer(distributed_backend='horovod')` ([#1529](https://github.com/Lightning-AI/lightning/pull/1529))
- Added support for 8 core distributed training on Kaggle TPU's ([#1568](https://github.com/Lightning-AI/lightning/pull/1568))
- Added support for native AMP ([#1561](https://github.com/Lightning-AI/lightning/pull/1561),
    [#1580](https://github.com/Lightning-AI/lightning/pull/1580))

### Changed

- Changed the default behaviour to no longer include a NaN check with each training iteration ([#1475](https://github.com/Lightning-AI/lightning/pull/1475))
- Decoupled the progress bar from trainer` it is a callback now and can be customized or even be replaced entirely ([#1450](https://github.com/Lightning-AI/lightning/pull/1450)).
- Changed lr schedule step interval behavior to update every backwards pass instead of every forwards pass ([#1477](https://github.com/Lightning-AI/lightning/pull/1477))
- Defines shared proc. rank, remove rank from instances (e.g. loggers) ([#1408](https://github.com/Lightning-AI/lightning/pull/1408))
- Updated semantic segmentation example with custom U-Net and logging ([#1371](https://github.com/Lightning-AI/lightning/pull/1371))
- Disabled val and test shuffling ([#1600](https://github.com/Lightning-AI/lightning/pull/1600))

### Deprecated

- Deprecated `training_tqdm_dict` in favor of `progress_bar_dict` ([#1450](https://github.com/Lightning-AI/lightning/pull/1450)).

### Removed

- Removed `test_dataloaders` parameter from `Trainer.fit()` ([#1434](https://github.com/Lightning-AI/lightning/pull/1434))

### Fixed

- Added the possibility to pass nested metrics dictionaries to loggers ([#1582](https://github.com/Lightning-AI/lightning/pull/1582))
- Fixed memory leak from opt return ([#1528](https://github.com/Lightning-AI/lightning/pull/1528))
- Fixed saving checkpoint before deleting old ones ([#1453](https://github.com/Lightning-AI/lightning/pull/1453))
- Fixed loggers - flushing last logged metrics even before continue, e.g. `trainer.test()` results ([#1459](https://github.com/Lightning-AI/lightning/pull/1459))
- Fixed optimizer configuration when `configure_optimizers` returns dict without `lr_scheduler` ([#1443](https://github.com/Lightning-AI/lightning/pull/1443))
- Fixed `LightningModule` - mixing hparams and arguments in `LightningModule.__init__()` crashes load_from_checkpoint() ([#1505](https://github.com/Lightning-AI/lightning/pull/1505))
- Added a missing call to the `on_before_zero_grad` model hook ([#1493](https://github.com/Lightning-AI/lightning/pull/1493)).
- Allow use of sweeps with `WandbLogger` ([#1512](https://github.com/Lightning-AI/lightning/pull/1512))
- Fixed a bug that caused the `callbacks` Trainer argument to reference a global variable ([#1534](https://github.com/Lightning-AI/lightning/pull/1534)).
- Fixed a bug that set all boolean CLI arguments from `Trainer.add_argparse_args` always to True ([#1571](https://github.com/Lightning-AI/lightning/pull/1571))
- Fixed do not copy the batch when training on a single GPU ([#1576](https://github.com/Lightning-AI/lightning/pull/1576),
    [#1579](https://github.com/Lightning-AI/lightning/pull/1579))
- Fixed soft checkpoint removing on DDP ([#1408](https://github.com/Lightning-AI/lightning/pull/1408))
- Fixed automatic parser bug ([#1585](https://github.com/Lightning-AI/lightning/pull/1585))
- Fixed bool conversion from string ([#1606](https://github.com/Lightning-AI/lightning/pull/1606))

## [0.7.3] - 2020-04-09

### Added

- Added `rank_zero_warn` for warning only in rank 0 ([#1428](https://github.com/Lightning-AI/lightning/pull/1428))

### Fixed

- Fixed default `DistributedSampler` for DDP training ([#1425](https://github.com/Lightning-AI/lightning/pull/1425))
- Fixed workers warning not on windows ([#1430](https://github.com/Lightning-AI/lightning/pull/1430))
- Fixed returning tuple from `run_training_batch` ([#1431](https://github.com/Lightning-AI/lightning/pull/1431))
- Fixed gradient clipping ([#1438](https://github.com/Lightning-AI/lightning/pull/1438))
- Fixed pretty print ([#1441](https://github.com/Lightning-AI/lightning/pull/1441))


## [0.7.2] - 2020-04-07

### Added

- Added same step loggers' metrics aggregation ([#1278](https://github.com/Lightning-AI/lightning/pull/1278))
- Added parity test between a vanilla MNIST model and lightning model ([#1284](https://github.com/Lightning-AI/lightning/pull/1284))
- Added parity test between a vanilla RNN model and lightning model ([#1351](https://github.com/Lightning-AI/lightning/pull/1351))
- Added Reinforcement Learning - Deep Q-network (DQN) lightning example ([#1232](https://github.com/Lightning-AI/lightning/pull/1232))
- Added support for hierarchical `dict` ([#1152](https://github.com/Lightning-AI/lightning/pull/1152))
- Added `TrainsLogger` class ([#1122](https://github.com/Lightning-AI/lightning/pull/1122))
- Added type hints to `pytorch_lightning.core` ([#946](https://github.com/Lightning-AI/lightning/pull/946))
- Added support for `IterableDataset` in validation and testing ([#1104](https://github.com/Lightning-AI/lightning/pull/1104))
- Added support for non-primitive types in `hparams` for `TensorboardLogger` ([#1130](https://github.com/Lightning-AI/lightning/pull/1130))
- Added a check that stops the training when loss or weights contain `NaN` or `inf` values. ([#1097](https://github.com/Lightning-AI/lightning/pull/1097))
- Added support for `IterableDataset` when `val_check_interval=1.0` (default), this will trigger validation at the end of each epoch. ([#1283](https://github.com/Lightning-AI/lightning/pull/1283))
- Added `summary` method to Profilers. ([#1259](https://github.com/Lightning-AI/lightning/pull/1259))
- Added informative errors if user defined dataloader has zero length ([#1280](https://github.com/Lightning-AI/lightning/pull/1280))
- Added testing for python 3.8 ([#915](https://github.com/Lightning-AI/lightning/pull/915))
- Added model configuration checking ([#1199](https://github.com/Lightning-AI/lightning/pull/1199))
- Added support for optimizer frequencies through `LightningModule.configure_optimizers()` ([#1269](https://github.com/Lightning-AI/lightning/pull/1269))
- Added option to run without an optimizer by returning `None` from `configure_optimizers`. ([#1279](https://github.com/Lightning-AI/lightning/pull/1279))
- Added a warning when the number of data loader workers is small. ([#1378](https://github.com/Lightning-AI/lightning/pull/1378))

### Changed

- Changed (renamed and refatored) `TensorRunningMean` -> `TensorRunningAccum`: running accumulations were generalized. ([#1278](https://github.com/Lightning-AI/lightning/pull/1278))
- Changed `progress_bar_refresh_rate` trainer flag to disable progress bar when set to 0. ([#1108](https://github.com/Lightning-AI/lightning/pull/1108))
- Enhanced `load_from_checkpoint` to also forward params to the model ([#1307](https://github.com/Lightning-AI/lightning/pull/1307))
- Updated references to `self.forward()` to instead use the `__call__` interface. ([#1211](https://github.com/Lightning-AI/lightning/pull/1211))
- Changed default behaviour of `configure_optimizers` to use no optimizer rather than Adam. ([#1279](https://github.com/Lightning-AI/lightning/pull/1279))
- Allow to upload models on W&B ([#1339](https://github.com/Lightning-AI/lightning/pull/1339))
- On DP and DDP2 unsqueeze is automated now ([#1319](https://github.com/Lightning-AI/lightning/pull/1319))
- Did not always create a DataLoader during reinstantiation, but the same type as before (if subclass of DataLoader) ([#1346](https://github.com/Lightning-AI/lightning/pull/1346))
- Did not interfere with a default sampler ([#1318](https://github.com/Lightning-AI/lightning/pull/1318))
- Remove default Adam optimizer ([#1317](https://github.com/Lightning-AI/lightning/pull/1317))
- Give warnings for unimplemented required lightning methods ([#1317](https://github.com/Lightning-AI/lightning/pull/1317))
- Made `evaluate` method private >> `Trainer._evaluate(...)`. ([#1260](https://github.com/Lightning-AI/lightning/pull/1260))
- Simplify the PL examples structure (shallower and more readable) ([#1247](https://github.com/Lightning-AI/lightning/pull/1247))
- Changed min max gpu memory to be on their own plots ([#1358](https://github.com/Lightning-AI/lightning/pull/1358))
- Remove `.item` which causes sync issues ([#1254](https://github.com/Lightning-AI/lightning/pull/1254))
- Changed smoothing in TQDM to decrease variability of time remaining between training / eval ([#1194](https://github.com/Lightning-AI/lightning/pull/1194))
- Change default logger to dedicated one ([#1064](https://github.com/Lightning-AI/lightning/pull/1064))

### Deprecated

- Deprecated Trainer argument `print_nan_grads` ([#1097](https://github.com/Lightning-AI/lightning/pull/1097))
- Deprecated Trainer argument `show_progress_bar` ([#1108](https://github.com/Lightning-AI/lightning/pull/1108))

### Removed

- Removed test for no test dataloader in .fit ([#1495](https://github.com/Lightning-AI/lightning/pull/1495))
- Removed duplicated module `pytorch_lightning.utilities.arg_parse` for loading CLI arguments ([#1167](https://github.com/Lightning-AI/lightning/pull/1167))
- Removed wandb logger's `finalize` method ([#1193](https://github.com/Lightning-AI/lightning/pull/1193))
- Dropped `torchvision` dependency in tests and added own MNIST dataset class instead ([#986](https://github.com/Lightning-AI/lightning/pull/986))

### Fixed

- Fixed `model_checkpoint` when saving all models ([#1359](https://github.com/Lightning-AI/lightning/pull/1359))
- `Trainer.add_argparse_args` classmethod fixed. Now it adds a type for the arguments ([#1147](https://github.com/Lightning-AI/lightning/pull/1147))
- Fixed bug related to type checking of `ReduceLROnPlateau` lr schedulers([#1126](https://github.com/Lightning-AI/lightning/pull/1126))
- Fixed a bug to ensure lightning checkpoints to be backward compatible ([#1132](https://github.com/Lightning-AI/lightning/pull/1132))
- Fixed a bug that created an extra dataloader with active `reload_dataloaders_every_epoch` ([#1196](https://github.com/Lightning-AI/lightning/pull/1196))
- Fixed all warnings and errors in the docs build process ([#1191](https://github.com/Lightning-AI/lightning/pull/1191))
- Fixed an issue where `val_percent_check=0` would not disable validation ([#1251](https://github.com/Lightning-AI/lightning/pull/1251))
- Fixed average of incomplete `TensorRunningMean` ([#1309](https://github.com/Lightning-AI/lightning/pull/1309))
- Fixed `WandbLogger.watch` with `wandb.init()` ([#1311](https://github.com/Lightning-AI/lightning/pull/1311))
- Fixed an issue with early stopping that would prevent it from monitoring training metrics when validation is disabled / not implemented ([#1235](https://github.com/Lightning-AI/lightning/pull/1235)).
- Fixed a bug that would cause `trainer.test()` to run on the validation set when overloading `validation_epoch_end` and `test_end` ([#1353](https://github.com/Lightning-AI/lightning/pull/1353))
- Fixed `WandbLogger.watch` - use of the watch method without importing `wandb` ([#1311](https://github.com/Lightning-AI/lightning/pull/1311))
- Fixed `WandbLogger` to be used with 'ddp' - allow reinits in sub-processes ([#1149](https://github.com/Lightning-AI/lightning/pull/1149),
     [#1360](https://github.com/Lightning-AI/lightning/pull/1360))
- Made `training_epoch_end` behave like `validation_epoch_end` ([#1357](https://github.com/Lightning-AI/lightning/pull/1357))
- Fixed `fast_dev_run` running validation twice ([#1365](https://github.com/Lightning-AI/lightning/pull/1365))
- Fixed pickle error from quick patch `__code__` ([#1352](https://github.com/Lightning-AI/lightning/pull/1352))
- Fixed memory leak on GPU0 ([#1094](https://github.com/Lightning-AI/lightning/pull/1094),
     [#1349](https://github.com/Lightning-AI/lightning/pull/1349))
- Fixed checkpointing interval ([#1272](https://github.com/Lightning-AI/lightning/pull/1272))
- Fixed validation and training loops run the partial dataset ([#1192](https://github.com/Lightning-AI/lightning/pull/1192))
- Fixed running `on_validation_end` only on main process in DDP ([#1125](https://github.com/Lightning-AI/lightning/pull/1125))
- Fixed `load_spawn_weights` only in proc rank 0 ([#1385](https://github.com/Lightning-AI/lightning/pull/1385))
- Fixes using deprecated `use_amp` attribute ([#1145](https://github.com/Lightning-AI/lightning/pull/1145))
- Fixed Tensorboard logger error: lightning_logs directory not exists in multi-node DDP on nodes with rank != 0 ([#1377](https://github.com/Lightning-AI/lightning/pull/1377))
- Fixed `Unimplemented backend XLA` error on TPU ([#1387](https://github.com/Lightning-AI/lightning/pull/1387))

## [0.7.1] - 2020-03-07

### Fixed

- Fixes `print` issues and `data_loader` ([#1080](https://github.com/Lightning-AI/lightning/pull/1080))

## [0.7.0] - 2020-03-06

### Added

- Added automatic sampler setup. Depending on DDP or TPU, lightning configures the sampler correctly (user needs to do nothing) ([#926](https://github.com/Lightning-AI/lightning/pull/926))
- Added `reload_dataloaders_every_epoch=False` flag for trainer. Some users require reloading data every epoch ([#926](https://github.com/Lightning-AI/lightning/pull/926))
- Added `progress_bar_refresh_rate=50` flag for trainer. Throttle refresh rate on notebooks ([#926](https://github.com/Lightning-AI/lightning/pull/926))
- Updated governance docs
- Added a check to ensure that the metric used for early stopping exists before training commences ([#542](https://github.com/Lightning-AI/lightning/pull/542))
- Added `optimizer_idx` argument to `backward` hook ([#733](https://github.com/Lightning-AI/lightning/pull/733))
- Added `entity` argument to `WandbLogger` to be passed to `wandb.init` ([#783](https://github.com/Lightning-AI/lightning/pull/783))
- Added a tool for profiling training runs ([#782](https://github.com/Lightning-AI/lightning/pull/782))
- Improved flexibility for naming of TensorBoard logs, can now set `version` to a `str` to just save to that directory, and use `name=''` to prevent experiment-name directory ([#804](https://github.com/Lightning-AI/lightning/pull/804))
- Added option to specify `step` key when logging metrics ([#808](https://github.com/Lightning-AI/lightning/pull/808))
- Added `train_dataloader`, `val_dataloader` and `test_dataloader` arguments to `Trainer.fit()`, for alternative data parsing ([#759](https://github.com/Lightning-AI/lightning/pull/759))
- Added Tensor Processing Unit (TPU) support ([#868](https://github.com/Lightning-AI/lightning/pull/868))
- Added semantic segmentation example ([#751](https://github.com/Lightning-AI/lightning/pull/751),[#876](https://github.com/Lightning-AI/lightning/pull/876),
     [#881](https://github.com/Lightning-AI/lightning/pull/881))
- Split callbacks in multiple files ([#849](https://github.com/Lightning-AI/lightning/pull/849))
- Support for user defined callbacks ([#889](https://github.com/Lightning-AI/lightning/pull/889) and [#950](https://github.com/Lightning-AI/lightning/pull/950))
- Added support for multiple loggers to be passed to `Trainer` as an iterable (e.g. list, tuple, etc.) ([#903](https://github.com/Lightning-AI/lightning/pull/903))
- Added support for step-based learning rate scheduling ([#941](https://github.com/Lightning-AI/lightning/pull/941))
- Added support for logging `hparams` as dict ([#1029](https://github.com/Lightning-AI/lightning/pull/1029))
- Checkpoint and early stopping now work without val. step ([#1041](https://github.com/Lightning-AI/lightning/pull/1041))
- Support graceful training cleanup after Keyboard Interrupt ([#856](https://github.com/Lightning-AI/lightning/pull/856),
     [#1019](https://github.com/Lightning-AI/lightning/pull/1019))
- Added type hints for function arguments ([#912](https://github.com/Lightning-AI/lightning/pull/912), )
- Added default `argparser` for `Trainer` ([#952](https://github.com/Lightning-AI/lightning/pull/1023),
     [#1023](https://github.com/Lightning-AI/lightning/pull/1023))
- Added TPU gradient clipping ([#963](https://github.com/Lightning-AI/lightning/pull/963))
- Added max/min number of steps in `Trainer` ([#728](https://github.com/Lightning-AI/lightning/pull/728))

### Changed

- Improved `NeptuneLogger` by adding `close_after_fit` argument to allow logging after training([#908](https://github.com/Lightning-AI/lightning/pull/1084))
- Changed default TQDM to use `tqdm.auto` for prettier outputs in IPython notebooks ([#752](https://github.com/Lightning-AI/lightning/pull/752))
- Changed `pytorch_lightning.logging` to `pytorch_lightning.loggers` ([#767](https://github.com/Lightning-AI/lightning/pull/767))
- Moved the default `tqdm_dict` definition from Trainer to `LightningModule`, so it can be overridden by the user ([#749](https://github.com/Lightning-AI/lightning/pull/749))
- Moved functionality of `LightningModule.load_from_metrics` into `LightningModule.load_from_checkpoint` ([#995](https://github.com/Lightning-AI/lightning/pull/995))
- Changed Checkpoint path parameter from `filepath` to `dirpath` ([#1016](https://github.com/Lightning-AI/lightning/pull/1016))
- Freezed models `hparams` as `Namespace` property ([#1029](https://github.com/Lightning-AI/lightning/pull/1029))
- Dropped `logging` config in package init ([#1015](https://github.com/Lightning-AI/lightning/pull/1015))
- Renames model steps ([#1051](https://github.com/Lightning-AI/lightning/pull/1051))
  - `training_end` >> `training_epoch_end`
  - `validation_end` >> `validation_epoch_end`
  - `test_end` >> `test_epoch_end`
- Refactor dataloading, supports infinite dataloader ([#955](https://github.com/Lightning-AI/lightning/pull/955))
- Create single file in `TensorBoardLogger` ([#777](https://github.com/Lightning-AI/lightning/pull/777))

### Deprecated

- Deprecated `pytorch_lightning.logging` ([#767](https://github.com/Lightning-AI/lightning/pull/767))
- Deprecated `LightningModule.load_from_metrics` in favour of `LightningModule.load_from_checkpoint` ([#995](https://github.com/Lightning-AI/lightning/pull/995),
     [#1079](https://github.com/Lightning-AI/lightning/pull/1079))
- Deprecated `@data_loader` decorator ([#926](https://github.com/Lightning-AI/lightning/pull/926))
- Deprecated model steps `training_end`, `validation_end` and `test_end` ([#1051](https://github.com/Lightning-AI/lightning/pull/1051),
     [#1056](https://github.com/Lightning-AI/lightning/pull/1056))

### Removed

- Removed dependency on `pandas` ([#736](https://github.com/Lightning-AI/lightning/pull/736))
- Removed dependency on `torchvision` ([#797](https://github.com/Lightning-AI/lightning/pull/797))
- Removed dependency on `scikit-learn` ([#801](https://github.com/Lightning-AI/lightning/pull/801))

### Fixed

- Fixed a bug where early stopping `on_end_epoch` would be called inconsistently when `check_val_every_n_epoch == 0` ([#743](https://github.com/Lightning-AI/lightning/pull/743))
- Fixed a bug where the model checkpointer didn't write to the same directory as the logger ([#771](https://github.com/Lightning-AI/lightning/pull/771))
- Fixed a bug where the `TensorBoardLogger` class would create an additional empty log file during fitting ([#777](https://github.com/Lightning-AI/lightning/pull/777))
- Fixed a bug where `global_step` was advanced incorrectly when using `accumulate_grad_batches > 1` ([#832](https://github.com/Lightning-AI/lightning/pull/832))
- Fixed a bug when calling `self.logger.experiment` with multiple loggers ([#1009](https://github.com/Lightning-AI/lightning/pull/1009))
- Fixed a bug when calling `logger.append_tags` on a `NeptuneLogger` with a single tag ([#1009](https://github.com/Lightning-AI/lightning/pull/1009))
- Fixed sending back data from `.spawn` by saving and loading the trained model in/out of the process ([#1017](https://github.com/Lightning-AI/lightning/pull/1017)
- Fixed port collision on DDP ([#1010](https://github.com/Lightning-AI/lightning/pull/1010))
- Fixed/tested pass overrides ([#918](https://github.com/Lightning-AI/lightning/pull/918))
- Fixed comet logger to log after train ([#892](https://github.com/Lightning-AI/lightning/pull/892))
- Remove deprecated args to learning rate step function ([#890](https://github.com/Lightning-AI/lightning/pull/890))

## [0.6.0] - 2020-01-21

### Added

- Added support for resuming from a specific checkpoint via `resume_from_checkpoint` argument ([#516](https://github.com/Lightning-AI/lightning/pull/516))
- Added support for `ReduceLROnPlateau` scheduler ([#320](https://github.com/Lightning-AI/lightning/pull/320))
- Added support for Apex mode `O2` in conjunction with Data Parallel ([#493](https://github.com/Lightning-AI/lightning/pull/493))
- Added option (`save_top_k`) to save the top k models in the `ModelCheckpoint` class ([#128](https://github.com/Lightning-AI/lightning/pull/128))
- Added `on_train_start` and `on_train_end` hooks to `ModelHooks` ([#598](https://github.com/Lightning-AI/lightning/pull/598))
- Added `TensorBoardLogger` ([#607](https://github.com/Lightning-AI/lightning/pull/607))
- Added support for weight summary of model with multiple inputs ([#543](https://github.com/Lightning-AI/lightning/pull/543))
- Added `map_location` argument to `load_from_metrics` and `load_from_checkpoint` ([#625](https://github.com/Lightning-AI/lightning/pull/625))
- Added option to disable validation by setting `val_percent_check=0` ([#649](https://github.com/Lightning-AI/lightning/pull/649))
- Added `NeptuneLogger` class ([#648](https://github.com/Lightning-AI/lightning/pull/648))
- Added `WandbLogger` class ([#627](https://github.com/Lightning-AI/lightning/pull/627))

### Changed

- Changed the default progress bar to print to stdout instead of stderr ([#531](https://github.com/Lightning-AI/lightning/pull/531))
- Renamed `step_idx` to `step`, `epoch_idx` to `epoch`, `max_num_epochs` to `max_epochs` and `min_num_epochs` to `min_epochs` ([#589](https://github.com/Lightning-AI/lightning/pull/589))
- Renamed `total_batch_nb` to `total_batches`, `nb_val_batches` to `num_val_batches`, `nb_training_batches` to `num_training_batches`, `max_nb_epochs` to `max_epochs`, `min_nb_epochs` to `min_epochs`, `nb_test_batches` to `num_test_batches`, and `nb_val_batches` to `num_val_batches` ([#567](https://github.com/Lightning-AI/lightning/pull/567))
- Changed gradient logging to use parameter names instead of indexes ([#660](https://github.com/Lightning-AI/lightning/pull/660))
- Changed the default logger to `TensorBoardLogger` ([#609](https://github.com/Lightning-AI/lightning/pull/609))
- Changed the directory for tensorboard logging to be the same as model checkpointing ([#706](https://github.com/Lightning-AI/lightning/pull/706))

### Deprecated

- Deprecated `max_nb_epochs` and `min_nb_epochs` ([#567](https://github.com/Lightning-AI/lightning/pull/567))
- Deprecated the `on_sanity_check_start` hook in `ModelHooks` ([#598](https://github.com/Lightning-AI/lightning/pull/598))

### Removed

- Removed the `save_best_only` argument from `ModelCheckpoint`, use `save_top_k=1` instead ([#128](https://github.com/Lightning-AI/lightning/pull/128))

### Fixed

- Fixed a bug which occurred when using Adagrad with cuda ([#554](https://github.com/Lightning-AI/lightning/pull/554))
- Fixed a bug where training would be on the GPU despite setting `gpus=0` or `gpus=[]` ([#561](https://github.com/Lightning-AI/lightning/pull/561))
- Fixed an error with `print_nan_gradients` when some parameters do not require gradient ([#579](https://github.com/Lightning-AI/lightning/pull/579))
- Fixed a bug where the progress bar would show an incorrect number of total steps during the validation sanity check when using multiple validation data loaders ([#597](https://github.com/Lightning-AI/lightning/pull/597))
- Fixed support for PyTorch 1.1.0 ([#552](https://github.com/Lightning-AI/lightning/pull/552))
- Fixed an issue with early stopping when using a `val_check_interval < 1.0` in `Trainer` ([#492](https://github.com/Lightning-AI/lightning/pull/492))
- Fixed bugs relating to the `CometLogger` object that would cause it to not work properly ([#481](https://github.com/Lightning-AI/lightning/pull/481))
- Fixed a bug that would occur when returning `-1` from `on_batch_start` following an early exit or when the batch was `None` ([#509](https://github.com/Lightning-AI/lightning/pull/509))
- Fixed a potential race condition with several processes trying to create checkpoint directories ([#530](https://github.com/Lightning-AI/lightning/pull/530))
- Fixed a bug where batch 'segments' would remain on the GPU when using `truncated_bptt > 1` ([#532](https://github.com/Lightning-AI/lightning/pull/532))
- Fixed a bug when using `IterableDataset` ([#547](https://github.com/Lightning-AI/lightning/pull/547))
- Fixed a bug where `.item` was called on non-tensor objects ([#602](https://github.com/Lightning-AI/lightning/pull/602))
- Fixed a bug where `Trainer.train` would crash on an uninitialized variable if the trainer was run after resuming from a checkpoint that was already at `max_epochs` ([#608](https://github.com/Lightning-AI/lightning/pull/608))
- Fixed a bug where early stopping would begin two epochs early ([#617](https://github.com/Lightning-AI/lightning/pull/617))
- Fixed a bug where `num_training_batches` and `num_test_batches` would sometimes be rounded down to zero ([#649](https://github.com/Lightning-AI/lightning/pull/649))
- Fixed a bug where an additional batch would be processed when manually setting `num_training_batches` ([#653](https://github.com/Lightning-AI/lightning/pull/653))
- Fixed a bug when batches did not have a `.copy` method ([#701](https://github.com/Lightning-AI/lightning/pull/701))
- Fixed a bug when using `log_gpu_memory=True` in Python 3.6 ([#715](https://github.com/Lightning-AI/lightning/pull/715))
- Fixed a bug where checkpoint writing could exit before completion, giving incomplete checkpoints ([#689](https://github.com/Lightning-AI/lightning/pull/689))
- Fixed a bug where `on_train_end` was not called when ealy stopping ([#723](https://github.com/Lightning-AI/lightning/pull/723))

## [0.5.3] - 2019-11-06

### Added

- Added option to disable default logger, checkpointer, and early stopping by passing `logger=False`, `checkpoint_callback=False` and `early_stop_callback=False` respectively
- Added `CometLogger` for use with Comet.ml
- Added `val_check_interval` argument to `Trainer` allowing validition to be performed at every given number of batches
- Added functionality to save and load hyperparameters using the standard checkpoint mechanism
- Added call to `torch.cuda.empty_cache` before training starts
- Added option for user to override the call t `backward`
- Added support for truncated backprop through time via the `truncated_bptt_steps` argument in `Trainer`
- Added option to operate on all outputs from `training_step` in DDP2
- Added a hook for modifying DDP init
- Added a hook for modifying Apex

### Changed

- Changed experiment version to be padded with zeros (e.g. `/dir/version_9` becomes `/dir/version_0009`)
- Changed callback metrics to include any metrics given in logs or progress bar
- Changed the default for `save_best_only` in `ModelCheckpoint` to `True`
- Added `tng_data_loader` for backwards compatibility
- Renamed `MLFlowLogger.client` to `MLFlowLogger.experiment` for consistency
- Moved `global_step` increment to happen after the batch has been processed
- Changed weights restore to first attempt HPC weights before restoring normally, preventing both weights being restored and running out of memory
- Changed progress bar functionality to add multiple progress bars for train/val/test
- Changed calls to `print` to use `logging` instead

### Deprecated

- Deprecated `tng_dataloader`

### Fixed

- Fixed an issue where the number of batches was off by one during training
- Fixed a bug that occurred when setting a ckeckpoint callback and `early_stop_callback=False`
- Fixed an error when importing CometLogger
- Fixed a bug where the `gpus` argument had some unexpected behaviour
- Fixed a bug where the computed total number of batches was sometimes incorrect
- Fixed a bug where the progress bar would sometimes not show the total number of batches in test mode
- Fixed a bug when using the `log_gpu_memory='min_max'` option in `Trainer`
- Fixed a bug where checkpointing would sometimes erase the current directory

## [0.5.2] - 2019-10-10

### Added

- Added `weights_summary` argument to `Trainer` to be set to `full` (full summary), `top` (just top level modules) or other
- Added `tags` argument to `MLFlowLogger`

### Changed

- Changed default for `amp_level` to `O1`

### Removed

- Removed the `print_weights_summary` argument from `Trainer`

### Fixed

- Fixed a bug where logs were not written properly
- Fixed a bug where `logger.finalize` wasn't called after training is complete
- Fixed callback metric errors in DDP
- Fixed a bug where `TestTubeLogger` didn't log to the correct directory

## [0.5.1] - 2019-10-05

### Added

- Added the `LightningLoggerBase` class for experiment loggers
- Added `MLFlowLogger` for logging with `mlflow`
- Added `TestTubeLogger` for logging with `test_tube`
- Added a different implementation of DDP (`distributed_backed='ddp2'`) where every node has one model using all GPUs
- Added support for optimisers which require a closure (e.g. LBFGS)
- Added automatic `MASTER_PORT` default for DDP when not set manually
- Added new GPU memory logging options `'min_max'` (log only the min/max utilization) and `'all'` (log all the GPU memory)

### Changed

- Changed schedulers to always be called with the current epoch
- Changed `test_tube` to an optional dependency
- Changed data loaders to internally use a getter instead of a python property
- Disabled auto GPU loading when restoring weights to prevent out of memory errors
- Changed logging, early stopping and checkpointing to occur by default

### Fixed

- Fixed a bug with samplers that do not specify `set_epoch`
- Fixed a bug when using the `MLFlowLogger` with unsupported data types, this will now raise a warning
- Fixed a bug where gradient norms were always zero using `track_grad_norm`
- Fixed a bug which causes a crash when logging memory

## [0.5.0] - 2019-09-26

### Changed

- Changed `data_batch` argument to `batch` throughout
- Changed `batch_i` argument to `batch_idx` throughout
- Changed `tng_dataloader` method to `train_dataloader`
- Changed `on_tng_metrics` method to `on_training_metrics`
- Changed `gradient_clip` argument to `gradient_clip_val`
- Changed `add_log_row_interval` to `row_log_interval`

### Fixed

- Fixed a bug with tensorboard logging in multi-gpu setup

## [0.4.9] - 2019-09-16

### Added

- Added the flag `log_gpu_memory` to `Trainer` to deactivate logging of GPU memory utilization
- Added SLURM resubmit functionality (port from test-tube)
- Added optional weight_save_path to trainer to remove the need for a checkpoint_callback when using cluster training
- Added option to use single gpu per node with `DistributedDataParallel`

### Changed

- Changed functionality of `validation_end` and `test_end` with multiple dataloaders to be given all of the dataloaders at once rather than in separate calls
- Changed print_nan_grads to only print the parameter value and gradients when they contain NaN
- Changed gpu API to take integers as well (e.g. `gpus=2` instead of `gpus=[0, 1]`)
- All models now loaded on to CPU to avoid device and out of memory issues in PyTorch

### Fixed

- Fixed a bug where data types that implement `.to` but not `.cuda` would not be properly moved onto the GPU
- Fixed a bug where data would not be re-shuffled every epoch when using a `DistributedSampler`

## [0.4.8] - 2019-08-31

### Added

- Added `test_step` and `test_end` methods, used when `Trainer.test` is called
- Added `GradientAccumulationScheduler` callback which can be used to schedule changes to the number of accumulation batches
- Added option to skip the validation sanity check by setting `nb_sanity_val_steps = 0`

### Fixed

- Fixed a bug when setting `nb_sanity_val_steps = 0`

## [0.4.7] - 2019-08-24

### Changed

- Changed the default `val_check_interval` to `1.0`
- Changed defaults for `nb_val_batches`, `nb_tng_batches` and `nb_test_batches` to 0

### Fixed

- Fixed a bug where the full validation set as used despite setting `val_percent_check`
- Fixed a bug where an `Exception` was thrown when using a data set containing a single batch
- Fixed a bug where an `Exception` was thrown if no `val_dataloader` was given
- Fixed a bug where tuples were not properly transferred to the GPU
- Fixed a bug where data of a non standard type was not properly handled by the trainer
- Fixed a bug when loading data as a tuple
- Fixed a bug where `AttributeError` could be suppressed by the `Trainer`

## [0.4.6] - 2019-08-15

### Added

- Added support for data to be given as a `dict` or `list` with a single gpu
- Added support for `configure_optimizers` to return a single optimizer, two list (optimizers and schedulers), or a single list

### Fixed

- Fixed a bug where returning just an optimizer list (i.e. without schedulers) from `configure_optimizers` would throw an `Exception`

## [0.4.5] - 2019-08-13

### Added

- Added `optimizer_step` method that can be overridden to change the standard optimizer behaviour

## [0.4.4] - 2019-08-12

### Added

- Added supoort for multiple validation dataloaders
- Added support for latest test-tube logger (optimised for `torch==1.2.0`)

### Changed

- `validation_step` and `val_dataloader` are now optional
- `lr_scheduler` is now activated after epoch

### Fixed

- Fixed a bug where a warning would show when using `lr_scheduler` in `torch>1.1.0`
- Fixed a bug where an `Exception` would be thrown if using `torch.DistributedDataParallel` without using a `DistributedSampler`, this now throws a `Warning` instead

## [0.4.3] - 2019-08-10

### Fixed

- Fixed a bug where accumulate gradients would scale the loss incorrectly

## [0.4.2] - 2019-08-08

### Changed

- Changed install requirement to `torch==1.2.0`

## [0.4.1] - 2019-08-08

### Changed

- Changed install requirement to `torch==1.1.0`

## [0.4.0] - 2019-08-08

### Added

- Added 16-bit support for a single GPU
- Added support for training continuation (preserves epoch, global step etc.)

### Changed

- Changed `training_step` and `validation_step`, outputs will no longer be automatically reduced

### Removed

- Removed need for `Experiment` object in `Trainer`

### Fixed

- Fixed issues with reducing outputs from generative models (such as images and text)

## [0.3.6] - 2019-07-25

### Added

- Added a decorator to do lazy data loading internally

### Fixed

- Fixed a bug where `Experiment` object was not process safe, potentially causing logs to be overwritten

## [0.3.5] - 2019-07-25

## [0.3.4] - 2019-07-22

## [0.3.3] - 2019-07-22

## [0.3.2] - 2019-07-21

## [0.3.1] - 2019-07-21

## [0.2.x] - 2019-07-09

## [0.1.x] - 2019-06-DD<|MERGE_RESOLUTION|>--- conflicted
+++ resolved
@@ -396,12 +396,11 @@
 - Fixed an issue that caused the learning rate finder to set the model's learning rate to None when no suggestion was possible ([#13845](https://github.com/Lightning-AI/lightning/pull/13845))
 
 
-<<<<<<< HEAD
 - Fixed padding for `RichProgressBar` ([#12125](https://github.com/Lightning-AI/lightning/pull/12125))
-=======
+
+
 - Fixed default `amp_level` for `DeepSpeedPrecisionPlugin` to `O2` ([#13897](https://github.com/PyTorchLightning/pytorch-lightning/pull/13897))
 
->>>>>>> 98f73266
 
 
 ## [1.6.5] - 2022-07-13

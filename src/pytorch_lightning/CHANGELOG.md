--- conflicted
+++ resolved
@@ -37,13 +37,11 @@
 
 - The `ModelCheckpoint.save_on_train_epoch_end` attribute is now computed dynamically every epoch, accounting for changes to the validation dataloaders ([#15300](https://github.com/Lightning-AI/lightning/pull/15300))
 
-<<<<<<< HEAD
-=======
+
 - The Trainer now raises an error if it is given multiple stateful callbacks of the same time with colliding state keys ([#15634](https://github.com/Lightning-AI/lightning/pull/15634))
 
 
 ### Fixed
->>>>>>> 164e5a7b
 
 - Enhanced `reduce_boolean_decision` to accommodate `any`-analogous semantics expected by the `EarlyStopping` callback ([#15253](https://github.com/Lightning-AI/lightning/pull/15253))
 

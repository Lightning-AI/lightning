--- conflicted
+++ resolved
@@ -3,6 +3,21 @@
 All notable changes to this project will be documented in this file.
 
 The format is based on [Keep a Changelog](http://keepachangelog.com/en/1.0.0/).
+
+
+## [1.8.0] - YYYY-MM-DD
+
+### Added
+
+### Changed
+
+### Deprecated
+
+### Removed
+
+### Fixed
+
+- Fixed resuming from a checkpoint when using Stochastic Weight Averaging (SWA) ([#9938](https://github.com/Lightning-AI/lightning/pull/9938))
 
 
 ## [1.7.0] - 2022-08-02
@@ -146,14 +161,6 @@
 - Fixed `Trainer.predict(return_predictions=False)` to track prediction's batch_indices ([#13629](https://github.com/Lightning-AI/lightning/pull/13629))
 - Fixed and issue that prevented setting a custom `CheckpointIO` plugin with strategies ([#13785](https://github.com/Lightning-AI/lightning/pull/13785))
 - Fixed main progress bar counter when `val_check_interval=int` and `check_val_every_n_epoch=None` ([#12832](https://github.com/Lightning-AI/lightning/pull/12832)
-<<<<<<< HEAD
-
-
-- Fixed resuming from a checkpoint when using Stochastic Weight Averaging (SWA) ([#9938](https://github.com/PyTorchLightning/pytorch-lightning/pull/9938))
-
-
-=======
->>>>>>> 2415834a
 - Improved support for custom `ReduceLROnPlateau` scheduler if `reduce_on_plateau` is set by the user in scheduler config ([#13838](https://github.com/Lightning-AI/lightning/pull/13838))
 - Used `global_step` while restoring logging step for old checkpoints ([#13645](https://github.com/Lightning-AI/lightning/pull/13645))
 - When training with `precision=16` on IPU, the cast has been moved off the IPU onto the host, making the copies from host to IPU cheaper ([#13880](https://github.com/Lightning-AI/lightning/pull/13880))

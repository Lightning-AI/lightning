--- conflicted
+++ resolved
@@ -169,11 +169,10 @@
 - Fixed an issue to keep downscaling the batch size in case there hasn't been even a single successful optimal batch size with `mode="power"` ([#14372](https://github.com/Lightning-AI/lightning/pull/14372))
 
 
-<<<<<<< HEAD
+- Fixed an issue where `self.log`-ing a tensor would create a user warning from PyTorch about cloning tensors ([#14599](https://github.com/Lightning-AI/lightning/pull/14599))
+
+
 - Break HPU Graphs into two parts (forward + backward as one and optimizer as another) for better performance ([#14656](https://github.com/Lightning-AI/lightning/pull/14656))
-=======
-- Fixed an issue where `self.log`-ing a tensor would create a user warning from PyTorch about cloning tensors ([#14599](https://github.com/Lightning-AI/lightning/pull/14599))
->>>>>>> 1ee3d1eb
 
 
 - Fixed compatibility when `torch.distributed` is not available ([#14454](https://github.com/Lightning-AI/lightning/pull/14454))

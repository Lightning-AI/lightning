# Copyright The PyTorch Lightning team.
#
# Licensed under the Apache License, Version 2.0 (the "License");
# you may not use this file except in compliance with the License.
# You may obtain a copy of the License at
#
#     http://www.apache.org/licenses/LICENSE-2.0
#
# Unless required by applicable law or agreed to in writing, software
# distributed under the License is distributed on an "AS IS" BASIS,
# WITHOUT WARRANTIES OR CONDITIONS OF ANY KIND, either express or implied.
# See the License for the specific language governing permissions and
# limitations under the License.
import json
import os
from typing import Any, Callable, Dict, List, Optional, Union

import torch
from torch import FloatTensor, Tensor
from torch.utils.data import DataLoader

import pytorch_lightning as pl
from pytorch_lightning.overrides.base import _LightningModuleWrapperBase, _LightningPrecisionModuleWrapperBase
from pytorch_lightning.plugins.environments.cluster_environment import ClusterEnvironment
from pytorch_lightning.plugins.io.checkpoint_plugin import CheckpointIO
from pytorch_lightning.plugins.precision import PrecisionPlugin
from pytorch_lightning.strategies.parallel import ParallelStrategy
from pytorch_lightning.trainer.states import RunningStage, TrainerFn
from pytorch_lightning.utilities import _IPU_AVAILABLE, _POPTORCH_AVAILABLE, rank_zero_warn
from pytorch_lightning.utilities.apply_func import apply_to_collection
from pytorch_lightning.utilities.cloud_io import get_filesystem
from pytorch_lightning.utilities.data import _get_dataloader_init_args_and_kwargs
from pytorch_lightning.utilities.enums import PrecisionType
from pytorch_lightning.utilities.exceptions import MisconfigurationException
from pytorch_lightning.utilities.model_helpers import is_overridden
from pytorch_lightning.utilities.rank_zero import rank_zero_deprecation
from pytorch_lightning.utilities.types import STEP_OUTPUT

if _POPTORCH_AVAILABLE:
    import poptorch
else:
    poptorch = None


class LightningIPUModule(_LightningModuleWrapperBase):
    def __init__(
        self,
        forward_module: Union["pl.LightningModule", _LightningPrecisionModuleWrapperBase],
        precision: Union[str, int],
    ) -> None:
<<<<<<< HEAD
        super().__init__(forward_module)
=======
        rank_zero_deprecation("`LightningIPUModule` has been deprecated in v1.7.0 and will be removed in v1.8.0")
        super().__init__(pl_module)
>>>>>>> d2c086b0
        self.precision = precision

    def forward(self, *inputs: Any, **kwargs: Any) -> Any:
        if self.precision in (PrecisionType.MIXED, PrecisionType.HALF):
            inputs = self._move_float_tensors_to_half(inputs)

        return super().forward(*inputs, **kwargs)

    @staticmethod
    def batch_to(data: Tensor) -> Tensor:
        return data.half()

    def _move_float_tensors_to_half(self, batch: Any) -> Any:
        batch = apply_to_collection(batch, (FloatTensor, torch.cuda.FloatTensor), function=self.batch_to)
        return batch


class IPUStrategy(ParallelStrategy):
    """Plugin for training on IPU devices."""

    strategy_name = "ipu_strategy"

    def __init__(
        self,
        accelerator: Optional["pl.accelerators.accelerator.Accelerator"] = None,
        device_iterations: int = 1,
        autoreport: bool = False,
        autoreport_dir: Optional[str] = None,
        parallel_devices: Optional[List[torch.device]] = None,
        cluster_environment: Optional[ClusterEnvironment] = None,
        checkpoint_io: Optional[CheckpointIO] = None,
        precision_plugin: Optional[PrecisionPlugin] = None,
        training_opts: Optional["poptorch.Options"] = None,
        inference_opts: Optional["poptorch.Options"] = None,
    ) -> None:
        """
        Arguments:

            device_iterations: Number of iterations to run on device at once before returning to host.
                This can be used as an optimization to speed up training.
                https://docs.graphcore.ai/projects/poptorch-user-guide/en/0.1.67/batching.html
            autoreport: Enable auto-reporting for IPUs using PopVision
                https://docs.graphcore.ai/projects/graphcore-popvision-user-guide/en/latest/graph/graph.html
            autoreport_dir: Optional directory to store autoReport output.
            training_opts: Optional ``poptorch.Options`` to override the default created options for training.
            inference_opts: Optional ``poptorch.Options`` to override the default
                created options for validation/testing and predicting.
        """
        super().__init__(
            accelerator=accelerator,
            parallel_devices=parallel_devices,
            cluster_environment=cluster_environment,
            checkpoint_io=checkpoint_io,
            precision_plugin=precision_plugin,
        )
        if not _IPU_AVAILABLE:
            raise MisconfigurationException(
                "The IPU Accelerator requires IPU devices to run. "
                "Learn more or get started with IPUs at https://www.graphcore.ai/getstarted"
            )

        self.device_iterations = device_iterations
        self.autoreport = autoreport
        self.autoreport_dir = autoreport_dir
        self.poptorch_models = {}
        self._training_opts = training_opts
        self._inference_opts = inference_opts

        if self.autoreport:
            options = {"autoReport.all": self.autoreport}
            if self.autoreport_dir:
                self._fs = get_filesystem(str(self.autoreport_dir))
                self._fs.makedirs(self.autoreport_dir, exist_ok=True)
                options["autoReport.directory"] = self.autoreport_dir
            os.environ["POPLAR_ENGINE_OPTIONS"] = json.dumps(options)

        self._update_dataloader_original: Optional[Callable] = None
        self._optimizer_zero_grad_original: Optional[Callable] = None

    def setup(self, trainer: "pl.Trainer") -> None:
        # set the `accumulate_grad_batches` property as early as possible
        self._handle_gradient_accumulation_steps()

        # patch the dataloader creation function with the custom `poptorch.DataLoader`.
        # this violates the intended control flow for the plugins, but since this is experimental, we have chosen
        # to use the simpler solution before adding abstractions to override the `DataLoader` class
        self._update_dataloader_original = pl.trainer.connectors.data_connector._update_dataloader
        pl.trainer.connectors.data_connector._update_dataloader = self._convert_to_poptorch_loader

        super().setup(trainer)

        # disable the `optimizer_zero_grad` function by setting it to `None`.
        # this is because the IPU zeros the gradients internally
        self._optimizer_zero_grad_original = self.lightning_module.optimizer_zero_grad
        self._disable_zero_grad()

        self.model = _LightningModuleWrapperBase(self.lightning_module)

        # reset the backup
        self.poptorch_models = {}

        # Separate models are instantiated for different stages, but they share the same weights on host.
        # When validation/test models are run, weights are synced first.
        trainer_fn = self.lightning_module.trainer.state.fn
        if trainer_fn in (TrainerFn.FITTING, TrainerFn.TUNING):
            # Create model for training and validation which will run on fit
            training_opts = self.training_opts
            inference_opts = self.inference_opts
            optimizer = self.lightning_module.trainer.optimizers[0]
            model = poptorch.trainingModel(model=self.model, options=training_opts, optimizer=optimizer)
            self.poptorch_models[RunningStage.TRAINING] = model

            if self.lightning_module.trainer.enable_validation:
                model = poptorch.inferenceModel(model=self.model, options=inference_opts)
                self.poptorch_models[RunningStage.VALIDATING] = model
                if self.lightning_module.trainer.num_sanity_val_steps > 0:
                    self.poptorch_models[RunningStage.SANITY_CHECKING] = model
        elif trainer_fn == TrainerFn.VALIDATING:
            model = poptorch.inferenceModel(model=self.model, options=self.inference_opts)
            self.poptorch_models[RunningStage.VALIDATING] = model
        elif trainer_fn == TrainerFn.TESTING:
            model = poptorch.inferenceModel(model=self.model, options=self.inference_opts)
            self.poptorch_models[RunningStage.TESTING] = model
        elif trainer_fn == TrainerFn.PREDICTING:
            model = poptorch.inferenceModel(model=self.model, options=self.inference_opts)
            self.poptorch_models[RunningStage.PREDICTING] = model

    def setup_optimizers(self, trainer: "pl.Trainer") -> None:
        super().setup_optimizers(trainer)

        if len(self.optimizers) > 1:
            raise MisconfigurationException("IPUs currently only support one optimizer.")

    @property
    def replication_factor(self) -> int:
        if not self.lightning_module or not self.poptorch_models:
            # The plugin has been passed in by the user and has not been connected to the Trainer.
            # Check if the user has passed in custom poptorch.Options to infer number of IPUs being used.
            # In this scenario we prioritize the training options.
            if self._training_opts:
                return self._training_opts.replication_factor
            if self._inference_opts:
                return self._inference_opts.replication_factor

            return len(self.parallel_devices)

        stage = self.lightning_module.trainer.state.stage
        return self.poptorch_models[stage]._options.toDict()["replication_factor"]

    def _create_opts(self, training: bool) -> "poptorch.Options":
        opts = poptorch.Options()
        opts.deviceIterations(self.device_iterations)
        opts.replicationFactor(self.replication_factor)
        gradient_accumulation = self.lightning_module.trainer.accumulate_grad_batches if training else 1
        opts.Training.gradientAccumulation(gradient_accumulation)

        if os.environ.get("PL_GLOBAL_SEED"):
            opts.randomSeed(int(os.environ["PL_GLOBAL_SEED"]))
        return opts

    @property
    def training_opts(self) -> "poptorch.Options":
        if self._training_opts is None:
            self._training_opts = self._create_opts(training=True)
        return self._training_opts

    @property
    def inference_opts(self) -> "poptorch.Options":
        if self._inference_opts is None:
            self._inference_opts = self._create_opts(training=False)
        return self._inference_opts

    def _convert_to_poptorch_loader(
        self, dataloader: DataLoader, sampler, mode: Optional[RunningStage] = None
    ) -> "poptorch.DataLoader":
        if isinstance(dataloader, poptorch.DataLoader):
            # the user is returning the `poptorch.DataLoader` directly, don't change anything.
            return dataloader

        dl_args, dl_kwargs = _get_dataloader_init_args_and_kwargs(
            dataloader, sampler, mode, self.replication_factor > 1
        )
        opts = self.training_opts if mode == RunningStage.TRAINING else self.inference_opts
        dataloader = poptorch.DataLoader(opts, *dl_args, **dl_kwargs)
        return dataloader

    def _handle_gradient_accumulation_steps(self) -> None:
        """Override the trainer.accumulation_scheduler to act as ``accumulate_grad_batches=1`` if gradient
        accumulation has been set.

        ``optimizer_step`` will be called on every batch, and the IPU will handle grad accumulation internally.
        """
        accumulation_scheduler = self.lightning_module.trainer.accumulation_scheduler

        if accumulation_scheduler.epochs != [0]:
            raise MisconfigurationException(
                "IPUs currently does not support different `accumulate_grad_batches` at different epochs."
            )

        # TODO(@tchaton): Add support for accumulate_grad_batches being a dictionary
        accumulation_scheduler.scheduling.update({0: 1})

    @property
    def _n_replicate(self):
        opts = self.training_opts if self.lightning_module.training else self.inference_opts
        accumulate_grad_batches = opts.Training.gradient_accumulation
        device_iterations = opts.device_iterations
        replication_factor = opts.replication_factor
        return replication_factor * device_iterations * accumulate_grad_batches

    def _prepare_input(self, args: Any):
        def to_tuple(x):
            return tuple(x)

        def to_tensor(x):
            return torch.tensor(x).unsqueeze(0).repeat(self._n_replicate)

        args = apply_to_collection(args, dtype=list, function=to_tuple)
        args = apply_to_collection(args, dtype=(int, float), function=to_tensor)
        return args

    def batch_to_device(self, batch: Any, device: Optional[torch.device] = None, dataloader_idx: int = 0) -> Any:
        # This override is necessary because the cast must occur before the data
        # is moved to the device to prevent wasteful host->device copies.
        if self.precision_plugin.precision in (PrecisionType.MIXED, PrecisionType.HALF):
            batch = apply_to_collection(batch, Tensor, function=Tensor.half)
        # We don't call `super().batch_to_device` because `data.to(device)` is not
        # currently necessary for IPUs. The movement of data from host<->IPU is
        # currently handled by PopTorch.
        return batch

    def _disable_zero_grad(self) -> None:
        lightning_module = self.lightning_module
        if is_overridden("optimizer_zero_grad", lightning_module):
            assert lightning_module is not None  # `is_overridden` returns False otherwise
            rank_zero_warn(
                "You have overridden the `LightningModule.optimizer_zero_grad` hook but it will be ignored since"
                " IPUs handle the zeroing of gradients internally."
            )
        lightning_module.optimizer_zero_grad = None  # type: ignore[assignment]

    def _step(self, stage: RunningStage, *args: Any, **kwargs: Any):
        args = self._prepare_input(args)
        poptorch_model = self.poptorch_models[stage]
        self.lightning_module._running_torchscript = True
        out = poptorch_model(*args, **kwargs)
        self.lightning_module._running_torchscript = False
        return out

    def training_step(self, *args, **kwargs) -> STEP_OUTPUT:
        with self.precision_plugin.train_step_context():
            return self._step(RunningStage.TRAINING, *args, **kwargs)

    def validation_step(self, *args, **kwargs) -> Optional[STEP_OUTPUT]:
        with self.precision_plugin.val_step_context():
            return self._step(RunningStage.VALIDATING, *args, **kwargs)

    def test_step(self, *args, **kwargs) -> Optional[STEP_OUTPUT]:
        with self.precision_plugin.test_step_context():
            return self._step(RunningStage.TESTING, *args, **kwargs)

    def predict_step(self, *args, **kwargs) -> STEP_OUTPUT:
        with self.precision_plugin.predict_step_context():
            return self._step(RunningStage.PREDICTING, *args, **kwargs)

    def teardown(self) -> None:
        if self._update_dataloader_original is not None:
            # undo dataloader patching
            pl.trainer.connectors.data_connector._update_dataloader = self._update_dataloader_original

        if self._optimizer_zero_grad_original is not None:
            # re-enable `optimizer_zero_grad`
            self.lightning_module.optimizer_zero_grad = self._optimizer_zero_grad_original

        for model in self.poptorch_models.values():
            model.destroy()

        super().teardown()

    def _compiled(self, model: Any):
        # Required to ensure we only attach compiled models, as they are compiled lazily.
        return model._executable is not None

    def _detach_models(self):
        """Detaches all stage specific models from IPU devices."""
        for k, model in self.poptorch_models.items():
            if self._compiled(model) and model.isAttachedToDevice():
                model.detachFromDevice()

    def _load_model(self, stage: str):
        """Loads the stage specific accelerator model onto device if compiled and not attached to IPU devices.

        Args:
            stage: The stage to load
        """
        self._detach_models()
        model = self.poptorch_models[stage]
        if self._compiled(model) and not model.isAttachedToDevice():
            model.attachToDevice()

    def on_train_start(self):
        self._load_model(RunningStage.TRAINING)

    def on_validation_start(self):
        self._load_model(RunningStage.VALIDATING)

    def on_test_start(self):
        self._load_model(RunningStage.TESTING)

    def on_predict_start(self):
        self._load_model(RunningStage.PREDICTING)

    def on_train_end(self):
        self._detach_models()

    def on_validation_end(self):
        self._detach_models()

    def on_test_end(self):
        self._detach_models()

    def on_predict_end(self):
        self._detach_models()

    def on_train_batch_start(self, batch: Any, batch_idx: int) -> None:
        # Updates optimizer stats if LR scheduler modified the optimizer state
        optimizer = self.optimizers[0]
        self.poptorch_models[RunningStage.TRAINING].setOptimizer(optimizer)

    @property
    def root_device(self) -> torch.device:
        pass

    def model_to_device(self) -> None:
        pass

    @property
    def is_global_zero(self) -> bool:
        return True

    def reduce(self, tensor: Union[Tensor, Any], *args: Any, **kwargs: Any) -> Union[Tensor, Any]:
        return tensor

    def barrier(self, name: Optional[str] = None) -> None:
        pass

    def all_gather(self, tensor: Tensor, group: Optional[Any] = None, sync_grads: bool = False) -> Tensor:
        return tensor

    def broadcast(self, obj: object, src: int = 0) -> object:
        return obj

    @classmethod
    def register_strategies(cls, strategy_registry: Dict) -> None:
        strategy_registry.register(
            cls.strategy_name,
            cls,
            description=f"{cls.__class__.__name__}",
        )<|MERGE_RESOLUTION|>--- conflicted
+++ resolved
@@ -48,12 +48,8 @@
         forward_module: Union["pl.LightningModule", _LightningPrecisionModuleWrapperBase],
         precision: Union[str, int],
     ) -> None:
-<<<<<<< HEAD
+        rank_zero_deprecation("`LightningIPUModule` has been deprecated in v1.7.0 and will be removed in v1.8.0")
         super().__init__(forward_module)
-=======
-        rank_zero_deprecation("`LightningIPUModule` has been deprecated in v1.7.0 and will be removed in v1.8.0")
-        super().__init__(pl_module)
->>>>>>> d2c086b0
         self.precision = precision
 
     def forward(self, *inputs: Any, **kwargs: Any) -> Any:

# Copyright The PyTorch Lightning team.
#
# Licensed under the Apache License, Version 2.0 (the "License");
# you may not use this file except in compliance with the License.
# You may obtain a copy of the License at
#
#     http://www.apache.org/licenses/LICENSE-2.0
#
# Unless required by applicable law or agreed to in writing, software
# distributed under the License is distributed on an "AS IS" BASIS,
# WITHOUT WARRANTIES OR CONDITIONS OF ANY KIND, either express or implied.
# See the License for the specific language governing permissions and
# limitations under the License.
import contextlib
import logging
from abc import ABC, abstractmethod
from typing import Any, Callable, Dict, Generator, List, Mapping, Optional, Tuple, TypeVar, Union

import torch
from torch import Tensor
from torch.nn import Module
from torch.optim import Optimizer
from torch.utils.data import DataLoader

import pytorch_lightning as pl
from pytorch_lightning.core.optimizer import _init_optimizers_and_lr_schedulers, LightningOptimizer
from pytorch_lightning.plugins import TorchCheckpointIO
from pytorch_lightning.plugins.io.checkpoint_plugin import CheckpointIO
from pytorch_lightning.plugins.io.wrapper import _WrappingCheckpointIO
from pytorch_lightning.plugins.precision import PrecisionPlugin
from pytorch_lightning.strategies.launchers.base import _Launcher
from pytorch_lightning.trainer.states import TrainerFn
from pytorch_lightning.utilities.apply_func import move_data_to_device
from pytorch_lightning.utilities.distributed import ReduceOp
from pytorch_lightning.utilities.optimizer import optimizer_to_device, optimizers_to_device
from pytorch_lightning.utilities.types import (
    _PATH,
    LRSchedulerConfig,
    PredictStep,
    STEP_OUTPUT,
    TestStep,
    TrainingStep,
    ValidationStep,
)

TBroadcast = TypeVar("TBroadcast")
TReduce = TypeVar("TReduce")

log = logging.getLogger(__name__)


class Strategy(ABC):
    """Base class for all strategies that change the behaviour of the training, validation and test- loop."""

    def __init__(
        self,
        accelerator: Optional["pl.accelerators.accelerator.Accelerator"] = None,
        checkpoint_io: Optional[CheckpointIO] = None,
        precision_plugin: Optional[PrecisionPlugin] = None,
    ) -> None:
<<<<<<< HEAD
        self.accelerator = accelerator
        self.checkpoint_io = checkpoint_io
        self.precision_plugin = precision_plugin
        self.lr_scheduler_configs: List[LRSchedulerConfig] = []
        self.optimizer_frequencies: List[int] = []
        self._lightning_module: Optional[pl.LightningModule] = None
        self._model: Optional[Module] = None
        self._launcher: Optional[_Launcher] = None
        self._optimizers: List[Optimizer] = []
        self._lightning_optimizers: Dict[int, LightningOptimizer] = {}
        if is_overridden("post_dispatch", self, parent=Strategy):
            rank_zero_deprecation(
                f"`{self.__class__.__name__}.post_dispatch()` has been deprecated in v1.6 and will be removed in v1.7."
                f" Move your implementation to `{self.__class__.__name__}.teardown()` instead."
            )
=======
        self._accelerator: Optional["pl.accelerators.accelerator.Accelerator"] = accelerator
        self._checkpoint_io: Optional[CheckpointIO] = checkpoint_io
        self._precision_plugin: Optional[PrecisionPlugin] = precision_plugin
        self._launcher: Optional[_Launcher] = None
        self._model: Optional[Module] = None
        self._optimizers: List[Optimizer] = []
        self._lightning_optimizers: Dict[int, LightningOptimizer] = {}
        self.lr_scheduler_configs: List[LRSchedulerConfig] = []
        self.optimizer_frequencies: List[int] = []
>>>>>>> a90ef3b7

    @property
    def launcher(self) -> Optional[_Launcher]:
        return self._launcher

    @property
    def accelerator(self) -> Optional["pl.accelerators.accelerator.Accelerator"]:
        return self._accelerator

    @accelerator.setter
    def accelerator(self, accelerator: "pl.accelerators.accelerator.Accelerator") -> None:
        self._accelerator = accelerator

    @property
    def checkpoint_io(self) -> CheckpointIO:
        if self._checkpoint_io is None:
            self._checkpoint_io = TorchCheckpointIO()
        elif isinstance(self._checkpoint_io, _WrappingCheckpointIO):
            self._checkpoint_io.checkpoint_io = TorchCheckpointIO()

        return self._checkpoint_io

    @checkpoint_io.setter
    def checkpoint_io(self, io: Optional[CheckpointIO]) -> None:
        self._checkpoint_io = io

    @property
    def precision_plugin(self) -> PrecisionPlugin:
        return self._precision_plugin if self._precision_plugin is not None else PrecisionPlugin()

    @precision_plugin.setter
    def precision_plugin(self, precision_plugin: Optional[PrecisionPlugin]) -> None:
        self._precision_plugin = precision_plugin

    @property
    def optimizers(self) -> List[Optimizer]:
        return self._optimizers

    @optimizers.setter
    def optimizers(self, optimizers: List[Optimizer]) -> None:
        self._optimizers = optimizers
        self._lightning_optimizers = {
            idx: LightningOptimizer._to_lightning_optimizer(opt, self, idx) for idx, opt in enumerate(self.optimizers)
        }

    def connect(self, model: pl.LightningModule) -> None:
        """Called by the accelerator to connect the accelerator and the model with this plugin."""
        self._lightning_module = model

    def _configure_launcher(self) -> None:
        """Attach the launcher based on Strategy."""

    def setup_environment(self) -> None:
        """Setup any processes or distributed connections.

        This is called before the LightningModule/DataModule setup hook which allows the user to access the accelerator
        environment before setup is complete.
        """
        assert self.accelerator is not None
        self.accelerator.setup_environment(self.root_device)

    def setup_optimizers(self, trainer: "pl.Trainer") -> None:
        """Creates optimizers and schedulers.

        Args:
            trainer: the Trainer, these optimizers should be connected to
        """
        if trainer.state.fn not in (TrainerFn.FITTING, TrainerFn.TUNING):
            return
        assert self.lightning_module is not None
        self.optimizers, self.lr_scheduler_configs, self.optimizer_frequencies = _init_optimizers_and_lr_schedulers(
            self.lightning_module
        )

    def setup(self, trainer: "pl.Trainer") -> None:
        """Setup plugins for the trainer fit and creates optimizers.

        Args:
            trainer: the trainer instance
        """
        assert self.accelerator is not None
        self.accelerator.setup(trainer)
        self.setup_optimizers(trainer)
        self.setup_precision_plugin()
        optimizers_to_device(self.optimizers, self.root_device)

    def setup_precision_plugin(self) -> None:
        """Attaches the precision plugin to the accelerator."""
        assert self.model is not None
        model, optimizers, lr_scheduler_configs = self.precision_plugin.connect(
            self.model, self.optimizers, self.lr_scheduler_configs
        )
        self.model = model
        self.optimizers = optimizers
        self.lr_scheduler_configs = lr_scheduler_configs

    def optimizer_state(self, optimizer: Optimizer) -> Dict[str, Tensor]:
        """Returns state of an optimizer.

        Allows for syncing/collating optimizer state from processes in custom plugins.
        """
        return optimizer.state_dict()

    def backward(self, closure_loss: Tensor, *args: Any, **kwargs: Any) -> Tensor:
        """Forwards backward-calls to the precision plugin.

        Args:
            closure_loss: a tensor holding the loss value to backpropagate
        """
        self.pre_backward(closure_loss)
        assert self.lightning_module is not None
        closure_loss = self.precision_plugin.pre_backward(self.lightning_module, closure_loss)

        self.precision_plugin.backward(self.lightning_module, closure_loss, *args, **kwargs)

        closure_loss = self.precision_plugin.post_backward(self.lightning_module, closure_loss)
        self.post_backward(closure_loss)

        return closure_loss

    def optimizer_step(
        self,
        optimizer: Optimizer,
        opt_idx: int,
        closure: Callable[[], Any],
        model: Optional[Union["pl.LightningModule", Module]] = None,
        **kwargs: Any,
    ) -> Any:
        """Performs the actual optimizer step.

        Args:
            optimizer: the optimizer performing the step
            opt_idx: index of the current optimizer
            closure: closure calculating the loss value
            model: reference to the model, optionally defining optimizer step related hooks
            **kwargs: Any extra arguments to ``optimizer.step``
        """
        model = model or self.lightning_module
        return self.precision_plugin.optimizer_step(model, optimizer, opt_idx, closure, **kwargs)

    def _setup_model_and_optimizers(self, model: Module, optimizers: List[Optimizer]) -> Tuple[Module, List[Optimizer]]:
        """Setup a model and multiple optimizers together.

        The returned objects are expected to be in the same order they were passed in. The default implementation will
        call :meth:`_setup_model` and :meth:`_setup_optimizer` on the inputs.
        """
        # TODO (@awaelchli): standardize this across all plugins in Lightning and Lite. Related refactor: #7324
        model = self._setup_model(model)
        optimizers = [self._setup_optimizer(optimizer) for optimizer in optimizers]
        return model, optimizers

    def _setup_model(self, model: Module) -> Module:
        """Performs setup for the model, e.g., by wrapping it by another class."""
        # TODO (@awaelchli): standardize this across all plugins in Lightning and Lite. Related refactor: #7324
        return model

    def _setup_optimizer(self, optimizer: Optimizer) -> Optimizer:
        """Performs setup for the optimizer, e.g., by wrapping it by another class."""
        # TODO (@awaelchli): standardize this across all plugins in Lightning and Lite. Related refactor: #7324
        return optimizer

    def batch_to_device(self, batch: Any, device: Optional[torch.device] = None, dataloader_idx: int = 0) -> Any:
        """Moves the batch to the correct device.

        The returned batch is of the same type as the input batch, just
        having all tensors on the correct device.

        Args:
            batch: The batch of samples to move to the correct device
            device: The target device
            dataloader_idx: The index of the dataloader to which the batch belongs.
        """
        model = self.lightning_module
        device = device or self.root_device
        if model is not None:
            return model._apply_batch_transfer_handler(batch, device=device, dataloader_idx=dataloader_idx)
        return move_data_to_device(batch, device)

    @property
    @abstractmethod
    def root_device(self) -> torch.device:
        """Returns the root device."""

    @abstractmethod
    def model_to_device(self) -> None:
        """Moves the model to the correct device."""

    @property
    @abstractmethod
    def is_global_zero(self) -> bool:
        """Whether the current process is the rank zero process not only on the local node, but for all nodes."""

    @abstractmethod
    def reduce(
        self,
        tensor: Union[Tensor, Any],
        group: Optional[Any] = None,
        reduce_op: Optional[Union[ReduceOp, str]] = "mean",
    ) -> Union[Tensor, Any]:
        """Reduces the given tensor (e.g. across GPUs/processes).

        Args:
            tensor: the tensor to sync and reduce
            group: the process group to reduce
            reduce_op: the reduction operation. Defaults to 'mean'.
                Can also be a string 'sum' or ReduceOp.
        """

    @abstractmethod
    def barrier(self, name: Optional[str] = None) -> None:
        """Synchronizes all processes which blocks processes until the whole group enters this function.

        Args:
            name: an optional name to pass into barrier.
        """

    @abstractmethod
    def broadcast(self, obj: TBroadcast, src: int = 0) -> TBroadcast:
        """Broadcasts an object to all processes.

        Args:
            obj: the object to broadcast
            src: source rank
        """

    @abstractmethod
    def all_gather(self, tensor: Tensor, group: Optional[Any] = None, sync_grads: bool = False) -> Tensor:
        """Perform an all_gather on all processes.

        Args:
            tensor: the tensor to all_gather
            group: the process group to gather results from
            sync_grads: flag that allows users to synchronize gradients for all_gather op
        """

    def reduce_boolean_decision(self, decision: bool) -> bool:
        """Reduce a boolean decision across all processes."""
        return decision

    def pre_backward(self, closure_loss: Tensor) -> None:
        """Run before precision plugin executes backward."""

    def post_backward(self, closure_loss: Tensor) -> None:
        """Run after precision plugin executes backward."""

    @property
    def model(self) -> Optional[Module]:
        """Returns the potentially wrapped LightningModule."""
        return self._model if self._model is not None else self._lightning_module

    @model.setter
    def model(self, new_model: Optional[Module]) -> None:
        self._model = new_model

    @property
    def lightning_module(self) -> Optional["pl.LightningModule"]:
        """Returns the pure LightningModule without potential wrappers."""
        return self._lightning_module

    def load_checkpoint(self, checkpoint_path: _PATH) -> Dict[str, Any]:
        torch.cuda.empty_cache()
        return self.checkpoint_io.load_checkpoint(checkpoint_path)

    def load_model_state_dict(self, checkpoint: Mapping[str, Any]) -> None:
        assert self.lightning_module is not None
        self.lightning_module.load_state_dict(checkpoint["state_dict"])

    def load_optimizer_state_dict(self, checkpoint: Mapping[str, Any]) -> None:
        optimizer_states = checkpoint["optimizer_states"]
        for optimizer, opt_state in zip(self.optimizers, optimizer_states):
            optimizer.load_state_dict(opt_state)
            optimizer_to_device(optimizer, self.root_device)

    def training_step(self, *args: Any, **kwargs: Any) -> STEP_OUTPUT:
        """The actual training step.

        See :meth:`~pytorch_lightning.core.module.LightningModule.training_step` for more details
        """
        with self.precision_plugin.train_step_context():
            assert isinstance(self.model, TrainingStep)
            return self.model.training_step(*args, **kwargs)

    def post_training_step(self) -> None:
        pass

    def validation_step(self, *args: Any, **kwargs: Any) -> Optional[STEP_OUTPUT]:
        """The actual validation step.

        See :meth:`~pytorch_lightning.core.module.LightningModule.validation_step` for more details
        """
        with self.precision_plugin.val_step_context():
            assert isinstance(self.model, ValidationStep)
            return self.model.validation_step(*args, **kwargs)

    def test_step(self, *args: Any, **kwargs: Any) -> Optional[STEP_OUTPUT]:
        """The actual test step.

        See :meth:`~pytorch_lightning.core.module.LightningModule.test_step` for more details
        """
        with self.precision_plugin.test_step_context():
            assert isinstance(self.model, TestStep)
            return self.model.test_step(*args, **kwargs)

    def predict_step(self, *args: Any, **kwargs: Any) -> STEP_OUTPUT:
        """The actual predict step.

        See :meth:`~pytorch_lightning.core.module.LightningModule.predict_step` for more details
        """
        with self.precision_plugin.predict_step_context():
            assert isinstance(self.model, PredictStep)
            return self.model.predict_step(*args, **kwargs)

    def training_step_end(self, output: STEP_OUTPUT) -> STEP_OUTPUT:
        return output

    def validation_step_end(self, output: STEP_OUTPUT) -> STEP_OUTPUT:
        return output

    def test_step_end(self, output: STEP_OUTPUT) -> STEP_OUTPUT:
        return output

    def process_dataloader(self, dataloader: DataLoader) -> DataLoader:
        """Wraps the dataloader if necessary.

        Args:
            dataloader: iterable. Ideally of type: :class:`torch.utils.data.DataLoader`
        """
        return dataloader

    @property
    def restore_checkpoint_after_setup(self) -> bool:
        """Override to delay restoring from checkpoint till after pre-dispatch. This is useful when the plugin
        requires all the setup hooks to run before loading checkpoint.

        Returns:
            If true, restore checkpoint after pre_dispatch.
        """
        return False

    @property
    def lightning_restore_optimizer(self) -> bool:
        """Override to disable Lightning restoring optimizers/schedulers.

        This is useful for plugins which manage restoring optimizers/schedulers.
        """
        return True

    @property
    def handles_gradient_accumulation(self) -> bool:
        """Whether the plugin handles gradient accumulation internally."""
        return False

    def lightning_module_state_dict(self) -> Dict[str, Union[Any, Tensor]]:
        """Returns model state."""
        assert self.lightning_module is not None
        return self.lightning_module.state_dict()

    def save_checkpoint(
        self, checkpoint: Dict[str, Any], filepath: _PATH, storage_options: Optional[Any] = None
    ) -> None:
        """Save model/training states as a checkpoint file through state-dump and file-write.

        Args:
            checkpoint: dict containing model and trainer state
            filepath: write-target file's path
            storage_options: parameter for how to save to storage, passed to ``CheckpointIO`` plugin
        """
        if self.is_global_zero:
            self.checkpoint_io.save_checkpoint(checkpoint, filepath, storage_options=storage_options)

    def remove_checkpoint(self, filepath: _PATH) -> None:
        """Remove checkpoint filepath from the filesystem.

        Args:
            filepath: Path to checkpoint
        """
        if self.is_global_zero:
            self.checkpoint_io.remove_checkpoint(filepath)

    @contextlib.contextmanager
    def model_sharded_context(self) -> Generator:
        """Provide hook to create modules in a distributed aware context. This is useful for when we'd like to
        shard the model instantly, which is useful for extremely large models which can save memory and
        initialization time.

        Returns: Model parallel context.
        """
        yield

    def teardown(self) -> None:
        """This method is called to teardown the training process.

        It is the right place to release memory and free other resources.
        """
        optimizers_to_device(self.optimizers, torch.device("cpu"))

        if self.lightning_module is not None:
            log.detail(f"{self.__class__.__name__}: moving model to CPU")
            self.lightning_module.cpu()
        self.precision_plugin.teardown()
        assert self.accelerator is not None
        self.accelerator.teardown()
        self.checkpoint_io.teardown()

    @classmethod
    def register_strategies(cls, strategy_registry: Dict[str, Any]) -> None:
        pass

    def on_train_start(self) -> None:
        """Called when train begins."""
        pass

    def on_validation_start(self) -> None:
        """Called when validation begins."""
        pass

    def on_test_start(self) -> None:
        """Called when test begins."""
        pass

    def on_predict_start(self) -> None:
        """Called when predict begins."""
        pass

    def on_train_end(self) -> None:
        """Called when train ends."""
        pass

    def on_validation_end(self) -> None:
        """Called when validation ends."""
        pass

    def on_test_end(self) -> None:
        """Called when test end."""
        pass

    def on_predict_end(self) -> None:
        """Called when predict ends."""
        pass

    def on_train_batch_start(self, batch: Any, batch_idx: int) -> None:
        """Called in the training loop before anything happens for that batch."""
        pass

    def dispatch(self, trainer: "pl.Trainer") -> None:
        """Hook to do something before the training/evaluation/prediction starts."""
        self.precision_plugin.dispatch(trainer)

    def __getstate__(self) -> Dict:
        # `LightningOptimizer` overrides `self.__class__` so they cannot be pickled
        state = dict(vars(self))  # copy
        state["_lightning_optimizers"] = {}
        return state

    def __setstate__(self, state: Dict) -> None:
        self.__dict__ = state
        self.optimizers = self.optimizers  # re-create the `_lightning_optimizers`<|MERGE_RESOLUTION|>--- conflicted
+++ resolved
@@ -58,33 +58,17 @@
         checkpoint_io: Optional[CheckpointIO] = None,
         precision_plugin: Optional[PrecisionPlugin] = None,
     ) -> None:
-<<<<<<< HEAD
-        self.accelerator = accelerator
-        self.checkpoint_io = checkpoint_io
-        self.precision_plugin = precision_plugin
-        self.lr_scheduler_configs: List[LRSchedulerConfig] = []
-        self.optimizer_frequencies: List[int] = []
+        self._accelerator: Optional["pl.accelerators.accelerator.Accelerator"] = accelerator
+        self._checkpoint_io: Optional[CheckpointIO] = checkpoint_io
+        self._precision_plugin: Optional[PrecisionPlugin] = precision_plugin
         self._lightning_module: Optional[pl.LightningModule] = None
         self._model: Optional[Module] = None
         self._launcher: Optional[_Launcher] = None
         self._optimizers: List[Optimizer] = []
         self._lightning_optimizers: Dict[int, LightningOptimizer] = {}
-        if is_overridden("post_dispatch", self, parent=Strategy):
-            rank_zero_deprecation(
-                f"`{self.__class__.__name__}.post_dispatch()` has been deprecated in v1.6 and will be removed in v1.7."
-                f" Move your implementation to `{self.__class__.__name__}.teardown()` instead."
-            )
-=======
-        self._accelerator: Optional["pl.accelerators.accelerator.Accelerator"] = accelerator
-        self._checkpoint_io: Optional[CheckpointIO] = checkpoint_io
-        self._precision_plugin: Optional[PrecisionPlugin] = precision_plugin
-        self._launcher: Optional[_Launcher] = None
-        self._model: Optional[Module] = None
-        self._optimizers: List[Optimizer] = []
-        self._lightning_optimizers: Dict[int, LightningOptimizer] = {}
         self.lr_scheduler_configs: List[LRSchedulerConfig] = []
         self.optimizer_frequencies: List[int] = []
->>>>>>> a90ef3b7
+        
 
     @property
     def launcher(self) -> Optional[_Launcher]:

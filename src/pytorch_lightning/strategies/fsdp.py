--- conflicted
+++ resolved
@@ -13,11 +13,7 @@
 # limitations under the License.
 import contextlib
 import logging
-<<<<<<< HEAD
-from typing import Any, Dict, Generator, List, Optional, Type, Union, Iterator, Tuple
-=======
 from typing import Any, Dict, Generator, Iterator, List, Optional, Type, Union
->>>>>>> f070509f
 
 import torch
 from torch import Tensor
@@ -82,7 +78,7 @@
         # avoid extra keys `_forward_module.layer.weight.` since we want `layer.weight.` in state_dict.
         return self._forward_module.state_dict(*args, **kwargs)
 
-    def named_modules(self, *args: Any, **kwargs: Any) -> Iterator[Tuple[str, Module]]:
+    def named_modules(self, *args: Any, **kwargs: Any) -> Iterator[str, Module]:
         # This is required because FSDP explicitly checks that each flatted parameter in state_dict.
         # Since we are wrapping the model, all flatted parameters will have `_forward_module.` prefix.
         # This redirect avoids adding this prefix.

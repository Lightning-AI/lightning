# Copyright The PyTorch Lightning team.
#
# Licensed under the Apache License, Version 2.0 (the "License");
# you may not use this file except in compliance with the License.
# You may obtain a copy of the License at
#
#     http://www.apache.org/licenses/LICENSE-2.0
#
# Unless required by applicable law or agreed to in writing, software
# distributed under the License is distributed on an "AS IS" BASIS,
# WITHOUT WARRANTIES OR CONDITIONS OF ANY KIND, either express or implied.
# See the License for the specific language governing permissions and
# limitations under the License.
import logging
import os
from datetime import timedelta
from typing import Any, Callable, Dict, List, Optional, Union

import torch
import torch.distributed
from torch import Tensor
from torch.distributed.constants import default_pg_timeout
from torch.nn import Module
from torch.nn.parallel.distributed import DistributedDataParallel
from typing_extensions import Literal

import pytorch_lightning as pl
from pytorch_lightning.overrides import LightningDistributedModule
from pytorch_lightning.overrides.base import _LightningPrecisionModuleWrapperBase
from pytorch_lightning.overrides.distributed import prepare_for_backward
from pytorch_lightning.plugins.environments.cluster_environment import ClusterEnvironment
from pytorch_lightning.plugins.io.checkpoint_plugin import CheckpointIO
from pytorch_lightning.plugins.precision import PrecisionPlugin
from pytorch_lightning.strategies.launchers.multiprocessing import _MultiProcessingLauncher
from pytorch_lightning.strategies.parallel import ParallelStrategy
from pytorch_lightning.strategies.strategy import TBroadcast
from pytorch_lightning.trainer.states import TrainerFn
from pytorch_lightning.utilities.distributed import (
    _get_process_group_backend_from_env,
    distributed_available,
    get_default_process_group_backend_for_device,
)
from pytorch_lightning.utilities.distributed import group as _group
from pytorch_lightning.utilities.distributed import (
    init_dist_connection,
    ReduceOp,
    register_ddp_comm_hook,
    sync_ddp_if_available,
)
from pytorch_lightning.utilities.imports import _TORCH_GREATER_EQUAL_1_11
from pytorch_lightning.utilities.optimizer import optimizers_to_device
from pytorch_lightning.utilities.rank_zero import rank_zero_info, rank_zero_only
from pytorch_lightning.utilities.types import PredictStep, STEP_OUTPUT, TestStep, ValidationStep

log = logging.getLogger(__name__)

_DDP_FORK_ALIASES = (
    "ddp_fork",
    "ddp_fork_find_unused_parameters_false",
    "ddp_notebook",
    "ddp_notebook_find_unused_parameters_false",
)


class DDPSpawnStrategy(ParallelStrategy):
    """Spawns processes using the :func:`torch.multiprocessing.spawn` method and joins processes after training
    finishes."""

    strategy_name = "ddp_spawn"

    def __init__(
        self,
        accelerator: Optional["pl.accelerators.accelerator.Accelerator"] = None,
        parallel_devices: Optional[List[torch.device]] = None,
        cluster_environment: Optional[ClusterEnvironment] = None,
        checkpoint_io: Optional[CheckpointIO] = None,
        precision_plugin: Optional[PrecisionPlugin] = None,
        ddp_comm_state: Optional[object] = None,
        ddp_comm_hook: Optional[Callable] = None,
        ddp_comm_wrapper: Optional[Callable] = None,
        process_group_backend: Optional[str] = None,
        timeout: Optional[timedelta] = default_pg_timeout,
        start_method: Literal["spawn", "fork", "forkserver"] = "spawn",
        **kwargs: Any,
    ):
        super().__init__(
            accelerator=accelerator,
            parallel_devices=parallel_devices,
            cluster_environment=cluster_environment,
            checkpoint_io=checkpoint_io,
            precision_plugin=precision_plugin,
        )
        self._num_nodes = 1
        self._ddp_kwargs = kwargs
        self._ddp_comm_state = ddp_comm_state
        self._ddp_comm_hook = ddp_comm_hook
        self._ddp_comm_wrapper = ddp_comm_wrapper
        self._local_rank = 0
        self._process_group_backend: Optional[str] = process_group_backend
        self._timeout: Optional[timedelta] = timeout
        self._start_method = start_method

    @property
    def num_nodes(self) -> int:
        return self._num_nodes

    @num_nodes.setter
    def num_nodes(self, num_nodes: int) -> None:
        # note that world ranks is related to num_nodes, when resetting it, need to reset world ranks
        self._num_nodes = num_nodes

    @property
    def local_rank(self) -> int:
        return self._local_rank

    @property
    def root_device(self) -> torch.device:
        assert self.parallel_devices is not None
        return self.parallel_devices[self.local_rank]

    @property
    def num_processes(self) -> int:
        return len(self.parallel_devices) if self.parallel_devices is not None else 0

    @property
    def distributed_sampler_kwargs(self) -> Dict[str, int]:
        distributed_sampler_kwargs = dict(num_replicas=(self.num_nodes * self.num_processes), rank=self.global_rank)
        return distributed_sampler_kwargs

    @property
    def _is_single_process_single_device(self) -> bool:
        return True

    @property
    def process_group_backend(self) -> Optional[str]:
        return self._process_group_backend

    def _configure_launcher(self) -> None:
        self._launcher = _MultiProcessingLauncher(self, start_method=self._start_method)

    def setup_environment(self) -> None:
        self.setup_distributed()
        super().setup_environment()

    def setup(self, trainer: "pl.Trainer") -> None:

        assert self.cluster_environment is not None
        os.environ["MASTER_PORT"] = str(self.cluster_environment.main_port)

        assert self.accelerator is not None
        self.accelerator.setup(trainer)

        # move the model to the correct device
        self.model_to_device()

        # skip wrapping the model if we are not fitting as no gradients need to be exchanged
        trainer_fn = trainer.state.fn
        if trainer_fn == TrainerFn.FITTING:
            if self._layer_sync:
                assert self.model is not None
                self.model = self._layer_sync.apply(self.model)

        self.setup_precision_plugin()

        if trainer_fn == TrainerFn.FITTING:
            self.configure_ddp()

    def _setup_model(self, model: Module) -> DistributedDataParallel:
        """Wraps the model into a :class:`~torch.nn.parallel.distributed.DistributedDataParallel` module."""
        return DistributedDataParallel(module=model, device_ids=self.determine_ddp_device_ids(), **self._ddp_kwargs)

<<<<<<< HEAD
    def setup_distributed(self) -> None:
        log.detail(f"{self.__class__.__name__}: setting up distributed...")
        reset_seed()
        self.set_world_ranks()
=======
    def set_world_ranks(self, process_idx: int = 0) -> None:
        self._local_rank = process_idx
        if self.cluster_environment is None:
            return
        self.cluster_environment.set_global_rank(self.node_rank * self.num_processes + self.local_rank)
        self.cluster_environment.set_world_size(self.num_nodes * self.num_processes)
        rank_zero_only.rank = self.cluster_environment.global_rank()

    def _worker_setup(self, process_idx: int) -> None:
        self.set_world_ranks(process_idx)
>>>>>>> 34f98836
        rank_zero_only.rank = self.global_rank
        self._process_group_backend = self._get_process_group_backend()
        assert self.cluster_environment is not None
        init_dist_connection(
            self.cluster_environment,
            self._process_group_backend,
            self.global_rank,
            self.world_size,
            timeout=self._timeout,
        )

    def set_world_ranks(self) -> None:
        if self.cluster_environment is None:
            return
        self.cluster_environment.set_global_rank(self.node_rank * self.num_processes + self.local_rank)
        self.cluster_environment.set_world_size(self.num_nodes * self.num_processes)
        rank_zero_only.rank = self.cluster_environment.global_rank()

    def _get_process_group_backend(self) -> str:
        return (
            self._process_group_backend
            or _get_process_group_backend_from_env()
            or get_default_process_group_backend_for_device(self.root_device)
        )

    def pre_configure_ddp(self) -> None:
        # if unset, default `find_unused_parameters` `True`
        # Many models require setting this parameter to True, as there are corner cases
        # when not all parameter backward hooks are fired by the autograd engine even if require_grad is set to True.
        # This flag does come with a performance hit, so it is suggested to disable in cases where it is possible.
        self._ddp_kwargs["find_unused_parameters"] = self._ddp_kwargs.get("find_unused_parameters", True)

    def _register_ddp_hooks(self) -> None:
        # currently, DDP communication hooks only work with NCCL backend and SPSD (single process single device) mode
        # https://github.com/pytorch/pytorch/blob/v1.8.0/torch/nn/parallel/distributed.py#L1080-L1084
        if self.root_device.type == "cuda" and self._is_single_process_single_device:
            assert isinstance(self.model, DistributedDataParallel)
            register_ddp_comm_hook(
                model=self.model,
                ddp_comm_state=self._ddp_comm_state,
                ddp_comm_hook=self._ddp_comm_hook,
                ddp_comm_wrapper=self._ddp_comm_wrapper,
            )

    def configure_ddp(self) -> None:
        self.pre_configure_ddp()
        assert isinstance(self.model, (pl.LightningModule, _LightningPrecisionModuleWrapperBase))
        self.model = self._setup_model(LightningDistributedModule(self.model))
        self._register_ddp_hooks()

        # set up optimizers after the wrapped module has been moved to the device
        assert self.lightning_module is not None
        self.setup_optimizers(self.lightning_module.trainer)
        optimizers_to_device(self.optimizers, self.root_device)

    def determine_ddp_device_ids(self) -> Optional[List[int]]:
        if self.root_device.type == "cpu":
            return None
        return [self.root_device.index]

    def barrier(self, *args: Any, **kwargs: Any) -> None:
        if not distributed_available():
            return
        if torch.distributed.get_backend() == "nccl":
            torch.distributed.barrier(device_ids=self.determine_ddp_device_ids())
        else:
            torch.distributed.barrier()

    def broadcast(self, obj: TBroadcast, src: int = 0) -> TBroadcast:
        if not distributed_available():
            return obj
        obj = [obj]
        if self.global_rank != src:
            obj = [None]  # type: ignore[list-item]
        torch.distributed.broadcast_object_list(obj, src, group=_group.WORLD)
        return obj[0]

    def model_to_device(self) -> None:
        if self.root_device.type == "cuda":
            # set the device on the spawned subprocesses
            torch.cuda.set_device(self.root_device)
        assert self.model is not None
        self.model.to(self.root_device)

    def pre_backward(self, closure_loss: Tensor) -> None:
        """Run before precision plugin executes backward."""
        if not isinstance(self.model, DistributedDataParallel):
            return
        assert self.lightning_module is not None
        if not self.lightning_module.automatic_optimization:
            prepare_for_backward(self.model, closure_loss)

    def reduce(
        self, tensor: Tensor, group: Optional[Any] = None, reduce_op: Optional[Union[ReduceOp, str]] = "mean"
    ) -> Tensor:
        """Reduces a tensor from several distributed processes to one aggregated tensor.

        Args:
            tensor: the tensor to sync and reduce
            group: the process group to gather results from. Defaults to all processes (world)
            reduce_op: the reduction operation. Defaults to 'mean'/'avg'.
                Can also be a string 'sum' to calculate the sum during reduction.

        Return:
            reduced value, except when the input was not a tensor the output remains is unchanged
        """
        if isinstance(tensor, Tensor):
            tensor = sync_ddp_if_available(tensor, group, reduce_op=reduce_op)
        return tensor

    def training_step(self, *args: Any, **kwargs: Any) -> STEP_OUTPUT:
        assert self.model is not None
        with self.precision_plugin.train_step_context():
            return self.model(*args, **kwargs)

    def validation_step(self, *args: Any, **kwargs: Any) -> Optional[STEP_OUTPUT]:
        with self.precision_plugin.val_step_context():
            assert self.lightning_module is not None
            assert self.model is not None
            if self.lightning_module.trainer.state.fn == TrainerFn.FITTING:
                # used when calling `trainer.fit`
                return self.model(*args, **kwargs)
            else:
                # used when calling `trainer.validate`
                assert isinstance(self.model, ValidationStep)
                return self.model.validation_step(*args, **kwargs)

    def test_step(self, *args: Any, **kwargs: Any) -> Optional[STEP_OUTPUT]:
        with self.precision_plugin.test_step_context():
            assert isinstance(self.model, TestStep)
            return self.model.test_step(*args, **kwargs)

    def predict_step(self, *args: Any, **kwargs: Any) -> STEP_OUTPUT:
        with self.precision_plugin.predict_step_context():
            assert isinstance(self.model, PredictStep)
            return self.model.predict_step(*args, **kwargs)

    def post_training_step(self) -> None:
        assert self.lightning_module is not None
        if not self.lightning_module.automatic_optimization:
            assert self.model is not None
            self.model.require_backward_grad_sync = True  # type: ignore[assignment]

    @classmethod
    def register_strategies(cls, strategy_registry: Dict) -> None:
        entries = (
            ("ddp_spawn", "spawn"),
            ("ddp_fork", "fork"),
            ("ddp_notebook", "fork"),
        )
        for name, start_method in entries:
            strategy_registry.register(
                name,
                cls,
                description=f"DDP strategy with `start_method` '{start_method}'",
                start_method=start_method,
            )

        entries = (
            ("ddp_spawn_find_unused_parameters_false", "spawn"),
            ("ddp_fork_find_unused_parameters_false", "fork"),
            ("ddp_notebook_find_unused_parameters_false", "fork"),
        )
        for name, start_method in entries:
            strategy_registry.register(
                name,
                cls,
                description=f"DDP strategy with `find_unused_parameters` as False and `start_method` '{start_method}'",
                find_unused_parameters=False,
                start_method=start_method,
            )

    def teardown(self) -> None:
        log.detail(f"{self.__class__.__name__}: tearing down strategy")

        pl_module = self.lightning_module
        if isinstance(self.model, DistributedDataParallel):
            if (
                _TORCH_GREATER_EQUAL_1_11
                and not self.model.static_graph
                and self.model._get_ddp_logging_data().get("can_set_static_graph")  # type: ignore[operator]
            ):
                rank_zero_info(
                    "Your model can run with static graph optimizations. For future training runs, we suggest you"
                    f" pass `Trainer(..., strategy={self.__class__.__name__}(static_graph=True))` to enable them."
                )
            # unwrap model
            self.model = pl_module

        if (
            pl_module is not None
            # `self.lightning_module._trainer` can be None if teardown gets called on an exception before
            # the trainer gets set on the LightningModule
            and pl_module._trainer is not None
            and pl_module._trainer.state.fn == TrainerFn.FITTING
            and self._layer_sync
        ):
            assert self.model is not None
            self.model = self._layer_sync.revert(self.model)
        super().teardown()<|MERGE_RESOLUTION|>--- conflicted
+++ resolved
@@ -169,23 +169,10 @@
         """Wraps the model into a :class:`~torch.nn.parallel.distributed.DistributedDataParallel` module."""
         return DistributedDataParallel(module=model, device_ids=self.determine_ddp_device_ids(), **self._ddp_kwargs)
 
-<<<<<<< HEAD
     def setup_distributed(self) -> None:
         log.detail(f"{self.__class__.__name__}: setting up distributed...")
         reset_seed()
         self.set_world_ranks()
-=======
-    def set_world_ranks(self, process_idx: int = 0) -> None:
-        self._local_rank = process_idx
-        if self.cluster_environment is None:
-            return
-        self.cluster_environment.set_global_rank(self.node_rank * self.num_processes + self.local_rank)
-        self.cluster_environment.set_world_size(self.num_nodes * self.num_processes)
-        rank_zero_only.rank = self.cluster_environment.global_rank()
-
-    def _worker_setup(self, process_idx: int) -> None:
-        self.set_world_ranks(process_idx)
->>>>>>> 34f98836
         rank_zero_only.rank = self.global_rank
         self._process_group_backend = self._get_process_group_backend()
         assert self.cluster_environment is not None

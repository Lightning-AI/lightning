--- conflicted
+++ resolved
@@ -269,11 +269,7 @@
     else:
         from pkg_resources import iter_entry_points
 
-<<<<<<< HEAD
-        factories = iter_entry_points(group)
-=======
-        factories = iter_entry_points("pytorch_lightning.callbacks_factory")  # type: ignore[assignment]
->>>>>>> d29a552b
+        factories = iter_entry_points(group)  # type: ignore[assignment]
 
     external_callbacks: List[Callback] = []
     for factory in factories:

--- conflicted
+++ resolved
@@ -615,14 +615,7 @@
                 f"You selected strategy to be `{DDPFullyShardedNativeStrategy.strategy_name}`, "
                 "but GPU accelerator is not used."
             )
-<<<<<<< HEAD
         if strategy_flag in _DDP_FORK_ALIASES and "fork" not in torch.multiprocessing.get_all_start_methods():
-=======
-        if (
-            strategy_flag in ("ddp_fork", "ddp_fork_find_unused_parameters_false")
-            and "fork" not in torch.multiprocessing.get_all_start_methods()
-        ):
->>>>>>> c3299d2c
             raise ValueError(
                 f"You selected `Trainer(strategy='{strategy_flag}')` but process forking is not supported on this"
                 f" platform. We recommed `Trainer(strategy='ddp_spawn')` instead."

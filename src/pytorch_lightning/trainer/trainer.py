# Copyright The PyTorch Lightning team.
#
# Licensed under the Apache License, Version 2.0 (the "License");
# you may not use this file except in compliance with the License.
# You may obtain a copy of the License at
#
#     http://www.apache.org/licenses/LICENSE-2.0
#
# Unless required by applicable law or agreed to in writing, software
# distributed under the License is distributed on an "AS IS" BASIS,
# WITHOUT WARRANTIES OR CONDITIONS OF ANY KIND, either express or implied.
# See the License for the specific language governing permissions and
# limitations under the License.
"""Trainer to automate the training."""
import inspect
import logging
import math
import operator
import os
import traceback
import warnings
from argparse import ArgumentParser, Namespace
from contextlib import contextmanager
from copy import deepcopy
from datetime import timedelta
from functools import partial
from pathlib import Path
from typing import Any, Callable, Dict, Generator, Iterable, List, Optional, Type, Union
from weakref import proxy

import torch
import torch.distributed as dist
from packaging.version import Version
from torch import Tensor
from torch.optim import Optimizer
from torch.utils.data import DataLoader

import pytorch_lightning as pl
from pytorch_lightning.accelerators import (
    Accelerator,
    GPUAccelerator,
    HPUAccelerator,
    IPUAccelerator,
    MPSAccelerator,
    TPUAccelerator,
)
from pytorch_lightning.callbacks import Callback, Checkpoint, EarlyStopping, ProgressBarBase
from pytorch_lightning.callbacks.prediction_writer import BasePredictionWriter
from pytorch_lightning.core.datamodule import LightningDataModule
from pytorch_lightning.core.optimizer import LightningOptimizer
from pytorch_lightning.loggers import Logger
from pytorch_lightning.loggers.logger import DummyLogger, LoggerCollection
from pytorch_lightning.loggers.tensorboard import TensorBoardLogger
from pytorch_lightning.loops import PredictionLoop, TrainingEpochLoop
from pytorch_lightning.loops.dataloader.evaluation_loop import EvaluationLoop
from pytorch_lightning.loops.fit_loop import FitLoop
from pytorch_lightning.loops.utilities import _parse_loop_limits, _reset_progress
from pytorch_lightning.plugins import (
    ApexMixedPrecisionPlugin,
    NativeMixedPrecisionPlugin,
    PLUGIN_INPUT,
    PrecisionPlugin,
)
from pytorch_lightning.profilers import (
    AdvancedProfiler,
    PassThroughProfiler,
    Profiler,
    PyTorchProfiler,
    SimpleProfiler,
    XLAProfiler,
)
from pytorch_lightning.strategies import ParallelStrategy, Strategy
from pytorch_lightning.strategies.ddp_spawn import DDPSpawnStrategy
from pytorch_lightning.trainer.callback_hook import TrainerCallbackHookMixin
from pytorch_lightning.trainer.configuration_validator import verify_loop_configurations
from pytorch_lightning.trainer.connectors.accelerator_connector import _LITERAL_WARN, AcceleratorConnector
from pytorch_lightning.trainer.connectors.callback_connector import CallbackConnector
from pytorch_lightning.trainer.connectors.checkpoint_connector import CheckpointConnector
from pytorch_lightning.trainer.connectors.data_connector import DataConnector
from pytorch_lightning.trainer.connectors.logger_connector import LoggerConnector
from pytorch_lightning.trainer.connectors.logger_connector.result import _ResultCollection
from pytorch_lightning.trainer.connectors.signal_connector import SignalConnector
from pytorch_lightning.trainer.data_loading import TrainerDataLoadingMixin
from pytorch_lightning.trainer.optimizers import TrainerOptimizersMixin
from pytorch_lightning.trainer.states import RunningStage, TrainerFn, TrainerState, TrainerStatus
from pytorch_lightning.trainer.supporters import CombinedLoader
from pytorch_lightning.tuner.tuning import _TunerResult, Tuner
from pytorch_lightning.utilities import (
    _HPU_AVAILABLE,
    _IPU_AVAILABLE,
    _TPU_AVAILABLE,
    AMPType,
    GradClipAlgorithmType,
    parsing,
)
from pytorch_lightning.utilities.apply_func import apply_to_collection
from pytorch_lightning.utilities.argparse import (
    _defaults_from_env_vars,
    add_argparse_args,
    from_argparse_args,
    parse_argparser,
    parse_env_variables,
)
from pytorch_lightning.utilities.auto_restart import _add_capture_metadata_collate
from pytorch_lightning.utilities.cloud_io import get_filesystem
from pytorch_lightning.utilities.data import _auto_add_worker_init_fn, has_len_all_ranks
from pytorch_lightning.utilities.distributed import distributed_available
from pytorch_lightning.utilities.exceptions import (
    _TunerExitException,
    ExitGracefullyException,
    MisconfigurationException,
)
from pytorch_lightning.utilities.imports import _fault_tolerant_training
from pytorch_lightning.utilities.meta import is_on_meta_device, materialize_module
from pytorch_lightning.utilities.model_helpers import is_overridden
from pytorch_lightning.utilities.rank_zero import rank_zero_deprecation, rank_zero_info, rank_zero_warn
from pytorch_lightning.utilities.seed import isolate_rng
from pytorch_lightning.utilities.types import (
    _EVALUATE_OUTPUT,
    _PATH,
    _PREDICT_OUTPUT,
    EVAL_DATALOADERS,
    LRSchedulerConfig,
    TRAIN_DATALOADERS,
)
from pytorch_lightning.utilities.warnings import PossibleUserWarning

log = logging.getLogger(__name__)
# warnings to ignore in trainer
warnings.filterwarnings(
    "ignore", message="torch.distributed.reduce_op is deprecated, please use torch.distributed.ReduceOp instead"
)


class Trainer(
    TrainerCallbackHookMixin,  # TODO: Remove in v1.8
    TrainerOptimizersMixin,  # TODO: Remove in v1.8
    TrainerDataLoadingMixin,  # TODO: Remove in v1.8
):
    @_defaults_from_env_vars
    def __init__(
        self,
        logger: Union[Logger, Iterable[Logger], bool] = True,
        enable_checkpointing: bool = True,
        callbacks: Optional[Union[List[Callback], Callback]] = None,
        default_root_dir: Optional[str] = None,
        gradient_clip_val: Optional[Union[int, float]] = None,
        gradient_clip_algorithm: Optional[str] = None,
        num_nodes: int = 1,
        num_processes: Optional[int] = None,  # TODO: Remove in 2.0
        devices: Optional[Union[List[int], str, int]] = None,
        gpus: Optional[Union[List[int], str, int]] = None,  # TODO: Remove in 2.0
        auto_select_gpus: bool = False,
        tpu_cores: Optional[Union[List[int], str, int]] = None,  # TODO: Remove in 2.0
        ipus: Optional[int] = None,  # TODO: Remove in 2.0
        enable_progress_bar: bool = True,
        overfit_batches: Union[int, float] = 0.0,
        track_grad_norm: Union[int, float, str] = -1,
        check_val_every_n_epoch: Optional[int] = 1,
        fast_dev_run: Union[int, bool] = False,
        accumulate_grad_batches: Optional[Union[int, Dict[int, int]]] = None,
        max_epochs: Optional[int] = None,
        min_epochs: Optional[int] = None,
        max_steps: int = -1,
        min_steps: Optional[int] = None,
        max_time: Optional[Union[str, timedelta, Dict[str, int]]] = None,
        limit_train_batches: Optional[Union[int, float]] = None,
        limit_val_batches: Optional[Union[int, float]] = None,
        limit_test_batches: Optional[Union[int, float]] = None,
        limit_predict_batches: Optional[Union[int, float]] = None,
        val_check_interval: Optional[Union[int, float]] = None,
        log_every_n_steps: int = 50,
        accelerator: Optional[Union[str, Accelerator]] = None,
        strategy: Optional[Union[str, Strategy]] = None,
        sync_batchnorm: bool = False,
        precision: Union[int, str] = 32,
        enable_model_summary: bool = True,
        weights_save_path: Optional[str] = None,  # TODO: Remove in 1.8
        num_sanity_val_steps: int = 2,
        resume_from_checkpoint: Optional[Union[Path, str]] = None,
        profiler: Optional[Union[Profiler, str]] = None,
        benchmark: Optional[bool] = None,
        deterministic: Optional[Union[bool, _LITERAL_WARN]] = None,
        reload_dataloaders_every_n_epochs: int = 0,
        auto_lr_find: Union[bool, str] = False,
        replace_sampler_ddp: bool = True,
        detect_anomaly: bool = False,
        auto_scale_batch_size: Union[str, bool] = False,
        plugins: Optional[Union[PLUGIN_INPUT, List[PLUGIN_INPUT]]] = None,
        amp_backend: str = "native",
        amp_level: Optional[str] = None,
        move_metrics_to_cpu: bool = False,
        multiple_trainloader_mode: str = "max_size_cycle",
    ) -> None:
        r"""
        Customize every aspect of training via flags.

        Args:

            accelerator: Supports passing different accelerator types ("cpu", "gpu", "tpu", "ipu", "hpu", "mps, "auto")
                as well as custom accelerator instances.

                .. deprecated:: v1.5
                    Passing training strategies (e.g., 'ddp') to ``accelerator`` has been deprecated in v1.5.0
                    and will be removed in v1.7.0. Please use the ``strategy`` argument instead.

            accumulate_grad_batches: Accumulates grads every k batches or as set up in the dict.
                Default: ``None``.

            amp_backend: The mixed precision backend to use ("native" or "apex").
                Default: ``'native''``.

            amp_level: The optimization level to use (O1, O2, etc...). By default it will be set to "O2"
                if ``amp_backend`` is set to "apex".

            auto_lr_find: If set to True, will make trainer.tune() run a learning rate finder,
                trying to optimize initial learning for faster convergence. trainer.tune() method will
                set the suggested learning rate in self.lr or self.learning_rate in the LightningModule.
                To use a different key set a string instead of True with the key name.
                Default: ``False``.

            auto_scale_batch_size: If set to True, will `initially` run a batch size
                finder trying to find the largest batch size that fits into memory.
                The result will be stored in self.batch_size in the LightningModule.
                Additionally, can be set to either `power` that estimates the batch size through
                a power search or `binsearch` that estimates the batch size through a binary search.
                Default: ``False``.

            auto_select_gpus: If enabled and ``gpus`` or ``devices`` is an integer, pick available
                gpus automatically. This is especially useful when
                GPUs are configured to be in "exclusive mode", such
                that only one process at a time can access them.
                Default: ``False``.

            benchmark: The value (``True`` or ``False``) to set ``torch.backends.cudnn.benchmark`` to.
                The value for ``torch.backends.cudnn.benchmark`` set in the current session will be used
                (``False`` if not manually set). If :paramref:`~pytorch_lightning.trainer.Trainer.deterministic` is set
                to ``True``, this will default to ``False``. Override to manually set a different value.
                Default: ``None``.

            callbacks: Add a callback or list of callbacks.
                Default: ``None``.

            enable_checkpointing: If ``True``, enable checkpointing.
                It will configure a default ModelCheckpoint callback if there is no user-defined ModelCheckpoint in
                :paramref:`~pytorch_lightning.trainer.trainer.Trainer.callbacks`.
                Default: ``True``.

            check_val_every_n_epoch: Perform a validation loop every after every `N` training epochs. If ``None``,
                validation will be done solely based on the number of training batches, requiring ``val_check_interval``
                to be an integer value.
                Default: ``1``.

            default_root_dir: Default path for logs and weights when no logger/ckpt_callback passed.
                Default: ``os.getcwd()``.
                Can be remote file paths such as `s3://mybucket/path` or 'hdfs://path/'

            detect_anomaly: Enable anomaly detection for the autograd engine.
                Default: ``False``.

            deterministic: If ``True``, sets whether PyTorch operations must use deterministic algorithms.
                Set to ``"warn"`` to use deterministic algorithms whenever possible, throwing warnings on operations
                that don't support deterministic mode (requires Pytorch 1.11+). If not set, defaults to ``False``.
                Default: ``None``.

            devices: Will be mapped to either `gpus`, `tpu_cores`, `num_processes` or `ipus`,
                based on the accelerator type.

            fast_dev_run: Runs n if set to ``n`` (int) else 1 if set to ``True`` batch(es)
                of train, val and test to find any bugs (ie: a sort of unit test).
                Default: ``False``.

            gpus: Number of GPUs to train on (int) or which GPUs to train on (list or str) applied per node
                Default: ``None``.

                .. deprecated:: v1.7
                    ``gpus`` has been deprecated in v1.7 and will be removed in v2.0.
                    Please use ``accelerator='gpu'`` and ``devices=x`` instead.

            gradient_clip_val: The value at which to clip gradients. Passing ``gradient_clip_val=None`` disables
                gradient clipping. If using Automatic Mixed Precision (AMP), the gradients will be unscaled before.
                Default: ``None``.

            gradient_clip_algorithm: The gradient clipping algorithm to use. Pass ``gradient_clip_algorithm="value"``
                to clip by value, and ``gradient_clip_algorithm="norm"`` to clip by norm. By default it will
                be set to ``"norm"``.

            limit_train_batches: How much of training dataset to check (float = fraction, int = num_batches).
                Default: ``1.0``.

            limit_val_batches: How much of validation dataset to check (float = fraction, int = num_batches).
                Default: ``1.0``.

            limit_test_batches: How much of test dataset to check (float = fraction, int = num_batches).
                Default: ``1.0``.

            limit_predict_batches: How much of prediction dataset to check (float = fraction, int = num_batches).
                Default: ``1.0``.

            logger: Logger (or iterable collection of loggers) for experiment tracking. A ``True`` value uses
                the default ``TensorBoardLogger``. ``False`` will disable logging. If multiple loggers are
                provided and the `save_dir` property of that logger is not set, local files (checkpoints,
                profiler traces, etc.) are saved in ``default_root_dir`` rather than in the ``log_dir`` of any
                of the individual loggers.
                Default: ``True``.

            log_every_n_steps: How often to log within steps.
                Default: ``50``.

            enable_progress_bar: Whether to enable to progress bar by default.
                Default: ``True``.

            profiler: To profile individual steps during training and assist in identifying bottlenecks.
                Default: ``None``.

            overfit_batches: Overfit a fraction of training/validation data (float) or a set number of batches (int).
                Default: ``0.0``.

            plugins: Plugins allow modification of core behavior like ddp and amp, and enable custom lightning plugins.
                Default: ``None``.

            precision: Double precision (64), full precision (32), half precision (16) or bfloat16 precision (bf16).
                Can be used on CPU, GPU, TPUs, HPUs or IPUs.
                Default: ``32``.

            max_epochs: Stop training once this number of epochs is reached. Disabled by default (None).
                If both max_epochs and max_steps are not specified, defaults to ``max_epochs = 1000``.
                To enable infinite training, set ``max_epochs = -1``.

            min_epochs: Force training for at least these many epochs. Disabled by default (None).

            max_steps: Stop training after this number of steps. Disabled by default (-1). If ``max_steps = -1``
                and ``max_epochs = None``, will default to ``max_epochs = 1000``. To enable infinite training, set
                ``max_epochs`` to ``-1``.

            min_steps: Force training for at least these number of steps. Disabled by default (``None``).

            max_time: Stop training after this amount of time has passed. Disabled by default (``None``).
                The time duration can be specified in the format DD:HH:MM:SS (days, hours, minutes seconds), as a
                :class:`datetime.timedelta`, or a dictionary with keys that will be passed to
                :class:`datetime.timedelta`.

            num_nodes: Number of GPU nodes for distributed training.
                Default: ``1``.

            num_processes: Number of processes for distributed training with ``accelerator="cpu"``.
                Default: ``1``.

                .. deprecated:: v1.7
                    ``num_processes`` has been deprecated in v1.7 and will be removed in v2.0.
                    Please use ``accelerator='cpu'`` and ``devices=x`` instead.

            num_sanity_val_steps: Sanity check runs n validation batches before starting the training routine.
                Set it to `-1` to run all batches in all validation dataloaders.
                Default: ``2``.

            reload_dataloaders_every_n_epochs: Set to a non-negative integer to reload dataloaders every n epochs.
                Default: ``0``.

            replace_sampler_ddp: Explicitly enables or disables sampler replacement. If not specified this
                will toggled automatically when DDP is used. By default it will add ``shuffle=True`` for
                train sampler and ``shuffle=False`` for val/test sampler. If you want to customize it,
                you can set ``replace_sampler_ddp=False`` and add your own distributed sampler.

            resume_from_checkpoint: Path/URL of the checkpoint from which training is resumed. If there is
                no checkpoint file at the path, an exception is raised. If resuming from mid-epoch checkpoint,
                training will start from the beginning of the next epoch.

                .. deprecated:: v1.5
                    ``resume_from_checkpoint`` is deprecated in v1.5 and will be removed in v2.0.
                    Please pass the path to ``Trainer.fit(..., ckpt_path=...)`` instead.

            strategy: Supports different training strategies with aliases
                as well custom strategies.
                Default: ``None``.

            sync_batchnorm: Synchronize batch norm layers between process groups/whole world.
                Default: ``False``.

            tpu_cores: How many TPU cores to train on (1 or 8) / Single TPU to train on (1)
                Default: ``None``.

                .. deprecated:: v1.7
                    ``tpu_cores`` has been deprecated in v1.7 and will be removed in v2.0.
                    Please use ``accelerator='tpu'`` and ``devices=x`` instead.

            ipus: How many IPUs to train on.
                Default: ``None``.

                .. deprecated:: v1.7
                    ``ipus`` has been deprecated in v1.7 and will be removed in v2.0.
                    Please use ``accelerator='ipu'`` and ``devices=x`` instead.

            track_grad_norm: -1 no tracking. Otherwise tracks that p-norm. May be set to 'inf' infinity-norm. If using
                Automatic Mixed Precision (AMP), the gradients will be unscaled before logging them.
                Default: ``-1``.

            val_check_interval: How often to check the validation set. Pass a ``float`` in the range [0.0, 1.0] to check
                after a fraction of the training epoch. Pass an ``int`` to check after a fixed number of training
                batches. An ``int`` value can only be higher than the number of training batches when
                ``check_val_every_n_epoch=None``.
                Default: ``1.0``.

            enable_model_summary: Whether to enable model summarization by default.
                Default: ``True``.

            weights_save_path: Where to save weights if specified. Will override default_root_dir
                for checkpoints only. Use this if for whatever reason you need the checkpoints
                stored in a different place than the logs written in `default_root_dir`.
                Can be remote file paths such as `s3://mybucket/path` or 'hdfs://path/'
                Defaults to `default_root_dir`.

                .. deprecated:: v1.6
                    ``weights_save_path`` has been deprecated in v1.6 and will be removed in v1.8. Please pass
                    ``dirpath`` directly to the :class:`~pytorch_lightning.callbacks.model_checkpoint.ModelCheckpoint`
                    callback.

            move_metrics_to_cpu: Whether to force internal logged metrics to be moved to cpu.
                This can save some gpu memory, but can make training slower. Use with attention.
                Default: ``False``.

            multiple_trainloader_mode: How to loop over the datasets when there are multiple train loaders.
                In 'max_size_cycle' mode, the trainer ends one epoch when the largest dataset is traversed,
                and smaller datasets reload when running out of their data. In 'min_size' mode, all the datasets
                reload when reaching the minimum length of datasets.
                Default: ``"max_size_cycle"``.
        """
        super().__init__()
        Trainer._log_api_event("init")
        log.detail(f"{self.__class__.__name__}: Initializing trainer with parameters: {locals()}")
        self.state = TrainerState()

        # init connectors
        self._data_connector = DataConnector(self, multiple_trainloader_mode)

        self._accelerator_connector = AcceleratorConnector(
            num_processes=num_processes,
            devices=devices,
            tpu_cores=tpu_cores,
            ipus=ipus,
            accelerator=accelerator,
            strategy=strategy,
            gpus=gpus,
            num_nodes=num_nodes,
            sync_batchnorm=sync_batchnorm,
            benchmark=benchmark,
            replace_sampler_ddp=replace_sampler_ddp,
            deterministic=deterministic,
            auto_select_gpus=auto_select_gpus,
            precision=precision,
            amp_type=amp_backend,
            amp_level=amp_level,
            plugins=plugins,
        )
        self._logger_connector = LoggerConnector(self)
        self._callback_connector = CallbackConnector(self)
        self._checkpoint_connector = CheckpointConnector(self, resume_from_checkpoint)
        self._signal_connector = SignalConnector(self)
        self.tuner = Tuner(self)

        min_steps, max_steps, min_epochs, max_epochs, max_time = _parse_loop_limits(
            min_steps, max_steps, min_epochs, max_epochs, max_time
        )
        fit_loop = FitLoop(min_epochs=min_epochs, max_epochs=max_epochs)
        training_epoch_loop = TrainingEpochLoop(min_steps=min_steps, max_steps=max_steps)
        fit_loop.connect(epoch_loop=training_epoch_loop)

        # default .fit() loop
        self.fit_loop = fit_loop

        # default .validate() loop
        self.validate_loop = EvaluationLoop()

        # default .test() loop
        self.test_loop = EvaluationLoop()

        # default .predict() loop
        self.predict_loop = PredictionLoop()

        # set when a checkpoint is loaded via `Trainer.{fit,validate,test,predict}`.
        self._ckpt_path: Optional[str] = None

        # .validate(), predict() and .test() set these when they load a checkpoint. They will be removed in favor of
        #  the unified read-only `Trainer.ckpt_path` attribute in v1.8
        self._validated_ckpt_path: Optional[str] = None  # TODO: remove in v1.8
        self._tested_ckpt_path: Optional[str] = None  # TODO: remove in v1.8
        self._predicted_ckpt_path: Optional[str] = None  # TODO: remove in v1.8

        # init callbacks
        # Declare attributes to be set in _callback_connector on_trainer_init
        self._callback_connector.on_trainer_init(
            callbacks,
            enable_checkpointing,
            enable_progress_bar,
            default_root_dir,
            weights_save_path,
            enable_model_summary,
            max_time,
            accumulate_grad_batches,
        )

        # hook
        self._call_callback_hooks("on_init_start")

        # init data flags
        self.check_val_every_n_epoch: int
        self._data_connector.on_trainer_init(
            val_check_interval,
            reload_dataloaders_every_n_epochs,
            check_val_every_n_epoch,
        )

        # gradient clipping
        if gradient_clip_val is not None and not isinstance(gradient_clip_val, (int, float)):
            raise TypeError(f"`gradient_clip_val` should be an int or a float. Got {gradient_clip_val}.")

        if gradient_clip_algorithm is not None and not GradClipAlgorithmType.supported_type(
            gradient_clip_algorithm.lower()
        ):
            raise MisconfigurationException(
                f"`gradient_clip_algorithm` {gradient_clip_algorithm} is invalid. "
                f"Allowed algorithms: {GradClipAlgorithmType.supported_types()}."
            )

        # gradient norm tracking
        if track_grad_norm != -1 and not (
            (isinstance(track_grad_norm, (int, float)) or track_grad_norm == "inf") and float(track_grad_norm) > 0
        ):
            raise MisconfigurationException(
                f"`track_grad_norm` must be a positive number or 'inf' (infinity norm). Got {track_grad_norm}."
            )

        self.gradient_clip_val: Union[int, float] = gradient_clip_val
        self.gradient_clip_algorithm: Optional[GradClipAlgorithmType] = (
            GradClipAlgorithmType(gradient_clip_algorithm.lower()) if gradient_clip_algorithm is not None else None
        )
        self.track_grad_norm: float = float(track_grad_norm)

        self._detect_anomaly: bool = detect_anomaly
        self._setup_on_init(num_sanity_val_steps)

        # configure tuner
        self.tuner.on_trainer_init(auto_lr_find, auto_scale_batch_size)

        # configure profiler
        self.__init_profiler(profiler)

        # init logger flags
        self._loggers: List[Logger]
        self._logger_connector.on_trainer_init(logger, log_every_n_steps, move_metrics_to_cpu)

        # init debugging flags
        self.val_check_interval: Union[int, float]
        self._init_debugging_flags(
            limit_train_batches,
            limit_val_batches,
            limit_test_batches,
            limit_predict_batches,
            val_check_interval,
            overfit_batches,
            fast_dev_run,
        )

        # Callback system
        self._call_callback_hooks("on_init_end")

    def _init_debugging_flags(
        self,
        limit_train_batches: Optional[Union[int, float]],
        limit_val_batches: Optional[Union[int, float]],
        limit_test_batches: Optional[Union[int, float]],
        limit_predict_batches: Optional[Union[int, float]],
        val_check_interval: Optional[Union[int, float]],
        overfit_batches: Union[int, float],
        fast_dev_run: Union[int, bool],
    ) -> None:
        if isinstance(fast_dev_run, int) and (fast_dev_run < 0):
            raise MisconfigurationException(
                f"fast_dev_run={fast_dev_run} is not a valid configuration. It should be >= 0."
            )

        self.fast_dev_run = fast_dev_run

        # set fast_dev_run=True when it is 1, used while logging
        if fast_dev_run == 1:
            self.fast_dev_run = True

        if fast_dev_run:
            num_batches = int(fast_dev_run)
            limit_train_batches = num_batches
            limit_val_batches = num_batches
            limit_test_batches = num_batches
            limit_predict_batches = num_batches
            self.fit_loop.max_steps = num_batches
            self.num_sanity_val_steps = 0
            self.fit_loop.max_epochs = 1
            val_check_interval = 1.0
            self.check_val_every_n_epoch = 1
            self.loggers = [DummyLogger()] if self.loggers else []

            rank_zero_info(
                f"Running in `fast_dev_run` mode: will run the requested loop using {num_batches} batch(es). "
                "Logging and checkpointing is suppressed."
            )

        self.limit_train_batches = _determine_batch_limits(limit_train_batches, "limit_train_batches")
        self.limit_val_batches = _determine_batch_limits(limit_val_batches, "limit_val_batches")
        self.limit_test_batches = _determine_batch_limits(limit_test_batches, "limit_test_batches")
        self.limit_predict_batches = _determine_batch_limits(limit_predict_batches, "limit_predict_batches")
        self.val_check_interval = _determine_batch_limits(val_check_interval, "val_check_interval")
        self.overfit_batches = _determine_batch_limits(overfit_batches, "overfit_batches")
        self._configure_overfit_batches(self.overfit_batches)

    def _configure_overfit_batches(self, overfit_batches: Union[int, float]) -> None:
        """Configure batch limits using `overfit_batches`."""
        if overfit_batches > 0:
            self.limit_train_batches = overfit_batches
            self.limit_val_batches = overfit_batches

    def _setup_on_init(self, num_sanity_val_steps: int) -> None:
        self._log_device_info()

        self.should_stop = False
        self.state = TrainerState()
        self.num_training_batches = float("inf")
        self.train_dataloader = None

        if num_sanity_val_steps == -1:
            self.num_sanity_val_steps = float("inf")
        else:
            self.num_sanity_val_steps = num_sanity_val_steps

        self.num_sanity_val_batches = []
        self.num_test_batches = []
        self.num_val_batches = []
        self.test_dataloaders = None
        self.val_dataloaders = None
        self._last_train_dl_reload_epoch = float("-inf")
        self._last_val_dl_reload_epoch = float("-inf")

        self.num_predict_batches = []

    def _call_and_handle_interrupt(self, trainer_fn: Callable, *args: Any, **kwargs: Any) -> Any:
        r"""
        Error handling, intended to be used only for main trainer function entry points (fit, validate, test, predict)
        as all errors should funnel through them

        Args:
            trainer_fn: one of (fit, validate, test, predict)
            *args: positional arguments to be passed to the `trainer_fn`
            **kwargs: keyword arguments to be passed to `trainer_fn`
        """
        try:
            if self.strategy.launcher is not None:
                return self.strategy.launcher.launch(trainer_fn, *args, trainer=self, **kwargs)
            else:
                return trainer_fn(*args, **kwargs)

        except _TunerExitException as exception:
            self.state.status = TrainerStatus.FINISHED
            if distributed_available() and self.world_size > 1:
                # try syncing remaing processes, kill otherwise
                self.strategy.reconciliate_processes(traceback.format_exc())
            self._call_callback_hooks("on_exception", exception)
            self._teardown()
            self.state.stage = None

        # TODO(awaelchli): Unify both exceptions below, where `KeyboardError` doesn't re-raise
        except KeyboardInterrupt as exception:
            rank_zero_warn("Detected KeyboardInterrupt, attempting graceful shutdown...")
            # user could press Ctrl+c many times... only shutdown once
            if not self.interrupted:
                self.state.status = TrainerStatus.INTERRUPTED
                self._call_callback_hooks("on_exception", exception)
        except BaseException as exception:
            self.state.status = TrainerStatus.INTERRUPTED
            if distributed_available() and self.world_size > 1:
                # try syncing remaining processes, kill otherwise
                self.strategy.reconciliate_processes(traceback.format_exc())
            self._call_callback_hooks("on_exception", exception)
            self._teardown()
            # teardown might access the stage so we reset it after
            self.state.stage = None
            raise

    def fit(
        self,
        model: "pl.LightningModule",
        train_dataloaders: Optional[Union[TRAIN_DATALOADERS, LightningDataModule]] = None,
        val_dataloaders: Optional[EVAL_DATALOADERS] = None,
        datamodule: Optional[LightningDataModule] = None,
        ckpt_path: Optional[str] = None,
    ) -> None:
        r"""
        Runs the full optimization routine.

        Args:
            model: Model to fit.

            train_dataloaders: A collection of :class:`torch.utils.data.DataLoader` or a
                :class:`~pytorch_lightning.core.datamodule.LightningDataModule` specifying training samples.
                In the case of multiple dataloaders, please see this :ref:`section <multiple-dataloaders>`.

            val_dataloaders: A :class:`torch.utils.data.DataLoader` or a sequence of them specifying validation samples.

            ckpt_path: Path/URL of the checkpoint from which training is resumed. If there is
                no checkpoint file at the path, an exception is raised. If resuming from mid-epoch checkpoint,
                training will start from the beginning of the next epoch.

            datamodule: An instance of :class:`~pytorch_lightning.core.datamodule.LightningDataModule`.
        """
        self.strategy.model = model
        self._call_and_handle_interrupt(
            self._fit_impl, model, train_dataloaders, val_dataloaders, datamodule, ckpt_path
        )

    def _fit_impl(
        self,
        model: "pl.LightningModule",
        train_dataloaders: Optional[Union[TRAIN_DATALOADERS, LightningDataModule]] = None,
        val_dataloaders: Optional[EVAL_DATALOADERS] = None,
        datamodule: Optional[LightningDataModule] = None,
        ckpt_path: Optional[str] = None,
    ) -> None:
        Trainer._log_api_event("fit")
        log.detail(f"{self.__class__.__name__}: trainer fit stage")

        self.state.fn = TrainerFn.FITTING
        self.state.status = TrainerStatus.RUNNING
        self.training = True
        self._last_train_dl_reload_epoch = float("-inf")
        self._last_val_dl_reload_epoch = float("-inf")

        # if a datamodule comes in as the second arg, then fix it for the user
        if isinstance(train_dataloaders, LightningDataModule):
            datamodule = train_dataloaders
            train_dataloaders = None
        # If you supply a datamodule you can't supply train_dataloader or val_dataloaders
        if (train_dataloaders is not None or val_dataloaders is not None) and datamodule is not None:
            raise MisconfigurationException(
                "You cannot pass `train_dataloader` or `val_dataloaders` to `trainer.fit(datamodule=...)`"
            )

        # links data to the trainer
        self._data_connector.attach_data(
            model, train_dataloaders=train_dataloaders, val_dataloaders=val_dataloaders, datamodule=datamodule
        )

        # TODO: ckpt_path only in v2.0
        ckpt_path = ckpt_path or self.resume_from_checkpoint
        self._ckpt_path = self.__set_ckpt_path(
            ckpt_path, model_provided=True, model_connected=self.lightning_module is not None
        )
        results = self._run(model, ckpt_path=self.ckpt_path)

        assert self.state.stopped
        self.training = False
        return results

    def validate(
        self,
        model: Optional["pl.LightningModule"] = None,
        dataloaders: Optional[Union[EVAL_DATALOADERS, LightningDataModule]] = None,
        ckpt_path: Optional[str] = None,
        verbose: bool = True,
        datamodule: Optional[LightningDataModule] = None,
    ) -> _EVALUATE_OUTPUT:
        r"""
        Perform one evaluation epoch over the validation set.

        Args:
            model: The model to validate.

            dataloaders: A :class:`torch.utils.data.DataLoader` or a sequence of them,
                or a :class:`~pytorch_lightning.core.datamodule.LightningDataModule` specifying validation samples.

            ckpt_path: Either ``best`` or path to the checkpoint you wish to validate.
                If ``None`` and the model instance was passed, use the current weights.
                Otherwise, the best model checkpoint from the previous ``trainer.fit`` call will be loaded
                if a checkpoint callback is configured.

            verbose: If True, prints the validation results.

            datamodule: An instance of :class:`~pytorch_lightning.core.datamodule.LightningDataModule`.

        Returns:
            List of dictionaries with metrics logged during the validation phase, e.g., in model- or callback hooks
            like :meth:`~pytorch_lightning.core.module.LightningModule.validation_step`,
            :meth:`~pytorch_lightning.core.module.LightningModule.validation_epoch_end`, etc.
            The length of the list corresponds to the number of validation dataloaders used.
        """
        self.strategy.model = model or self.lightning_module
        return self._call_and_handle_interrupt(self._validate_impl, model, dataloaders, ckpt_path, verbose, datamodule)

    def _validate_impl(
        self,
        model: Optional["pl.LightningModule"] = None,
        dataloaders: Optional[Union[EVAL_DATALOADERS, LightningDataModule]] = None,
        ckpt_path: Optional[str] = None,
        verbose: bool = True,
        datamodule: Optional[LightningDataModule] = None,
    ) -> _EVALUATE_OUTPUT:
        # --------------------
        # SETUP HOOK
        # --------------------
        Trainer._log_api_event("validate")
        log.detail(f"{self.__class__.__name__}: trainer validate stage")

        self.state.fn = TrainerFn.VALIDATING
        self.state.status = TrainerStatus.RUNNING
        self.validating = True

        # if a datamodule comes in as the second arg, then fix it for the user
        if isinstance(dataloaders, LightningDataModule):
            datamodule = dataloaders
            dataloaders = None
        # If you supply a datamodule you can't supply val_dataloaders
        if dataloaders is not None and datamodule:
            raise MisconfigurationException("You cannot pass both `trainer.validate(dataloaders=..., datamodule=...)`")

        model_provided = model is not None
        model = model or self.lightning_module
        if model is None:
            raise MisconfigurationException(
                "`model` must be provided to `trainer.validate()` when it hasn't been passed in a previous run"
            )

        self.validate_loop.verbose = verbose

        # links data to the trainer
        self._data_connector.attach_data(model, val_dataloaders=dataloaders, datamodule=datamodule)

        self._ckpt_path = self.__set_ckpt_path(
            ckpt_path, model_provided=model_provided, model_connected=self.lightning_module is not None
        )

        self._validated_ckpt_path = self.ckpt_path  # TODO: remove in v1.8

        # run validate
        results = self._run(model, ckpt_path=self.ckpt_path)

        assert self.state.stopped
        self.validating = False

        return results

    def test(
        self,
        model: Optional["pl.LightningModule"] = None,
        dataloaders: Optional[Union[EVAL_DATALOADERS, LightningDataModule]] = None,
        ckpt_path: Optional[str] = None,
        verbose: bool = True,
        datamodule: Optional[LightningDataModule] = None,
    ) -> _EVALUATE_OUTPUT:
        r"""
        Perform one evaluation epoch over the test set.
        It's separated from fit to make sure you never run on your test set until you want to.

        Args:
            model: The model to test.

            dataloaders: A :class:`torch.utils.data.DataLoader` or a sequence of them,
                or a :class:`~pytorch_lightning.core.datamodule.LightningDataModule` specifying test samples.

            ckpt_path: Either ``best`` or path to the checkpoint you wish to test.
                If ``None`` and the model instance was passed, use the current weights.
                Otherwise, the best model checkpoint from the previous ``trainer.fit`` call will be loaded
                if a checkpoint callback is configured.

            verbose: If True, prints the test results.

            datamodule: An instance of :class:`~pytorch_lightning.core.datamodule.LightningDataModule`.

        Returns:
            List of dictionaries with metrics logged during the test phase, e.g., in model- or callback hooks
            like :meth:`~pytorch_lightning.core.module.LightningModule.test_step`,
            :meth:`~pytorch_lightning.core.module.LightningModule.test_epoch_end`, etc.
            The length of the list corresponds to the number of test dataloaders used.
        """
        self.strategy.model = model or self.lightning_module
        return self._call_and_handle_interrupt(self._test_impl, model, dataloaders, ckpt_path, verbose, datamodule)

    def _test_impl(
        self,
        model: Optional["pl.LightningModule"] = None,
        dataloaders: Optional[Union[EVAL_DATALOADERS, LightningDataModule]] = None,
        ckpt_path: Optional[str] = None,
        verbose: bool = True,
        datamodule: Optional[LightningDataModule] = None,
    ) -> _EVALUATE_OUTPUT:
        # --------------------
        # SETUP HOOK
        # --------------------
        Trainer._log_api_event("test")
        log.detail(f"{self.__class__.__name__}: trainer test stage")

        self.state.fn = TrainerFn.TESTING
        self.state.status = TrainerStatus.RUNNING
        self.testing = True

        # if a datamodule comes in as the second arg, then fix it for the user
        if isinstance(dataloaders, LightningDataModule):
            datamodule = dataloaders
            dataloaders = None
        # If you supply a datamodule you can't supply test_dataloaders
        if dataloaders is not None and datamodule:
            raise MisconfigurationException("You cannot pass both `trainer.test(dataloaders=..., datamodule=...)`")

        model_provided = model is not None
        model = model or self.lightning_module
        if model is None:
            raise MisconfigurationException(
                "`model` must be provided to `trainer.test()` when it hasn't been passed in a previous run"
            )

        self.test_loop.verbose = verbose

        # links data to the trainer
        self._data_connector.attach_data(model, test_dataloaders=dataloaders, datamodule=datamodule)

        self._ckpt_path = self.__set_ckpt_path(
            ckpt_path, model_provided=model_provided, model_connected=self.lightning_module is not None
        )

        self._tested_ckpt_path = self.ckpt_path  # TODO: remove in v1.8

        # run test
        results = self._run(model, ckpt_path=self.ckpt_path)

        assert self.state.stopped
        self.testing = False

        return results

    def predict(
        self,
        model: Optional["pl.LightningModule"] = None,
        dataloaders: Optional[Union[EVAL_DATALOADERS, LightningDataModule]] = None,
        datamodule: Optional[LightningDataModule] = None,
        return_predictions: Optional[bool] = None,
        ckpt_path: Optional[str] = None,
    ) -> Optional[_PREDICT_OUTPUT]:
        r"""
        Run inference on your data.
        This will call the model forward function to compute predictions. Useful to perform distributed
        and batched predictions. Logging is disabled in the predict hooks.

        Args:
            model: The model to predict with.

            dataloaders: A :class:`torch.utils.data.DataLoader` or a sequence of them,
                or a :class:`~pytorch_lightning.core.datamodule.LightningDataModule` specifying prediction samples.

            datamodule: The datamodule with a predict_dataloader method that returns one or more dataloaders.

            return_predictions: Whether to return predictions.
                ``True`` by default except when an accelerator that spawns processes is used (not supported).

            ckpt_path: Either ``best`` or path to the checkpoint you wish to predict.
                If ``None`` and the model instance was passed, use the current weights.
                Otherwise, the best model checkpoint from the previous ``trainer.fit`` call will be loaded
                if a checkpoint callback is configured.

        Returns:
            Returns a list of dictionaries, one for each provided dataloader containing their respective predictions.
        """
        self.strategy.model = model or self.lightning_module
        return self._call_and_handle_interrupt(
            self._predict_impl, model, dataloaders, datamodule, return_predictions, ckpt_path
        )

    def _predict_impl(
        self,
        model: Optional["pl.LightningModule"] = None,
        dataloaders: Optional[Union[EVAL_DATALOADERS, LightningDataModule]] = None,
        datamodule: Optional[LightningDataModule] = None,
        return_predictions: Optional[bool] = None,
        ckpt_path: Optional[str] = None,
    ) -> Optional[_PREDICT_OUTPUT]:
        # --------------------
        # SETUP HOOK
        # --------------------
        Trainer._log_api_event("predict")
        log.detail(f"{self.__class__.__name__}: trainer predict stage")

        self.state.fn = TrainerFn.PREDICTING
        self.state.status = TrainerStatus.RUNNING
        self.predicting = True

        self.predict_loop.return_predictions = return_predictions

        # if a datamodule comes in as the second arg, then fix it for the user
        if isinstance(dataloaders, LightningDataModule):
            datamodule = dataloaders
            dataloaders = None
        if dataloaders is not None and datamodule:
            raise MisconfigurationException("You cannot pass both `trainer.predict(dataloaders=..., datamodule=...)`")

        model_provided = model is not None
        model = model or self.lightning_module
        if model is None:
            raise MisconfigurationException(
                "`model` must be provided to `trainer.predict()` when it hasn't been passed in a previous run"
            )

        # links data to the trainer
        self._data_connector.attach_data(model, predict_dataloaders=dataloaders, datamodule=datamodule)

        self._ckpt_path = self.__set_ckpt_path(
            ckpt_path, model_provided=model_provided, model_connected=self.lightning_module is not None
        )

        self._predicted_ckpt_path = self.ckpt_path  # TODO: remove in v1.8

        results = self._run(model, ckpt_path=self.ckpt_path)

        assert self.state.stopped
        self.predicting = False

        return results

    def tune(
        self,
        model: "pl.LightningModule",
        train_dataloaders: Optional[Union[TRAIN_DATALOADERS, LightningDataModule]] = None,
        val_dataloaders: Optional[EVAL_DATALOADERS] = None,
        dataloaders: Optional[EVAL_DATALOADERS] = None,
        datamodule: Optional[LightningDataModule] = None,
        scale_batch_size_kwargs: Optional[Dict[str, Any]] = None,
        lr_find_kwargs: Optional[Dict[str, Any]] = None,
<<<<<<< HEAD
        method: str = "fit",
    ) -> Dict[str, Optional[Union[int, _LRFinder]]]:
=======
    ) -> _TunerResult:
>>>>>>> 904c2feb
        r"""
        Runs routines to tune hyperparameters before training.

        Args:
            model: Model to tune.

            train_dataloaders: A collection of :class:`torch.utils.data.DataLoader` or a
                :class:`~pytorch_lightning.core.datamodule.LightningDataModule` specifying training samples.
                In the case of multiple dataloaders, please see this :ref:`section <multiple-dataloaders>`.

            val_dataloaders: A :class:`torch.utils.data.DataLoader` or a sequence of them specifying validation samples.

            dataloaders: A :class:`torch.utils.data.DataLoader` or a sequence of them specifying val/test/predict
                samples used for running tuner on validation/testing/prediction.

            datamodule: An instance of :class:`~pytorch_lightning.core.datamodule.LightningDataModule`.

            scale_batch_size_kwargs: Arguments for :func:`~pytorch_lightning.tuner.batch_size_scaling.scale_batch_size`

            lr_find_kwargs: Arguments for :func:`~pytorch_lightning.tuner.lr_finder.lr_find`

            method: Method to run tuner on. It can be any of ``("fit", "validate", "test", "predict")``.
        """
        Trainer._log_api_event("tune")

        with isolate_rng():
            result = self.tuner._tune(
                model,
                train_dataloaders,
                val_dataloaders,
                dataloaders,
                datamodule,
                scale_batch_size_kwargs=scale_batch_size_kwargs,
                lr_find_kwargs=lr_find_kwargs,
                method=method,
            )

        return result

    def _restore_modules_and_callbacks(self, checkpoint_path: Optional[_PATH] = None) -> None:
        # restore modules after setup
        self._checkpoint_connector.resume_start(checkpoint_path)
        self._checkpoint_connector._restore_quantization_callbacks()
        self._checkpoint_connector.restore_model()
        self._checkpoint_connector.restore_datamodule()
        if self.state.fn == TrainerFn.FITTING:
            # restore callback states
            self._checkpoint_connector.restore_callbacks()

    def _run(
        self, model: "pl.LightningModule", ckpt_path: Optional[str] = None
    ) -> Optional[Union[_EVALUATE_OUTPUT, _PREDICT_OUTPUT]]:
        # clean hparams
        if hasattr(model, "hparams"):
            parsing.clean_namespace(model.hparams)

        # attach model to the strategy
        self.strategy.connect(model)

        self._callback_connector._attach_model_callbacks()
        self._callback_connector._attach_model_logging_functions()

        verify_loop_configurations(self)

        # hook
        log.detail(f"{self.__class__.__name__}: preparing data")
        self._data_connector.prepare_data()

        # ----------------------------
        # SET UP TRAINING
        # ----------------------------
        self._call_callback_hooks("on_before_accelerator_backend_setup")
        log.detail(f"{self.__class__.__name__}: setting up strategy environment")
        self.strategy.setup_environment()
        self.__setup_profiler()

        self._call_setup_hook()  # allow user to setup lightning_module in accelerator environment

        # check if we should delay restoring checkpoint till later
        if not self.strategy.restore_checkpoint_after_setup:
            log.detail(f"{self.__class__.__name__}: restoring module and callbacks from checkpoint path: {ckpt_path}")
            self._restore_modules_and_callbacks(ckpt_path)

        log.detail(f"{self.__class__.__name__}: configuring sharded model")
        self._call_configure_sharded_model()  # allow user to setup in model sharded environment

        # ----------------------------
        # INSPECT THE CORE LOOPS
        # ----------------------------
        rf"""
             Lightning internal flow looks like this:
        {Trainer.fit} or {Trainer.test} or {Trainer.predict}  ||
                                |                             ||
                         spawn processes                      ||
                 {self.strategy.setup_environment}            ||
                                |                             ||
                        setup accelerator                     ||
                           and strategy                       ||  LIGHTNING
                                |                             ||
                        {self._run_stage}                     ||  FLOW
                                |                             ||
                        {self._run_train}                     ||  DIRECTION
                     or {self._run_evaluate}                  ||
                     or {self._run_predict}                   ||
                                |                             ||
                             results                          \/
        This is used to guide readers to the core loops: train, test, predict.
        {self._run_predict} is the simplest to understand, use `Go to Definition` to read it :)
        """

        # ----------------------------
        # TRAIN
        # ----------------------------

        # reset logger connector
        self._logger_connector.reset_results()
        self._logger_connector.reset_metrics()

        # strategy will configure model and move it to the device
        self.strategy.setup(self)

        # hook
        if self.state.fn == TrainerFn.FITTING:
            self._call_callback_hooks("on_fit_start")
            self._call_lightning_module_hook("on_fit_start")

        self._log_hyperparams()

        if self.strategy.restore_checkpoint_after_setup:
            log.detail(f"{self.__class__.__name__}: restoring module and callbacks from checkpoint path: {ckpt_path}")
            self._restore_modules_and_callbacks(ckpt_path)

        # restore optimizers, etc.
        log.detail(f"{self.__class__.__name__}: restoring training state")
        self._checkpoint_connector.restore_training_state()

        self._checkpoint_connector.resume_end()

        results = self._run_stage()

        log.detail(f"{self.__class__.__name__}: trainer tearing down")
        self._teardown()

        # ----------------------------
        # POST-Training CLEAN UP
        # ----------------------------
        # hook
        if self.state.fn == TrainerFn.FITTING:
            self._call_callback_hooks("on_fit_end")
            self._call_lightning_module_hook("on_fit_end")

        log.detail(f"{self.__class__.__name__}: calling teardown hooks")
        self._call_teardown_hook()

        self.state.status = TrainerStatus.FINISHED
        self.state.stage = None

        return results

    def _log_hyperparams(self) -> None:
        if not self.loggers:
            return
        # log hyper-parameters
        hparams_initial = None

        # save exp to get started (this is where the first experiment logs are written)
        datamodule_log_hyperparams = self.datamodule._log_hyperparams if self.datamodule is not None else False

        if self.lightning_module._log_hyperparams and datamodule_log_hyperparams:
            datamodule_hparams = self.datamodule.hparams_initial
            lightning_hparams = self.lightning_module.hparams_initial
            inconsistent_keys = []
            for key in lightning_hparams.keys() & datamodule_hparams.keys():
                lm_val, dm_val = lightning_hparams[key], datamodule_hparams[key]
                if type(lm_val) != type(dm_val):
                    inconsistent_keys.append(key)
                elif isinstance(lm_val, Tensor) and id(lm_val) != id(dm_val):
                    inconsistent_keys.append(key)
                elif lm_val != dm_val:
                    inconsistent_keys.append(key)
            if inconsistent_keys:
                raise MisconfigurationException(
                    f"Error while merging hparams: the keys {inconsistent_keys} are present "
                    "in both the LightningModule's and LightningDataModule's hparams "
                    "but have different values."
                )
            hparams_initial = {**lightning_hparams, **datamodule_hparams}
        elif self.lightning_module._log_hyperparams:
            hparams_initial = self.lightning_module.hparams_initial
        elif datamodule_log_hyperparams:
            hparams_initial = self.datamodule.hparams_initial

        for logger in self.loggers:
            if hparams_initial is not None:
                logger.log_hyperparams(hparams_initial)
            logger.log_graph(self.lightning_module)
            logger.save()

    def _teardown(self):
        """This is the Trainer's internal teardown, unrelated to the `teardown` hooks in LightningModule and
        Callback; those are handled by :meth:`_call_teardown_hook`."""
        self.strategy.teardown()
        loop = self._active_loop
        # loop should never be `None` here but it can because we don't know the trainer stage with `ddp_spawn`
        if loop is not None:
            loop.teardown()
        self._logger_connector.teardown()
        self._signal_connector.teardown()

    def run_stage(self) -> None:
        rank_zero_deprecation(
            "`Trainer.run_stage` is deprecated in v1.6 and will be removed in v1.8. Use"
            " `Trainer.{fit,validate,test,predict}` instead."
        )
        return self._run_stage()

    def _run_stage(self):
        self.strategy.barrier("run-stage")
        self.strategy.dispatch(self)

        if self.evaluating:
            return self._run_evaluate()
        if self.predicting:
            return self._run_predict()
        return self._run_train()

    def _pre_training_routine(self):
        # wait for all to join if on distributed
        self.strategy.barrier("setup_training")

        # register signals
        self._signal_connector.register_signal_handlers()

        # --------------------------
        # Pre-train
        # --------------------------
        self._call_callback_hooks("on_pretrain_routine_start")
        self._call_lightning_module_hook("on_pretrain_routine_start")

        self._call_callback_hooks("on_pretrain_routine_end")
        self._call_lightning_module_hook("on_pretrain_routine_end")

    def _run_train(self) -> None:
        self._pre_training_routine()

        with isolate_rng():
            self._run_sanity_check()

        # enable train mode
        self.model.train()
        torch.set_grad_enabled(True)

        self.fit_loop.trainer = self
        with torch.autograd.set_detect_anomaly(self._detect_anomaly):
            self.fit_loop.run()

    def _run_evaluate(self) -> _EVALUATE_OUTPUT:
        assert self.evaluating

        # reload dataloaders
        self._evaluation_loop._reload_evaluation_dataloaders()

        # reset trainer on this loop and all child loops in case user connected a custom loop
        self._evaluation_loop.trainer = self

        with self.profiler.profile(f"run_{self.state.stage}_evaluation"), _evaluation_context(self.accelerator):
            eval_loop_results = self._evaluation_loop.run()

        # remove the tensors from the eval results
        for result in eval_loop_results:
            if isinstance(result, dict):
                for k, v in result.items():
                    if isinstance(v, Tensor):
                        result[k] = v.cpu().item()

        return eval_loop_results

    def _run_predict(self) -> Optional[_PREDICT_OUTPUT]:
        self.reset_predict_dataloader(self.lightning_module)
        # reset trainer on this loop and all child loops in case user connected a custom loop
        self.predict_loop.trainer = self
        with _evaluation_context(self.accelerator):
            return self.predict_loop.run()

    def _run_sanity_check(self) -> None:
        val_loop = self.fit_loop.epoch_loop.val_loop

        should_sanity_check = (
            self.enable_validation
            and self.num_sanity_val_steps > 0
            # do not sanity check if restarting because it would mess up the loaded state
            and not val_loop.restarting
        )

        # run tiny validation (if validation defined)
        # to make sure program won't crash during val
        if should_sanity_check:
            stage = self.state.stage
            self.sanity_checking = True

            # reset logger connector
            self._logger_connector.reset_results()
            self._logger_connector.reset_metrics()

            self._call_callback_hooks("on_sanity_check_start")

            # reload dataloaders
            val_loop._reload_evaluation_dataloaders()
            self.num_sanity_val_batches = [
                min(self.num_sanity_val_steps, val_batches) for val_batches in self.num_val_batches
            ]

            # run eval step
            with torch.no_grad():
                val_loop.run()

            self._call_callback_hooks("on_sanity_check_end")

            # reset logger connector
            self._logger_connector.reset_results()
            self._logger_connector.reset_metrics()

            # reset the progress tracking state after sanity checking. we don't need to set the state before
            # because sanity check only runs when we are not restarting
            _reset_progress(val_loop)

            # restore the previous stage when the sanity check if finished
            self.state.stage = stage

    def __set_ckpt_path(self, ckpt_path: Optional[str], model_provided: bool, model_connected: bool) -> Optional[str]:
        # fault-tolerance takes precedence
        from pytorch_lightning.callbacks.fault_tolerance import _FaultToleranceCheckpoint

        ft_checkpoints = [cb for cb in self.callbacks if isinstance(cb, _FaultToleranceCheckpoint)]
        fn = self.state.fn.value

        if ckpt_path is None and ft_checkpoints and self.state.fn == TrainerFn.FITTING:
            ckpt_path = "last"
            rank_zero_warn(
                f"`.{fn}(ckpt_path=None)` was called without a model."
                " Because fault tolerance is enabled, the last model of the previous `fit` call will be used."
                f" You can pass `{fn}(ckpt_path='best')` to use the best model or"
                f" `{fn}(ckpt_path='last')` to use the last model."
                " If you pass a value, this warning will be silenced."
            )

        if model_provided and ckpt_path is None:
            # use passed model to function without loading weights
            return

        if model_connected and ckpt_path is None:
            ckpt_path = "best"
            ft_tip = (
                " There is also a fault-tolerant checkpoint available, however it is used by default only when fitting."
                if ft_checkpoints
                else ""
            )
            rank_zero_warn(
                f"`.{fn}(ckpt_path=None)` was called without a model."
                " The best model of the previous `fit` call will be used."
                + ft_tip
                + f" You can pass `.{fn}(ckpt_path='best')` to use the best model or"
                f" `.{fn}(ckpt_path='last')` to use the last model."
                " If you pass a value, this warning will be silenced."
            )

        if ckpt_path == "best":
            if len(self.checkpoint_callbacks) > 1:
                rank_zero_warn(
                    f'`.{fn}(ckpt_path="best")` is called with Trainer configured with multiple `ModelCheckpoint`'
                    " callbacks. It will use the best checkpoint path from first checkpoint callback."
                )

            if not self.checkpoint_callback:
                raise MisconfigurationException(
                    f'`.{fn}(ckpt_path="best")` is set but `ModelCheckpoint` is not configured.'
                )

            if hasattr(self.checkpoint_callback, "best_model_path") and not self.checkpoint_callback.best_model_path:
                if self.fast_dev_run:
                    raise MisconfigurationException(
                        f'You cannot execute `.{fn}(ckpt_path="best")` with `fast_dev_run=True`.'
                        f" Please pass an exact checkpoint path to `.{fn}(ckpt_path=...)`"
                    )
                raise MisconfigurationException(
                    f'`.{fn}(ckpt_path="best")` is set but `ModelCheckpoint` is not configured to save the best model.'
                )
            # load best weights
            ckpt_path = getattr(self.checkpoint_callback, "best_model_path", None)

        if ckpt_path == "last":
            candidates = [getattr(ft, "ckpt_path", None) for ft in ft_checkpoints] + [
                getattr(cb, "last_model_path", None) for cb in self.checkpoint_callbacks
            ]
            candidates_fs = {path: get_filesystem(path) for path in candidates if path}
            candidates_ts = {path: fs.modified(path) for path, fs in candidates_fs.items() if fs.exists(path)}
            if not candidates_ts:
                # not an error so it can be set and forget before the first `fit` run
                rank_zero_warn(
                    f'.{fn}(ckpt_path="last") is set, but there is no fault tolerant'
                    " or last checkpoint available. No checkpoint will be loaded."
                )
                return
            ckpt_path = max(candidates_ts.keys(), key=partial(operator.getitem, candidates_ts))

        if not ckpt_path:
            raise MisconfigurationException(
                f"`.{fn}()` found no path for the best weights: {ckpt_path!r}. Please"
                f" specify a path for a checkpoint `.{fn}(ckpt_path=PATH)`"
            )
        return ckpt_path

    def _call_setup_hook(self) -> None:
        fn = self.state.fn._setup_fn

        self.strategy.barrier("pre_setup")

        if self.datamodule is not None:
            self._call_lightning_datamodule_hook("setup", stage=fn)
        self._call_callback_hooks("setup", stage=fn)
        self._call_lightning_module_hook("setup", stage=fn)

        self.strategy.barrier("post_setup")

    def _call_configure_sharded_model(self) -> None:
        with self.strategy.model_sharded_context():
            self._handle_meta_model()
            self._call_lightning_module_hook("configure_sharded_model")
            self._call_callback_hooks("on_configure_sharded_model")

    def _handle_meta_model(self) -> None:
        if not is_on_meta_device(self.lightning_module):
            return

        if isinstance(self.strategy, DDPSpawnStrategy):
            raise MisconfigurationException("LightningModule on meta device isn't supported with spawn.")

        materialize_module(self.lightning_module)
        # the trainer reference is lost during materialization
        self.lightning_module.trainer = proxy(self)

    def _call_teardown_hook(self) -> None:
        fn = self.state.fn._setup_fn

        if self.datamodule is not None:
            self._call_lightning_datamodule_hook("teardown", stage=fn)

        self._call_callback_hooks("teardown", stage=fn)
        self._call_lightning_module_hook("teardown", stage=fn)

        self.lightning_module._current_fx_name = None
        # these could have become stale if metrics are defined in `setup`
        self.lightning_module._metric_attributes = None

        # todo: TPU 8 cores hangs in flush with TensorBoard. Might do for all loggers.
        # It might be related to xla tensors blocked when moving the cpu kill loggers.
        for logger in self.loggers:
            logger.finalize("success")

        # summarize profile results
        self.profiler.describe()

    def call_hook(
        self, hook_name: str, *args: Any, pl_module: Optional["pl.LightningModule"] = None, **kwargs: Any
    ) -> Any:
        r"""
        .. deprecated:: v1.6
            The Trainer's `call_hook` method was deprecated in v1.6 and will be removed in v1.8.
        """
        rank_zero_deprecation("The Trainer's `call_hook` method was deprecated in v1.6 and will be removed in v1.8.")
        pl_module = self.lightning_module or pl_module
        if pl_module:
            prev_fx_name = pl_module._current_fx_name
            pl_module._current_fx_name = hook_name

        # always profile hooks
        with self.profiler.profile(hook_name):

            # first call trainer hook
            callback_fx = getattr(self, hook_name, None)
            if callable(callback_fx):
                callback_fx(*args, **kwargs)

            # next call hook in lightningModule
            output = None
            model_fx = getattr(pl_module, hook_name, None)
            if callable(model_fx):
                output = model_fx(*args, **kwargs)

            # call the strategy hook
            if hook_name not in ("setup", "teardown", "on_train_start") and hasattr(self.strategy, hook_name):
                strategy_hook = getattr(self.strategy, hook_name)
                strategy_output = strategy_hook(*args, **kwargs)
                output = strategy_output if output is None else output

        if pl_module:
            # restore current_fx when nested context
            pl_module._current_fx_name = prev_fx_name

        return output

    def _call_lightning_module_hook(
        self,
        hook_name: str,
        *args: Any,
        pl_module: Optional["pl.LightningModule"] = None,
        **kwargs: Any,
    ) -> Any:
        pl_module = pl_module or self.lightning_module

        if pl_module is None:
            raise TypeError("No `LightningModule` is available to call hooks on.")

        fn = getattr(pl_module, hook_name)
        if not callable(fn):
            return

        prev_fx_name = pl_module._current_fx_name
        pl_module._current_fx_name = hook_name

        with self.profiler.profile(f"[LightningModule]{pl_module.__class__.__name__}.{hook_name}"):
            output = fn(*args, **kwargs)

        # restore current_fx when nested context
        pl_module._current_fx_name = prev_fx_name

        return output

    def _call_lightning_datamodule_hook(
        self,
        hook_name: str,
        *args: Any,
        **kwargs: Any,
    ) -> Any:
        if self.datamodule is None:
            raise TypeError("No `LightningDataModule` is available to call hooks on.")

        fn = getattr(self.datamodule, hook_name)
        if callable(fn):
            with self.profiler.profile(f"[LightningDataModule]{self.datamodule.__class__.__name__}.{hook_name}"):
                return fn(*args, **kwargs)

    def _call_callback_hooks(
        self,
        hook_name: str,
        *args: Any,
        **kwargs: Any,
    ) -> None:
        log.debug(f"{self.__class__.__name__}: calling callback hook: {hook_name}")
        # TODO: remove if block in v1.8
        if hook_name in ("on_init_start", "on_init_end"):
            # these `Callback` hooks are the only ones that do not take a lightning module.
            # we also don't profile bc profiler hasn't been set yet
            for callback in self.callbacks:
                fn = getattr(callback, hook_name)
                if callable(fn):
                    fn(self, *args, **kwargs)
            return

        pl_module = self.lightning_module
        if pl_module:
            prev_fx_name = pl_module._current_fx_name
            pl_module._current_fx_name = hook_name

        for callback in self.callbacks:
            fn = getattr(callback, hook_name)
            if callable(fn):
                with self.profiler.profile(f"[Callback]{callback.state_key}.{hook_name}"):
                    fn(self, self.lightning_module, *args, **kwargs)

        if pl_module:
            # restore current_fx when nested context
            pl_module._current_fx_name = prev_fx_name

    def _call_callbacks_state_dict(self) -> Dict[str, dict]:
        """Called when saving a model checkpoint, calls and returns every callback's `state_dict`, keyed by
        `Callback.state_key`."""
        callback_state_dicts = {}
        for callback in self.callbacks:
            state_dict = callback.state_dict()
            if state_dict:
                callback_state_dicts[callback.state_key] = state_dict
        return callback_state_dicts

    def _call_callbacks_on_save_checkpoint(self, checkpoint: Dict[str, Any]) -> None:
        """Called when saving a model checkpoint, calls every callback's `on_save_checkpoint` hook.

        Will be removed in v1.8: If state is returned, we insert the callback state into
        ``checkpoint["callbacks"][Callback.state_key]``. It overrides ``state_dict`` if already present.
        """
        pl_module = self.lightning_module
        if pl_module:
            prev_fx_name = pl_module._current_fx_name
            pl_module._current_fx_name = "on_save_checkpoint"

        for callback in self.callbacks:
            with self.profiler.profile(f"[Callback]{callback.state_key}.on_save_checkpoint"):
                state = callback.on_save_checkpoint(self, self.lightning_module, checkpoint)
            if state:
                rank_zero_deprecation(
                    f"Returning a value from `{callback.__class__.__name__}.on_save_checkpoint` is deprecated in v1.6"
                    " and will be removed in v1.8. Please override `Callback.state_dict`"
                    " to return state to be saved."
                )
                checkpoint["callbacks"][callback.state_key] = state

        if pl_module:
            # restore current_fx when nested context
            pl_module._current_fx_name = prev_fx_name

    def _call_callbacks_on_load_checkpoint(self, checkpoint: Dict[str, Any]) -> None:
        """Called when loading a model checkpoint.

        Calls every callback's `on_load_checkpoint` hook. We have a dedicated function for this rather than using
        `_call_callback_hooks` because we have special logic for getting callback_states.
        """
        pl_module = self.lightning_module
        if pl_module:
            prev_fx_name = pl_module._current_fx_name
            pl_module._current_fx_name = "on_load_checkpoint"

        callback_states: Dict[Union[Type, str], Dict] = checkpoint.get("callbacks")

        if callback_states is None:
            return

        is_legacy_ckpt = Version(checkpoint["pytorch-lightning_version"]) < Version("1.5.0dev")
        current_callbacks_keys = {cb._legacy_state_key if is_legacy_ckpt else cb.state_key for cb in self.callbacks}
        difference = callback_states.keys() - current_callbacks_keys
        if difference:
            rank_zero_warn(
                "Be aware that when using `ckpt_path`,"
                " callbacks used to create the checkpoint need to be provided during `Trainer` instantiation."
                f" Please add the following callbacks: {list(difference)}.",
            )

        for callback in self.callbacks:
            state = callback_states.get(callback.state_key, callback_states.get(callback._legacy_state_key))
            if state:
                state = deepcopy(state)
                with self.profiler.profile(f"[Callback]{callback.state_key}.on_load_checkpoint"):
                    callback.on_load_checkpoint(self, self.lightning_module, state)

        if pl_module:
            # restore current_fx when nested context
            pl_module._current_fx_name = prev_fx_name

    def _call_callbacks_load_state_dict(self, checkpoint: Dict[str, Any]) -> None:
        """Called when loading a model checkpoint, calls every callback's `load_state_dict`."""
        callback_states: Dict[Union[Type, str], Dict] = checkpoint.get("callbacks")

        if callback_states is None:
            return

        for callback in self.callbacks:
            state = callback_states.get(callback.state_key, callback_states.get(callback._legacy_state_key))
            if state:
                state = deepcopy(state)
                callback.load_state_dict(state)

    def _call_strategy_hook(
        self,
        hook_name: str,
        *args: Any,
        **kwargs: Any,
    ) -> Any:
        pl_module = self.lightning_module
        prev_fx_name = pl_module._current_fx_name
        pl_module._current_fx_name = hook_name

        fn = getattr(self.strategy, hook_name)
        if not callable(fn):
            return

        with self.profiler.profile(f"[Strategy]{self.strategy.__class__.__name__}.{hook_name}"):
            output = fn(*args, **kwargs)

        # restore current_fx when nested context
        pl_module._current_fx_name = prev_fx_name

        return output

    @staticmethod
    def _log_api_event(event: str) -> None:
        torch._C._log_api_usage_once("lightning.trainer." + event)

    def __init_profiler(self, profiler: Optional[Union[Profiler, str]]) -> None:
        if isinstance(profiler, str):
            PROFILERS = {
                "simple": SimpleProfiler,
                "advanced": AdvancedProfiler,
                "pytorch": PyTorchProfiler,
                "xla": XLAProfiler,
            }
            profiler = profiler.lower()
            if profiler not in PROFILERS:
                raise MisconfigurationException(
                    "When passing string value for the `profiler` parameter of `Trainer`,"
                    f" it can only be one of {list(PROFILERS.keys())}"
                )
            profiler_class = PROFILERS[profiler]
            profiler = profiler_class()
        self.profiler: Profiler = profiler or PassThroughProfiler()

    def __setup_profiler(self) -> None:
        local_rank = self.local_rank if self.world_size > 1 else None
        self.profiler._lightning_module = proxy(self.lightning_module)
        self.profiler.setup(stage=self.state.fn._setup_fn, local_rank=local_rank, log_dir=self.log_dir)

    def _log_device_info(self) -> None:

        if GPUAccelerator.is_available():
            gpu_available = True
            gpu_type = " (cuda)"
        elif MPSAccelerator.is_available():
            gpu_available = True
            gpu_type = " (mps)"
        else:
            gpu_available = False
            gpu_type = ""

        gpu_used = isinstance(self.accelerator, (GPUAccelerator, MPSAccelerator))
        rank_zero_info(f"GPU available: {gpu_available}{gpu_type}, used: {gpu_used}")

        num_tpu_cores = self.num_devices if isinstance(self.accelerator, TPUAccelerator) else 0
        rank_zero_info(f"TPU available: {_TPU_AVAILABLE}, using: {num_tpu_cores} TPU cores")

        num_ipus = self.num_devices if isinstance(self.accelerator, IPUAccelerator) else 0
        rank_zero_info(f"IPU available: {_IPU_AVAILABLE}, using: {num_ipus} IPUs")

        num_hpus = self.num_devices if isinstance(self.accelerator, HPUAccelerator) else 0
        rank_zero_info(f"HPU available: {_HPU_AVAILABLE}, using: {num_hpus} HPUs")

        # TODO: Integrate MPS Accelerator here, once gpu maps to both
        if torch.cuda.is_available() and not isinstance(self.accelerator, GPUAccelerator):
            rank_zero_warn(
                "GPU available but not used. Set `accelerator` and `devices` using"
                f" `Trainer(accelerator='gpu', devices={GPUAccelerator.auto_device_count()})`.",
                category=PossibleUserWarning,
            )

        if _TPU_AVAILABLE and not isinstance(self.accelerator, TPUAccelerator):
            rank_zero_warn(
                "TPU available but not used. Set `accelerator` and `devices` using"
                f" `Trainer(accelerator='tpu', devices={TPUAccelerator.auto_device_count()})`."
            )

        if _IPU_AVAILABLE and not isinstance(self.accelerator, IPUAccelerator):
            rank_zero_warn(
                "IPU available but not used. Set `accelerator` and `devices` using"
                f" `Trainer(accelerator='ipu', devices={IPUAccelerator.auto_device_count()})`."
            )

        if _HPU_AVAILABLE and not isinstance(self.accelerator, HPUAccelerator):
            rank_zero_warn(
                "HPU available but not used. Set `accelerator` and `devices` using"
                f" `Trainer(accelerator='hpu', devices={HPUAccelerator.auto_device_count()})`."
            )

        if MPSAccelerator.is_available() and not isinstance(self.accelerator, MPSAccelerator):
            rank_zero_warn(
                "MPS available but not used. Set `accelerator` and `devices` using"
                f" `Trainer(accelerator='mps', devices={MPSAccelerator.auto_device_count()})`."
            )

    """
    Data loading methods
    """

    def reset_train_dataloader(self, model: Optional["pl.LightningModule"] = None) -> None:
        """Resets the train dataloader and initialises required variables (number of batches, when to validate,
        etc.).

        Args:
            model: The ``LightningModule`` if calling this outside of the trainer scope.
        """
        source = self._data_connector._train_dataloader_source
        pl_module = model or self.lightning_module
        has_step = is_overridden("training_step", pl_module)
        enable_training = self.limit_train_batches > 0
        if not (source.is_defined() and has_step and enable_training):
            return

        self.train_dataloader = self._data_connector._request_dataloader(RunningStage.TRAINING)

        if self.overfit_batches > 0:
            self.train_dataloader = self._data_connector._resolve_overfit_batches(
                self.train_dataloader, mode=RunningStage.TRAINING
            )

        # automatically add samplers
        self.train_dataloader = apply_to_collection(
            self.train_dataloader,
            (DataLoader, CombinedLoader),
            self._data_connector._prepare_dataloader,
            mode=RunningStage.TRAINING,
        )
        loaders = (
            self.train_dataloader.loaders
            if isinstance(self.train_dataloader, CombinedLoader)
            else self.train_dataloader
        )

        # check the workers recursively
        apply_to_collection(loaders, DataLoader, self._data_connector._worker_check, "train_dataloader")

        # add worker_init_fn for correct seeding in worker processes
        apply_to_collection(loaders, DataLoader, _auto_add_worker_init_fn, rank=self.global_rank)

        # add collate_fn to collect metadata for fault tolerant training
        if _fault_tolerant_training():
            apply_to_collection(loaders, DataLoader, _add_capture_metadata_collate)

        # wrap the sequence of train loaders to a CombinedLoader object for computing the num_training_batches
        if not isinstance(self.train_dataloader, CombinedLoader):
            self.train_dataloader = CombinedLoader(loaders, self._data_connector.multiple_trainloader_mode)

        module = model or self.lightning_module or self.datamodule
        orig_train_batches = self.num_training_batches = (
            len(self.train_dataloader)
            if has_len_all_ranks(self.train_dataloader, self.strategy, module)
            else float("inf")
        )
        if orig_train_batches == 0:
            return

        # store epoch of dataloader reset for reload_dataloaders_every_n_epochs
        self._last_train_dl_reload_epoch = self.current_epoch

        if isinstance(self.limit_train_batches, int):
            self.num_training_batches = min(orig_train_batches, self.limit_train_batches)
        elif self.num_training_batches != float("inf"):
            self.num_training_batches = int(orig_train_batches * self.limit_train_batches)
        elif self.limit_train_batches != 1.0:
            raise MisconfigurationException(
                "When using an `IterableDataset`, `Trainer(limit_train_batches)` must be `1.0` or an int."
                "An int specifies `num_training_batches` to use."
            )

        if isinstance(self.val_check_interval, int):
            self.val_check_batch = self.val_check_interval
            if self.val_check_batch > self.num_training_batches and self.check_val_every_n_epoch is not None:
                raise ValueError(
                    f"`val_check_interval` ({self.val_check_interval}) must be less than or equal "
                    f"to the number of the training batches ({self.num_training_batches}). "
                    "If you want to disable validation set `limit_val_batches` to 0.0 instead."
                    "If you want to validate based on the total training batches, set `check_val_every_n_epoch=None`."
                )
        else:
            if not has_len_all_ranks(self.train_dataloader, self.strategy, module):
                if self.val_check_interval == 1.0:
                    self.val_check_batch = float("inf")
                else:
                    raise MisconfigurationException(
                        "When using an IterableDataset for `train_dataloader`,"
                        " `Trainer(val_check_interval)` must be `1.0` or an int. An int k specifies"
                        " checking validation every k training batches."
                    )
            else:
                self.val_check_batch = int(self.num_training_batches * self.val_check_interval)
                self.val_check_batch = max(1, self.val_check_batch)

        if self.loggers and self.num_training_batches < self.log_every_n_steps:
            rank_zero_warn(
                f"The number of training batches ({self.num_training_batches}) is smaller than the logging interval"
                f" Trainer(log_every_n_steps={self.log_every_n_steps}). Set a lower value for log_every_n_steps if"
                " you want to see logs for the training epoch.",
                category=PossibleUserWarning,
            )

        if (
            self.num_training_batches == 0
            and self.limit_train_batches > 0.0
            and isinstance(self.limit_train_batches, float)
            and orig_train_batches != float("inf")
        ):
            min_percentage = 1.0 / orig_train_batches
            raise MisconfigurationException(
                f"You requested to check {self.limit_train_batches} of the `train_dataloader` but"
                f" {self.limit_train_batches} * {orig_train_batches} < 1. Please increase the"
                f" `limit_train_batches` argument. Try at least"
                f" `limit_train_batches={min_percentage}`"
            )

    def reset_val_dataloader(self, model: Optional["pl.LightningModule"] = None) -> None:
        """Resets the validation dataloader and determines the number of batches.

        Args:
            model: The ``LightningModule`` if called outside of the trainer scope.
        """
        source = self._data_connector._val_dataloader_source
        pl_module = self.lightning_module or model
        has_step = is_overridden("validation_step", pl_module)
        enable_validation = self.limit_val_batches > 0
        if source.is_defined() and has_step and enable_validation:
            self.num_val_batches, self.val_dataloaders = self._data_connector._reset_eval_dataloader(
                RunningStage.VALIDATING, model=pl_module
            )

            # store epoch of dataloader reset for reload_dataloaders_every_n_epochs
            self._last_val_dl_reload_epoch = self.current_epoch

    def reset_test_dataloader(self, model: Optional["pl.LightningModule"] = None) -> None:
        """Resets the test dataloader and determines the number of batches.

        Args:
            model: The ``LightningModule`` if called outside of the trainer scope.
        """
        source = self._data_connector._test_dataloader_source
        pl_module = self.lightning_module or model
        has_step = is_overridden("test_step", pl_module)
        enable_testing = self.limit_test_batches > 0
        if source.is_defined() and has_step and enable_testing:
            self.num_test_batches, self.test_dataloaders = self._data_connector._reset_eval_dataloader(
                RunningStage.TESTING, model=pl_module
            )

    def reset_predict_dataloader(self, model: Optional["pl.LightningModule"] = None) -> None:
        """Resets the predict dataloader and determines the number of batches.

        Args:
            model: The ``LightningModule`` if called outside of the trainer scope.
        """
        source = self._data_connector._predict_dataloader_source
        pl_module = self.lightning_module or model
        enable_prediction = self.limit_predict_batches > 0
        if source.is_defined() and enable_prediction:
            self.num_predict_batches, self.predict_dataloaders = self._data_connector._reset_eval_dataloader(
                RunningStage.PREDICTING, model=pl_module
            )

    def reset_train_val_dataloaders(self, model: Optional["pl.LightningModule"] = None) -> None:
        """Resets train and val dataloaders if none are attached to the trainer.

        The val dataloader must be initialized before training loop starts, as the training loop
        inspects the val dataloader to determine whether to run the evaluation loop.

        Args:
            model: The ``LightningModule`` if called outside of the trainer scope.

        .. deprecated:: v1.7
            This method is deprecated in v1.7 and will be removed in v1.9.
            Please use ``Trainer.reset_{train,val}_dataloader`` instead.
        """
        rank_zero_deprecation(
            "`Trainer.reset_train_val_dataloaders` has been deprecated in v1.7 and will be removed in v1.9."
            " Use `Trainer.reset_{train,val}_dataloader` instead"
        )
        if self.train_dataloader is None:
            self.reset_train_dataloader(model=model)
        if self.val_dataloaders is None:
            self.reset_val_dataloader(model=model)

    """
    Accelerator properties
    """

    @property
    def accelerator(self) -> Accelerator:
        return self.strategy.accelerator

    @property
    def strategy(self) -> Strategy:
        return self._accelerator_connector.strategy

    @property
    def training_type_plugin(self) -> Strategy:
        rank_zero_deprecation(
            "`Trainer.training_type_plugin` is deprecated in v1.6 and will be removed in v1.8. Use"
            " `Trainer.strategy` instead."
        )
        return self.strategy

    @property
    def precision_plugin(self) -> PrecisionPlugin:
        return self.strategy.precision_plugin

    @property
    def global_rank(self) -> int:
        return self.strategy.global_rank

    @property
    def local_rank(self) -> int:
        # some strategies define a local rank
        return getattr(self.strategy, "local_rank", 0)

    @property
    def node_rank(self) -> int:
        # some strategies define a node rank
        return getattr(self.strategy, "node_rank", 0)

    @property
    def world_size(self) -> int:
        # some strategies define a world size
        return getattr(self.strategy, "world_size", 1)

    @property
    def should_rank_save_checkpoint(self) -> bool:
        rank_zero_deprecation(
            "`Trainer.should_rank_save_checkpoint` is deprecated in v1.6 and will be removed in v1.8.", stacklevel=5
        )
        strategy = self.strategy
        return (
            isinstance(strategy, pl.strategies.TPUSpawnStrategy) and strategy.local_rank == 0 or strategy.is_global_zero
        )

    @property
    def num_nodes(self) -> int:
        return getattr(self.strategy, "num_nodes", 1)

    @property
    def device_ids(self) -> List[int]:
        """List of device indexes per node."""
        devices = (
            self.strategy.parallel_devices
            if isinstance(self.strategy, ParallelStrategy)
            else [self.strategy.root_device]
        )
        device_ids = []
        for idx, device in enumerate(devices):
            if isinstance(device, torch.device):
                device_ids.append(device.index or idx)
            elif isinstance(device, int):
                device_ids.append(device)
        return device_ids

    @property
    def num_devices(self) -> int:
        """Number of devices the trainer uses per node."""
        return len(self.device_ids)

    @property
    def num_processes(self) -> int:
        rank_zero_deprecation(
            "`Trainer.num_processes` is deprecated in v1.6 and will be removed in v1.8. "
            "Please use `Trainer.num_devices` instead."
        )
        return self.num_devices

    @property
    def root_gpu(self) -> Optional[int]:
        rank_zero_deprecation(
            "`Trainer.root_gpu` is deprecated in v1.6 and will be removed in v1.8. "
            "Please use `Trainer.strategy.root_device.index` instead."
        )
        return self.strategy.root_device.index if isinstance(self.accelerator, GPUAccelerator) else None

    @property
    def tpu_cores(self) -> int:
        rank_zero_deprecation(
            "`Trainer.tpu_cores` is deprecated in v1.6 and will be removed in v1.8. "
            "Please use `Trainer.num_devices` instead."
        )
        return self.num_devices if isinstance(self.accelerator, TPUAccelerator) else 0

    @property
    def ipus(self) -> int:
        rank_zero_deprecation(
            "`Trainer.ipus` was deprecated in v1.6 and will be removed in v1.8."
            " Please use `Trainer.num_devices` instead."
        )
        return self.num_devices if isinstance(self.accelerator, IPUAccelerator) else 0

    @property
    def num_gpus(self) -> int:
        rank_zero_deprecation(
            "`Trainer.num_gpus` was deprecated in v1.6 and will be removed in v1.8."
            " Please use `Trainer.num_devices` instead."
        )
        return self.num_devices if isinstance(self.accelerator, GPUAccelerator) else 0

    @property
    def devices(self) -> int:
        rank_zero_deprecation(
            "`Trainer.devices` was deprecated in v1.6 and will be removed in v1.8."
            " Please use `Trainer.num_devices` or `Trainer.device_ids` to get device information instead."
        )
        return self.num_devices

    @property
    def data_parallel_device_ids(self) -> Optional[List[int]]:
        rank_zero_deprecation(
            "`Trainer.data_parallel_device_ids` was deprecated in v1.6 and will be removed in v1.8."
            " Please use `Trainer.device_ids` instead."
        )
        return self.device_ids if isinstance(self.accelerator, GPUAccelerator) else None

    @property
    def lightning_module(self) -> "pl.LightningModule":
        # TODO: this is actually an optional return
        return self.strategy.lightning_module

    @property
    def optimizers(self) -> List[Optimizer]:
        return self.strategy.optimizers

    @optimizers.setter
    def optimizers(self, new_optims: Optional[List[Optimizer]]) -> None:
        self.strategy.optimizers = new_optims

    @property
    def lightning_optimizers(self) -> Dict[int, LightningOptimizer]:
        rank_zero_deprecation(
            "`Trainer.lightning_optimizers` is deprecated in v1.6 and will be removed in v1.8", stacklevel=5
        )
        return self.strategy._lightning_optimizers

    @property
    def lr_scheduler_configs(self) -> List[LRSchedulerConfig]:
        return self.strategy.lr_scheduler_configs

    @property
    def lr_schedulers(self) -> List[Dict[str, Any]]:
        rank_zero_deprecation(
            "`Trainer.lr_schedulers` is deprecated in v1.6 and will be removed in v1.8."
            " You can use `trainer.lr_scheduler_configs` instead which contains dataclasses instead of dictionaries.",
            stacklevel=5,
        )
        from dataclasses import asdict

        return [asdict(config) for config in self.strategy.lr_scheduler_configs]

    @property
    def optimizer_frequencies(self) -> List[int]:
        return self.strategy.optimizer_frequencies

    @optimizer_frequencies.setter
    def optimizer_frequencies(self, new_freqs: List[int]) -> None:
        self.strategy.optimizer_frequencies = new_freqs

    @property
    def amp_backend(self) -> Optional[AMPType]:
        if isinstance(self.precision_plugin, ApexMixedPrecisionPlugin):
            return AMPType.APEX
        if isinstance(self.precision_plugin, NativeMixedPrecisionPlugin):
            return AMPType.NATIVE
        return None

    @property
    def precision(self) -> Union[str, int]:
        return self.strategy.precision_plugin.precision

    @property
    def scaler(self) -> Optional[Any]:
        return getattr(self.precision_plugin, "scaler", None)

    @property
    def gpus(self) -> Optional[Union[List[int], str, int]]:
        rank_zero_deprecation(
            "`Trainer.gpus` was deprecated in v1.6 and will be removed in v1.8."
            " Please use `Trainer.num_devices` or `Trainer.device_ids` to get device information instead."
        )
        return self._accelerator_connector._gpus

    @property
    def model(self) -> torch.nn.Module:
        """The LightningModule, but possibly wrapped into DataParallel or DistributedDataParallel.

        To access the pure LightningModule, use
        :meth:`~pytorch_lightning.trainer.trainer.Trainer.lightning_module` instead.
        """
        return self.strategy.model

    @model.setter
    def model(self, model: torch.nn.Module) -> None:
        """Setter for the model, pass-through to accelerator and plugin where the model reference is stored. Used
        by the Tuner to reset the state of Trainer and Accelerator.

        Args:
            model: The LightningModule, possibly wrapped into DataParallel or DistributedDataParallel, depending
                on the backend.
        """
        self.strategy.model = model

    """
    General properties
    """

    @property
    def log_dir(self) -> Optional[str]:
        if len(self.loggers) == 1:
            if isinstance(self.logger, TensorBoardLogger):
                dirpath = self.logger.log_dir
            else:
                dirpath = self.logger.save_dir
        else:
            dirpath = self.default_root_dir

        dirpath = self.strategy.broadcast(dirpath)
        return dirpath

    @property
    def use_amp(self) -> bool:
        rank_zero_deprecation(
            "`Trainer.use_amp` is deprecated in v1.6.0 and will be removed in v1.8.0."
            " Please use `Trainer.amp_backend` instead."
        )
        return self.precision == 16

    @property
    def is_global_zero(self) -> bool:
        return self.strategy.is_global_zero

    @property
    def distributed_sampler_kwargs(self) -> Optional[dict]:
        if isinstance(self.strategy, ParallelStrategy):
            return self.strategy.distributed_sampler_kwargs

    @property
    def data_parallel(self) -> bool:
        return isinstance(self.strategy, ParallelStrategy)

    @property
    def enable_validation(self) -> bool:
        """Check if we should run validation during training."""
        return (
            self._data_connector._val_dataloader_source.is_defined()
            and is_overridden("validation_step", self.lightning_module)
            and self.limit_val_batches > 0
        )

    @property
    def default_root_dir(self) -> str:
        """The default location to save artifacts of loggers, checkpoints etc.

        It is used as a fallback if logger or checkpoint callback do not define specific save paths.
        """
        if get_filesystem(self._default_root_dir).protocol == "file":
            return os.path.normpath(self._default_root_dir)
        return self._default_root_dir

    @property
    def weights_save_path(self) -> str:
        """
        The default root location to save weights (checkpoints), e.g., when the
        :class:`~pytorch_lightning.callbacks.model_checkpoint.ModelCheckpoint` does not define a file path.

        .. deprecated:: v1.6
            `Trainer.weights_save_path` has been deprecated in v1.6 and will be removed in v1.8.
        """
        rank_zero_deprecation("`Trainer.weights_save_path` has been deprecated in v1.6 and will be removed in v1.8.")
        return self._weights_save_path_internal

    # TODO: Remove _weights_save_path_internal in v1.8
    @property
    def _weights_save_path_internal(self) -> str:
        """This is an internal implementation of weights_save_path which allows weights_save_path to be used
        internally by the framework without emitting a deprecation warning.

        To be removed in v1.8.
        """
        if get_filesystem(self._weights_save_path).protocol == "file":
            return os.path.normpath(self._weights_save_path)
        return self._weights_save_path

    @property
    def early_stopping_callback(self) -> Optional[EarlyStopping]:
        """The first :class:`~pytorch_lightning.callbacks.early_stopping.EarlyStopping` callback in the
        Trainer.callbacks list, or ``None`` if it doesn't exist."""
        callbacks = self.early_stopping_callbacks
        return callbacks[0] if len(callbacks) > 0 else None

    @property
    def early_stopping_callbacks(self) -> List[EarlyStopping]:
        """A list of all instances of :class:`~pytorch_lightning.callbacks.early_stopping.EarlyStopping` found in
        the Trainer.callbacks list."""
        return [c for c in self.callbacks if isinstance(c, EarlyStopping)]

    @property
    def prediction_writer_callbacks(self) -> List[BasePredictionWriter]:
        """A list of all instances of :class:`~pytorch_lightning.callbacks.prediction_writer.BasePredictionWriter`
        found in the Trainer.callbacks list."""
        return [cb for cb in self.callbacks if isinstance(cb, BasePredictionWriter)]

    @property
    def checkpoint_callback(self) -> Optional[Checkpoint]:
        """The first :class:`~pytorch_lightning.callbacks.model_checkpoint.ModelCheckpoint` callback in the
        Trainer.callbacks list, or ``None`` if it doesn't exist."""
        callbacks = self.checkpoint_callbacks
        return callbacks[0] if len(callbacks) > 0 else None

    @property
    def checkpoint_callbacks(self) -> List[Checkpoint]:
        """A list of all instances of :class:`~pytorch_lightning.callbacks.model_checkpoint.ModelCheckpoint` found
        in the Trainer.callbacks list."""
        return [c for c in self.callbacks if isinstance(c, Checkpoint)]

    @property
    def progress_bar_callback(self) -> Optional[ProgressBarBase]:
        """An instance of :class:`~pytorch_lightning.callbacks.progress.base.ProgressBarBase` found in the
        Trainer.callbacks list, or ``None`` if one doesn't exist."""
        for c in self.callbacks:
            if isinstance(c, ProgressBarBase):
                return c
        return None

    @property
    def resume_from_checkpoint(self) -> Optional[Union[str, Path]]:
        resume_from_checkpoint = self._checkpoint_connector.resume_from_checkpoint_fit_path
        if resume_from_checkpoint is not None:
            rank_zero_deprecation(
                "`trainer.resume_from_checkpoint` is deprecated in v1.5 and will be removed in v2.0."
                " Specify the fit checkpoint path with `trainer.fit(ckpt_path=)` instead.",
                stacklevel=5,
            )

        return resume_from_checkpoint

    @property
    def ckpt_path(self) -> Optional[str]:
        """Set to the path/URL of a checkpoint loaded via :meth:`~pytorch_lightning.trainer.trainer.Trainer.fit`,
        :meth:`~pytorch_lightning.trainer.trainer.Trainer.validate`,
        :meth:`~pytorch_lightning.trainer.trainer.Trainer.test`, or
        :meth:`~pytorch_lightning.trainer.trainer.Trainer.predict`. ``None`` otherwise."""
        return self._ckpt_path

    @property
    def validated_ckpt_path(self) -> Optional[str]:
        rank_zero_deprecation(
            "The `Trainer.validated_ckpt_path` attribute was deprecated in v1.6 and will be removed in v1.8. The"
            " path of a checkpoint loaded via `Trainer.{fit,validate,test,predict}` should be accessed via"
            " `Trainer.ckpt_path` instead.",
            stacklevel=5,
        )
        return self._validated_ckpt_path

    @validated_ckpt_path.setter
    def validated_ckpt_path(self, ckpt_path: Optional[str]) -> None:
        rank_zero_deprecation(
            "The `Trainer.validated_ckpt_path` attribute was deprecated in v1.6 and will be removed in v1.8. The"
            " path of a checkpoint loaded via `Trainer.{fit,validate,test,predict}` should be accessed via the"
            " read-only `Trainer.ckpt_path`.",
            stacklevel=5,
        )
        self._validated_ckpt_path = ckpt_path

    @property
    def tested_ckpt_path(self) -> Optional[str]:
        rank_zero_deprecation(
            "The `Trainer.tested_ckpt_path` attribute was deprecated in v1.6 and will be removed in v1.8. The"
            " path of a checkpoint loaded via `Trainer.{fit,validate,test,predict}` should be accessed via"
            " `Trainer.ckpt_path` instead.",
            stacklevel=5,
        )
        return self._tested_ckpt_path

    @tested_ckpt_path.setter
    def tested_ckpt_path(self, ckpt_path: Optional[str]) -> None:
        rank_zero_deprecation(
            "The `Trainer.tested_ckpt_path` attribute was deprecated in v1.6 and will be removed in v1.8. The"
            " path of a checkpoint loaded via `Trainer.{fit,validate,test,predict}` should be accessed via the"
            " read-only `Trainer.ckpt_path` instead.",
            stacklevel=5,
        )
        self._tested_ckpt_path = ckpt_path

    @property
    def predicted_ckpt_path(self) -> Optional[str]:
        rank_zero_deprecation(
            "The `Trainer.predicted_ckpt_path` attribute was deprecated in v1.6 and will be removed in v1.8. The"
            " path of a checkpoint loaded via `Trainer.{fit,validate,test,predict}` should be accessed via"
            " `Trainer.ckpt_path` instead.",
            stacklevel=5,
        )
        return self._predicted_ckpt_path

    @predicted_ckpt_path.setter
    def predicted_ckpt_path(self, ckpt_path: Optional[str]) -> None:
        rank_zero_deprecation(
            "The `Trainer.predicted_ckpt_path` attribute was deprecated in v1.6 and will be removed in v1.8. The"
            " path of a checkpoint loaded via `Trainer.{fit,validate,test,predict}` should be accessed via the"
            " read-only `Trainer.ckpt_path` instead.",
            stacklevel=5,
        )
        self._predicted_ckpt_path = ckpt_path

    def save_checkpoint(
        self, filepath: _PATH, weights_only: bool = False, storage_options: Optional[Any] = None
    ) -> None:
        r"""
        Runs routine to create a checkpoint.

        Args:
            filepath: Path where checkpoint is saved.
            weights_only: If ``True``, will only save the model weights.
            storage_options: parameter for how to save to storage, passed to ``CheckpointIO`` plugin

        """
        if self.model is None:
            raise AttributeError(
                "Saving a checkpoint is only possible if a model is attached to the Trainer. Did you call"
                " `Trainer.save_checkpoint()` before calling `Trainer.{fit,validate,test,predict}`?"
            )
        self._checkpoint_connector.save_checkpoint(filepath, weights_only=weights_only, storage_options=storage_options)

    """
    Parsing properties
    """

    @classmethod
    def default_attributes(cls) -> dict:
        init_signature = inspect.signature(cls)
        return {k: v.default for k, v in init_signature.parameters.items()}

    @classmethod
    def get_deprecated_arg_names(cls) -> List:
        """Returns a list with deprecated Trainer arguments."""
        depr_arg_names = []
        for name, val in cls.__dict__.items():
            if name.startswith("DEPRECATED") and isinstance(val, (tuple, list)):
                depr_arg_names.extend(val)
        return depr_arg_names

    @classmethod
    def from_argparse_args(cls: Any, args: Union[Namespace, ArgumentParser], **kwargs) -> Any:
        return from_argparse_args(cls, args, **kwargs)

    @classmethod
    def parse_argparser(cls, arg_parser: Union[ArgumentParser, Namespace]) -> Namespace:
        return parse_argparser(cls, arg_parser)

    @classmethod
    def match_env_arguments(cls) -> Namespace:
        return parse_env_variables(cls)

    @classmethod
    def add_argparse_args(cls, parent_parser: ArgumentParser, **kwargs) -> ArgumentParser:
        return add_argparse_args(cls, parent_parser, **kwargs)

    """
    State properties
    """

    @property
    def interrupted(self) -> bool:
        return self.state.status == TrainerStatus.INTERRUPTED

    @property
    def training(self) -> bool:
        return self.state.stage == RunningStage.TRAINING

    @training.setter
    def training(self, val: bool) -> None:
        if val:
            self.state.stage = RunningStage.TRAINING
        elif self.training:
            self.state.stage = None

    @property
    def testing(self) -> bool:
        return self.state.stage == RunningStage.TESTING

    @testing.setter
    def testing(self, val: bool) -> None:
        if val:
            self.state.stage = RunningStage.TESTING
        elif self.testing:
            self.state.stage = None

    @property
    def predicting(self) -> bool:
        return self.state.stage == RunningStage.PREDICTING

    @predicting.setter
    def predicting(self, val: bool) -> None:
        if val:
            self.state.stage = RunningStage.PREDICTING
        elif self.predicting:
            self.state.stage = None

    @property
    def tuning(self) -> bool:
        return self.state.stage == RunningStage.TUNING

    @tuning.setter
    def tuning(self, val: bool) -> None:
        if val:
            self.state.stage = RunningStage.TUNING
        elif self.tuning:
            self.state.stage = None

    @property
    def validating(self) -> bool:
        return self.state.stage == RunningStage.VALIDATING

    @validating.setter
    def validating(self, val: bool) -> None:
        if val:
            self.state.stage = RunningStage.VALIDATING
        elif self.validating:
            self.state.stage = None

    @property
    def evaluating(self) -> bool:
        return self.state.stage and self.state.stage.evaluating

    @property
    def sanity_checking(self) -> bool:
        return self.state.stage == RunningStage.SANITY_CHECKING

    @sanity_checking.setter
    def sanity_checking(self, val: bool) -> None:
        if val:
            self.state.stage = RunningStage.SANITY_CHECKING
        elif self.sanity_checking:
            self.state.stage = None

    """
    Loop properties
    """

    @property
    def global_step(self) -> int:
        """The number of optimizer steps taken (does not reset each epoch).

        This includes multiple optimizers and TBPTT steps (if enabled).
        """
        return self.fit_loop.epoch_loop.global_step

    @property
    def current_epoch(self) -> int:
        """The current epoch, updated after the epoch end hooks are run."""
        return self.fit_loop.epoch_progress.current.completed

    @property
    def max_epochs(self) -> int:
        return self.fit_loop.max_epochs

    @property
    def min_epochs(self) -> int:
        return self.fit_loop.min_epochs

    @property
    def max_steps(self) -> int:
        return self.fit_loop.max_steps

    @property
    def min_steps(self) -> Optional[int]:
        return self.fit_loop.min_steps

    @property
    def is_last_batch(self) -> bool:
        """Whether trainer is executing the last batch."""
        return self.fit_loop.epoch_loop.batch_progress.is_last_batch

    @property
    def fit_loop(self) -> FitLoop:
        return self._fit_loop

    @fit_loop.setter
    def fit_loop(self, loop: FitLoop):
        """Attach a custom fit loop to this Trainer.

        It will run with
        :meth:`~pytorch_lightning.trainer.trainer.Trainer.fit`.
        """
        loop.trainer = self
        self._fit_loop = loop

    @property
    def validate_loop(self) -> EvaluationLoop:
        return self._validate_loop

    @validate_loop.setter
    def validate_loop(self, loop: EvaluationLoop):
        """Attach a custom validation loop to this Trainer.

        It will run with
        :meth:`~pytorch_lightning.trainer.trainer.Trainer.validate`. Note that this loop is different from the one
        running during training inside the :meth:`pytorch_lightning.trainer.trainer.Trainer.fit` call.
        """
        loop.trainer = self
        self._validate_loop = loop

    @property
    def test_loop(self) -> EvaluationLoop:
        return self._test_loop

    @test_loop.setter
    def test_loop(self, loop: EvaluationLoop):
        """Attach a custom test loop to this Trainer.

        It will run with
        :meth:`~pytorch_lightning.trainer.trainer.Trainer.test`.
        """
        loop.trainer = self
        self._test_loop = loop

    @property
    def predict_loop(self) -> PredictionLoop:
        return self._predict_loop

    @predict_loop.setter
    def predict_loop(self, loop: PredictionLoop):
        """Attach a custom prediction loop to this Trainer.

        It will run with
        :meth:`~pytorch_lightning.trainer.trainer.Trainer.predict`.
        """
        loop.trainer = self
        self._predict_loop = loop

    @property
    def verbose_evaluate(self) -> bool:
        rank_zero_deprecation(
            "The `Trainer.verbose_evaluate` property has been deprecated and will be removed in v1.8. The current value"
            " returned is the union of the validate and test loop values. You can choose which one to access with"
            " `trainer.{validate,test}_loop.verbose`.",
            stacklevel=5,
        )
        return self.validate_loop.verbose or self.test_loop.verbose

    @verbose_evaluate.setter
    def verbose_evaluate(self, verbose: bool) -> None:
        rank_zero_deprecation(
            "The `Trainer.verbose_evaluate` property has been deprecated and will be removed in v1.8. This will set"
            " the value for both trainer.{validate,test}_loop.verbose`.",
            stacklevel=5,
        )
        self.validate_loop.verbose = verbose
        self.test_loop.verbose = verbose

    @property
    def _evaluation_loop(self) -> EvaluationLoop:
        if self.state.fn in (TrainerFn.FITTING, TrainerFn.TUNING):
            return self.fit_loop.epoch_loop.val_loop
        if self.state.fn == TrainerFn.VALIDATING:
            return self.validate_loop
        if self.state.fn == TrainerFn.TESTING:
            return self.test_loop
        raise RuntimeError("The `Trainer._evaluation_loop` property isn't defined. Accessed outside of scope")

    @property
    def _active_loop(self) -> Optional[Union[FitLoop, EvaluationLoop, PredictionLoop]]:
        if self.training:
            return self.fit_loop
        if self.sanity_checking or self.evaluating:
            return self._evaluation_loop
        if self.predicting:
            return self.predict_loop

    """
    Logging properties
    """

    @property
    def logger(self) -> Optional[Logger]:
        loggers = self.loggers
        if len(loggers) == 0:
            return None
        if len(loggers) == 1:
            return loggers[0]
        else:
            rank_zero_deprecation(
                "Using `trainer.logger` when multiple loggers are configured."
                " This behavior will change in v1.8 when `LoggerCollection` is removed, and"
                " `trainer.logger` will return the first logger available.",
                stacklevel=5,
            )
            with warnings.catch_warnings():
                warnings.simplefilter("ignore")
                return LoggerCollection(loggers)

    @logger.setter
    def logger(self, logger: Optional[Logger]) -> None:
        if not logger:
            self.loggers = []
        elif isinstance(logger, LoggerCollection):
            self.loggers = list(logger)
        else:
            self.loggers = [logger]

    @property
    def loggers(self) -> List[Logger]:
        return self._loggers

    @loggers.setter
    def loggers(self, loggers: Optional[List[Logger]]) -> None:
        self._loggers = loggers if loggers else []

    @property
    def callback_metrics(self) -> dict:
        return self._logger_connector.callback_metrics

    @property
    def logged_metrics(self) -> dict:
        return self._logger_connector.logged_metrics

    @property
    def progress_bar_metrics(self) -> dict:
        return self._logger_connector.progress_bar_metrics

    @property
    def _results(self) -> Optional[_ResultCollection]:
        active_loop = self._active_loop
        if active_loop is not None:
            return active_loop._results

    def _exit_gracefully_on_signal(self) -> None:
        if not _fault_tolerant_training() or not self._should_terminate_gracefully():
            return
        raise ExitGracefullyException(0)

    def _should_terminate_gracefully(self) -> bool:
        value = torch.tensor(int(self._terminate_gracefully), device=self.strategy.root_device)
        return self.strategy.reduce(value, reduce_op="sum") > 0

    """
    Other
    """

    @property
    def estimated_stepping_batches(self) -> Union[int, float]:
        r"""
        Estimated stepping batches for the complete training inferred from DataLoaders, gradient
        accumulation factor and distributed setup.

        Examples::

            def configure_optimizers(self):
                optimizer = ...
                scheduler = torch.optim.lr_scheduler.OneCycleLR(
                    optimizer, max_lr=1e-3, total_steps=self.trainer.estimated_stepping_batches
                )
                return [optimizer], [scheduler]

        """
        accumulation_scheduler = self.accumulation_scheduler

        if accumulation_scheduler.epochs != [0]:
            raise MisconfigurationException(
                "Estimated stepping batches cannot be computed with different"
                " `accumulate_grad_batches` at different epochs."
            )

        # infinite training
        if self.max_epochs == -1 and self.max_steps == -1:
            return float("inf")

        if self.train_dataloader is None:
            rank_zero_info("Loading `train_dataloader` to estimate number of stepping batches.")
            self.reset_train_dataloader()

        total_batches = self.num_training_batches

        # iterable dataset
        if total_batches == float("inf"):
            return self.max_steps

        self.accumulate_grad_batches = accumulation_scheduler.get_accumulate_grad_batches(self.current_epoch)
        effective_batch_size = self.accumulate_grad_batches
        max_estimated_steps = math.ceil(total_batches / effective_batch_size) * max(self.max_epochs, 1)

        max_estimated_steps = min(max_estimated_steps, self.max_steps) if self.max_steps != -1 else max_estimated_steps
        return max_estimated_steps


@contextmanager
def _evaluation_context(accelerator: Accelerator) -> Generator:
    # inference mode is not supported with gloo backend (#9431),
    # and HPU & TPU accelerators.
    context_manager_class = (
        torch.inference_mode
        if not (dist.is_initialized() and dist.get_backend() == "gloo")
        and not isinstance(accelerator, HPUAccelerator)
        and not isinstance(accelerator, TPUAccelerator)
        else torch.no_grad
    )
    with context_manager_class():
        yield


def _determine_batch_limits(batches: Optional[Union[int, float]], name: str) -> Union[int, float]:
    if batches is None:
        # batches is optional to know if the user passed a value so that we can show the above info messages only to the
        # users that set a value explicitly
        return 1.0

    # differentiating based on the type can be error-prone for users. show a message describing the chosen behaviour
    if isinstance(batches, int) and batches == 1:
        if name == "limit_train_batches":
            message = "1 batch per epoch will be used."
        elif name == "val_check_interval":
            message = "validation will run after every batch."
        else:
            message = "1 batch will be used."
        rank_zero_info(f"`Trainer({name}=1)` was configured so {message}")
    elif isinstance(batches, float) and batches == 1.0:
        if name == "limit_train_batches":
            message = "100% of the batches per epoch will be used."
        elif name == "val_check_interval":
            message = "validation will run at the end of the training epoch."
        else:
            message = "100% of the batches will be used."
        rank_zero_info(f"`Trainer({name}=1.0)` was configured so {message}.")

    if 0 <= batches <= 1:
        return batches
    if batches > 1 and batches % 1.0 == 0:
        return int(batches)
    raise MisconfigurationException(
        f"You have passed invalid value {batches} for {name}, it has to be in [0.0, 1.0] or an int."
    )<|MERGE_RESOLUTION|>--- conflicted
+++ resolved
@@ -1028,12 +1028,8 @@
         datamodule: Optional[LightningDataModule] = None,
         scale_batch_size_kwargs: Optional[Dict[str, Any]] = None,
         lr_find_kwargs: Optional[Dict[str, Any]] = None,
-<<<<<<< HEAD
         method: str = "fit",
-    ) -> Dict[str, Optional[Union[int, _LRFinder]]]:
-=======
     ) -> _TunerResult:
->>>>>>> 904c2feb
         r"""
         Runs routines to tune hyperparameters before training.
 

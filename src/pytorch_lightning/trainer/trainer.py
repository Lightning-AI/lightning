# Copyright The PyTorch Lightning team.
#
# Licensed under the Apache License, Version 2.0 (the "License");
# you may not use this file except in compliance with the License.
# You may obtain a copy of the License at
#
#     http://www.apache.org/licenses/LICENSE-2.0
#
# Unless required by applicable law or agreed to in writing, software
# distributed under the License is distributed on an "AS IS" BASIS,
# WITHOUT WARRANTIES OR CONDITIONS OF ANY KIND, either express or implied.
# See the License for the specific language governing permissions and
# limitations under the License.
"""Trainer to automate the training."""
import inspect
import logging
import math
import operator
import os
import traceback
import warnings
from argparse import _ArgumentGroup, ArgumentParser, Namespace
from contextlib import contextmanager
from copy import deepcopy
from datetime import timedelta
from functools import partial
from pathlib import Path
from typing import Any, Callable, Dict, Generator, Iterable, List, Optional, Type, Union
from weakref import proxy

import torch
import torch.distributed as dist
from lightning_utilities.core.apply_func import apply_to_collection
from lightning_utilities.core.imports import module_available
from packaging.version import Version
from torch import Tensor
from torch.optim import Optimizer
from torch.utils.data import DataLoader

import pytorch_lightning as pl
from lightning_lite.utilities.cloud_io import get_filesystem
from lightning_lite.utilities.data import _auto_add_worker_init_fn
from lightning_lite.utilities.distributed import distributed_available
from lightning_lite.utilities.types import _PATH
from lightning_lite.utilities.warnings import PossibleUserWarning
from pytorch_lightning.accelerators import (
    Accelerator,
    CUDAAccelerator,
    HPUAccelerator,
    IPUAccelerator,
    MPSAccelerator,
    TPUAccelerator,
)
from pytorch_lightning.callbacks import Callback, Checkpoint, EarlyStopping, ProgressBarBase
from pytorch_lightning.callbacks.prediction_writer import BasePredictionWriter
from pytorch_lightning.core.datamodule import LightningDataModule
from pytorch_lightning.core.optimizer import LightningOptimizer
from pytorch_lightning.loggers import Logger
from pytorch_lightning.loggers.logger import DummyLogger
from pytorch_lightning.loggers.tensorboard import TensorBoardLogger
from pytorch_lightning.loops import PredictionLoop, TrainingEpochLoop
from pytorch_lightning.loops.dataloader.evaluation_loop import EvaluationLoop
from pytorch_lightning.loops.fit_loop import FitLoop
from pytorch_lightning.loops.utilities import _parse_loop_limits, _reset_progress
from pytorch_lightning.plugins import (
    ApexMixedPrecisionPlugin,
    NativeMixedPrecisionPlugin,
    PLUGIN_INPUT,
    PrecisionPlugin,
)
from pytorch_lightning.profilers import (
    AdvancedProfiler,
    PassThroughProfiler,
    Profiler,
    PyTorchProfiler,
    SimpleProfiler,
    XLAProfiler,
)
from pytorch_lightning.strategies import ParallelStrategy, Strategy
from pytorch_lightning.trainer.configuration_validator import verify_loop_configurations
from pytorch_lightning.trainer.connectors.accelerator_connector import _LITERAL_WARN, AcceleratorConnector
from pytorch_lightning.trainer.connectors.callback_connector import CallbackConnector
from pytorch_lightning.trainer.connectors.checkpoint_connector import CheckpointConnector
from pytorch_lightning.trainer.connectors.data_connector import DataConnector
from pytorch_lightning.trainer.connectors.logger_connector import LoggerConnector
from pytorch_lightning.trainer.connectors.logger_connector.result import _OUT_DICT, _PBAR_DICT, _ResultCollection
from pytorch_lightning.trainer.connectors.signal_connector import SignalConnector
from pytorch_lightning.trainer.data_loading import TrainerDataLoadingMixin
from pytorch_lightning.trainer.optimizers import TrainerOptimizersMixin
from pytorch_lightning.trainer.states import RunningStage, TrainerFn, TrainerState, TrainerStatus
from pytorch_lightning.trainer.supporters import CombinedLoader
from pytorch_lightning.tuner.tuning import _TunerResult, Tuner
from pytorch_lightning.utilities import (
    _HPU_AVAILABLE,
    _IPU_AVAILABLE,
    _TPU_AVAILABLE,
    AMPType,
    GradClipAlgorithmType,
    parsing,
)
from pytorch_lightning.utilities.argparse import (
    _defaults_from_env_vars,
    add_argparse_args,
    from_argparse_args,
    parse_argparser,
    parse_env_variables,
)
from pytorch_lightning.utilities.auto_restart import _add_capture_metadata_collate
from pytorch_lightning.utilities.data import has_len_all_ranks
from pytorch_lightning.utilities.exceptions import ExitGracefullyException, MisconfigurationException
from pytorch_lightning.utilities.imports import _fault_tolerant_training
from pytorch_lightning.utilities.model_helpers import is_overridden
from pytorch_lightning.utilities.rank_zero import rank_zero_deprecation, rank_zero_info, rank_zero_warn
from pytorch_lightning.utilities.seed import isolate_rng
from pytorch_lightning.utilities.types import (
    _EVALUATE_OUTPUT,
    _PREDICT_OUTPUT,
    EVAL_DATALOADERS,
    LRSchedulerConfig,
    TRAIN_DATALOADERS,
)

log = logging.getLogger(__name__)
# warnings to ignore in trainer
warnings.filterwarnings(
    "ignore", message="torch.distributed.reduce_op is deprecated, please use torch.distributed.ReduceOp instead"
)


class Trainer(
    TrainerOptimizersMixin,  # TODO: Remove in v1.8
    TrainerDataLoadingMixin,  # TODO: Remove in v1.8
):
    @_defaults_from_env_vars
    def __init__(
        self,
        logger: Union[Logger, Iterable[Logger], bool] = True,
        enable_checkpointing: bool = True,
        callbacks: Optional[Union[List[Callback], Callback]] = None,
        default_root_dir: Optional[str] = None,
        gradient_clip_val: Optional[Union[int, float]] = None,
        gradient_clip_algorithm: Optional[str] = None,
        num_nodes: int = 1,
        num_processes: Optional[int] = None,  # TODO: Remove in 2.0
        devices: Optional[Union[List[int], str, int]] = None,
        gpus: Optional[Union[List[int], str, int]] = None,  # TODO: Remove in 2.0
        auto_select_gpus: bool = False,
        tpu_cores: Optional[Union[List[int], str, int]] = None,  # TODO: Remove in 2.0
        ipus: Optional[int] = None,  # TODO: Remove in 2.0
        enable_progress_bar: bool = True,
        overfit_batches: Union[int, float] = 0.0,
        track_grad_norm: Union[int, float, str] = -1,
        check_val_every_n_epoch: Optional[int] = 1,
        fast_dev_run: Union[int, bool] = False,
        accumulate_grad_batches: Optional[Union[int, Dict[int, int]]] = None,
        max_epochs: Optional[int] = None,
        min_epochs: Optional[int] = None,
        max_steps: int = -1,
        min_steps: Optional[int] = None,
        max_time: Optional[Union[str, timedelta, Dict[str, int]]] = None,
        limit_train_batches: Optional[Union[int, float]] = None,
        limit_val_batches: Optional[Union[int, float]] = None,
        limit_test_batches: Optional[Union[int, float]] = None,
        limit_predict_batches: Optional[Union[int, float]] = None,
        val_check_interval: Optional[Union[int, float]] = None,
        log_every_n_steps: int = 50,
        accelerator: Optional[Union[str, Accelerator]] = None,
        strategy: Optional[Union[str, Strategy]] = None,
        sync_batchnorm: bool = False,
        precision: Union[int, str] = 32,
        enable_model_summary: bool = True,
        num_sanity_val_steps: int = 2,
        resume_from_checkpoint: Optional[Union[Path, str]] = None,
        profiler: Optional[Union[Profiler, str]] = None,
        benchmark: Optional[bool] = None,
        deterministic: Optional[Union[bool, _LITERAL_WARN]] = None,
        reload_dataloaders_every_n_epochs: int = 0,
        auto_lr_find: Union[bool, str] = False,
        replace_sampler_ddp: bool = True,
        detect_anomaly: bool = False,
        auto_scale_batch_size: Union[str, bool] = False,
        plugins: Optional[Union[PLUGIN_INPUT, List[PLUGIN_INPUT]]] = None,
        amp_backend: str = "native",
        amp_level: Optional[str] = None,
        move_metrics_to_cpu: bool = False,
        multiple_trainloader_mode: str = "max_size_cycle",
    ) -> None:
        r"""
        Customize every aspect of training via flags.

        Args:

            accelerator: Supports passing different accelerator types ("cpu", "gpu", "tpu", "ipu", "hpu", "mps, "auto")
                as well as custom accelerator instances.

                .. deprecated:: v1.5
                    Passing training strategies (e.g., 'ddp') to ``accelerator`` has been deprecated in v1.5.0
                    and will be removed in v1.7.0. Please use the ``strategy`` argument instead.

            accumulate_grad_batches: Accumulates grads every k batches or as set up in the dict.
                Default: ``None``.

            amp_backend: The mixed precision backend to use ("native" or "apex").
                Default: ``'native''``.

            amp_level: The optimization level to use (O1, O2, etc...). By default it will be set to "O2"
                if ``amp_backend`` is set to "apex".

                .. deprecated:: v1.8
                    Setting ``amp_level`` inside the ``Trainer`` is deprecated in v1.8.0 and will be removed
                    in v1.10.0. Please set it inside the specific precision plugin and pass it to the ``Trainer``.

            auto_lr_find: If set to True, will make trainer.tune() run a learning rate finder,
                trying to optimize initial learning for faster convergence. trainer.tune() method will
                set the suggested learning rate in self.lr or self.learning_rate in the LightningModule.
                To use a different key set a string instead of True with the key name.
                Default: ``False``.

            auto_scale_batch_size: If set to True, will `initially` run a batch size
                finder trying to find the largest batch size that fits into memory.
                The result will be stored in self.batch_size in the LightningModule.
                Additionally, can be set to either `power` that estimates the batch size through
                a power search or `binsearch` that estimates the batch size through a binary search.
                Default: ``False``.

            auto_select_gpus: If enabled and ``gpus`` or ``devices`` is an integer, pick available
                gpus automatically. This is especially useful when
                GPUs are configured to be in "exclusive mode", such
                that only one process at a time can access them.
                Default: ``False``.

            benchmark: The value (``True`` or ``False``) to set ``torch.backends.cudnn.benchmark`` to.
                The value for ``torch.backends.cudnn.benchmark`` set in the current session will be used
                (``False`` if not manually set). If :paramref:`~pytorch_lightning.trainer.Trainer.deterministic` is set
                to ``True``, this will default to ``False``. Override to manually set a different value.
                Default: ``None``.

            callbacks: Add a callback or list of callbacks.
                Default: ``None``.

            enable_checkpointing: If ``True``, enable checkpointing.
                It will configure a default ModelCheckpoint callback if there is no user-defined ModelCheckpoint in
                :paramref:`~pytorch_lightning.trainer.trainer.Trainer.callbacks`.
                Default: ``True``.

            check_val_every_n_epoch: Perform a validation loop every after every `N` training epochs. If ``None``,
                validation will be done solely based on the number of training batches, requiring ``val_check_interval``
                to be an integer value.
                Default: ``1``.

            default_root_dir: Default path for logs and weights when no logger/ckpt_callback passed.
                Default: ``os.getcwd()``.
                Can be remote file paths such as `s3://mybucket/path` or 'hdfs://path/'

            detect_anomaly: Enable anomaly detection for the autograd engine.
                Default: ``False``.

            deterministic: If ``True``, sets whether PyTorch operations must use deterministic algorithms.
                Set to ``"warn"`` to use deterministic algorithms whenever possible, throwing warnings on operations
                that don't support deterministic mode (requires PyTorch 1.11+). If not set, defaults to ``False``.
                Default: ``None``.

            devices: Will be mapped to either `gpus`, `tpu_cores`, `num_processes` or `ipus`,
                based on the accelerator type.

            fast_dev_run: Runs n if set to ``n`` (int) else 1 if set to ``True`` batch(es)
                of train, val and test to find any bugs (ie: a sort of unit test).
                Default: ``False``.

            gpus: Number of GPUs to train on (int) or which GPUs to train on (list or str) applied per node
                Default: ``None``.

                .. deprecated:: v1.7
                    ``gpus`` has been deprecated in v1.7 and will be removed in v2.0.
                    Please use ``accelerator='gpu'`` and ``devices=x`` instead.

            gradient_clip_val: The value at which to clip gradients. Passing ``gradient_clip_val=None`` disables
                gradient clipping. If using Automatic Mixed Precision (AMP), the gradients will be unscaled before.
                Default: ``None``.

            gradient_clip_algorithm: The gradient clipping algorithm to use. Pass ``gradient_clip_algorithm="value"``
                to clip by value, and ``gradient_clip_algorithm="norm"`` to clip by norm. By default it will
                be set to ``"norm"``.

            limit_train_batches: How much of training dataset to check (float = fraction, int = num_batches).
                Default: ``1.0``.

            limit_val_batches: How much of validation dataset to check (float = fraction, int = num_batches).
                Default: ``1.0``.

            limit_test_batches: How much of test dataset to check (float = fraction, int = num_batches).
                Default: ``1.0``.

            limit_predict_batches: How much of prediction dataset to check (float = fraction, int = num_batches).
                Default: ``1.0``.

            logger: Logger (or iterable collection of loggers) for experiment tracking. A ``True`` value uses
                the default ``TensorBoardLogger``. ``False`` will disable logging. If multiple loggers are
                provided, local files (checkpoints, profiler traces, etc.) are saved in the ``log_dir`` of
                the first logger.
                Default: ``True``.

            log_every_n_steps: How often to log within steps.
                Default: ``50``.

            enable_progress_bar: Whether to enable to progress bar by default.
                Default: ``True``.

            profiler: To profile individual steps during training and assist in identifying bottlenecks.
                Default: ``None``.

            overfit_batches: Overfit a fraction of training/validation data (float) or a set number of batches (int).
                Default: ``0.0``.

            plugins: Plugins allow modification of core behavior like ddp and amp, and enable custom lightning plugins.
                Default: ``None``.

            precision: Double precision (64), full precision (32), half precision (16) or bfloat16 precision (bf16).
                Can be used on CPU, GPU, TPUs, HPUs or IPUs.
                Default: ``32``.

            max_epochs: Stop training once this number of epochs is reached. Disabled by default (None).
                If both max_epochs and max_steps are not specified, defaults to ``max_epochs = 1000``.
                To enable infinite training, set ``max_epochs = -1``.

            min_epochs: Force training for at least these many epochs. Disabled by default (None).

            max_steps: Stop training after this number of steps. Disabled by default (-1). If ``max_steps = -1``
                and ``max_epochs = None``, will default to ``max_epochs = 1000``. To enable infinite training, set
                ``max_epochs`` to ``-1``.

            min_steps: Force training for at least these number of steps. Disabled by default (``None``).

            max_time: Stop training after this amount of time has passed. Disabled by default (``None``).
                The time duration can be specified in the format DD:HH:MM:SS (days, hours, minutes seconds), as a
                :class:`datetime.timedelta`, or a dictionary with keys that will be passed to
                :class:`datetime.timedelta`.

            num_nodes: Number of GPU nodes for distributed training.
                Default: ``1``.

            num_processes: Number of processes for distributed training with ``accelerator="cpu"``.
                Default: ``1``.

                .. deprecated:: v1.7
                    ``num_processes`` has been deprecated in v1.7 and will be removed in v2.0.
                    Please use ``accelerator='cpu'`` and ``devices=x`` instead.

            num_sanity_val_steps: Sanity check runs n validation batches before starting the training routine.
                Set it to `-1` to run all batches in all validation dataloaders.
                Default: ``2``.

            reload_dataloaders_every_n_epochs: Set to a non-negative integer to reload dataloaders every n epochs.
                Default: ``0``.

            replace_sampler_ddp: Explicitly enables or disables sampler replacement. If not specified this
                will toggled automatically when DDP is used. By default it will add ``shuffle=True`` for
                train sampler and ``shuffle=False`` for val/test sampler. If you want to customize it,
                you can set ``replace_sampler_ddp=False`` and add your own distributed sampler.

            resume_from_checkpoint: Path/URL of the checkpoint from which training is resumed. If there is
                no checkpoint file at the path, an exception is raised. If resuming from mid-epoch checkpoint,
                training will start from the beginning of the next epoch.

                .. deprecated:: v1.5
                    ``resume_from_checkpoint`` is deprecated in v1.5 and will be removed in v2.0.
                    Please pass the path to ``Trainer.fit(..., ckpt_path=...)`` instead.

            strategy: Supports different training strategies with aliases
                as well custom strategies.
                Default: ``None``.

            sync_batchnorm: Synchronize batch norm layers between process groups/whole world.
                Default: ``False``.

            tpu_cores: How many TPU cores to train on (1 or 8) / Single TPU to train on (1)
                Default: ``None``.

                .. deprecated:: v1.7
                    ``tpu_cores`` has been deprecated in v1.7 and will be removed in v2.0.
                    Please use ``accelerator='tpu'`` and ``devices=x`` instead.

            ipus: How many IPUs to train on.
                Default: ``None``.

                .. deprecated:: v1.7
                    ``ipus`` has been deprecated in v1.7 and will be removed in v2.0.
                    Please use ``accelerator='ipu'`` and ``devices=x`` instead.

            track_grad_norm: -1 no tracking. Otherwise tracks that p-norm. May be set to 'inf' infinity-norm. If using
                Automatic Mixed Precision (AMP), the gradients will be unscaled before logging them.
                Default: ``-1``.

            val_check_interval: How often to check the validation set. Pass a ``float`` in the range [0.0, 1.0] to check
                after a fraction of the training epoch. Pass an ``int`` to check after a fixed number of training
                batches. An ``int`` value can only be higher than the number of training batches when
                ``check_val_every_n_epoch=None``, which validates after every ``N`` training batches
                across epochs or during iteration-based training.
                Default: ``1.0``.

            enable_model_summary: Whether to enable model summarization by default.
                Default: ``True``.

            move_metrics_to_cpu: Whether to force internal logged metrics to be moved to cpu.
                This can save some gpu memory, but can make training slower. Use with attention.
                Default: ``False``.

            multiple_trainloader_mode: How to loop over the datasets when there are multiple train loaders.
                In 'max_size_cycle' mode, the trainer ends one epoch when the largest dataset is traversed,
                and smaller datasets reload when running out of their data. In 'min_size' mode, all the datasets
                reload when reaching the minimum length of datasets.
                Default: ``"max_size_cycle"``.
        """
        super().__init__()
        Trainer._log_api_event("init")
        log.detail(f"{self.__class__.__name__}: Initializing trainer with parameters: {locals()}")
        self.state = TrainerState()

        # init connectors
        self._data_connector = DataConnector(self, multiple_trainloader_mode)

        self._accelerator_connector = AcceleratorConnector(
            num_processes=num_processes,
            devices=devices,
            tpu_cores=tpu_cores,
            ipus=ipus,
            accelerator=accelerator,
            strategy=strategy,
            gpus=gpus,
            num_nodes=num_nodes,
            sync_batchnorm=sync_batchnorm,
            benchmark=benchmark,
            replace_sampler_ddp=replace_sampler_ddp,
            deterministic=deterministic,
            auto_select_gpus=auto_select_gpus,
            precision=precision,
            amp_type=amp_backend,
            amp_level=amp_level,
            plugins=plugins,
        )
        self._logger_connector = LoggerConnector(self)
        self._callback_connector = CallbackConnector(self)
        self._checkpoint_connector = CheckpointConnector(self, resume_from_checkpoint)
        self._signal_connector = SignalConnector(self)
        self.tuner = Tuner(self)

        fit_loop = FitLoop(min_epochs=min_epochs, max_epochs=max_epochs)
        training_epoch_loop = TrainingEpochLoop(min_steps=min_steps, max_steps=max_steps)
        fit_loop.connect(epoch_loop=training_epoch_loop)

        # default .fit() loop
        self.fit_loop = fit_loop

        # default .validate() loop
        self.validate_loop = EvaluationLoop()

        # default .test() loop
        self.test_loop = EvaluationLoop()

        # default .predict() loop
        self.predict_loop = PredictionLoop()

        # set when a checkpoint is loaded via `Trainer.{fit,validate,test,predict}`.
        self._ckpt_path: Optional[str] = None

        # .validate(), predict() and .test() set these when they load a checkpoint. They will be removed in favor of
        #  the unified read-only `Trainer.ckpt_path` attribute in v1.8
        self._validated_ckpt_path: Optional[str] = None  # TODO: remove in v1.8
        self._tested_ckpt_path: Optional[str] = None  # TODO: remove in v1.8
        self._predicted_ckpt_path: Optional[str] = None  # TODO: remove in v1.8

        # init callbacks
        # Declare attributes to be set in _callback_connector on_trainer_init
        self._callback_connector.on_trainer_init(
            callbacks,
            enable_checkpointing,
            enable_progress_bar,
            default_root_dir,
            enable_model_summary,
            max_time,
            accumulate_grad_batches,
        )

        # hook
        self._call_callback_hooks("on_init_start")

        # init data flags
        self.check_val_every_n_epoch: Optional[int]
        self._data_connector.on_trainer_init(
            val_check_interval,
            reload_dataloaders_every_n_epochs,
            check_val_every_n_epoch,
        )

        # gradient clipping
        if gradient_clip_val is not None and not isinstance(gradient_clip_val, (int, float)):
            raise TypeError(f"`gradient_clip_val` should be an int or a float. Got {gradient_clip_val}.")

        if gradient_clip_algorithm is not None and not GradClipAlgorithmType.supported_type(
            gradient_clip_algorithm.lower()
        ):
            raise MisconfigurationException(
                f"`gradient_clip_algorithm` {gradient_clip_algorithm} is invalid. "
                f"Allowed algorithms: {GradClipAlgorithmType.supported_types()}."
            )

        # gradient norm tracking
        if track_grad_norm != -1 and not (
            (isinstance(track_grad_norm, (int, float)) or track_grad_norm == "inf") and float(track_grad_norm) > 0
        ):
            raise MisconfigurationException(
                f"`track_grad_norm` must be a positive number or 'inf' (infinity norm). Got {track_grad_norm}."
            )

        self.gradient_clip_val: Optional[Union[int, float]] = gradient_clip_val
        self.gradient_clip_algorithm: Optional[GradClipAlgorithmType] = (
            GradClipAlgorithmType(gradient_clip_algorithm.lower()) if gradient_clip_algorithm is not None else None
        )
        self.track_grad_norm: float = float(track_grad_norm)

        self._detect_anomaly: bool = detect_anomaly
        self._setup_on_init()

        # configure tuner
        self.tuner.on_trainer_init(auto_lr_find, auto_scale_batch_size)

        # configure profiler
        self.__init_profiler(profiler)

        # init logger flags
        self._loggers: List[Logger]
        self._logger_connector.on_trainer_init(logger, log_every_n_steps, move_metrics_to_cpu)

        # init debugging flags
        self.val_check_batch: Union[int, float]
        self.val_check_interval: Union[int, float]
        self.num_sanity_val_steps: Union[int, float]
        self.limit_train_batches: Union[int, float]
        self.limit_val_batches: Union[int, float]
        self.limit_test_batches: Union[int, float]
        self.limit_predict_batches: Union[int, float]
        self._init_debugging_flags(
            limit_train_batches,
            limit_val_batches,
            limit_test_batches,
            limit_predict_batches,
            fast_dev_run,
            overfit_batches,
            val_check_interval,
            num_sanity_val_steps,
        )

        # Callback system
        self._call_callback_hooks("on_init_end")

    def _init_debugging_flags(
        self,
        limit_train_batches: Optional[Union[int, float]],
        limit_val_batches: Optional[Union[int, float]],
        limit_test_batches: Optional[Union[int, float]],
        limit_predict_batches: Optional[Union[int, float]],
        fast_dev_run: Union[int, bool],
        overfit_batches: Union[int, float],
        val_check_interval: Optional[Union[int, float]],
        num_sanity_val_steps: int,
    ) -> None:
        # init debugging flags
        if isinstance(fast_dev_run, int) and (fast_dev_run < 0):
            raise MisconfigurationException(
                f"fast_dev_run={fast_dev_run!r} is not a valid configuration. It should be >= 0."
            )
        self.fast_dev_run = fast_dev_run

        # set fast_dev_run=True when it is 1, used while logging
        if fast_dev_run == 1:
            self.fast_dev_run = True

        self.overfit_batches = _determine_batch_limits(overfit_batches, "overfit_batches")
        overfit_batches_enabled = overfit_batches > 0

        if fast_dev_run:
            num_batches = int(fast_dev_run)
            if not overfit_batches_enabled:
                self.limit_train_batches = num_batches
                self.limit_val_batches = num_batches

            self.limit_test_batches = num_batches
            self.limit_predict_batches = num_batches
            self.fit_loop.max_steps = num_batches
            self.num_sanity_val_steps = 0
            self.fit_loop.max_epochs = 1
            self.val_check_interval = 1.0
            self.check_val_every_n_epoch = 1
            self.loggers = [DummyLogger()] if self.loggers else []
            rank_zero_info(
                f"Running in `fast_dev_run` mode: will run the requested loop using {num_batches} batch(es). "
                "Logging and checkpointing is suppressed."
            )
        else:
            if not overfit_batches_enabled:
                self.limit_train_batches = _determine_batch_limits(limit_train_batches, "limit_train_batches")
                self.limit_val_batches = _determine_batch_limits(limit_val_batches, "limit_val_batches")
            self.limit_test_batches = _determine_batch_limits(limit_test_batches, "limit_test_batches")
            self.limit_predict_batches = _determine_batch_limits(limit_predict_batches, "limit_predict_batches")
            self.num_sanity_val_steps = float("inf") if num_sanity_val_steps == -1 else num_sanity_val_steps
            self.val_check_interval = _determine_batch_limits(val_check_interval, "val_check_interval")

        if overfit_batches_enabled:
            self.limit_train_batches = overfit_batches
            self.limit_val_batches = overfit_batches

    def _setup_on_init(self) -> None:
        self._log_device_info()

        self.should_stop = False
        self.state = TrainerState()
        self.num_training_batches = float("inf")

        self.train_dataloader: Optional[Union[CombinedLoader, TRAIN_DATALOADERS]] = None

        self.num_sanity_val_batches: List[int] = []
        self.num_test_batches: List[int] = []
        self.num_val_batches: List[int] = []
        self.num_predict_batches: List[int] = []

        self.test_dataloaders: Optional[List[DataLoader]] = None
        self.val_dataloaders: Optional[List[DataLoader]] = None
        self.predict_dataloaders: Optional[List[DataLoader]] = None
        self._last_train_dl_reload_epoch = float("-inf")
        self._last_val_dl_reload_epoch = float("-inf")

    def _call_and_handle_interrupt(self, trainer_fn: Callable, *args: Any, **kwargs: Any) -> Any:
        r"""
        Error handling, intended to be used only for main trainer function entry points (fit, validate, test, predict)
        as all errors should funnel through them

        Args:
            trainer_fn: one of (fit, validate, test, predict)
            *args: positional arguments to be passed to the `trainer_fn`
            **kwargs: keyword arguments to be passed to `trainer_fn`
        """
        try:
            if self.strategy.launcher is not None:
                return self.strategy.launcher.launch(trainer_fn, *args, trainer=self, **kwargs)
            else:
                return trainer_fn(*args, **kwargs)
        # TODO: Unify both exceptions below, where `KeyboardError` doesn't re-raise
        except KeyboardInterrupt as exception:
            rank_zero_warn("Detected KeyboardInterrupt, attempting graceful shutdown...")
            # user could press Ctrl+c many times... only shutdown once
            if not self.interrupted:
                self.state.status = TrainerStatus.INTERRUPTED
                self._call_callback_hooks("on_exception", exception)
                for logger in self.loggers:
                    logger.finalize("failed")
        except BaseException as exception:
            self.state.status = TrainerStatus.INTERRUPTED
            if distributed_available() and self.world_size > 1:
                # try syncing remaining processes, kill otherwise
                self.strategy.reconciliate_processes(traceback.format_exc())
            self._call_callback_hooks("on_exception", exception)
            for logger in self.loggers:
                logger.finalize("failed")
            self._teardown()
            # teardown might access the stage so we reset it after
            self.state.stage = None
            raise

    def fit(
        self,
        model: "pl.LightningModule",
        train_dataloaders: Optional[Union[TRAIN_DATALOADERS, LightningDataModule]] = None,
        val_dataloaders: Optional[EVAL_DATALOADERS] = None,
        datamodule: Optional[LightningDataModule] = None,
        ckpt_path: Optional[str] = None,
    ) -> None:
        r"""
        Runs the full optimization routine.

        Args:
            model: Model to fit.

            train_dataloaders: A collection of :class:`torch.utils.data.DataLoader` or a
                :class:`~pytorch_lightning.core.datamodule.LightningDataModule` specifying training samples.
                In the case of multiple dataloaders, please see this :ref:`section <multiple-dataloaders>`.

            val_dataloaders: A :class:`torch.utils.data.DataLoader` or a sequence of them specifying validation samples.

            ckpt_path: Path/URL of the checkpoint from which training is resumed. If there is
                no checkpoint file at the path, an exception is raised. If resuming from mid-epoch checkpoint,
                training will start from the beginning of the next epoch.

            datamodule: An instance of :class:`~pytorch_lightning.core.datamodule.LightningDataModule`.
        """
        if not isinstance(model, pl.LightningModule):
            raise TypeError(f"`Trainer.fit()` requires a `LightningModule`, got: {model.__class__.__qualname__}")
        self.strategy._lightning_module = model
        self._call_and_handle_interrupt(
            self._fit_impl, model, train_dataloaders, val_dataloaders, datamodule, ckpt_path
        )

    def _fit_impl(
        self,
        model: "pl.LightningModule",
        train_dataloaders: Optional[Union[TRAIN_DATALOADERS, LightningDataModule]] = None,
        val_dataloaders: Optional[EVAL_DATALOADERS] = None,
        datamodule: Optional[LightningDataModule] = None,
        ckpt_path: Optional[str] = None,
    ) -> Optional[Union[_PREDICT_OUTPUT, _EVALUATE_OUTPUT]]:
        Trainer._log_api_event("fit")
        log.detail(f"{self.__class__.__name__}: trainer fit stage")

        self.state.fn = TrainerFn.FITTING
        self.state.status = TrainerStatus.RUNNING
        self.training = True

        # if a datamodule comes in as the second arg, then fix it for the user
        if isinstance(train_dataloaders, LightningDataModule):
            datamodule = train_dataloaders
            train_dataloaders = None
        # If you supply a datamodule you can't supply train_dataloader or val_dataloaders
        if (train_dataloaders is not None or val_dataloaders is not None) and datamodule is not None:
            raise MisconfigurationException(
                "You cannot pass `train_dataloader` or `val_dataloaders` to `trainer.fit(datamodule=...)`"
            )

        # links data to the trainer
        self._data_connector.attach_data(
            model, train_dataloaders=train_dataloaders, val_dataloaders=val_dataloaders, datamodule=datamodule
        )

        # TODO: ckpt_path only in v2.0
        ckpt_path = ckpt_path or self.resume_from_checkpoint
        self._ckpt_path = self.__set_ckpt_path(
            ckpt_path, model_provided=True, model_connected=self.lightning_module is not None  # type: ignore[arg-type]
        )
        results = self._run(model, ckpt_path=self.ckpt_path)

        assert self.state.stopped
        self.training = False
        return results

    def validate(
        self,
        model: Optional["pl.LightningModule"] = None,
        dataloaders: Optional[Union[EVAL_DATALOADERS, LightningDataModule]] = None,
        ckpt_path: Optional[str] = None,
        verbose: bool = True,
        datamodule: Optional[LightningDataModule] = None,
    ) -> _EVALUATE_OUTPUT:
        r"""
        Perform one evaluation epoch over the validation set.

        Args:
            model: The model to validate.

            dataloaders: A :class:`torch.utils.data.DataLoader` or a sequence of them,
                or a :class:`~pytorch_lightning.core.datamodule.LightningDataModule` specifying validation samples.

            ckpt_path: Either ``best`` or path to the checkpoint you wish to validate.
                If ``None`` and the model instance was passed, use the current weights.
                Otherwise, the best model checkpoint from the previous ``trainer.fit`` call will be loaded
                if a checkpoint callback is configured.

            verbose: If True, prints the validation results.

            datamodule: An instance of :class:`~pytorch_lightning.core.datamodule.LightningDataModule`.

        Returns:
            List of dictionaries with metrics logged during the validation phase, e.g., in model- or callback hooks
            like :meth:`~pytorch_lightning.core.module.LightningModule.validation_step`,
            :meth:`~pytorch_lightning.core.module.LightningModule.validation_epoch_end`, etc.
            The length of the list corresponds to the number of validation dataloaders used.
        """
        if model is not None and not isinstance(model, pl.LightningModule):
            raise TypeError(f"`Trainer.validate()` requires a `LightningModule`, got: {model.__class__.__qualname__}")
        self.strategy._lightning_module = model or self.lightning_module
        return self._call_and_handle_interrupt(self._validate_impl, model, dataloaders, ckpt_path, verbose, datamodule)

    def _validate_impl(
        self,
        model: Optional["pl.LightningModule"] = None,
        dataloaders: Optional[Union[EVAL_DATALOADERS, LightningDataModule]] = None,
        ckpt_path: Optional[str] = None,
        verbose: bool = True,
        datamodule: Optional[LightningDataModule] = None,
    ) -> Optional[Union[_PREDICT_OUTPUT, _EVALUATE_OUTPUT]]:
        # --------------------
        # SETUP HOOK
        # --------------------
        Trainer._log_api_event("validate")
        log.detail(f"{self.__class__.__name__}: trainer validate stage")

        self.state.fn = TrainerFn.VALIDATING
        self.state.status = TrainerStatus.RUNNING
        self.validating = True

        # if a datamodule comes in as the second arg, then fix it for the user
        if isinstance(dataloaders, LightningDataModule):
            datamodule = dataloaders
            dataloaders = None
        # If you supply a datamodule you can't supply val_dataloaders
        if dataloaders is not None and datamodule:
            raise MisconfigurationException("You cannot pass both `trainer.validate(dataloaders=..., datamodule=...)`")

        model_provided = model is not None
        model = model or self.lightning_module
        if model is None:
            raise MisconfigurationException(
                "`model` must be provided to `trainer.validate()` when it hasn't been passed in a previous run"
            )

        self.validate_loop.verbose = verbose

        # links data to the trainer
        self._data_connector.attach_data(model, val_dataloaders=dataloaders, datamodule=datamodule)

        self._ckpt_path = self.__set_ckpt_path(
            ckpt_path, model_provided=model_provided, model_connected=self.lightning_module is not None
        )

        self._validated_ckpt_path = self.ckpt_path  # TODO: remove in v1.8

        # run validate
        results = self._run(model, ckpt_path=self.ckpt_path)

        assert self.state.stopped
        self.validating = False

        return results

    def test(
        self,
        model: Optional["pl.LightningModule"] = None,
        dataloaders: Optional[Union[EVAL_DATALOADERS, LightningDataModule]] = None,
        ckpt_path: Optional[str] = None,
        verbose: bool = True,
        datamodule: Optional[LightningDataModule] = None,
    ) -> _EVALUATE_OUTPUT:
        r"""
        Perform one evaluation epoch over the test set.
        It's separated from fit to make sure you never run on your test set until you want to.

        Args:
            model: The model to test.

            dataloaders: A :class:`torch.utils.data.DataLoader` or a sequence of them,
                or a :class:`~pytorch_lightning.core.datamodule.LightningDataModule` specifying test samples.

            ckpt_path: Either ``best`` or path to the checkpoint you wish to test.
                If ``None`` and the model instance was passed, use the current weights.
                Otherwise, the best model checkpoint from the previous ``trainer.fit`` call will be loaded
                if a checkpoint callback is configured.

            verbose: If True, prints the test results.

            datamodule: An instance of :class:`~pytorch_lightning.core.datamodule.LightningDataModule`.

        Returns:
            List of dictionaries with metrics logged during the test phase, e.g., in model- or callback hooks
            like :meth:`~pytorch_lightning.core.module.LightningModule.test_step`,
            :meth:`~pytorch_lightning.core.module.LightningModule.test_epoch_end`, etc.
            The length of the list corresponds to the number of test dataloaders used.
        """
        if model is not None and not isinstance(model, pl.LightningModule):
            raise TypeError(f"`Trainer.test()` requires a `LightningModule`, got: {model.__class__.__qualname__}")
        self.strategy._lightning_module = model or self.lightning_module
        return self._call_and_handle_interrupt(self._test_impl, model, dataloaders, ckpt_path, verbose, datamodule)

    def _test_impl(
        self,
        model: Optional["pl.LightningModule"] = None,
        dataloaders: Optional[Union[EVAL_DATALOADERS, LightningDataModule]] = None,
        ckpt_path: Optional[str] = None,
        verbose: bool = True,
        datamodule: Optional[LightningDataModule] = None,
    ) -> Optional[Union[_PREDICT_OUTPUT, _EVALUATE_OUTPUT]]:
        # --------------------
        # SETUP HOOK
        # --------------------
        Trainer._log_api_event("test")
        log.detail(f"{self.__class__.__name__}: trainer test stage")

        self.state.fn = TrainerFn.TESTING
        self.state.status = TrainerStatus.RUNNING
        self.testing = True

        # if a datamodule comes in as the second arg, then fix it for the user
        if isinstance(dataloaders, LightningDataModule):
            datamodule = dataloaders
            dataloaders = None
        # If you supply a datamodule you can't supply test_dataloaders
        if dataloaders is not None and datamodule:
            raise MisconfigurationException("You cannot pass both `trainer.test(dataloaders=..., datamodule=...)`")

        model_provided = model is not None
        model = model or self.lightning_module
        if model is None:
            raise MisconfigurationException(
                "`model` must be provided to `trainer.test()` when it hasn't been passed in a previous run"
            )

        self.test_loop.verbose = verbose

        # links data to the trainer
        self._data_connector.attach_data(model, test_dataloaders=dataloaders, datamodule=datamodule)

        self._ckpt_path = self.__set_ckpt_path(
            ckpt_path, model_provided=model_provided, model_connected=self.lightning_module is not None
        )

        self._tested_ckpt_path = self.ckpt_path  # TODO: remove in v1.8

        # run test
        results = self._run(model, ckpt_path=self.ckpt_path)

        assert self.state.stopped
        self.testing = False

        return results

    def predict(
        self,
        model: Optional["pl.LightningModule"] = None,
        dataloaders: Optional[Union[EVAL_DATALOADERS, LightningDataModule]] = None,
        datamodule: Optional[LightningDataModule] = None,
        return_predictions: Optional[bool] = None,
        ckpt_path: Optional[str] = None,
    ) -> Optional[_PREDICT_OUTPUT]:
        r"""
        Run inference on your data.
        This will call the model forward function to compute predictions. Useful to perform distributed
        and batched predictions. Logging is disabled in the predict hooks.

        Args:
            model: The model to predict with.

            dataloaders: A :class:`torch.utils.data.DataLoader` or a sequence of them,
                or a :class:`~pytorch_lightning.core.datamodule.LightningDataModule` specifying prediction samples.

            datamodule: The datamodule with a predict_dataloader method that returns one or more dataloaders.

            return_predictions: Whether to return predictions.
                ``True`` by default except when an accelerator that spawns processes is used (not supported).

            ckpt_path: Either ``best`` or path to the checkpoint you wish to predict.
                If ``None`` and the model instance was passed, use the current weights.
                Otherwise, the best model checkpoint from the previous ``trainer.fit`` call will be loaded
                if a checkpoint callback is configured.

        Returns:
            Returns a list of dictionaries, one for each provided dataloader containing their respective predictions.
        """
        if model is not None and not isinstance(model, pl.LightningModule):
            raise TypeError(f"`Trainer.predict()` requires a `LightningModule`, got: {model.__class__.__qualname__}")
        self.strategy._lightning_module = model or self.lightning_module
        return self._call_and_handle_interrupt(
            self._predict_impl, model, dataloaders, datamodule, return_predictions, ckpt_path
        )

    def _predict_impl(
        self,
        model: Optional["pl.LightningModule"] = None,
        dataloaders: Optional[Union[EVAL_DATALOADERS, LightningDataModule]] = None,
        datamodule: Optional[LightningDataModule] = None,
        return_predictions: Optional[bool] = None,
        ckpt_path: Optional[str] = None,
    ) -> Optional[_PREDICT_OUTPUT]:
        # --------------------
        # SETUP HOOK
        # --------------------
        Trainer._log_api_event("predict")
        log.detail(f"{self.__class__.__name__}: trainer predict stage")

        self.state.fn = TrainerFn.PREDICTING
        self.state.status = TrainerStatus.RUNNING
        self.predicting = True

        self.predict_loop.return_predictions = return_predictions  # type: ignore[assignment]

        # if a datamodule comes in as the second arg, then fix it for the user
        if isinstance(dataloaders, LightningDataModule):
            datamodule = dataloaders
            dataloaders = None
        if dataloaders is not None and datamodule:
            raise MisconfigurationException("You cannot pass both `trainer.predict(dataloaders=..., datamodule=...)`")

        model_provided = model is not None
        model = model or self.lightning_module
        if model is None:
            raise MisconfigurationException(
                "`model` must be provided to `trainer.predict()` when it hasn't been passed in a previous run"
            )

        # links data to the trainer
        self._data_connector.attach_data(model, predict_dataloaders=dataloaders, datamodule=datamodule)

        self._ckpt_path = self.__set_ckpt_path(
            ckpt_path, model_provided=model_provided, model_connected=self.lightning_module is not None
        )

        self._predicted_ckpt_path = self.ckpt_path  # TODO: remove in v1.8

        results = self._run(model, ckpt_path=self.ckpt_path)

        assert self.state.stopped
        self.predicting = False

        return results

    def tune(
        self,
        model: "pl.LightningModule",
        train_dataloaders: Optional[Union[TRAIN_DATALOADERS, LightningDataModule]] = None,
        val_dataloaders: Optional[EVAL_DATALOADERS] = None,
        datamodule: Optional[LightningDataModule] = None,
        scale_batch_size_kwargs: Optional[Dict[str, Any]] = None,
        lr_find_kwargs: Optional[Dict[str, Any]] = None,
    ) -> _TunerResult:
        r"""
        Runs routines to tune hyperparameters before training.

        Args:
            model: Model to tune.

            train_dataloaders: A collection of :class:`torch.utils.data.DataLoader` or a
                :class:`~pytorch_lightning.core.datamodule.LightningDataModule` specifying training samples.
                In the case of multiple dataloaders, please see this :ref:`section <multiple-dataloaders>`.

            val_dataloaders: A :class:`torch.utils.data.DataLoader` or a sequence of them specifying validation samples.

            datamodule: An instance of :class:`~pytorch_lightning.core.datamodule.LightningDataModule`.

            scale_batch_size_kwargs: Arguments for :func:`~pytorch_lightning.tuner.batch_size_scaling.scale_batch_size`

            lr_find_kwargs: Arguments for :func:`~pytorch_lightning.tuner.lr_finder.lr_find`
        """
        if not isinstance(model, pl.LightningModule):
            raise TypeError(f"`Trainer.tune()` requires a `LightningModule`, got: {model.__class__.__qualname__}")

        Trainer._log_api_event("tune")

        self.state.fn = TrainerFn.TUNING
        self.state.status = TrainerStatus.RUNNING
        self.tuning = True

        # if a datamodule comes in as the second arg, then fix it for the user
        if isinstance(train_dataloaders, LightningDataModule):
            datamodule = train_dataloaders
            train_dataloaders = None
        # If you supply a datamodule you can't supply train_dataloader or val_dataloaders
        if (train_dataloaders is not None or val_dataloaders is not None) and datamodule is not None:
            raise MisconfigurationException(
                "You cannot pass `train_dataloader` or `val_dataloaders` to `trainer.tune(datamodule=...)`"
            )

        # links data to the trainer
        self._data_connector.attach_data(
            model, train_dataloaders=train_dataloaders, val_dataloaders=val_dataloaders, datamodule=datamodule
        )

        with isolate_rng():
            result = self.tuner._tune(
                model, scale_batch_size_kwargs=scale_batch_size_kwargs, lr_find_kwargs=lr_find_kwargs
            )

        assert self.state.stopped
        self.tuning = False

        return result

    def _restore_modules_and_callbacks(self, checkpoint_path: Optional[_PATH] = None) -> None:
        # restore modules after setup
        self._checkpoint_connector.resume_start(checkpoint_path)
        self._checkpoint_connector._restore_quantization_callbacks()
        self._checkpoint_connector.restore_model()
        self._checkpoint_connector.restore_datamodule()
        if self.state.fn == TrainerFn.FITTING:
            # restore callback states
            self._checkpoint_connector.restore_callbacks()

    def _run(
        self, model: "pl.LightningModule", ckpt_path: Optional[str] = None
    ) -> Optional[Union[_EVALUATE_OUTPUT, _PREDICT_OUTPUT]]:
        if self.state.fn in (TrainerFn.FITTING, TrainerFn.TUNING):
            min_epochs, max_epochs = _parse_loop_limits(
                self.min_steps, self.max_steps, self.min_epochs, self.max_epochs, self
            )
            self.fit_loop.min_epochs = min_epochs
            self.fit_loop.max_epochs = max_epochs

        # clean hparams
        if hasattr(model, "hparams"):
            parsing.clean_namespace(model.hparams)

        # attach model to the strategy
        self.strategy.connect(model)

        self._callback_connector._attach_model_callbacks()
        self._callback_connector._attach_model_logging_functions()

        verify_loop_configurations(self)

        # hook
        log.detail(f"{self.__class__.__name__}: preparing data")
        self._data_connector.prepare_data()

        # ----------------------------
        # SET UP TRAINING
        # ----------------------------
        self._call_callback_hooks("on_before_accelerator_backend_setup")
        log.detail(f"{self.__class__.__name__}: setting up strategy environment")
        self.strategy.setup_environment()
        self.__setup_profiler()

        self._call_setup_hook()  # allow user to setup lightning_module in accelerator environment

        # check if we should delay restoring checkpoint till later
        if not self.strategy.restore_checkpoint_after_setup:
            log.detail(f"{self.__class__.__name__}: restoring module and callbacks from checkpoint path: {ckpt_path}")
            self._restore_modules_and_callbacks(ckpt_path)

        log.detail(f"{self.__class__.__name__}: configuring sharded model")
        self._call_configure_sharded_model()  # allow user to setup in model sharded environment

        # ----------------------------
        # INSPECT THE CORE LOOPS
        # ----------------------------
        rf"""
             Lightning internal flow looks like this:
        {Trainer.fit} or {Trainer.test} or {Trainer.predict}  ||
                                |                             ||
                         spawn processes                      ||
                 {self.strategy.setup_environment}            ||
                                |                             ||
                        setup accelerator                     ||
                           and strategy                       ||  LIGHTNING
                                |                             ||
                        {self._run_stage}                     ||  FLOW
                                |                             ||
                        {self._run_train}                     ||  DIRECTION
                     or {self._run_evaluate}                  ||
                     or {self._run_predict}                   ||
                                |                             ||
                             results                          \/
        This is used to guide readers to the core loops: train, test, predict.
        {self._run_predict} is the simplest to understand, use `Go to Definition` to read it :)
        """

        # ----------------------------
        # TRAIN
        # ----------------------------
        # reset logger connector
        self._logger_connector.reset_results()
        self._logger_connector.reset_metrics()

        # strategy will configure model and move it to the device
        self.strategy.setup(self)

        # hook
        if self.state.fn == TrainerFn.FITTING:
            self._call_callback_hooks("on_fit_start")
            self._call_lightning_module_hook("on_fit_start")

        self._log_hyperparams()

        if self.strategy.restore_checkpoint_after_setup:
            log.detail(f"{self.__class__.__name__}: restoring module and callbacks from checkpoint path: {ckpt_path}")
            self._restore_modules_and_callbacks(ckpt_path)

        # restore optimizers, etc.
        log.detail(f"{self.__class__.__name__}: restoring training state")
        self._checkpoint_connector.restore_training_state()

        self._checkpoint_connector.resume_end()

        results = self._run_stage()

        log.detail(f"{self.__class__.__name__}: trainer tearing down")
        self._teardown()

        # ----------------------------
        # POST-Training CLEAN UP
        # ----------------------------
        # hook
        if self.state.fn == TrainerFn.FITTING:
            self._call_callback_hooks("on_fit_end")
            self._call_lightning_module_hook("on_fit_end")

        log.detail(f"{self.__class__.__name__}: calling teardown hooks")
        self._call_teardown_hook()

        self.state.status = TrainerStatus.FINISHED
        self.state.stage = None

        return results

    def _log_hyperparams(self) -> None:
        if not self.loggers:
            return
        # log hyper-parameters
        hparams_initial = None

        # save exp to get started (this is where the first experiment logs are written)
        datamodule_log_hyperparams = self.datamodule._log_hyperparams if self.datamodule is not None else False

        if self.lightning_module._log_hyperparams and datamodule_log_hyperparams:
            datamodule_hparams = self.datamodule.hparams_initial
            lightning_hparams = self.lightning_module.hparams_initial
            inconsistent_keys = []
            for key in lightning_hparams.keys() & datamodule_hparams.keys():
                lm_val, dm_val = lightning_hparams[key], datamodule_hparams[key]
                if type(lm_val) != type(dm_val):
                    inconsistent_keys.append(key)
                elif isinstance(lm_val, Tensor) and id(lm_val) != id(dm_val):
                    inconsistent_keys.append(key)
                elif lm_val != dm_val:
                    inconsistent_keys.append(key)
            if inconsistent_keys:
                raise MisconfigurationException(
                    f"Error while merging hparams: the keys {inconsistent_keys} are present "
                    "in both the LightningModule's and LightningDataModule's hparams "
                    "but have different values."
                )
            hparams_initial = {**lightning_hparams, **datamodule_hparams}
        elif self.lightning_module._log_hyperparams:
            hparams_initial = self.lightning_module.hparams_initial
        elif datamodule_log_hyperparams:
            hparams_initial = self.datamodule.hparams_initial

        for logger in self.loggers:
            if hparams_initial is not None:
                logger.log_hyperparams(hparams_initial)
            logger.log_graph(self.lightning_module)
            logger.save()

    def _teardown(self) -> None:
        """This is the Trainer's internal teardown, unrelated to the `teardown` hooks in LightningModule and
        Callback; those are handled by :meth:`_call_teardown_hook`."""
        self.strategy.teardown()
        loop = self._active_loop
        # loop should never be `None` here but it can because we don't know the trainer stage with `ddp_spawn`
        if loop is not None:
            loop.teardown()
        self._logger_connector.teardown()
        self._signal_connector.teardown()

    def run_stage(self) -> Optional[Union[_PREDICT_OUTPUT, _EVALUATE_OUTPUT]]:
        rank_zero_deprecation(
            "`Trainer.run_stage` is deprecated in v1.6 and will be removed in v1.8. Use"
            " `Trainer.{fit,validate,test,predict}` instead."
        )
        return self._run_stage()

    def _run_stage(self) -> Optional[Union[_PREDICT_OUTPUT, _EVALUATE_OUTPUT]]:
        self.strategy.barrier("run-stage")
        self.strategy.dispatch(self)

        if self.evaluating:
            return self._run_evaluate()
        if self.predicting:
            return self._run_predict()
        self._run_train()

    def _pre_training_routine(self) -> None:
        # wait for all to join if on distributed
        self.strategy.barrier("setup_training")

        # register signals
        self._signal_connector.register_signal_handlers()

        # --------------------------
        # Pre-train
        # --------------------------
        self._call_callback_hooks("on_pretrain_routine_start")
        self._call_lightning_module_hook("on_pretrain_routine_start")

        self._call_callback_hooks("on_pretrain_routine_end")
        self._call_lightning_module_hook("on_pretrain_routine_end")

    def _run_train(self) -> None:
        self._pre_training_routine()

        with isolate_rng():
            self._run_sanity_check()

        # enable train mode
        assert self.model is not None
        self.model.train()
        torch.set_grad_enabled(True)

        self.fit_loop.trainer = self

        with torch.autograd.set_detect_anomaly(self._detect_anomaly):
            self.fit_loop.run()

    def _run_evaluate(self) -> _EVALUATE_OUTPUT:
        assert self.evaluating

        # reload dataloaders
        self._evaluation_loop._reload_evaluation_dataloaders()

        # reset trainer on this loop and all child loops in case user connected a custom loop
        self._evaluation_loop.trainer = self

        with self.profiler.profile(f"run_{self.state.stage}_evaluation"), _evaluation_context(self.accelerator):
            eval_loop_results = self._evaluation_loop.run()

        # remove the tensors from the eval results
        for result in eval_loop_results:
            if isinstance(result, dict):
                for k, v in result.items():
                    if isinstance(v, Tensor):
                        result[k] = v.cpu().item()

        return eval_loop_results

    def _run_predict(self) -> Optional[_PREDICT_OUTPUT]:
        self.reset_predict_dataloader(self.lightning_module)
        # reset trainer on this loop and all child loops in case user connected a custom loop
        self.predict_loop.trainer = self
        with _evaluation_context(self.accelerator):
            return self.predict_loop.run()

    def _run_sanity_check(self) -> None:
        val_loop = self.fit_loop.epoch_loop.val_loop

        should_sanity_check = (
            self.enable_validation
            and self.num_sanity_val_steps > 0
            # do not sanity check if restarting because it would mess up the loaded state
            and not val_loop.restarting
        )

        # run tiny validation (if validation defined)
        # to make sure program won't crash during val
        if should_sanity_check:
            stage = self.state.stage
            self.sanity_checking = True

            # reset logger connector
            self._logger_connector.reset_results()
            self._logger_connector.reset_metrics()

            self._call_callback_hooks("on_sanity_check_start")

            # reload dataloaders
            val_loop._reload_evaluation_dataloaders()
            self.num_sanity_val_batches = [
                min(self.num_sanity_val_steps, val_batches) for val_batches in self.num_val_batches
            ]

            # run eval step
            with torch.no_grad():
                val_loop.run()

            self._call_callback_hooks("on_sanity_check_end")

            # reset logger connector
            self._logger_connector.reset_results()
            self._logger_connector.reset_metrics()

            # reset the progress tracking state after sanity checking. we don't need to set the state before
            # because sanity check only runs when we are not restarting
            _reset_progress(val_loop)

            # restore the previous stage when the sanity check if finished
            self.state.stage = stage

    def __set_ckpt_path(self, ckpt_path: Optional[str], model_provided: bool, model_connected: bool) -> Optional[str]:
        # fault-tolerance takes precedence
        from pytorch_lightning.callbacks.fault_tolerance import _FaultToleranceCheckpoint

        assert self.state.fn
        ft_checkpoints = [cb for cb in self.callbacks if isinstance(cb, _FaultToleranceCheckpoint)]
        fn = self.state.fn.value

        if ckpt_path is None and ft_checkpoints and self.state.fn == TrainerFn.FITTING:
            ckpt_path = "last"
            rank_zero_warn(
                f"`.{fn}(ckpt_path=None)` was called without a model."
                " Because fault tolerance is enabled, the last model of the previous `fit` call will be used."
                f" You can pass `{fn}(ckpt_path='best')` to use the best model or"
                f" `{fn}(ckpt_path='last')` to use the last model."
                " If you pass a value, this warning will be silenced."
            )

        if model_provided and ckpt_path is None:
            # use passed model to function without loading weights
            return None

        if model_connected and ckpt_path is None:
            ckpt_path = "best"
            ft_tip = (
                " There is also a fault-tolerant checkpoint available, however it is used by default only when fitting."
                if ft_checkpoints
                else ""
            )
            rank_zero_warn(
                f"`.{fn}(ckpt_path=None)` was called without a model."
                " The best model of the previous `fit` call will be used."
                + ft_tip
                + f" You can pass `.{fn}(ckpt_path='best')` to use the best model or"
                f" `.{fn}(ckpt_path='last')` to use the last model."
                " If you pass a value, this warning will be silenced."
            )

        if ckpt_path == "best":
            if len(self.checkpoint_callbacks) > 1:
                rank_zero_warn(
                    f'`.{fn}(ckpt_path="best")` is called with Trainer configured with multiple `ModelCheckpoint`'
                    " callbacks. It will use the best checkpoint path from first checkpoint callback."
                )

            if not self.checkpoint_callback:
                raise MisconfigurationException(
                    f'`.{fn}(ckpt_path="best")` is set but `ModelCheckpoint` is not configured.'
                )

            if hasattr(self.checkpoint_callback, "best_model_path") and not self.checkpoint_callback.best_model_path:
                if self.fast_dev_run:
                    raise MisconfigurationException(
                        f'You cannot execute `.{fn}(ckpt_path="best")` with `fast_dev_run=True`.'
                        f" Please pass an exact checkpoint path to `.{fn}(ckpt_path=...)`"
                    )
                raise MisconfigurationException(
                    f'`.{fn}(ckpt_path="best")` is set but `ModelCheckpoint` is not configured to save the best model.'
                )
            # load best weights
            ckpt_path = getattr(self.checkpoint_callback, "best_model_path", None)

        if ckpt_path == "last":
            candidates = [getattr(ft, "ckpt_path", None) for ft in ft_checkpoints] + [
                getattr(cb, "last_model_path", None) for cb in self.checkpoint_callbacks
            ]
            candidates_fs = {path: get_filesystem(path) for path in candidates if path}
            candidates_ts = {path: fs.modified(path) for path, fs in candidates_fs.items() if fs.exists(path)}
            if not candidates_ts:
                # not an error so it can be set and forget before the first `fit` run
                rank_zero_warn(
                    f'.{fn}(ckpt_path="last") is set, but there is no fault tolerant'
                    " or last checkpoint available. No checkpoint will be loaded."
                )
                return None
            ckpt_path = max(candidates_ts.keys(), key=partial(operator.getitem, candidates_ts))  # type: ignore[arg-type]

        if not ckpt_path:
            raise MisconfigurationException(
                f"`.{fn}()` found no path for the best weights: {ckpt_path!r}. Please"
                f" specify a path for a checkpoint `.{fn}(ckpt_path=PATH)`"
            )
        return ckpt_path

    def _call_setup_hook(self) -> None:
        assert self.state.fn is not None
        fn = self.state.fn._setup_fn

        self.strategy.barrier("pre_setup")

        if self.datamodule is not None:
            self._call_lightning_datamodule_hook("setup", stage=fn)
        self._call_callback_hooks("setup", stage=fn)
        self._call_lightning_module_hook("setup", stage=fn)

        self.strategy.barrier("post_setup")

    def _call_configure_sharded_model(self) -> None:
        with self.strategy.model_sharded_context():
            # experimental support for torchdistx
            if module_available("torchdistx.deferred_init"):
                from torchdistx.deferred_init import materialize_module

                materialize_module(self.lightning_module)

            self._call_lightning_module_hook("configure_sharded_model")
            self._call_callback_hooks("on_configure_sharded_model")

    def _call_teardown_hook(self) -> None:
        assert self.state.fn is not None
        fn = self.state.fn._setup_fn

        if self.datamodule is not None:
            self._call_lightning_datamodule_hook("teardown", stage=fn)

        self._call_callback_hooks("teardown", stage=fn)
        self._call_lightning_module_hook("teardown", stage=fn)

        self.lightning_module._current_fx_name = None
        # these could have become stale if metrics are defined in `setup`
        self.lightning_module._metric_attributes = None

        # todo: TPU 8 cores hangs in flush with TensorBoard. Might do for all loggers.
        # It might be related to xla tensors blocked when moving the cpu kill loggers.
        for logger in self.loggers:
            logger.finalize("success")

        # summarize profile results
        self.profiler.describe()

    def call_hook(
        self, hook_name: str, *args: Any, pl_module: Optional["pl.LightningModule"] = None, **kwargs: Any
    ) -> Any:
        r"""
        .. deprecated:: v1.6
            The Trainer's `call_hook` method was deprecated in v1.6 and will be removed in v1.8.
        """
        rank_zero_deprecation("The Trainer's `call_hook` method was deprecated in v1.6 and will be removed in v1.8.")
        pl_module = self.lightning_module or pl_module
        if pl_module:
            prev_fx_name = pl_module._current_fx_name
            pl_module._current_fx_name = hook_name

        # always profile hooks
        with self.profiler.profile(hook_name):

            # first call trainer hook
            callback_fx = getattr(self, hook_name, None)
            if callable(callback_fx):
                callback_fx(*args, **kwargs)

            # next call hook in lightningModule
            output = None
            model_fx = getattr(pl_module, hook_name, None)
            if callable(model_fx):
                output = model_fx(*args, **kwargs)

            # call the strategy hook
            if hook_name not in ("setup", "teardown", "on_train_start") and hasattr(self.strategy, hook_name):
                strategy_hook = getattr(self.strategy, hook_name)
                strategy_output = strategy_hook(*args, **kwargs)
                output = strategy_output if output is None else output

        if pl_module:
            # restore current_fx when nested context
            pl_module._current_fx_name = prev_fx_name

        return output

    def _call_lightning_module_hook(
        self,
        hook_name: str,
        *args: Any,
        pl_module: Optional["pl.LightningModule"] = None,
        **kwargs: Any,
    ) -> Any:
        pl_module = pl_module or self.lightning_module

        if pl_module is None:
            raise TypeError("No `LightningModule` is available to call hooks on.")

        fn = getattr(pl_module, hook_name)
        if not callable(fn):
            return

        prev_fx_name = pl_module._current_fx_name
        pl_module._current_fx_name = hook_name

        with self.profiler.profile(f"[LightningModule]{pl_module.__class__.__name__}.{hook_name}"):
            output = fn(*args, **kwargs)

        # restore current_fx when nested context
        pl_module._current_fx_name = prev_fx_name

        return output

    def _call_lightning_datamodule_hook(
        self,
        hook_name: str,
        *args: Any,
        **kwargs: Any,
    ) -> Any:
        if self.datamodule is None:
            raise TypeError("No `LightningDataModule` is available to call hooks on.")

        fn = getattr(self.datamodule, hook_name)
        if callable(fn):
            with self.profiler.profile(f"[LightningDataModule]{self.datamodule.__class__.__name__}.{hook_name}"):
                return fn(*args, **kwargs)

    def _call_callback_hooks(
        self,
        hook_name: str,
        *args: Any,
        **kwargs: Any,
    ) -> None:
        log.debug(f"{self.__class__.__name__}: calling callback hook: {hook_name}")
        # TODO: remove if block in v1.8
        if hook_name in ("on_init_start", "on_init_end"):
            # these `Callback` hooks are the only ones that do not take a lightning module.
            # we also don't profile bc profiler hasn't been set yet
            for callback in self.callbacks:
                fn = getattr(callback, hook_name)
                if callable(fn):
                    fn(self, *args, **kwargs)
            return

        pl_module = self.lightning_module
        if pl_module:
            prev_fx_name = pl_module._current_fx_name
            pl_module._current_fx_name = hook_name

        for callback in self.callbacks:
            fn = getattr(callback, hook_name)
            if callable(fn):
                with self.profiler.profile(f"[Callback]{callback.state_key}.{hook_name}"):
                    fn(self, self.lightning_module, *args, **kwargs)

        if pl_module:
            # restore current_fx when nested context
            pl_module._current_fx_name = prev_fx_name

    def _call_callbacks_state_dict(self) -> Dict[str, dict]:
        """Called when saving a model checkpoint, calls and returns every callback's `state_dict`, keyed by
        `Callback.state_key`."""
        callback_state_dicts = {}
        for callback in self.callbacks:
            state_dict = callback.state_dict()
            if state_dict:
                callback_state_dicts[callback.state_key] = state_dict
        return callback_state_dicts

    def _call_callbacks_on_save_checkpoint(self, checkpoint: Dict[str, Any]) -> None:
        """Called when saving a model checkpoint, calls every callback's `on_save_checkpoint` hook.

        Will be removed in v1.8: If state is returned, we insert the callback state into
        ``checkpoint["callbacks"][Callback.state_key]``. It overrides ``state_dict`` if already present.
        """
        pl_module = self.lightning_module
        if pl_module:
            prev_fx_name = pl_module._current_fx_name
            pl_module._current_fx_name = "on_save_checkpoint"

        for callback in self.callbacks:
            with self.profiler.profile(f"[Callback]{callback.state_key}.on_save_checkpoint"):
                state = callback.on_save_checkpoint(self, self.lightning_module, checkpoint)
            if state:
                rank_zero_deprecation(
                    f"Returning a value from `{callback.__class__.__name__}.on_save_checkpoint` is deprecated in v1.6"
                    " and will be removed in v1.8. Please override `Callback.state_dict`"
                    " to return state to be saved."
                )
                checkpoint["callbacks"][callback.state_key] = state

        if pl_module:
            # restore current_fx when nested context
            pl_module._current_fx_name = prev_fx_name

    def _call_callbacks_on_load_checkpoint(self, checkpoint: Dict[str, Any]) -> None:
        """Called when loading a model checkpoint.

        Calls every callback's `on_load_checkpoint` hook. We have a dedicated function for this rather than using
        `_call_callback_hooks` because we have special logic for getting callback_states.
        """
        pl_module = self.lightning_module
        if pl_module:
            prev_fx_name = pl_module._current_fx_name
            pl_module._current_fx_name = "on_load_checkpoint"

        callback_states: Optional[Dict[Union[Type, str], Dict]] = checkpoint.get("callbacks")

        if callback_states is None:
            return

        is_legacy_ckpt = Version(checkpoint["pytorch-lightning_version"]) < Version("1.5.0dev")
        current_callbacks_keys = {cb._legacy_state_key if is_legacy_ckpt else cb.state_key for cb in self.callbacks}
        difference = callback_states.keys() - current_callbacks_keys
        if difference:
            rank_zero_warn(
                "Be aware that when using `ckpt_path`,"
                " callbacks used to create the checkpoint need to be provided during `Trainer` instantiation."
                f" Please add the following callbacks: {list(difference)}.",
            )

        for callback in self.callbacks:
            state = callback_states.get(callback.state_key, callback_states.get(callback._legacy_state_key))
            if state:
                state = deepcopy(state)
                with self.profiler.profile(f"[Callback]{callback.state_key}.on_load_checkpoint"):
                    callback.on_load_checkpoint(self, self.lightning_module, state)

        if pl_module:
            # restore current_fx when nested context
            pl_module._current_fx_name = prev_fx_name

    def _call_callbacks_load_state_dict(self, checkpoint: Dict[str, Any]) -> None:
        """Called when loading a model checkpoint, calls every callback's `load_state_dict`."""
        callback_states: Optional[Dict[Union[Type, str], Dict]] = checkpoint.get("callbacks")

        if callback_states is None:
            return

        for callback in self.callbacks:
            state = callback_states.get(callback.state_key, callback_states.get(callback._legacy_state_key))
            if state:
                state = deepcopy(state)
                callback.load_state_dict(state)

    def _call_strategy_hook(
        self,
        hook_name: str,
        *args: Any,
        **kwargs: Any,
    ) -> Any:
        pl_module = self.lightning_module
        prev_fx_name = pl_module._current_fx_name
        pl_module._current_fx_name = hook_name

        fn = getattr(self.strategy, hook_name)
        if not callable(fn):
            return

        with self.profiler.profile(f"[Strategy]{self.strategy.__class__.__name__}.{hook_name}"):
            output = fn(*args, **kwargs)

        # restore current_fx when nested context
        pl_module._current_fx_name = prev_fx_name

        return output

    @staticmethod
    def _log_api_event(event: str) -> None:
        torch._C._log_api_usage_once("lightning.trainer." + event)

    def __init_profiler(self, profiler: Optional[Union[Profiler, str]]) -> None:
        if isinstance(profiler, str):
            PROFILERS = {
                "simple": SimpleProfiler,
                "advanced": AdvancedProfiler,
                "pytorch": PyTorchProfiler,
                "xla": XLAProfiler,
            }
            profiler = profiler.lower()
            if profiler not in PROFILERS:
                raise MisconfigurationException(
                    "When passing string value for the `profiler` parameter of `Trainer`,"
                    f" it can only be one of {list(PROFILERS.keys())}"
                )
            profiler_class = PROFILERS[profiler]
            profiler = profiler_class()
        assert not isinstance(profiler, str)
        self.profiler: Profiler = profiler or PassThroughProfiler()

    def __setup_profiler(self) -> None:
        assert self.state.fn is not None
        local_rank = self.local_rank if self.world_size > 1 else None
        self.profiler._lightning_module = proxy(self.lightning_module)
        self.profiler.setup(stage=self.state.fn._setup_fn, local_rank=local_rank, log_dir=self.log_dir)

    def _log_device_info(self) -> None:

        if CUDAAccelerator.is_available():
            gpu_available = True
            gpu_type = " (cuda)"
        elif MPSAccelerator.is_available():
            gpu_available = True
            gpu_type = " (mps)"
        else:
            gpu_available = False
            gpu_type = ""

        gpu_used = isinstance(self.accelerator, (CUDAAccelerator, MPSAccelerator))
        rank_zero_info(f"GPU available: {gpu_available}{gpu_type}, used: {gpu_used}")

        num_tpu_cores = self.num_devices if isinstance(self.accelerator, TPUAccelerator) else 0
        rank_zero_info(f"TPU available: {_TPU_AVAILABLE}, using: {num_tpu_cores} TPU cores")

        num_ipus = self.num_devices if isinstance(self.accelerator, IPUAccelerator) else 0
        rank_zero_info(f"IPU available: {_IPU_AVAILABLE}, using: {num_ipus} IPUs")

        num_hpus = self.num_devices if isinstance(self.accelerator, HPUAccelerator) else 0
        rank_zero_info(f"HPU available: {_HPU_AVAILABLE}, using: {num_hpus} HPUs")

        # TODO: Integrate MPS Accelerator here, once gpu maps to both
        if CUDAAccelerator.is_available() and not isinstance(self.accelerator, CUDAAccelerator):
            rank_zero_warn(
                "GPU available but not used. Set `accelerator` and `devices` using"
                f" `Trainer(accelerator='gpu', devices={CUDAAccelerator.auto_device_count()})`.",
                category=PossibleUserWarning,
            )

        if _TPU_AVAILABLE and not isinstance(self.accelerator, TPUAccelerator):
            rank_zero_warn(
                "TPU available but not used. Set `accelerator` and `devices` using"
                f" `Trainer(accelerator='tpu', devices={TPUAccelerator.auto_device_count()})`."
            )

        if _IPU_AVAILABLE and not isinstance(self.accelerator, IPUAccelerator):
            rank_zero_warn(
                "IPU available but not used. Set `accelerator` and `devices` using"
                f" `Trainer(accelerator='ipu', devices={IPUAccelerator.auto_device_count()})`."
            )

        if _HPU_AVAILABLE and not isinstance(self.accelerator, HPUAccelerator):
            rank_zero_warn(
                "HPU available but not used. Set `accelerator` and `devices` using"
                f" `Trainer(accelerator='hpu', devices={HPUAccelerator.auto_device_count()})`."
            )

        if MPSAccelerator.is_available() and not isinstance(self.accelerator, MPSAccelerator):
            rank_zero_warn(
                "MPS available but not used. Set `accelerator` and `devices` using"
                f" `Trainer(accelerator='mps', devices={MPSAccelerator.auto_device_count()})`."
            )

    """
    Data loading methods
    """

    def reset_train_dataloader(self, model: Optional["pl.LightningModule"] = None) -> None:
        """Resets the train dataloader and initialises required variables (number of batches, when to validate,
        etc.).

        Args:
            model: The ``LightningModule`` if calling this outside of the trainer scope.
        """
        source = self._data_connector._train_dataloader_source
        pl_module = model or self.lightning_module
        has_step = is_overridden("training_step", pl_module)
        enable_training = self.limit_train_batches > 0
        if not (source.is_defined() and has_step and enable_training):
            return

        self.train_dataloader = self._data_connector._request_dataloader(RunningStage.TRAINING)

        if self.overfit_batches > 0:
            self.train_dataloader = self._data_connector._resolve_overfit_batches(
                self.train_dataloader, mode=RunningStage.TRAINING
            )

        # automatically add samplers
        self.train_dataloader = apply_to_collection(
            self.train_dataloader,
            (DataLoader, CombinedLoader),
            self._data_connector._prepare_dataloader,
            mode=RunningStage.TRAINING,
        )
        loaders = (
            self.train_dataloader.loaders
            if isinstance(self.train_dataloader, CombinedLoader)
            else self.train_dataloader
        )

        # check the workers recursively
        apply_to_collection(loaders, DataLoader, self._data_connector._worker_check, "train_dataloader")

        # add worker_init_fn for correct seeding in worker processes
        apply_to_collection(loaders, DataLoader, _auto_add_worker_init_fn, rank=self.global_rank)

        # add collate_fn to collect metadata for fault tolerant training
        if _fault_tolerant_training():
            apply_to_collection(loaders, DataLoader, _add_capture_metadata_collate)

        # wrap the sequence of train loaders to a CombinedLoader object for computing the num_training_batches
        if not isinstance(self.train_dataloader, CombinedLoader):
            self.train_dataloader = CombinedLoader(loaders, self._data_connector.multiple_trainloader_mode)

        module = model or self.lightning_module or self.datamodule
        orig_train_batches = self.num_training_batches = (
            len(self.train_dataloader)  # type: ignore[arg-type]
            if has_len_all_ranks(self.train_dataloader, self.strategy, module)
            else float("inf")
        )
        if orig_train_batches == 0:
            return

        # store epoch of dataloader reset for reload_dataloaders_every_n_epochs
        self._last_train_dl_reload_epoch = self.current_epoch

        if isinstance(self.limit_train_batches, int):
            self.num_training_batches = min(orig_train_batches, self.limit_train_batches)
        elif self.num_training_batches != float("inf"):
            self.num_training_batches = int(orig_train_batches * self.limit_train_batches)
        elif self.limit_train_batches != 1.0:
            raise MisconfigurationException(
                "When using an `IterableDataset`, `Trainer(limit_train_batches)` must be `1.0` or an int."
                "An int specifies `num_training_batches` to use."
            )

        if isinstance(self.val_check_interval, int):
            self.val_check_batch = self.val_check_interval
            if self.val_check_batch > self.num_training_batches and self.check_val_every_n_epoch is not None:
                raise ValueError(
                    f"`val_check_interval` ({self.val_check_interval}) must be less than or equal "
                    f"to the number of the training batches ({self.num_training_batches}). "
                    "If you want to disable validation set `limit_val_batches` to 0.0 instead."
                    "If you want to validate based on the total training batches, set `check_val_every_n_epoch=None`."
                )
        else:
            if not has_len_all_ranks(self.train_dataloader, self.strategy, module):
                if self.val_check_interval == 1.0:
                    self.val_check_batch = float("inf")
                else:
                    raise MisconfigurationException(
                        "When using an IterableDataset for `train_dataloader`,"
                        " `Trainer(val_check_interval)` must be `1.0` or an int. An int k specifies"
                        " checking validation every k training batches."
                    )
            else:
                self.val_check_batch = int(self.num_training_batches * self.val_check_interval)
                self.val_check_batch = max(1, self.val_check_batch)

        if self.loggers and self.num_training_batches < self.log_every_n_steps:
            rank_zero_warn(
                f"The number of training batches ({self.num_training_batches}) is smaller than the logging interval"
                f" Trainer(log_every_n_steps={self.log_every_n_steps}). Set a lower value for log_every_n_steps if"
                " you want to see logs for the training epoch.",
                category=PossibleUserWarning,
            )

        if (
            self.num_training_batches == 0
            and self.limit_train_batches > 0.0
            and isinstance(self.limit_train_batches, float)
            and orig_train_batches != float("inf")
        ):
            min_percentage = 1.0 / orig_train_batches
            raise MisconfigurationException(
                f"You requested to check {self.limit_train_batches} of the `train_dataloader` but"
                f" {self.limit_train_batches} * {orig_train_batches} < 1. Please increase the"
                f" `limit_train_batches` argument. Try at least"
                f" `limit_train_batches={min_percentage}`"
            )

    def reset_val_dataloader(self, model: Optional["pl.LightningModule"] = None) -> None:
        """Resets the validation dataloader and determines the number of batches.

        Args:
            model: The ``LightningModule`` if called outside of the trainer scope.
        """
        source = self._data_connector._val_dataloader_source
        pl_module = self.lightning_module or model
        has_step = is_overridden("validation_step", pl_module)
        enable_validation = self.limit_val_batches > 0
        if source.is_defined() and has_step and enable_validation:
            # store epoch of dataloader reset for reload_dataloaders_every_n_epochs
            # it should not reload again if it has already reloaded during sanity_check
            if self.state.fn == TrainerFn.FITTING and (
                (self.sanity_checking and self.fit_loop.epoch_loop._should_check_val_epoch())
                or not self.sanity_checking
            ):
                self._last_val_dl_reload_epoch = self.current_epoch

            self.num_val_batches, self.val_dataloaders = self._data_connector._reset_eval_dataloader(
                RunningStage.VALIDATING, model=pl_module
            )

    def reset_test_dataloader(self, model: Optional["pl.LightningModule"] = None) -> None:
        """Resets the test dataloader and determines the number of batches.

        Args:
            model: The ``LightningModule`` if called outside of the trainer scope.
        """
        source = self._data_connector._test_dataloader_source
        pl_module = self.lightning_module or model
        has_step = is_overridden("test_step", pl_module)
        enable_testing = self.limit_test_batches > 0
        if source.is_defined() and has_step and enable_testing:
            self.num_test_batches, self.test_dataloaders = self._data_connector._reset_eval_dataloader(
                RunningStage.TESTING, model=pl_module
            )

    def reset_predict_dataloader(self, model: Optional["pl.LightningModule"] = None) -> None:
        """Resets the predict dataloader and determines the number of batches.

        Args:
            model: The ``LightningModule`` if called outside of the trainer scope.
        """
        source = self._data_connector._predict_dataloader_source
        pl_module = self.lightning_module or model
        enable_prediction = self.limit_predict_batches > 0
        if source.is_defined() and enable_prediction:
            self.num_predict_batches, self.predict_dataloaders = self._data_connector._reset_eval_dataloader(
                RunningStage.PREDICTING, model=pl_module
            )

    def reset_train_val_dataloaders(self, model: Optional["pl.LightningModule"] = None) -> None:
        """Resets train and val dataloaders if none are attached to the trainer.

        The val dataloader must be initialized before training loop starts, as the training loop
        inspects the val dataloader to determine whether to run the evaluation loop.

        Args:
            model: The ``LightningModule`` if called outside of the trainer scope.

        .. deprecated:: v1.7
            This method is deprecated in v1.7 and will be removed in v1.9.
            Please use ``Trainer.reset_{train,val}_dataloader`` instead.
        """
        rank_zero_deprecation(
            "`Trainer.reset_train_val_dataloaders` has been deprecated in v1.7 and will be removed in v1.9."
            " Use `Trainer.reset_{train,val}_dataloader` instead"
        )
        if self.train_dataloader is None:
            self.reset_train_dataloader(model=model)
        if self.val_dataloaders is None:
            self.reset_val_dataloader(model=model)

    """
    Accelerator properties
    """

    @property
    def accelerator(self) -> Accelerator:
        assert self.strategy.accelerator
        return self.strategy.accelerator

    @property
    def strategy(self) -> Strategy:
        return self._accelerator_connector.strategy

    @property
    def precision_plugin(self) -> PrecisionPlugin:
        return self.strategy.precision_plugin

    @property
    def global_rank(self) -> int:
        return self.strategy.global_rank

    @property
    def local_rank(self) -> int:
        # some strategies define a local rank
        return getattr(self.strategy, "local_rank", 0)

    @property
    def node_rank(self) -> int:
        # some strategies define a node rank
        return getattr(self.strategy, "node_rank", 0)

    @property
    def world_size(self) -> int:
        # some strategies define a world size
        return getattr(self.strategy, "world_size", 1)

    @property
    def should_rank_save_checkpoint(self) -> bool:
        rank_zero_deprecation(
            "`Trainer.should_rank_save_checkpoint` is deprecated in v1.6 and will be removed in v1.8.", stacklevel=5
        )
        strategy = self.strategy
        return (
            isinstance(strategy, pl.strategies.TPUSpawnStrategy) and strategy.local_rank == 0 or strategy.is_global_zero
        )

    @property
    def num_nodes(self) -> int:
        return getattr(self.strategy, "num_nodes", 1)

    @property
    def device_ids(self) -> List[int]:
        """List of device indexes per node."""
        devices = (
            self.strategy.parallel_devices
            if isinstance(self.strategy, ParallelStrategy)
            else [self.strategy.root_device]
        )
        assert devices is not None
        device_ids = []
        for idx, device in enumerate(devices):
            if isinstance(device, torch.device):
                device_ids.append(device.index or idx)
            elif isinstance(device, int):
                device_ids.append(device)
        return device_ids

    @property
    def num_devices(self) -> int:
        """Number of devices the trainer uses per node."""
        return len(self.device_ids)

    @property
    def lightning_module(self) -> "pl.LightningModule":
        # TODO: this is actually an optional return
        return self.strategy.lightning_module  # type: ignore[return-value]

    @property
    def optimizers(self) -> List[Optimizer]:
        return self.strategy.optimizers

    @optimizers.setter
    def optimizers(self, new_optims: List[Optimizer]) -> None:
        self.strategy.optimizers = new_optims

    @property
    def lightning_optimizers(self) -> Dict[int, LightningOptimizer]:
        rank_zero_deprecation(
            "`Trainer.lightning_optimizers` is deprecated in v1.6 and will be removed in v1.8", stacklevel=5
        )
        return self.strategy._lightning_optimizers

    @property
    def lr_scheduler_configs(self) -> List[LRSchedulerConfig]:
        return self.strategy.lr_scheduler_configs

    @property
    def optimizer_frequencies(self) -> List[int]:
        return self.strategy.optimizer_frequencies

    @optimizer_frequencies.setter
    def optimizer_frequencies(self, new_freqs: List[int]) -> None:
        self.strategy.optimizer_frequencies = new_freqs

    @property
    def amp_backend(self) -> Optional[AMPType]:
        if isinstance(self.precision_plugin, ApexMixedPrecisionPlugin):
            return AMPType.APEX
        if isinstance(self.precision_plugin, NativeMixedPrecisionPlugin):
            return AMPType.NATIVE
        return None

    @property
    def precision(self) -> Union[str, int]:
        return self.strategy.precision_plugin.precision

    @property
    def scaler(self) -> Optional[Any]:
        return getattr(self.precision_plugin, "scaler", None)

    @property
<<<<<<< HEAD
    def gpus(self) -> Optional[Union[List[int], str, int]]:
        rank_zero_deprecation(
            "`Trainer.gpus` was deprecated in v1.6 and will be removed in v1.8."
            " Please use `Trainer.num_devices` or `Trainer.device_ids` to get device information instead."
        )
        return self._accelerator_connector._gpus

    @property
    def model(self) -> Optional[torch.nn.Module]:
=======
    def model(self) -> torch.nn.Module:
>>>>>>> 9505e623
        """The LightningModule, but possibly wrapped into DataParallel or DistributedDataParallel.

        To access the pure LightningModule, use
        :meth:`~pytorch_lightning.trainer.trainer.Trainer.lightning_module` instead.
        """
        return self.strategy.model

    @model.setter
    def model(self, model: torch.nn.Module) -> None:
        """Setter for the model, pass-through to accelerator and plugin where the model reference is stored. Used
        by the Tuner to reset the state of Trainer and Accelerator.

        Args:
            model: The LightningModule, possibly wrapped into DataParallel or DistributedDataParallel, depending
                on the backend.
        """
        self.strategy.model = model

    """
    General properties
    """

    @property
    def log_dir(self) -> Optional[str]:
        if len(self.loggers) > 0:
            if not isinstance(self.loggers[0], TensorBoardLogger):
                dirpath = self.loggers[0].save_dir
            else:
                dirpath = self.loggers[0].log_dir
        else:
            dirpath = self.default_root_dir

        dirpath = self.strategy.broadcast(dirpath)
        return dirpath

    @property
    def is_global_zero(self) -> bool:
        return self.strategy.is_global_zero

    @property
    def distributed_sampler_kwargs(self) -> Optional[Dict[str, Any]]:
        if isinstance(self.strategy, ParallelStrategy):
            return self.strategy.distributed_sampler_kwargs

    @property
    def data_parallel(self) -> bool:
        return isinstance(self.strategy, ParallelStrategy)

    @property
    def enable_validation(self) -> bool:
        """Check if we should run validation during training."""
        return (
            self._data_connector._val_dataloader_source.is_defined()
            and is_overridden("validation_step", self.lightning_module)
            and self.limit_val_batches > 0
        )

    @property
    def default_root_dir(self) -> str:
        """The default location to save artifacts of loggers, checkpoints etc.

        It is used as a fallback if logger or checkpoint callback do not define specific save paths.
        """
        if get_filesystem(self._default_root_dir).protocol == "file":
            return os.path.normpath(self._default_root_dir)
        return self._default_root_dir

    @property
    def early_stopping_callback(self) -> Optional[EarlyStopping]:
        """The first :class:`~pytorch_lightning.callbacks.early_stopping.EarlyStopping` callback in the
        Trainer.callbacks list, or ``None`` if it doesn't exist."""
        callbacks = self.early_stopping_callbacks
        return callbacks[0] if len(callbacks) > 0 else None

    @property
    def early_stopping_callbacks(self) -> List[EarlyStopping]:
        """A list of all instances of :class:`~pytorch_lightning.callbacks.early_stopping.EarlyStopping` found in
        the Trainer.callbacks list."""
        return [c for c in self.callbacks if isinstance(c, EarlyStopping)]

    @property
    def prediction_writer_callbacks(self) -> List[BasePredictionWriter]:
        """A list of all instances of :class:`~pytorch_lightning.callbacks.prediction_writer.BasePredictionWriter`
        found in the Trainer.callbacks list."""
        return [cb for cb in self.callbacks if isinstance(cb, BasePredictionWriter)]

    @property
    def checkpoint_callback(self) -> Optional[Checkpoint]:
        """The first :class:`~pytorch_lightning.callbacks.model_checkpoint.ModelCheckpoint` callback in the
        Trainer.callbacks list, or ``None`` if it doesn't exist."""
        callbacks = self.checkpoint_callbacks
        return callbacks[0] if len(callbacks) > 0 else None

    @property
    def checkpoint_callbacks(self) -> List[Checkpoint]:
        """A list of all instances of :class:`~pytorch_lightning.callbacks.model_checkpoint.ModelCheckpoint` found
        in the Trainer.callbacks list."""
        return [c for c in self.callbacks if isinstance(c, Checkpoint)]

    @property
    def progress_bar_callback(self) -> Optional[ProgressBarBase]:
        """An instance of :class:`~pytorch_lightning.callbacks.progress.base.ProgressBarBase` found in the
        Trainer.callbacks list, or ``None`` if one doesn't exist."""
        for c in self.callbacks:
            if isinstance(c, ProgressBarBase):
                return c
        return None

    @property
    def resume_from_checkpoint(self) -> Optional[Union[str, Path]]:
        resume_from_checkpoint = self._checkpoint_connector.resume_from_checkpoint_fit_path
        if resume_from_checkpoint is not None:
            rank_zero_deprecation(
                "`trainer.resume_from_checkpoint` is deprecated in v1.5 and will be removed in v2.0."
                " Specify the fit checkpoint path with `trainer.fit(ckpt_path=)` instead.",
                stacklevel=5,
            )

        return resume_from_checkpoint

    @property
    def ckpt_path(self) -> Optional[str]:
        """Set to the path/URL of a checkpoint loaded via :meth:`~pytorch_lightning.trainer.trainer.Trainer.fit`,
        :meth:`~pytorch_lightning.trainer.trainer.Trainer.validate`,
        :meth:`~pytorch_lightning.trainer.trainer.Trainer.test`, or
        :meth:`~pytorch_lightning.trainer.trainer.Trainer.predict`. ``None`` otherwise."""
        return self._ckpt_path

    @property
    def validated_ckpt_path(self) -> Optional[str]:
        rank_zero_deprecation(
            "The `Trainer.validated_ckpt_path` attribute was deprecated in v1.6 and will be removed in v1.8. The"
            " path of a checkpoint loaded via `Trainer.{fit,validate,test,predict}` should be accessed via"
            " `Trainer.ckpt_path` instead.",
            stacklevel=5,
        )
        return self._validated_ckpt_path

    @validated_ckpt_path.setter
    def validated_ckpt_path(self, ckpt_path: Optional[str]) -> None:
        rank_zero_deprecation(
            "The `Trainer.validated_ckpt_path` attribute was deprecated in v1.6 and will be removed in v1.8. The"
            " path of a checkpoint loaded via `Trainer.{fit,validate,test,predict}` should be accessed via the"
            " read-only `Trainer.ckpt_path`.",
            stacklevel=5,
        )
        self._validated_ckpt_path = ckpt_path

    @property
    def tested_ckpt_path(self) -> Optional[str]:
        rank_zero_deprecation(
            "The `Trainer.tested_ckpt_path` attribute was deprecated in v1.6 and will be removed in v1.8. The"
            " path of a checkpoint loaded via `Trainer.{fit,validate,test,predict}` should be accessed via"
            " `Trainer.ckpt_path` instead.",
            stacklevel=5,
        )
        return self._tested_ckpt_path

    @tested_ckpt_path.setter
    def tested_ckpt_path(self, ckpt_path: Optional[str]) -> None:
        rank_zero_deprecation(
            "The `Trainer.tested_ckpt_path` attribute was deprecated in v1.6 and will be removed in v1.8. The"
            " path of a checkpoint loaded via `Trainer.{fit,validate,test,predict}` should be accessed via the"
            " read-only `Trainer.ckpt_path` instead.",
            stacklevel=5,
        )
        self._tested_ckpt_path = ckpt_path

    @property
    def predicted_ckpt_path(self) -> Optional[str]:
        rank_zero_deprecation(
            "The `Trainer.predicted_ckpt_path` attribute was deprecated in v1.6 and will be removed in v1.8. The"
            " path of a checkpoint loaded via `Trainer.{fit,validate,test,predict}` should be accessed via"
            " `Trainer.ckpt_path` instead.",
            stacklevel=5,
        )
        return self._predicted_ckpt_path

    @predicted_ckpt_path.setter
    def predicted_ckpt_path(self, ckpt_path: Optional[str]) -> None:
        rank_zero_deprecation(
            "The `Trainer.predicted_ckpt_path` attribute was deprecated in v1.6 and will be removed in v1.8. The"
            " path of a checkpoint loaded via `Trainer.{fit,validate,test,predict}` should be accessed via the"
            " read-only `Trainer.ckpt_path` instead.",
            stacklevel=5,
        )
        self._predicted_ckpt_path = ckpt_path

    def save_checkpoint(
        self, filepath: _PATH, weights_only: bool = False, storage_options: Optional[Any] = None
    ) -> None:
        r"""
        Runs routine to create a checkpoint.

        Args:
            filepath: Path where checkpoint is saved.
            weights_only: If ``True``, will only save the model weights.
            storage_options: parameter for how to save to storage, passed to ``CheckpointIO`` plugin

        """
        if self.model is None:
            raise AttributeError(
                "Saving a checkpoint is only possible if a model is attached to the Trainer. Did you call"
                " `Trainer.save_checkpoint()` before calling `Trainer.{fit,validate,test,predict}`?"
            )
        self._checkpoint_connector.save_checkpoint(filepath, weights_only=weights_only, storage_options=storage_options)

    """
    Parsing properties
    """

    @classmethod
    def default_attributes(cls) -> dict:
        init_signature = inspect.signature(cls)
        return {k: v.default for k, v in init_signature.parameters.items()}

    @classmethod
    def from_argparse_args(cls: Any, args: Union[Namespace, ArgumentParser], **kwargs: Any) -> Any:
        return from_argparse_args(cls, args, **kwargs)

    @classmethod
    def parse_argparser(cls, arg_parser: Union[ArgumentParser, Namespace]) -> Namespace:
        return parse_argparser(cls, arg_parser)

    @classmethod
    def match_env_arguments(cls) -> Namespace:
        return parse_env_variables(cls)

    @classmethod
    def add_argparse_args(cls, parent_parser: ArgumentParser, **kwargs: Any) -> Union[_ArgumentGroup, ArgumentParser]:
        return add_argparse_args(cls, parent_parser, **kwargs)

    """
    State properties
    """

    @property
    def interrupted(self) -> bool:
        return self.state.status == TrainerStatus.INTERRUPTED

    @property
    def training(self) -> bool:
        return self.state.stage == RunningStage.TRAINING

    @training.setter
    def training(self, val: bool) -> None:
        if val:
            self.state.stage = RunningStage.TRAINING
        elif self.training:
            self.state.stage = None

    @property
    def testing(self) -> bool:
        return self.state.stage == RunningStage.TESTING

    @testing.setter
    def testing(self, val: bool) -> None:
        if val:
            self.state.stage = RunningStage.TESTING
        elif self.testing:
            self.state.stage = None

    @property
    def predicting(self) -> bool:
        return self.state.stage == RunningStage.PREDICTING

    @predicting.setter
    def predicting(self, val: bool) -> None:
        if val:
            self.state.stage = RunningStage.PREDICTING
        elif self.predicting:
            self.state.stage = None

    @property
    def tuning(self) -> bool:
        return self.state.stage == RunningStage.TUNING

    @tuning.setter
    def tuning(self, val: bool) -> None:
        if val:
            self.state.stage = RunningStage.TUNING
        elif self.tuning:
            self.state.stage = None

    @property
    def validating(self) -> bool:
        return self.state.stage == RunningStage.VALIDATING

    @validating.setter
    def validating(self, val: bool) -> None:
        if val:
            self.state.stage = RunningStage.VALIDATING
        elif self.validating:
            self.state.stage = None

    @property
    def evaluating(self) -> bool:
        return self.state.stage is not None and self.state.stage.evaluating

    @property
    def sanity_checking(self) -> bool:
        return self.state.stage == RunningStage.SANITY_CHECKING

    @sanity_checking.setter
    def sanity_checking(self, val: bool) -> None:
        if val:
            self.state.stage = RunningStage.SANITY_CHECKING
        elif self.sanity_checking:
            self.state.stage = None

    """
    Loop properties
    """

    @property
    def global_step(self) -> int:
        """The number of optimizer steps taken (does not reset each epoch).

        This includes multiple optimizers and TBPTT steps (if enabled).
        """
        return self.fit_loop.epoch_loop.global_step

    @property
    def current_epoch(self) -> int:
        """The current epoch, updated after the epoch end hooks are run."""
        return self.fit_loop.epoch_progress.current.completed

    @property
    def max_epochs(self) -> Optional[int]:
        return self.fit_loop.max_epochs

    @property
    def min_epochs(self) -> Optional[int]:
        return self.fit_loop.min_epochs

    @property
    def max_steps(self) -> int:
        return self.fit_loop.max_steps

    @property
    def min_steps(self) -> Optional[int]:
        return self.fit_loop.min_steps

    @property
    def is_last_batch(self) -> bool:
        """Whether trainer is executing the last batch."""
        return self.fit_loop.epoch_loop.batch_progress.is_last_batch

    @property
    def fit_loop(self) -> FitLoop:
        return self._fit_loop

    @fit_loop.setter
    def fit_loop(self, loop: FitLoop) -> None:
        """Attach a custom fit loop to this Trainer.

        It will run with
        :meth:`~pytorch_lightning.trainer.trainer.Trainer.fit`.
        """
        loop.trainer = self
        self._fit_loop = loop

    @property
    def validate_loop(self) -> EvaluationLoop:
        return self._validate_loop

    @validate_loop.setter
    def validate_loop(self, loop: EvaluationLoop) -> None:
        """Attach a custom validation loop to this Trainer.

        It will run with
        :meth:`~pytorch_lightning.trainer.trainer.Trainer.validate`. Note that this loop is different from the one
        running during training inside the :meth:`pytorch_lightning.trainer.trainer.Trainer.fit` call.
        """
        loop.trainer = self
        self._validate_loop = loop

    @property
    def test_loop(self) -> EvaluationLoop:
        return self._test_loop

    @test_loop.setter
    def test_loop(self, loop: EvaluationLoop) -> None:
        """Attach a custom test loop to this Trainer.

        It will run with
        :meth:`~pytorch_lightning.trainer.trainer.Trainer.test`.
        """
        loop.trainer = self
        self._test_loop = loop

    @property
    def predict_loop(self) -> PredictionLoop:
        return self._predict_loop

    @predict_loop.setter
    def predict_loop(self, loop: PredictionLoop) -> None:
        """Attach a custom prediction loop to this Trainer.

        It will run with
        :meth:`~pytorch_lightning.trainer.trainer.Trainer.predict`.
        """
        loop.trainer = self
        self._predict_loop = loop

    @property
    def verbose_evaluate(self) -> bool:
        rank_zero_deprecation(
            "The `Trainer.verbose_evaluate` property has been deprecated and will be removed in v1.8. The current value"
            " returned is the union of the validate and test loop values. You can choose which one to access with"
            " `trainer.{validate,test}_loop.verbose`.",
            stacklevel=5,
        )
        return self.validate_loop.verbose or self.test_loop.verbose

    @verbose_evaluate.setter
    def verbose_evaluate(self, verbose: bool) -> None:
        rank_zero_deprecation(
            "The `Trainer.verbose_evaluate` property has been deprecated and will be removed in v1.8. This will set"
            " the value for both trainer.{validate,test}_loop.verbose`.",
            stacklevel=5,
        )
        self.validate_loop.verbose = verbose
        self.test_loop.verbose = verbose

    @property
    def _evaluation_loop(self) -> EvaluationLoop:
        if self.state.fn in (TrainerFn.FITTING, TrainerFn.TUNING):
            return self.fit_loop.epoch_loop.val_loop
        if self.state.fn == TrainerFn.VALIDATING:
            return self.validate_loop
        if self.state.fn == TrainerFn.TESTING:
            return self.test_loop
        raise RuntimeError("The `Trainer._evaluation_loop` property isn't defined. Accessed outside of scope")

    @property
    def _active_loop(self) -> Optional[Union[FitLoop, EvaluationLoop, PredictionLoop]]:
        if self.training:
            return self.fit_loop
        if self.sanity_checking or self.evaluating:
            return self._evaluation_loop
        if self.predicting:
            return self.predict_loop

    """
    Logging properties
    """

    @property
    def logger(self) -> Optional[Logger]:
        return self.loggers[0] if len(self.loggers) > 0 else None

    @logger.setter
    def logger(self, logger: Optional[Logger]) -> None:
        if not logger:
            self.loggers = []
        else:
            self.loggers = [logger]

    @property
    def loggers(self) -> List[Logger]:
        return self._loggers

    @loggers.setter
    def loggers(self, loggers: Optional[List[Logger]]) -> None:
        self._loggers = loggers if loggers else []

    @property
    def callback_metrics(self) -> Dict:
        # TODO: the true typing return can include dictionaries as defined in
        # `pytorch_lightning.trainer.connectors.logger_connector.result._OUT_DICT`
        return self._logger_connector.callback_metrics

    @property
    def logged_metrics(self) -> _OUT_DICT:
        return self._logger_connector.logged_metrics

    @property
    def progress_bar_metrics(self) -> _PBAR_DICT:
        return self._logger_connector.progress_bar_metrics

    @property
    def _results(self) -> Optional[_ResultCollection]:
        active_loop = self._active_loop
        if active_loop is not None:
            return active_loop._results

    def _exit_gracefully_on_signal(self) -> None:
        if not _fault_tolerant_training() or not self._should_terminate_gracefully():
            return
        raise ExitGracefullyException(0)

    def _should_terminate_gracefully(self) -> bool:
        value = torch.tensor(int(self._terminate_gracefully), device=self.strategy.root_device)
        return bool(self.strategy.reduce(value, reduce_op="sum") > 0)

    """
    Other
    """

    @property
    def estimated_stepping_batches(self) -> Union[int, float]:
        r"""
        Estimated stepping batches for the complete training inferred from DataLoaders, gradient
        accumulation factor and distributed setup.

        Examples::

            def configure_optimizers(self):
                optimizer = ...
                scheduler = torch.optim.lr_scheduler.OneCycleLR(
                    optimizer, max_lr=1e-3, total_steps=self.trainer.estimated_stepping_batches
                )
                return [optimizer], [scheduler]

        """
        accumulation_scheduler = self.accumulation_scheduler

        if accumulation_scheduler.epochs != [0]:
            raise MisconfigurationException(
                "Estimated stepping batches cannot be computed with different"
                " `accumulate_grad_batches` at different epochs."
            )

        # infinite training
        if self.max_epochs == -1:
            return float("inf") if self.max_steps == -1 else self.max_steps

        if self.train_dataloader is None:
            rank_zero_info("Loading `train_dataloader` to estimate number of stepping batches.")
            self.reset_train_dataloader()

        total_batches = self.num_training_batches

        # iterable dataset
        if total_batches == float("inf"):
            return self.max_steps

        assert self.max_epochs is not None
        self.accumulate_grad_batches = accumulation_scheduler.get_accumulate_grad_batches(self.current_epoch)
        effective_batch_size = self.accumulate_grad_batches
        max_estimated_steps = math.ceil(total_batches / effective_batch_size) * max(self.max_epochs, 1)

        max_estimated_steps = min(max_estimated_steps, self.max_steps) if self.max_steps != -1 else max_estimated_steps
        return max_estimated_steps


@contextmanager
def _evaluation_context(accelerator: Accelerator) -> Generator:
    # inference mode is not supported with gloo backend (#9431),
    # and HPU & TPU accelerators.
    context_manager_class = (
        torch.inference_mode
        if not (dist.is_initialized() and dist.get_backend() == "gloo")
        and not isinstance(accelerator, HPUAccelerator)
        and not isinstance(accelerator, TPUAccelerator)
        else torch.no_grad
    )
    with context_manager_class():
        yield


def _determine_batch_limits(batches: Optional[Union[int, float]], name: str) -> Union[int, float]:
    if batches is None:
        # batches is optional to know if the user passed a value so that we can show the above info messages only to the
        # users that set a value explicitly
        return 1.0

    # differentiating based on the type can be error-prone for users. show a message describing the chosen behaviour
    if isinstance(batches, int) and batches == 1:
        if name == "limit_train_batches":
            message = "1 batch per epoch will be used."
        elif name == "val_check_interval":
            message = "validation will run after every batch."
        else:
            message = "1 batch will be used."
        rank_zero_info(f"`Trainer({name}=1)` was configured so {message}")
    elif isinstance(batches, float) and batches == 1.0:
        if name == "limit_train_batches":
            message = "100% of the batches per epoch will be used."
        elif name == "val_check_interval":
            message = "validation will run at the end of the training epoch."
        else:
            message = "100% of the batches will be used."
        rank_zero_info(f"`Trainer({name}=1.0)` was configured so {message}.")

    if 0 <= batches <= 1:
        return batches
    if batches > 1 and batches % 1.0 == 0:
        return int(batches)
    raise MisconfigurationException(
        f"You have passed invalid value {batches} for {name}, it has to be in [0.0, 1.0] or an int."
    )<|MERGE_RESOLUTION|>--- conflicted
+++ resolved
@@ -1442,7 +1442,10 @@
                     " or last checkpoint available. No checkpoint will be loaded."
                 )
                 return None
-            ckpt_path = max(candidates_ts.keys(), key=partial(operator.getitem, candidates_ts))  # type: ignore[arg-type]
+            ckpt_path = max(
+                candidates_ts.keys(),
+                key=partial(operator.getitem, candidates_ts),  # type: ignore[arg-type]
+            )
 
         if not ckpt_path:
             raise MisconfigurationException(
@@ -2116,19 +2119,7 @@
         return getattr(self.precision_plugin, "scaler", None)
 
     @property
-<<<<<<< HEAD
-    def gpus(self) -> Optional[Union[List[int], str, int]]:
-        rank_zero_deprecation(
-            "`Trainer.gpus` was deprecated in v1.6 and will be removed in v1.8."
-            " Please use `Trainer.num_devices` or `Trainer.device_ids` to get device information instead."
-        )
-        return self._accelerator_connector._gpus
-
-    @property
-    def model(self) -> Optional[torch.nn.Module]:
-=======
     def model(self) -> torch.nn.Module:
->>>>>>> 9505e623
         """The LightningModule, but possibly wrapped into DataParallel or DistributedDataParallel.
 
         To access the pure LightningModule, use

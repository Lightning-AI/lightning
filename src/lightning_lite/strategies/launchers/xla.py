--- conflicted
+++ resolved
@@ -21,14 +21,6 @@
 from lightning_lite.strategies.launchers.multiprocessing import _GlobalStateSnapshot, _MultiProcessingLauncher
 from lightning_lite.utilities.apply_func import move_data_to_device
 
-<<<<<<< HEAD
-=======
-if _TPU_AVAILABLE:
-    import torch_xla.distributed.xla_multiprocessing as xmp
-else:
-    xmp = None
-
->>>>>>> c7642216
 if TYPE_CHECKING:
     from lightning_lite.strategies import XLAStrategy
 
@@ -49,13 +41,9 @@
         strategy: A reference to the strategy that is used together with this launcher
     """
 
-<<<<<<< HEAD
-    def __init__(self, strategy: "Strategy") -> None:
+    def __init__(self, strategy: "XLAStrategy") -> None:
         if not _XLA_AVAILABLE:
             raise ModuleNotFoundError(str(_XLA_AVAILABLE))
-=======
-    def __init__(self, strategy: "XLAStrategy") -> None:
->>>>>>> c7642216
         super().__init__(strategy=strategy, start_method="fork")
 
     @property
@@ -75,6 +63,8 @@
         """
         context = get_context(self._start_method)
         return_queue = context.SimpleQueue()
+        import torch_xla.distributed.xla_multiprocessing as xmp
+        
         xmp.spawn(
             self._wrapping_function,
             args=(function, args, kwargs, return_queue),
@@ -100,25 +90,6 @@
 
         _rank_teardown(process_idx)
 
-<<<<<<< HEAD
-def _save_spawn(
-    fn: Callable,
-    args: Tuple = (),
-    nprocs: Optional[int] = None,
-    join: bool = True,
-    daemon: bool = False,
-    start_method: str = "spawn",
-) -> Optional[ProcessContext]:
-    """Wraps the :func:`torch_xla.distributed.xla_multiprocessing.spawn` with added teardown logic for the worker
-    processes."""
-    import torch_xla.distributed.xla_multiprocessing as xmp
-
-    @wraps(fn)
-    def wrapped(rank: int, *_args: Any) -> None:
-        fn(rank, *_args)
-        import torch_xla.core.xla_model as xm
-=======
->>>>>>> c7642216
 
 def _rank_teardown(rank: int) -> None:
     import torch_xla.core.xla_model as xm

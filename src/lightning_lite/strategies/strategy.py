# Copyright The PyTorch Lightning team.
#
# Licensed under the Apache License, Version 2.0 (the "License");
# you may not use this file except in compliance with the License.
# You may obtain a copy of the License at
#
#     http://www.apache.org/licenses/LICENSE-2.0
#
# Unless required by applicable law or agreed to in writing, software
# distributed under the License is distributed on an "AS IS" BASIS,
# WITHOUT WARRANTIES OR CONDITIONS OF ANY KIND, either express or implied.
# See the License for the specific language governing permissions and
# limitations under the License.
import logging
from abc import ABC, abstractmethod
from contextlib import contextmanager
from typing import Any, Dict, Generator, Iterable, List, Mapping, Optional, Tuple, TypeVar, Union

import torch
from torch import Tensor
from torch.nn import Module
from torch.optim import Optimizer
from torch.utils.data import DataLoader

from lightning_lite.accelerators import Accelerator
from lightning_lite.plugins.io.checkpoint_io import CheckpointIO
from lightning_lite.plugins.io.torch_io import TorchCheckpointIO
from lightning_lite.plugins.precision import Precision
from lightning_lite.strategies.launchers.base import _Launcher
from lightning_lite.utilities.apply_func import move_data_to_device
from lightning_lite.utilities.optimizer import _optimizer_to_device
from lightning_lite.utilities.types import _PATH, Optimizable, ReduceOp

TBroadcast = TypeVar("TBroadcast")
TReduce = TypeVar("TReduce")

log = logging.getLogger(__name__)


class Strategy(ABC):
    """Base class for all strategies that change the behaviour of the training, validation and test- loop."""

    def __init__(
        self,
        accelerator: Optional[Accelerator] = None,
        checkpoint_io: Optional[CheckpointIO] = None,
        precision: Optional[Precision] = None,
    ) -> None:
        self._accelerator: Optional[Accelerator] = accelerator
        self._checkpoint_io: Optional[CheckpointIO] = checkpoint_io
        self._precision: Optional[Precision] = precision
        self._launcher: Optional[_Launcher] = None
        self._backward_sync_control: Optional[_BackwardSyncControl] = None

    @property
    @abstractmethod
    def root_device(self) -> torch.device:
        """Returns the root device."""

    @property
    @abstractmethod
    def is_global_zero(self) -> bool:
        """Whether the current process is the rank zero process not only on the local node, but for all nodes."""

    @property
    def launcher(self) -> Optional[_Launcher]:
        return self._launcher

    @property
    def accelerator(self) -> Optional[Accelerator]:
        return self._accelerator

    @accelerator.setter
    def accelerator(self, accelerator: Accelerator) -> None:
        self._accelerator = accelerator

    @property
    def checkpoint_io(self) -> CheckpointIO:
        if self._checkpoint_io is None:
            self._checkpoint_io = TorchCheckpointIO()
        return self._checkpoint_io

    @checkpoint_io.setter
    def checkpoint_io(self, io: Optional[CheckpointIO]) -> None:
        self._checkpoint_io = io

    @property
    def precision(self) -> Precision:
        return self._precision if self._precision is not None else Precision()

    @precision.setter
    def precision(self, precision: Optional[Precision]) -> None:
        self._precision = precision

    def _configure_launcher(self) -> None:
        """Attach the launcher based on Strategy."""

    def setup_environment(self) -> None:
        """Setup any processes or distributed connections.

        This must be called by the framework at the beginning of every process, before any distributed communication
        takes place.
        """
        assert self.accelerator is not None
        self.accelerator.setup_device(self.root_device)

    def process_dataloader(self, dataloader: DataLoader) -> DataLoader:
        """Wraps the dataloader if necessary.

        Args:
            dataloader: iterable. Ideally of type: :class:`torch.utils.data.DataLoader`
        """
        return dataloader

    def setup_module_and_optimizers(
        self, module: Module, optimizers: List[Optimizer]
    ) -> Tuple[Module, List[Optimizer]]:
        """Set up a model and multiple optimizers together.

        The returned objects are expected to be in the same order they were passed in. The default implementation will
        call :meth:`_setup_model` and :meth:`_setup_optimizer` on the inputs.
        """
        module = self.setup_module(module)
        optimizers = [self.setup_optimizer(optimizer) for optimizer in optimizers]
        return module, optimizers

    def setup_module(self, module: Module) -> Module:
        """Performs setup for the model, e.g., by wrapping it by another class."""
        return module

    def setup_optimizer(self, optimizer: Optimizer) -> Optimizer:
        """Performs setup for the optimizer, e.g., by wrapping it by another class."""
        return optimizer

    @abstractmethod
    def module_to_device(self, module: Module) -> None:
        """Moves the model to the correct device."""

    def batch_to_device(self, batch: Any, device: Optional[torch.device] = None) -> Any:
        """Moves the batch to the correct device.

        The returned batch is of the same type as the input batch, just
        having all tensors on the correct device.

        Args:
            batch: The batch of samples to move to the correct device
            device: The target device
        """
        device = device or self.root_device
        return move_data_to_device(batch, device)

<<<<<<< HEAD
=======
    @contextmanager
    def module_sharded_context(self) -> Generator:
        """Provide hook to create modules in a distributed aware context. This is useful for when we'd like to
        shard the model instantly, which is useful for extremely large models which can save memory and
        initialization time.

        Returns: Model parallel context.
        """
        yield

>>>>>>> 5025c3ec
    def backward(self, tensor: Tensor, module: Optional[Module], *args: Any, **kwargs: Any) -> None:
        r"""Forwards backward-calls to the precision plugin."""
        self.precision.pre_backward(tensor, module)
        self.precision.backward(tensor, module, *args, **kwargs)
        self.precision.post_backward(tensor, module)

    def optimizer_step(
        self,
        optimizer: Optimizable,
        **kwargs: Any,
    ) -> Any:
        """Performs the actual optimizer step.

        Args:
            optimizer: the optimizer performing the step
            **kwargs: Any extra arguments to ``optimizer.step``
        """
        return self.precision.optimizer_step(optimizer, **kwargs)

    @abstractmethod
    def reduce(
        self,
        tensor: Union[Tensor, Any],
        group: Optional[Any] = None,
        reduce_op: Optional[Union[ReduceOp, str]] = "mean",
    ) -> Union[Tensor, Any]:
        """Reduces the given tensor (e.g. across GPUs/processes).

        Args:
            tensor: the tensor to sync and reduce
            group: the process group to reduce
            reduce_op: the reduction operation. Defaults to 'mean'.
                Can also be a string 'sum' or ReduceOp.
        """

    @abstractmethod
    def barrier(self, name: Optional[str] = None) -> None:
        """Synchronizes all processes which blocks processes until the whole group enters this function.

        Args:
            name: an optional name to pass into barrier.
        """

    @abstractmethod
    def broadcast(self, obj: TBroadcast, src: int = 0) -> TBroadcast:
        """Broadcasts an object to all processes.

        Args:
            obj: the object to broadcast
            src: source rank
        """

    @abstractmethod
    def all_gather(self, tensor: Tensor, group: Optional[Any] = None, sync_grads: bool = False) -> Tensor:
        """Perform an all_gather on all processes.

        Args:
            tensor: the tensor to all_gather
            group: the process group to gather results from
            sync_grads: flag that allows users to synchronize gradients for all_gather op
        """

    def reduce_boolean_decision(self, decision: bool) -> bool:
        """Reduce a boolean decision across all processes."""
        return decision

    def save_checkpoint(
        self, checkpoint: Dict[str, Any], filepath: _PATH, storage_options: Optional[Any] = None
    ) -> None:
        """Save model/training states as a checkpoint file through state-dump and file-write.

        Args:
            checkpoint: dict containing model and trainer state
            filepath: write-target file's path
            storage_options: parameter for how to save to storage, passed to ``CheckpointIO`` plugin
        """
        if self.is_global_zero:
            self.checkpoint_io.save_checkpoint(checkpoint, filepath, storage_options=storage_options)

    def get_module_state_dict(self, module: Module) -> Dict[str, Union[Any, Tensor]]:
        """Returns model state."""
        # TODO(lite): Integrate this into Lightning Lite
        return module.state_dict()

    def get_optimizer_state(self, optimizer: Optimizer) -> Dict[str, Tensor]:
        """Returns state of an optimizer.

        Allows for syncing/collating optimizer state from processes in custom plugins.
        """
        if hasattr(optimizer, "consolidate_state_dict"):
            # there are optimizers like Fairscale's OSS or PyTorch's ZeroRedundancyOptimizer that shard their
            # states, and to avoid OOM we consolidate the full state on rank 0 only
            optimizer.consolidate_state_dict()
            return optimizer.state_dict() if self.is_global_zero else {}

        # for optimizers that are not sharded, we return the state dict on all ranks
        return optimizer.state_dict()

    def load_checkpoint(self, checkpoint_path: _PATH) -> Dict[str, Any]:
        torch.cuda.empty_cache()
        return self.checkpoint_io.load_checkpoint(checkpoint_path)

    def load_module_state_dict(self, module: Module, checkpoint: Mapping[str, Any]) -> None:
        # TODO(lite): Integrate this into Lightning Lite
        module.load_state_dict(checkpoint["state_dict"])

    def load_optimizer_state_dict(
        self, optimizers: Union[Optimizer, Iterable[Optimizer]], checkpoint: Mapping[str, Any]
    ) -> None:
        if not isinstance(optimizers, Iterable):
            optimizers = [optimizers]
        optimizer_states = checkpoint["optimizer_states"]
        for optimizer, opt_state in zip(optimizers, optimizer_states):
            optimizer.load_state_dict(opt_state)
            _optimizer_to_device(optimizer, self.root_device)

    def remove_checkpoint(self, filepath: _PATH) -> None:
        """Remove checkpoint filepath from the filesystem.

        Args:
            filepath: Path to checkpoint
        """
        if self.is_global_zero:
            self.checkpoint_io.remove_checkpoint(filepath)

    def teardown(self) -> None:
        """This method is called to teardown the training process.

        It is the right place to release memory and free other resources.
        """
        self.precision.teardown()
        assert self.accelerator is not None
        self.accelerator.teardown()
        self.checkpoint_io.teardown()

    @classmethod
    def register_strategies(cls, strategy_registry: Dict[str, Any]) -> None:
        pass


<<<<<<< HEAD
class _Sharded(ABC):
    """Mixin-interface for any :class:`Strategy` that wants to expose functionality for sharding model
    parameters."""

    @abstractmethod
    @contextmanager
    def module_sharded_context(self) -> Generator:
        """A context manager that goes over the instantiation of an :class:`torch.nn.Module` and handles sharding
        of parameters on creation.

        By sharding layers directly on instantiation, one can reduce peak memory usage and initialization time.
        """
        yield
=======
class _BackwardSyncControl(ABC):
    """Interface for any :class:`Strategy` that wants to offer a functionality to enable or disable gradient
    synchronization during/after back-propagation.

    The most common use-case is gradient accumulation. If a :class:`Strategy` implements this interface, the user can
    implement their gradient accumulation loop very efficiently by disabling redundant gradient synchronization.
    """

    @contextmanager
    @abstractmethod
    def no_backward_sync(self, module: Module) -> Generator:
        """Blocks the synchronization of gradients during the backward pass.

        This is a context manager. It is only effective if it wraps a call to `.backward()`.
        """
>>>>>>> 5025c3ec
<|MERGE_RESOLUTION|>--- conflicted
+++ resolved
@@ -149,19 +149,6 @@
         device = device or self.root_device
         return move_data_to_device(batch, device)
 
-<<<<<<< HEAD
-=======
-    @contextmanager
-    def module_sharded_context(self) -> Generator:
-        """Provide hook to create modules in a distributed aware context. This is useful for when we'd like to
-        shard the model instantly, which is useful for extremely large models which can save memory and
-        initialization time.
-
-        Returns: Model parallel context.
-        """
-        yield
-
->>>>>>> 5025c3ec
     def backward(self, tensor: Tensor, module: Optional[Module], *args: Any, **kwargs: Any) -> None:
         r"""Forwards backward-calls to the precision plugin."""
         self.precision.pre_backward(tensor, module)
@@ -302,7 +289,23 @@
         pass
 
 
-<<<<<<< HEAD
+class _BackwardSyncControl(ABC):
+    """Interface for any :class:`Strategy` that wants to offer a functionality to enable or disable gradient
+    synchronization during/after back-propagation.
+
+    The most common use-case is gradient accumulation. If a :class:`Strategy` implements this interface, the user can
+    implement their gradient accumulation loop very efficiently by disabling redundant gradient synchronization.
+    """
+
+    @contextmanager
+    @abstractmethod
+    def no_backward_sync(self, module: Module) -> Generator:
+        """Blocks the synchronization of gradients during the backward pass.
+
+        This is a context manager. It is only effective if it wraps a call to `.backward()`.
+        """
+
+
 class _Sharded(ABC):
     """Mixin-interface for any :class:`Strategy` that wants to expose functionality for sharding model
     parameters."""
@@ -315,21 +318,4 @@
 
         By sharding layers directly on instantiation, one can reduce peak memory usage and initialization time.
         """
-        yield
-=======
-class _BackwardSyncControl(ABC):
-    """Interface for any :class:`Strategy` that wants to offer a functionality to enable or disable gradient
-    synchronization during/after back-propagation.
-
-    The most common use-case is gradient accumulation. If a :class:`Strategy` implements this interface, the user can
-    implement their gradient accumulation loop very efficiently by disabling redundant gradient synchronization.
-    """
-
-    @contextmanager
-    @abstractmethod
-    def no_backward_sync(self, module: Module) -> Generator:
-        """Blocks the synchronization of gradients during the backward pass.
-
-        This is a context manager. It is only effective if it wraps a call to `.backward()`.
-        """
->>>>>>> 5025c3ec
+        yield
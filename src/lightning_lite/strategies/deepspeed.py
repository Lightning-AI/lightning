--- conflicted
+++ resolved
@@ -325,11 +325,7 @@
         return self._deepspeed_engine
 
     def setup_optimizer(self, optimizer: Optimizer) -> Optimizer:
-<<<<<<< HEAD
-        raise RuntimeError("not supported")  # TODO: proper error message
-=======
         raise NotImplementedError(self._err_msg_joint_setup_required())
->>>>>>> 3630d059
 
     @contextlib.contextmanager
     def module_sharded_context(self) -> Generator[None, None, None]:

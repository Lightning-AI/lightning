# Copyright The PyTorch Lightning team.
#
# Licensed under the Apache License, Version 2.0 (the "License");
# you may not use this file except in compliance with the License.
# You may obtain a copy of the License at
#
#     http://www.apache.org/licenses/LICENSE-2.0
#
# Unless required by applicable law or agreed to in writing, software
# distributed under the License is distributed on an "AS IS" BASIS,
# WITHOUT WARRANTIES OR CONDITIONS OF ANY KIND, either express or implied.
# See the License for the specific language governing permissions and
# limitations under the License.
from contextlib import contextmanager
from typing import Generator

import torch
<<<<<<< HEAD
from torch import Tensor
=======
from torch.nn import Module
>>>>>>> 9fc4ff32

from lightning_lite.plugins.precision.precision import Precision
from lightning_lite.plugins.precision.utils import _convert_fp_tensor


class DoublePrecision(Precision):
    """Plugin for training with double (``torch.float64``) precision."""

    precision: int = 64

    def convert_module(self, module: Module) -> Module:
        return module.double()

    @contextmanager
    def forward_context(self) -> Generator[None, None, None]:
        """A context manager to change the default tensor type.

        See: :meth:`torch.set_default_tensor_type`
        """
        default_dtype = torch.get_default_dtype()
        torch.set_default_dtype(torch.float64)
        yield
        torch.set_default_dtype(default_dtype)

    def convert_input(self, data: Tensor) -> Tensor:
        return _convert_fp_tensor(data, torch.double)<|MERGE_RESOLUTION|>--- conflicted
+++ resolved
@@ -15,11 +15,8 @@
 from typing import Generator
 
 import torch
-<<<<<<< HEAD
+from torch.nn import Module
 from torch import Tensor
-=======
-from torch.nn import Module
->>>>>>> 9fc4ff32
 
 from lightning_lite.plugins.precision.precision import Precision
 from lightning_lite.plugins.precision.utils import _convert_fp_tensor

# Copyright The PyTorch Lightning team.
#
# Licensed under the Apache License, Version 2.0 (the "License");
# you may not use this file except in compliance with the License.
# You may obtain a copy of the License at
#
#     http://www.apache.org/licenses/LICENSE-2.0
#
# Unless required by applicable law or agreed to in writing, software
# distributed under the License is distributed on an "AS IS" BASIS,
# WITHOUT WARRANTIES OR CONDITIONS OF ANY KIND, either express or implied.
# See the License for the specific language governing permissions and
# limitations under the License.
from contextlib import contextmanager
from typing import Any, Dict, Generator, Optional, Union

import torch
from torch import Tensor
from torch.nn import Module
<<<<<<< HEAD
from torch.optim import LBFGS, Optimizer
from typing_extensions import Literal
=======
from torch.optim import LBFGS
>>>>>>> 3f0fec59

from lightning_lite.plugins.precision import Precision
from lightning_lite.utilities.imports import _TORCH_GREATER_EQUAL_1_10
from lightning_lite.utilities.types import Steppable

if _TORCH_GREATER_EQUAL_1_10:
    from torch import autocast as new_autocast
else:
    from torch.cuda.amp import autocast as old_autocast


class NativeMixedPrecision(Precision):
    """Plugin for Native Mixed Precision (AMP) training with ``torch.autocast``.

    Args:
        precision: Whether to use ``torch.float16`` (``16``) or ``torch.bfloat16`` (``'bf16'``).
        device: The device for ``torch.autocast``.
        scaler: An optional :class:`torch.cuda.amp.GradScaler` to use.
    """

    def __init__(
        self, precision: Literal[16, "bf16"], device: str, scaler: Optional[torch.cuda.amp.GradScaler] = None
    ) -> None:
        super().__init__()
        if precision == "bf16" and not _TORCH_GREATER_EQUAL_1_10:
            raise ImportError("To use bfloat16 with native amp you must install torch greater or equal to 1.10.")
        if scaler is None and precision == 16:
            scaler = torch.cuda.amp.GradScaler()
        if scaler is not None and precision == "bf16":
            raise ValueError(f"`precision='bf16'` does not use a scaler, found {scaler}.")
        self.precision = precision
        self.device = device
        self.scaler = scaler

    @contextmanager
    def forward_context(self) -> Generator[None, None, None]:
        with self._autocast_context_manager():
            yield

    def convert_input(self, data: Tensor) -> Tensor:
        precision_to_type = {"bf16": torch.bfloat16, 16: torch.float16}
        to_type = precision_to_type[self.precision]
        return data.to(to_type) if torch.is_floating_point(data) else data

    def backward(self, tensor: Tensor, model: Optional[Module], *args: Any, **kwargs: Any) -> None:
        if self.scaler is not None:
            tensor = self.scaler.scale(tensor)
        super().backward(tensor, model, *args, **kwargs)

    def optimizer_step(
        self,
        optimizer: Steppable,
        **kwargs: Any,
    ) -> Any:
        if self.scaler is None:
            # skip scaler logic, as bfloat16 does not require scaler
            return super().optimizer_step(optimizer, **kwargs)
        if isinstance(optimizer, LBFGS):
            raise TypeError("Native AMP and the LBFGS optimizer are not compatible.")
        # note: the scaler will skip the `optimizer.step` if nonfinite gradients are found
        step_output = self.scaler.step(optimizer, **kwargs)
        self.scaler.update()
        return step_output

    def state_dict(self) -> Dict[str, Any]:
        if self.scaler is not None:
            return self.scaler.state_dict()
        return {}

    def load_state_dict(self, state_dict: Dict[str, Any]) -> None:
        if self.scaler is not None:
            self.scaler.load_state_dict(state_dict)

    def _autocast_context_manager(self) -> Union["old_autocast", "new_autocast"]:
        if _TORCH_GREATER_EQUAL_1_10:
            # the dtype could be automatically inferred but we need to manually set it due to a bug upstream
            # https://github.com/pytorch/pytorch/issues/67233
            return new_autocast(self.device, dtype=torch.bfloat16 if self.precision == "bf16" else torch.half)
        return old_autocast()<|MERGE_RESOLUTION|>--- conflicted
+++ resolved
@@ -17,12 +17,8 @@
 import torch
 from torch import Tensor
 from torch.nn import Module
-<<<<<<< HEAD
 from torch.optim import LBFGS, Optimizer
 from typing_extensions import Literal
-=======
-from torch.optim import LBFGS
->>>>>>> 3f0fec59
 
 from lightning_lite.plugins.precision import Precision
 from lightning_lite.utilities.imports import _TORCH_GREATER_EQUAL_1_10

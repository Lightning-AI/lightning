# Copyright The PyTorch Lightning team.
#
# Licensed under the Apache License, Version 2.0 (the "License");
# you may not use this file except in compliance with the License.
# You may obtain a copy of the License at
#
#     http://www.apache.org/licenses/LICENSE-2.0
#
# Unless required by applicable law or agreed to in writing, software
# distributed under the License is distributed on an "AS IS" BASIS,
# WITHOUT WARRANTIES OR CONDITIONS OF ANY KIND, either express or implied.
# See the License for the specific language governing permissions and
# limitations under the License.
from pathlib import Path
from typing import Any, Callable, Dict, Iterator, List, Optional, TypeVar, Union

import torch
from torch import Tensor
from torch.optim import Optimizer
from typing_extensions import Protocol, runtime_checkable

_PATH = Union[str, Path]
_DEVICE = Union[torch.device, str, int]
_MAP_LOCATION_TYPE = Optional[Union[_DEVICE, Callable[[_DEVICE], _DEVICE], Dict[_DEVICE, _DEVICE]]]
_PARAMETERS = Iterator[torch.nn.Parameter]


if torch.distributed.is_available():
    from torch.distributed import ProcessGroup, ReduceOp
else:
    ProcessGroup = Any  # type: ignore[assignment,misc]
<<<<<<< HEAD
    ReduceOp = Any  # type: ignore[assignment,misc]
=======
    ReduceOp = object  # type: ignore[assignment,misc] # we are using isinstance check once
>>>>>>> c76a95ea


_DictKey = TypeVar("_DictKey")


@runtime_checkable
class _Stateful(Protocol[_DictKey]):
    """This class is used to detect if an object is stateful using `isinstance(obj, _Stateful)`."""

    def state_dict(self) -> Dict[_DictKey, Any]:
        ...

    def load_state_dict(self, state_dict: Dict[_DictKey, Any]) -> None:
        ...


@runtime_checkable
class CollectibleGroup(Protocol):
    def size(self) -> int:
        ...

    def rank(self) -> int:
        ...


# Inferred from `torch.optim.lr_scheduler.pyi`
# Missing attributes were added to improve typing
@runtime_checkable
class _LRScheduler(_Stateful[str], Protocol):
    optimizer: Optimizer
    base_lrs: List[float]

    def __init__(self, optimizer: Optimizer, *args: Any, **kwargs: Any) -> None:
        ...

    def step(self, epoch: Optional[int] = None) -> None:
        ...


# Inferred from `torch.optim.lr_scheduler.pyi`
# Missing attributes were added to improve typing
@runtime_checkable
class ReduceLROnPlateau(_Stateful[str], Protocol):
    in_cooldown: bool
    optimizer: Optimizer

    def __init__(
        self,
        optimizer: Optimizer,
        mode: str = ...,
        factor: float = ...,
        patience: int = ...,
        verbose: bool = ...,
        threshold: float = ...,
        threshold_mode: str = ...,
        cooldown: int = ...,
        min_lr: float = ...,
        eps: float = ...,
    ) -> None:
        ...

    def step(self, metrics: Union[float, int, Tensor], epoch: Optional[int] = None) -> None:
        ...


@runtime_checkable
class Steppable(Protocol):
    """To structurally type ``optimizer.step()``"""

    # Inferred from `torch.optim.optimizer.pyi`
    def step(self, closure: Optional[Callable[[], float]] = ...) -> Optional[float]:
        ...


@runtime_checkable
class Optimizable(Steppable, Protocol):
    """To structurally type ``optimizer``"""

    param_groups: List[Dict[Any, Any]]
    defaults: Dict[Any, Any]
    state: Dict[Any, Any]

    def state_dict(self) -> Dict[str, Dict[Any, Any]]:
        ...

    def load_state_dict(self, state_dict: Dict[str, Dict[Any, Any]]) -> None:
        ...<|MERGE_RESOLUTION|>--- conflicted
+++ resolved
@@ -29,11 +29,7 @@
     from torch.distributed import ProcessGroup, ReduceOp
 else:
     ProcessGroup = Any  # type: ignore[assignment,misc]
-<<<<<<< HEAD
-    ReduceOp = Any  # type: ignore[assignment,misc]
-=======
     ReduceOp = object  # type: ignore[assignment,misc] # we are using isinstance check once
->>>>>>> c76a95ea
 
 
 _DictKey = TypeVar("_DictKey")

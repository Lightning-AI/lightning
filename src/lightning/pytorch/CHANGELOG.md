# Changelog

All notable changes to this project will be documented in this file.

The format is based on [Keep a Changelog](http://keepachangelog.com/en/1.0.0/).


## [UnReleased] - 2023-MM-DD

### Added

- Added `CHECKPOINT_EQUALS_CHAR` attribute to `ModelCheckpoint` class ([#17999](https://github.com/Lightning-AI/lightning/pull/17999))

- Added `**summarize_kwargs` to `ModelSummary` and `RichModelSummary` callbacks ([#16788](https://github.com/Lightning-AI/lightning/pull/16788))


- Added support for the `max_size_cycle|max_size|min_size` iteration modes during evaluation ([#17163](https://github.com/Lightning-AI/lightning/pull/17163))


- Added support for the TPU-v4 architecture ([#17227](https://github.com/Lightning-AI/lightning/pull/17227))


- Added support for XLA's new PJRT runtime ([#17352](https://github.com/Lightning-AI/lightning/pull/17352))


- Check for invalid TPU device inputs ([#17227](https://github.com/Lightning-AI/lightning/pull/17227))


- Added `XLAStrategy(sync_module_states=bool)` to control whether to broadcast the parameters to all devices ([#17522](https://github.com/Lightning-AI/lightning/pull/17522))


- Added support for multiple optimizer parameter groups when using the FSDP strategy ([#17309](https://github.com/Lightning-AI/lightning/pull/17309))


- Enabled saving the full model state dict when using the `FSDPStrategy` ([#16558](https://github.com/Lightning-AI/lightning/pull/16558))


- Update `LightningDataModule.from_datasets` to support arbitrary iterables ([#17402](https://github.com/Lightning-AI/lightning/pull/17402))


- Run the DDP wrapper in a CUDA stream ([#17334](https://github.com/Lightning-AI/lightning/pull/17334))


- Added ``SaveConfigCallback.save_config`` to ease use cases such as saving the config to a logger ([#17475](https://github.com/Lightning-AI/lightning/pull/17475))


- Enabled optional file versioning of model checkpoints ([#17320](hhttps://github.com/Lightning-AI/lightning/pull/17320))


- Added the process group timeout argument `FSDPStrategy(timeout=...)` for the FSDP strategy ([#17274](https://github.com/Lightning-AI/lightning/pull/17274))


- Added `FSDPStrategy(activation_checkpointing_policy=...)` to customize the layer policy for automatic activation checkpointing (requires torch>=2.1) ([#18045](https://github.com/Lightning-AI/lightning/pull/18045))


- Added CLI option `--map-to-cpu` to the checkpoint upgrade script to enable converting GPU checkpoints on a CPU-only machine ([#17527](https://github.com/Lightning-AI/lightning/pull/17527))


- Added non-layer param count to the model summary ([#17005](https://github.com/Lightning-AI/lightning/pull/17005))


- Updated `LearningRateMonitor` to log monitored values to `trainer.callback_metrics` ([#17626](https://github.com/Lightning-AI/lightning/pull/17626))


- Added `Trainer.print()` to print on local rank zero only ([#17980](https://github.com/Lightning-AI/lightning/pull/17980))


- Added `Trainer.init_module()` context manager to instantiate large models efficiently directly on device, dtype ([#18004](https://github.com/Lightning-AI/lightning/pull/18004))
  * Creates the model parameters in the desired dtype (`torch.float32`, `torch.float64`) depending on the 'true' precision choice in `Trainer(precision='32-true'|'64-true')`


- Added the `LightningModule.configure_model()` hook to instantiate large models efficiently directly on device, dtype, and with sharding support ([#18004](https://github.com/Lightning-AI/lightning/pull/18004))
  * Handles initialization for FSDP models before wrapping and the Zero stage 3 initialization for DeepSpeed before sharding


- Added `lightning.pytorch.plugins.PrecisionPlugin.init_context()` and `lightning.pytorch.strategies.Strategy.tensor_init_context()` context managers to control model and tensor instantiation ([#18004](https://github.com/Lightning-AI/lightning/pull/18004))


- Automatically call `xla_model.mark_step()` before saving checkpoints with XLA ([#17882](https://github.com/Lightning-AI/lightning/pull/17882))


- Added a callback for spike-detection ([#18014](https://github.com/Lightning-AI/lightning/pull/18014))


- Added the ability to set the `torch.distributed.fsdp.ShardingStrategy` via string in `FSDPStrategy` ([#18087](https://github.com/Lightning-AI/lightning/pull/18087))


- Improved error messages when attempting to load a DeepSpeed checkpoint at an invalid path ([#17795](https://github.com/Lightning-AI/lightning/pull/17795))


- Allowed accessing rank information in the main process before processes are launched when using the `XLAStrategy` ([#18194](https://github.com/Lightning-AI/lightning/pull/18194))


- Added support for true half-precision training via `Trainer(precision="16-true"|"bf16-true")` ([#18193](https://github.com/Lightning-AI/lightning/pull/18193), [#18217](https://github.com/Lightning-AI/lightning/pull/18217), [#18219](https://github.com/Lightning-AI/lightning/pull/18219))


- Added automatic process cleanup to avoid zombie child processes and stalls when exceptions are raised ([#18218](https://github.com/Lightning-AI/lightning/pull/18218))


### Changed

- Removed the limitation to call `self.trainer.model.parameters()` in `LightningModule.configure_optimizers()` ([#17309](https://github.com/Lightning-AI/lightning/pull/17309))


- `Trainer(accelerator="tpu", devices=[i])"` now selects the i-th TPU core (0-based, previously it was 1-based) ([#17227](https://github.com/Lightning-AI/lightning/pull/17227))


- Allow using iterable-style datasets with TPUs ([#17331](https://github.com/Lightning-AI/lightning/pull/17331))


- On XLA, avoid setting the global rank before processes have been launched as this will initialize the PJRT computation client in the main process ([#16966](https://github.com/Lightning-AI/lightning/pull/16966))


- Increased the minimum XLA requirement to 1.13 ([#17368](https://github.com/Lightning-AI/lightning/pull/17368))


- `self.log`ed tensors are now kept in the original device to reduce unnecessary host-to-device synchronizations ([#17334](https://github.com/Lightning-AI/lightning/pull/17334))


- Made the run initialization in `WandbLogger` lazy to avoid creating artifacts when the CLI is used ([#17573](https://github.com/Lightning-AI/lightning/pull/17573))


- Simplified redirection of `*_step` methods in strategies by removing the `_LightningModuleWrapperBase` wrapper module ([#17531](https://github.com/Lightning-AI/lightning/pull/17531))


- Support kwargs input for LayerSummary ([#17709](https://github.com/Lightning-AI/lightning/pull/17709))


- Dropped support for `wandb` versions older than 0.12.0 in `WandbLogger` ([#17876](https://github.com/Lightning-AI/lightning/pull/17876))


- During `LightningModule.setup()`, the `self.device` now returns the device the module will be placed on instead of `cpu` ([#18021](https://github.com/Lightning-AI/lightning/pull/18021))


- Disabled the auto-detection of the Kubeflow environment ([#18137](https://github.com/Lightning-AI/lightning/pull/18137))


- Increased the minimum supported `wandb` version for `WandbLogger` from 0.12.0 to 0.12.10 ([#18171](https://github.com/Lightning-AI/lightning/pull/18171))


- The input tensors now get cast to the right precision type before transfer to the device ([#18264](https://github.com/Lightning-AI/lightning/pull/18264))


### Deprecated

- Deprecated the `SingleTPUStrategy` (`strategy="single_tpu"`) in favor of `SingleDeviceXLAStrategy` (`strategy="single_xla"`) ([#17383](https://github.com/Lightning-AI/lightning/pull/17383))


- Deprecated the `TPUAccelerator` in favor of `XLAAccelerator` ([#17383](https://github.com/Lightning-AI/lightning/pull/17383))


- Deprecated the `TPUPrecisionPlugin` in favor of `XLAPrecisionPlugin` ([#17383](https://github.com/Lightning-AI/lightning/pull/17383))


- Deprecated the `TPUBf16PrecisionPlugin` in favor of `XLABf16PrecisionPlugin` ([#17383](https://github.com/Lightning-AI/lightning/pull/17383))


- Deprecated the `Strategy.post_training_step` method ([#17531](https://github.com/Lightning-AI/lightning/pull/17531))


- Deprecated the `LightningModule.configure_sharded_model` hook in favor of `LightningModule.configure_model` ([#18004](https://github.com/Lightning-AI/lightning/pull/18004))


- Deprecated the `LightningDoublePrecisionModule` wrapper in favor of calling `Trainer.precision_plugin.convert_input()` ([#18209](https://github.com/Lightning-AI/lightning/pull/18209))


### Removed

- Removed the `XLAStrategy.is_distributed` property. It is always True ([#17381](https://github.com/Lightning-AI/lightning/pull/17381))
- Removed the `SingleTPUStrategy.is_distributed` property. It is always False ([#17381](https://github.com/Lightning-AI/lightning/pull/17381))


- Removed experimental support for `torchdistx` due to a lack of project maintenance ([#17995](https://github.com/Lightning-AI/lightning/pull/17995))

### Fixed


- Fixed an issue with reusing the same model across multiple trainer stages when using the `DeepSpeedStrategy` ([#17531](https://github.com/Lightning-AI/lightning/pull/17531))


- Fixed the saving and loading of FSDP optimizer states ([#17819](https://github.com/Lightning-AI/lightning/pull/17819))


- Fixed FSDP re-applying activation checkpointing when the user had manually applied it already ([#18006](https://github.com/Lightning-AI/lightning/pull/18006))


- `LightningCLI` not saving correctly `seed_everything` when `run=True` and `seed_everything=True` ([#18056](https://github.com/Lightning-AI/lightning/pull/18056))

- Fixed a `Missing folder` exception when using a Google Storage URL as a `default_root_dir` ([#18088](https://github.com/Lightning-AI/lightning/pull/18088))

- Fixed an issue that prevented the use of custom logger classes without an `experiment` property defined ([#18093](https://github.com/Lightning-AI/lightning/pull/18093))


- Fixed validation of non-PyTorch LR schedulers in manual optimization mode ([#18092](https://github.com/Lightning-AI/lightning/pull/18092))


- Fixed an attribute error for `_FaultTolerantMode` when loading an old checkpoint that pickled the enum ([#18094](https://github.com/Lightning-AI/lightning/pull/18094))


- Fixed an issue that would prevent the user to set the multiprocessing start method after importing lightning ([#18177](https://github.com/Lightning-AI/lightning/pull/18177))


<<<<<<< HEAD
- Fixed the gradient unscaling logic if the training step skipped backward (by returning `None`) ([#18267](https://github.com/Lightning-AI/lightning/pull/18267))
=======
- Ensure that the closure running inside the optimizer step has gradients enabled, even if the optimizer step has it disabled ([#18268](https://github.com/Lightning-AI/lightning/pull/18268))
>>>>>>> b88b8b39


## [2.0.5] - 2023-07-07

### Fixed

- Fixed delayed creation of experiment metadata and checkpoint/log dir name when using `WandbLogger` ([#17818](https://github.com/Lightning-AI/lightning/pull/17818))
- Fixed incorrect parsing of arguments when augmenting exception messages in DDP ([#17948](https://github.com/Lightning-AI/lightning/pull/17948))
- Fixed an issue causing the `torch.set_float32_matmul_precision` info message to show multiple times ([#17960](https://github.com/Lightning-AI/lightning/pull/17960))
- Added missing `map_location` argument for the `LightningDataModule.load_from_checkpoint` function ([#17950](https://github.com/Lightning-AI/lightning/pull/17950))
- Fix support for `neptune-client` ([#17939](https://github.com/Lightning-AI/lightning/pull/17939))


## [2.0.4] - 2023-06-22

- Added validation against misconfigured device selection when using the DeepSpeed strategy ([#17952](https://github.com/Lightning-AI/lightning/pull/17952))

### Changed

- Changes to the `NeptuneLogger` ([#16761](https://github.com/Lightning-AI/lightning/pull/16761)):
  * It now supports neptune-client 0.16.16 and neptune >=1.0, and we have replaced the `log()` method with `append()` and `extend()`.
  * It now accepts a namespace `Handler` as an alternative to `Run` for the `run` argument. This means that you can call it like `NeptuneLogger(run=run["some/namespace"])` to log everything to the `some/namespace/` location of the run.

### Fixed

- Fixed validation of parameters of `plugins.precision.MixedPrecisionPlugin` ([#17687](https://github.com/Lightning-AI/lightning/pull/17687))
- Fixed deriving default map location in `LightningModule.load_from_checkpoint` when there is extra state ([#17812](https://github.com/Lightning-AI/lightning/pull/17812))


## [2.0.3] - 2023-06-07

### Changed

- Made type hints public ([#17100](https://github.com/Lightning-AI/lightning/pull/17100))


### Fixed

- `CombinedLoader` only starts DataLoader workers when necessary when operating in sequential mode ([#17639](https://github.com/Lightning-AI/lightning/pull/17639))
- Fixed a potential bug with uploading model checkpoints to Neptune.ai by uploading files from stream ([#17430](https://github.com/Lightning-AI/lightning/pull/17430))
- Fixed signature inspection of decorated hooks ([#17507](https://github.com/Lightning-AI/lightning/pull/17507))
- The `WandbLogger` no longer flattens dictionaries in the hyperparameters logged to the dashboard ([#17574](https://github.com/Lightning-AI/lightning/pull/17574))
- Fixed computing the next version folder in `CSVLogger` ([#17139](https://github.com/Lightning-AI/lightning/pull/17139))
- Fixed a formatting issue when the filename in `ModelCheckpoint` contained metrics that were substrings of each other ([#17610](https://github.com/Lightning-AI/lightning/pull/17610))
- Fixed `WandbLogger` ignoring the `WANDB_PROJECT` environment variable ([#16222](https://github.com/Lightning-AI/lightning/pull/16222))
- Fixed inconsistent settings for FSDP Precision ([#17670](https://github.com/Lightning-AI/lightning/issues/17670))
- Fixed an edge case causing overlapping samples in DDP when no global seed is set ([#17713](https://github.com/Lightning-AI/lightning/pull/17713))
- Fallback to module available check for mlflow ([#17467](https://github.com/Lightning-AI/lightning/pull/17467))
- Fixed LR finder max val batches ([#17636](https://github.com/Lightning-AI/lightning/pull/17636))
- Fixed multithreading checkpoint loading ([#17678](https://github.com/Lightning-AI/lightning/pull/17678))


## [2.0.2] - 2023-04-24

### Fixed

- Fixed issue where `Model.load_from_checkpoint("checkpoint.ckpt", map_location=map_location)` would always return model on CPU ([#17308](https://github.com/Lightning-AI/lightning/pull/17308))
- Fixed Sync module states during non-fit ([#17370](https://github.com/Lightning-AI/lightning/pull/17370))
- Fixed an issue that caused `num_nodes` not to be set correctly for `FSDPStrategy` ([#17438](https://github.com/Lightning-AI/lightning/pull/17438))


## [2.0.1] - 2023-03-30

### Changed

- Pickling the `LightningModule` no longer pickles the `Trainer` ([#17133](https://github.com/Lightning-AI/lightning/pull/17133))
- Generalized `Optimizer` validation to accommodate both FSDP 1.x and 2.x ([#16733](https://github.com/Lightning-AI/lightning/pull/16733))
- Disable `torch.inference_mode` with `torch.compile` in PyTorch 2.0 ([#17215](https://github.com/Lightning-AI/lightning/pull/17215))

### Fixed

- Fixed issue where pickling the module instance would fail with a DataLoader error ([#17130](https://github.com/Lightning-AI/lightning/pull/17130))
- Fixed WandbLogger not showing "best" aliases for model checkpoints when `ModelCheckpoint(save_top_k>0)` is used ([#17121](https://github.com/Lightning-AI/lightning/pull/17121))
- Fixed the availability check for `rich` that prevented Lightning to be imported in Google Colab ([#17156](https://github.com/Lightning-AI/lightning/pull/17156))
- Fixed parsing the precision config for inference in `DeepSpeedStrategy` ([#16973](https://github.com/Lightning-AI/lightning/pull/16973))
- Fixed issue where `torch.compile` would fail when logging to WandB ([#17216](https://github.com/Lightning-AI/lightning/pull/17216))
- Changed the `is_picklable` util function to handle the edge case that throws a `TypeError` ([#17270](https://github.com/Lightning-AI/lightning/pull/17270))


## [2.0.0] - 2023-03-15

### Added

- Added migration logic to warn about checkpoints with apex AMP state ([#16161](https://github.com/Lightning-AI/lightning/pull/16161))
- Added the `Trainer.ckpt_path = ...` setter to statefully set the checkpoint path to load. This can act as a replacement for the removed `Trainer(resume_from_checkpoint=...)` flag ([#16187](https://github.com/Lightning-AI/lightning/pull/16187))
- Added an argument `include_cuda` in `pl.utilities.seed.isolate_rng` to disable managing `torch.cuda`'s rng ([#16423](https://github.com/Lightning-AI/lightning/pull/16423))
- Added `Tuner.lr_find(attr_name=...)` to specify custom learning rate attribute names ([#16462](https://github.com/Lightning-AI/lightning/pull/16462))
- Added an `OnExceptionCheckpoint` callback to save a checkpoint on exception ([#16512](https://github.com/Lightning-AI/lightning/pull/16512))
- Added support for running the `MLFlowLogger` with the `mlflow-skinny` package ([16513](https://github.com/Lightning-AI/lightning/pull/16513))
- Added a `Trainer.received_sigterm` property to check whether a SIGTERM signal was received ([#16501](https://github.com/Lightning-AI/lightning/pull/16501))
- Added support for cascading a SIGTERM signal to launched processes after the launching process (rank 0) receives it ([#16525](https://github.com/Lightning-AI/lightning/pull/16525))
- Added a `kill` method to launchers to kill all launched processes ([#16525](https://github.com/Lightning-AI/lightning/pull/16525))
- Added suffix option to DDP strategy names to enable `find_unused_parameters=True`, for example `strategy="ddp_find_unused_parameters_true"` ([#16611](https://github.com/Lightning-AI/lightning/pull/16611))
- Added a new method `Strategy.on_exception` to the strategy base interface ([#16646](https://github.com/Lightning-AI/lightning/pull/16646))
- Added support for `predict_step(dataloader_iter, batch_index)` ([#16726](https://github.com/Lightning-AI/lightning/pull/16726))
- Added support for arbitrary iterables as dataloaders ([#16726](https://github.com/Lightning-AI/lightning/pull/16726))
- Added "sequential" mode support to `CombinedLoader` to consume multiple iterables in sequence ([#16743](https://github.com/Lightning-AI/lightning/pull/16743), [#16784](https://github.com/Lightning-AI/lightning/pull/16784))
- Added "max_size" mode support to `CombinedLoader` to consume multiple iterables entirely without cycling ([#16939](https://github.com/Lightning-AI/lightning/pull/16939)
- Added a `Trainer(barebones=True)` argument where all features that may impact raw speed are disabled ([#16854](https://github.com/Lightning-AI/lightning/pull/16854))
- Added support for writing logs remote file systems on `CSVLoggers`. ([#16880](https://github.com/Lightning-AI/lightning/pull/16880))
- Added `DDPStrategy(start_method=...)` argument, defaulting to 'popen' ([#16809](https://github.com/Lightning-AI/lightning/pull/16809))
- Added checks for whether the iterables used by the loops are valid ([#17007](https://github.com/Lightning-AI/lightning/pull/17007))

### Changed

- The Trainer's signal handlers are now registered for `trainer.{validate,test,predict}` ([#17017](https://github.com/Lightning-AI/lightning/pull/17017))
- Renamed `ProgressBarBase` to `ProgressBar` ([#17058](https://github.com/Lightning-AI/lightning/pull/17058))
- The `Trainer` now chooses `accelerator="auto", strategy="auto", devices="auto"` as defaults ([#16847](https://github.com/Lightning-AI/lightning/pull/16847))
- "Native" suffix removal ([#16490](https://github.com/Lightning-AI/lightning/pull/16490))
 * `strategy="fsdp_native"` is now `strategy="fsdp"`
 * `strategy="fsdp_native_full_shard_offload"` is now `strategy="fsdp_cpu_offload"`
 * `pl.strategies.fully_sharded_native.DDPFullyShardedNativeStrategy` is now `pl.strategies.fsdp.FSDPStrategy`
 * `pl.plugins.precision.fsdp_native_native_amp.FullyShardedNativeNativeMixedPrecisionPlugin` is now `pl.plugins.precision.fsdp.FSDPMixedPrecisionPlugin`
 * `pl.plugins.precision.native_amp` is now `pl.plugins.precision.amp`
 * `NativeSyncBatchNorm` is now `TorchSyncBatchNorm`
- Changed the default of `LearningRateFinder(update_attr=...)` and `Tuner.lr_find(update_attr=...)` to `True` ([#16462](https://github.com/Lightning-AI/lightning/pull/16462))
- Renamed the `pl.utilities.exceptions.GracefulExitException` to `SIGTERMException` ([#16501](https://github.com/Lightning-AI/lightning/pull/16501))
- The `Callback.on_train_epoch_end` hook now runs after the `LightningModule.on_train_epoch_end` hook for instances of `EarlyStopping` and `Checkpoint` callbacks ([#16567](https://github.com/Lightning-AI/lightning/pull/16567))
- The `LightningModule.{un}toggle_optimizer` methods no longer accept a `optimizer_idx` argument to select the relevant optimizer. Instead, the optimizer object can be passed in directly ([#16560](https://github.com/Lightning-AI/lightning/pull/16560))
- Manual optimization is now required for working with multiple optimizers ([#16539](https://github.com/Lightning-AI/lightning/pull/16539))
- DDP's `find_unused_parameters` now defaults to `False` ([#16611](https://github.com/Lightning-AI/lightning/pull/16611))
- The strategy selected by `accelerator="hpu"` now defaults to `find_unused_parameters=False` ([#16611](https://github.com/Lightning-AI/lightning/pull/16611))
- The main progress bar displayed during training no longer includes the combined progress for validation ([#16695](https://github.com/Lightning-AI/lightning/pull/16695))
- Renamed `TQDMProgressBar.main_progress_bar` to `TQDMProgressBar.train_progress_bar` ([#16695](https://github.com/Lightning-AI/lightning/pull/16695))
- Marked the progress tracking classes as protected ([#17009](https://github.com/Lightning-AI/lightning/pull/17009))
- Marked the `lightning.pytorch.trainer.configuration_validator.verify_loop_configurations` function as protected ([#17009](https://github.com/Lightning-AI/lightning/pull/17009))
- Marked the `lightning.pytorch.utiltiies.distirbuted.register_ddp_comm_hook` function as protected ([#17009](https://github.com/Lightning-AI/lightning/pull/17009))
- Marked `lightning.pytorch.utilities.supporters.CombinedDataset` as protected ([#16714](https://github.com/Lightning-AI/lightning/pull/16714))
- Marked the `{Accelerator,Signal,Callback,Checkpoint,Data,Logger}Connector` classes as protected ([#17008](https://github.com/Lightning-AI/lightning/pull/17008))
- Marked the `lightning.pytorch.trainer.connectors.signal_connector.HandlersCompose` class as protected ([#17008](https://github.com/Lightning-AI/lightning/pull/17008))
- Disabled strict loading in multiprocessing launcher ("ddp_spawn", etc.) when loading weights back into the main process ([#16365](https://github.com/Lightning-AI/lightning/pull/16365))
- Renamed `CombinedLoader.loaders` to `CombinedLoader.iterables` ([#16743](https://github.com/Lightning-AI/lightning/pull/16743))
- Renamed `Trainer(replace_sampler_ddp=...)` to `Trainer(use_distributed_sampler=...)` ([#16829](https://github.com/Lightning-AI/lightning/pull/16829))
- Moved the `CombinedLoader` class from `lightning.pytorch.trainer.supporters` to `lightning.pytorch.combined_loader` ([#16819](https://github.com/Lightning-AI/lightning/pull/16819))
- The top-level loops now own the data sources and combined dataloaders ([#16726](https://github.com/Lightning-AI/lightning/pull/16726))
- The `trainer.*_dataloader` properties now return what the user returned in their `LightningModule.*_dataloader()` hook ([#16726](https://github.com/Lightning-AI/lightning/pull/16726), [#16800](https://github.com/Lightning-AI/lightning/pull/16800))
- The `dataloader_idx` argument is now optional for the `on_{validation,test,predict}_batch_{start,end}` hooks. Remove it or default it to 0 if you don't use multiple dataloaders ([#16753](https://github.com/Lightning-AI/lightning/pull/16753))
- Renamed `TPUSpawnStrategy` to `XLAStrategy` ([#16781](https://github.com/Lightning-AI/lightning/pull/16781))
- Renamed `strategy='tpu_spawn'` to `strategy='xla'` and `strategy='tpu_spawn_debug'` to `strategy='xla_debug'` ([#16781](https://github.com/Lightning-AI/lightning/pull/16781))
- Changed arguments for precision settings (from [64|32|16|bf16] to ["64-true"|"32-true"|"16-mixed"|"bf16-mixed"]) ([#16783](https://github.com/Lightning-AI/lightning/pull/16783))
- When using multiple devices, the strategy now defaults to "ddp" instead of "ddp_spawn" when none is set ([#16780](https://github.com/Lightning-AI/lightning/pull/16780))
- The selection `Trainer(strategy="ddp_spawn", ...)` no longer falls back to "ddp" when a cluster environment gets detected ([#16780](https://github.com/Lightning-AI/lightning/pull/16780))
- Predict's custom BatchSampler that tracks the batch indices no longer consumes the entire batch sampler at the beginning ([#16826](https://github.com/Lightning-AI/lightning/pull/16826))
- Gradient norm tracking with `track_grad_norm` no longer rounds the norms to 4 digits, but instead logs them at full resolution ([#16877](https://github.com/Lightning-AI/lightning/pull/16877))
- Merged the `DDPSpawnStrategy` into `DDPStrategy` ([#16809](https://github.com/Lightning-AI/lightning/pull/16809))
- The `NeptuneLogger` now requires `neptune>=1.0.0` ([#16888](https://github.com/Lightning-AI/lightning/pull/16888))
- Changed minimum supported version of `rich` from `10.14.0` to `12.13.0` ([#16798](https://github.com/Lightning-AI/lightning/pull/16798))
- Removed the `lightning.pytorch.overrides.torch_distributed.broadcast_object_list` function ([#17011](https://github.com/Lightning-AI/lightning/pull/17011))
- The `ServableModule` is now an abstract interface ([#17000](https://github.com/Lightning-AI/lightning/pull/17000))
- The `psutil` package is now required for CPU monitoring ([#17010](https://github.com/Lightning-AI/lightning/pull/17010))
- The Trainer no longer accepts positional arguments to ([#17022](https://github.com/Lightning-AI/lightning/pull/17022))

### Removed

- Removed support for PyTorch 1.10 ([#16492](https://github.com/Lightning-AI/lightning/pull/16492))
- Removed support for Python 3.7 ([#16579](https://github.com/Lightning-AI/lightning/pull/16579))
- Removed the `pl.lite` module in favor of `lightning_fabric` ([#15953](https://github.com/Lightning-AI/lightning/pull/15953))
- `nvidia/apex` removal ([#16149](https://github.com/Lightning-AI/lightning/pull/16149))
  * Removed `pl.plugins.NativeMixedPrecisionPlugin` in favor of `pl.plugins.MixedPrecisionPlugin`
  * Removed the `LightningModule.optimizer_step(using_native_amp=...)` argument
  * Removed the `Trainer(amp_backend=...)` argument
  * Removed the `Trainer.amp_backend` property
  * Removed the `Trainer(amp_level=...)` argument
  * Removed the `pl.plugins.ApexMixedPrecisionPlugin` class
  * Removed the `pl.utilities.enums.AMPType` enum
  * Removed the `DeepSpeedPrecisionPlugin(amp_type=..., amp_level=...)` arguments
- Removed `Trainer(strategy='horovod')` support ([#16150](https://github.com/Lightning-AI/lightning/pull/16150))
- `FairScale` removal (in favor of PyTorch's FSDP implementation) ([#16400](https://github.com/Lightning-AI/lightning/pull/16400))
  * Removed the `pl.overrides.fairscale.LightningShardedDataParallel` class
  * Removed the `pl.plugins.precision.fully_sharded_native_amp.FullyShardedNativeMixedPrecisionPlugin` class
  * Removed the `pl.plugins.precision.sharded_native_amp.ShardedNativeMixedPrecisionPlugin` class
  * Removed the `pl.strategies.fully_sharded.DDPFullyShardedStrategy` (fsdp) class
  * Removed the `pl.strategies.sharded.DDPShardedStrategy` (ddp_sharded) class
  * Removed the `pl.strategies.sharded_spawn.DDPSpawnShardedStrategy` (ddp_sharded_spawn) class
- Removed legacy device arguments in Trainer ([#16171](https://github.com/Lightning-AI/lightning/pull/16171))
  * Removed the `Trainer(gpus=...)` argument
  * Removed the `Trainer(tpu_cores=...)` argument
  * Removed the `Trainer(ipus=...)` argument
  * Removed the `Trainer(num_processes=...)` argument
- Removed the deprecated `pl.utilities.AllGatherGrad` class ([#16360](https://github.com/Lightning-AI/lightning/pull/16360))
- Removed the deprecated `resume_from_checkpoint` Trainer argument ([#16167](https://github.com/Lightning-AI/lightning/pull/16167))
- Removed the deprecated `pl.profiler` module ([#16359](https://github.com/Lightning-AI/lightning/pull/16359))
- Removed deadlock detection / process reconciliation (`PL_RECONCILE_PROCESS=1`) ([#16204](https://github.com/Lightning-AI/lightning/pull/16204))
- Removed the `{training,validation,test}_epoch_end` hooks which would retain step outputs in memory. Alternative implementations are suggested by implementing their `on_*_epoch_end` hooks instead ([#16520](https://github.com/Lightning-AI/lightning/pull/16520))
- Removed the `outputs` argument from the `on_predict_epoch_end` hook. You can access them via `trainer.predict_loop.predictions` ([#16655](https://github.com/Lightning-AI/lightning/pull/16655))
- Removed support for the experimental `PL_FAULT_TOLERANT_TRAINING` environment flag ([#16516](https://github.com/Lightning-AI/lightning/pull/16516), [#16533](https://github.com/Lightning-AI/lightning/pull/16533))
- Removed the deprecated `LightningCLI` arguments ([#16380](https://github.com/Lightning-AI/lightning/pull/16380))
  * `save_config_filename`
  * `save_config_overwrite`
  * `save_config_multifile`
  * `description`
  * `env_prefix`
  * `env_parse`
- Removed the deprecated `pl.strategies.utils.on_colab_kaggle` function ([#16437](https://github.com/Lightning-AI/lightning/pull/16437))
- Removed the deprecated code in:
  * `pl.core.mixins` ([#16424](https://github.com/Lightning-AI/lightning/pull/16424))
  * `pl.utilities.distributed` ([#16390](https://github.com/Lightning-AI/lightning/pull/16390))
  * `pl.utilities.apply_func` ([#16413](https://github.com/Lightning-AI/lightning/pull/16413))
  * `pl.utilities.xla_device` ([#16404](https://github.com/Lightning-AI/lightning/pull/16404))
  * `pl.utilities.data` ([#16440](https://github.com/Lightning-AI/lightning/pull/16440))
  * `pl.utilities.device_parser` ([#16412](https://github.com/Lightning-AI/lightning/pull/16412))
  * `pl.utilities.optimizer` ([#16439](https://github.com/Lightning-AI/lightning/pull/16439))
  * `pl.utilities.seed` ([#16422](https://github.com/Lightning-AI/lightning/pull/16422))
  * `pl.utilities.cloud_io` ([#16438](https://github.com/Lightning-AI/lightning/pull/16438))
- Removed the deprecated `Accelerator.setup_environment` method ([#16436](https://github.com/Lightning-AI/lightning/pull/16436))
- Mark the `forward_module` argument as required ([#16386](https://github.com/Lightning-AI/lightning/pull/16386))
  * Removed the deprecated `pl_module` argument from the distributed module wrappers
  * Removed the deprecated `pl.overrides.base.unwrap_lightning_module` function
  * Removed the `pl.overrides.distributed.LightningDistributedModule` class
  * Removed the deprecated `pl.overrides.fairscale.unwrap_lightning_module_sharded` function
  * Removed the `pl.overrides.fairscale.LightningDistributedModule` class
- Removed the deprecated automatic GPU selection ([#16184](https://github.com/Lightning-AI/lightning/pull/16184))
  * Removed the `Trainer(auto_select_gpus=...)` argument
  * Removed the `pl.tuner.auto_gpu_select.{pick_single_gpu,pick_multiple_gpus}` functions
- Removed support for loop customization
  * Removed `Loop.replace()` ([#16361](https://github.com/Lightning-AI/lightning/pull/16361))
  * Removed `Loop.connect()` ([#16384](https://github.com/Lightning-AI/lightning/pull/16384))
  * Removed the `trainer.{fit,validate,test,predict}_loop` properties ([#16384](https://github.com/Lightning-AI/lightning/pull/16384))
  * Removed the default `Loop.run()` implementation ([#16384](https://github.com/Lightning-AI/lightning/pull/16384))
  * The loop classes are now marked as protected ([#16445](https://github.com/Lightning-AI/lightning/pull/16445))
  * The fetching classes are now marked as protected ([#16664](https://github.com/Lightning-AI/lightning/pull/16664))
- The `lightning.pytorch.overrides.distributed.IndexBatchSamplerWrapper` class is now marked as protected ([#16826](https://github.com/Lightning-AI/lightning/pull/16826))
- Removed the `DataLoaderLoop`, `EvaluationEpochLoop`, and `PredictionEpochLoop` classes ([#16726](https://github.com/Lightning-AI/lightning/pull/16726))
- Removed `trainer.reset_*_dataloader()` methods in favor of `Loop.setup_data()` for the top-level loops ([#16726](https://github.com/Lightning-AI/lightning/pull/16726))
- Removed special support for truncated backpropagation through time (TBPTT) ([#16172](https://github.com/Lightning-AI/lightning/pull/16172))
  * Removed the `LightningModule.truncated_bptt_steps` attribute
  * Removed the `LightningModule.tbptt_split_batch` hook
  * The `LightningModule.training_step` no longer accepts a `hiddens` argument
  * Removed the `pl.loops.batch.TrainingBatchLoop`
  * Removed the `FitLoop.split_idx` property
  * Removed the `LoggerConnector.on_train_split_start` method
- Removed the experimental `PL_INTER_BATCH_PARALLELISM` environment flag ([#16355](https://github.com/Lightning-AI/lightning/pull/16355))
- Removed the `Trainer(move_metrics_to_cpu=True)` argument ([#16358](https://github.com/Lightning-AI/lightning/pull/16358))
- Removed the `LightningModule.precision` attribute ([#16203](https://github.com/Lightning-AI/lightning/pull/16203))
- Removed the automatic addition of a moving average of the `training_step` loss in the progress bar. Use `self.log("loss", ..., prog_bar=True)` instead. ([#16192](https://github.com/Lightning-AI/lightning/issues/16192))
- Removed support for passing a dictionary value to `self.log()` ([#16389](https://github.com/Lightning-AI/lightning/pull/16389))
- Removed `Trainer.model` setter ([#16462](https://github.com/Lightning-AI/lightning/pull/16462))
- Removed the argument `Trainer(multiple_trainloader_mode=...)`. You can use `CombinedLoader(..., mode=...)` directly now ([#16800](https://github.com/Lightning-AI/lightning/pull/16800))
- Removed the unused `lightning.pytorch.utilities.finite_checks.print_nan_gradients` function ([#16682](https://github.com/Lightning-AI/lightning/pull/16682))
- Removed the unused `lightning.pytorch.utilities.finite_checks.detect_nan_parameters` function ([#16682](https://github.com/Lightning-AI/lightning/pull/16682))
- Removed the unused `lightning.pytorch.utilities.parsing.flatten_dict` function ([#16744](https://github.com/Lightning-AI/lightning/pull/16744))
- Removed the unused `lightning.pytorch.utilities.metrics.metrics_to_scalars` function ([#16681](https://github.com/Lightning-AI/lightning/pull/16681))
- Removed the unused `lightning.pytorch.utilities.supporters.{SharedCycleIteratorState,CombinedLoaderIterator}` classes ([#16714](https://github.com/Lightning-AI/lightning/pull/16714))
- Tuner removal
  * Removed the deprecated `trainer.tuning` property ([#16379](https://github.com/Lightning-AI/lightning/pull/16379))
  * Removed the deprecated `TrainerFn.TUNING` and `RunningStage.TUNING` enums ([#16379](https://github.com/Lightning-AI/lightning/pull/16379))
  * Removed `Trainer.tune()` in favor of `Tuner(trainer).{lr_find,scale_batch_size}` ([#16462](https://github.com/Lightning-AI/lightning/pull/16462))
  * Removed `Trainer(auto_scale_batch_size=...)` in favor of `Tuner(trainer).scale_batch_size()` ([#16462](https://github.com/Lightning-AI/lightning/pull/16462))
  * Removed `Trainer(auto_lr_find=...)` in favor of `Tuner(trainer).lr_find()` ([#16462](https://github.com/Lightning-AI/lightning/pull/16462))
- Removed the `on_tpu` argument from `LightningModule.optimizer_step` hook ([#16537](https://github.com/Lightning-AI/lightning/pull/16537))
- Removed the `using_lbfgs` argument from `LightningModule.optimizer_step` hook ([#16538](https://github.com/Lightning-AI/lightning/pull/16538))
- Removed the `Trainer.data_parallel` property. Use `isinstance(trainer.strategy, ParallelStrategy)` instead ([#16703](https://github.com/Lightning-AI/lightning/pull/16703))
- Removed the `Trainer.prediction_writer_callbacks` property ([#16759](https://github.com/Lightning-AI/lightning/pull/16759))
- Removed support for multiple optimizers in automatic optimization mode ([#16539](https://github.com/Lightning-AI/lightning/pull/16539))
  * Removed `opt_idx` argument from `BaseFinetuning.finetune_function` callback method
  * Removed `opt_idx` argument from `Callback.on_before_optimizer_step` callback method
  * Removed `optimizer_idx` as an optional argument in `LightningModule.training_step`
  * Removed `optimizer_idx` argument from `LightningModule.on_before_optimizer_step`
  * Removed `optimizer_idx` argument from `LightningModule.configure_gradient_clipping`
  * Removed `optimizer_idx` argument from `LightningModule.optimizer_step`
  * Removed `optimizer_idx` argument from `LightningModule.optimizer_zero_grad`
  * Removed `optimizer_idx` argument from `LightningModule.lr_scheduler_step`
  * Removed support for declaring optimizer frequencies in the dictionary returned from `LightningModule.configure_optimizers`
  * Removed arguments `optimizer` and `optimizer_idx` from `LightningModule.backward`
  * Removed `optimizer_idx` argument from `PrecisionPlugin.optimizer_step` and all of its overrides in subclasses
  * Removed `optimizer_idx` argument from `PrecisionPlugin.{optimizer_step,backward}` and all of its overrides in subclasses
  * Removed `optimizer_idx` argument from `Strategy.{optimizer_step,backward}` and all of its overrides in subclasses
  * Removed `Trainer.optimizer_frequencies` attribute
- Removed `Strategy.dispatch` ([#16618](https://github.com/Lightning-AI/lightning/pull/16618))
- Removed `PrecisionPlugin.dispatch` ([#16618](https://github.com/Lightning-AI/lightning/pull/16618))
- Removed legacy argparse utilities ([#16708](https://github.com/Lightning-AI/lightning/pull/16708))
  * Removed `LightningDataModule` methods: `add_argparse_args()`, `from_argparse_args()`, `parse_argparser()`, `get_init_arguments_and_types()`
  * Removed class methods from Trainer: `default_attributes()`, `from_argparse_args()`, `parse_argparser()`, `match_env_arguments()`, `add_argparse_args()`
  * Removed functions from `lightning.pytorch.utilities.argparse`: `from_argparse_args()`, `parse_argparser()`, `parse_env_variables()`, `get_init_arguments_and_types()`, `add_argparse_args()`
  * Removed functions from `lightning.pytorch.utilities.parsing`: `import str_to_bool()`, `str_to_bool_or_int()`, `str_to_bool_or_str()`
- Removed support for passing a scheduling dictionary to `Trainer(accumulate_grad_batches=...)` ([#16729](https://github.com/Lightning-AI/lightning/pull/16729))
- Removed support for `DataParallel` (`strategy='dp'`) and the `LightningParallelModule`-Wrapper, ([#16748](https://github.com/Lightning-AI/lightning/pull/16748))
- Removed the unused `lightning.pytorch.utilities.supporters.{SharedCycleIteratorState,CombinedLoaderIterator}` classes ([#16714](https://github.com/Lightning-AI/lightning/pull/16714))
- Removed `ProgressBarBase.{train_batch_idx,val_batch_idx,test_batch_idx,predict_batch_idx}` properties ([#16760](https://github.com/Lightning-AI/lightning/pull/16760))
- Removed the `fit_loop.{min,max}_steps` setters ([#16803](https://github.com/Lightning-AI/lightning/pull/16803))
- Removed the `Trainer(track_grad_norm=...)` argument ([#16745](https://github.com/Lightning-AI/lightning/pull/16745))
- Removed the `LightningModule.log_grad_norm()` hook method ([#16745](https://github.com/Lightning-AI/lightning/pull/16745))
- Removed the `QuantizationAwareTraining` callback ([#16750](https://github.com/Lightning-AI/lightning/pull/16750))
- Removed the `ColossalAIStrategy` and `ColossalAIPrecisionPlugin` in favor of the new [lightning-colossalai](https://github.com/Lightning-AI/lightning-colossalai) package ([#16757](https://github.com/Lightning-AI/lightning/pull/16757), [#16778](https://github.com/Lightning-AI/lightning/pull/16778))
- Removed the `training_step_end`, `validation_step_end`, and `test_step_end` hooks from the `LightningModule` in favor of the `*_batch_end` hooks ([#16791](https://github.com/Lightning-AI/lightning/pull/16791))
- Removed the `lightning.pytorch.strategies.DDPSpawnStrategy` in favor of `DDPStrategy(start_method='spawn')` (merged both classes) ([#16809](https://github.com/Lightning-AI/lightning/pull/16809))
- Removed registration of `ShardedTensor` state dict hooks in `LightningModule.__init__` with `torch>=2.1` ([#16892](https://github.com/Lightning-AI/lightning/pull/16892))
- Removed the `lightning.pytorch.core.saving.ModelIO` class interface ([#16999](https://github.com/Lightning-AI/lightning/pull/16999))
- Removed the unused `lightning.pytorch.utilities.memory.get_model_size_mb` function ([#17001](https://github.com/Lightning-AI/lightning/pull/17001))

### Fixed

- Fixed an issue where `DistributedSampler.set_epoch` wasn't getting called during `trainer.predict` ([#16785](https://github.com/Lightning-AI/lightning/pull/16785), [#16826](https://github.com/Lightning-AI/lightning/pull/16826))

- Fixed an issue with comparing torch versions when using a version of torch built from source ([#17030](https://github.com/Lightning-AI/lightning/pull/17030))


- Improved the error message for installing tensorboard or tensorboardx ([#17053](https://github.com/Lightning-AI/lightning/pull/17053))


## [1.9.4] - 2023-03-01

### Added

- Added `Fabric(strategy="auto")` support. It will choose DDP over DDP-spawn, contrary to `strategy=None` (default) ([#16916](https://github.com/Lightning-AI/lightning/pull/16916))

### Fixed

- Fixed DDP spawn hang on TPU Pods ([#16844](https://github.com/Lightning-AI/lightning/pull/16844))
- Fixed edge cases in parsing device ids using NVML ([#16795](https://github.com/Lightning-AI/lightning/pull/16795))
- Fixed backwards compatibility for `lightning.pytorch.utilities.parsing.get_init_args` ([#16851](https://github.com/Lightning-AI/lightning/pull/16851))


## [1.9.3] - 2023-02-21

### Fixed

- Fixed an issue causing a wrong environment plugin to be selected when `accelerator=tpu` and `devices > 1` ([#16806](https://github.com/Lightning-AI/lightning/pull/16806))


## [1.9.2] - 2023-02-15

### Fixed

- Fixed an attribute error and improved input validation for invalid strategy types being passed to Trainer ([#16693](https://github.com/Lightning-AI/lightning/pull/16693))
- Fixed early stopping triggering extra validation runs after reaching `min_epochs` or `min_steps` ([#16719](https://github.com/Lightning-AI/lightning/pull/16719))


## [1.9.1] - 2023-02-10

### Fixed

- Fixed an unintended limitation for calling `save_hyperparameters` on mixin classes that don't subclass `LightningModule`/`LightningDataModule` ([#16369](https://github.com/Lightning-AI/lightning/pull/16369))
- Fixed an issue with `MLFlowLogger` logging the wrong keys with `.log_hyperparams()` ([#16418](https://github.com/Lightning-AI/lightning/pull/16418))
- Fixed logging more than 100 parameters with `MLFlowLogger` and long values are truncated ([#16451](https://github.com/Lightning-AI/lightning/pull/16451))
- Fixed strict availability check for `torch_xla` requirement ([#16476](https://github.com/Lightning-AI/lightning/pull/16476))
- Fixed an issue where PL would wrap DataLoaders with XLA's MpDeviceLoader more than once ([#16571](https://github.com/Lightning-AI/lightning/pull/16571))
- Fixed the batch_sampler reference for DataLoaders wrapped with XLA's MpDeviceLoader ([#16571](https://github.com/Lightning-AI/lightning/pull/16571))
- Fixed an import error when `torch.distributed` is not available ([#16658](https://github.com/Lightning-AI/lightning/pull/16658))


## [1.9.0] - 2023-01-17

### Added

- Added support for native logging of `MetricCollection` with enabled compute groups ([#15580](https://github.com/Lightning-AI/lightning/pull/15580))
- Added support for custom artifact names in `pl.loggers.WandbLogger` ([#16173](https://github.com/Lightning-AI/lightning/pull/16173))
- Added support for DDP with `LRFinder` ([#15304](https://github.com/Lightning-AI/lightning/pull/15304))
- Added utilities to migrate checkpoints from one Lightning version to another ([#15237](https://github.com/Lightning-AI/lightning/pull/15237))
- Added support to upgrade all checkpoints in a folder using the `pl.utilities.upgrade_checkpoint` script ([#15333](https://github.com/Lightning-AI/lightning/pull/15333))
- Add an axes argument `ax` to the `.lr_find().plot()` to enable writing to a user-defined axes in a matplotlib figure ([#15652](https://github.com/Lightning-AI/lightning/pull/15652))
- Added `log_model` parameter to `MLFlowLogger` ([#9187](https://github.com/Lightning-AI/lightning/pull/9187))
- Added a check to validate that wrapped FSDP models are used while initializing optimizers ([#15301](https://github.com/Lightning-AI/lightning/pull/15301))
- Added a warning when `self.log(..., logger=True)` is called without a configured logger ([#15814](https://github.com/Lightning-AI/lightning/pull/15814))
- Added support for colossalai 0.1.11 ([#15888](https://github.com/Lightning-AI/lightning/pull/15888))
- Added `LightningCLI` support for optimizer and learning schedulers via callable type dependency injection ([#15869](https://github.com/Lightning-AI/lightning/pull/15869))
- Added support for activation checkpointing for the `DDPFullyShardedNativeStrategy` strategy ([#15826](https://github.com/Lightning-AI/lightning/pull/15826))
- Added the option to set `DDPFullyShardedNativeStrategy(cpu_offload=True|False)` via bool instead of needing to pass a configuration object ([#15832](https://github.com/Lightning-AI/lightning/pull/15832))
- Added info message for Ampere CUDA GPU users to enable tf32 matmul precision ([#16037](https://github.com/Lightning-AI/lightning/pull/16037))
- Added support for returning optimizer-like classes in `LightningModule.configure_optimizers` ([#16189](https://github.com/Lightning-AI/lightning/pull/16189))

### Changed

- Drop PyTorch 1.9 support ([#15347](https://github.com/Lightning-AI/lightning/pull/15347))
- Switch from `tensorboard` to `tensorboardx` in `TensorBoardLogger` ([#15728](https://github.com/Lightning-AI/lightning/pull/15728))
- From now on, Lightning Trainer and `LightningModule.load_from_checkpoint` automatically upgrade the loaded checkpoint if it was produced in an old version of Lightning ([#15237](https://github.com/Lightning-AI/lightning/pull/15237))
- `Trainer.{validate,test,predict}(ckpt_path=...)` no longer restores the `Trainer.global_step` and `trainer.current_epoch` value from the checkpoints - From now on, only `Trainer.fit` will restore this value ([#15532](https://github.com/Lightning-AI/lightning/pull/15532))
- The `ModelCheckpoint.save_on_train_epoch_end` attribute is now computed dynamically every epoch, accounting for changes to the validation dataloaders ([#15300](https://github.com/Lightning-AI/lightning/pull/15300))
- The Trainer now raises an error if it is given multiple stateful callbacks of the same time with colliding state keys ([#15634](https://github.com/Lightning-AI/lightning/pull/15634))
- `MLFlowLogger` now logs hyperparameters and metrics in batched API calls ([#15915](https://github.com/Lightning-AI/lightning/pull/15915))
- Overriding the `on_train_batch_{start,end}` hooks in conjunction with taking a `dataloader_iter` in the `training_step` no longer errors out and instead shows a warning ([#16062](https://github.com/Lightning-AI/lightning/pull/16062))
- Move `tensorboardX` to extra dependencies. Use the `CSVLogger` by default ([#16349](https://github.com/Lightning-AI/lightning/pull/16349))

### Deprecated

- Deprecated `description`, `env_prefix` and `env_parse` parameters in `LightningCLI.__init__` in favour of giving them through `parser_kwargs` ([#15651](https://github.com/Lightning-AI/lightning/pull/15651))
- Deprecated `pl.profiler` in favor of `pl.profilers` ([#16059](https://github.com/Lightning-AI/lightning/pull/16059))
- Deprecated `Trainer(auto_select_gpus=...)` in favor of `pl.accelerators.find_usable_cuda_devices` ([#16147](https://github.com/Lightning-AI/lightning/pull/16147))
- Deprecated `pl.tuner.auto_gpu_select.{pick_single_gpu,pick_multiple_gpus}` in favor of `pl.accelerators.find_usable_cuda_devices` ([#16147](https://github.com/Lightning-AI/lightning/pull/16147))
- `nvidia/apex` deprecation ([#16039](https://github.com/Lightning-AI/lightning/pull/16039))
  * Deprecated `pl.plugins.NativeMixedPrecisionPlugin` in favor of `pl.plugins.MixedPrecisionPlugin`
  * Deprecated the `LightningModule.optimizer_step(using_native_amp=...)` argument
  * Deprecated the `Trainer(amp_backend=...)` argument
  * Deprecated the `Trainer.amp_backend` property
  * Deprecated the `Trainer(amp_level=...)` argument
  * Deprecated the `pl.plugins.ApexMixedPrecisionPlugin` class
  * Deprecates the `pl.utilities.enums.AMPType` enum
  * Deprecates the `DeepSpeedPrecisionPlugin(amp_type=..., amp_level=...)` arguments
- `horovod` deprecation ([#16141](https://github.com/Lightning-AI/lightning/pull/16141))
  * Deprecated `Trainer(strategy="horovod")`
  * Deprecated the `HorovodStrategy` class
- Deprecated `pl.lite.LightningLite` in favor of `lightning.fabric.Fabric` ([#16314](https://github.com/Lightning-AI/lightning/pull/16314))
- `FairScale` deprecation (in favor of PyTorch's FSDP implementation) ([#16353](https://github.com/Lightning-AI/lightning/pull/16353))
  * Deprecated the `pl.overrides.fairscale.LightningShardedDataParallel` class
  * Deprecated the `pl.plugins.precision.fully_sharded_native_amp.FullyShardedNativeMixedPrecisionPlugin` class
  * Deprecated the `pl.plugins.precision.sharded_native_amp.ShardedNativeMixedPrecisionPlugin` class
  * Deprecated the `pl.strategies.fully_sharded.DDPFullyShardedStrategy` class
  * Deprecated the `pl.strategies.sharded.DDPShardedStrategy` class
  * Deprecated the `pl.strategies.sharded_spawn.DDPSpawnShardedStrategy` class


### Removed

- Removed deprecated `pl.utilities.memory.get_gpu_memory_map` in favor of `pl.accelerators.cuda.get_nvidia_gpu_stats` ([#15617](https://github.com/Lightning-AI/lightning/pull/15617))
- Temporarily removed support for Hydra multi-run ([#15737](https://github.com/Lightning-AI/lightning/pull/15737))
- Removed deprecated `pl.profiler.base.AbstractProfiler` in favor of `pl.profilers.profiler.Profiler` ([#15637](https://github.com/Lightning-AI/lightning/pull/15637))
- Removed deprecated `pl.profiler.base.BaseProfiler` in favor of `pl.profilers.profiler.Profiler` ([#15637](https://github.com/Lightning-AI/lightning/pull/15637))
- Removed deprecated code in `pl.utilities.meta` ([#16038](https://github.com/Lightning-AI/lightning/pull/16038))
- Removed the deprecated `LightningDeepSpeedModule` ([#16041](https://github.com/Lightning-AI/lightning/pull/16041))
- Removed the deprecated `pl.accelerators.GPUAccelerator` in favor of `pl.accelerators.CUDAAccelerator` ([#16050](https://github.com/Lightning-AI/lightning/pull/16050))
- Removed the deprecated `pl.profiler.*` classes in favor of `pl.profilers` ([#16059](https://github.com/Lightning-AI/lightning/pull/16059))
- Removed the deprecated `pl.utilities.cli` module in favor of `pl.cli` ([#16116](https://github.com/Lightning-AI/lightning/pull/16116))
- Removed the deprecated `pl.loggers.base` module in favor of `pl.loggers.logger` ([#16120](https://github.com/Lightning-AI/lightning/pull/16120))
- Removed the deprecated `pl.loops.base` module in favor of `pl.loops.loop` ([#16142](https://github.com/Lightning-AI/lightning/pull/16142))
- Removed the deprecated `pl.core.lightning` module in favor of `pl.core.module` ([#16318](https://github.com/Lightning-AI/lightning/pull/16318))
- Removed the deprecated `pl.callbacks.base` module in favor of `pl.callbacks.callback` ([#16319](https://github.com/Lightning-AI/lightning/pull/16319))
- Removed the deprecated `Trainer.reset_train_val_dataloaders()` in favor of `Trainer.reset_{train,val}_dataloader` ([#16131](https://github.com/Lightning-AI/lightning/pull/16131))
- Removed support for `LightningCLI(seed_everything_default=None)` ([#16131](https://github.com/Lightning-AI/lightning/pull/16131))
- Removed support in LightningLite for FairScale's sharded training (`strategy='ddp_sharded'|'ddp_sharded_spawn'`). Use Fully-Sharded Data Parallel instead (`strategy='fsdp'`) ([#16329](https://github.com/Lightning-AI/lightning/pull/16329))


### Fixed

- Enhanced `reduce_boolean_decision` to accommodate `any`-analogous semantics expected by the `EarlyStopping` callback ([#15253](https://github.com/Lightning-AI/lightning/pull/15253))
- Fixed the incorrect optimizer step synchronization when running across multiple TPU devices ([#16020](https://github.com/Lightning-AI/lightning/pull/16020))
- Fixed a type error when dividing the chunk size in the ColossalAI strategy ([#16212](https://github.com/Lightning-AI/lightning/pull/16212))
- Fixed bug where the ``interval`` key of the scheduler would be ignored during manual optimization, making the LearningRateMonitor callback fail to log the learning rate ([#16308](https://github.com/Lightning-AI/lightning/pull/16308))
- Fixed an issue with `MLFlowLogger` not finalizing correctly when status code 'finished' was passed ([#16340](https://github.com/Lightning-AI/lightning/pull/16340))


## [1.8.6] - 2022-12-21

- minor cleaning


## [1.8.5] - 2022-12-15

- Add function to remove checkpoint to allow override for extended classes ([#16067](https://github.com/Lightning-AI/lightning/pull/16067))


## [1.8.4] - 2022-12-08

### Changed

- Direct support for compiled models (
   [#15922](https://github.com/Lightning-AI/lightning/pull/15922),
   [#15957](https://github.com/Lightning-AI/lightning/pull/15957)
)

### Fixed

- Fixed issue with unsupported torch.inference_mode() on hpu backends ([#15918](https://github.com/Lightning-AI/lightning/pull/15918))
- Fixed LRScheduler import for PyTorch 2.0 ([#15940](https://github.com/Lightning-AI/lightning/pull/15940))
- Fixed `fit_loop.restarting` to be `False` for lr finder ([#15620](https://github.com/Lightning-AI/lightning/pull/15620))
- Fixed `torch.jit.script`-ing a LightningModule causing an unintended error message about deprecated `use_amp` property ([#15947](https://github.com/Lightning-AI/lightning/pull/15947))
- Fixed the `XLAProfiler` not recording anything due to mismatching of action names ([#15885](https://github.com/Lightning-AI/lightning/pull/15885))


## [1.8.3] - 2022-11-22

### Changed

- Temporarily removed support for Hydra multi-run ([#15737](https://github.com/Lightning-AI/lightning/pull/15737))
- Switch from `tensorboard` to `tensorboardx` in `TensorBoardLogger` ([#15728](https://github.com/Lightning-AI/lightning/pull/15728))


## [1.8.2] - 2022-11-17

### Fixed

- Make sure save_dir can be empty str ([#15638](https://github.com/Lightning-AI/lightning/pull/15638))
- Fixed the automatic fallback from `Trainer(strategy="ddp_spawn", ...)` to `Trainer(strategy="ddp", ...)` when on an LSF cluster ([#15103](https://github.com/Lightning-AI/lightning/pull/15103))



## [1.8.1] - 2022-11-10

### Added

- Added back the accidentally removed `pl.utilities.distributed.rank_zero_only` function ([#15536](https://github.com/Lightning-AI/lightning/pull/15536))

### Deprecated

- Deprecated `pl.utilities.distributed.rank_zero_only` in favor of `pl.utilities.rank_zero_only` ([#15536](https://github.com/Lightning-AI/lightning/pull/15536))

### Fixed

- Fixed `TensorBoardLogger` not validating the input array type when logging the model graph ([#15323](https://github.com/Lightning-AI/lightning/pull/15323))
- Fixed an attribute error in `ColossalAIStrategy` at import time when `torch.distributed` is not available ([#15535](https://github.com/Lightning-AI/lightning/pull/15535))
- Fixed an issue when calling `fs.listdir` with file URI instead of path in `CheckpointConnector` ([#15413](https://github.com/Lightning-AI/lightning/pull/15413))
- Fixed an issue with the `BaseFinetuning` callback not setting the `track_running_stats` attribute for batch normaliztion layers ([#15063](https://github.com/Lightning-AI/lightning/pull/15063))
- Fixed an issue with `WandbLogger(log_model=True|'all)` raising an error and not being able to serialize tensors in the metadata ([#15544](https://github.com/Lightning-AI/lightning/pull/15544))
- Fixed the gradient unscaling logic when using `Trainer(precision=16)` and fused optimizers such as `Adam(..., fused=True)` ([#15544](https://github.com/Lightning-AI/lightning/pull/15544))
- Fixed model state transfer in multiprocessing launcher when running multi-node ([#15567](https://github.com/Lightning-AI/lightning/pull/15567))
- Fixed manual optimization raising `AttributeError` with Bagua Strategy ([#12534](https://github.com/Lightning-AI/lightning/pull/12534))
- Fixed the import of `pytorch_lightning` causing a warning 'Redirects are currently not supported in Windows or MacOs' ([#15610](https://github.com/Lightning-AI/lightning/pull/15610))


## [1.8.0] - 2022-11-01

### Added

- Added support for requeueing slurm array jobs ([#15040](https://github.com/Lightning-AI/lightning/pull/15040))
- Added native AMP support for `ddp_fork` (and associated alias strategies) with CUDA GPUs ([#14983](https://github.com/Lightning-AI/lightning/pull/14983))
- Added `BatchSizeFinder` callback ([#11089](https://github.com/Lightning-AI/lightning/pull/11089))
- Added `LearningRateFinder` callback ([#13802](https://github.com/Lightning-AI/lightning/pull/13802))
- Tuner now supports a new `method` argument which will determine when to run the `BatchSizeFinder`: one of `fit`, `validate`, `test` or `predict` ([#11089](https://github.com/Lightning-AI/lightning/pull/11089))
- Added prefix to log message in `seed_everything` with rank info ([#14031](https://github.com/Lightning-AI/lightning/pull/14031))
- Added support for auto wrapping for `DDPFullyShardedNativeStrategy` ([#14252](https://github.com/Lightning-AI/lightning/pull/14252))
- Added support for passing extra init-parameters to the `LightningDataModule.from_datasets` ([#14185](https://github.com/Lightning-AI/lightning/pull/14185))
- Added support for saving sharded optimizer state dict outside of `DDPShardedStrategy` ([#14208](https://github.com/Lightning-AI/lightning/pull/14208))
- Added support for auto wrapping for `DDPFullyShardedStrategy` ([#14383](https://github.com/Lightning-AI/lightning/pull/14383))
- Integrate the `lightning_utilities` package (
  [#14475](https://github.com/Lightning-AI/lightning/pull/14475),
  [#14537](https://github.com/Lightning-AI/lightning/pull/14537),
  [#14556](https://github.com/Lightning-AI/lightning/pull/14556),
  [#14558](https://github.com/Lightning-AI/lightning/pull/14558),
  [#14575](https://github.com/Lightning-AI/lightning/pull/14575),
  [#14620](https://github.com/Lightning-AI/lightning/pull/14620))
- Added `args` parameter to `LightningCLI` to ease running from within Python ([#14596](https://github.com/Lightning-AI/lightning/pull/14596))
- Added `WandbLogger.download_artifact` and `WandbLogger.use_artifact` for managing artifacts with Weights and Biases ([#14551](https://github.com/Lightning-AI/lightning/pull/14551))
- Added an option to configure the signal SLURM sends when a job is preempted or requeued ([#14626](https://github.com/Lightning-AI/lightning/pull/14626))
- Added a warning when the model passed to `LightningLite.setup()` does not have all parameters on the same device ([#14822](https://github.com/Lightning-AI/lightning/pull/14822))
- The `CometLogger` now flags the Comet Experiments as being created from Lightning for analytics purposes ([#14906](https://github.com/Lightning-AI/lightning/pull/14906))
- Introduce `ckpt_path="hpc"` keyword for checkpoint loading ([#14911](https://github.com/Lightning-AI/lightning/pull/14911))
- Added a more descriptive error message when attempting to fork processes with pre-initialized CUDA context ([#14709](https://github.com/Lightning-AI/lightning/pull/14709))
- Added support for custom parameters in subclasses of `SaveConfigCallback` ([#14998](https://github.com/Lightning-AI/lightning/pull/14998))
- Added `inference_mode` flag to Trainer to let users enable/disable inference mode during evaluation ([#15034](https://github.com/Lightning-AI/lightning/pull/15034))
- Added `LightningLite.no_backward_sync` for control over efficient gradient accumulation with distributed strategies ([#14966](https://github.com/Lightning-AI/lightning/pull/14966))
- Added a sanity check that scripts are executed with the `srun` command in SLURM and that environment variables are not conflicting ([#15011](https://github.com/Lightning-AI/lightning/pull/15011))
- Added an error message when attempting to launch processes with `python -i` and an interactive-incompatible strategy ([#15293](https://github.com/Lightning-AI/lightning/pull/15293))

### Changed

- The `Trainer.{fit,validate,test,predict,tune}` methods now raise a useful error message if the input is not a `LightningModule` ([#13892](https://github.com/Lightning-AI/lightning/pull/13892))
- Raised a `MisconfigurationException` if batch transfer hooks are overriden with `IPUAccelerator` ([#13961](https://github.com/Lightning-AI/lightning/pull/13961))
- Replaced the unwrapping logic in strategies with direct access to unwrapped `LightningModule` ([#13738](https://github.com/Lightning-AI/lightning/pull/13738))
- Enabled `on_before_batch_transfer` for `DPStrategy` and `IPUAccelerator` ([#14023](https://github.com/Lightning-AI/lightning/pull/14023))
- When resuming training with Apex enabled, the `Trainer` will now raise an error ([#14341](https://github.com/Lightning-AI/lightning/pull/14341))
- Included `torch.cuda` rng state to the aggregate `_collect_rng_states()` and `_set_rng_states()` ([#14384](https://github.com/Lightning-AI/lightning/pull/14384))
- Changed `trainer.should_stop` to not stop in between an epoch and run until `min_steps/min_epochs` only ([#13890](https://github.com/Lightning-AI/lightning/pull/13890))
- The `pyDeprecate` dependency is no longer installed ([#14472](https://github.com/Lightning-AI/lightning/pull/14472))
- When using multiple loggers, by default checkpoints and profiler output now get saved to the log dir of the first logger in the list ([#14325](https://github.com/Lightning-AI/lightning/pull/14325))
- In Lightning Lite, state-dict access to the module wrapper now gets passed through to the original module reference ([#14629](https://github.com/Lightning-AI/lightning/pull/14629))
- Removed fall-back to `LightningEnvironment` when number of SLURM tasks does not correspond to number of processes in Trainer ([#14300](https://github.com/Lightning-AI/lightning/pull/14300))
- Aligned DDP and DDPSpawn strategies in setting up the environment ([#11073](https://github.com/Lightning-AI/lightning/pull/11073))
- Integrated the Lite Precision plugins into the PL Precision plugins - the base class in PL now extends the `lightning_lite.precision.Precision` base class ([#14798](https://github.com/Lightning-AI/lightning/pull/14798))
  * The `PrecisionPlugin.backward` signature changed: The `closure_loss` argument was renamed to `tensor`
  * The `PrecisionPlugin.{pre_,post_}backward` signature changed: The `closure_loss` argument was renamed to `tensor` and moved as the first argument
  * The `PrecisionPlugin.optimizer_step` signature changed: The `model`, `optimizer_idx` and `closure` arguments need to be passed as keyword arguments now
- Trainer queries the CUDA devices through NVML if available to avoid initializing CUDA before forking, which eliminates the need for the `PL_DISABLE_FORK` environment variable introduced in v1.7.4 ([#14631](https://github.com/Lightning-AI/lightning/pull/14631))
- The `MLFlowLogger.finalize()` now sets the status to `FAILED` when an exception occurred in `Trainer`, and sets the status to `FINISHED` on successful completion ([#12292](https://github.com/Lightning-AI/lightning/pull/12292))
- It is no longer needed to call `model.double()` when using `precision=64` in Lightning Lite ([#14827](https://github.com/Lightning-AI/lightning/pull/14827))
- HPC checkpoints are now loaded automatically only in slurm environment when no specific value for `ckpt_path` has been set ([#14911](https://github.com/Lightning-AI/lightning/pull/14911))
- The `Callback.on_load_checkpoint` now gets the full checkpoint dictionary and the `callback_state` argument was renamed `checkpoint` ([#14835](https://github.com/Lightning-AI/lightning/pull/14835))
- Moved the warning about saving nn.Module in `save_hyperparameters()` to before the deepcopy ([#15132](https://github.com/Lightning-AI/lightning/pull/15132))
- To avoid issues with forking processes, from PyTorch 1.13 and higher, Lightning will directly use the PyTorch NVML-based check for `torch.cuda.device_count` and from PyTorch 2.0 and higher, Lightning will configure PyTorch to use a NVML-based check for `torch.cuda.is_available`. ([#15110](https://github.com/Lightning-AI/lightning/pull/15110), [#15133](https://github.com/Lightning-AI/lightning/pull/15133))
- The `NeptuneLogger` now uses `neptune.init_run` instead of the deprecated `neptune.init` to initialize a run ([#15393](https://github.com/Lightning-AI/lightning/pull/15393))

### Deprecated

- Deprecated `LightningDeepSpeedModule` ([#14000](https://github.com/Lightning-AI/lightning/pull/14000))
- Deprecated `amp_level` from `Trainer` in favour of passing it explictly via precision plugin ([#13898](https://github.com/Lightning-AI/lightning/pull/13898))
- Deprecated the calls to `pl.utiltiies.meta` functions in favor of built-in https://github.com/pytorch/torchdistx support ([#13868](https://github.com/Lightning-AI/lightning/pull/13868))
- Deprecated the `unwrap_lightning_module` and `unwrap_lightning_module_sharded` utility functions in favor of accessing the unwrapped `LightningModule` on the strategy directly ([#13738](https://github.com/Lightning-AI/lightning/pull/13738))
- Deprecated the `pl_module` argument in `LightningParallelModule`, `LightningDistributedModule`, `LightningShardedDataParallel`, `LightningBaguaModule` and `LightningDeepSpeedModule` wrapper classes ([#13738](https://github.com/Lightning-AI/lightning/pull/13738))
- Deprecated the `on_colab_kaggle` function ([#14247](https://github.com/Lightning-AI/lightning/pull/14247))
- Deprecated the internal `pl.core.mixins.DeviceDtypeModuleMixin` class ([#14511](https://github.com/Lightning-AI/lightning/pull/14511), [#14548](https://github.com/Lightning-AI/lightning/pull/14548))
- Deprecated all functions in `pl.utilities.xla_device` ([#14514](https://github.com/Lightning-AI/lightning/pull/14514), [#14550](https://github.com/Lightning-AI/lightning/pull/14550))
  * Deprecated the internal `inner_f` function
  * Deprecated the internal `pl_multi_process` function
  * Deprecated the internal `XLADeviceUtils.xla_available` staticmethod
  * Deprecated the `XLADeviceUtils.tpu_device_exists` staticmethod in favor of `pl.accelerators.TPUAccelerator.is_available()`
- Deprecated `pl.utilities.distributed.tpu_distributed` in favor of `lightning_lite.accelerators.tpu.tpu_distributed` ([#14550](https://github.com/Lightning-AI/lightning/pull/14550))
- Deprecated all functions in `pl.utilities.cloud_io` in favor of `lightning_lite.utilities.cloud_io` ([#14515](https://github.com/Lightning-AI/lightning/pull/14515))
- Deprecated the functions in `pl.utilities.apply_func` in favor of `lightning_utilities.core.apply_func` ([#14516](https://github.com/Lightning-AI/lightning/pull/14516), [#14537](https://github.com/Lightning-AI/lightning/pull/14537))
- Deprecated all functions in `pl.utilities.device_parser` ([#14492](https://github.com/Lightning-AI/lightning/pull/14492), [#14753](https://github.com/Lightning-AI/lightning/pull/14753))
  * Deprecated the `pl.utilities.device_parser.determine_root_gpu_device` in favor of `lightning_lite.utilities.device_parser.determine_root_gpu_device`
  * Deprecated the `pl.utilities.device_parser.parse_gpu_ids` in favor of `lightning_lite.utilities.device_parser.parse_gpu_ids`
  * Deprecated the `pl.utilities.device_parser.is_cuda_available` in favor of `lightning_lite.accelerators.cuda.is_cuda_available`
  * Deprecated the `pl.utilities.device_parser.num_cuda_devices` in favor of `lightning_lite.accelerators.cuda.num_cuda_devices`
  * Deprecated the `pl.utilities.device_parser.parse_cpu_cores` in favor of `lightning_lite.accelerators.cpu.parse_cpu_cores`
  * Deprecated the `pl.utilities.device_parser.parse_tpu_cores` in favor of `lightning_lite.accelerators.tpu.parse_tpu_cores`
  * Deprecated the `pl.utilities.device_parser.parse_hpus` in favor of `pl.accelerators.hpu.parse_hpus`
- Deprecated duplicate `SaveConfigCallback` parameters in `LightningCLI.__init__`: `save_config_kwargs`, `save_config_overwrite` and `save_config_multifile`. New `save_config_kwargs` parameter should be used instead ([#14998](https://github.com/Lightning-AI/lightning/pull/14998))
- Deprecated `TrainerFn.TUNING`, `RunningStage.TUNING` and `trainer.tuning` property ([#15100](https://github.com/Lightning-AI/lightning/pull/15100))
- Deprecated custom `pl.utilities.distributed.AllGatherGrad` implementation in favor of PyTorch's ([#15364](https://github.com/Lightning-AI/lightning/pull/15364))

### Removed

- Removed the deprecated `Trainer.training_type_plugin` property in favor of `Trainer.strategy` ([#14011](https://github.com/Lightning-AI/lightning/pull/14011))
- Removed all deprecated training type plugins ([#14011](https://github.com/Lightning-AI/lightning/pull/14011))
- Removed the deprecated `DDP2Strategy` ([#14026](https://github.com/Lightning-AI/lightning/pull/14026))
- Removed the deprecated `DistributedType` and `DeviceType` enum classes ([#14045](https://github.com/Lightning-AI/lightning/pull/14045))
- Removed deprecated support for passing the `rank_zero_warn` warning category positionally ([#14470](https://github.com/Lightning-AI/lightning/pull/14470))
- Removed the legacy and unused `Trainer.get_deprecated_arg_names()` ([#14415](https://github.com/Lightning-AI/lightning/pull/14415))
- Removed the deprecated `on_train_batch_end(outputs)` format when multiple optimizers are used and TBPTT is enabled ([#14373](https://github.com/Lightning-AI/lightning/pull/14373))
- Removed the deprecated `training_epoch_end(outputs)` format when multiple optimizers are used and TBPTT is enabled ([#14373](https://github.com/Lightning-AI/lightning/pull/14373))
- Removed the experimental `pl.utiltiies.meta` functions in favor of built-in https://github.com/pytorch/torchdistx support ([#13868](https://github.com/Lightning-AI/lightning/pull/13868))
- Removed the deprecated `LoggerCollection`; `Trainer.logger` and `LightningModule.logger` now returns the first logger when more than one gets passed to the Trainer ([#14283](https://github.com/Lightning-AI/lightning/pull/14283))
- Removed the deprecated the `trainer.lr_schedulers` ([#14408](https://github.com/Lightning-AI/lightning/pull/14408))
- Removed the deprecated `LightningModule.{on_hpc_load,on_hpc_save}` hooks in favor of the general purpose hooks `LightningModule.{on_load_checkpoint,on_save_checkpoint}` ([#14315](https://github.com/Lightning-AI/lightning/pull/14315))
- Removed deprecated support for old torchtext versions ([#14375](https://github.com/Lightning-AI/lightning/pull/14375))
- Removed deprecated support for the old `neptune-client` API in the `NeptuneLogger` ([#14727](https://github.com/Lightning-AI/lightning/pull/14727))
- Removed the deprecated `weights_save_path` Trainer argumnent and `Trainer.weights_save_path` property ([#14424](https://github.com/Lightning-AI/lightning/pull/14424))
- Removed the deprecated ([#14471](https://github.com/Lightning-AI/lightning/pull/14471))
  * `pl.utilities.distributed.rank_zero_only` in favor of `pl.utilities.rank_zero.rank_zero_only`
  * `pl.utilities.distributed.rank_zero_debug` in favor of `pl.utilities.rank_zero.rank_zero_debug`
  * `pl.utilities.distributed.rank_zero_info` in favor of `pl.utilities.rank_zero.rank_zero_info`
  * `pl.utilities.warnings.rank_zero_warn` in favor of `pl.utilities.rank_zero.rank_zero_warn`
  * `pl.utilities.warnings.rank_zero_deprecation` in favor of `pl.utilities.rank_zero.rank_zero_deprecation`
  * `pl.utilities.warnings.LightningDeprecationWarning` in favor of `pl.utilities.rank_zero.LightningDeprecationWarning`
- Removed deprecated `Trainer.num_processes` attribute in favour of `Trainer.num_devices` ([#14423](https://github.com/Lightning-AI/lightning/pull/14423))
- Removed the deprecated `Trainer.data_parallel_device_ids` hook in favour of `Trainer.device_ids` ([#14422](https://github.com/Lightning-AI/lightning/pull/14422))
- Removed the deprecated class `TrainerCallbackHookMixin` ([#14401](https://github.com/Lightning-AI/lightning/pull/14401))
- Removed the deprecated `BaseProfiler` and `AbstractProfiler` classes ([#14404](https://github.com/Lightning-AI/lightning/pull/14404))
- Removed the deprecated way to set the distributed backend via the environment variable `PL_TORCH_DISTRIBUTED_BACKEND`, in favor of setting the `process_group_backend` in the strategy constructor ([#14693](https://github.com/Lightning-AI/lightning/pull/14693))
- Removed deprecated callback hooks ([#14834](https://github.com/Lightning-AI/lightning/pull/14834))
  * `Callback.on_configure_sharded_model` in favor of `Callback.setup`
  * `Callback.on_before_accelerator_backend_setup` in favor of `Callback.setup`
  * `Callback.on_batch_start` in favor of `Callback.on_train_batch_start`
  * `Callback.on_batch_end` in favor of `Callback.on_train_batch_end`
  * `Callback.on_epoch_start` in favor of `Callback.on_{train,validation,test}_epoch_start`
  * `Callback.on_epoch_end` in favor of `Callback.on_{train,validation,test}_epoch_end`
  * `Callback.on_pretrain_routine_{start,end}` in favor of `Callback.on_fit_start`
- Removed the deprecated device attributes `Trainer.{devices,gpus,num_gpus,ipus,tpu_cores}` in favor of the accelerator-agnostic `Trainer.num_devices` ([#14829](https://github.com/Lightning-AI/lightning/pull/14829))
- Removed the deprecated `LightningIPUModule` ([#14830](https://github.com/Lightning-AI/lightning/pull/14830))
- Removed the deprecated `Logger.agg_and_log_metrics` hook in favour of `Logger.log_metrics` and the `agg_key_funcs` and `agg_default_func` arguments. ([#14840](https://github.com/Lightning-AI/lightning/pull/14840))
- Removed the deprecated precision plugin checkpoint hooks `PrecisionPlugin.on_load_checkpoint` and `PrecisionPlugin.on_save_checkpoint` ([#14833](https://github.com/Lightning-AI/lightning/pull/14833))
- Removed the deprecated `Trainer.root_gpu` attribute in favor of `Trainer.strategy.root_device` ([#14829](https://github.com/Lightning-AI/lightning/pull/14829))
- Removed the deprecated `Trainer.use_amp` and `LightningModule.use_amp` attributes ([#14832](https://github.com/Lightning-AI/lightning/pull/14832))
- Removed the deprecated callback hooks `Callback.on_init_start` and `Callback.on_init_end` ([#14867](https://github.com/Lightning-AI/lightning/pull/14867))
- Removed the deprecated `Trainer.run_stage` in favor of `Trainer.{fit,validate,test,predict}` ([#14870](https://github.com/Lightning-AI/lightning/pull/14870))
- Removed the deprecated `SimpleProfiler.profile_iterable` and `AdvancedProfiler.profile_iterable` attributes ([#14864](https://github.com/Lightning-AI/lightning/pull/14864))
- Removed the deprecated `Trainer.verbose_evaluate` ([#14884](https://github.com/Lightning-AI/lightning/pull/14884))
- Removed the deprecated `Trainer.should_rank_save_checkpoint` ([#14885](https://github.com/Lightning-AI/lightning/pull/14885))
- Removed the deprecated `TrainerOptimizersMixin` ([#14887](https://github.com/Lightning-AI/lightning/pull/14887))
- Removed the deprecated `Trainer.lightning_optimizers` ([#14889](https://github.com/Lightning-AI/lightning/pull/14889))
- Removed the deprecated `TrainerDataLoadingMixin` ([#14888](https://github.com/Lightning-AI/lightning/pull/14888))
- Removed the deprecated `Trainer.call_hook` in favor of `Trainer._call_callback_hooks`, `Trainer._call_lightning_module_hook`, `Trainer._call_ttp_hook`, and `Trainer._call_accelerator_hook` ([#14869](https://github.com/Lightning-AI/lightning/pull/14869))
- Removed the deprecated `Trainer.{validated,tested,predicted}_ckpt_path` ([#14897](https://github.com/Lightning-AI/lightning/pull/14897))
- Removed the deprecated `device_stats_monitor_prefix_metric_keys` ([#14890](https://github.com/Lightning-AI/lightning/pull/14890))
- Removed the deprecated `LightningDataModule.on_save/load_checkpoint` hooks ([#14909](https://github.com/Lightning-AI/lightning/pull/14909))
- Removed support for returning a value in `Callback.on_save_checkpoint` in favor of implementing `Callback.state_dict` ([#14835](https://github.com/Lightning-AI/lightning/pull/14835))

### Fixed

- Fixed an issue with `LightningLite.setup()` not setting the `.device` attribute correctly on the returned wrapper ([#14822](https://github.com/Lightning-AI/lightning/pull/14822))
- Fixed an attribute error when running the tuner together with the `StochasticWeightAveraging` callback ([#14836](https://github.com/Lightning-AI/lightning/pull/14836))
- Fixed MissingFieldException in offline mode for the `NeptuneLogger()` ([#14919](https://github.com/Lightning-AI/lightning/pull/14919))
- Fixed wandb `save_dir` is overridden by `None` `dir` when using CLI ([#14878](https://github.com/Lightning-AI/lightning/pull/14878))
- Fixed a missing call to `LightningDataModule.load_state_dict` hook while restoring checkpoint using `LightningDataModule.load_from_checkpoint` ([#14883](https://github.com/Lightning-AI/lightning/pull/14883))
- Fixed torchscript error with containers of LightningModules ([#14904](https://github.com/Lightning-AI/lightning/pull/14904))
- Fixed reloading of the last checkpoint on run restart ([#14907](https://github.com/Lightning-AI/lightning/pull/14907))
- `SaveConfigCallback` instances should only save the config once to allow having the `overwrite=False` safeguard when using `LightningCLI(..., run=False)` ([#14927](https://github.com/Lightning-AI/lightning/pull/14927))
- Fixed an issue with terminating the trainer profiler when a `StopIteration` exception is raised while using an `IterableDataset` ([#14940](https://github.com/Lightning-AI/lightning/pull/14945))
- Do not update on-plateau schedulers when reloading from an end-of-epoch checkpoint ([#14702](https://github.com/Lightning-AI/lightning/pull/14702))
- Fixed `Trainer` support for PyTorch built without distributed support ([#14971](https://github.com/Lightning-AI/lightning/pull/14971))
- Fixed batch normalization statistics calculation in `StochasticWeightAveraging` callback ([#14866](https://github.com/Lightning-AI/lightning/pull/14866))
- Avoided initializing optimizers during deepspeed inference ([#14944](https://github.com/Lightning-AI/lightning/pull/14944))
- Fixed `LightningCLI` parse_env and description in subcommands ([#15138](https://github.com/Lightning-AI/lightning/pull/15138))
- Fixed an exception that would occur when creating a `multiprocessing.Pool` after importing Lightning ([#15292](https://github.com/Lightning-AI/lightning/pull/15292))
- Fixed a pickling error when using `RichProgressBar` together with checkpointing ([#15319](https://github.com/Lightning-AI/lightning/pull/15319))
- Fixed the `RichProgressBar` crashing when used with distributed strategies ([#15376](https://github.com/Lightning-AI/lightning/pull/15376))
- Fixed an issue with `RichProgressBar` not resetting the internal state for the sanity check progress ([#15377](https://github.com/Lightning-AI/lightning/pull/15377))
- Fixed an issue with DataLoader re-instantiation when the attribute is an array and the default value of the corresponding argument changed ([#15409](https://github.com/Lightning-AI/lightning/pull/15409))


## [1.7.7] - 2022-09-22

### Fixed

- Fixed the availability check for the neptune-client package ([#14714](https://github.com/Lightning-AI/lightning/pull/14714))
- Break HPU Graphs into two parts (forward + backward as one and optimizer as another) for better performance ([#14656](https://github.com/Lightning-AI/lightning/pull/14656))
- Fixed torchscript error with ensembles of LightningModules ([#14657](https://github.com/Lightning-AI/lightning/pull/14657), [#14724](https://github.com/Lightning-AI/lightning/pull/14724))
- Fixed an issue with `TensorBoardLogger.finalize` creating a new experiment when none was created during the Trainer's execution ([#14762](https://github.com/Lightning-AI/lightning/pull/14762))
- Fixed `TypeError` on import when `torch.distributed` is not available ([#14809](https://github.com/Lightning-AI/lightning/pull/14809))


## [1.7.6] - 2022-09-13

### Changed

- Improved the error messaging when passing `Trainer.method(model, x_dataloader=None)` with no module-method implementations available ([#14614](https://github.com/Lightning-AI/lightning/pull/14614))

### Fixed

- Reset the dataloaders on OOM failure in batch size finder to use the last successful batch size ([#14372](https://github.com/Lightning-AI/lightning/pull/14372))
- Fixed an issue to keep downscaling the batch size in case there hasn't been even a single successful optimal batch size with `mode="power"` ([#14372](https://github.com/Lightning-AI/lightning/pull/14372))
- Fixed an issue where `self.log`-ing a tensor would create a user warning from PyTorch about cloning tensors ([#14599](https://github.com/Lightning-AI/lightning/pull/14599))
- Fixed compatibility when `torch.distributed` is not available ([#14454](https://github.com/Lightning-AI/lightning/pull/14454))


## [1.7.5] - 2022-09-06

### Fixed

- Squeezed tensor values when logging with `LightningModule.log` ([#14489](https://github.com/Lightning-AI/lightning/pull/14489))
- Fixed `WandbLogger` `save_dir` is not set after creation ([#14326](https://github.com/Lightning-AI/lightning/pull/14326))
- Fixed `Trainer.estimated_stepping_batches` when maximum number of epochs is not set ([#14317](https://github.com/Lightning-AI/lightning/pull/14317))


## [1.7.4] - 2022-08-31

### Added

- Added an environment variable `PL_DISABLE_FORK` that can be used to disable all forking in the Trainer ([#14319](https://github.com/Lightning-AI/lightning/pull/14319))

### Fixed

- Fixed `LightningDataModule` hparams parsing ([#12806](https://github.com/Lightning-AI/lightning/pull/12806))
- Reset epoch progress with batch size scaler ([#13846](https://github.com/Lightning-AI/lightning/pull/13846))
- Fixed restoring the trainer after using `lr_find()` so that the correct LR schedule is used for the actual training ([#14113](https://github.com/Lightning-AI/lightning/pull/14113))
- Fixed incorrect values after transferring data to an MPS device ([#14368](https://github.com/Lightning-AI/lightning/pull/14368))


## [1.7.3] - 2022-08-25

### Fixed

- Fixed an assertion error when using a `ReduceOnPlateau` scheduler with the Horovod strategy ([#14215](https://github.com/Lightning-AI/lightning/pull/14215))
- Fixed an `AttributeError` when accessing `LightningModule.logger` and the Trainer has multiple loggers ([#14234](https://github.com/Lightning-AI/lightning/pull/14234))
- Added back support for `log`ging in the `configure_gradient_clipping` hook after unintended removal in v1.7.2 ([#14298](https://github.com/Lightning-AI/lightning/pull/14298))
- Fixed wrong num padding for `RichProgressBar` ([#14296](https://github.com/Lightning-AI/lightning/pull/14296))
- Fixed an issue to avoid the impact of sanity check on `reload_dataloaders_every_n_epochs` for validation ([#13964](https://github.com/Lightning-AI/lightning/pull/13964))


## [1.7.2] - 2022-08-17

### Added

- Added `FullyShardedNativeNativeMixedPrecisionPlugin` to handle precision for `DDPFullyShardedNativeStrategy` ([#14092](https://github.com/Lightning-AI/lightning/pull/14092))
- Added profiling to these hooks: `on_before_batch_transfer`, `transfer_batch_to_device`, `on_after_batch_transfer`, `configure_gradient_clipping`, `clip_gradients` ([#14069](https://github.com/Lightning-AI/lightning/pull/14069))

### Changed

- The `WandbLogger.name` property no longer returns the name of the experiment, and instead returns the project's name ([#14145](https://github.com/Lightning-AI/lightning/pull/14145))
- The default project name in `WandbLogger` is now "lightning_logs" ([#14145](https://github.com/Lightning-AI/lightning/pull/14145))
- Updated compatibility for LightningLite to run with the latest DeepSpeed 0.7.0 ([13967](https://github.com/Lightning-AI/lightning/pull/13967))

### Fixed

- Fixed a bug that caused spurious `AttributeError` when multiple `DataLoader` classes are imported ([#14117](https://github.com/Lightning-AI/lightning/pull/14117))
- Fixed epoch-end logging results not being reset after the end of the epoch ([#14061](https://github.com/Lightning-AI/lightning/pull/14061))
- Fixed resuming from a checkpoint when using Stochastic Weight Averaging (SWA) ([#9938](https://github.com/Lightning-AI/lightning/pull/9938))
- Fixed the device placement when `LightningModule.cuda()` gets called without specifying a device index and the current cuda device was not 0 ([#14128](https://github.com/Lightning-AI/lightning/pull/14128))
- Avoided false positive warning about using `sync_dist` when using torchmetrics ([#14143](https://github.com/Lightning-AI/lightning/pull/14143))
- Avoid `metadata.entry_points` deprecation warning on Python 3.10 ([#14052](https://github.com/Lightning-AI/lightning/pull/14052))
- Fixed epoch-end logging results not being reset after the end of the epoch ([#14061](https://github.com/Lightning-AI/lightning/pull/14061))
- Avoid raising the sampler warning if num_replicas=1 ([#14097](https://github.com/Lightning-AI/lightning/pull/14097))
- Fixed saving hyperparameters in a composition where the parent class is not a `LightningModule` or `LightningDataModule` ([#14151](https://github.com/Lightning-AI/lightning/pull/14151))
- Avoided requiring the FairScale package to use precision with the fsdp native strategy ([#14092](https://github.com/Lightning-AI/lightning/pull/14092))
- Fixed an issue in which the default name for a run in `WandbLogger` would be set to the project name instead of a randomly generated string ([#14145](https://github.com/Lightning-AI/lightning/pull/14145))
- Fixed not preserving set attributes on `DataLoader` and `BatchSampler` when instantiated inside `*_dataloader` hooks ([#14212](https://github.com/Lightning-AI/lightning/pull/14212))


## [1.7.1] - 2022-08-09

### Fixed

- Casted only floating point tensors to fp16 with IPUs ([#13983](https://github.com/Lightning-AI/lightning/pull/13983))
- Casted tensors to fp16 before moving them to device with  `DeepSpeedStrategy` ([#14000](https://github.com/Lightning-AI/lightning/pull/14000))
- Fixed the `NeptuneLogger` dependency being unrecognized ([#13988](https://github.com/Lightning-AI/lightning/pull/13988))
- Fixed an issue where users would be warned about unset `max_epochs` even when `fast_dev_run` was set ([#13262](https://github.com/Lightning-AI/lightning/pull/13262))
- Fixed MPS device being unrecognized ([#13992](https://github.com/Lightning-AI/lightning/pull/13992))
- Fixed incorrect `precision="mixed"` being used with `DeepSpeedStrategy` and `IPUStrategy` ([#14041](https://github.com/Lightning-AI/lightning/pull/14041))
- Fixed dtype inference during gradient norm computation ([#14051](https://github.com/Lightning-AI/lightning/pull/14051))
- Fixed a bug that caused `ddp_find_unused_parameters` to be set `False`, whereas the intended default is `True` ([#14095](https://github.com/Lightning-AI/lightning/pull/14095))


## [1.7.0] - 2022-08-02

### Added

-  Added ``ServableModule`` and its associated callback called ``ServableModuleValidator`` to ensure the model can served ([#13614](https://github.com/Lightning-AI/lightning/pull/13614))
-  Converted validation loop config warnings to `PossibleUserWarning` ([#13377](https://github.com/Lightning-AI/lightning/pull/13377))
- Added a flag named `log_rank_zero_only` to `EarlyStopping` to disable logging to non-zero rank processes ([#13233](https://github.com/Lightning-AI/lightning/pull/13233))
- Added support for reloading the last checkpoint saved by passing `ckpt_path="last"` ([#12816](https://github.com/Lightning-AI/lightning/pull/12816))
- Added `LightningDataModule.load_from_checkpoint` to support loading datamodules directly from checkpoint ([#12550](https://github.com/Lightning-AI/lightning/pull/12550))
- Added a friendly error message when attempting to call `Trainer.save_checkpoint()` without a model attached ([#12772](https://github.com/Lightning-AI/lightning/pull/12772))
- Added a friendly error message when attempting to use `DeepSpeedStrategy` on unsupported accelerators ([#12699](https://github.com/Lightning-AI/lightning/pull/12699))
- Enabled `torch.inference_mode` for evaluation and prediction ([#12715](https://github.com/Lightning-AI/lightning/pull/12715))
- Added support for setting `val_check_interval` to a value higher than the amount of training batches when `check_val_every_n_epoch=None` ([#11993](https://github.com/Lightning-AI/lightning/pull/11993))
- Include the `pytorch_lightning` version as a header in the CLI config files ([#12532](https://github.com/Lightning-AI/lightning/pull/12532))
- Added support for `Callback` registration through entry points ([#12739](https://github.com/Lightning-AI/lightning/pull/12739))
- Added support for `Trainer(deterministic="warn")` to warn instead of fail when a non-deterministic operation is encountered ([#12588](https://github.com/Lightning-AI/lightning/pull/12588))
- Added profiling to the loops' dataloader `__next__` calls ([#12124](https://github.com/Lightning-AI/lightning/pull/12124))
- Hivemind Strategy
    * Added `CollaborativeStrategy` ([#12842](https://github.com/Lightning-AI/lightning/pull/12842))
    * Renamed `CollaborativeStrategy` to `HivemindStrategy` ([#13388](https://github.com/Lightning-AI/lightning/pull/13388))
    * Removed unnecessary endpoint logic, renamed `collaborative` to `hivemind` ([#13392](https://github.com/Lightning-AI/lightning/pull/13392))
- Include a version suffix for new "last" checkpoints of later runs in the same directory ([#12902](https://github.com/Lightning-AI/lightning/pull/12902))
- Show a better error message when a Metric that does not return a Tensor is logged ([#13164](https://github.com/Lightning-AI/lightning/pull/13164))
- Added missing `predict_dataset` argument in `LightningDataModule.from_datasets` to create predict dataloaders ([#12942](https://github.com/Lightning-AI/lightning/pull/12942))
- Added class name prefix to metrics logged by `DeviceStatsMonitor` ([#12228](https://github.com/Lightning-AI/lightning/pull/12228))
- Automatically wrap custom samplers under a distributed environment by using `DistributedSamplerWrapper` ([#12959](https://github.com/Lightning-AI/lightning/pull/12959))
- Added profiling of `LightningDataModule` hooks ([#12971](https://github.com/Lightning-AI/lightning/pull/12971))
- Added Native FSDP Strategy ([#12447](https://github.com/Lightning-AI/lightning/pull/12447))
- Added breaking of lazy graph across training, validation, test and predict steps when training with habana accelerators to ensure better performance ([#12938](https://github.com/Lightning-AI/lightning/pull/12938))
- Added `Checkpoint` class to inherit from ([#13024](https://github.com/Lightning-AI/lightning/pull/13024))
- Added CPU metric tracking to `DeviceStatsMonitor` ([#11795](https://github.com/Lightning-AI/lightning/pull/11795))
- Added `teardown()` method to `Accelerator` ([#11935](https://github.com/Lightning-AI/lightning/pull/11935))
- Added support for using custom Trainers that don't include callbacks using the CLI ([#13138](https://github.com/Lightning-AI/lightning/pull/13138))
- Added a `timeout` argument to `DDPStrategy` and `DDPSpawnStrategy`. ([#13244](https://github.com/Lightning-AI/lightning/pull/13244), [#13383](https://github.com/Lightning-AI/lightning/pull/13383))
- Added `XLAEnvironment` cluster environment plugin ([#11330](https://github.com/Lightning-AI/lightning/pull/11330))
- Added logging messages to notify when `FitLoop` stopping conditions are met ([#9749](https://github.com/Lightning-AI/lightning/pull/9749))
- Added support for calling unknown methods with `DummyLogger` ([#13224](https://github.com/Lightning-AI/lightning/pull/13224)
- Added support for recursively setting the `Trainer` reference for ensembles of `LightningModule`s ([#13638](https://github.com/Lightning-AI/lightning/pull/13638)
- Added Apple Silicon Support via `MPSAccelerator` ([#13123](https://github.com/Lightning-AI/lightning/pull/13123))
- Added support for DDP Fork ([#13405](https://github.com/Lightning-AI/lightning/pull/13405))
- Added support for async checkpointing ([#13658](https://github.com/Lightning-AI/lightning/pull/13658))
- Added support for HPU Device stats monitor ([#13819](https://github.com/Lightning-AI/lightning/pull/13819))

### Changed

- `accelerator="gpu"` now automatically selects an available GPU backend (CUDA and MPS currently) ([#13642](https://github.com/Lightning-AI/lightning/pull/13642))
- Enable validation during overfitting ([#12527](https://github.com/Lightning-AI/lightning/pull/12527))
- Added dataclass support to `extract_batch_size` ([#12573](https://github.com/Lightning-AI/lightning/pull/12573))
- Changed checkpoints save path in the case of one logger and user-provided weights_save_path from `weights_save_path/name/version/checkpoints` to `weights_save_path/checkpoints` ([#12372](https://github.com/Lightning-AI/lightning/pull/12372))
- Changed checkpoints save path in the case of multiple loggers and user-provided weights_save_path from `weights_save_path/name1_name2/version1_version2/checkpoints` to `weights_save_path/checkpoints` ([#12372](https://github.com/Lightning-AI/lightning/pull/12372))
- Marked `swa_lrs` argument in `StochasticWeightAveraging` callback as required ([#12556](https://github.com/Lightning-AI/lightning/pull/12556))
- `LightningCLI`'s shorthand notation changed to use jsonargparse native feature ([#12614](https://github.com/Lightning-AI/lightning/pull/12614))
- `LightningCLI` changed to use jsonargparse native support for list append ([#13129](https://github.com/Lightning-AI/lightning/pull/13129))
- Changed `seed_everything_default` argument in the `LightningCLI` to type `Union[bool, int]`. If set to `True` a seed is automatically generated for the parser argument `--seed_everything`. ([#12822](https://github.com/Lightning-AI/lightning/pull/12822), [#13110](https://github.com/Lightning-AI/lightning/pull/13110))
- Make positional arguments required for classes passed into the `add_argparse_args` function. ([#12504](https://github.com/Lightning-AI/lightning/pull/12504))
- Raise an error if there are insufficient training batches when using a float value of `limit_train_batches` ([#12885](https://github.com/Lightning-AI/lightning/pull/12885))
- `DataLoader` instantiated inside a `*_dataloader` hook will not set the passed arguments as attributes anymore ([#12981](https://github.com/Lightning-AI/lightning/pull/12981))
- When a multi-element tensor is logged, an error is now raised instead of silently taking the mean of all elements ([#13164](https://github.com/Lightning-AI/lightning/pull/13164))
- The `WandbLogger` will now use the run name in the logs folder if it is provided, and otherwise the project name  ([#12604](https://github.com/Lightning-AI/lightning/pull/12604))
- Enabled using any Sampler in distributed environment in Lite ([#13646](https://github.com/Lightning-AI/lightning/pull/13646))
- Raised a warning instead of forcing `sync_dist=True` on epoch end ([13364](https://github.com/Lightning-AI/lightning/pull/13364))
- Updated `val_check_interval`(int) to consider total train batches processed instead of `_batches_that_stepped` for validation check during training ([#12832](https://github.com/Lightning-AI/lightning/pull/12832)
- Updated Habana Accelerator's `auto_device_count`, `is_available` & `get_device_name` methods based on the latest torch habana package ([#13423](https://github.com/Lightning-AI/lightning/pull/13423))
- Disallowed using `BatchSampler` when running on multiple IPUs ([#13854](https://github.com/Lightning-AI/lightning/pull/13854))

### Deprecated

- Deprecated `pl.accelerators.gpu.GPUAccelerator` in favor of `pl.accelerators.cuda.CUDAAccelerator` ([#13636](https://github.com/Lightning-AI/lightning/pull/13636))
- Deprecated `pl.loggers.base.LightningLoggerBase` in favor of `pl.loggers.logger.Logger`, and deprecated `pl.loggers.base` in favor of `pl.loggers.logger` ([#120148](https://github.com/Lightning-AI/lightning/pull/12014))
- Deprecated `pl.callbacks.base.Callback` in favor of `pl.callbacks.callback.Callback` ([#13031](https://github.com/Lightning-AI/lightning/pull/13031))
- Deprecated `num_processes`, `gpus`, `tpu_cores,` and `ipus` from the `Trainer` constructor in favor of using the `accelerator` and `devices` arguments ([#11040](https://github.com/Lightning-AI/lightning/pull/11040))
- Deprecated setting `LightningCLI(seed_everything_default=None)` in favor of `False` ([#12804](https://github.com/Lightning-AI/lightning/pull/12804)).
- Deprecated `pl.core.lightning.LightningModule` in favor of `pl.core.module.LightningModule` ([#12740](https://github.com/Lightning-AI/lightning/pull/12740))
- Deprecated `pl.loops.base.Loop` in favor of `pl.loops.loop.Loop` ([#13043](https://github.com/Lightning-AI/lightning/pull/13043))
- Deprecated `Trainer.reset_train_val_dataloaders()` in favor of `Trainer.reset_{train,val}_dataloader` ([#12184](https://github.com/Lightning-AI/lightning/pull/12184))
- Deprecated LightningCLI's registries in favor of importing the respective package ([#13221](https://github.com/Lightning-AI/lightning/pull/13221))
- Deprecated public utilities in `pl.utilities.cli.LightningCLI` in favor of equivalent copies in `pl.cli.LightningCLI` ([#13767](https://github.com/Lightning-AI/lightning/pull/13767))
- Deprecated `pl.profiler.*` in favor of `pl.profilers` ([#12308](https://github.com/Lightning-AI/lightning/pull/12308))

### Removed

- Removed deprecated `IndexBatchSamplerWrapper.batch_indices` ([#13565](https://github.com/Lightning-AI/lightning/pull/13565))
- Removed the deprecated `LightningModule.add_to_queue` and `LightningModule.get_from_queue` method ([#13600](https://github.com/Lightning-AI/lightning/pull/13600))
- Removed deprecated `pl.core.decorators.parameter_validation` from `decorators` ([#13514](https://github.com/Lightning-AI/lightning/pull/13514))
- Removed the deprecated `Logger.close` method ([#13149](https://github.com/Lightning-AI/lightning/pull/13149))
- Removed the deprecated `weights_summary` argument from the `Trainer` constructor ([#13070](https://github.com/Lightning-AI/lightning/pull/13070))
- Removed the deprecated `flush_logs_every_n_steps` argument from the `Trainer` constructor ([#13074](https://github.com/Lightning-AI/lightning/pull/13074))
- Removed the deprecated `process_position` argument from the `Trainer` constructor ([13071](https://github.com/Lightning-AI/lightning/pull/13071))
- Removed the deprecated `checkpoint_callback` argument from the `Trainer` constructor ([#13027](https://github.com/Lightning-AI/lightning/pull/13027))
- Removed the deprecated `on_{train,val,test,predict}_dataloader` hooks from the `LightningModule` and `LightningDataModule` ([#13033](https://github.com/Lightning-AI/lightning/pull/13033))
- Removed the deprecated `TestTubeLogger` ([#12859](https://github.com/Lightning-AI/lightning/pull/12859))
- Removed the deprecated `pl.core.memory.LayerSummary` and `pl.core.memory.ModelSummary` ([#12593](https://github.com/Lightning-AI/lightning/pull/12593))
- Removed the deprecated `summarize` method from the `LightningModule` ([#12559](https://github.com/Lightning-AI/lightning/pull/12559))
- Removed the deprecated `model_size` property from the `LightningModule` class ([#12641](https://github.com/Lightning-AI/lightning/pull/12641))
- Removed the deprecated `stochastic_weight_avg` argument from the `Trainer` constructor ([#12535](https://github.com/Lightning-AI/lightning/pull/12535))
- Removed the deprecated `progress_bar_refresh_rate` argument from the `Trainer` constructor ([#12514](https://github.com/Lightning-AI/lightning/pull/12514))
- Removed the deprecated `prepare_data_per_node` argument from the `Trainer` constructor ([#12536](https://github.com/Lightning-AI/lightning/pull/12536))
- Removed the deprecated `pl.core.memory.{get_gpu_memory_map,get_memory_profile}` ([#12659](https://github.com/Lightning-AI/lightning/pull/12659))
- Removed the deprecated `terminate_on_nan` argument from the `Trainer` constructor ([#12553](https://github.com/Lightning-AI/lightning/pull/12553))
- Removed the deprecated `XLAStatsMonitor` callback ([#12688](https://github.com/Lightning-AI/lightning/pull/12688))
- Remove deprecated `pl.callbacks.progress.progress` ([#12658](https://github.com/Lightning-AI/lightning/pull/12658))
- Removed the deprecated `dim` and `size` arguments from the `LightningDataModule` constructor([#12780](https://github.com/Lightning-AI/lightning/pull/12780))
- Removed the deprecated `train_transforms` argument from the `LightningDataModule` constructor([#12662](https://github.com/Lightning-AI/lightning/pull/12662))
- Removed the deprecated `log_gpu_memory` argument from the `Trainer` constructor ([#12657](https://github.com/Lightning-AI/lightning/pull/12657))
- Removed the deprecated automatic logging of GPU stats by the logger connector ([#12657](https://github.com/Lightning-AI/lightning/pull/12657))
- Removed deprecated `GPUStatsMonitor` callback ([#12554](https://github.com/Lightning-AI/lightning/pull/12554))
- Removed support for passing strategy names or strategy instances to the accelerator Trainer argument ([#12696](https://github.com/Lightning-AI/lightning/pull/12696))
- Removed support for passing strategy names or strategy instances to the plugins Trainer argument ([#12700](https://github.com/Lightning-AI/lightning/pull/12700))
- Removed the deprecated `val_transforms` argument from the `LightningDataModule` constructor ([#12763](https://github.com/Lightning-AI/lightning/pull/12763))
- Removed the deprecated `test_transforms` argument from the `LightningDataModule` constructor ([#12773](https://github.com/Lightning-AI/lightning/pull/12773))
- Removed deprecated `Trainer(max_steps=None)` ([#13591](https://github.com/Lightning-AI/lightning/pull/13591))
- Removed deprecated `dataloader_idx` argument from `on_train_batch_start/end` hooks `Callback` and `LightningModule` ([#12769](https://github.com/Lightning-AI/lightning/pull/12769), [#12977](https://github.com/Lightning-AI/lightning/pull/12977))
- Removed deprecated `get_progress_bar_dict` property from `LightningModule` ([#12839](https://github.com/Lightning-AI/lightning/pull/12839))
- Removed sanity check for multi-optimizer support with habana backends ([#13217](https://github.com/Lightning-AI/lightning/pull/13217))
- Removed the need to explicitly load habana module ([#13338](https://github.com/Lightning-AI/lightning/pull/13338))
- Removed the deprecated `Strategy.post_dispatch()` hook ([#13461](https://github.com/Lightning-AI/lightning/pull/13461))
- Removed deprecated `pl.callbacks.lr_monitor.LearningRateMonitor.lr_sch_names` ([#13353](https://github.com/Lightning-AI/lightning/pull/13353))
- Removed deprecated `Trainer.slurm_job_id` in favor of `SLURMEnvironment.job_id` ([#13459](https://github.com/Lightning-AI/lightning/pull/13459))
- Removed support for the `DDP2Strategy` ([#12705](https://github.com/Lightning-AI/lightning/pull/12705))
- Removed deprecated `LightningDistributed` ([#13549](https://github.com/Lightning-AI/lightning/pull/13549))
- Removed deprecated ClusterEnvironment properties `master_address` and `master_port` in favor of `main_address` and `main_port` ([#13458](https://github.com/Lightning-AI/lightning/pull/13458))
- Removed deprecated ClusterEnvironment methods `KubeflowEnvironment.is_using_kubelfow()`, `LSFEnvironment.is_using_lsf()` and `TorchElasticEnvironment.is_using_torchelastic()` in favor of the `detect()` method ([#13458](https://github.com/Lightning-AI/lightning/pull/13458))
- Removed deprecated `Callback.on_keyboard_interrupt` ([#13438](https://github.com/Lightning-AI/lightning/pull/13438))
- Removed deprecated `LightningModule.on_post_move_to_device` ([#13548](https://github.com/Lightning-AI/lightning/pull/13548))
- Removed `TPUSpawnStrategy.{tpu_local_core_rank,tpu_global_core_rank}` attributes in favor of `TPUSpawnStrategy.{local_rank,global_rank}` ([#11163](https://github.com/Lightning-AI/lightning/pull/11163))
- Removed `SingleTPUStrategy.{tpu_local_core_rank,tpu_global_core_rank}` attributes in favor of `SingleTPUStrategy.{local_rank,global_rank}`([#11163](https://github.com/Lightning-AI/lightning/pull/11163))

### Fixed

- Improved support for custom `DataLoader`s when instantiated in `*_dataloader` hook ([#12981](https://github.com/Lightning-AI/lightning/pull/12981))
- Allowed custom `BatchSampler`s when instantiated in `*_dataloader` hook [#13640](https://github.com/Lightning-AI/lightning/pull/13640))
- Fixed an issue with unsupported torch.inference_mode() on hpu backends by making it use no_grad ([#13014](https://github.com/Lightning-AI/lightning/pull/13014))
- The model wrapper returned by `LightningLite.setup()` now properly supports pass-through when looking up attributes ([#12597](https://github.com/Lightning-AI/lightning/pull/12597))
- Fixed issue where the CLI fails with certain torch objects ([#13153](https://github.com/Lightning-AI/lightning/pull/13153))
- Fixed ``LightningCLI`` signature parameter resolving for some lightning classes ([#13283](https://github.com/Lightning-AI/lightning/pull/13283))
- Fixed Model Summary when using DeepSpeed Stage 3 ([#13427](https://github.com/Lightning-AI/lightning/pull/13427))
- Fixed `pl.utilities.distributed.gather_all_tensors` to handle tensors of different dimensions ([#12630](https://github.com/Lightning-AI/lightning/pull/12630))
- Fixed the input validation for the accelerator Trainer argument when passed as a string ([#13417](https://github.com/Lightning-AI/lightning/pull/13417))
- Fixed `Trainer.predict(return_predictions=False)` to track prediction's batch_indices ([#13629](https://github.com/Lightning-AI/lightning/pull/13629))
- Fixed and issue that prevented setting a custom `CheckpointIO` plugin with strategies ([#13785](https://github.com/Lightning-AI/lightning/pull/13785))
- Fixed main progress bar counter when `val_check_interval=int` and `check_val_every_n_epoch=None` ([#12832](https://github.com/Lightning-AI/lightning/pull/12832)
- Improved support for custom `ReduceLROnPlateau` scheduler if `reduce_on_plateau` is set by the user in scheduler config ([#13838](https://github.com/Lightning-AI/lightning/pull/13838))
- Used `global_step` while restoring logging step for old checkpoints ([#13645](https://github.com/Lightning-AI/lightning/pull/13645))
- When training with `precision=16` on IPU, the cast has been moved off the IPU onto the host, making the copies from host to IPU cheaper ([#13880](https://github.com/Lightning-AI/lightning/pull/13880))
- Fixed error handling in learning rate finder when not enough data points are available to give a good suggestion ([#13845](https://github.com/Lightning-AI/lightning/pull/13845))
- Fixed an issue that caused the learning rate finder to set the model's learning rate to None when no suggestion was possible ([#13845](https://github.com/Lightning-AI/lightning/pull/13845))
- Fixed an issue causing deterministic algorighms and other globals to get reset in spawned processes ([#13921](https://github.com/Lightning-AI/lightning/pull/13921))
- Fixed default `amp_level` for `DeepSpeedPrecisionPlugin` to `O2` ([#13897](https://github.com/Lightning-AI/lightning/pull/13897))
- Fixed Python 3.10 compatibility for truncated back-propagation through time (TBPTT) ([#13973](https://github.com/Lightning-AI/lightning/pull/13973))
- Fixed `TQDMProgressBar` reset and update to show correct time estimation (2/2) ([#13962](https://github.com/Lightning-AI/lightning/pull/13962))


## [1.6.5] - 2022-07-13

### Fixed

- Fixed `estimated_stepping_batches` requiring distributed comms in `configure_optimizers` for the `DeepSpeedStrategy` ([#13350](https://github.com/Lightning-AI/lightning/pull/13350))
- Fixed bug with Python version check that prevented use with development versions of Python ([#13420](https://github.com/Lightning-AI/lightning/pull/13420))
- The loops now call `.set_epoch()` also on batch samplers if the dataloader has one wrapped in a distributed sampler ([#13396](https://github.com/Lightning-AI/lightning/pull/13396))
- Fixed the restoration of log step during restart ([#13467](https://github.com/Lightning-AI/lightning/pull/13467))


## [1.6.4] - 2022-06-01

### Added

- Added all DDP params to be exposed through hpu parallel strategy ([#13067](https://github.com/Lightning-AI/lightning/pull/13067))

### Changed

- Keep `torch.backends.cudnn.benchmark=False` by default (unlike in v1.6.{0-3}) after speed and memory problems depending on the data used. Please consider tuning `Trainer(benchmark)` manually. ([#13154](https://github.com/Lightning-AI/lightning/pull/13154))
- Prevent modification of `torch.backends.cudnn.benchmark` when `Trainer(benchmark=...)` is not set ([#13154](https://github.com/Lightning-AI/lightning/pull/13154))

### Fixed

- Fixed an issue causing zero-division error for empty dataloaders ([#12885](https://github.com/Lightning-AI/lightning/pull/12885))
- Fixed mismatching default values for the types of some arguments in the DeepSpeed and Fully-Sharded strategies which made the CLI unable to use them ([#12989](https://github.com/Lightning-AI/lightning/pull/12989))
- Avoid redundant callback restore warning while tuning ([#13026](https://github.com/Lightning-AI/lightning/pull/13026))
- Fixed `Trainer(precision=64)` during evaluation which now uses the wrapped precision module ([#12983](https://github.com/Lightning-AI/lightning/pull/12983))
- Fixed an issue to use wrapped `LightningModule` for evaluation during `trainer.fit` for `BaguaStrategy` ([#12983](https://github.com/Lightning-AI/lightning/pull/12983))
- Fixed an issue wrt unnecessary usage of habana mixed precision package for fp32 types ([#13028](https://github.com/Lightning-AI/lightning/pull/13028))
- Fixed the number of references of `LightningModule` so it can be deleted ([#12897](https://github.com/Lightning-AI/lightning/pull/12897))
- Fixed `materialize_module` setting a module's child recursively ([#12870](https://github.com/Lightning-AI/lightning/pull/12870))
- Fixed issue where the CLI could not pass a `Profiler` to the `Trainer` ([#13084](https://github.com/Lightning-AI/lightning/pull/13084))
- Fixed torchelastic detection with non-distributed installations ([#13142](https://github.com/Lightning-AI/lightning/pull/13142))
- Fixed logging's step values when multiple dataloaders are used during evaluation ([#12184](https://github.com/Lightning-AI/lightning/pull/12184))
- Fixed epoch logging on train epoch end ([#13025](https://github.com/Lightning-AI/lightning/pull/13025))
- Fixed `DDPStrategy` and `DDPSpawnStrategy` to initialize optimizers only after moving the module to the device ([#11952](https://github.com/Lightning-AI/lightning/pull/11952))


## [1.6.3] - 2022-05-03

### Fixed

- Use only a single instance of `rich.console.Console` throughout codebase ([#12886](https://github.com/Lightning-AI/lightning/pull/12886))
- Fixed an issue to ensure all the checkpoint states are saved in a common filepath with `DeepspeedStrategy` ([#12887](https://github.com/Lightning-AI/lightning/pull/12887))
- Fixed `trainer.logger` deprecation message ([#12671](https://github.com/Lightning-AI/lightning/pull/12671))
- Fixed an issue where sharded grad scaler is passed in when using BF16 with the `ShardedStrategy` ([#12915](https://github.com/Lightning-AI/lightning/pull/12915))
- Fixed an issue wrt recursive invocation of DDP configuration in hpu parallel plugin ([#12912](https://github.com/Lightning-AI/lightning/pull/12912))
- Fixed printing of ragged dictionaries in `Trainer.validate` and `Trainer.test` ([#12857](https://github.com/Lightning-AI/lightning/pull/12857))
- Fixed threading support for legacy loading of checkpoints ([#12814](https://github.com/Lightning-AI/lightning/pull/12814))
- Fixed pickling of `KFoldLoop` ([#12441](https://github.com/Lightning-AI/lightning/pull/12441))
- Stopped `optimizer_zero_grad` from being called after IPU execution ([#12913](https://github.com/Lightning-AI/lightning/pull/12913))
- Fixed `fuse_modules` to be qat-aware for `torch>=1.11` ([#12891](https://github.com/Lightning-AI/lightning/pull/12891))
- Enforced eval shuffle warning only for default samplers in DataLoader ([#12653](https://github.com/Lightning-AI/lightning/pull/12653))
- Enable mixed precision in `DDPFullyShardedStrategy` when `precision=16` ([#12965](https://github.com/Lightning-AI/lightning/pull/12965))
- Fixed `TQDMProgressBar` reset and update to show correct time estimation (1/2) ([#12889](https://github.com/Lightning-AI/lightning/pull/12889))
- Fixed fit loop restart logic to enable resume using the checkpoint ([#12821](https://github.com/Lightning-AI/lightning/pull/12821))


## [1.6.2] - 2022-04-27

### Fixed

- Fixed `ImportError` when `torch.distributed` is not available. ([#12794](https://github.com/Lightning-AI/lightning/pull/12794))
- When using custom DataLoaders in LightningDataModule, multiple inheritance is resolved properly ([#12716](https://github.com/Lightning-AI/lightning/pull/12716))
- Fixed encoding issues on terminals that do not support unicode characters ([#12828](https://github.com/Lightning-AI/lightning/pull/12828))
- Fixed support for `ModelCheckpoint` monitors with dots ([#12783](https://github.com/Lightning-AI/lightning/pull/12783))


## [1.6.1] - 2022-04-13

### Changed

- Support `strategy` argument being case insensitive ([#12528](https://github.com/Lightning-AI/lightning/pull/12528))

### Fixed

- Run main progress bar updates independent of val progress bar updates in `TQDMProgressBar` ([#12563](https://github.com/Lightning-AI/lightning/pull/12563))
- Avoid calling `average_parameters` multiple times per optimizer step ([#12452](https://github.com/Lightning-AI/lightning/pull/12452))
- Properly pass some Logger's parent's arguments to `super().__init__()` ([#12609](https://github.com/Lightning-AI/lightning/pull/12609))
- Fixed an issue where incorrect type warnings appear when the overridden `LightningLite.run` method accepts user-defined arguments ([#12629](https://github.com/Lightning-AI/lightning/pull/12629))
- Fixed `rank_zero_only` decorator in LSF environments ([#12587](https://github.com/Lightning-AI/lightning/pull/12587))
- Don't raise a warning when `nn.Module` is not saved under hparams ([#12669](https://github.com/Lightning-AI/lightning/pull/12669))
- Raise `MisconfigurationException` when the accelerator is available but the user passes invalid `([]/0/"0")` values to the `devices` flag ([#12708](https://github.com/Lightning-AI/lightning/pull/12708))
- Support `auto_select_gpus` with the accelerator and devices API ([#12608](https://github.com/Lightning-AI/lightning/pull/12608))


## [1.6.0] - 2022-03-29

### Added

- Allow logging to an existing run ID in MLflow with `MLFlowLogger` ([#12290](https://github.com/Lightning-AI/lightning/pull/12290))
- Enable gradient accumulation using Horovod's `backward_passes_per_step` ([#11911](https://github.com/Lightning-AI/lightning/pull/11911))
- Add new `DETAIL` log level to provide useful logs for improving monitoring and debugging of batch jobs ([#11008](https://github.com/Lightning-AI/lightning/pull/11008))
- Added a flag `SLURMEnvironment(auto_requeue=True|False)` to control whether Lightning handles the requeuing ([#10601](https://github.com/Lightning-AI/lightning/pull/10601))
- Fault Tolerant Manual
    * Add `_Stateful` protocol to detect if classes are stateful ([#10646](https://github.com/Lightning-AI/lightning/pull/10646))
    * Add `_FaultTolerantMode` enum used to track different supported fault tolerant modes ([#10645](https://github.com/Lightning-AI/lightning/pull/10645))
    * Add a `_rotate_worker_indices` utility to reload the state according the latest worker ([#10647](https://github.com/Lightning-AI/lightning/pull/10647))
    * Add stateful workers ([#10674](https://github.com/Lightning-AI/lightning/pull/10674))
    * Add an utility to collect the states across processes ([#10639](https://github.com/Lightning-AI/lightning/pull/10639))
    * Add logic to reload the states across data loading components ([#10699](https://github.com/Lightning-AI/lightning/pull/10699))
    * Cleanup some fault tolerant utilities ([#10703](https://github.com/Lightning-AI/lightning/pull/10703))
    * Enable Fault Tolerant Manual Training ([#10707](https://github.com/Lightning-AI/lightning/pull/10707))
    * Broadcast the `_terminate_gracefully` to all processes and add support for DDP ([#10638](https://github.com/Lightning-AI/lightning/pull/10638))
- Added support for re-instantiation of custom (subclasses of) `DataLoaders` returned in the `*_dataloader()` methods, i.e., automatic replacement of samplers now works with custom types of `DataLoader` ([#10680](https://github.com/Lightning-AI/lightning/pull/10680))
- Added a function to validate if fault tolerant training is supported. ([#10465](https://github.com/Lightning-AI/lightning/pull/10465))
- Added a private callback to manage the creation and deletion of fault-tolerance checkpoints ([#11862](https://github.com/Lightning-AI/lightning/pull/11862))
- Show a better error message when a custom `DataLoader` implementation is not well implemented and we need to reconstruct it ([#10719](https://github.com/Lightning-AI/lightning/pull/10719))
- Show a better error message when frozen dataclass is used as a batch ([#10927](https://github.com/Lightning-AI/lightning/pull/10927))
- Save the `Loop`'s state by default in the checkpoint ([#10784](https://github.com/Lightning-AI/lightning/pull/10784))
- Added `Loop.replace` to easily switch one loop for another ([#10324](https://github.com/Lightning-AI/lightning/pull/10324))
- Added support for `--lr_scheduler=ReduceLROnPlateau` to the `LightningCLI` ([#10860](https://github.com/Lightning-AI/lightning/pull/10860))
- Added `LightningCLI.configure_optimizers` to override the `configure_optimizers` return value ([#10860](https://github.com/Lightning-AI/lightning/pull/10860))
- Added `LightningCLI(auto_registry)` flag to register all subclasses of the registerable components automatically ([#12108](https://github.com/Lightning-AI/lightning/pull/12108))
- Added a warning that shows when `max_epochs` in the `Trainer` is not set ([#10700](https://github.com/Lightning-AI/lightning/pull/10700))
- Added support for returning a single Callback from `LightningModule.configure_callbacks` without wrapping it into a list ([#11060](https://github.com/Lightning-AI/lightning/pull/11060))
- Added `console_kwargs` for `RichProgressBar` to initialize inner Console ([#10875](https://github.com/Lightning-AI/lightning/pull/10875))
- Added support for shorthand notation to instantiate loggers with the `LightningCLI` ([#11533](https://github.com/Lightning-AI/lightning/pull/11533))
- Added a `LOGGER_REGISTRY` instance to register custom loggers to the `LightningCLI` ([#11533](https://github.com/Lightning-AI/lightning/pull/11533))
- Added info message when the `Trainer` arguments `limit_*_batches`, `overfit_batches`, or `val_check_interval` are set to `1` or `1.0` ([#11950](https://github.com/Lightning-AI/lightning/pull/11950))
- Added a `PrecisionPlugin.teardown` method ([#10990](https://github.com/Lightning-AI/lightning/pull/10990))
- Added `LightningModule.lr_scheduler_step` ([#10249](https://github.com/Lightning-AI/lightning/pull/10249))
- Added support for no pre-fetching to `DataFetcher` ([#11606](https://github.com/Lightning-AI/lightning/pull/11606))
- Added support for optimizer step progress tracking with manual optimization ([#11848](https://github.com/Lightning-AI/lightning/pull/11848))
- Return the output of the `optimizer.step`. This can be useful for `LightningLite` users, manual optimization users, or users overriding `LightningModule.optimizer_step` ([#11711](https://github.com/Lightning-AI/lightning/pull/11711))
- Teardown the active loop and strategy on exception ([#11620](https://github.com/Lightning-AI/lightning/pull/11620))
- Added a `MisconfigurationException` if user provided `opt_idx` in scheduler config doesn't match with actual optimizer index of its respective optimizer ([#11247](https://github.com/Lightning-AI/lightning/pull/11247))
- Added a `loggers` property to `Trainer` which returns a list of loggers provided by the user ([#11683](https://github.com/Lightning-AI/lightning/pull/11683))
- Added a `loggers` property to `LightningModule` which retrieves the `loggers` property from `Trainer` ([#11683](https://github.com/Lightning-AI/lightning/pull/11683))
- Added support for DDP when using a `CombinedLoader` for the training data ([#11648](https://github.com/Lightning-AI/lightning/pull/11648))
- Added a warning when using `DistributedSampler` during validation/testing ([#11479](https://github.com/Lightning-AI/lightning/pull/11479))
- Added support for `Bagua` training strategy ([#11146](https://github.com/Lightning-AI/lightning/pull/11146))
- Added support for manually returning a `poptorch.DataLoader` in a `*_dataloader` hook ([#12116](https://github.com/Lightning-AI/lightning/pull/12116))
- Added `rank_zero` module to centralize utilities ([#11747](https://github.com/Lightning-AI/lightning/pull/11747))
- Added a `_Stateful` support for `LightningDataModule` ([#11637](https://github.com/Lightning-AI/lightning/pull/11637))
- Added `_Stateful` support for `PrecisionPlugin` ([#11638](https://github.com/Lightning-AI/lightning/pull/11638))
- Added `Accelerator.is_available` to check device availability ([#11797](https://github.com/Lightning-AI/lightning/pull/11797))
- Enabled static type-checking on the signature of `Trainer` ([#11888](https://github.com/Lightning-AI/lightning/pull/11888))
- Added utility functions for moving optimizers to devices ([#11758](https://github.com/Lightning-AI/lightning/pull/11758))
- Added a warning when saving an instance of `nn.Module` with `save_hyperparameters()` ([#12068](https://github.com/Lightning-AI/lightning/pull/12068))
- Added `estimated_stepping_batches` property to `Trainer` ([#11599](https://github.com/Lightning-AI/lightning/pull/11599))
- Added support for pluggable Accelerators ([#12030](https://github.com/Lightning-AI/lightning/pull/12030))
- Added profiling for `on_load_checkpoint`/`on_save_checkpoint` callback and LightningModule hooks ([#12149](https://github.com/Lightning-AI/lightning/pull/12149))
- Added `LayerSync` and `NativeSyncBatchNorm` plugins ([#11754](https://github.com/Lightning-AI/lightning/pull/11754))
- Added optional `storage_options` argument to `Trainer.save_checkpoint()` to pass to custom `CheckpointIO` implementations ([#11891](https://github.com/Lightning-AI/lightning/pull/11891))
- Added support to explicitly specify the process group backend for parallel strategies ([#11745](https://github.com/Lightning-AI/lightning/pull/11745))
- Added `device_ids` and `num_devices` property to `Trainer` ([#12151](https://github.com/Lightning-AI/lightning/pull/12151))
- Added `Callback.state_dict()` and `Callback.load_state_dict()` methods ([#12232](https://github.com/Lightning-AI/lightning/pull/12232))
- Added `AcceleratorRegistry` ([#12180](https://github.com/Lightning-AI/lightning/pull/12180))
- Added support for Habana Accelerator (HPU) ([#11808](https://github.com/Lightning-AI/lightning/pull/11808))
- Added support for dataclasses in `apply_to_collections` ([#11889](https://github.com/Lightning-AI/lightning/pull/11889))

### Changed

- Drop PyTorch 1.7 support ([#12191](https://github.com/Lightning-AI/lightning/pull/12191)), ([#12432](https://github.com/Lightning-AI/lightning/pull/12432))
- Make `benchmark` flag optional and set its value based on the deterministic flag ([#11944](https://github.com/Lightning-AI/lightning/pull/11944))
- Implemented a new native and rich format in `_print_results` method of the `EvaluationLoop` ([#11332](https://github.com/Lightning-AI/lightning/pull/11332))
- Do not print an empty table at the end of the `EvaluationLoop` ([#12427](https://github.com/Lightning-AI/lightning/pull/12427))
- Set the `prog_bar` flag to False in `LightningModule.log_grad_norm` ([#11472](https://github.com/Lightning-AI/lightning/pull/11472))
- Raised exception in `init_dist_connection()` when torch distributed is not available ([#10418](https://github.com/Lightning-AI/lightning/pull/10418))
- The `monitor` argument in the `EarlyStopping` callback is no longer optional ([#10328](https://github.com/Lightning-AI/lightning/pull/10328))
- Do not fail if batch size could not be inferred for logging when using DeepSpeed ([#10438](https://github.com/Lightning-AI/lightning/pull/10438))
- Raised `MisconfigurationException` when `enable_progress_bar=False` and a progress bar instance has been passed in the callback list ([#10520](https://github.com/Lightning-AI/lightning/pull/10520))
- Moved `trainer.connectors.env_vars_connector._defaults_from_env_vars` to `utilities.argsparse._defaults_from_env_vars` ([#10501](https://github.com/Lightning-AI/lightning/pull/10501))
- Changes in `LightningCLI` required for the new major release of jsonargparse v4.0.0 ([#10426](https://github.com/Lightning-AI/lightning/pull/10426))
- Renamed `refresh_rate_per_second` parameter to `refresh_rate` for `RichProgressBar` signature ([#10497](https://github.com/Lightning-AI/lightning/pull/10497))
- Moved ownership of the `PrecisionPlugin` into `TrainingTypePlugin` and updated all references ([#10570](https://github.com/Lightning-AI/lightning/pull/10570))
- Fault Tolerant relies on `signal.SIGTERM` to gracefully exit instead of `signal.SIGUSR1` ([#10605](https://github.com/Lightning-AI/lightning/pull/10605))
- `Loop.restarting=...` now sets the value recursively for all subloops ([#11442](https://github.com/Lightning-AI/lightning/pull/11442))
- Raised an error if the `batch_size` cannot be inferred from the current batch if it contained a string or was a custom batch object ([#10541](https://github.com/Lightning-AI/lightning/pull/10541))
- The validation loop is now disabled when `overfit_batches > 0` is set in the Trainer ([#9709](https://github.com/Lightning-AI/lightning/pull/9709))
- Moved optimizer related logics from `Accelerator` to `TrainingTypePlugin` ([#10596](https://github.com/Lightning-AI/lightning/pull/10596))
- Moved ownership of the lightning optimizers from the `Trainer` to the `Strategy` ([#11444](https://github.com/Lightning-AI/lightning/pull/11444))
- Moved ownership of the data fetchers from the DataConnector to the Loops ([#11621](https://github.com/Lightning-AI/lightning/pull/11621))
- Moved `batch_to_device` method from `Accelerator` to `TrainingTypePlugin` ([#10649](https://github.com/Lightning-AI/lightning/pull/10649))
- The `DDPSpawnPlugin` no longer overrides the `post_dispatch` plugin hook ([#10034](https://github.com/Lightning-AI/lightning/pull/10034))
- Integrate the progress bar implementation with progress tracking ([#11213](https://github.com/Lightning-AI/lightning/pull/11213))
- The `LightningModule.{add_to_queue,get_from_queue}` hooks no longer get a `torch.multiprocessing.SimpleQueue` and instead receive a list based queue ([#10034](https://github.com/Lightning-AI/lightning/pull/10034))
- Changed `training_step`, `validation_step`, `test_step` and `predict_step` method signatures in `Accelerator` and updated input from caller side ([#10908](https://github.com/Lightning-AI/lightning/pull/10908))
- Changed the name of the temporary checkpoint that the `DDPSpawnPlugin` and related plugins save ([#10934](https://github.com/Lightning-AI/lightning/pull/10934))
- `LoggerCollection` returns only unique logger names and versions ([#10976](https://github.com/Lightning-AI/lightning/pull/10976))
- Redesigned process creation for spawn-based plugins (`DDPSpawnPlugin`, `TPUSpawnPlugin`, etc.) ([#10896](https://github.com/Lightning-AI/lightning/pull/10896))
    * All spawn-based plugins now spawn processes immediately upon calling `Trainer.{fit,validate,test,predict}`
    * The hooks/callbacks `prepare_data`, `setup`, `configure_sharded_model` and `teardown` now run under initialized process group for spawn-based plugins just like their non-spawn counterparts
    * Some configuration errors that were previously raised as `MisconfigurationException`s will now be raised as `ProcessRaisedException` (torch>=1.8) or as `Exception` (torch<1.8)
    * Removed the `TrainingTypePlugin.pre_dispatch()` method and merged it with `TrainingTypePlugin.setup()` ([#11137](https://github.com/Lightning-AI/lightning/pull/11137))
- Changed profiler to index and display the names of the hooks with a new pattern [<base class>]<class>.<hook name> ([#11026](https://github.com/Lightning-AI/lightning/pull/11026))
- Changed `batch_to_device` entry in profiling from stage-specific to generic, to match profiling of other hooks ([#11031](https://github.com/Lightning-AI/lightning/pull/11031))
- Changed the info message for finalizing ddp-spawn worker processes to a debug-level message ([#10864](https://github.com/Lightning-AI/lightning/pull/10864))
- Removed duplicated file extension when uploading model checkpoints with `NeptuneLogger` ([#11015](https://github.com/Lightning-AI/lightning/pull/11015))
- Removed `__getstate__` and `__setstate__` of `RichProgressBar` ([#11100](https://github.com/Lightning-AI/lightning/pull/11100))
- The `DDPPlugin` and `DDPSpawnPlugin` and their subclasses now remove the `SyncBatchNorm` wrappers in `teardown()` to enable proper support at inference after fitting ([#11078](https://github.com/Lightning-AI/lightning/pull/11078))
- Moved ownership of the `Accelerator` instance to the `TrainingTypePlugin`; all training-type plugins now take an optional parameter `accelerator` ([#11022](https://github.com/Lightning-AI/lightning/pull/11022))
- Renamed the `TrainingTypePlugin` to `Strategy` ([#11120](https://github.com/Lightning-AI/lightning/pull/11120))
    * Renamed the `ParallelPlugin` to `ParallelStrategy` ([#11123](https://github.com/Lightning-AI/lightning/pull/11123))
    * Renamed the `DataParallelPlugin` to `DataParallelStrategy` ([#11183](https://github.com/Lightning-AI/lightning/pull/11183))
    * Renamed the `DDPPlugin` to `DDPStrategy` ([#11142](https://github.com/Lightning-AI/lightning/pull/11142))
    * Renamed the `DDP2Plugin` to `DDP2Strategy` ([#11185](https://github.com/Lightning-AI/lightning/pull/11185))
    * Renamed the `DDPShardedPlugin` to `DDPShardedStrategy` ([#11186](https://github.com/Lightning-AI/lightning/pull/11186))
    * Renamed the `DDPFullyShardedPlugin` to `DDPFullyShardedStrategy` ([#11143](https://github.com/Lightning-AI/lightning/pull/11143))
    * Renamed the `DDPSpawnPlugin` to `DDPSpawnStrategy` ([#11145](https://github.com/Lightning-AI/lightning/pull/11145))
    * Renamed the `DDPSpawnShardedPlugin` to `DDPSpawnShardedStrategy` ([#11210](https://github.com/Lightning-AI/lightning/pull/11210))
    * Renamed the `DeepSpeedPlugin` to `DeepSpeedStrategy` ([#11194](https://github.com/Lightning-AI/lightning/pull/11194))
    * Renamed the `HorovodPlugin` to `HorovodStrategy` ([#11195](https://github.com/Lightning-AI/lightning/pull/11195))
    * Renamed the `TPUSpawnPlugin` to `TPUSpawnStrategy` ([#11190](https://github.com/Lightning-AI/lightning/pull/11190))
    * Renamed the `IPUPlugin` to `IPUStrategy` ([#11193](https://github.com/Lightning-AI/lightning/pull/11193))
    * Renamed the `SingleDevicePlugin` to `SingleDeviceStrategy` ([#11182](https://github.com/Lightning-AI/lightning/pull/11182))
    * Renamed the `SingleTPUPlugin` to `SingleTPUStrategy` ([#11182](https://github.com/Lightning-AI/lightning/pull/11182))
    * Renamed the `TrainingTypePluginsRegistry` to `StrategyRegistry` ([#11233](https://github.com/Lightning-AI/lightning/pull/11233))
- Marked the `ResultCollection`, `ResultMetric`, and `ResultMetricCollection` classes as protected ([#11130](https://github.com/Lightning-AI/lightning/pull/11130))
- Marked `trainer.checkpoint_connector` as protected ([#11550](https://github.com/Lightning-AI/lightning/pull/11550))
- The epoch start/end hooks are now called by the `FitLoop` instead of the `TrainingEpochLoop` ([#11201](https://github.com/Lightning-AI/lightning/pull/11201))
- DeepSpeed does not require lightning module zero 3 partitioning ([#10655](https://github.com/Lightning-AI/lightning/pull/10655))
- Moved `Strategy` classes to the `strategies` directory ([#11226](https://github.com/Lightning-AI/lightning/pull/11226))
- Renamed `training_type_plugin` file to `strategy` ([#11239](https://github.com/Lightning-AI/lightning/pull/11239))
- Changed `DeviceStatsMonitor` to group metrics based on the logger's `group_separator` ([#11254](https://github.com/Lightning-AI/lightning/pull/11254))
- Raised `UserWarning` if evaluation is triggered with `best` ckpt and trainer is configured with multiple checkpoint callbacks ([#11274](https://github.com/Lightning-AI/lightning/pull/11274))
- `Trainer.logged_metrics` now always contains scalar tensors, even when a Python scalar was logged ([#11270](https://github.com/Lightning-AI/lightning/pull/11270))
- The tuner now uses the checkpoint connector to copy and restore its state ([#11518](https://github.com/Lightning-AI/lightning/pull/11518))
- Changed `MisconfigurationException` to `ModuleNotFoundError` when `rich` isn't available ([#11360](https://github.com/Lightning-AI/lightning/pull/11360))
- The `trainer.current_epoch` value is now increased by 1 during and after `on_train_end` ([#8578](https://github.com/Lightning-AI/lightning/pull/8578))
- The `trainer.global_step` value now accounts for multiple optimizers and TBPTT splits ([#11805](https://github.com/Lightning-AI/lightning/pull/11805))
- The `trainer.global_step` value is now increased right after the `optimizer.step()` call which will impact users who access it during an intra-training validation hook ([#11805](https://github.com/Lightning-AI/lightning/pull/11805))
- The filename of checkpoints created with `ModelCheckpoint(filename='{step}')` is different compared to previous versions. A checkpoint saved after 1 step will be named `step=1.ckpt` instead of `step=0.ckpt` ([#11805](https://github.com/Lightning-AI/lightning/pull/11805))
- Inherit from `ABC` for `Accelerator`: Users need to implement `auto_device_count` ([#11521](https://github.com/Lightning-AI/lightning/pull/11521))
- Changed `parallel_devices` property in `ParallelStrategy` to be lazy initialized ([#11572](https://github.com/Lightning-AI/lightning/pull/11572))
- Updated `TQDMProgressBar` to run a separate progress bar for each eval dataloader ([#11657](https://github.com/Lightning-AI/lightning/pull/11657))
- Sorted `SimpleProfiler(extended=False)` summary based on mean duration for each hook ([#11671](https://github.com/Lightning-AI/lightning/pull/11671))
- Avoid enforcing `shuffle=False` for eval dataloaders ([#11575](https://github.com/Lightning-AI/lightning/pull/11575))
- When using DP (data-parallel), Lightning will no longer automatically reduce all tensors returned in training_step; it will only reduce the loss unless `training_step_end` is overridden ([#11594](https://github.com/Lightning-AI/lightning/pull/11594))
- When using DP (data-parallel), the `training_epoch_end` hook will no longer receive reduced outputs from `training_step` and instead get the full tensor of results from all GPUs ([#11594](https://github.com/Lightning-AI/lightning/pull/11594))
- Changed default logger name to `lightning_logs` for consistency ([#11762](https://github.com/Lightning-AI/lightning/pull/11762))
- Rewrote `accelerator_connector` ([#11448](https://github.com/Lightning-AI/lightning/pull/11448))
- When manual optimization is used with DDP, we no longer force `find_unused_parameters=True` ([#12425](https://github.com/Lightning-AI/lightning/pull/12425))
- Disable loading dataloades if corresponding `limit_batches=0` ([#11576](https://github.com/Lightning-AI/lightning/pull/11576))
- Removed `is_global_zero` check in `training_epoch_loop` before `logger.save`. If you have a custom logger that implements `save` the Trainer will now call `save` on all ranks by default. To change this behavior add `@rank_zero_only` to your `save` implementation ([#12134](https://github.com/Lightning-AI/lightning/pull/12134))
- Disabled tuner with distributed strategies ([#12179](https://github.com/Lightning-AI/lightning/pull/12179))
- Marked `trainer.logger_connector` as protected ([#12195](https://github.com/Lightning-AI/lightning/pull/12195))
- Move `Strategy.process_dataloader` function call from `fit/evaluation/predict_loop.py` to `data_connector.py` ([#12251](https://github.com/Lightning-AI/lightning/pull/12251))
- `ModelCheckpoint(save_last=True, every_n_epochs=N)` now saves a "last" checkpoint every epoch (disregarding `every_n_epochs`) instead of only once at the end of training ([#12418](https://github.com/Lightning-AI/lightning/pull/12418))
- The strategies that support `sync_batchnorm` now only apply it when fitting ([#11919](https://github.com/Lightning-AI/lightning/pull/11919))
- Avoided fallback on CPU if no devices are provided for other accelerators ([#12410](https://github.com/Lightning-AI/lightning/pull/12410))
- Modified `supporters.py` so that in the accumulator element (for loss) is created directly on the device ([#12430](https://github.com/Lightning-AI/lightning/pull/12430))
- Removed `EarlyStopping.on_save_checkpoint` and `EarlyStopping.on_load_checkpoint` in favor of `EarlyStopping.state_dict` and `EarlyStopping.load_state_dict` ([#11887](https://github.com/Lightning-AI/lightning/pull/11887))
- Removed `BaseFinetuning.on_save_checkpoint` and `BaseFinetuning.on_load_checkpoint` in favor of `BaseFinetuning.state_dict` and `BaseFinetuning.load_state_dict` ([#11887](https://github.com/Lightning-AI/lightning/pull/11887))
- Removed `BackboneFinetuning.on_save_checkpoint` and `BackboneFinetuning.on_load_checkpoint` in favor of `BackboneFinetuning.state_dict` and `BackboneFinetuning.load_state_dict` ([#11887](https://github.com/Lightning-AI/lightning/pull/11887))
- Removed `ModelCheckpoint.on_save_checkpoint` and `ModelCheckpoint.on_load_checkpoint` in favor of `ModelCheckpoint.state_dict` and `ModelCheckpoint.load_state_dict` ([#11887](https://github.com/Lightning-AI/lightning/pull/11887))
- Removed `Timer.on_save_checkpoint` and `Timer.on_load_checkpoint` in favor of `Timer.state_dict` and `Timer.load_state_dict` ([#11887](https://github.com/Lightning-AI/lightning/pull/11887))
- Replaced PostLocalSGDOptimizer with a dedicated model averaging component ([#12378](https://github.com/Lightning-AI/lightning/pull/12378))

### Deprecated

- Deprecated `training_type_plugin` property in favor of `strategy` in `Trainer` and updated the references ([#11141](https://github.com/Lightning-AI/lightning/pull/11141))
- Deprecated `Trainer.{validated,tested,predicted}_ckpt_path` and replaced with read-only property `Trainer.ckpt_path` set when checkpoints loaded via `Trainer.{fit,validate,test,predict}` ([#11696](https://github.com/Lightning-AI/lightning/pull/11696))
- Deprecated `ClusterEnvironment.master_{address,port}` in favor of `ClusterEnvironment.main_{address,port}` ([#10103](https://github.com/Lightning-AI/lightning/pull/10103))
- Deprecated `DistributedType` in favor of `_StrategyType` ([#10505](https://github.com/Lightning-AI/lightning/pull/10505))
- Deprecated the `precision_plugin` constructor argument from `Accelerator` ([#10570](https://github.com/Lightning-AI/lightning/pull/10570))
- Deprecated `DeviceType` in favor of `_AcceleratorType` ([#10503](https://github.com/Lightning-AI/lightning/pull/10503))
- Deprecated the property `Trainer.slurm_job_id` in favor of the new `SLURMEnvironment.job_id()` method ([#10622](https://github.com/Lightning-AI/lightning/pull/10622))
- Deprecated the access to the attribute `IndexBatchSamplerWrapper.batch_indices` in favor of `IndexBatchSamplerWrapper.seen_batch_indices` ([#10870](https://github.com/Lightning-AI/lightning/pull/10870))
- Deprecated `on_init_start` and `on_init_end` callback hooks ([#10940](https://github.com/Lightning-AI/lightning/pull/10940))
- Deprecated `Trainer.call_hook` in favor of `Trainer._call_callback_hooks`, `Trainer._call_lightning_module_hook`, `Trainer._call_ttp_hook`, and `Trainer._call_accelerator_hook` ([#10979](https://github.com/Lightning-AI/lightning/pull/10979))
- Deprecated `TrainingTypePlugin.post_dispatch` in favor of `TrainingTypePlugin.teardown` ([#10939](https://github.com/Lightning-AI/lightning/pull/10939))
- Deprecated `ModelIO.on_hpc_{save/load}` in favor of `CheckpointHooks.on_{save/load}_checkpoint` ([#10911](https://github.com/Lightning-AI/lightning/pull/10911))
- Deprecated `Trainer.run_stage` in favor of `Trainer.{fit,validate,test,predict}` ([#11000](https://github.com/Lightning-AI/lightning/pull/11000))
- Deprecated `Trainer.lr_schedulers` in favor of `Trainer.lr_scheduler_configs` which returns a list of dataclasses instead of dictionaries ([#11443](https://github.com/Lightning-AI/lightning/pull/11443))
- Deprecated `Trainer.verbose_evaluate` in favor of `EvaluationLoop(verbose=...)` ([#10931](https://github.com/Lightning-AI/lightning/pull/10931))
- Deprecated `Trainer.should_rank_save_checkpoint` Trainer property ([#11068](https://github.com/Lightning-AI/lightning/pull/11068))
- Deprecated `Trainer.lightning_optimizers` ([#11444](https://github.com/Lightning-AI/lightning/pull/11444))
- Deprecated `TrainerOptimizersMixin` and moved functionality to `core/optimizer.py`([#11155](https://github.com/Lightning-AI/lightning/pull/11155))
- Deprecated the `on_train_batch_end(outputs)` format when multiple optimizers are used and TBPTT is enabled ([#12182](https://github.com/Lightning-AI/lightning/pull/12182))
- Deprecated the `training_epoch_end(outputs)` format when multiple optimizers are used and TBPTT is enabled ([#12182](https://github.com/Lightning-AI/lightning/pull/12182))
- Deprecated `TrainerCallbackHookMixin` ([#11148](https://github.com/Lightning-AI/lightning/pull/11148))
- Deprecated `TrainerDataLoadingMixin` and moved functionality to `Trainer` and `DataConnector` ([#11282](https://github.com/Lightning-AI/lightning/pull/11282))
- Deprecated function `pl.callbacks.device_stats_monitor.prefix_metric_keys` ([#11254](https://github.com/Lightning-AI/lightning/pull/11254))
- Deprecated `Callback.on_epoch_start` hook in favour of `Callback.on_{train/val/test}_epoch_start` ([#11578](https://github.com/Lightning-AI/lightning/pull/11578))
- Deprecated `Callback.on_epoch_end` hook in favour of `Callback.on_{train/val/test}_epoch_end` ([#11578](https://github.com/Lightning-AI/lightning/pull/11578))
- Deprecated `LightningModule.on_epoch_start` hook in favor of `LightningModule.on_{train/val/test}_epoch_start` ([#11578](https://github.com/Lightning-AI/lightning/pull/11578))
- Deprecated `LightningModule.on_epoch_end` hook in favor of `LightningModule.on_{train/val/test}_epoch_end` ([#11578](https://github.com/Lightning-AI/lightning/pull/11578))
- Deprecated `on_before_accelerator_backend_setup` callback hook in favour of `setup` ([#11568](https://github.com/Lightning-AI/lightning/pull/11568))
- Deprecated `on_batch_start` and `on_batch_end` callback hooks in favor of `on_train_batch_start` and `on_train_batch_end` ([#11577](https://github.com/Lightning-AI/lightning/pull/11577))
- Deprecated `on_configure_sharded_model` callback hook in favor of `setup` ([#11627](https://github.com/Lightning-AI/lightning/pull/11627))
- Deprecated `pl.utilities.distributed.rank_zero_only` in favor of `pl.utilities.rank_zero.rank_zero_only` ([#11747](https://github.com/Lightning-AI/lightning/pull/11747))
- Deprecated `pl.utilities.distributed.rank_zero_debug` in favor of `pl.utilities.rank_zero.rank_zero_debug` ([#11747](https://github.com/Lightning-AI/lightning/pull/11747))
- Deprecated `pl.utilities.distributed.rank_zero_info` in favor of `pl.utilities.rank_zero.rank_zero_info` ([#11747](https://github.com/Lightning-AI/lightning/pull/11747))
- Deprecated `pl.utilities.warnings.rank_zero_warn` in favor of `pl.utilities.rank_zero.rank_zero_warn` ([#11747](https://github.com/Lightning-AI/lightning/pull/11747))
- Deprecated `pl.utilities.warnings.rank_zero_deprecation` in favor of `pl.utilities.rank_zero.rank_zero_deprecation` ([#11747](https://github.com/Lightning-AI/lightning/pull/11747))
- Deprecated `pl.utilities.warnings.LightningDeprecationWarning` in favor of `pl.utilities.rank_zero.LightningDeprecationWarning` ([#11747](https://github.com/Lightning-AI/lightning/pull/11747))
- Deprecated `on_pretrain_routine_start` and `on_pretrain_routine_end` callback hooks in favor of `on_fit_start` ([#11794](https://github.com/Lightning-AI/lightning/pull/11794))
- Deprecated `LightningModule.on_pretrain_routine_start` and `LightningModule.on_pretrain_routine_end` hooks in favor of `on_fit_start` ([#12122](https://github.com/Lightning-AI/lightning/pull/12122))
- Deprecated `agg_key_funcs` and `agg_default_func` parameters from `LightningLoggerBase` ([#11871](https://github.com/Lightning-AI/lightning/pull/11871))
- Deprecated `LightningLoggerBase.update_agg_funcs` ([#11871](https://github.com/Lightning-AI/lightning/pull/11871))
- Deprecated `LightningLoggerBase.agg_and_log_metrics` in favor of `LightningLoggerBase.log_metrics` ([#11832](https://github.com/Lightning-AI/lightning/pull/11832))
- Deprecated passing `weights_save_path` to the `Trainer` constructor in favor of adding the `ModelCheckpoint` callback with `dirpath` directly to the list of callbacks ([#12084](https://github.com/Lightning-AI/lightning/pull/12084))
- Deprecated `pl.profiler.AbstractProfiler` in favor of `pl.profiler.Profiler` ([#12106](https://github.com/Lightning-AI/lightning/pull/12106))
- Deprecated `pl.profiler.BaseProfiler` in favor of `pl.profiler.Profiler` ([#12150](https://github.com/Lightning-AI/lightning/pull/12150))
- Deprecated `BaseProfiler.profile_iterable` ([#12102](https://github.com/Lightning-AI/lightning/pull/12102))
- Deprecated `LoggerCollection` in favor of `trainer.loggers` ([#12147](https://github.com/Lightning-AI/lightning/pull/12147))
- Deprecated `PrecisionPlugin.on_{save,load}_checkpoint` in favor of `PrecisionPlugin.{state_dict,load_state_dict}` ([#11978](https://github.com/Lightning-AI/lightning/pull/11978))
- Deprecated `LightningDataModule.on_save/load_checkpoint` in favor of `state_dict/load_state_dict` ([#11893](https://github.com/Lightning-AI/lightning/pull/11893))
- Deprecated `Trainer.use_amp` in favor of `Trainer.amp_backend` ([#12312](https://github.com/Lightning-AI/lightning/pull/12312))
- Deprecated `LightingModule.use_amp` in favor of `Trainer.amp_backend` ([#12315](https://github.com/Lightning-AI/lightning/pull/12315))
- Deprecated specifying the process group backend through the environment variable `PL_TORCH_DISTRIBUTED_BACKEND` ([#11745](https://github.com/Lightning-AI/lightning/pull/11745))
- Deprecated `ParallelPlugin.torch_distributed_backend` in favor of `DDPStrategy.process_group_backend` property ([#11745](https://github.com/Lightning-AI/lightning/pull/11745))
- Deprecated `ModelCheckpoint.save_checkpoint` in favor of `Trainer.save_checkpoint` ([#12456](https://github.com/Lightning-AI/lightning/pull/12456))
- Deprecated `Trainer.devices` in favor of `Trainer.num_devices` and `Trainer.device_ids` ([#12151](https://github.com/Lightning-AI/lightning/pull/12151))
- Deprecated `Trainer.root_gpu` in favor of `Trainer.strategy.root_device.index` when GPU is used ([#12262](https://github.com/Lightning-AI/lightning/pull/12262))
- Deprecated `Trainer.num_gpus` in favor of `Trainer.num_devices` when GPU is used ([#12384](https://github.com/Lightning-AI/lightning/pull/12384))
- Deprecated `Trainer.ipus` in favor of `Trainer.num_devices` when IPU is used ([#12386](https://github.com/Lightning-AI/lightning/pull/12386))
- Deprecated `Trainer.num_processes` in favor of `Trainer.num_devices` ([#12388](https://github.com/Lightning-AI/lightning/pull/12388))
- Deprecated `Trainer.data_parallel_device_ids` in favor of `Trainer.device_ids` ([#12072](https://github.com/Lightning-AI/lightning/pull/12072))
- Deprecated returning state from `Callback.on_save_checkpoint` in favor of returning state in `Callback.state_dict` for checkpointing ([#11887](https://github.com/Lightning-AI/lightning/pull/11887))
- Deprecated passing only the callback state to `Callback.on_load_checkpoint(callback_state)` in favor of passing the callback state to `Callback.load_state_dict` and in 1.8, passing the entire checkpoint dictionary to `Callback.on_load_checkpoint(checkpoint)` ([#11887](https://github.com/Lightning-AI/lightning/pull/11887))
- Deprecated `Trainer.gpus` in favor of `Trainer.device_ids` or `Trainer.num_devices` ([#12436](https://github.com/Lightning-AI/lightning/pull/12436))
- Deprecated `Trainer.tpu_cores` in favor of `Trainer.num_devices` ([#12437](https://github.com/Lightning-AI/lightning/pull/12437))

### Removed

- Removed deprecated parameter `method` in `pl.utilities.model_helpers.is_overridden` ([#10507](https://github.com/Lightning-AI/lightning/pull/10507))
- Remove deprecated method `ClusterEnvironment.creates_children` ([#10339](https://github.com/Lightning-AI/lightning/pull/10339))
- Removed deprecated `TrainerModelHooksMixin.is_function_implemented` and `TrainerModelHooksMixin.has_arg` ([#10322](https://github.com/Lightning-AI/lightning/pull/10322))
- Removed deprecated `pl.utilities.device_dtype_mixin.DeviceDtypeModuleMixin` in favor of `pl.core.mixins.device_dtype_mixin.DeviceDtypeModuleMixin` ([#10442](https://github.com/Lightning-AI/lightning/pull/10442))
- Removed deprecated `LightningModule.loaded_optimizer_states_dict` property ([#10346](https://github.com/Lightning-AI/lightning/pull/10346))
- Removed deprecated `Trainer.fit(train_dataloader=)`, `Trainer.validate(val_dataloaders=)`, and `Trainer.test(test_dataloader=)` ([#10325](https://github.com/Lightning-AI/lightning/pull/10325))
- Removed deprecated `has_prepared_data`, `has_setup_fit`, `has_setup_validate`, `has_setup_test`, `has_setup_predict`, `has_teardown_fit`, `has_teardown_validate`, `has_teardown_test` and `has_teardown_predict` datamodule lifecycle properties  ([#10350](https://github.com/Lightning-AI/lightning/pull/10350))
- Removed deprecated `every_n_val_epochs` parameter of ModelCheckpoint ([#10366](https://github.com/Lightning-AI/lightning/pull/10366))
- Removed deprecated `import pl.profiler.profilers` in favor of `import pl.profiler` ([#10443](https://github.com/Lightning-AI/lightning/pull/10443))
- Removed deprecated property `configure_slurm_dpp` from accelerator connector ([#10370](https://github.com/Lightning-AI/lightning/pull/10370))
- Removed deprecated arguments `num_nodes` and `sync_batchnorm` from `DDPPlugin`, `DDPSpawnPlugin`, `DeepSpeedPlugin` ([#10357](https://github.com/Lightning-AI/lightning/pull/10357))
- Removed deprecated property `is_slurm_managing_tasks` from AcceleratorConnector ([#10353](https://github.com/Lightning-AI/lightning/pull/10353))
- Removed deprecated `LightningModule.log(tbptt_reduce_fx, tbptt_reduce_token, sync_dist_op)` ([#10423](https://github.com/Lightning-AI/lightning/pull/10423))
- Removed deprecated `Plugin.task_idx` ([#10441](https://github.com/Lightning-AI/lightning/pull/10441))
- Removed deprecated method `master_params` from PrecisionPlugin ([#10372](https://github.com/Lightning-AI/lightning/pull/10372))
- Removed the automatic detachment of "extras" returned from `training_step`. For example, `return {'loss': ..., 'foo': foo.detach()}` will now be necessary if `foo` has gradients which you do not want to store ([#10424](https://github.com/Lightning-AI/lightning/pull/10424))
- Removed deprecated passthrough methods and properties from `Accelerator` base class:
  * ([#10403](https://github.com/Lightning-AI/lightning/pull/10403))
  * ([#10448](https://github.com/Lightning-AI/lightning/pull/10448))
- Removed deprecated signature for `transfer_batch_to_device` hook. The new argument `dataloader_idx` is now required ([#10480](https://github.com/Lightning-AI/lightning/pull/10480))
- Removed deprecated `utilities.distributed.rank_zero_{warn/deprecation}` ([#10451](https://github.com/Lightning-AI/lightning/pull/10451))
- Removed deprecated `mode` argument from `ModelSummary` class ([#10449](https://github.com/Lightning-AI/lightning/pull/10449))
- Removed deprecated `Trainer.train_loop` property in favor of `Trainer.fit_loop` ([#10482](https://github.com/Lightning-AI/lightning/pull/10482))
- Removed deprecated `Trainer.train_loop` property in favor of `Trainer.fit_loop` ([#10482](https://github.com/Lightning-AI/lightning/pull/10482))
- Removed deprecated `disable_validation` property from Trainer ([#10450](https://github.com/Lightning-AI/lightning/pull/10450))
- Removed deprecated `CheckpointConnector.hpc_load` property in favor of `CheckpointConnector.restore` ([#10525](https://github.com/Lightning-AI/lightning/pull/10525))
- Removed deprecated `reload_dataloaders_every_epoch` from `Trainer` in favour of `reload_dataloaders_every_n_epochs` ([#10481](https://github.com/Lightning-AI/lightning/pull/10481))
- Removed the `precision_plugin` attribute from `Accelerator` in favor of its equivalent attribute `precision_plugin` in the `TrainingTypePlugin` ([#10570](https://github.com/Lightning-AI/lightning/pull/10570))
- Removed `DeepSpeedPlugin.{precision,amp_type,amp_level}` properties ([#10657](https://github.com/Lightning-AI/lightning/pull/10657))
- Removed patching of `on_before_batch_transfer`, `transfer_batch_to_device` and `on_after_batch_transfer` hooks in `LightningModule` ([#10603](https://github.com/Lightning-AI/lightning/pull/10603))
- Removed argument `return_result` from the `DDPSpawnPlugin.spawn()` method ([#10867](https://github.com/Lightning-AI/lightning/pull/10867))
- Removed the property `TrainingTypePlugin.results` and corresponding properties in subclasses ([#10034](https://github.com/Lightning-AI/lightning/pull/10034))
- Removed the `mp_queue` attribute from `DDPSpawnPlugin` and `TPUSpawnPlugin` ([#10034](https://github.com/Lightning-AI/lightning/pull/10034))
- Removed unnecessary `_move_optimizer_state` method overrides from `TPUSpawnPlugin` and `SingleTPUPlugin` ([#10849](https://github.com/Lightning-AI/lightning/pull/10849))
- Removed `should_rank_save_checkpoint` property from `TrainingTypePlugin` ([#11070](https://github.com/Lightning-AI/lightning/pull/11070))
- Removed `model_sharded_context` method from `Accelerator` ([#10886](https://github.com/Lightning-AI/lightning/pull/10886))
- Removed method `pre_dispatch` from the `PrecisionPlugin` ([#10887](https://github.com/Lightning-AI/lightning/pull/10887))
- Removed method `setup_optimizers_in_pre_dispatch` from the `strategies` and achieve the same logic in `setup` and `pre_dispatch` methods ([#10906](https://github.com/Lightning-AI/lightning/pull/10906))
- Removed methods `pre_dispatch`, `dispatch` and `post_dispatch` from the `Accelerator` ([#10885](https://github.com/Lightning-AI/lightning/pull/10885))
- Removed method `training_step`, `test_step`, `validation_step` and `predict_step` from the `Accelerator` ([#10890](https://github.com/Lightning-AI/lightning/pull/10890))
- Removed `TrainingTypePlugin.start_{training,evaluating,predicting}` hooks and the same in all subclasses ([#10989](https://github.com/Lightning-AI/lightning/pull/10989), [#10896](https://github.com/Lightning-AI/lightning/pull/10896))
- Removed `Accelerator.on_train_start` ([#10999](https://github.com/Lightning-AI/lightning/pull/10999))
- Removed support for Python 3.6 ([#11117](https://github.com/Lightning-AI/lightning/pull/11117))
- Removed `Strategy.init_optimizers` in favor of `Strategy.setup_optimizers` ([#11236](https://github.com/Lightning-AI/lightning/pull/11236))
- Removed `profile("training_step_and_backward")` in `Closure` class since we already profile calls `training_step` and `backward` ([#11222](https://github.com/Lightning-AI/lightning/pull/11222))
- Removed `Strategy.optimizer_zero_grad` ([#11246](https://github.com/Lightning-AI/lightning/pull/11246))
- Removed `Strategy.on_gpu` ([#11537](https://github.com/Lightning-AI/lightning/pull/11537))
- Removed `Strategy.on_tpu` property ([#11536](https://github.com/Lightning-AI/lightning/pull/11536))
- Removed the abstract property `LightningLoggerBase.experiment` ([#11603](https://github.com/Lightning-AI/lightning/pull/11603))
- Removed `FitLoop.current_epoch` getter and setter ([#11562](https://github.com/Lightning-AI/lightning/pull/11562))
- Removed access to `_short_id` in `NeptuneLogger` ([#11517](https://github.com/Lightning-AI/lightning/pull/11517))
- Removed `log_text` and `log_image` from the `LightningLoggerBase` API ([#11857](https://github.com/Lightning-AI/lightning/pull/11857))
- Removed calls to `profile("model_forward")` in favor of profiling `training_step` ([#12032](https://github.com/Lightning-AI/lightning/pull/12032))
- Removed `get_mp_spawn_kwargs` from `DDPSpawnStrategy` and `TPUSpawnStrategy` in favor of configuration in the `_SpawnLauncher` ([#11966](https://github.com/Lightning-AI/lightning/pull/11966))
- Removed `_aggregate_metrics`, `_reduce_agg_metrics`, and `_finalize_agg_metrics` from `LightningLoggerBase` ([#12053](https://github.com/Lightning-AI/lightning/pull/12053))
- Removed the `AcceleratorConnector.device_type` property ([#12081](https://github.com/Lightning-AI/lightning/pull/12081))
- Removed `AcceleratorConnector.num_nodes` ([#12107](https://github.com/Lightning-AI/lightning/pull/12107))
- Removed `AcceleratorConnector.has_ipu` property ([#12111](https://github.com/Lightning-AI/lightning/pull/12111))
- Removed `AcceleratorConnector.use_ipu` property ([#12110](https://github.com/Lightning-AI/lightning/pull/12110))
- Removed `AcceleratorConnector.has_tpu` property ([#12109](https://github.com/Lightning-AI/lightning/pull/12109))
- Removed `AcceleratorConnector.use_dp` property ([#12112](https://github.com/Lightning-AI/lightning/pull/12112))
- Removed `configure_sync_batchnorm` from `ParallelStrategy` and all other strategies that inherit from it ([#11754](https://github.com/Lightning-AI/lightning/pull/11754))
- Removed public attribute `sync_batchnorm` from strategies ([#11754](https://github.com/Lightning-AI/lightning/pull/11754))
- Removed `AcceleratorConnector.root_gpu` property ([#12262](https://github.com/Lightning-AI/lightning/pull/12262))
- Removed `AcceleratorConnector.tpu_id` property ([#12387](https://github.com/Lightning-AI/lightning/pull/12387))
- Removed `AcceleratorConnector.num_gpus` property ([#12384](https://github.com/Lightning-AI/lightning/pull/12384))
- Removed `AcceleratorConnector.num_ipus` property ([#12386](https://github.com/Lightning-AI/lightning/pull/12386))
- Removed `AcceleratorConnector.num_processes` property ([#12388](https://github.com/Lightning-AI/lightning/pull/12388))
- Removed `AcceleratorConnector.parallel_device_ids` property ([#12072](https://github.com/Lightning-AI/lightning/pull/12072))
- Removed `AcceleratorConnector.devices` property ([#12435](https://github.com/Lightning-AI/lightning/pull/12435))
- Removed `AcceleratorConnector.parallel_devices` property ([#12075](https://github.com/Lightning-AI/lightning/pull/12075))
- Removed `AcceleratorConnector.tpu_cores` property ([#12437](https://github.com/Lightning-AI/lightning/pull/12437))

### Fixed

- Fixed an issue where `ModelCheckpoint` could delete last checkpoint from the old directory when `dirpath` has changed during resumed training ([#12225](https://github.com/Lightning-AI/lightning/pull/12225))
- Fixed an issue where `ModelCheckpoint` could delete older checkpoints when `dirpath` has changed during resumed training ([#12045](https://github.com/Lightning-AI/lightning/pull/12045))
- Fixed an issue where `HorovodStrategy.teardown()` did not complete gracefully if an exception was thrown during callback setup [#11752](https://github.com/Lightning-AI/lightning/pull/11752)
- Fixed security vulnerabilities CVE-2020-1747 and CVE-2020-14343 caused by the `PyYAML` dependency ([#11099](https://github.com/Lightning-AI/lightning/pull/11099))
- Fixed security vulnerability "CWE-94: Improper Control of Generation of Code (Code Injection)" ([#12212](https://github.com/Lightning-AI/lightning/pull/12212))
- Fixed logging on `{test,validation}_epoch_end` with multiple dataloaders ([#11132](https://github.com/Lightning-AI/lightning/pull/11132))
- Reset the validation progress tracking state after sanity checking ([#11218](https://github.com/Lightning-AI/lightning/pull/11218))
- Fixed double evaluation bug with fault-tolerance enabled where the second call was completely skipped ([#11119](https://github.com/Lightning-AI/lightning/pull/11119))
- Fixed an issue with the `TPUSpawnPlugin` handling the `XLA_USE_BF16` environment variable incorrectly ([#10990](https://github.com/Lightning-AI/lightning/pull/10990))
- Fixed wrong typehint for `Trainer.lightning_optimizers` ([#11155](https://github.com/Lightning-AI/lightning/pull/11155))
- Fixed the lr-scheduler state not being dumped to checkpoint when using the deepspeed strategy ([#11307](https://github.com/Lightning-AI/lightning/pull/11307))
- Fixed bug that forced overriding `configure_optimizers` with the CLI ([#11672](https://github.com/Lightning-AI/lightning/pull/11672))
- Fixed type promotion when tensors of higher category than float are logged ([#11401](https://github.com/Lightning-AI/lightning/pull/11401))
- Fixed `SimpleProfiler` summary ([#11414](https://github.com/Lightning-AI/lightning/pull/11414))
- No longer set a `DistributedSampler` to the `poptorch.DataLoader` when IPUs are used ([#12114](https://github.com/Lightning-AI/lightning/pull/12114))
- Fixed bug where progress bar was not being disabled when not in rank zero during predict ([#11377](https://github.com/Lightning-AI/lightning/pull/11377))
- Fixed the mid-epoch warning call while resuming training ([#11556](https://github.com/Lightning-AI/lightning/pull/11556))
- Fixed `LightningModule.{un,}toggle_model` when only 1 optimizer is used ([#12088](https://github.com/Lightning-AI/lightning/pull/12088))
- Fixed an issue in `RichProgressbar` to display the metrics logged only on main progress bar ([#11690](https://github.com/Lightning-AI/lightning/pull/11690))
- Fixed `RichProgressBar` progress when refresh rate does not evenly divide the total counter ([#11668](https://github.com/Lightning-AI/lightning/pull/11668))
- Fixed `RichProgressBar` progress validation bar total when using multiple validation runs within a single training epoch ([#11668](https://github.com/Lightning-AI/lightning/pull/11668))
- Configure native Deepspeed schedulers with interval='step' ([#11788](https://github.com/Lightning-AI/lightning/pull/11788)), ([#12031](https://github.com/Lightning-AI/lightning/pull/12031))
- Update `RichProgressBarTheme` styles after detecting light theme on colab ([#10993](https://github.com/Lightning-AI/lightning/pull/10993))
- Fixed passing `_ddp_params_and_buffers_to_ignore` ([#11949](https://github.com/Lightning-AI/lightning/pull/11949))
- Fixed an `AttributeError` when calling `save_hyperparameters` and no parameters need saving ([#11827](https://github.com/Lightning-AI/lightning/pull/11827))
- Fixed environment variable priority for global rank determination ([#11406](https://github.com/Lightning-AI/lightning/pull/11406))
- Fixed an issue that caused the Trainer to produce identical results on subsequent runs without explicit re-seeding ([#11870](https://github.com/Lightning-AI/lightning/pull/11870))
- Fixed an issue that caused the Tuner to affect the random state ([#11870](https://github.com/Lightning-AI/lightning/pull/11870))
- Fixed to avoid common hook warning if no hook is overridden ([#12131](https://github.com/Lightning-AI/lightning/pull/12131))
- Fixed deepspeed keeping old sub-folders in same ckpt path ([#12194](https://github.com/Lightning-AI/lightning/pull/12194))
- Fixed returning logged metrics instead of callback metrics during evaluation ([#12224](https://github.com/Lightning-AI/lightning/pull/12224))
- Fixed the case where `logger=None` is passed to the Trainer ([#12249](https://github.com/Lightning-AI/lightning/pull/12249))
- Fixed bug where the global step tracked by `ModelCheckpoint` was still set even if no checkpoint was saved ([#12418](https://github.com/Lightning-AI/lightning/pull/12418))
- Fixed bug where `ModelCheckpoint` was overriding the `epoch` and `step` logged values ([#12418](https://github.com/Lightning-AI/lightning/pull/12418))
- Fixed bug where monitoring the default `epoch` and `step` values with `ModelCheckpoint` would fail ([#12418](https://github.com/Lightning-AI/lightning/pull/12418))
- Fixed initializing optimizers unnecessarily in `DDPFullyShardedStrategy` ([#12267](https://github.com/Lightning-AI/lightning/pull/12267))
- Fixed check for horovod module ([#12377](https://github.com/Lightning-AI/lightning/pull/12377))
- Fixed logging to loggers with multiple eval dataloaders ([#12454](https://github.com/Lightning-AI/lightning/pull/12454))
- Fixed an issue with resuming from a checkpoint trained with QAT ([#11346](https://github.com/Lightning-AI/lightning/pull/11346))


## [1.5.10] - 2022-02-08

### Fixed

- Fixed an issue to avoid validation loop run on restart ([#11552](https://github.com/Lightning-AI/lightning/pull/11552))
- The `RichProgressBar` now correctly shows the `on_epoch` logged values on train epoch end ([#11689](https://github.com/Lightning-AI/lightning/pull/11689))
- Fixed an issue to make the `step` argument in `WandbLogger.log_image` work ([#11716](https://github.com/Lightning-AI/lightning/pull/11716))
- Fixed `restore_optimizers` for mapping states ([#11757](https://github.com/Lightning-AI/lightning/pull/11757))
- With `DPStrategy`, the batch is not explicitly moved to the device ([#11780](https://github.com/Lightning-AI/lightning/pull/11780))
- Fixed an issue to avoid val bar disappear after `trainer.validate()` ([#11700](https://github.com/Lightning-AI/lightning/pull/11700))
- Fixed supporting remote filesystems with `Trainer.weights_save_path` for fault-tolerant training ([#11776](https://github.com/Lightning-AI/lightning/pull/11776))
- Fixed check for available modules ([#11526](https://github.com/Lightning-AI/lightning/pull/11526))
- Fixed bug where the path for "last" checkpoints was not getting saved correctly which caused newer runs to not remove the previous "last" checkpoint ([#11481](https://github.com/Lightning-AI/lightning/pull/11481))
- Fixed bug where the path for best checkpoints was not getting saved correctly when no metric was monitored which caused newer runs to not use the best checkpoint ([#11481](https://github.com/Lightning-AI/lightning/pull/11481))


## [1.5.9] - 2022-01-20

### Fixed

- Pinned sphinx-autodoc-typehints with <v1.15 ([#11400](https://github.com/Lightning-AI/lightning/pull/11400))
- Skipped testing with PyTorch 1.7 and Python 3.9 on Ubuntu ([#11217](https://github.com/Lightning-AI/lightning/pull/11217))
- Fixed type promotion when tensors of higher category than float are logged ([#11401](https://github.com/Lightning-AI/lightning/pull/11401))
- Fixed the format of the configuration saved automatically by the CLI's `SaveConfigCallback` ([#11532](https://github.com/Lightning-AI/lightning/pull/11532))

### Changed
- Changed `LSFEnvironment` to use `LSB_DJOB_RANKFILE` environment variable instead of `LSB_HOSTS` for determining node rank and main address ([#10825](https://github.com/Lightning-AI/lightning/pull/10825))
- Disabled sampler replacement when using `IterableDataset` ([#11507](https://github.com/Lightning-AI/lightning/pull/11507))


## [1.5.8] - 2022-01-05

### Fixed

- Fixed `LightningCLI` race condition while saving the config ([#11199](https://github.com/Lightning-AI/lightning/pull/11199))
- Fixed the default value used with `log(reduce_fx=min|max)` ([#11310](https://github.com/Lightning-AI/lightning/pull/11310))
- Fixed data fetcher selection ([#11294](https://github.com/Lightning-AI/lightning/pull/11294))
- Fixed a race condition that could result in incorrect (zero) values being observed in prediction writer callbacks ([#11288](https://github.com/Lightning-AI/lightning/pull/11288))
- Fixed dataloaders not getting reloaded the correct amount of times when setting `reload_dataloaders_every_n_epochs` and `check_val_every_n_epoch` ([#10948](https://github.com/Lightning-AI/lightning/pull/10948))
- Fixed deepspeed strategy not restoring the lr-scheduler states when lr-scheduler(s) are configured through `LightningModule.configure_optimizer` ([#11322](https://github.com/Lightning-AI/lightning/pull/11322))


## [1.5.7] - 2021-12-21

### Fixed

- Fixed `NeptuneLogger` when using DDP ([#11030](https://github.com/Lightning-AI/lightning/pull/11030))
- Fixed a bug to disable logging hyperparameters in logger if there are no hparams ([#11105](https://github.com/Lightning-AI/lightning/pull/11105))
- Avoid the deprecated `onnx.export(example_outputs=...)` in torch 1.10 ([#11116](https://github.com/Lightning-AI/lightning/pull/11116))
- Fixed an issue when torch-scripting a `LightningModule` after training with `Trainer(sync_batchnorm=True)` ([#11078](https://github.com/Lightning-AI/lightning/pull/11078))
- Fixed an `AttributeError` occurring when using a `CombinedLoader` (multiple dataloaders) for prediction ([#11111](https://github.com/Lightning-AI/lightning/pull/11111))
- Fixed bug where `Trainer(track_grad_norm=..., logger=False)` would fail ([#11114](https://github.com/Lightning-AI/lightning/pull/11114))
- Fixed an incorrect warning being produced by the model summary when using `bf16` precision on CPU ([#11161](https://github.com/Lightning-AI/lightning/pull/11161))

### Changed

- DeepSpeed does not require lightning module zero 3 partitioning ([#10655](https://github.com/Lightning-AI/lightning/pull/10655))
- The `ModelCheckpoint` callback now saves and restores attributes `best_k_models`, `kth_best_model_path`, `kth_value`, and `last_model_path` ([#10995](https://github.com/Lightning-AI/lightning/pull/10995))


## [1.5.6] - 2021-12-15

### Fixed

- Fixed a bug where the DeepSpeedPlugin arguments `cpu_checkpointing` and `contiguous_memory_optimization` were not being forwarded to deepspeed correctly ([#10874](https://github.com/Lightning-AI/lightning/pull/10874))
- Fixed an issue with `NeptuneLogger` causing checkpoints to be uploaded with a duplicated file extension ([#11015](https://github.com/Lightning-AI/lightning/pull/11015))
- Fixed support for logging within callbacks returned from `LightningModule` ([#10991](https://github.com/Lightning-AI/lightning/pull/10991))
- Fixed running sanity check with `RichProgressBar` ([#10913](https://github.com/Lightning-AI/lightning/pull/10913))
- Fixed support for `CombinedLoader` while checking for warning raised with eval dataloaders ([#10994](https://github.com/Lightning-AI/lightning/pull/10994))
- The TQDM progress bar now correctly shows the `on_epoch` logged values on train epoch end ([#11069](https://github.com/Lightning-AI/lightning/pull/11069))
- Fixed bug where the TQDM updated the training progress bar during `trainer.validate` ([#11069](https://github.com/Lightning-AI/lightning/pull/11069))


## [1.5.5] - 2021-12-07

### Fixed

- Disabled batch_size extraction for torchmetric instances because they accumulate the metrics internally ([#10815](https://github.com/Lightning-AI/lightning/pull/10815))
- Fixed an issue with `SignalConnector` not restoring the default signal handlers on teardown when running on SLURM or with fault-tolerant training enabled ([#10611](https://github.com/Lightning-AI/lightning/pull/10611))
- Fixed `SignalConnector._has_already_handler` check for callable type ([#10483](https://github.com/Lightning-AI/lightning/pull/10483))
- Fixed an issue to return the results for each dataloader separately instead of duplicating them for each ([#10810](https://github.com/Lightning-AI/lightning/pull/10810))
- Improved exception message if `rich` version is less than `10.2.2` ([#10839](https://github.com/Lightning-AI/lightning/pull/10839))
- Fixed uploading best model checkpoint in NeptuneLogger ([#10369](https://github.com/Lightning-AI/lightning/pull/10369))
- Fixed early schedule reset logic in PyTorch profiler that was causing data leak ([#10837](https://github.com/Lightning-AI/lightning/pull/10837))
- Fixed a bug that caused incorrect batch indices to be passed to the `BasePredictionWriter` hooks when using a dataloader with `num_workers > 0` ([#10870](https://github.com/Lightning-AI/lightning/pull/10870))
- Fixed an issue with item assignment on the logger on rank > 0 for those who support it ([#10917](https://github.com/Lightning-AI/lightning/pull/10917))
- Fixed importing `torch_xla.debug` for `torch-xla<1.8` ([#10836](https://github.com/Lightning-AI/lightning/pull/10836))
- Fixed an issue with `DDPSpawnPlugin` and related plugins leaving a temporary checkpoint behind ([#10934](https://github.com/Lightning-AI/lightning/pull/10934))
- Fixed a `TypeError` occurring in the `SingalConnector.teardown()` method ([#10961](https://github.com/Lightning-AI/lightning/pull/10961))


## [1.5.4] - 2021-11-30

### Fixed

- Fixed support for `--key.help=class` with the `LightningCLI` ([#10767](https://github.com/Lightning-AI/lightning/pull/10767))
- Fixed `_compare_version` for python packages ([#10762](https://github.com/Lightning-AI/lightning/pull/10762))
- Fixed TensorBoardLogger `SummaryWriter` not close before spawning the processes ([#10777](https://github.com/Lightning-AI/lightning/pull/10777))
- Fixed a consolidation error in Lite when attempting to save the state dict of a sharded optimizer ([#10746](https://github.com/Lightning-AI/lightning/pull/10746))
- Fixed the default logging level for batch hooks associated with training from `on_step=False, on_epoch=True` to `on_step=True, on_epoch=False` ([#10756](https://github.com/Lightning-AI/lightning/pull/10756))

### Removed

- Removed PyTorch 1.6 support ([#10367](https://github.com/Lightning-AI/lightning/pull/10367), [#10738](https://github.com/Lightning-AI/lightning/pull/10738))


## [1.5.3] - 2021-11-24

### Fixed

- Fixed `ShardedTensor` state dict hook registration to check if torch distributed is available ([#10621](https://github.com/Lightning-AI/lightning/pull/10621))
- Fixed an issue with `self.log` not respecting a tensor's `dtype` when applying computations ([#10076](https://github.com/Lightning-AI/lightning/pull/10076))
- Fixed LigtningLite `_wrap_init` popping unexisting keys from DataLoader signature parameters ([#10613](https://github.com/Lightning-AI/lightning/pull/10613))
- Fixed signals being registered within threads ([#10610](https://github.com/Lightning-AI/lightning/pull/10610))
- Fixed an issue that caused Lightning to extract the batch size even though it was set by the user in `LightningModule.log` ([#10408](https://github.com/Lightning-AI/lightning/pull/10408))
- Fixed `Trainer(move_metrics_to_cpu=True)` not moving the evaluation logged results to CPU ([#10631](https://github.com/Lightning-AI/lightning/pull/10631))
- Fixed the `{validation,test}_step` outputs getting moved to CPU with `Trainer(move_metrics_to_cpu=True)` ([#10631](https://github.com/Lightning-AI/lightning/pull/10631))
- Fixed an issue with collecting logged test results with multiple dataloaders ([#10522](https://github.com/Lightning-AI/lightning/pull/10522))


## [1.5.2] - 2021-11-16

### Fixed

- Fixed `CombinedLoader` and `max_size_cycle` didn't receive a `DistributedSampler` ([#10374](https://github.com/Lightning-AI/lightning/pull/10374))
- Fixed an issue where class or init-only variables of dataclasses were passed to the dataclass constructor in `utilities.apply_to_collection` ([#9702](https://github.com/Lightning-AI/lightning/pull/9702))
- Fixed `isinstance` not working with `init_meta_context`, materialized model not being moved to the device ([#10493](https://github.com/Lightning-AI/lightning/pull/10493))
- Fixed an issue that prevented the Trainer to shutdown workers when execution is interrupted due to failure([#10463](https://github.com/Lightning-AI/lightning/pull/10463))
- Squeeze the early stopping monitor to remove empty tensor dimensions ([#10461](https://github.com/Lightning-AI/lightning/pull/10461))
- Fixed sampler replacement logic with `overfit_batches` to only replace the sample when `SequentialSampler` is not used ([#10486](https://github.com/Lightning-AI/lightning/pull/10486))
- Fixed scripting causing false positive deprecation warnings ([#10470](https://github.com/Lightning-AI/lightning/pull/10470), [#10555](https://github.com/Lightning-AI/lightning/pull/10555))
- Do not fail if batch size could not be inferred for logging when using DeepSpeed ([#10438](https://github.com/Lightning-AI/lightning/pull/10438))
- Fixed propagation of device and dtype information to submodules of LightningLite when they inherit from `DeviceDtypeModuleMixin` ([#10559](https://github.com/Lightning-AI/lightning/pull/10559))


## [1.5.1] - 2021-11-09

### Fixed

- Fixed `apply_to_collection(defaultdict)` ([#10316](https://github.com/Lightning-AI/lightning/pull/10316))
- Fixed failure when `DataLoader(batch_size=None)` is passed ([#10345](https://github.com/Lightning-AI/lightning/pull/10345))
- Fixed interception of `__init__` arguments for sub-classed DataLoader re-instantiation in Lite ([#10334](https://github.com/Lightning-AI/lightning/pull/10334))
- Fixed issue with pickling `CSVLogger` after a call to `CSVLogger.save` ([#10388](https://github.com/Lightning-AI/lightning/pull/10388))
- Fixed an import error being caused by `PostLocalSGD` when `torch.distributed` not available ([#10359](https://github.com/Lightning-AI/lightning/pull/10359))
- Fixed the logging with `on_step=True` in epoch-level hooks causing unintended side-effects. Logging with `on_step=True` in epoch-level hooks will now correctly raise an error ([#10409](https://github.com/Lightning-AI/lightning/pull/10409))
- Fixed deadlocks for distributed training with `RichProgressBar` ([#10428](https://github.com/Lightning-AI/lightning/pull/10428))
- Fixed an issue where the model wrapper in Lite converted non-floating point tensors to float ([#10429](https://github.com/Lightning-AI/lightning/pull/10429))
- Fixed an issue with inferring the dataset type in fault-tolerant training ([#10432](https://github.com/Lightning-AI/lightning/pull/10432))
- Fixed dataloader workers with `persistent_workers` being deleted on every iteration ([#10434](https://github.com/Lightning-AI/lightning/pull/10434))


## [1.5.0] - 2021-11-02

### Added

- Added support for monitoring the learning rate without schedulers in `LearningRateMonitor` ([#9786](https://github.com/Lightning-AI/lightning/pull/9786))
- Added registration of `ShardedTensor` state dict hooks in `LightningModule.__init__` if the PyTorch version supports `ShardedTensor` ([#8944](https://github.com/Lightning-AI/lightning/pull/8944))
- Added error handling including calling of `on_keyboard_interrupt()` and `on_exception()` for all entrypoints (fit, validate, test, predict) ([#8819](https://github.com/Lightning-AI/lightning/pull/8819))
- Added a flavor of `training_step` that takes `dataloader_iter` as an argument ([#8807](https://github.com/Lightning-AI/lightning/pull/8807))
- Added a `state_key` property to the `Callback` base class ([#6886](https://github.com/Lightning-AI/lightning/pull/6886))
- Added progress tracking to loops:
    * Integrated `TrainingEpochLoop.total_batch_idx` ([#8598](https://github.com/Lightning-AI/lightning/pull/8598))
    * Added `BatchProgress` and integrated `TrainingEpochLoop.is_last_batch` ([#9657](https://github.com/Lightning-AI/lightning/pull/9657))
    * Avoid optional `Tracker` attributes ([#9320](https://github.com/Lightning-AI/lightning/pull/9320))
    * Reset `current` progress counters when restarting an epoch loop that had already finished ([#9371](https://github.com/Lightning-AI/lightning/pull/9371))
    * Call `reset_on_restart` in the loop's `reset` hook instead of when loading a checkpoint ([#9561](https://github.com/Lightning-AI/lightning/pull/9561))
    * Use `completed` over `processed` in `reset_on_restart` ([#9656](https://github.com/Lightning-AI/lightning/pull/9656))
    * Renamed `reset_on_epoch` to `reset_on_run` ([#9658](https://github.com/Lightning-AI/lightning/pull/9658))
- Added `batch_size` and `rank_zero_only` arguments for `log_dict` to match `log` ([#8628](https://github.com/Lightning-AI/lightning/pull/8628))
- Added a check for unique GPU ids ([#8666](https://github.com/Lightning-AI/lightning/pull/8666))
- Added `ResultCollection` state_dict to the Loop `state_dict` and added support for distributed reload ([#8641](https://github.com/Lightning-AI/lightning/pull/8641))
- Added DeepSpeed collate checkpoint utility function ([#8701](https://github.com/Lightning-AI/lightning/pull/8701))
- Added a `handles_accumulate_grad_batches` property to the training type plugins ([#8856](https://github.com/Lightning-AI/lightning/pull/8856))
- Added a warning to `WandbLogger` when reusing a wandb run ([#8714](https://github.com/Lightning-AI/lightning/pull/8714))
- Added `log_graph` argument for `watch` method of `WandbLogger` ([#8662](https://github.com/Lightning-AI/lightning/pull/8662))
- `LightningCLI` additions:
  * Added `LightningCLI(run=False|True)` to choose whether to run a `Trainer` subcommand ([#8751](https://github.com/Lightning-AI/lightning/pull/8751))
  * Added support to call any trainer function from the `LightningCLI` via subcommands ([#7508](https://github.com/Lightning-AI/lightning/pull/7508))
  * Allow easy trainer re-instantiation ([#7508](https://github.com/Lightning-AI/lightning/pull/9241))
  * Automatically register all optimizers and learning rate schedulers ([#9565](https://github.com/Lightning-AI/lightning/pull/9565))
  * Allow registering custom optimizers and learning rate schedulers without subclassing the CLI ([#9565](https://github.com/Lightning-AI/lightning/pull/9565))
  * Support shorthand notation to instantiate optimizers and learning rate schedulers ([#9565](https://github.com/Lightning-AI/lightning/pull/9565))
  * Support passing lists of callbacks via command line ([#8815](https://github.com/Lightning-AI/lightning/pull/8815))
  * Support shorthand notation to instantiate models ([#9588](https://github.com/Lightning-AI/lightning/pull/9588))
  * Support shorthand notation to instantiate datamodules ([#10011](https://github.com/Lightning-AI/lightning/pull/10011))
  * Added `multifile` option to `LightningCLI` to enable/disable config saving to preserve multiple files structure ([#9073](https://github.com/Lightning-AI/lightning/pull/9073))
- Fault-tolerant training:
    * Added `FastForwardSampler` and `CaptureIterableDataset` injection to data loading utilities ([#8366](https://github.com/Lightning-AI/lightning/pull/8366))
    * Added `DataFetcher` to control fetching flow ([#8890](https://github.com/Lightning-AI/lightning/pull/8890))
    * Added `SharedCycleIteratorState` to prevent infinite loop ([#8889](https://github.com/Lightning-AI/lightning/pull/8889))
    * Added `CaptureMapDataset` for state management in map-style datasets ([#8891](https://github.com/Lightning-AI/lightning/pull/8891))
    * Added Fault Tolerant Training to `DataFetcher` ([#8891](https://github.com/Lightning-AI/lightning/pull/8891))
    * Replaced old prefetch iterator with new `DataFetcher` in training loop ([#8953](https://github.com/Lightning-AI/lightning/pull/8953))
    * Added partial support for global random state fault-tolerance in map-style datasets ([#8950](https://github.com/Lightning-AI/lightning/pull/8950))
    * Converted state to tuple explicitly when setting Python random state ([#9401](https://github.com/Lightning-AI/lightning/pull/9401))
    * Added support for restarting an optimizer loop (multiple optimizers) ([#9537](https://github.com/Lightning-AI/lightning/pull/9537))
    * Added support for restarting within Evaluation Loop ([#9563](https://github.com/Lightning-AI/lightning/pull/9563))
    * Added mechanism to detect that a signal has been sent so the Trainer can gracefully exit ([#9566](https://github.com/Lightning-AI/lightning/pull/9566))
    * Added support for skipping ahead to validation during the auto-restart of fitting ([#9681](https://github.com/Lightning-AI/lightning/pull/9681))
    * Added support for auto-restart if a fault-tolerant checkpoint is available ([#9722](https://github.com/Lightning-AI/lightning/pull/9722))
- Checkpoint saving and loading extensibility:
  * Added `CheckpointIO` plugin to expose checkpoint IO from training type plugin ([#8743](https://github.com/Lightning-AI/lightning/pull/8743))
  * Refactored `CheckpointConnector` to offload validation logic to the `CheckpointIO` plugin ([#9045](https://github.com/Lightning-AI/lightning/pull/9045))
  * Added `remove_checkpoint` to `CheckpointIO` plugin by moving the responsibility out of the `ModelCheckpoint` callback ([#9373](https://github.com/Lightning-AI/lightning/pull/9373))
  * Added `XLACheckpointIO` plugin ([#9972](https://github.com/Lightning-AI/lightning/pull/9972))
- Loop customization:
    * Added `Closure` and `AbstractClosure` classes ([#8642](https://github.com/Lightning-AI/lightning/pull/8642))
    * Refactored `TrainingBatchLoop` and extracted `OptimizerLoop`, splitting off automatic optimization into its own loop ([#9191](https://github.com/Lightning-AI/lightning/pull/9191))
    * Removed `TrainingBatchLoop.backward()`; manual optimization now calls directly into `Accelerator.backward()` and automatic optimization handles backward in new `OptimizerLoop` ([#9265](https://github.com/Lightning-AI/lightning/pull/9265))
    * Extracted `ManualOptimization` logic from `TrainingBatchLoop` into its own separate loop class ([#9266](https://github.com/Lightning-AI/lightning/pull/9266))
    * Added `OutputResult` and `ManualResult` classes ([#9437](https://github.com/Lightning-AI/lightning/pull/9437), [#9424](https://github.com/Lightning-AI/lightning/pull/9424))
    * Marked `OptimizerLoop.backward` as protected ([#9514](https://github.com/Lightning-AI/lightning/pull/9514))
    * Marked `FitLoop.should_accumulate` as protected ([#9515](https://github.com/Lightning-AI/lightning/pull/9515))
    * Marked several methods in `PredictionLoop` as protected: `on_predict_start`, `on_predict_epoch_end`, `on_predict_end`, `on_predict_model_eval` ([#9516](https://github.com/Lightning-AI/lightning/pull/9516))
    * Marked several methods in `EvaluationLoop` as protected: `get_max_batches`, `on_evaluation_model_eval`, `on_evaluation_model_train`, `on_evaluation_start`, `on_evaluation_epoch_start`, `on_evaluation_epoch_end`, `on_evaluation_end`, `reload_evaluation_dataloaders` ([#9516](https://github.com/Lightning-AI/lightning/pull/9516))
    * Marked several methods in `EvaluationEpochLoop` as protected: `on_evaluation_batch_start`, `evaluation_step`, `evaluation_step_end` ([#9516](https://github.com/Lightning-AI/lightning/pull/9516))
    * Added `yielding_training_step` example ([#9983](https://github.com/Lightning-AI/lightning/pull/9983))
- Added support for saving and loading state of multiple callbacks of the same type ([#7187](https://github.com/Lightning-AI/lightning/pull/7187))
- Added DeepSpeed Stage 1 support ([#8974](https://github.com/Lightning-AI/lightning/pull/8974))
- Added `Python dataclass` support for `LightningDataModule` ([#8272](https://github.com/Lightning-AI/lightning/pull/8272))
- Added sanitization of tensors when they get logged as hyperparameters in `TensorBoardLogger` ([#9031](https://github.com/Lightning-AI/lightning/pull/9031))
- Added `InterBatchParallelDataFetcher` ([#9020](https://github.com/Lightning-AI/lightning/pull/9020))
- Added `DataLoaderIterDataFetcher` ([#9020](https://github.com/Lightning-AI/lightning/pull/9020))
- Added `DataFetcher` within `Fit / Evaluation` Loop  ([#9047](https://github.com/Lightning-AI/lightning/pull/9047))
- Added a friendly error message when DDP attempts to spawn new distributed processes with rank > 0 ([#9005](https://github.com/Lightning-AI/lightning/pull/9005))
- Added Rich integration:
    * Added Rich progress bar ([#8929](https://github.com/Lightning-AI/lightning/pull/8929), [#9559](https://github.com/Lightning-AI/lightning/pull/9559))
    * Added Support for iterable datasets ([#9734](https://github.com/Lightning-AI/lightning/pull/9734))
    * Added `RichModelSummary` callback ([#9546](https://github.com/Lightning-AI/lightning/pull/9546))
    * Added `configure_columns` method to `RichProgressBar` ([#10288](https://github.com/Lightning-AI/lightning/pull/10288))
    * Added `leave` argument to `RichProgressBar` ([#10301](https://github.com/Lightning-AI/lightning/pull/10301))
- Added input validation logic for precision ([#9080](https://github.com/Lightning-AI/lightning/pull/9080))
- Added support for CPU AMP autocast ([#9084](https://github.com/Lightning-AI/lightning/pull/9084))
- Added `on_exception` callback hook ([#9183](https://github.com/Lightning-AI/lightning/pull/9183))
- Added a warning to DeepSpeed when inferring batch size ([#9221](https://github.com/Lightning-AI/lightning/pull/9221))
- Added `ModelSummary` callback ([#9344](https://github.com/Lightning-AI/lightning/pull/9344))
- Added `log_images`, `log_text` and `log_table` to `WandbLogger` ([#9545](https://github.com/Lightning-AI/lightning/pull/9545))
- Added `PL_RECONCILE_PROCESS` environment variable to enable process reconciliation regardless of cluster environment settings ([#9389](https://github.com/Lightning-AI/lightning/pull/9389))
- Added `get_device_stats` to the Accelerator interface and added its implementation for GPU and TPU ([#9586](https://github.com/Lightning-AI/lightning/pull/9586))
- Added a warning when an unknown key is encountered in the optimizer configuration, and when `OneCycleLR` is used with `"interval": "epoch"` ([#9666](https://github.com/Lightning-AI/lightning/pull/9666))
- Added `DeviceStatsMonitor` callback ([#9712](https://github.com/Lightning-AI/lightning/pull/9712))
- Added `enable_progress_bar` to the Trainer constructor ([#9664](https://github.com/Lightning-AI/lightning/pull/9664))
- Added `pl_legacy_patch` load utility for loading old checkpoints that have pickled legacy Lightning attributes ([#9166](https://github.com/Lightning-AI/lightning/pull/9166))
- Added support for `torch.use_deterministic_algorithms` ([#9121](https://github.com/Lightning-AI/lightning/pull/9121))
- Added automatic parameters tying for TPUs ([#9525](https://github.com/Lightning-AI/lightning/pull/9525))
- Added support for `torch.autograd.set_detect_anomaly` through `Trainer` constructor argument `detect_anomaly` ([#9848](https://github.com/Lightning-AI/lightning/pull/9848))
- Added `enable_model_summary` flag to Trainer ([#9699](https://github.com/Lightning-AI/lightning/pull/9699))
- Added `strategy` argument to Trainer ([#8597](https://github.com/Lightning-AI/lightning/pull/8597))
- Added `init_meta_context`, `materialize_module` utilities ([#9920](https://github.com/Lightning-AI/lightning/pull/9920))
- Added `TPUPrecisionPlugin` ([#10020](https://github.com/Lightning-AI/lightning/pull/#10020))
- Added `torch.bfloat16` support:
  * Added bfloat16 support for Lightning Trainer ([#9049](https://github.com/Lightning-AI/lightning/pull/9049))
  * Renamed `TPUHalfPrecisionPlugin` to `TPUBf16PrecisionPlugin` ([#10026](https://github.com/Lightning-AI/lightning/pull/10026))
  * Default to `precision=bf16` on CPU when `precision=16` is passed ([#10033](https://github.com/Lightning-AI/lightning/pull/10033))
  * Added support for `torch.autocast` ([#10053](https://github.com/Lightning-AI/lightning/pull/10053))
- Added `kfold` example for loop customization ([#9965](https://github.com/Lightning-AI/lightning/pull/9965))
- LightningLite:
    * Added `PrecisionPlugin.forward_context`, making it the default implementation for all `{train,val,test,predict}_step_context()` methods ([#9988](https://github.com/Lightning-AI/lightning/pull/9988))
    * Added `DDPSpawnPlugin.spawn()` for spawning new processes of a given function ([#10018](https://github.com/Lightning-AI/lightning/pull/10018), [#10022](https://github.com/Lightning-AI/lightning/pull/10022))
    * Added `TrainingTypePlugin.{_setup_model, _setup_optimizer}` methods ([#9994](https://github.com/Lightning-AI/lightning/pull/9994), [#10064](https://github.com/Lightning-AI/lightning/pull/10064))
    * Implemented `DataParallelPlugin._setup_model` ([#10010](https://github.com/Lightning-AI/lightning/pull/10010))
    * Implemented `DeepSpeedPlugin._setup_model_and_optimizers` ([#10009](https://github.com/Lightning-AI/lightning/pull/10009), [#10064](https://github.com/Lightning-AI/lightning/pull/10064))
    * Implemented `{DDPShardedPlugin,DDPShardedSpawnPlugin}._setup_model_and_optimizers` ([#10028](https://github.com/Lightning-AI/lightning/pull/10028), [#10064](https://github.com/Lightning-AI/lightning/pull/10064))
    * Added optional `model` argument to the `optimizer_step` methods in accelerators and plugins ([#10023](https://github.com/Lightning-AI/lightning/pull/10023))
    * Updated precision attributes in `DeepSpeedPlugin` ([#10164](https://github.com/Lightning-AI/lightning/pull/10164))
    * Added the ability to return a result from rank 0 in `DDPSpawnPlugin.spawn` ([#10162](https://github.com/Lightning-AI/lightning/pull/10162))
    * Added `pl.lite` package ([#10175](https://github.com/Lightning-AI/lightning/pull/10175))
    * Added `LightningLite` documentation ([#10043](https://github.com/Lightning-AI/lightning/pull/10043))
    * Added `LightningLite` examples ([#9987](https://github.com/Lightning-AI/lightning/pull/9987))
    * Make the `_LiteDataLoader` an iterator and add supports for custom dataloader ([#10279](https://github.com/Lightning-AI/lightning/pull/10279))
- Added `use_omegaconf` argument to `save_hparams_to_yaml` plugin ([#9170](https://github.com/Lightning-AI/lightning/pull/9170))
- Added `ckpt_path` argument for `Trainer.fit()` ([#10061](https://github.com/Lightning-AI/lightning/pull/10061))
- Added `auto_device_count` method to `Accelerators` ([#10222](https://github.com/Lightning-AI/lightning/pull/10222))
- Added support for `devices="auto"` ([#10264](https://github.com/Lightning-AI/lightning/pull/10264))
- Added a `filename` argument in `ModelCheckpoint.format_checkpoint_name` ([#9818](https://github.com/Lightning-AI/lightning/pull/9818))
- Added support for empty `gpus` list to run on CPU ([#10246](https://github.com/Lightning-AI/lightning/pull/10246))
- Added a warning if multiple batch sizes are found from ambiguous batch ([#10247](https://github.com/Lightning-AI/lightning/pull/10247))

### Changed

- Trainer now raises a `MisconfigurationException` when its methods are called with `ckpt_path="best"` but a checkpoint callback isn't configured ([#9841](https://github.com/Lightning-AI/lightning/pull/9841))
- Setting `Trainer(accelerator="ddp_cpu")` now does not spawn a subprocess if `num_processes` is kept `1` along with `num_nodes > 1` ([#9603](https://github.com/Lightning-AI/lightning/pull/9603))
- Module imports are now catching `ModuleNotFoundError` instead of `ImportError` ([#9867](https://github.com/Lightning-AI/lightning/pull/9867))
- `pl.loggers.neptune.NeptuneLogger` is now consistent with the new [neptune-client](https://github.com/neptune-ai/neptune-client) API; the old [neptune-client](https://github.com/neptune-ai/neptune-client) API is supported by `NeptuneClient` from the [neptune-contrib](https://github.com/neptune-ai/neptune-contrib) repo ([#6867](https://github.com/Lightning-AI/lightning/pull/6867))
- Parsing of `enums` type hyperparameters to be saved in the `haprams.yaml` file by TensorBoard and CSV loggers has been fixed and made in line with how OmegaConf parses it ([#9170](https://github.com/Lightning-AI/lightning/pull/9170))
- Parsing of the `gpus` Trainer argument has changed: `gpus="n"` (str) no longer selects the GPU index n and instead selects the first n devices ([#8770](https://github.com/Lightning-AI/lightning/pull/8770))
- `iteration_count` and other index attributes in the loops has been replaced with progress dataclasses ([#8477](https://github.com/Lightning-AI/lightning/pull/8477))
- The `trainer.lightning_module` reference is now properly set at the very beginning of a run ([#8536](https://github.com/Lightning-AI/lightning/pull/8536))
- The model weights now get loaded in all cases when the checkpoint path gets provided in validate/test/predict, regardless of whether the model instance is provided or not ([#8352](https://github.com/Lightning-AI/lightning/pull/8352))
- The `Trainer` functions `reset_{train,val,test,predict}_dataloader`, `reset_train_val_dataloaders`, and `request_dataloader` `model` argument is now optional ([#8536](https://github.com/Lightning-AI/lightning/pull/8536))
- Saved checkpoints will no longer use the type of a `Callback` as the key to avoid issues with unpickling ([#6886](https://github.com/Lightning-AI/lightning/pull/6886))
- Improved string conversion for `ResultCollection` ([#8622](https://github.com/Lightning-AI/lightning/pull/8622))
- `LightningCLI` changes:
    * `LightningCLI.init_parser` now returns the parser instance ([#8721](https://github.com/Lightning-AI/lightning/pull/8721))
    * `LightningCLI.add_core_arguments_to_parser`, `LightningCLI.parse_arguments` now take a `parser` argument ([#8721](https://github.com/Lightning-AI/lightning/pull/8721))
    * `LightningCLI.instantiate_trainer` now takes a config and a list of callbacks ([#8721](https://github.com/Lightning-AI/lightning/pull/8721))
    * Split `LightningCLI.add_core_arguments_to_parser` into `LightningCLI.add_default_arguments_to_parser` + `LightningCLI.add_core_arguments_to_parser` ([#8721](https://github.com/Lightning-AI/lightning/pull/8721))
- The accelerator and training type plugin `setup` hooks no longer have a `model` argument ([#8536](https://github.com/Lightning-AI/lightning/pull/8536))
- The accelerator and training type plugin `update_global_step` hook has been removed ([#8856](https://github.com/Lightning-AI/lightning/pull/8856))
- The coverage of `self.log`-ing in any `LightningModule` or `Callback` hook has been improved ([#8498](https://github.com/Lightning-AI/lightning/pull/8498))
- `self.log`-ing without a `Trainer` reference now raises a warning instead of an exception ([#9733](https://github.com/Lightning-AI/lightning/pull/9733))
- Removed restrictions in the Trainer that loggers can only log from rank 0; the existing logger behavior has not changed ([#8608](https://github.com/Lightning-AI/lightning/pull/8608))
- `Trainer.request_dataloader` now takes a `RunningStage` enum instance ([#8858](https://github.com/Lightning-AI/lightning/pull/8858))
- Changed `rank_zero_warn` to `NotImplementedError` in the `{train, val, test, predict}_dataloader` hooks that `Lightning(Data)Module` uses ([#9161](https://github.com/Lightning-AI/lightning/pull/9161))
- Moved `block_ddp_sync_behaviour` out of `TrainingBatchLoop` to loop utilities ([#9192](https://github.com/Lightning-AI/lightning/pull/9192))
- Executing the `optimizer_closure` is now required when overriding the `optimizer_step` hook ([#9360](https://github.com/Lightning-AI/lightning/pull/9360))
- Changed logging of `LightningModule` and `LightningDataModule` hyperparameters to raise an exception only if there are colliding keys with different values ([#9496](https://github.com/Lightning-AI/lightning/pull/9496))
- `seed_everything` now fails when an invalid seed value is passed instead of selecting a random seed ([#8787](https://github.com/Lightning-AI/lightning/pull/8787))
- The Trainer now calls `TrainingTypePlugin` collective APIs directly instead of going through the Accelerator reference ([#9677](https://github.com/Lightning-AI/lightning/pull/9677), [#9901](https://github.com/Lightning-AI/lightning/pull/9901))
- The tuner now uses a unique filename to save a temporary checkpoint ([#9682](https://github.com/Lightning-AI/lightning/pull/9682))
- Changed `HorovodPlugin.all_gather` to return a `torch.Tensor` instead of a list ([#9696](https://github.com/Lightning-AI/lightning/pull/9696))
- Changed Trainer connectors to be protected attributes:
    * Configuration Validator ([#9779](https://github.com/Lightning-AI/lightning/pull/9779))
- The `current_epoch` and `global_step` attributes now get restored irrespective of the Trainer task ([#9413](https://github.com/Lightning-AI/lightning/pull/9413))
- Trainer now raises an exception when requesting `amp_level` with native `amp_backend` ([#9755](https://github.com/Lightning-AI/lightning/pull/9755))
- Update the logic to check for accumulation steps with deepspeed ([#9826](https://github.com/Lightning-AI/lightning/pull/9826))
- `pl.utilities.grads.grad_norm` now raises an exception if parameter `norm_type <= 0` ([#9765](https://github.com/Lightning-AI/lightning/pull/9765))
- Updated error message for interactive incompatible plugins ([#9896](https://github.com/Lightning-AI/lightning/pull/9896))
- Moved the `optimizer_step` and `clip_gradients` hook from the `Accelerator` and `TrainingTypePlugin` into the `PrecisionPlugin` ([#10143](https://github.com/Lightning-AI/lightning/pull/10143), [#10029](https://github.com/Lightning-AI/lightning/pull/10029))
- `NativeMixedPrecisionPlugin` and its subclasses now take an optional `GradScaler` instance ([#10055](https://github.com/Lightning-AI/lightning/pull/10055))
- Trainer is now raising a `MisconfigurationException` instead of a warning if `Trainer.{validate/test}` is missing required methods ([#10016](https://github.com/Lightning-AI/lightning/pull/10016))
- Changed default value of the `max_steps` Trainer argument from `None` to -1 ([#9460](https://github.com/Lightning-AI/lightning/pull/9460))
- LightningModule now raises an error when calling `log(on_step=False, on_epoch=False)` ([#10227](https://github.com/Lightning-AI/lightning/pull/10227))
- Quantization aware training observers are now disabled by default during validating/testing/predicting stages ([#8540](https://github.com/Lightning-AI/lightning/pull/8540))
- Raised `MisconfigurationException` when total length of `dataloader` across ranks is zero, and give warning when total length is non-zero, but only local rank length is zero. ([#9827](https://github.com/Lightning-AI/lightning/pull/9827))
- Changed the model size calculation using `ByteCounter` ([#10123](https://github.com/Lightning-AI/lightning/pull/10123))
- Enabled `on_load_checkpoint` for `LightningDataModule` for all `trainer_fn` ([#10238](https://github.com/Lightning-AI/lightning/pull/10238))
- Allowed separate config files for parameters with class type when LightningCLI is in `subclass_mode=False` ([#10286](https://github.com/Lightning-AI/lightning/pull/10286))

### Deprecated

- Deprecated Trainer argument `terminate_on_nan` in favor of `detect_anomaly`([#9175](https://github.com/Lightning-AI/lightning/pull/9175))
- Deprecated `Trainer.terminate_on_nan` public attribute access ([#9849](https://github.com/Lightning-AI/lightning/pull/9849))
- Deprecated `LightningModule.summarize()` in favor of `pl.utilities.model_summary.summarize()` ([#8513](https://github.com/Lightning-AI/lightning/pull/8513))
- Deprecated `LightningModule.model_size` ([#8343](https://github.com/Lightning-AI/lightning/pull/8343))
- Deprecated `DataModule` properties: `train_transforms`, `val_transforms`, `test_transforms`, `size`, `dims` ([#8851](https://github.com/Lightning-AI/lightning/pull/8851))
- Deprecated `add_to_queue`, `get_from_queue` from `LightningModule` in favor of corresponding methods in the `DDPSpawnPlugin` ([#9118](https://github.com/Lightning-AI/lightning/pull/9118))
- Deprecated `LightningModule.get_progress_bar_dict` and `Trainer.progress_bar_dict` in favor of `pl.callbacks.progress.base.get_standard_metrics` and `ProgressBarBase.get_metrics` ([#8985](https://github.com/Lightning-AI/lightning/pull/8985))
- Deprecated `prepare_data_per_node` flag on Trainer and set it as a property of `DataHooks`, accessible in the `LightningModule` and `LightningDataModule` ([#8958](https://github.com/Lightning-AI/lightning/pull/8958))
- Deprecated the `TestTubeLogger` ([#9065](https://github.com/Lightning-AI/lightning/pull/9065))
- Deprecated `on_{train/val/test/predict}_dataloader()` from `LightningModule` and `LightningDataModule` ([#9098](https://github.com/Lightning-AI/lightning/pull/9098))
- Deprecated `on_keyboard_interrupt` callback hook in favor of new `on_exception` hook ([#9260](https://github.com/Lightning-AI/lightning/pull/9260))
- Deprecated passing `process_position` to the `Trainer` constructor in favor of adding the `ProgressBar` callback with `process_position` directly to the list of callbacks ([#9222](https://github.com/Lightning-AI/lightning/pull/9222))
- Deprecated passing `flush_logs_every_n_steps` as a Trainer argument, instead pass it to the logger init if supported ([#9366](https://github.com/Lightning-AI/lightning/pull/9366))
- Deprecated `LightningLoggerBase.close`, `LoggerCollection.close` in favor of `LightningLoggerBase.finalize`, `LoggerCollection.finalize` ([#9422](https://github.com/Lightning-AI/lightning/pull/9422))
- Deprecated passing `progress_bar_refresh_rate` to the `Trainer` constructor in favor of adding the `ProgressBar` callback with `refresh_rate` directly to the list of callbacks, or passing `enable_progress_bar=False` to disable the progress bar ([#9616](https://github.com/Lightning-AI/lightning/pull/9616))
- Deprecated `LightningDistributed` and moved the broadcast logic to `DDPPlugin` and `DDPSpawnPlugin` directly ([#9691](https://github.com/Lightning-AI/lightning/pull/9691))
- Deprecated passing `stochastic_weight_avg` to the `Trainer` constructor in favor of adding the `StochasticWeightAveraging` callback directly to the list of callbacks ([#8989](https://github.com/Lightning-AI/lightning/pull/8989))
- Deprecated Accelerator collective API `barrier`, `broadcast`, and `all_gather` in favor of calling the `TrainingTypePlugin` collective API directly ([#9677](https://github.com/Lightning-AI/lightning/pull/9677))
- Deprecated `checkpoint_callback` from the `Trainer` constructor in favor of `enable_checkpointing` ([#9754](https://github.com/Lightning-AI/lightning/pull/9754))
- Deprecated the `LightningModule.on_post_move_to_device` method ([#9525](https://github.com/Lightning-AI/lightning/pull/9525))
- Deprecated `pl.core.decorators.parameter_validation` in favor of `pl.utilities.parameter_tying.set_shared_parameters` ([#9525](https://github.com/Lightning-AI/lightning/pull/9525))
- Deprecated passing `weights_summary` to the `Trainer` constructor in favor of adding the `ModelSummary` callback with `max_depth` directly to the list of callbacks ([#9699](https://github.com/Lightning-AI/lightning/pull/9699))
- Deprecated `log_gpu_memory`, `gpu_metrics`, and util funcs in favor of `DeviceStatsMonitor` callback ([#9921](https://github.com/Lightning-AI/lightning/pull/9921))
- Deprecated `GPUStatsMonitor` and `XLAStatsMonitor` in favor of `DeviceStatsMonitor` callback ([#9924](https://github.com/Lightning-AI/lightning/pull/9924))
- Deprecated setting `Trainer(max_steps=None)`; To turn off the limit, set `Trainer(max_steps=-1)` (default) ([#9460](https://github.com/Lightning-AI/lightning/pull/9460))
- Deprecated access to the `AcceleratorConnector.is_slurm_managing_tasks` attribute and marked it as protected ([#10101](https://github.com/Lightning-AI/lightning/pull/10101))
- Deprecated access to the `AcceleratorConnector.configure_slurm_ddp` method and marked it as protected ([#10101](https://github.com/Lightning-AI/lightning/pull/10101))
- Deprecated passing `resume_from_checkpoint` to the `Trainer` constructor in favor of `trainer.fit(ckpt_path=)` ([#10061](https://github.com/Lightning-AI/lightning/pull/10061))
- Deprecated `ClusterEnvironment.creates_children()` in favor of `ClusterEnvironment.creates_processes_externally` (property) ([#10106](https://github.com/Lightning-AI/lightning/pull/10106))
- Deprecated `PrecisionPlugin.master_params()` in favor of `PrecisionPlugin.main_params()` ([#10105](https://github.com/Lightning-AI/lightning/pull/10105))
- Deprecated `lr_sch_names` from `LearningRateMonitor` ([#10066](https://github.com/Lightning-AI/lightning/pull/10066))
- Deprecated `ProgressBar` callback in favor of `TQDMProgressBar` ([#10134](https://github.com/Lightning-AI/lightning/pull/10134))

### Removed

- Removed deprecated `metrics` ([#8586](https://github.com/Lightning-AI/lightning/pull/8586/))
- Removed the deprecated `outputs` argument in both the `LightningModule.on_train_epoch_end` and `Callback.on_train_epoch_end` hooks ([#8587](https://github.com/Lightning-AI/lightning/pull/8587))
- Removed the deprecated `TrainerLoggingMixin` class ([#8609](https://github.com/Lightning-AI/lightning/pull/8609))
- Removed the deprecated `TrainerTrainingTricksMixin` class ([#8679](https://github.com/Lightning-AI/lightning/pull/8679))
- Removed the deprecated `optimizer_idx` from `training_step` as an accepted argument in manual optimization ([#8576](https://github.com/Lightning-AI/lightning/pull/8576))
- Removed support for the deprecated `on_save_checkpoint` signature. The hook now takes a `checkpoint` positional parameter ([#8697](https://github.com/Lightning-AI/lightning/pull/8697))
- Removed support for the deprecated `on_load_checkpoint` signature. The hook now takes a `pl_module` positional parameter ([#8697](https://github.com/Lightning-AI/lightning/pull/8697))
- Removed the deprecated `save_function` property in `ModelCheckpoint` ([#8680](https://github.com/Lightning-AI/lightning/pull/8680))
- Removed the deprecated `model` argument from `ModelCheckpoint.save_checkpoint` ([#8688](https://github.com/Lightning-AI/lightning/pull/8688))
- Removed the deprecated `sync_step` argument from `WandbLogger` ([#8763](https://github.com/Lightning-AI/lightning/pull/8763))
- Removed the deprecated `Trainer.truncated_bptt_steps` in favor of `LightningModule.truncated_bptt_steps` ([#8826](https://github.com/Lightning-AI/lightning/pull/8826))
- Removed `LightningModule.write_predictions` and `LightningModule.write_predictions_dict` ([#8850](https://github.com/Lightning-AI/lightning/pull/8850))
- Removed `on_reset_*_dataloader` hooks in TrainingType Plugins and Accelerators ([#8858](https://github.com/Lightning-AI/lightning/pull/8858))
- Removed deprecated `GradInformation` module in favor of `pl.utilities.grads` ([#8831](https://github.com/Lightning-AI/lightning/pull/8831/))
- Removed `TrainingTypePlugin.on_save` and `Accelerator.on_save` ([#9023](https://github.com/Lightning-AI/lightning/pull/9023))
- Removed `{Accelerator,TrainingTypePlugin,PrecisionPlugin}.post_optimizer_step` ([#9746](https://github.com/Lightning-AI/lightning/pull/9746))
- Removed deprecated `connect_precision_plugin` and `connect_training_type_plugin` from `Accelerator` ([#9019](https://github.com/Lightning-AI/lightning/pull/9019))
- Removed `on_train_epoch_end` from `Accelerator` ([#9035](https://github.com/Lightning-AI/lightning/pull/9035))
- Removed `InterBatchProcessor` in favor of `DataLoaderIterDataFetcher` ([#9052](https://github.com/Lightning-AI/lightning/pull/9052))
- Removed `Plugin` in `base_plugin.py` in favor of accessing `TrainingTypePlugin` and `PrecisionPlugin` directly instead ([#9066](https://github.com/Lightning-AI/lightning/pull/9066))
- Removed `teardown` from `ParallelPlugin` ([#8943](https://github.com/Lightning-AI/lightning/pull/8943))
- Removed deprecated `profiled_functions` argument from `PyTorchProfiler` ([#9178](https://github.com/Lightning-AI/lightning/pull/9178))
- Removed deprecated `pytorch_lighting.utilities.argparse_utils` module ([#9166](https://github.com/Lightning-AI/lightning/pull/9166))
- Removed deprecated property `Trainer.running_sanity_check` in favor of `Trainer.sanity_checking` ([#9209](https://github.com/Lightning-AI/lightning/pull/9209))
- Removed deprecated `BaseProfiler.output_filename` arg from it and its descendants in favor of `dirpath` and `filename` ([#9214](https://github.com/Lightning-AI/lightning/pull/9214))
- Removed deprecated property `ModelCheckpoint.period` in favor of `ModelCheckpoint.every_n_epochs` ([#9213](https://github.com/Lightning-AI/lightning/pull/9213))
- Removed deprecated `auto_move_data` decorator ([#9231](https://github.com/Lightning-AI/lightning/pull/9231))
- Removed deprecated property `LightningModule.datamodule` in favor of `Trainer.datamodule` ([#9233](https://github.com/Lightning-AI/lightning/pull/9233))
- Removed deprecated properties `DeepSpeedPlugin.cpu_offload*` in favor of `offload_optimizer`, `offload_parameters` and `pin_memory` ([#9244](https://github.com/Lightning-AI/lightning/pull/9244))
- Removed deprecated property `AcceleratorConnector.is_using_torchelastic` in favor of `TorchElasticEnvironment.is_using_torchelastic()` ([#9729](https://github.com/Lightning-AI/lightning/pull/9729))
- Removed `pl.utilities.debugging.InternalDebugger` ([#9680](https://github.com/Lightning-AI/lightning/pull/9680))
- Removed `call_configure_sharded_model_hook` property from `Accelerator` and `TrainingTypePlugin` ([#9612](https://github.com/Lightning-AI/lightning/pull/9612))
- Removed `TrainerProperties` mixin and moved property definitions directly into `Trainer` ([#9495](https://github.com/Lightning-AI/lightning/pull/9495))
- Removed a redundant warning with `ModelCheckpoint(monitor=None)` callback ([#9875](https://github.com/Lightning-AI/lightning/pull/9875))
- Remove `epoch` from `trainer.logged_metrics` ([#9904](https://github.com/Lightning-AI/lightning/pull/9904))
- Remove deprecated `distributed_backend` from `Trainer` ([#10017](https://github.com/Lightning-AI/lightning/pull/10017))
- Removed `process_idx` from the `{DDPSpawnPlugin,TPUSpawnPlugin}.new_process` methods ([#10022](https://github.com/Lightning-AI/lightning/pull/10022))
- Removed automatic patching of `{train,val,test,predict}_dataloader()` on the `LightningModule` ([#9764](https://github.com/Lightning-AI/lightning/pull/9764))
- Removed `pl.trainer.connectors.OptimizerConnector` ([#10120](https://github.com/Lightning-AI/lightning/pull/10120))

### Fixed

- Fixed ImageNet evaluation in example ([#10179](https://github.com/Lightning-AI/lightning/pull/10179))
- Fixed an issue with logger outputs not being finalized correctly after prediction runs ([#8685](https://github.com/Lightning-AI/lightning/pull/8685))
- Fixed `move_metrics_to_cpu` moving the loss to CPU while training on device ([#9308](https://github.com/Lightning-AI/lightning/pull/9308))
- Fixed incorrect main progress bar indicator when resuming training mid-epoch ([#9310](https://github.com/Lightning-AI/lightning/pull/9310))
- Fixed an issue with freeing memory of datafetchers during teardown ([#9387](https://github.com/Lightning-AI/lightning/pull/9387))
- Fixed a bug where the training step output needed to be `deepcopy`-ed ([#9349](https://github.com/Lightning-AI/lightning/pull/9349))
- Fixed an issue with freeing memory allocated by the data iterators in `Loop.on_run_end` ([#9386](https://github.com/Lightning-AI/lightning/pull/9386), [#9915](https://github.com/Lightning-AI/lightning/pull/9915))
- Fixed `BasePredictionWriter` not returning the batch indices in a non-distributed setting ([#9432](https://github.com/Lightning-AI/lightning/pull/9432))
- Fixed an error when running in XLA environments with no TPU attached ([#9572](https://github.com/Lightning-AI/lightning/pull/9572))
- Fixed check on torchmetrics logged whose `compute()` output is a multielement tensor ([#9582](https://github.com/Lightning-AI/lightning/pull/9582))
- Fixed gradient accumulation for `DDPShardedPlugin` ([#9122](https://github.com/Lightning-AI/lightning/pull/9122))
- Fixed missing DeepSpeed distributed call ([#9540](https://github.com/Lightning-AI/lightning/pull/9540))
- Fixed an issue with wrapped LightningModule during evaluation; The LightningModule no longer gets wrapped with data-parallel modules when not fitting in `DDPPlugin`, `DDPSpawnPlugin`, `DDPShardedPlugin`, `DDPSpawnShardedPlugin` ([#9096](https://github.com/Lightning-AI/lightning/pull/9096))
- Fixed `trainer.accumulate_grad_batches` to be an int on init. The default value for it is now `None` inside Trainer ([#9652](https://github.com/Lightning-AI/lightning/pull/9652))
- Fixed `broadcast` in `DDPPlugin` and `DDPSpawnPlugin` to respect the `src` input ([#9691](https://github.com/Lightning-AI/lightning/pull/9691))
- Fixed `self.log(on_epoch=True, reduce_fx=sum))` for the `on_batch_start` and `on_train_batch_start` hooks ([#9791](https://github.com/Lightning-AI/lightning/pull/9791))
- Fixed `self.log(on_epoch=True)` for the `on_batch_start` and `on_train_batch_start` hooks ([#9780](https://github.com/Lightning-AI/lightning/pull/9780))
- Fixed restoring training state during `Trainer.fit` only ([#9413](https://github.com/Lightning-AI/lightning/pull/9413))
- Fixed DeepSpeed and Lightning both calling the scheduler ([#9788](https://github.com/Lightning-AI/lightning/pull/9788))
- Fixed missing arguments when saving hyperparameters from the parent class but not from the child class ([#9800](https://github.com/Lightning-AI/lightning/pull/9800))
- Fixed DeepSpeed GPU device IDs ([#9847](https://github.com/Lightning-AI/lightning/pull/9847))
- Reset `val_dataloader` in `tuner/batch_size_scaling` ([#9857](https://github.com/Lightning-AI/lightning/pull/9857))
- Fixed use of `LightningCLI` in computer_vision_fine_tuning.py example ([#9934](https://github.com/Lightning-AI/lightning/pull/9934))
- Fixed issue with non-init dataclass fields in `apply_to_collection` ([#9963](https://github.com/Lightning-AI/lightning/pull/9963))
- Reset `val_dataloader` in `tuner/batch_size_scaling` for binsearch ([#9975](https://github.com/Lightning-AI/lightning/pull/9975))
- Fixed logic to check for spawn in dataloader `TrainerDataLoadingMixin._worker_check` ([#9902](https://github.com/Lightning-AI/lightning/pull/9902))
- Fixed `train_dataloader` getting loaded twice when resuming from a checkpoint during `Trainer.fit()` ([#9671](https://github.com/Lightning-AI/lightning/pull/9671))
- Fixed `LearningRateMonitor` logging with multiple param groups optimizer with no scheduler ([#10044](https://github.com/Lightning-AI/lightning/pull/10044))
- Fixed undesired side effects being caused by `Trainer` patching dataloader methods on the `LightningModule` ([#9764](https://github.com/Lightning-AI/lightning/pull/9764))
- Fixed gradients not being unscaled when clipping or logging the gradient norm ([#9287](https://github.com/Lightning-AI/lightning/pull/9287))
- Fixed `on_before_optimizer_step` getting called before the optimizer closure (including backward) has run ([#10167](https://github.com/Lightning-AI/lightning/pull/10167))
- Fixed monitor value in `ModelCheckpoint` getting moved to the wrong device in a special case where it becomes NaN ([#10118](https://github.com/Lightning-AI/lightning/pull/10118))
- Fixed creation of `dirpath` in `BaseProfiler` if it doesn't exist ([#10073](https://github.com/Lightning-AI/lightning/pull/10073))
- Fixed incorrect handling of sigterm ([#10189](https://github.com/Lightning-AI/lightning/pull/10189))
- Fixed bug where `log(on_step=True, on_epoch=True, sync_dist=True)` wouldn't reduce the value on step ([#10227](https://github.com/Lightning-AI/lightning/pull/10227))
- Fixed an issue with `pl.utilities.seed.reset_seed` converting the `PL_SEED_WORKERS` environment variable to `bool` ([#10099](https://github.com/Lightning-AI/lightning/pull/10099))
- Fixed iterating over a logger collection when `fast_dev_run > 0` ([#10232](https://github.com/Lightning-AI/lightning/pull/10232))
- Fixed `batch_size` in `ResultCollection` not being reset to 1 on epoch end ([#10242](https://github.com/Lightning-AI/lightning/pull/10242))
- Fixed `distrib_type` not being set when training plugin instances are being passed to the Trainer ([#10251](https://github.com/Lightning-AI/lightning/pull/10251))


## [1.4.9] - 2021-09-30

- Fixed `lr_find` to generate same results on multiple calls ([#9704](https://github.com/Lightning-AI/lightning/pull/9704))
- Fixed `reset` metrics on validation epoch end ([#9717](https://github.com/Lightning-AI/lightning/pull/9717))
- Fixed input validation for `gradient_clip_val`, `gradient_clip_algorithm`, `track_grad_norm` and `terminate_on_nan` Trainer arguments ([#9595](https://github.com/Lightning-AI/lightning/pull/9595))
- Reset metrics before each task starts ([#9410](https://github.com/Lightning-AI/lightning/pull/9410))


## [1.4.8] - 2021-09-22

- Fixed error reporting in DDP process reconciliation when processes are launched by an external agent ([#9389](https://github.com/Lightning-AI/lightning/pull/9389))
- Added PL_RECONCILE_PROCESS environment variable to enable process reconciliation regardless of cluster environment settings ([#9389](https://github.com/Lightning-AI/lightning/pull/9389))
- Fixed `add_argparse_args` raising `TypeError` when args are typed as `typing.Generic` in Python 3.6 ([#9554](https://github.com/Lightning-AI/lightning/pull/9554))
- Fixed back-compatibility for saving hyperparameters from a single container and inferring its argument name by reverting [#9125](https://github.com/Lightning-AI/lightning/pull/9125) ([#9642](https://github.com/Lightning-AI/lightning/pull/9642))


## [1.4.7] - 2021-09-14

- Fixed logging of nan parameters ([#9364](https://github.com/Lightning-AI/lightning/pull/9364))
- Fixed `replace_sampler` missing the batch size under specific conditions ([#9367](https://github.com/Lightning-AI/lightning/pull/9367))
- Pass init args to ShardedDataParallel ([#9483](https://github.com/Lightning-AI/lightning/pull/9483))
- Fixed collision of user argument when using ShardedDDP ([#9512](https://github.com/Lightning-AI/lightning/pull/9512))
- Fixed DeepSpeed crash for RNNs ([#9489](https://github.com/Lightning-AI/lightning/pull/9489))


## [1.4.6] - 2021-09-07

- Fixed an issues with export to ONNX format when a model has multiple inputs ([#8800](https://github.com/Lightning-AI/lightning/pull/8800))
- Removed deprecation warnings being called for `on_{task}_dataloader` ([#9279](https://github.com/Lightning-AI/lightning/pull/9279))
- Fixed save/load/resume from checkpoint for DeepSpeed Plugin (
    [#8397](https://github.com/Lightning-AI/lightning/pull/8397),
    [#8644](https://github.com/Lightning-AI/lightning/pull/8644),
    [#8627](https://github.com/Lightning-AI/lightning/pull/8627))
- Fixed `EarlyStopping` running on train epoch end when `check_val_every_n_epoch>1` is set ([#9156](https://github.com/Lightning-AI/lightning/pull/9156))
- Fixed an issue with logger outputs not being finalized correctly after prediction runs ([#8333](https://github.com/Lightning-AI/lightning/pull/8333))
- Fixed the Apex and DeepSpeed plugin closure running after the `on_before_optimizer_step` hook ([#9288](https://github.com/Lightning-AI/lightning/pull/9288))
- Fixed the Native AMP plugin closure not running with manual optimization ([#9288](https://github.com/Lightning-AI/lightning/pull/9288))
- Fixed bug where data-loading functions where not getting the correct running stage passed ([#8858](https://github.com/Lightning-AI/lightning/pull/8858))
- Fixed intra-epoch evaluation outputs staying in memory when the respective `*_epoch_end` hook wasn't overridden ([#9261](https://github.com/Lightning-AI/lightning/pull/9261))
- Fixed error handling in DDP process reconciliation when `_sync_dir` was not initialized ([#9267](https://github.com/Lightning-AI/lightning/pull/9267))
- Fixed PyTorch Profiler not enabled for manual optimization ([#9316](https://github.com/Lightning-AI/lightning/pull/9316))
- Fixed inspection of other args when a container is specified in `save_hyperparameters` ([#9125](https://github.com/Lightning-AI/lightning/pull/9125))
- Fixed signature of `Timer.on_train_epoch_end` and `StochasticWeightAveraging.on_train_epoch_end` to prevent unwanted deprecation warnings ([#9347](https://github.com/Lightning-AI/lightning/pull/9347))


## [1.4.5] - 2021-08-31

- Fixed reduction using `self.log(sync_dict=True, reduce_fx={mean,max})` ([#9142](https://github.com/Lightning-AI/lightning/pull/9142))
- Fixed not setting a default value for `max_epochs` if `max_time` was specified on the `Trainer` constructor ([#9072](https://github.com/Lightning-AI/lightning/pull/9072))
- Fixed the CometLogger, no longer modifies the metrics in place. Instead creates a copy of metrics before performing any operations ([#9150](https://github.com/Lightning-AI/lightning/pull/9150))
- Fixed `DDP` "CUDA error: initialization error" due to a `copy` instead of `deepcopy` on `ResultCollection` ([#9239](https://github.com/Lightning-AI/lightning/pull/9239))


## [1.4.4] - 2021-08-24

- Fixed a bug in the binary search mode of auto batch size scaling where exception was raised if the first trainer run resulted in OOM ([#8954](https://github.com/Lightning-AI/lightning/pull/8954))
- Fixed a bug causing logging with `log_gpu_memory='min_max'` not working ([#9013](https://github.com/Lightning-AI/lightning/pull/9013))


## [1.4.3] - 2021-08-17

- Fixed plateau scheduler stepping on incomplete epoch ([#8861](https://github.com/Lightning-AI/lightning/pull/8861))
- Fixed infinite loop with `CycleIterator` and multiple loaders ([#8889](https://github.com/Lightning-AI/lightning/pull/8889))
- Fixed `StochasticWeightAveraging` with a list of learning rates not applying them to each param group ([#8747](https://github.com/Lightning-AI/lightning/pull/8747))
- Restore original loaders if replaced by entrypoint ([#8885](https://github.com/Lightning-AI/lightning/pull/8885))
- Fixed lost reference to `_Metadata` object in `ResultMetricCollection` ([#8932](https://github.com/Lightning-AI/lightning/pull/8932))
- Ensure the existence of `DDPPlugin._sync_dir` in `reconciliate_processes` ([#8939](https://github.com/Lightning-AI/lightning/pull/8939))


## [1.4.2] - 2021-08-10

- Fixed recursive call for `apply_to_collection(include_none=False)` ([#8719](https://github.com/Lightning-AI/lightning/pull/8719))
- Fixed truncated backprop through time enablement when set as a property on the LightningModule and not the Trainer ([#8804](https://github.com/Lightning-AI/lightning/pull/8804/))
- Fixed comments and exception message for metrics_to_scalars ([#8782](https://github.com/Lightning-AI/lightning/pull/8782/))
- Fixed typo error in LightningLoggerBase.after_save_checkpoint docstring ([#8737](https://github.com/Lightning-AI/lightning/pull/8737/))


## [1.4.1] - 2021-08-03

- Fixed `trainer.fit_loop.split_idx` always returning `None` ([#8601](https://github.com/Lightning-AI/lightning/pull/8601))
- Fixed references for `ResultCollection.extra` ([#8622](https://github.com/Lightning-AI/lightning/pull/8622))
- Fixed reference issues during epoch end result collection ([#8621](https://github.com/Lightning-AI/lightning/pull/8621))
- Fixed horovod auto-detection when horovod is not installed and the launcher is `mpirun` ([#8610](https://github.com/Lightning-AI/lightning/pull/8610))
- Fixed an issue with `training_step` outputs not getting collected correctly for `training_epoch_end` ([#8613](https://github.com/Lightning-AI/lightning/pull/8613))
- Fixed distributed types support for CPUs ([#8667](https://github.com/Lightning-AI/lightning/pull/8667))
- Fixed a deadlock issue with DDP and torchelastic ([#8655](https://github.com/Lightning-AI/lightning/pull/8655))
- Fixed `accelerator=ddp` choice for CPU ([#8645](https://github.com/Lightning-AI/lightning/pull/8645))


## [1.4.0] - 2021-07-27

### Added

- Added `extract_batch_size` utility and corresponding tests to extract batch dimension from multiple batch types ([#8357](https://github.com/Lightning-AI/lightning/pull/8357/))
- Added support for named parameter groups in `LearningRateMonitor` ([#7987](https://github.com/Lightning-AI/lightning/pull/7987))
- Added `dataclass` support for `pl.utilities.apply_to_collection` ([#7935](https://github.com/Lightning-AI/lightning/pull/7935))
- Added support to `LightningModule.to_torchscript` for saving to custom filesystems with `fsspec` ([#7617](https://github.com/Lightning-AI/lightning/pull/7617))
- Added `KubeflowEnvironment` for use with the `PyTorchJob` operator in Kubeflow
- Added LightningCLI support for config files on object stores ([#7521](https://github.com/Lightning-AI/lightning/pull/7521))
- Added `ModelPruning(prune_on_train_epoch_end=True|False)` to choose when to apply pruning ([#7704](https://github.com/Lightning-AI/lightning/pull/7704))
- Added support for checkpointing based on a provided time interval during training ([#7515](https://github.com/Lightning-AI/lightning/pull/7515))
- Progress tracking
  * Added dataclasses for progress tracking ([#6603](https://github.com/Lightning-AI/lightning/pull/6603),
    [#7574](https://github.com/Lightning-AI/lightning/pull/7574),
    [#8140](https://github.com/Lightning-AI/lightning/pull/8140),
    [#8362](https://github.com/Lightning-AI/lightning/pull/8362))
  * Add `{,load_}state_dict` to the progress tracking dataclasses ([#8140](https://github.com/Lightning-AI/lightning/pull/8140))
  * Connect the progress tracking dataclasses to the loops ([#8244](https://github.com/Lightning-AI/lightning/pull/8244),
    [#8362](https://github.com/Lightning-AI/lightning/pull/8362))
  * Do not reset the progress tracking dataclasses total counters ([#8475](https://github.com/Lightning-AI/lightning/pull/8475))
- Added support for passing a `LightningDataModule` positionally as the second argument to `trainer.{validate,test,predict}` ([#7431](https://github.com/Lightning-AI/lightning/pull/7431))
- Added argument `trainer.predict(ckpt_path)` ([#7430](https://github.com/Lightning-AI/lightning/pull/7430))
- Added `clip_grad_by_value` support for TPUs ([#7025](https://github.com/Lightning-AI/lightning/pull/7025))
- Added support for passing any class to `is_overridden` ([#7918](https://github.com/Lightning-AI/lightning/pull/7918))
- Added `sub_dir` parameter to `TensorBoardLogger` ([#6195](https://github.com/Lightning-AI/lightning/pull/6195))
- Added correct `dataloader_idx` to batch transfer hooks ([#6241](https://github.com/Lightning-AI/lightning/pull/6241))
- Added `include_none=bool` argument to `apply_to_collection` ([#7769](https://github.com/Lightning-AI/lightning/pull/7769))
- Added `apply_to_collections` to apply a function to two zipped collections ([#7769](https://github.com/Lightning-AI/lightning/pull/7769))
- Added `ddp_fully_sharded` support ([#7487](https://github.com/Lightning-AI/lightning/pull/7487))
- Added `should_rank_save_checkpoint` property to Training Plugins ([#7684](https://github.com/Lightning-AI/lightning/pull/7684))
- Added `log_grad_norm` hook to `LightningModule` to customize the logging of gradient norms ([#7873](https://github.com/Lightning-AI/lightning/pull/7873))
- Added `save_config_filename` init argument to `LightningCLI` to ease resolving name conflicts ([#7741](https://github.com/Lightning-AI/lightning/pull/7741))
- Added `save_config_overwrite` init argument to `LightningCLI` to ease overwriting existing config files ([#8059](https://github.com/Lightning-AI/lightning/pull/8059))
- Added reset dataloader hooks to Training Plugins and Accelerators ([#7861](https://github.com/Lightning-AI/lightning/pull/7861))
- Added trainer stage hooks for Training Plugins and Accelerators ([#7864](https://github.com/Lightning-AI/lightning/pull/7864))
- Added the `on_before_optimizer_step` hook ([#8048](https://github.com/Lightning-AI/lightning/pull/8048))
- Added IPU Accelerator ([#7867](https://github.com/Lightning-AI/lightning/pull/7867))
- Fault-tolerant training
    * Added `{,load_}state_dict` to `ResultCollection` ([#7948](https://github.com/Lightning-AI/lightning/pull/7948))
    * Added `{,load_}state_dict` to `Loops` ([#8197](https://github.com/Lightning-AI/lightning/pull/8197))
    * Added `FastForwardSampler` and `CaptureIterableDataset` ([#8307](https://github.com/Lightning-AI/lightning/pull/8307))
    * Set `Loop.restarting=False` at the end of the first iteration ([#8362](https://github.com/Lightning-AI/lightning/pull/8362))
    * Save the loops state with the checkpoint (opt-in) ([#8362](https://github.com/Lightning-AI/lightning/pull/8362))
    * Save a checkpoint to restore the state on exception (opt-in) ([#8362](https://github.com/Lightning-AI/lightning/pull/8362))
    * Added `state_dict` and `load_state_dict` utilities for `CombinedLoader` + utilities for dataloader ([#8364](https://github.com/Lightning-AI/lightning/pull/8364))
- Added `rank_zero_only` to `LightningModule.log` function ([#7966](https://github.com/Lightning-AI/lightning/pull/7966))
- Added `metric_attribute` to `LightningModule.log` function ([#7966](https://github.com/Lightning-AI/lightning/pull/7966))
- Added a warning if `Trainer(log_every_n_steps)` is a value too high for the training dataloader ([#7734](https://github.com/Lightning-AI/lightning/pull/7734))
- Added LightningCLI support for argument links applied on instantiation ([#7895](https://github.com/Lightning-AI/lightning/pull/7895))
- Added LightningCLI support for configurable callbacks that should always be present ([#7964](https://github.com/Lightning-AI/lightning/pull/7964))
- Added DeepSpeed Infinity Support, and updated to DeepSpeed 0.4.0 ([#7234](https://github.com/Lightning-AI/lightning/pull/7234))
- Added support for `torch.nn.UninitializedParameter` in `ModelSummary` ([#7642](https://github.com/Lightning-AI/lightning/pull/7642))
- Added support `LightningModule.save_hyperparameters` when `LightningModule` is a dataclass ([#7992](https://github.com/Lightning-AI/lightning/pull/7992))
- Added support for overriding `optimizer_zero_grad` and `optimizer_step` when using accumulate_grad_batches ([#7980](https://github.com/Lightning-AI/lightning/pull/7980))
- Added `logger` boolean flag to `save_hyperparameters` ([#7960](https://github.com/Lightning-AI/lightning/pull/7960))
- Added support for calling scripts using the module syntax (`python -m package.script`) ([#8073](https://github.com/Lightning-AI/lightning/pull/8073))
- Added support for optimizers and learning rate schedulers to `LightningCLI` ([#8093](https://github.com/Lightning-AI/lightning/pull/8093))
- Added XLA Profiler ([#8014](https://github.com/Lightning-AI/lightning/pull/8014))
- Added `PrecisionPlugin.{pre,post}_backward` ([#8328](https://github.com/Lightning-AI/lightning/pull/8328))
- Added `on_load_checkpoint` and `on_save_checkpoint` hooks to the `PrecisionPlugin` base class ([#7831](https://github.com/Lightning-AI/lightning/pull/7831))
- Added `max_depth` parameter in `ModelSummary` ([#8062](https://github.com/Lightning-AI/lightning/pull/8062))
- Added `XLAStatsMonitor` callback ([#8235](https://github.com/Lightning-AI/lightning/pull/8235))
- Added `restore` function and `restarting` attribute to base `Loop` ([#8247](https://github.com/Lightning-AI/lightning/pull/8247))
- Added support for `save_hyperparameters` in `LightningDataModule` ([#3792](https://github.com/Lightning-AI/lightning/pull/3792))
- Added the `ModelCheckpoint(save_on_train_epoch_end)` to choose when to run the saving logic ([#8389](https://github.com/Lightning-AI/lightning/pull/8389))
- Added `LSFEnvironment` for distributed training with the LSF resource manager `jsrun` ([#5102](https://github.com/Lightning-AI/lightning/pull/5102))
- Added support for `accelerator='cpu'|'gpu'|'tpu'|'ipu'|'auto'` ([#7808](https://github.com/Lightning-AI/lightning/pull/7808))
- Added `tpu_spawn_debug` to plugin registry ([#7933](https://github.com/Lightning-AI/lightning/pull/7933))
- Enabled traditional/manual launching of DDP processes through `LOCAL_RANK` and `NODE_RANK` environment variable assignments ([#7480](https://github.com/Lightning-AI/lightning/pull/7480))
- Added `quantize_on_fit_end` argument to `QuantizationAwareTraining` ([#8464](https://github.com/Lightning-AI/lightning/pull/8464))
- Added experimental support for loop specialization ([#8226](https://github.com/Lightning-AI/lightning/pull/8226))
- Added support for `devices` flag to Trainer ([#8440](https://github.com/Lightning-AI/lightning/pull/8440))
- Added private `prevent_trainer_and_dataloaders_deepcopy` context manager on the `LightningModule` ([#8472](https://github.com/Lightning-AI/lightning/pull/8472))
- Added support for providing callables to the Lightning CLI instead of types ([#8400](https://github.com/Lightning-AI/lightning/pull/8400))

### Changed

- Decoupled device parsing logic from Accelerator connector to Trainer ([#8180](https://github.com/Lightning-AI/lightning/pull/8180))
- Changed the `Trainer`'s `checkpoint_callback` argument to allow only boolean values ([#7539](https://github.com/Lightning-AI/lightning/pull/7539))
- Log epoch metrics before the `on_evaluation_end` hook ([#7272](https://github.com/Lightning-AI/lightning/pull/7272))
- Explicitly disallow calling `self.log(on_epoch=False)` during epoch-only or single-call hooks ([#7874](https://github.com/Lightning-AI/lightning/pull/7874))
- Changed these `Trainer` methods to be protected: `call_setup_hook`, `call_configure_sharded_model`, `pre_dispatch`, `dispatch`, `post_dispatch`, `call_teardown_hook`, `run_train`, `run_sanity_check`, `run_evaluate`, `run_evaluation`, `run_predict`, `track_output_for_epoch_end`
- Changed `metrics_to_scalars` to work with any collection or value ([#7888](https://github.com/Lightning-AI/lightning/pull/7888))
- Changed `clip_grad_norm` to use `torch.nn.utils.clip_grad_norm_` ([#7025](https://github.com/Lightning-AI/lightning/pull/7025))
- Validation is now always run inside the training epoch scope ([#7357](https://github.com/Lightning-AI/lightning/pull/7357))
- `ModelCheckpoint` now runs at the end of the training epoch by default ([#8389](https://github.com/Lightning-AI/lightning/pull/8389))
- `EarlyStopping` now runs at the end of the training epoch by default ([#8286](https://github.com/Lightning-AI/lightning/pull/8286))
- Refactored Loops
    * Moved attributes `global_step`, `current_epoch`, `max/min_steps`, `max/min_epochs`, `batch_idx`, and `total_batch_idx` to TrainLoop ([#7437](https://github.com/Lightning-AI/lightning/pull/7437))
    * Refactored result handling in training loop ([#7506](https://github.com/Lightning-AI/lightning/pull/7506))
    * Moved attributes `hiddens` and `split_idx` to TrainLoop ([#7507](https://github.com/Lightning-AI/lightning/pull/7507))
    * Refactored the logic around manual and automatic optimization inside the optimizer loop ([#7526](https://github.com/Lightning-AI/lightning/pull/7526))
    * Simplified "should run validation" logic ([#7682](https://github.com/Lightning-AI/lightning/pull/7682))
    * Simplified logic for updating the learning rate for schedulers ([#7682](https://github.com/Lightning-AI/lightning/pull/7682))
    * Removed the `on_epoch` guard from the "should stop" validation check ([#7701](https://github.com/Lightning-AI/lightning/pull/7701))
    * Refactored internal loop interface; added new classes `FitLoop`, `TrainingEpochLoop`, `TrainingBatchLoop` ([#7871](https://github.com/Lightning-AI/lightning/pull/7871), [#8077](https://github.com/Lightning-AI/lightning/pull/8077))
    * Removed `pl.trainer.training_loop` ([#7985](https://github.com/Lightning-AI/lightning/pull/7985))
    * Refactored evaluation loop interface; added new classes `DataLoaderLoop`, `EvaluationLoop`, `EvaluationEpochLoop` ([#7990](https://github.com/Lightning-AI/lightning/pull/7990), [#8077](https://github.com/Lightning-AI/lightning/pull/8077))
    * Removed `pl.trainer.evaluation_loop` ([#8056](https://github.com/Lightning-AI/lightning/pull/8056))
    * Restricted public access to several internal functions ([#8024](https://github.com/Lightning-AI/lightning/pull/8024))
    * Refactored trainer `_run_*` functions and separate evaluation loops ([#8065](https://github.com/Lightning-AI/lightning/pull/8065))
    * Refactored prediction loop interface; added new classes `PredictionLoop`, `PredictionEpochLoop` ([#7700](https://github.com/Lightning-AI/lightning/pull/7700), [#8077](https://github.com/Lightning-AI/lightning/pull/8077))
    * Removed `pl.trainer.predict_loop` ([#8094](https://github.com/Lightning-AI/lightning/pull/8094))
    * Moved result teardown to the loops ([#8245](https://github.com/Lightning-AI/lightning/pull/8245))
    * Improve `Loop` API to better handle children `state_dict` and `progress` ([#8334](https://github.com/Lightning-AI/lightning/pull/8334))
- Refactored logging
    * Renamed and moved `core/step_result.py` to `trainer/connectors/logger_connector/result.py` ([#7736](https://github.com/Lightning-AI/lightning/pull/7736))
    * Dramatically simplify the `LoggerConnector` ([#7882](https://github.com/Lightning-AI/lightning/pull/7882))
    * `trainer.{logged,progress_bar,callback}_metrics` are now updated on-demand ([#7882](https://github.com/Lightning-AI/lightning/pull/7882))
    * Completely overhaul the `Result` object in favor of `ResultMetric` ([#7882](https://github.com/Lightning-AI/lightning/pull/7882))
    * Improve epoch-level reduction time and overall memory usage ([#7882](https://github.com/Lightning-AI/lightning/pull/7882))
    * Allow passing `self.log(batch_size=...)` ([#7891](https://github.com/Lightning-AI/lightning/pull/7891))
    * Each of the training loops now keeps its own results collection ([#7891](https://github.com/Lightning-AI/lightning/pull/7891))
    * Remove `EpochResultStore` and `HookResultStore` in favor of `ResultCollection` ([#7909](https://github.com/Lightning-AI/lightning/pull/7909))
    * Remove `MetricsHolder` ([#7909](https://github.com/Lightning-AI/lightning/pull/7909))
- Moved `ignore_scalar_return_in_dp` warning suppression to the DataParallelPlugin class ([#7421](https://github.com/Lightning-AI/lightning/pull/7421/))
- Changed the behaviour when logging evaluation step metrics to no longer append `/epoch_*` to the metric name ([#7351](https://github.com/Lightning-AI/lightning/pull/7351))
- Raised `ValueError` when a `None` value is `self.log`-ed ([#7771](https://github.com/Lightning-AI/lightning/pull/7771))
- Changed `resolve_training_type_plugins` to allow setting `num_nodes` and `sync_batchnorm` from `Trainer` setting ([#7026](https://github.com/Lightning-AI/lightning/pull/7026))
- Default `seed_everything(workers=True)` in the `LightningCLI` ([#7504](https://github.com/Lightning-AI/lightning/pull/7504))
- Changed `model.state_dict()` in `CheckpointConnector` to allow `training_type_plugin` to customize the model's `state_dict()` ([#7474](https://github.com/Lightning-AI/lightning/pull/7474))
- `MLflowLogger` now uses the env variable `MLFLOW_TRACKING_URI` as default tracking URI ([#7457](https://github.com/Lightning-AI/lightning/pull/7457))
- Changed `Trainer` arg and functionality from `reload_dataloaders_every_epoch` to `reload_dataloaders_every_n_epochs` ([#5043](https://github.com/Lightning-AI/lightning/pull/5043))
- Changed `WandbLogger(log_model={True/'all'})` to log models as artifacts ([#6231](https://github.com/Lightning-AI/lightning/pull/6231))
- MLFlowLogger now accepts `run_name` as an constructor argument ([#7622](https://github.com/Lightning-AI/lightning/pull/7622))
- Changed `teardown()` in `Accelerator` to allow `training_type_plugin` to customize `teardown` logic ([#7579](https://github.com/Lightning-AI/lightning/pull/7579))
- `Trainer.fit` now raises an error when using manual optimization with unsupported features such as `gradient_clip_val` or `accumulate_grad_batches` ([#7788](https://github.com/Lightning-AI/lightning/pull/7788))
- Accelerator hooks are called regardless if `LightningModule` overrides the same hooks ([#7826](https://github.com/Lightning-AI/lightning/pull/7826))
- Moved profilers to their own file ([#7822](https://github.com/Lightning-AI/lightning/pull/7822))
- The `on_after_backward` hook is now called on accumulating iterations. Use the `on_before_optimizer_step` hook to mimic the old behaviour ([#8328](https://github.com/Lightning-AI/lightning/pull/8328))
- The mixed precision loss is no longer unscaled before the `on_after_backward` hook. Use the `on_before_optimizer_step` hook to mimic the old behaviour  ([#8328](https://github.com/Lightning-AI/lightning/pull/8328))
- The `TrainingTypePlugin.{pre,post}_backward` hooks no longer take the `optimizer, opt_idx, should_accumulate` arguments ([#8328](https://github.com/Lightning-AI/lightning/pull/8328))
- The `PrecisionPlugin.backward` hooks no longer returns a value ([#8328](https://github.com/Lightning-AI/lightning/pull/8328))
- The `PrecisionPlugin.backward` hooks no longer takes a `should_accumulate` argument ([#8328](https://github.com/Lightning-AI/lightning/pull/8328))
- Added the `on_before_backward` hook ([#7865](https://github.com/Lightning-AI/lightning/pull/7865))
- `LightningCLI` now aborts with a clearer message if config already exists and disables save config during `fast_dev_run`([#7963](https://github.com/Lightning-AI/lightning/pull/7963))
- Saved the `LightningCLI` config on `setup` and only on the main process ([#8017](https://github.com/Lightning-AI/lightning/pull/8017))
- Dropped the `LightningCLI` `ArgumentParser` when pickling ([#8017](https://github.com/Lightning-AI/lightning/pull/8017))
- Skip `broadcast` if distributed not initialized for the spawn plugins ([#8017](https://github.com/Lightning-AI/lightning/pull/8017))
- `Trainer(resume_from_checkpoint=...)` now restores the model directly after `LightningModule.setup()`, which is before `LightningModule.configure_sharded_model()` ([#7652](https://github.com/Lightning-AI/lightning/pull/7652))
- Moved `torch.cuda.set_device()` to enable collective calls earlier in setup ([#8312](https://github.com/Lightning-AI/lightning/pull/8312))
- Used XLA utility API to move data to CPU (Single TPU core) ([#8078](https://github.com/Lightning-AI/lightning/pull/8078))
- Improved error messages in `replace_sampler` when the `DataLoader` attributes are not included in the signature or the signature is missing optional arguments ([#8519](https://github.com/Lightning-AI/lightning/pull/8519))
- Moved `DeviceDtypeModuleMixin` and `HyperparametersMixin` mixin to `core` ([#8396](https://github.com/Lightning-AI/lightning/pull/8396))
- Return the `default_root_dir` as the `log_dir` when the logger is a `LoggerCollection` ([#8187](https://github.com/Lightning-AI/lightning/pull/8187))

### Deprecated

- Deprecated `LightningModule.loaded_optimizer_states_dict` ([#8229](https://github.com/Lightning-AI/lightning/pull/8229))
- Standardized the dataloaders arguments of `trainer.{fit,valdiate,test,tune}` ([#7431](https://github.com/Lightning-AI/lightning/pull/7431))
- Deprecated `DataModule` properties: `has_prepared_data`, `has_setup_fit`, `has_setup_validate`, `has_setup_test`, `has_setup_predict`, `has_teardown_fit`, `has_teardown_validate`, `has_teardown_test`, `has_teardown_predict` ([#7657](https://github.com/Lightning-AI/lightning/pull/7657/))
- Deprecated `TrainerModelHooksMixin` in favor of `pl.utilities.signature_utils` ([#7422](https://github.com/Lightning-AI/lightning/pull/7422))
- Deprecated `num_nodes` and `sync_batchnorm` arguments in `DDPPlugin` and `DDPSpawnPlugin` ([#7026](https://github.com/Lightning-AI/lightning/pull/7026))
- Deprecated `self.log(sync_dist_op)` in favor of `self.log(reduce_fx)`. ([#7891](https://github.com/Lightning-AI/lightning/pull/7891))
- Deprecated `is_overridden(model=...)` in favor of `is_overridden(instance=...)` ([#7918](https://github.com/Lightning-AI/lightning/pull/7918))
- Deprecated automatically detaching returned extras with grads ([#7994](https://github.com/Lightning-AI/lightning/pull/7994))
- Deprecated default value of `monitor` argument in EarlyStopping callback to enforce `monitor` as a required argument ([#7907](https://github.com/Lightning-AI/lightning/pull/7907))
- Deprecated importing `rank_zero_{warn,deprecation}` directly from `pl.utilities.distributed` ([#8085](https://github.com/Lightning-AI/lightning/pull/8085))
- Deprecated the use of `CheckpointConnector.hpc_load()` in favor of `CheckpointConnector.restore()` ([#7652](https://github.com/Lightning-AI/lightning/pull/7652))
- Deprecated `ModelCheckpoint(every_n_val_epochs)` in favor of `ModelCheckpoint(every_n_epochs)` ([#8383](https://github.com/Lightning-AI/lightning/pull/8383))
- Deprecated `DDPPlugin.task_idx` in favor of `DDPPlugin.local_rank` ([#8203](https://github.com/Lightning-AI/lightning/pull/8203))
- Deprecated the `Trainer.train_loop` property in favor of `Trainer.fit_loop` ([#8025](https://github.com/Lightning-AI/lightning/pull/8025))
- Deprecated the `Trainer.disable_validation` property in favor of `not Trainer.enable_validation` ([#8291](https://github.com/Lightning-AI/lightning/pull/8291))
- Deprecated `mode` parameter in `ModelSummary` in favor of `max_depth` ([#8062](https://github.com/Lightning-AI/lightning/pull/8062))
- Deprecated `reload_dataloaders_every_epoch` argument of `Trainer` in favor of `reload_dataloaders_every_n_epochs` ([#5043](https://github.com/Lightning-AI/lightning/pull/5043))
- Deprecated `distributed_backend` argument for `Trainer` ([#8575](https://github.com/Lightning-AI/lightning/pull/8575))

### Removed

- Dropped official support/testing for PyTorch <1.6 ([#8288](https://github.com/Lightning-AI/lightning/pull/8288))
- Removed `ProfilerConnector` ([#7654](https://github.com/Lightning-AI/lightning/pull/7654))
- Pruned deprecated classif. metrics from `pl.metrics.functional.classification` ([#7499](https://github.com/Lightning-AI/lightning/pull/7499))
- Removed deprecated data parallel classes `LightningDataParallel` and `LightningDistributedDataParallel` from `pl.overrides.data_parallel` ([#7510](https://github.com/Lightning-AI/lightning/pull/7510))
- Removed deprecated trainer attributes - `get_model` and `accelerator_backend` ([#7502](https://github.com/Lightning-AI/lightning/pull/7502))
- Removed support for automatically monitoring the `val_loss` key with `ModelCheckpoint`. Pass your `monitor` of choice to the `ModelCheckpoint` instance instead ([#8293](https://github.com/Lightning-AI/lightning/pull/8293))
- Removed support for `self.log(tbptt_reduce_fx)` and `self.log(tbptt_pad_token)`. Please, open a discussion explaining your use-case if you relied on these. ([#7644](https://github.com/Lightning-AI/lightning/pull/7644))
- Removed deprecated utils modules `model_utils`, `warning_utils`, `xla_device_utils` and partially `argparse_utils` ([#7503](https://github.com/Lightning-AI/lightning/pull/7503))
- Removed `RPCPlugin` and `RPCSequentialPlugin`. If you were successfully using these plugins, please open a GitHub discussion about your use case ([#8101](https://github.com/Lightning-AI/lightning/pull/8101))
- Removed deprecated trainer attributes - `on_cpu`, `on_tpu`, `use_tpu`, `on_gpu`, `use_dp`, `use_ddp`, `use_ddp2`, `use_horovod`, `use_single_gpu` ([#7501](https://github.com/Lightning-AI/lightning/pull/7501))
- Removed deprecated `optimizer` argument in `LightningModule.manual_backward()`; Toggling optimizers in manual optimization should be done using `LightningModule.{un}toggle_optimizer()` ([#8287](https://github.com/Lightning-AI/lightning/pull/8287))
- Removed DeepSpeed FP16 Exception as FP32 is now supported ([#8462](https://github.com/Lightning-AI/lightning/pull/8462))
- Removed environment variable `PL_EXP_VERSION` from DDP subprocesses ([7403](https://github.com/Lightning-AI/lightning/pull/7403))

### Fixed

- Fixed the `GPUStatsMonitor` callbacks to use the correct GPU IDs if `CUDA_VISIBLE_DEVICES` set ([#8260](https://github.com/Lightning-AI/lightning/pull/8260))
- Fixed `lr_scheduler` checkpointed state by calling `update_lr_schedulers` before saving checkpoints ([#7877](https://github.com/Lightning-AI/lightning/pull/7877))
- Fixed ambiguous warning when both overfit and train dataloader shuffling are enabled ([#7685](https://github.com/Lightning-AI/lightning/pull/7685))
- Fixed dev debugger memory growing due to tracking events even when disabled ([#7875](https://github.com/Lightning-AI/lightning/pull/7875))
- Fixed `None` loss keys getting added in `training_epoch_end` when using manual optimization and not returning a loss ([#7772](https://github.com/Lightning-AI/lightning/pull/7772))
- Fixed a bug where `precision=64` with `accelerator='ddp_spawn'` would throw a pickle error ([#6924](https://github.com/Lightning-AI/lightning/pull/6924))
- Do not override the existing `epoch` value in `logged_metrics` when already logged by the user ([#7982](https://github.com/Lightning-AI/lightning/pull/7982))
- Support for manual optimization with DeepSpeed ([#7970](https://github.com/Lightning-AI/lightning/pull/7970))
- Fixed `dataloader_idx` argument value when predicting with only one `DataLoader` ([#7941](https://github.com/Lightning-AI/lightning/pull/7941))
- Fixed passing the `stage` argument of `Callback.{setup,teardown}` as a keyword ([#7973](https://github.com/Lightning-AI/lightning/pull/7973))
- Fixed metrics generated during `validation sanity checking` are cleaned on end ([#8171](https://github.com/Lightning-AI/lightning/pull/8171))
- Fixed `log_gpu_memory` metrics not being added to `logging` when nothing else is logged ([#8174](https://github.com/Lightning-AI/lightning/pull/8174))
- Fixed a bug where calling `log` with a `Metric` instance would raise an error if it was a nested attribute of the model ([#8181](https://github.com/Lightning-AI/lightning/pull/8181))
- Fixed a bug where using `precision=64` would cause buffers with complex dtype to be cast to real ([#8208](https://github.com/Lightning-AI/lightning/pull/8208))
- Fixed `is_overridden` returning true for wrapped functions with no changes ([#8296](https://github.com/Lightning-AI/lightning/pull/8296))
- Fixed a bug where `truncated_bptt_steps` would throw an AttributeError when the target RNN has multiple hidden states ([#8145](https://github.com/Lightning-AI/lightning/pull/8145))
- Fixed `self.optimizers()` not returning a single optimizer if it had been wrapped ([#8326](https://github.com/Lightning-AI/lightning/pull/8326))
- Fixed the `on_after_backward` hook not getting called when using manual optimization and no plugins ([#8328](https://github.com/Lightning-AI/lightning/pull/8328))
- Fixed the `LightningModule.backward` hook only getting called with the `apex` plugin when using manual optimization ([#8328](https://github.com/Lightning-AI/lightning/pull/8328))
- Fixed moving batch to device before sending it to the `on_*_batch_start`/`on_*_batch_end` callbacks and model hooks ([#7378](https://github.com/Lightning-AI/lightning/pull/7378))
- Fixed passing a custom `DDPPlugin` when choosing `accelerator="ddp_cpu"` for the accelerator ([#6208](https://github.com/Lightning-AI/lightning/pull/6208))
- Fixed missing call to `LightningModule.untoggle_optimizer` in training loop when running gradient accumulation with multiple optimizers ([#8284](https://github.com/Lightning-AI/lightning/pull/8284))
- Fixed hash of LightningEnum to work with value instead of name ([#8421](https://github.com/Lightning-AI/lightning/pull/8421)).
- Fixed a bug where an extra checkpoint was saved at the end of training if the `val_check_interval` did not align with the number of training batches ([#7724](https://github.com/Lightning-AI/lightning/pull/7724))
- Fixed hash of LightningEnum to work with value instead of name([#8421](https://github.com/Lightning-AI/lightning/pull/8421)).
- Fixed `move_data_to_device` to return the batch if the object `to` function didn't return `self` ([#8433](https://github.com/Lightning-AI/lightning/pull/8433))
- Fixed progress bar updates for Pod Training ([#8258](https://github.com/Lightning-AI/lightning/pull/8258))
- Fixed clearing dataloader references before attaching new dataloaders in consecutive `Trainer.{fit,validate,test,predict}´ runs ([#8442](https://github.com/Lightning-AI/lightning/pull/8442))
- Fixed memory leaks on GPU by moving `optimizer_states`, `ResultCollection.extra`, `ResultMetric` attributes, and `LoggerConnector` metrics to `cpu`. Also, delete the DDP wrapper on `teardown` ([#8490](https://github.com/Lightning-AI/lightning/pull/8490))
- Fixed `SWA` callback using LightningModule `prevent_trainer_and_dataloaders_deepcopy` to avoid OOM ([#8472](https://github.com/Lightning-AI/lightning/pull/8472))
- Fixed `ModelPruning` callback `on_save_checkpoint` to avoid making a `deepcopy` potentially leading to OOM ([#8472](https://github.com/Lightning-AI/lightning/pull/8472))
- Fixed the sampler replacement logic for `DataLoader`s which do not define all `DataLoader` attributes as `__init__` parameters ([#8519](https://github.com/Lightning-AI/lightning/pull/8519))
- Fixed DeepSpeed Windows support ([#8488](https://github.com/Lightning-AI/lightning/pull/8488))
- Fixed DeepSpeed not properly setting the trainer `lr_schedulers` attribute ([#8527](https://github.com/Lightning-AI/lightning/pull/8527))
- Fixed experiment version and log-dir divergence in DDP when using multiple `Trainer` instances in sequence ([7403](https://github.com/Lightning-AI/lightning/pull/7403))
- Enabled manual optimization for TPUs ([#8458](https://github.com/Lightning-AI/lightning/pull/8458))
- Fixed `accumulate_grad_batches` not been recomputed during model reload ([#5334](https://github.com/Lightning-AI/lightning/pull/5334))
- Fixed a `TypeError` when wrapping optimizers in the `HorovodPlugin` and running `Trainer.test` ([#7840](https://github.com/Lightning-AI/lightning/pull/7840))
- Fixed `BackboneFinetuning` restoration ([#8501](https://github.com/Lightning-AI/lightning/pull/8501))
- Fixed `lr_scheduler` with metric (e.g. `torch.optim.lr_scheduler.ReduceLROnPlateau`) when using `automatic_optimization = False` ([#7643](https://github.com/Lightning-AI/lightning/pull/7643))
- Fixed `DeepSpeed` breaking with no schedulers ([#8580](https://github.com/Lightning-AI/lightning/pull/8580))


## [1.3.8] - 2021-07-01

### Fixed

- Fixed a sync deadlock when checkpointing a `LightningModule` that uses a torchmetrics 0.4 `Metric` ([#8218](https://github.com/Lightning-AI/lightning/pull/8218))
- Fixed compatibility TorchMetrics v0.4 ([#8206](https://github.com/Lightning-AI/lightning/pull/8206))
- Added torchelastic check when sanitizing GPUs ([#8095](https://github.com/Lightning-AI/lightning/pull/8095))
- Fixed a DDP info message that was never shown ([#8111](https://github.com/Lightning-AI/lightning/pull/8111))
- Fixed metrics deprecation message at module import level ([#8163](https://github.com/Lightning-AI/lightning/pull/8163))
- Fixed a bug where an infinite recursion would be triggered when using the `BaseFinetuning` callback on a model that contains a `ModuleDict` ([#8170](https://github.com/Lightning-AI/lightning/pull/8170))
- Added a mechanism to detect `deadlock` for `DDP` when only 1 process trigger an `Exception`. The mechanism will `kill the processes` when it happens ([#8167](https://github.com/Lightning-AI/lightning/pull/8167))
- Fixed NCCL error when selecting non-consecutive device ids ([#8165](https://github.com/Lightning-AI/lightning/pull/8165))
- Fixed SWA to also work with `IterableDataset` ([#8172](https://github.com/Lightning-AI/lightning/pull/8172))


## [1.3.7] - 2021-06-22

### Fixed

- Fixed a bug where skipping an optimizer while using amp causes amp to trigger an assertion error ([#7975](https://github.com/Lightning-AI/lightning/pull/7975))
- Fixed deprecation messages not showing due to incorrect stacklevel ([#8002](https://github.com/Lightning-AI/lightning/pull/8002), [#8005](https://github.com/Lightning-AI/lightning/pull/8005))
- Fixed setting a `DistributedSampler` when using a distributed plugin in a custom accelerator ([#7814](https://github.com/Lightning-AI/lightning/pull/7814))
- Improved `PyTorchProfiler` chrome traces names ([#8009](https://github.com/Lightning-AI/lightning/pull/8009))
- Fixed moving the best score to device in `EarlyStopping` callback for TPU devices ([#7959](https://github.com/Lightning-AI/lightning/pull/7959))
- Fixes access to `callback_metrics` in ddp_spawn ([#7916](https://github.com/Lightning-AI/lightning/pull/7916))


## [1.3.6] - 2021-06-15

### Fixed

- Fixed logs overwriting issue for remote filesystems ([#7889](https://github.com/Lightning-AI/lightning/pull/7889))
- Fixed `DataModule.prepare_data` could only be called on the global rank 0 process ([#7945](https://github.com/Lightning-AI/lightning/pull/7945))
- Fixed setting `worker_init_fn` to seed dataloaders correctly when using DDP ([#7942](https://github.com/Lightning-AI/lightning/pull/7942))
- Fixed `BaseFinetuning` callback to properly handle parent modules w/ parameters ([#7931](https://github.com/Lightning-AI/lightning/pull/7931))


## [1.3.5] - 2021-06-08

### Added

- Added warning to Training Step output ([#7779](https://github.com/Lightning-AI/lightning/pull/7779))

### Fixed

- Fixed `LearningRateMonitor` and `BackboneFinetuning` ([#7835](https://github.com/Lightning-AI/lightning/pull/7835))
- Minor improvements to `apply_to_collection` and type signature of `log_dict` ([#7851](https://github.com/Lightning-AI/lightning/pull/7851))
- Fixed docker versions ([#7834](https://github.com/Lightning-AI/lightning/pull/7834))
- Fixed sharded training check for fp16 precision ([#7825](https://github.com/Lightning-AI/lightning/pull/7825))
- Fixed support for torch Module type hints in LightningCLI ([#7807](https://github.com/Lightning-AI/lightning/pull/7807))

### Changed

- Move `training_output` validation to after `train_step_end` ([#7868](https://github.com/Lightning-AI/lightning/pull/7868))


## [1.3.4] - 2021-06-01

### Fixed

- Fixed info message when max training time reached ([#7780](https://github.com/Lightning-AI/lightning/pull/7780))
- Fixed missing `__len__` method to `IndexBatchSamplerWrapper` ([#7681](https://github.com/Lightning-AI/lightning/pull/7681))


## [1.3.3] - 2021-05-27

### Changed

- Changed calling of `untoggle_optimizer(opt_idx)` out of the closure function ([#7563](https://github.com/Lightning-AI/lightning/pull/7563))

### Fixed

- Fixed `ProgressBar` pickling after calling `trainer.predict` ([#7608](https://github.com/Lightning-AI/lightning/pull/7608))
- Fixed broadcasting in multi-node, multi-gpu DDP using torch 1.7 ([#7592](https://github.com/Lightning-AI/lightning/pull/7592))
- Fixed dataloaders are not reset when tuning the model ([#7566](https://github.com/Lightning-AI/lightning/pull/7566))
- Fixed print errors in `ProgressBar` when `trainer.fit` is not called ([#7674](https://github.com/Lightning-AI/lightning/pull/7674))
- Fixed global step update when the epoch is skipped ([#7677](https://github.com/Lightning-AI/lightning/pull/7677))
- Fixed training loop total batch counter when accumulate grad batches was enabled ([#7692](https://github.com/Lightning-AI/lightning/pull/7692))


## [1.3.2] - 2021-05-18

### Changed

- `DataModule`s now avoid duplicate `{setup,teardown,prepare_data}` calls for the same stage ([#7238](https://github.com/Lightning-AI/lightning/pull/7238))

### Fixed

- Fixed parsing of multiple training dataloaders ([#7433](https://github.com/Lightning-AI/lightning/pull/7433))
- Fixed recursive passing of `wrong_type` keyword argument in `pl.utilities.apply_to_collection` ([#7433](https://github.com/Lightning-AI/lightning/pull/7433))
- Fixed setting correct `DistribType` for `ddp_cpu` (spawn) backend ([#7492](https://github.com/Lightning-AI/lightning/pull/7492))
- Fixed incorrect number of calls to LR scheduler when `check_val_every_n_epoch > 1` ([#7032](https://github.com/Lightning-AI/lightning/pull/7032))


## [1.3.1] - 2021-05-11

### Fixed

- Fixed DeepSpeed with IterableDatasets ([#7362](https://github.com/Lightning-AI/lightning/pull/7362))
- Fixed `Trainer.current_epoch` not getting restored after tuning ([#7434](https://github.com/Lightning-AI/lightning/pull/7434))
- Fixed local rank displayed in console log ([#7395](https://github.com/Lightning-AI/lightning/pull/7395))


## [1.3.0] - 2021-05-06

### Added

- Added support for the `EarlyStopping` callback to run at the end of the training epoch ([#6944](https://github.com/Lightning-AI/lightning/pull/6944))
- Added synchronization points before and after `setup` hooks are run ([#7202](https://github.com/Lightning-AI/lightning/pull/7202))
- Added a `teardown` hook to `ClusterEnvironment` ([#6942](https://github.com/Lightning-AI/lightning/pull/6942))
- Added utils for metrics to scalar conversions ([#7180](https://github.com/Lightning-AI/lightning/pull/7180))
- Added utils for NaN/Inf detection for gradients and parameters ([#6834](https://github.com/Lightning-AI/lightning/pull/6834))
- Added more explicit exception message when trying to execute `trainer.test()` or `trainer.validate()` with `fast_dev_run=True` ([#6667](https://github.com/Lightning-AI/lightning/pull/6667))
- Added `LightningCLI` class to provide simple reproducibility with minimum boilerplate training CLI (
    [#4492](https://github.com/Lightning-AI/lightning/pull/4492),
    [#6862](https://github.com/Lightning-AI/lightning/pull/6862),
    [#7156](https://github.com/Lightning-AI/lightning/pull/7156),
    [#7299](https://github.com/Lightning-AI/lightning/pull/7299))
- Added `gradient_clip_algorithm` argument to Trainer for gradient clipping by value ([#6123](https://github.com/Lightning-AI/lightning/pull/6123)).
- Added a way to print to terminal without breaking up the progress bar ([#5470](https://github.com/Lightning-AI/lightning/pull/5470))
- Added support to checkpoint after training steps in `ModelCheckpoint` callback ([#6146](https://github.com/Lightning-AI/lightning/pull/6146))
- Added `TrainerStatus.{INITIALIZING,RUNNING,FINISHED,INTERRUPTED}` ([#7173](https://github.com/Lightning-AI/lightning/pull/7173))
- Added `Trainer.validate()` method to perform one evaluation epoch over the validation set ([#4948](https://github.com/Lightning-AI/lightning/pull/4948))
- Added `LightningEnvironment` for Lightning-specific DDP ([#5915](https://github.com/Lightning-AI/lightning/pull/5915))
- Added `teardown()` hook to LightningDataModule ([#4673](https://github.com/Lightning-AI/lightning/pull/4673))
- Added `auto_insert_metric_name` parameter to `ModelCheckpoint` ([#6277](https://github.com/Lightning-AI/lightning/pull/6277))
- Added arg to `self.log` that enables users to give custom names when dealing with multiple dataloaders ([#6274](https://github.com/Lightning-AI/lightning/pull/6274))
- Added `teardown` method to `BaseProfiler` to enable subclasses defining post-profiling steps outside of `__del__` ([#6370](https://github.com/Lightning-AI/lightning/pull/6370))
- Added `setup` method to `BaseProfiler` to enable subclasses defining pre-profiling steps for every process ([#6633](https://github.com/Lightning-AI/lightning/pull/6633))
- Added no return warning to predict ([#6139](https://github.com/Lightning-AI/lightning/pull/6139))
- Added `Trainer.predict` config validation ([#6543](https://github.com/Lightning-AI/lightning/pull/6543))
- Added `AbstractProfiler` interface ([#6621](https://github.com/Lightning-AI/lightning/pull/6621))
- Added support for including module names for forward in the autograd trace of `PyTorchProfiler` ([#6349](https://github.com/Lightning-AI/lightning/pull/6349))
- Added support for the PyTorch 1.8.1 autograd profiler ([#6618](https://github.com/Lightning-AI/lightning/pull/6618))
- Added `outputs` parameter to callback's `on_validation_epoch_end` & `on_test_epoch_end` hooks ([#6120](https://github.com/Lightning-AI/lightning/pull/6120))
- Added `configure_sharded_model` hook ([#6679](https://github.com/Lightning-AI/lightning/pull/6679))
- Added support for `precision=64`, enabling training with double precision ([#6595](https://github.com/Lightning-AI/lightning/pull/6595))
- Added support for DDP communication hooks ([#6736](https://github.com/Lightning-AI/lightning/pull/6736))
- Added `artifact_location` argument to `MLFlowLogger` which will be passed to the `MlflowClient.create_experiment` call ([#6677](https://github.com/Lightning-AI/lightning/pull/6677))
- Added `model` parameter to precision plugins' `clip_gradients` signature (
    [#6764](https://github.com/Lightning-AI/lightning/pull/6764),
    [#7231](https://github.com/Lightning-AI/lightning/pull/7231))
- Added `is_last_batch` attribute to `Trainer` ([#6825](https://github.com/Lightning-AI/lightning/pull/6825))
- Added `LightningModule.lr_schedulers()` for manual optimization  ([#6567](https://github.com/Lightning-AI/lightning/pull/6567))
- Added `MpModelWrapper` in TPU Spawn ([#7045](https://github.com/Lightning-AI/lightning/pull/7045))
- Added `max_time` Trainer argument to limit training time ([#6823](https://github.com/Lightning-AI/lightning/pull/6823))
- Added `on_predict_{batch,epoch}_{start,end}` hooks ([#7141](https://github.com/Lightning-AI/lightning/pull/7141))
- Added new `EarlyStopping` parameters `stopping_threshold` and `divergence_threshold` ([#6868](https://github.com/Lightning-AI/lightning/pull/6868))
- Added `debug` flag to TPU Training Plugins (PT_XLA_DEBUG) ([#7219](https://github.com/Lightning-AI/lightning/pull/7219))
- Added new `UnrepeatedDistributedSampler` and `IndexBatchSamplerWrapper` for tracking distributed predictions ([#7215](https://github.com/Lightning-AI/lightning/pull/7215))
- Added `trainer.predict(return_predictions=None|False|True)` ([#7215](https://github.com/Lightning-AI/lightning/pull/7215))
- Added `BasePredictionWriter` callback to implement prediction saving ([#7127](https://github.com/Lightning-AI/lightning/pull/7127))
- Added `trainer.tune(scale_batch_size_kwargs, lr_find_kwargs)` arguments to configure the tuning algorithms ([#7258](https://github.com/Lightning-AI/lightning/pull/7258))
- Added `tpu_distributed` check for TPU Spawn barrier ([#7241](https://github.com/Lightning-AI/lightning/pull/7241))
- Added device updates to TPU Spawn for Pod training ([#7243](https://github.com/Lightning-AI/lightning/pull/7243))
- Added warning when missing `Callback` and using `resume_from_checkpoint` ([#7254](https://github.com/Lightning-AI/lightning/pull/7254))
- DeepSpeed single file saving ([#6900](https://github.com/Lightning-AI/lightning/pull/6900))
- Added Training type Plugins Registry (
    [#6982](https://github.com/Lightning-AI/lightning/pull/6982),
    [#7063](https://github.com/Lightning-AI/lightning/pull/7063),
    [#7214](https://github.com/Lightning-AI/lightning/pull/7214),
    [#7224](https://github.com/Lightning-AI/lightning/pull/7224)
)
- Add `ignore` param to `save_hyperparameters` ([#6056](https://github.com/Lightning-AI/lightning/pull/6056))

### Changed

- Changed `LightningModule.truncated_bptt_steps` to be property ([#7323](https://github.com/Lightning-AI/lightning/pull/7323))
- Changed `EarlyStopping` callback from by default running `EarlyStopping.on_validation_end` if only training is run. Set `check_on_train_epoch_end` to run the callback at the end of the train epoch instead of at the end of the validation epoch ([#7069](https://github.com/Lightning-AI/lightning/pull/7069))
- Renamed `pl.callbacks.swa` to `pl.callbacks.stochastic_weight_avg` ([#6259](https://github.com/Lightning-AI/lightning/pull/6259))
- Refactor `RunningStage` and `TrainerState` usage (
    [#4945](https://github.com/Lightning-AI/lightning/pull/4945),
    [#7173](https://github.com/Lightning-AI/lightning/pull/7173))
    * Added `RunningStage.SANITY_CHECKING`
    * Added `TrainerFn.{FITTING,VALIDATING,TESTING,PREDICTING,TUNING}`
    * Changed `trainer.evaluating` to return `True` if validating or testing
- Changed `setup()` and `teardown()` stage argument to take any of `{fit,validate,test,predict}` ([#6386](https://github.com/Lightning-AI/lightning/pull/6386))
- Changed profilers to save separate report files per state and rank ([#6621](https://github.com/Lightning-AI/lightning/pull/6621))
- The trainer no longer tries to save a checkpoint on exception or run callback's `on_train_end` functions ([#6864](https://github.com/Lightning-AI/lightning/pull/6864))
- Changed `PyTorchProfiler` to use `torch.autograd.profiler.record_function` to record functions ([#6349](https://github.com/Lightning-AI/lightning/pull/6349))
- Disabled `lr_scheduler.step()` in manual optimization  ([#6825](https://github.com/Lightning-AI/lightning/pull/6825))
- Changed warnings and recommendations for dataloaders in `ddp_spawn` ([#6762](https://github.com/Lightning-AI/lightning/pull/6762))
- `pl.seed_everything` will now also set the seed on the `DistributedSampler` ([#7024](https://github.com/Lightning-AI/lightning/pull/7024))
- Changed default setting for communication of multi-node training using `DDPShardedPlugin` ([#6937](https://github.com/Lightning-AI/lightning/pull/6937))
- `trainer.tune()` now returns the tuning result ([#7258](https://github.com/Lightning-AI/lightning/pull/7258))
- `LightningModule.from_datasets()` now accepts `IterableDataset` instances as training datasets. ([#7503](https://github.com/Lightning-AI/lightning/pull/7503))
- Changed `resume_from_checkpoint` warning to an error when the checkpoint file does not exist ([#7075](https://github.com/Lightning-AI/lightning/pull/7075))
- Automatically set `sync_batchnorm` for `training_type_plugin` ([#6536](https://github.com/Lightning-AI/lightning/pull/6536))
- Allowed training type plugin to delay optimizer creation ([#6331](https://github.com/Lightning-AI/lightning/pull/6331))
- Removed ModelSummary validation from train loop on_trainer_init ([#6610](https://github.com/Lightning-AI/lightning/pull/6610))
- Moved `save_function` to accelerator ([#6689](https://github.com/Lightning-AI/lightning/pull/6689))
- Updated DeepSpeed ZeRO ([#6546](https://github.com/Lightning-AI/lightning/pull/6546),
    [#6752](https://github.com/Lightning-AI/lightning/pull/6752),
    [#6142](https://github.com/Lightning-AI/lightning/pull/6142),
    [#6321](https://github.com/Lightning-AI/lightning/pull/6321))
- Improved verbose logging for `EarlyStopping` callback ([#6811](https://github.com/Lightning-AI/lightning/pull/6811))
- Run ddp_spawn dataloader checks on Windows ([#6930](https://github.com/Lightning-AI/lightning/pull/6930))
- Updated mlflow with using `resolve_tags` ([#6746](https://github.com/Lightning-AI/lightning/pull/6746))
- Moved `save_hyperparameters` to its own function ([#7119](https://github.com/Lightning-AI/lightning/pull/7119))
- Replaced `_DataModuleWrapper` with `__new__` ([#7289](https://github.com/Lightning-AI/lightning/pull/7289))
- Reset `current_fx` properties on lightning module in teardown ([#7247](https://github.com/Lightning-AI/lightning/pull/7247))
- Auto-set `DataLoader.worker_init_fn` with `seed_everything` ([#6960](https://github.com/Lightning-AI/lightning/pull/6960))
- Remove `model.trainer` call inside of dataloading mixin ([#7317](https://github.com/Lightning-AI/lightning/pull/7317))
- Split profilers module ([#6261](https://github.com/Lightning-AI/lightning/pull/6261))
- Ensure accelerator is valid if running interactively ([#5970](https://github.com/Lightning-AI/lightning/pull/5970))
- Disabled batch transfer in DP mode ([#6098](https://github.com/Lightning-AI/lightning/pull/6098))

### Deprecated

- Deprecated `outputs` in both `LightningModule.on_train_epoch_end` and `Callback.on_train_epoch_end` hooks ([#7339](https://github.com/Lightning-AI/lightning/pull/7339))
- Deprecated `Trainer.truncated_bptt_steps` in favor of `LightningModule.truncated_bptt_steps` ([#7323](https://github.com/Lightning-AI/lightning/pull/7323))
- Deprecated `outputs` in both `LightningModule.on_train_epoch_end` and `Callback.on_train_epoch_end` hooks ([#7339](https://github.com/Lightning-AI/lightning/pull/7339))
- Deprecated `LightningModule.grad_norm` in favor of `pl.utilities.grads.grad_norm` ([#7292](https://github.com/Lightning-AI/lightning/pull/7292))
- Deprecated the `save_function` property from the `ModelCheckpoint` callback ([#7201](https://github.com/Lightning-AI/lightning/pull/7201))
- Deprecated `LightningModule.write_predictions` and `LightningModule.write_predictions_dict` ([#7066](https://github.com/Lightning-AI/lightning/pull/7066))
- Deprecated `TrainerLoggingMixin` in favor of a separate utilities module for metric handling ([#7180](https://github.com/Lightning-AI/lightning/pull/7180))
- Deprecated `TrainerTrainingTricksMixin` in favor of a separate utilities module for NaN/Inf detection for gradients and parameters ([#6834](https://github.com/Lightning-AI/lightning/pull/6834))
- `period` has been deprecated in favor of `every_n_val_epochs` in the `ModelCheckpoint` callback ([#6146](https://github.com/Lightning-AI/lightning/pull/6146))
- Deprecated `trainer.running_sanity_check` in favor of `trainer.sanity_checking` ([#4945](https://github.com/Lightning-AI/lightning/pull/4945))
- Deprecated `Profiler(output_filename)` in favor of `dirpath` and `filename` ([#6621](https://github.com/Lightning-AI/lightning/pull/6621))
- Deprecated `PyTorchProfiler(profiled_functions)` in favor of `record_functions` ([#6349](https://github.com/Lightning-AI/lightning/pull/6349))
- Deprecated `@auto_move_data` in favor of `trainer.predict` ([#6993](https://github.com/Lightning-AI/lightning/pull/6993))
- Deprecated `Callback.on_load_checkpoint(checkpoint)` in favor of `Callback.on_load_checkpoint(trainer, pl_module, checkpoint)` ([#7253](https://github.com/Lightning-AI/lightning/pull/7253))
- Deprecated metrics in favor of `torchmetrics` (
    [#6505](https://github.com/Lightning-AI/lightning/pull/6505),
    [#6530](https://github.com/Lightning-AI/lightning/pull/6530),
    [#6540](https://github.com/Lightning-AI/lightning/pull/6540),
    [#6547](https://github.com/Lightning-AI/lightning/pull/6547),
    [#6515](https://github.com/Lightning-AI/lightning/pull/6515),
    [#6572](https://github.com/Lightning-AI/lightning/pull/6572),
    [#6573](https://github.com/Lightning-AI/lightning/pull/6573),
    [#6584](https://github.com/Lightning-AI/lightning/pull/6584),
    [#6636](https://github.com/Lightning-AI/lightning/pull/6636),
    [#6637](https://github.com/Lightning-AI/lightning/pull/6637),
    [#6649](https://github.com/Lightning-AI/lightning/pull/6649),
    [#6659](https://github.com/Lightning-AI/lightning/pull/6659),
    [#7131](https://github.com/Lightning-AI/lightning/pull/7131),
)
- Deprecated the `LightningModule.datamodule` getter and setter methods; access them through `Trainer.datamodule` instead ([#7168](https://github.com/Lightning-AI/lightning/pull/7168))
- Deprecated the use of `Trainer(gpus="i")` (string) for selecting the i-th GPU; from v1.5 this will set the number of GPUs instead of the index ([#6388](https://github.com/Lightning-AI/lightning/pull/6388))

### Removed

- Removed the `exp_save_path` property from the `LightningModule` ([#7266](https://github.com/Lightning-AI/lightning/pull/7266))
- Removed training loop explicitly calling `EarlyStopping.on_validation_end` if no validation is run ([#7069](https://github.com/Lightning-AI/lightning/pull/7069))
- Removed `automatic_optimization` as a property from the training loop in favor of `LightningModule.automatic_optimization` ([#7130](https://github.com/Lightning-AI/lightning/pull/7130))
- Removed evaluation loop legacy returns for `*_epoch_end` hooks ([#6973](https://github.com/Lightning-AI/lightning/pull/6973))
- Removed support for passing a bool value to `profiler` argument of Trainer ([#6164](https://github.com/Lightning-AI/lightning/pull/6164))
- Removed no return warning from val/test step ([#6139](https://github.com/Lightning-AI/lightning/pull/6139))
- Removed passing a `ModelCheckpoint` instance to `Trainer(checkpoint_callback)` ([#6166](https://github.com/Lightning-AI/lightning/pull/6166))
- Removed deprecated Trainer argument `enable_pl_optimizer` and `automatic_optimization` ([#6163](https://github.com/Lightning-AI/lightning/pull/6163))
- Removed deprecated metrics ([#6161](https://github.com/Lightning-AI/lightning/pull/6161))
    * from `pl.metrics.functional.classification` removed `to_onehot`, `to_categorical`, `get_num_classes`, `roc`, `multiclass_roc`, `average_precision`, `precision_recall_curve`, `multiclass_precision_recall_curve`
    * from `pl.metrics.functional.reduction` removed `reduce`, `class_reduce`
- Removed deprecated `ModelCheckpoint` arguments `prefix`, `mode="auto"` ([#6162](https://github.com/Lightning-AI/lightning/pull/6162))
- Removed `mode='auto'` from `EarlyStopping` ([#6167](https://github.com/Lightning-AI/lightning/pull/6167))
- Removed `epoch` and `step` arguments from `ModelCheckpoint.format_checkpoint_name()`, these are now included in the `metrics` argument ([#7344](https://github.com/Lightning-AI/lightning/pull/7344))
- Removed legacy references for magic keys in the `Result` object ([#6016](https://github.com/Lightning-AI/lightning/pull/6016))
- Removed deprecated `LightningModule` `hparams` setter ([#6207](https://github.com/Lightning-AI/lightning/pull/6207))
- Removed legacy code to log or include metrics in the progress bar by returning them in a dict with the `"log"/"progress_bar"` magic keys. Use `self.log` instead ([#6734](https://github.com/Lightning-AI/lightning/pull/6734))
- Removed `trainer.fit()` return value of `1`. It has no return now ([#7237](https://github.com/Lightning-AI/lightning/pull/7237))
- Removed `logger_connector` legacy code ([#6733](https://github.com/Lightning-AI/lightning/pull/6733))
- Removed unused mixin attributes ([#6487](https://github.com/Lightning-AI/lightning/pull/6487))

### Fixed

- Fixed NaN errors in progress bars when training with iterable datasets with no length defined ([#7306](https://github.com/Lightning-AI/lightning/pull/7306))
- Fixed attaching train and validation dataloaders when `reload_dataloaders_every_epoch=True` and `num_sanity_val_steps=0` ([#7207](https://github.com/Lightning-AI/lightning/pull/7207))
- Added a barrier in the accelerator `teardown` to synchronize processes before execution finishes ([#6814](https://github.com/Lightning-AI/lightning/pull/6814))
- Fixed multi-node DDP sub-process launch by using `local_rank` instead of `global_rank` for main process assertion ([#7061](https://github.com/Lightning-AI/lightning/pull/7061))
- Fixed incorrect removal of `WORLD_SIZE` environment variable in DDP training when launching with torch distributed/torchelastic ([#6942](https://github.com/Lightning-AI/lightning/pull/6942))
- Made the `Plugin.reduce` method more consistent across all Plugins to reflect a mean-reduction by default ([#6011](https://github.com/Lightning-AI/lightning/pull/6011))
- Move lightning module to correct device type when using LightningDistributedWrapper ([#6070](https://github.com/Lightning-AI/lightning/pull/6070))
- Do not print top-k verbose log with `ModelCheckpoint(monitor=None)` ([#6109](https://github.com/Lightning-AI/lightning/pull/6109))
- Fixed `ModelCheckpoint(save_top_k=0, save_last=True)` not saving the `last` checkpoint ([#6136](https://github.com/Lightning-AI/lightning/pull/6136))
- Fixed `.teardown(stage='fit')` and `.on_fit_{start,end}()` getting called during `trainer.test` ([#6386](https://github.com/Lightning-AI/lightning/pull/6386))
- Fixed LightningModule `all_gather` on cpu tensors ([#6416](https://github.com/Lightning-AI/lightning/pull/6416))
- Fixed torch distributed not available in setup hook for DDP ([#6506](https://github.com/Lightning-AI/lightning/pull/6506))
- Fixed `trainer.tuner.{lr_find,scale_batch_size}` not setting the `Trainer` state properly ([#7258](https://github.com/Lightning-AI/lightning/pull/7258))
- Fixed bug where the learning rate schedulers did not follow the optimizer frequencies ([#4868](https://github.com/Lightning-AI/lightning/pull/4868))
- Fixed pickle error checker to now check for `pickle.PickleError` to catch all pickle errors ([#6917](https://github.com/Lightning-AI/lightning/pull/6917))
- Fixed a bug where the outputs object passed to `LightningModule.training_epoch_end` was different from the object passed to the `on_train_end_epoch` hook ([#6969](https://github.com/Lightning-AI/lightning/pull/6969))
- Fixed a bug where the outputs passed to `train_batch_end` would be lists even when using a single optimizer and no truncated backprop through time steps ([#6969](https://github.com/Lightning-AI/lightning/pull/6969))
- Fixed bug for trainer error handling which would cause hang for distributed training ([#6864](https://github.com/Lightning-AI/lightning/pull/6864))
- Fixed `self.device` not returning the correct device in replicas of data-parallel ([#6414](https://github.com/Lightning-AI/lightning/pull/6414))
- Fixed `lr_find` trying beyond `num_training` steps and suggesting a too high learning rate ([#7076](https://github.com/Lightning-AI/lightning/pull/7076))
- Fixed logger creating incorrect version folder in DDP with repeated `Trainer.fit` calls ([#7077](https://github.com/Lightning-AI/lightning/pull/7077))
- Fixed metric objects passed directly to `self.log` not being reset correctly ([#7055](https://github.com/Lightning-AI/lightning/pull/7055))
- Fixed `CombinedLoader` in distributed settings for validation / testing ([#7102](https://github.com/Lightning-AI/lightning/pull/7102))
- Fixed the save_dir in `WandbLogger` when the run was initiated externally ([#7106](https://github.com/Lightning-AI/lightning/pull/7106))
- Fixed `num_sanity_val_steps` affecting reproducibility of training data shuffling ([#7014](https://github.com/Lightning-AI/lightning/pull/7014))
- Fixed resetting device after `fitting/evaluating/predicting` ([#7188](https://github.com/Lightning-AI/lightning/pull/7188))
- Fixed bug where `trainer.tuner.scale_batch_size(max_trials=0)` would not return the correct batch size result ([#7262](https://github.com/Lightning-AI/lightning/pull/7262))
- Fixed metrics not being properly logged with `precision=16` and `manual_optimization` ([#7228](https://github.com/Lightning-AI/lightning/pull/7228))
- Fixed `BaseFinetuning` properly reloading `optimizer_states` when using `resume_from_checkpoint` ([#6891](https://github.com/Lightning-AI/lightning/pull/6891))
- Fixed `parameters_to_ignore` not properly set to DDPWrapper ([#7239](https://github.com/Lightning-AI/lightning/pull/7239))
- Fixed parsing of `fast_dev_run=True` with the built-in `ArgumentParser` ([#7240](https://github.com/Lightning-AI/lightning/pull/7240))
- Fixed handling an `IterableDataset` that fails to produce a batch at the beginning of an epoch ([#7294](https://github.com/Lightning-AI/lightning/pull/7294))
- Fixed `LightningModule.save_hyperparameters()` when attempting to save an empty container ([#7268](https://github.com/Lightning-AI/lightning/pull/7268))
- Fixed `apex` not properly instantiated when running with `ddp` ([#7274](https://github.com/Lightning-AI/lightning/pull/7274))
- Fixed optimizer `state` not moved to `GPU` ([#7277](https://github.com/Lightning-AI/lightning/pull/7277))
- Fixed custom init args for `WandbLogger` ([#6989](https://github.com/Lightning-AI/lightning/pull/6989))
- Fixed a bug where an error would be raised if the train dataloader sometimes produced None for a batch ([#7342](https://github.com/Lightning-AI/lightning/pull/7342))
- Fixed examples (
    [#6600](https://github.com/Lightning-AI/lightning/pull/6600),
    [#6638](https://github.com/Lightning-AI/lightning/pull/6638),
    [#7096](https://github.com/Lightning-AI/lightning/pull/7096),
    [#7246](https://github.com/Lightning-AI/lightning/pull/7246),
    [#6357](https://github.com/Lightning-AI/lightning/pull/6357),
    [#6476](https://github.com/Lightning-AI/lightning/pull/6476),
    [#6294](https://github.com/Lightning-AI/lightning/pull/6294),
    [#6373](https://github.com/Lightning-AI/lightning/pull/6373),
    [#6088](https://github.com/Lightning-AI/lightning/pull/6088),
    [#7398](https://github.com/Lightning-AI/lightning/pull/7398)
)
- Resolved schedule step bug for PyTorch Profiler ([#6674](https://github.com/Lightning-AI/lightning/pull/6674),
    [#6681](https://github.com/Lightning-AI/lightning/pull/6681))
- Updated logic for checking TPUs availability ([#6767](https://github.com/Lightning-AI/lightning/pull/6767))
- Resolve TPU miss rendezvous ([#6781](https://github.com/Lightning-AI/lightning/pull/6781))
- Fixed auto-scaling mode when calling tune method on trainer ([#7321](https://github.com/Lightning-AI/lightning/pull/7321))
- Fixed finetuning complex models correctly unfreezes ([#6880](https://github.com/Lightning-AI/lightning/pull/6880))
- Ensure we set the eval/train flag correctly on accelerator model ([#6877](https://github.com/Lightning-AI/lightning/pull/6877))
- Set better defaults for `rank_zero_only.rank` when training is launched with SLURM and torchelastic ([#6802](https://github.com/Lightning-AI/lightning/pull/6802))
- Fixed matching the number of outputs of backward with forward for AllGatherGrad ([#6625](https://github.com/Lightning-AI/lightning/pull/6625))
- Fixed the `gradient_clip_algorithm` has no effect ([#6928](https://github.com/Lightning-AI/lightning/pull/6928))
- Fixed CUDA OOM detection and handling ([#6934](https://github.com/Lightning-AI/lightning/pull/6934))
- Fixed `unfreeze_and_add_param_group` expects `modules` rather than `module` ([#6822](https://github.com/Lightning-AI/lightning/pull/6822))
- Fixed DPP + SyncBN when move on device ([#6838](https://github.com/Lightning-AI/lightning/pull/6838))
- Fixed missing arguments in `lr_find` call ([#6784](https://github.com/Lightning-AI/lightning/pull/6784))
- Fixed `set_default_tensor_type` to `torch.DoubleTensor` with precision=64 ([#7108](https://github.com/Lightning-AI/lightning/pull/7108))
- Fixed `NeptuneLogger.log_text(step=None)` ([#7194](https://github.com/Lightning-AI/lightning/pull/7194))
- Fixed importing torchtext batch ([#6365](https://github.com/Lightning-AI/lightning/pull/6365),
    [#6323](https://github.com/Lightning-AI/lightning/pull/6323),
    [#6211](https://github.com/Lightning-AI/lightning/pull/6211))


## [1.2.9] - 2021-04-20

### Fixed

- Fixed the order to call for world ranks & the `root_device` property in `TPUSpawnPlugin` ([#7074](https://github.com/Lightning-AI/lightning/pull/7074))
- Fixed multi-gpu join for Horovod ([#6954](https://github.com/Lightning-AI/lightning/pull/6954))
- Fixed parsing for pre-release package versions ([#6999](https://github.com/Lightning-AI/lightning/pull/6999))


## [1.2.8] - 2021-04-14

### Added

- Added TPUSpawn + IterableDataset error message ([#6875](https://github.com/Lightning-AI/lightning/pull/6875))

### Fixed

- Fixed process rank not being available right away after `Trainer` instantiation ([#6941](https://github.com/Lightning-AI/lightning/pull/6941))
- Fixed `sync_dist` for tpus ([#6950](https://github.com/Lightning-AI/lightning/pull/6950))
- Fixed `AttributeError` for `require_backward_grad_sync` when running manual optimization with sharded plugin ([#6915](https://github.com/Lightning-AI/lightning/pull/6915))
- Fixed `--gpus` default for parser returned by `Trainer.add_argparse_args` ([#6898](https://github.com/Lightning-AI/lightning/pull/6898))
- Fixed TPU Spawn all gather ([#6896](https://github.com/Lightning-AI/lightning/pull/6896))
- Fixed `EarlyStopping` logic when `min_epochs` or `min_steps` requirement is not met ([#6705](https://github.com/Lightning-AI/lightning/pull/6705))
- Fixed csv extension check ([#6436](https://github.com/Lightning-AI/lightning/pull/6436))
- Fixed checkpoint issue when using Horovod distributed backend ([#6958](https://github.com/Lightning-AI/lightning/pull/6958))
- Fixed tensorboard exception raising ([#6901](https://github.com/Lightning-AI/lightning/pull/6901))
- Fixed setting the eval/train flag correctly on accelerator model ([#6983](https://github.com/Lightning-AI/lightning/pull/6983))
- Fixed DDP_SPAWN compatibility with bug_report_model.py ([#6892](https://github.com/Lightning-AI/lightning/pull/6892))
- Fixed bug where `BaseFinetuning.flatten_modules()` was duplicating leaf node parameters ([#6879](https://github.com/Lightning-AI/lightning/pull/6879))
- Set better defaults for `rank_zero_only.rank` when training is launched with SLURM and torchelastic:
    * Support SLURM and torchelastic global rank environment variables ([#5715](https://github.com/Lightning-AI/lightning/pull/5715))
    * Remove hardcoding of local rank in accelerator connector ([#6878](https://github.com/Lightning-AI/lightning/pull/6878))


## [1.2.7] - 2021-04-06

### Fixed

- Fixed resolve a bug with omegaconf and xm.save ([#6741](https://github.com/Lightning-AI/lightning/pull/6741))
- Fixed an issue with IterableDataset when __len__ is not defined ([#6828](https://github.com/Lightning-AI/lightning/pull/6828))
- Sanitize None params during pruning ([#6836](https://github.com/Lightning-AI/lightning/pull/6836))
- Enforce an epoch scheduler interval when using SWA ([#6588](https://github.com/Lightning-AI/lightning/pull/6588))
- Fixed TPU Colab hang issue, post training ([#6816](https://github.com/Lightning-AI/lightning/pull/6816))
- Fixed a bug where `TensorBoardLogger` would give a warning and not log correctly to a symbolic link `save_dir` ([#6730](https://github.com/Lightning-AI/lightning/pull/6730))
- Fixed bug where `predict` could not be used when `progress_bar_refresh_rate=0` ([#6884](https://github.com/Lightning-AI/lightning/pull/6884))


## [1.2.6] - 2021-03-30

### Changed

- Changed the behavior of `on_epoch_start` to run at the beginning of validation & test epoch ([#6498](https://github.com/Lightning-AI/lightning/pull/6498))

### Removed

- Removed legacy code to include `step` dictionary returns in `callback_metrics`. Use `self.log_dict` instead. ([#6682](https://github.com/Lightning-AI/lightning/pull/6682))

### Fixed

- Fixed `DummyLogger.log_hyperparams` raising a `TypeError` when running with `fast_dev_run=True` ([#6398](https://github.com/Lightning-AI/lightning/pull/6398))
- Fixed error on TPUs when there was no `ModelCheckpoint` ([#6654](https://github.com/Lightning-AI/lightning/pull/6654))
- Fixed `trainer.test` freeze on TPUs ([#6654](https://github.com/Lightning-AI/lightning/pull/6654))
- Fixed a bug where gradients were disabled after calling `Trainer.predict` ([#6657](https://github.com/Lightning-AI/lightning/pull/6657))
- Fixed bug where no TPUs were detected in a TPU pod env ([#6719](https://github.com/Lightning-AI/lightning/pull/6719))


## [1.2.5] - 2021-03-23

### Changed

- Update Gradient Clipping for the TPU Accelerator ([#6576](https://github.com/Lightning-AI/lightning/pull/6576))
- Refactored setup for typing friendly ([#6590](https://github.com/Lightning-AI/lightning/pull/6590))

### Fixed

- Fixed a bug where `all_gather` would not work correctly with `tpu_cores=8` ([#6587](https://github.com/Lightning-AI/lightning/pull/6587))
- Fixed comparing required versions ([#6434](https://github.com/Lightning-AI/lightning/pull/6434))
- Fixed duplicate logs appearing in console when using the python logging module ([#6275](https://github.com/Lightning-AI/lightning/pull/6275))
- Added Autocast in validation, test and predict modes for Native AMP ([#6565](https://github.com/Lightning-AI/lightning/pull/6565))


## [1.2.4] - 2021-03-16

### Changed

- Changed the default of `find_unused_parameters` back to `True` in DDP and DDP Spawn ([#6438](https://github.com/Lightning-AI/lightning/pull/6438))

### Fixed

- Expose DeepSpeed loss parameters to allow users to fix loss instability ([#6115](https://github.com/Lightning-AI/lightning/pull/6115))
- Fixed DP reduction with collection ([#6324](https://github.com/Lightning-AI/lightning/pull/6324))
- Fixed an issue where the tuner would not tune the learning rate if also tuning the batch size ([#4688](https://github.com/Lightning-AI/lightning/pull/4688))
- Fixed broadcast to use PyTorch `broadcast_object_list` and add `reduce_decision` ([#6410](https://github.com/Lightning-AI/lightning/pull/6410))
- Fixed logger creating directory structure too early in DDP ([#6380](https://github.com/Lightning-AI/lightning/pull/6380))
- Fixed DeepSpeed additional memory use on rank 0 when default device not set early enough ([#6460](https://github.com/Lightning-AI/lightning/pull/6460))
- Fixed an issue with `Tuner.scale_batch_size` not finding the batch size attribute in the datamodule ([#5968](https://github.com/Lightning-AI/lightning/pull/5968))
- Fixed an exception in the layer summary when the model contains torch.jit scripted submodules ([#6511](https://github.com/Lightning-AI/lightning/pull/6511))
- Fixed when Train loop config was run during `Trainer.predict` ([#6541](https://github.com/Lightning-AI/lightning/pull/6541))


## [1.2.3] - 2021-03-09

### Fixed

- Fixed `ModelPruning(make_pruning_permanent=True)` pruning buffers getting removed when saved during training ([#6073](https://github.com/Lightning-AI/lightning/pull/6073))
- Fixed when `_stable_1d_sort` to work when `n >= N` ([#6177](https://github.com/Lightning-AI/lightning/pull/6177))
- Fixed `AttributeError` when `logger=None` on TPU ([#6221](https://github.com/Lightning-AI/lightning/pull/6221))
- Fixed PyTorch Profiler with `emit_nvtx` ([#6260](https://github.com/Lightning-AI/lightning/pull/6260))
- Fixed `trainer.test` from `best_path` hangs after calling `trainer.fit`  ([#6272](https://github.com/Lightning-AI/lightning/pull/6272))
- Fixed `SingleTPU` calling `all_gather` ([#6296](https://github.com/Lightning-AI/lightning/pull/6296))
- Ensure we check DeepSpeed/Sharded in multi-node DDP ([#6297](https://github.com/Lightning-AI/lightning/pull/6297)
- Check `LightningOptimizer` doesn't delete optimizer hooks ([#6305](https://github.com/Lightning-AI/lightning/pull/6305)
- Resolve memory leak for evaluation ([#6326](https://github.com/Lightning-AI/lightning/pull/6326)
- Ensure that clip gradients is only called if the value is greater than 0 ([#6330](https://github.com/Lightning-AI/lightning/pull/6330)
- Fixed `Trainer` not resetting `lightning_optimizers` when calling `Trainer.fit()` multiple times ([#6372](https://github.com/Lightning-AI/lightning/pull/6372))


## [1.2.2] - 2021-03-02

### Added

- Added `checkpoint` parameter to callback's `on_save_checkpoint` hook ([#6072](https://github.com/Lightning-AI/lightning/pull/6072))

### Changed

- Changed the order of `backward`, `step`, `zero_grad` to `zero_grad`, `backward`, `step` ([#6147](https://github.com/Lightning-AI/lightning/pull/6147))
- Changed default for DeepSpeed CPU Offload to False, due to prohibitively slow speeds at smaller scale ([#6262](https://github.com/Lightning-AI/lightning/pull/6262))

### Fixed

- Fixed epoch level schedulers not being called when `val_check_interval < 1.0` ([#6075](https://github.com/Lightning-AI/lightning/pull/6075))
- Fixed multiple early stopping callbacks ([#6197](https://github.com/Lightning-AI/lightning/pull/6197))
- Fixed incorrect usage of `detach()`, `cpu()`, `to()` ([#6216](https://github.com/Lightning-AI/lightning/pull/6216))
- Fixed LBFGS optimizer support which didn't converge in automatic optimization ([#6147](https://github.com/Lightning-AI/lightning/pull/6147))
- Prevent `WandbLogger` from dropping values ([#5931](https://github.com/Lightning-AI/lightning/pull/5931))
- Fixed error thrown when using valid distributed mode in multi node ([#6297](https://github.com/Lightning-AI/lightning/pull/6297)


## [1.2.1] - 2021-02-23

### Fixed

- Fixed incorrect yield logic for the amp autocast context manager ([#6080](https://github.com/Lightning-AI/lightning/pull/6080))
- Fixed priority of plugin/accelerator when setting distributed mode ([#6089](https://github.com/Lightning-AI/lightning/pull/6089))
- Fixed error message for AMP + CPU incompatibility ([#6107](https://github.com/Lightning-AI/lightning/pull/6107))
- Disabled batch transfer in DP mode ([#6093](https://github.com/Lightning-AI/lightning/pull/6093))


## [1.2.0] - 2021-02-18

### Added

- Added `DataType`, `AverageMethod` and `MDMCAverageMethod` enum in metrics ([#5657](https://github.com/Lightning-AI/lightning/pull/5689))
- Added support for summarized model total params size in megabytes ([#5590](https://github.com/Lightning-AI/lightning/pull/5590))
- Added support for multiple train loaders ([#1959](https://github.com/Lightning-AI/lightning/pull/1959))
- Added `Accuracy` metric now generalizes to Top-k accuracy for (multi-dimensional) multi-class inputs using the `top_k` parameter ([#4838](https://github.com/Lightning-AI/lightning/pull/4838))
- Added `Accuracy` metric now enables the computation of subset accuracy for multi-label or multi-dimensional multi-class inputs with the `subset_accuracy` parameter ([#4838](https://github.com/Lightning-AI/lightning/pull/4838))
- Added `HammingDistance` metric to compute the hamming distance (loss) ([#4838](https://github.com/Lightning-AI/lightning/pull/4838))
- Added `max_fpr` parameter to `auroc` metric for computing partial auroc metric ([#3790](https://github.com/Lightning-AI/lightning/pull/3790))
- Added `StatScores` metric to compute the number of true positives, false positives, true negatives and false negatives ([#4839](https://github.com/Lightning-AI/lightning/pull/4839))
- Added `R2Score` metric ([#5241](https://github.com/Lightning-AI/lightning/pull/5241))
- Added `LambdaCallback` ([#5347](https://github.com/Lightning-AI/lightning/pull/5347))
- Added `BackboneLambdaFinetuningCallback` ([#5377](https://github.com/Lightning-AI/lightning/pull/5377))
- Accelerator `all_gather` supports collection ([#5221](https://github.com/Lightning-AI/lightning/pull/5221))
- Added `image_gradients` functional metric to compute the image gradients of a given input image. ([#5056](https://github.com/Lightning-AI/lightning/pull/5056))
- Added `MetricCollection` ([#4318](https://github.com/Lightning-AI/lightning/pull/4318))
- Added `.clone()` method to metrics ([#4318](https://github.com/Lightning-AI/lightning/pull/4318))
- Added `IoU` class interface ([#4704](https://github.com/Lightning-AI/lightning/pull/4704))
- Support to tie weights after moving model to TPU via `on_post_move_to_device` hook
- Added missing val/test hooks in `LightningModule` ([#5467](https://github.com/Lightning-AI/lightning/pull/5467))
- The `Recall` and `Precision` metrics (and their functional counterparts `recall` and `precision`) can now be generalized to Recall@K and Precision@K with the use of `top_k` parameter ([#4842](https://github.com/Lightning-AI/lightning/pull/4842))
- Added `ModelPruning` Callback ([#5618](https://github.com/Lightning-AI/lightning/pull/5618),
    [#5825](https://github.com/Lightning-AI/lightning/pull/5825),
    [#6045](https://github.com/Lightning-AI/lightning/pull/6045))
- Added `PyTorchProfiler` ([#5560](https://github.com/Lightning-AI/lightning/pull/5560))
- Added compositional metrics ([#5464](https://github.com/Lightning-AI/lightning/pull/5464))
- Added Trainer method `predict(...)` for high performance predictions ([#5579](https://github.com/Lightning-AI/lightning/pull/5579))
- Added `on_before_batch_transfer` and `on_after_batch_transfer` data hooks ([#3671](https://github.com/Lightning-AI/lightning/pull/3671))
- Added AUC/AUROC class interface ([#5479](https://github.com/Lightning-AI/lightning/pull/5479))
- Added `PredictLoop` object ([#5752](https://github.com/Lightning-AI/lightning/pull/5752))
- Added `QuantizationAwareTraining` callback ([#5706](https://github.com/Lightning-AI/lightning/pull/5706),
    [#6040](https://github.com/Lightning-AI/lightning/pull/6040))
- Added `LightningModule.configure_callbacks` to enable the definition of model-specific callbacks ([#5621](https://github.com/Lightning-AI/lightning/pull/5621))
- Added `dim` to `PSNR` metric for mean-squared-error reduction ([#5957](https://github.com/Lightning-AI/lightning/pull/5957))
- Added promxial policy optimization template to pl_examples ([#5394](https://github.com/Lightning-AI/lightning/pull/5394))
- Added `log_graph` to `CometLogger` ([#5295](https://github.com/Lightning-AI/lightning/pull/5295))
- Added possibility for nested loaders ([#5404](https://github.com/Lightning-AI/lightning/pull/5404))
- Added `sync_step` to Wandb logger ([#5351](https://github.com/Lightning-AI/lightning/pull/5351))
- Added `StochasticWeightAveraging` callback ([#5640](https://github.com/Lightning-AI/lightning/pull/5640))
- Added `LightningDataModule.from_datasets(...)` ([#5133](https://github.com/Lightning-AI/lightning/pull/5133))
- Added `PL_TORCH_DISTRIBUTED_BACKEND` env variable to select backend ([#5981](https://github.com/Lightning-AI/lightning/pull/5981))
- Added `Trainer` flag to activate Stochastic Weight Averaging (SWA) `Trainer(stochastic_weight_avg=True)` ([#6038](https://github.com/Lightning-AI/lightning/pull/6038))
- Added DeepSpeed integration ([#5954](https://github.com/Lightning-AI/lightning/pull/5954),
    [#6042](https://github.com/Lightning-AI/lightning/pull/6042))

### Changed

- Changed `stat_scores` metric now calculates stat scores over all classes and gains new parameters, in line with the new `StatScores` metric ([#4839](https://github.com/Lightning-AI/lightning/pull/4839))
- Changed `computer_vision_fine_tunning` example to use `BackboneLambdaFinetuningCallback` ([#5377](https://github.com/Lightning-AI/lightning/pull/5377))
- Changed `automatic casting` for LoggerConnector `metrics` ([#5218](https://github.com/Lightning-AI/lightning/pull/5218))
- Changed `iou` [func] to allow float input ([#4704](https://github.com/Lightning-AI/lightning/pull/4704))
- Metric `compute()` method will no longer automatically call `reset()` ([#5409](https://github.com/Lightning-AI/lightning/pull/5409))
- Set PyTorch 1.4 as min requirements, also for testing and examples `torchvision>=0.5` and `torchtext>=0.5` ([#5418](https://github.com/Lightning-AI/lightning/pull/5418))
- Changed `callbacks` argument in `Trainer` to allow `Callback` input ([#5446](https://github.com/Lightning-AI/lightning/pull/5446))
- Changed the default of `find_unused_parameters` to `False` in DDP ([#5185](https://github.com/Lightning-AI/lightning/pull/5185))
- Changed `ModelCheckpoint` version suffixes to start at 1 ([#5008](https://github.com/Lightning-AI/lightning/pull/5008))
- Progress bar metrics tensors are now converted to float ([#5692](https://github.com/Lightning-AI/lightning/pull/5692))
- Changed the default value for the `progress_bar_refresh_rate` Trainer argument in Google COLAB notebooks to 20 ([#5516](https://github.com/Lightning-AI/lightning/pull/5516))
- Extended support for purely iteration-based training ([#5726](https://github.com/Lightning-AI/lightning/pull/5726))
- Made `LightningModule.global_rank`, `LightningModule.local_rank` and `LightningModule.logger` read-only properties ([#5730](https://github.com/Lightning-AI/lightning/pull/5730))
- Forced `ModelCheckpoint` callbacks to run after all others to guarantee all states are saved to the checkpoint ([#5731](https://github.com/Lightning-AI/lightning/pull/5731))
- Refactored Accelerators and Plugins:
    * Added base classes for plugins ([#5715](https://github.com/Lightning-AI/lightning/pull/5715))
    * Added parallel plugins for DP, DDP, DDPSpawn, DDP2 and Horovod ([#5714](https://github.com/Lightning-AI/lightning/pull/5714))
    * Precision Plugins ([#5718](https://github.com/Lightning-AI/lightning/pull/5718))
    * Added new Accelerators for CPU, GPU and TPU ([#5719](https://github.com/Lightning-AI/lightning/pull/5719))
    * Added RPC and Sharded plugins ([#5732](https://github.com/Lightning-AI/lightning/pull/5732))
    * Added missing `LightningModule`-wrapper logic to new plugins and accelerator ([#5734](https://github.com/Lightning-AI/lightning/pull/5734))
    * Moved device-specific teardown logic from training loop to accelerator ([#5973](https://github.com/Lightning-AI/lightning/pull/5973))
    * Moved accelerator_connector.py to the connectors subfolder ([#6033](https://github.com/Lightning-AI/lightning/pull/6033))
    * Trainer only references accelerator ([#6039](https://github.com/Lightning-AI/lightning/pull/6039))
    * Made parallel devices optional across all plugins ([#6051](https://github.com/Lightning-AI/lightning/pull/6051))
    * Cleaning ([#5948](https://github.com/Lightning-AI/lightning/pull/5948),
        [#5949](https://github.com/Lightning-AI/lightning/pull/5949),
        [#5950](https://github.com/Lightning-AI/lightning/pull/5950))
- Enabled `self.log` in callbacks ([#5094](https://github.com/Lightning-AI/lightning/pull/5094))
- Renamed xxx_AVAILABLE as protected ([#5082](https://github.com/Lightning-AI/lightning/pull/5082))
- Unified module names in Utils ([#5199](https://github.com/Lightning-AI/lightning/pull/5199))
- Separated utils: imports & enums ([#5256](https://github.com/Lightning-AI/lightning/pull/5256)
    [#5874](https://github.com/Lightning-AI/lightning/pull/5874))
- Refactor: clean trainer device & distributed getters ([#5300](https://github.com/Lightning-AI/lightning/pull/5300))
- Simplified training phase as LightningEnum ([#5419](https://github.com/Lightning-AI/lightning/pull/5419))
- Updated metrics to use LightningEnum ([#5689](https://github.com/Lightning-AI/lightning/pull/5689))
- Changed the seq of `on_train_batch_end`, `on_batch_end` & `on_train_epoch_end`, `on_epoch_end hooks` ([#5688](https://github.com/Lightning-AI/lightning/pull/5688))
- Refactored `setup_training` and remove `test_mode` ([#5388](https://github.com/Lightning-AI/lightning/pull/5388))
- Disabled training with zero `num_training_batches` when insufficient `limit_train_batches` ([#5703](https://github.com/Lightning-AI/lightning/pull/5703))
- Refactored `EpochResultStore` ([#5522](https://github.com/Lightning-AI/lightning/pull/5522))
- Update `lr_finder` to check for attribute if not running `fast_dev_run` ([#5990](https://github.com/Lightning-AI/lightning/pull/5990))
- LightningOptimizer manual optimizer is more flexible and expose `toggle_model` ([#5771](https://github.com/Lightning-AI/lightning/pull/5771))
- `MlflowLogger` limit parameter value length to 250 char ([#5893](https://github.com/Lightning-AI/lightning/pull/5893))
- Re-introduced fix for Hydra directory sync with multiple process ([#5993](https://github.com/Lightning-AI/lightning/pull/5993))

### Deprecated

- Function `stat_scores_multiple_classes` is deprecated in favor of `stat_scores` ([#4839](https://github.com/Lightning-AI/lightning/pull/4839))
- Moved accelerators and plugins to its `legacy` pkg ([#5645](https://github.com/Lightning-AI/lightning/pull/5645))
- Deprecated `LightningDistributedDataParallel` in favor of new wrapper module `LightningDistributedModule` ([#5185](https://github.com/Lightning-AI/lightning/pull/5185))
- Deprecated `LightningDataParallel` in favor of new wrapper module `LightningParallelModule` ([#5670](https://github.com/Lightning-AI/lightning/pull/5670))
- Renamed utils modules ([#5199](https://github.com/Lightning-AI/lightning/pull/5199))
    * `argparse_utils` >> `argparse`
    * `model_utils` >> `model_helpers`
    * `warning_utils` >> `warnings`
    * `xla_device_utils` >> `xla_device`
- Deprecated using `'val_loss'` to set the `ModelCheckpoint` monitor ([#6012](https://github.com/Lightning-AI/lightning/pull/6012))
- Deprecated `.get_model()` with explicit `.lightning_module` property ([#6035](https://github.com/Lightning-AI/lightning/pull/6035))
- Deprecated Trainer attribute `accelerator_backend` in favor of `accelerator` ([#6034](https://github.com/Lightning-AI/lightning/pull/6034))

### Removed

- Removed deprecated checkpoint argument `filepath` ([#5321](https://github.com/Lightning-AI/lightning/pull/5321))
- Removed deprecated `Fbeta`, `f1_score` and `fbeta_score` metrics ([#5322](https://github.com/Lightning-AI/lightning/pull/5322))
- Removed deprecated `TrainResult` ([#5323](https://github.com/Lightning-AI/lightning/pull/5323))
- Removed deprecated `EvalResult` ([#5633](https://github.com/Lightning-AI/lightning/pull/5633))
- Removed `LoggerStages` ([#5673](https://github.com/Lightning-AI/lightning/pull/5673))

### Fixed

- Fixed distributed setting and `ddp_cpu` only with `num_processes>1` ([#5297](https://github.com/Lightning-AI/lightning/pull/5297))
- Fixed `num_workers` for Windows example ([#5375](https://github.com/Lightning-AI/lightning/pull/5375))
- Fixed loading yaml ([#5619](https://github.com/Lightning-AI/lightning/pull/5619))
- Fixed support custom DataLoader with DDP if they can be re-instantiated ([#5745](https://github.com/Lightning-AI/lightning/pull/5745))
- Fixed repeated `.fit()` calls ignore max_steps iteration bound ([#5936](https://github.com/Lightning-AI/lightning/pull/5936))
- Fixed throwing `MisconfigurationError` on unknown mode ([#5255](https://github.com/Lightning-AI/lightning/pull/5255))
- Resolve bug with Finetuning ([#5744](https://github.com/Lightning-AI/lightning/pull/5744))
- Fixed `ModelCheckpoint` race condition in file existence check ([#5155](https://github.com/Lightning-AI/lightning/pull/5155))
- Fixed some compatibility with PyTorch 1.8 ([#5864](https://github.com/Lightning-AI/lightning/pull/5864))
- Fixed forward cache ([#5895](https://github.com/Lightning-AI/lightning/pull/5895))
- Fixed recursive detach of tensors to CPU ([#6007](https://github.com/Lightning-AI/lightning/pull/6007))
- Fixed passing wrong strings for scheduler interval doesn't throw an error ([#5923](https://github.com/Lightning-AI/lightning/pull/5923))
- Fixed wrong `requires_grad` state after `return None` with multiple optimizers ([#5738](https://github.com/Lightning-AI/lightning/pull/5638))
- Fixed add `on_epoch_end` hook at the end of `validation`, `test` epoch ([#5986](https://github.com/Lightning-AI/lightning/pull/5986))
- Fixed missing `process_dataloader` call for `TPUSpawn` when in distributed mode ([#6015](https://github.com/Lightning-AI/lightning/pull/6015))
- Fixed progress bar flickering by appending 0 to floats/strings ([#6009](https://github.com/Lightning-AI/lightning/pull/6009))
- Fixed synchronization issues with TPU training ([#6027](https://github.com/Lightning-AI/lightning/pull/6027))
- Fixed `hparams.yaml` saved twice when using `TensorBoardLogger` ([#5953](https://github.com/Lightning-AI/lightning/pull/5953))
- Fixed basic examples ([#5912](https://github.com/Lightning-AI/lightning/pull/5912),
    [#5985](https://github.com/Lightning-AI/lightning/pull/5985))
- Fixed `fairscale` compatible with PT 1.8 ([#5996](https://github.com/Lightning-AI/lightning/pull/5996))
- Ensured `process_dataloader` is called when `tpu_cores > 1` to use Parallel DataLoader ([#6015](https://github.com/Lightning-AI/lightning/pull/6015))
- Attempted SLURM auto resume call when non-shell call fails ([#6002](https://github.com/Lightning-AI/lightning/pull/6002))
- Fixed wrapping optimizers upon assignment ([#6006](https://github.com/Lightning-AI/lightning/pull/6006))
- Fixed allowing hashing of metrics with lists in their state ([#5939](https://github.com/Lightning-AI/lightning/pull/5939))


## [1.1.8] - 2021-02-08

### Fixed

- Separate epoch validation from step validation ([#5208](https://github.com/Lightning-AI/lightning/pull/5208))
- Fixed `toggle_optimizers` not handling all optimizer parameters ([#5775](https://github.com/Lightning-AI/lightning/pull/5775))


## [1.1.7] - 2021-02-03

### Fixed

- Fixed `TensorBoardLogger` not closing `SummaryWriter` on `finalize` ([#5696](https://github.com/Lightning-AI/lightning/pull/5696))
- Fixed filtering of pytorch  "unsqueeze" warning when using DP ([#5622](https://github.com/Lightning-AI/lightning/pull/5622))
- Fixed `num_classes` argument in F1 metric ([#5663](https://github.com/Lightning-AI/lightning/pull/5663))
- Fixed `log_dir` property ([#5537](https://github.com/Lightning-AI/lightning/pull/5537))
- Fixed a race condition in `ModelCheckpoint` when checking if a checkpoint file exists ([#5144](https://github.com/Lightning-AI/lightning/pull/5144))
- Remove unnecessary intermediate layers in Dockerfiles ([#5697](https://github.com/Lightning-AI/lightning/pull/5697))
- Fixed auto learning rate ordering ([#5638](https://github.com/Lightning-AI/lightning/pull/5638))


## [1.1.6] - 2021-01-26

### Changed

- Increased TPU check timeout from 20s to 100s ([#5598](https://github.com/Lightning-AI/lightning/pull/5598))
- Ignored `step` param in Neptune logger's log_metric method ([#5510](https://github.com/Lightning-AI/lightning/pull/5510))
- Pass batch outputs to `on_train_batch_end` instead of `epoch_end` outputs ([#4369](https://github.com/Lightning-AI/lightning/pull/4369))

### Fixed

- Fixed `toggle_optimizer` to reset `requires_grad` state  ([#5574](https://github.com/Lightning-AI/lightning/pull/5574))
- Fixed FileNotFoundError for best checkpoint when using DDP with Hydra ([#5629](https://github.com/Lightning-AI/lightning/pull/5629))
- Fixed an error when logging a progress bar metric with a reserved name ([#5620](https://github.com/Lightning-AI/lightning/pull/5620))
- Fixed `Metric`'s `state_dict` not included when child modules ([#5614](https://github.com/Lightning-AI/lightning/pull/5614))
- Fixed Neptune logger creating multiple experiments when GPUs > 1 ([#3256](https://github.com/Lightning-AI/lightning/pull/3256))
- Fixed duplicate logs appearing in console when using the python logging module ([#5509](https://github.com/Lightning-AI/lightning/pull/5509))
- Fixed tensor printing in `trainer.test()` ([#5138](https://github.com/Lightning-AI/lightning/pull/5138))
- Fixed not using dataloader when `hparams` present ([#4559](https://github.com/Lightning-AI/lightning/pull/4559))


## [1.1.5] - 2021-01-19

### Fixed

- Fixed a visual bug in the progress bar display initialization ([#4579](https://github.com/Lightning-AI/lightning/pull/4579))
- Fixed logging `on_train_batch_end` in a callback with multiple optimizers ([#5521](https://github.com/Lightning-AI/lightning/pull/5521))
- Fixed `reinit_scheduler_properties` with correct optimizer ([#5519](https://github.com/Lightning-AI/lightning/pull/5519))
- Fixed `val_check_interval` with `fast_dev_run` ([#5540](https://github.com/Lightning-AI/lightning/pull/5540))


## [1.1.4] - 2021-01-12

### Added

- Add automatic optimization property setter to lightning module ([#5169](https://github.com/Lightning-AI/lightning/pull/5169))

### Changed

- Changed deprecated `enable_pl_optimizer=True` ([#5244](https://github.com/Lightning-AI/lightning/pull/5244))

### Fixed

- Fixed `transfer_batch_to_device` for DDP with `len(devices_ids) == 1` ([#5195](https://github.com/Lightning-AI/lightning/pull/5195))
- Logging only on `not should_accumulate()` during training ([#5417](https://github.com/Lightning-AI/lightning/pull/5417))
- Resolve interpolation bug with Hydra ([#5406](https://github.com/Lightning-AI/lightning/pull/5406))
- Check environ before selecting a seed to prevent warning message ([#4743](https://github.com/Lightning-AI/lightning/pull/4743))
- Fixed signature mismatch in `model_to_device` of `DDPCPUHPCAccelerator` ([#5505](https://github.com/Lightning-AI/lightning/pull/5505))

## [1.1.3] - 2021-01-05

### Added

- Added a check for optimizer attached to `lr_scheduler` ([#5338](https://github.com/Lightning-AI/lightning/pull/5338))
- Added support for passing non-existing filepaths to `resume_from_checkpoint` ([#4402](https://github.com/Lightning-AI/lightning/pull/4402))

### Changed

- Skip restore from `resume_from_checkpoint` while `testing` ([#5161](https://github.com/Lightning-AI/lightning/pull/5161))
- Allowed `log_momentum` for adaptive optimizers in `LearningRateMonitor` ([#5333](https://github.com/Lightning-AI/lightning/pull/5333))
- Disabled checkpointing, earlystopping and logging with `fast_dev_run` ([#5277](https://github.com/Lightning-AI/lightning/pull/5277))
- Distributed group defaults to `WORLD` if `None` ([#5125](https://github.com/Lightning-AI/lightning/pull/5125))

### Fixed

- Fixed `trainer.test` returning non-test metrics ([#5214](https://github.com/Lightning-AI/lightning/pull/5214))
- Fixed metric state reset ([#5273](https://github.com/Lightning-AI/lightning/pull/5273))
- Fixed `--num-nodes` on `DDPSequentialPlugin` ([#5327](https://github.com/Lightning-AI/lightning/pull/5327))
- Fixed invalid value for `weights_summary` ([#5296](https://github.com/Lightning-AI/lightning/pull/5296))
- Fixed `Trainer.test` not using the latest `best_model_path` ([#5161](https://github.com/Lightning-AI/lightning/pull/5161))
- Fixed existence check for hparams not using underlying filesystem ([#5250](https://github.com/Lightning-AI/lightning/pull/5250))
- Fixed `LightningOptimizer` AMP bug ([#5191](https://github.com/Lightning-AI/lightning/pull/5191))
- Fixed casted key to string in `_flatten_dict` ([#5354](https://github.com/Lightning-AI/lightning/pull/5354))


## [1.1.2] - 2020-12-23

### Added

- Support number for logging with `sync_dist=True` ([#5080](https://github.com/Lightning-AI/lightning/pull/5080))
- Added offset logging step when resuming for Wandb logger ([#5050](https://github.com/Lightning-AI/lightning/pull/5050))

### Removed

- `enable_pl_optimizer=False` by default to temporarily fix AMP issues ([#5163](https://github.com/Lightning-AI/lightning/pull/5163))

### Fixed

- Metric reduction with Logging ([#5150](https://github.com/Lightning-AI/lightning/pull/5150))
- Remove nan loss in manual optimization ([#5121](https://github.com/Lightning-AI/lightning/pull/5121))
- Un-balanced logging properly supported ([#5119](https://github.com/Lightning-AI/lightning/pull/5119))
- Fix hanging in DDP HPC accelerators ([#5157](https://github.com/Lightning-AI/lightning/pull/5157))
- Fix reset `TensorRunningAccum` ([#5106](https://github.com/Lightning-AI/lightning/pull/5106))
- Updated `DALIClassificationLoader` to not use deprecated arguments ([#4925](https://github.com/Lightning-AI/lightning/pull/4925))
- Corrected call to `torch.no_grad` ([#5124](https://github.com/Lightning-AI/lightning/pull/5124))


## [1.1.1] - 2020-12-15

### Added

- Add a notebook example to reach a quick baseline of ~94% accuracy on CIFAR10 using Resnet in Lightning ([#4818](https://github.com/Lightning-AI/lightning/pull/4818))

### Changed

- Simplify accelerator steps ([#5015](https://github.com/Lightning-AI/lightning/pull/5015))
- Refactor load in checkpoint connector ([#4593](https://github.com/Lightning-AI/lightning/pull/4593))
- Fixed the saved filename in `ModelCheckpoint` when it already exists ([#4861](https://github.com/Lightning-AI/lightning/pull/4861))

### Removed

- Drop duplicate metrics ([#5014](https://github.com/Lightning-AI/lightning/pull/5014))
- Remove beta arg from F1 class and functional ([#5076](https://github.com/Lightning-AI/lightning/pull/5076))

### Fixed

- Fixed trainer by default `None` in `DDPAccelerator` ([#4915](https://github.com/Lightning-AI/lightning/pull/4915))
- Fixed `LightningOptimizer` to expose optimizer attributes ([#5095](https://github.com/Lightning-AI/lightning/pull/5095))
- Do not warn when the `name` key is used in the `lr_scheduler` dict ([#5057](https://github.com/Lightning-AI/lightning/pull/5057))
- Check if optimizer supports closure ([#4981](https://github.com/Lightning-AI/lightning/pull/4981))
- Add deprecated metric utility functions back to functional (
    [#5067](https://github.com/Lightning-AI/lightning/pull/5067),
    [#5068](https://github.com/Lightning-AI/lightning/pull/5068))
- Allow any input in `to_onnx` and `to_torchscript` ([#4378](https://github.com/Lightning-AI/lightning/pull/4378))
- Fixed `DDPHPCAccelerator` hangs in DDP construction by calling `init_device` ([#5157](https://github.com/Lightning-AI/lightning/pull/5157))


## [1.1.0] - 2020-12-09

### Added

- Added "monitor" key to saved `ModelCheckpoints` ([#4383](https://github.com/Lightning-AI/lightning/pull/4383))
- Added `ConfusionMatrix` class interface ([#4348](https://github.com/Lightning-AI/lightning/pull/4348))
- Added multiclass AUROC metric ([#4236](https://github.com/Lightning-AI/lightning/pull/4236))
- Added global step indexing to the checkpoint name for a better sub-epoch checkpointing experience ([#3807](https://github.com/Lightning-AI/lightning/pull/3807))
- Added optimizer hooks in callbacks ([#4379](https://github.com/Lightning-AI/lightning/pull/4379))
- Added option to log momentum ([#4384](https://github.com/Lightning-AI/lightning/pull/4384))
- Added `current_score` to `ModelCheckpoint.on_save_checkpoint` ([#4721](https://github.com/Lightning-AI/lightning/pull/4721))
- Added logging using `self.log` in train and evaluation for epoch end hooks (
    [#4552](https://github.com/Lightning-AI/lightning/pull/4552),
    [#4495](https://github.com/Lightning-AI/lightning/pull/4495),
    [#4439](https://github.com/Lightning-AI/lightning/pull/4439),
    [#4684](https://github.com/Lightning-AI/lightning/pull/4684),
    [#4913](https://github.com/Lightning-AI/lightning/pull/4913))
- Added ability for DDP plugin to modify optimizer state saving ([#4675](https://github.com/Lightning-AI/lightning/pull/4675))
- Added `prefix` argument in loggers ([#4557](https://github.com/Lightning-AI/lightning/pull/4557))
- Added printing of total num of params, trainable and non-trainable params in ModelSummary ([#4521](https://github.com/Lightning-AI/lightning/pull/4521))
- Added `PrecisionRecallCurve, ROC, AveragePrecision` class metric ([#4549](https://github.com/Lightning-AI/lightning/pull/4549))
- Added custom `Apex` and `NativeAMP` as `Precision plugins` ([#4355](https://github.com/Lightning-AI/lightning/pull/4355))
- Added `DALI MNIST` example ([#3721](https://github.com/Lightning-AI/lightning/pull/3721))
- Added `sharded plugin` for DDP for multi-gpu training memory optimizations (
    [#4639](https://github.com/Lightning-AI/lightning/pull/4639),
    [#4686](https://github.com/Lightning-AI/lightning/pull/4686),
    [#4737](https://github.com/Lightning-AI/lightning/pull/4737),
    [#4773](https://github.com/Lightning-AI/lightning/pull/4773))
- Added `experiment_id` to the NeptuneLogger ([#3462](https://github.com/Lightning-AI/lightning/pull/3462))
- Added `PyTorch Geometric` integration example with Lightning ([#4568](https://github.com/Lightning-AI/lightning/pull/4568))
- Added `all_gather` method to `LightningModule` which allows gradient based tensor synchronizations for use-cases such as negative sampling. ([#5012](https://github.com/Lightning-AI/lightning/pull/5012))
- Enabled `self.log` in most functions ([#4969](https://github.com/Lightning-AI/lightning/pull/4969))
- Added changeable extension variable for `ModelCheckpoint` ([#4977](https://github.com/Lightning-AI/lightning/pull/4977))


### Changed

- Tuner algorithms will be skipped if `fast_dev_run=True` ([#3903](https://github.com/Lightning-AI/lightning/pull/3903))
- `WandbLogger` does not force wandb `reinit` arg to True anymore and creates a run only when needed ([#4648](https://github.com/Lightning-AI/lightning/pull/4648))
- Changed `automatic_optimization` to be a model attribute ([#4602](https://github.com/Lightning-AI/lightning/pull/4602))
- Changed `Simple Profiler` report to order by percentage time spent + num calls ([#4880](https://github.com/Lightning-AI/lightning/pull/4880))
- Simplify optimization Logic ([#4984](https://github.com/Lightning-AI/lightning/pull/4984))
- Classification metrics overhaul ([#4837](https://github.com/Lightning-AI/lightning/pull/4837))
- Updated `fast_dev_run` to accept integer representing num_batches ([#4629](https://github.com/Lightning-AI/lightning/pull/4629))
- Refactored optimizer ([#4658](https://github.com/Lightning-AI/lightning/pull/4658))


### Deprecated

- Deprecated `prefix` argument in `ModelCheckpoint` ([#4765](https://github.com/Lightning-AI/lightning/pull/4765))
- Deprecated the old way of assigning hyper-parameters through `self.hparams = ...` ([#4813](https://github.com/Lightning-AI/lightning/pull/4813))
- Deprecated `mode='auto'` from `ModelCheckpoint` and `EarlyStopping` ([#4695](https://github.com/Lightning-AI/lightning/pull/4695))

### Removed

- Removed `reorder` parameter of the `auc` metric ([#5004](https://github.com/Lightning-AI/lightning/pull/5004))
- Removed `multiclass_roc` and `multiclass_precision_recall_curve`, use `roc` and `precision_recall_curve` instead ([#4549](https://github.com/Lightning-AI/lightning/pull/4549))

### Fixed

- Added feature to move tensors to CPU before saving ([#4309](https://github.com/Lightning-AI/lightning/pull/4309))
- Fixed `LoggerConnector` to have logged metrics on root device in DP ([#4138](https://github.com/Lightning-AI/lightning/pull/4138))
- Auto convert tensors to contiguous format when `gather_all` ([#4907](https://github.com/Lightning-AI/lightning/pull/4907))
- Fixed `PYTHONPATH` for ddp test model ([#4528](https://github.com/Lightning-AI/lightning/pull/4528))
- Fixed allowing logger to support indexing ([#4595](https://github.com/Lightning-AI/lightning/pull/4595))
- Fixed DDP and manual_optimization ([#4976](https://github.com/Lightning-AI/lightning/pull/4976))


## [1.0.8] - 2020-11-24

### Added

- Added casting to python types for numpy scalars when logging `hparams` ([#4647](https://github.com/Lightning-AI/lightning/pull/4647))
- Added warning when progress bar refresh rate is less than 20 on Google Colab to prevent crashing ([#4654](https://github.com/Lightning-AI/lightning/pull/4654))
- Added `F1` class metric ([#4656](https://github.com/Lightning-AI/lightning/pull/4656))

### Changed

- Consistently use `step=trainer.global_step` in `LearningRateMonitor` independently of `logging_interval` ([#4376](https://github.com/Lightning-AI/lightning/pull/4376))
- Metric states are no longer as default added to `state_dict` ([#4685](https://github.com/Lightning-AI/lightning/pull/4685))
- Renamed class metric `Fbeta` >> `FBeta` ([#4656](https://github.com/Lightning-AI/lightning/pull/4656))
- Model summary: add 1 decimal place ([#4745](https://github.com/Lightning-AI/lightning/pull/4745))
- Do not override `PYTHONWARNINGS` ([#4700](https://github.com/Lightning-AI/lightning/pull/4700))
- Changed `init_ddp_connection` moved from `DDP` to `DDPPlugin` ([#4407](https://github.com/Lightning-AI/lightning/pull/4407))


### Fixed

- Fixed checkpoint `hparams` dict casting when `omegaconf` is available ([#4770](https://github.com/Lightning-AI/lightning/pull/4770))
- Fixed incomplete progress bars when total batches not divisible by refresh rate ([#4577](https://github.com/Lightning-AI/lightning/pull/4577))
- Updated SSIM metric ([#4566](https://github.com/Lightning-AI/lightning/pull/4566))
- Fixed batch_arg_name - add `batch_arg_name` to all calls to `_adjust_batch_size`bug ([#4812](https://github.com/Lightning-AI/lightning/pull/4812))
- Fixed `torchtext` data to GPU ([#4785](https://github.com/Lightning-AI/lightning/pull/4785))
- Fixed a crash bug in MLFlow logger ([#4716](https://github.com/Lightning-AI/lightning/pull/4716))

## [1.0.7] - 2020-11-17

### Added

- Added lambda closure to `manual_optimizer_step` ([#4618](https://github.com/Lightning-AI/lightning/pull/4618))

### Changed

- Change Metrics `persistent` default mode to `False` ([#4685](https://github.com/Lightning-AI/lightning/pull/4685))
- LoggerConnector log_metrics will use `total_batch_idx` instead of `global_step` when logging on `training step` ([#4738](https://github.com/Lightning-AI/lightning/pull/4738))


### Fixed

- Prevent crash if `sync_dist=True` on CPU ([#4626](https://github.com/Lightning-AI/lightning/pull/4626))
- Fixed average pbar Metrics ([#4534](https://github.com/Lightning-AI/lightning/pull/4534))
- Fixed `setup` callback hook to correctly pass the LightningModule through ([#4608](https://github.com/Lightning-AI/lightning/pull/4608))
- Allowing decorate model init with saving `hparams` inside ([#4662](https://github.com/Lightning-AI/lightning/pull/4662))
- Fixed `split_idx` set by `LoggerConnector` in `on_trainer_init` to `Trainer`  ([#4697](https://github.com/Lightning-AI/lightning/pull/4697))


## [1.0.6] - 2020-11-11

### Added

- Added metrics aggregation in Horovod and fixed early stopping ([#3775](https://github.com/Lightning-AI/lightning/pull/3775))
- Added `manual_optimizer_step` which work with `AMP Native` and `accumulated_grad_batches` ([#4485](https://github.com/Lightning-AI/lightning/pull/4485))
- Added `persistent(mode)` method to metrics, to enable and disable metric states being added to `state_dict` ([#4482](https://github.com/Lightning-AI/lightning/pull/4482))
- Added congratulations at the end of our notebooks ([#4555](https://github.com/Lightning-AI/lightning/pull/4555))
- Added parameters `move_metrics_to_cpu` in Trainer to disable gpu leak ([#4592](https://github.com/Lightning-AI/lightning/pull/4592))


### Changed

- Changed `fsspec` to tuner ([#4458](https://github.com/Lightning-AI/lightning/pull/4458))
- Unify SLURM/TorchElastic under backend plugin ([#4578](https://github.com/Lightning-AI/lightning/pull/4578),
        [#4580](https://github.com/Lightning-AI/lightning/pull/4580),
        [#4581](https://github.com/Lightning-AI/lightning/pull/4581),
        [#4582](https://github.com/Lightning-AI/lightning/pull/4582),
        [#4583](https://github.com/Lightning-AI/lightning/pull/4583))

### Fixed

- Fixed feature-lack in `hpc_load` ([#4526](https://github.com/Lightning-AI/lightning/pull/4526))
- Fixed metrics states being overridden in DDP mode ([#4482](https://github.com/Lightning-AI/lightning/pull/4482))
- Fixed `lightning_getattr`, `lightning_hasattr` not finding the correct attributes in datamodule ([#4347](https://github.com/Lightning-AI/lightning/pull/4347))
- Fixed automatic optimization AMP by `manual_optimization_step` ([#4485](https://github.com/Lightning-AI/lightning/pull/4485))
- Replace `MisconfigurationException` with warning in `ModelCheckpoint` Callback ([#4560](https://github.com/Lightning-AI/lightning/pull/4560))
- Fixed logged keys in mlflow logger ([#4412](https://github.com/Lightning-AI/lightning/pull/4412))
- Fixed `is_picklable` by catching `AttributeError` ([#4508](https://github.com/Lightning-AI/lightning/pull/4508))
- Fixed multi test dataloaders dict `AttributeError` error ([#4480](https://github.com/Lightning-AI/lightning/pull/4480))
- Fixed show progress bar only for `progress_rank 0` on `DDP_SLURM` ([#4437](https://github.com/Lightning-AI/lightning/pull/4437))

## [1.0.5] - 2020-11-03

### Added

- Added PyTorch 1.7 Stable support ([#3821](https://github.com/Lightning-AI/lightning/pull/3821))
- Added timeout for `tpu_device_exists` to ensure process does not hang indefinitely ([#4340](https://github.com/Lightning-AI/lightning/pull/4340))

### Changed

- W&B log in sync with `Trainer` step ([#4405](https://github.com/Lightning-AI/lightning/pull/4405))
- Hook `on_after_backward` is called only when `optimizer_step` is being called ([#4439](https://github.com/Lightning-AI/lightning/pull/4439))
- Moved `track_and_norm_grad` into `training loop` and called only when `optimizer_step` is being called ([#4439](https://github.com/Lightning-AI/lightning/pull/4439))
- Changed type checker with explicit cast of `ref_model` object ([#4457](https://github.com/Lightning-AI/lightning/pull/4457))
- Changed `distributed_backend` -> `accelerator` ([#4429](https://github.com/Lightning-AI/lightning/pull/4429))

### Deprecated

- Deprecated passing `ModelCheckpoint` instance to `checkpoint_callback` Trainer argument ([#4336](https://github.com/Lightning-AI/lightning/pull/4336))

### Fixed

- Disable saving checkpoints if not trained ([#4372](https://github.com/Lightning-AI/lightning/pull/4372))
- Fixed error using `auto_select_gpus=True` with `gpus=-1` ([#4209](https://github.com/Lightning-AI/lightning/pull/4209))
- Disabled training when `limit_train_batches=0` ([#4371](https://github.com/Lightning-AI/lightning/pull/4371))
- Fixed that metrics do not store computational graph for all seen data ([#4313](https://github.com/Lightning-AI/lightning/pull/4313))
- Fixed AMP unscale for `on_after_backward` ([#4439](https://github.com/Lightning-AI/lightning/pull/4439))
- Fixed TorchScript export when module includes Metrics ([#4428](https://github.com/Lightning-AI/lightning/pull/4428))
- Fixed TorchScript trace method's data to device and docstring ([#4360](https://github.com/Lightning-AI/lightning/pull/4360))
- Fixed CSV logger warning ([#4419](https://github.com/Lightning-AI/lightning/pull/4419))
- Fixed skip DDP parameter sync ([#4301](https://github.com/Lightning-AI/lightning/pull/4301))
- Fixed `WandbLogger` _sanitize_callable function ([#4422](https://github.com/Lightning-AI/lightning/pull/4422))
- Fixed `AMP Native` `_unscale` gradient ([#4441](https://github.com/Lightning-AI/lightning/pull/4441))


## [1.0.4] - 2020-10-27

### Added

- Added `dirpath` and `filename` parameter in `ModelCheckpoint` ([#4213](https://github.com/Lightning-AI/lightning/pull/4213))
- Added plugins docs and DDPPlugin to customize ddp across all accelerators ([#4258](https://github.com/Lightning-AI/lightning/pull/4285))
- Added `strict` option to the scheduler dictionary ([#3586](https://github.com/Lightning-AI/lightning/pull/3586))
- Added `fsspec` support for profilers ([#4162](https://github.com/Lightning-AI/lightning/pull/4162))
- Added autogenerated helptext to `Trainer.add_argparse_args` ([#4344](https://github.com/Lightning-AI/lightning/pull/4344))
- Added support for string values in `Trainer`'s `profiler` parameter ([#3656](https://github.com/Lightning-AI/lightning/pull/3656))
- Added `optimizer_closure` to `optimizer.step` when supported ([#4190](https://github.com/Lightning-AI/lightning/pull/4190))
- Added unification of regression metrics ([#4166](https://github.com/Lightning-AI/lightning/pull/4166))
- Added checkpoint load from Bytes ([#4314](https://github.com/Lightning-AI/lightning/pull/4314))

### Changed

- Improved error messages for invalid `configure_optimizers` returns ([#3587](https://github.com/Lightning-AI/lightning/pull/3587))
- Allow changing the logged step value in `validation_step` ([#4130](https://github.com/Lightning-AI/lightning/pull/4130))
- Allow setting `replace_sampler_ddp=True` with a distributed sampler already added ([#4273](https://github.com/Lightning-AI/lightning/pull/4273))
- Fixed sanitized parameters for `WandbLogger.log_hyperparams` ([#4320](https://github.com/Lightning-AI/lightning/pull/4320))

### Deprecated

- Deprecated `filepath` in `ModelCheckpoint` ([#4213](https://github.com/Lightning-AI/lightning/pull/4213))
- Deprecated `reorder` parameter of the `auc` metric ([#4237](https://github.com/Lightning-AI/lightning/pull/4237))
- Deprecated bool values in `Trainer`'s `profiler` parameter ([#3656](https://github.com/Lightning-AI/lightning/pull/3656))

### Fixed

- Fixed setting device ids in DDP ([#4297](https://github.com/Lightning-AI/lightning/pull/4297))
- Fixed synchronization of best model path in `ddp_accelerator` ([#4323](https://github.com/Lightning-AI/lightning/pull/4323))
- Fixed `WandbLogger` not uploading checkpoint artifacts at the end of training ([#4341](https://github.com/Lightning-AI/lightning/pull/4341))
- Fixed `FBeta` computation ([#4183](https://github.com/Lightning-AI/lightning/pull/4183))
- Fixed `accumulation across batches` has completed `before breaking training loop` ([#4278](https://github.com/Lightning-AI/lightning/pull/4278))
- Fixed `ModelCheckpoint` don't increase current_epoch and global_step when not training ([#4291](https://github.com/Lightning-AI/lightning/pull/4291))
- Fixed `COMET_EXPERIMENT_KEY` environment variable usage in comet logger ([#4230](https://github.com/Lightning-AI/lightning/pull/4230))

## [1.0.3] - 2020-10-20

### Added

- Added persistent flag to `Metric.add_state` ([#4195](https://github.com/Lightning-AI/lightning/pull/4195))

### Changed

- Used `checkpoint_connector.hpc_save` in SLURM ([#4217](https://github.com/Lightning-AI/lightning/pull/4217))
- Moved base req. to root ([#4219](https://github.com/Lightning-AI/lightning/pull/4219))

### Fixed

- Fixed `hparams` assign in init ([#4189](https://github.com/Lightning-AI/lightning/pull/4189))
- Fixed overwrite check for model hooks ([#4010](https://github.com/Lightning-AI/lightning/pull/4010))


## [1.0.2] - 2020-10-15

### Added

- Added trace functionality to the function `to_torchscript` ([#4142](https://github.com/Lightning-AI/lightning/pull/4142))

### Changed

- Called `on_load_checkpoint` before loading `state_dict` ([#4057](https://github.com/Lightning-AI/lightning/pull/4057))

### Removed

- Removed duplicate metric vs step log for train loop ([#4173](https://github.com/Lightning-AI/lightning/pull/4173))

### Fixed

- Fixed the `self.log` problem in `validation_step()` ([#4169](https://github.com/Lightning-AI/lightning/pull/4169))
- Fixed `hparams` saving - save the state when `save_hyperparameters()` is called [in `__init__`] ([#4163](https://github.com/Lightning-AI/lightning/pull/4163))
- Fixed runtime failure while exporting `hparams` to yaml ([#4158](https://github.com/Lightning-AI/lightning/pull/4158))


## [1.0.1] - 2020-10-14

### Added

- Added getstate/setstate method for torch.save serialization ([#4127](https://github.com/Lightning-AI/lightning/pull/4127))


## [1.0.0] - 2020-10-13

### Added

- Added Explained Variance Metric + metric fix ([#4013](https://github.com/Lightning-AI/lightning/pull/4013))
- Added Metric <-> Lightning Module integration tests ([#4008](https://github.com/Lightning-AI/lightning/pull/4008))
- Added parsing OS env vars in `Trainer` ([#4022](https://github.com/Lightning-AI/lightning/pull/4022))
- Added classification metrics ([#4043](https://github.com/Lightning-AI/lightning/pull/4043))
- Updated explained variance metric ([#4024](https://github.com/Lightning-AI/lightning/pull/4024))
- Enabled plugins ([#4041](https://github.com/Lightning-AI/lightning/pull/4041))
- Enabled custom clusters ([#4048](https://github.com/Lightning-AI/lightning/pull/4048))
- Enabled passing in custom accelerators ([#4050](https://github.com/Lightning-AI/lightning/pull/4050))
- Added `LightningModule.toggle_optimizer` ([#4058](https://github.com/Lightning-AI/lightning/pull/4058))
- Added `LightningModule.manual_backward` ([#4063](https://github.com/Lightning-AI/lightning/pull/4063))
- Added `output` argument to `*_batch_end` hooks ([#3965](https://github.com/Lightning-AI/lightning/pull/3965),
    [#3966](https://github.com/Lightning-AI/lightning/pull/3966))
- Added `output` argument to `*_epoch_end` hooks ([#3967](https://github.com/Lightning-AI/lightning/pull/3967))

### Changed

- Integrated metrics API with self.log ([#3961](https://github.com/Lightning-AI/lightning/pull/3961))
- Decoupled Apex ([#4052](https://github.com/Lightning-AI/lightning/pull/4052),
        [#4054](https://github.com/Lightning-AI/lightning/pull/4054),
        [#4055](https://github.com/Lightning-AI/lightning/pull/4055),
        [#4056](https://github.com/Lightning-AI/lightning/pull/4056),
        [#4058](https://github.com/Lightning-AI/lightning/pull/4058),
        [#4060](https://github.com/Lightning-AI/lightning/pull/4060),
        [#4061](https://github.com/Lightning-AI/lightning/pull/4061),
        [#4062](https://github.com/Lightning-AI/lightning/pull/4062),
        [#4063](https://github.com/Lightning-AI/lightning/pull/4063),
        [#4064](https://github.com/Lightning-AI/lightning/pull/4064),
        [#4065](https://github.com/Lightning-AI/lightning/pull/4065))
- Renamed all backends to `Accelerator` ([#4066](https://github.com/Lightning-AI/lightning/pull/4066))
- Enabled manual returns ([#4089](https://github.com/Lightning-AI/lightning/pull/4089))

### Removed

- Removed support for EvalResult and TrainResult ([#3968](https://github.com/Lightning-AI/lightning/pull/3968))
- Removed deprecated trainer flags: `overfit_pct`, `log_save_interval`, `row_log_interval` ([#3969](https://github.com/Lightning-AI/lightning/pull/3969))
- Removed deprecated early_stop_callback ([#3982](https://github.com/Lightning-AI/lightning/pull/3982))
- Removed deprecated model hooks ([#3980](https://github.com/Lightning-AI/lightning/pull/3980))
- Removed deprecated callbacks ([#3979](https://github.com/Lightning-AI/lightning/pull/3979))
- Removed `trainer` argument in `LightningModule.backward` [#4056](https://github.com/Lightning-AI/lightning/pull/4056))

### Fixed

- Fixed `current_epoch` property update to reflect true epoch number inside `LightningDataModule`, when `reload_dataloaders_every_epoch=True`. ([#3974](https://github.com/Lightning-AI/lightning/pull/3974))
- Fixed to print scaler value in progress bar ([#4053](https://github.com/Lightning-AI/lightning/pull/4053))
- Fixed mismatch between docstring and code regarding when `on_load_checkpoint` hook is called ([#3996](https://github.com/Lightning-AI/lightning/pull/3996))


## [0.10.0] - 2020-10-07

### Added

- Added new Metrics API. ([#3868](https://github.com/Lightning-AI/lightning/pull/3868), [#3921](https://github.com/Lightning-AI/lightning/pull/3921))
- Enable PyTorch 1.7 compatibility ([#3541](https://github.com/Lightning-AI/lightning/pull/3541))
- Added `LightningModule.to_torchscript` to support exporting as `ScriptModule` ([#3258](https://github.com/Lightning-AI/lightning/pull/3258))
- Added warning when dropping unpicklable `hparams` ([#2874](https://github.com/Lightning-AI/lightning/pull/2874))
- Added EMB similarity ([#3349](https://github.com/Lightning-AI/lightning/pull/3349))
- Added `ModelCheckpoint.to_yaml` method ([#3048](https://github.com/Lightning-AI/lightning/pull/3048))
- Allow `ModelCheckpoint` monitor to be `None`, meaning it will always save ([#3630](https://github.com/Lightning-AI/lightning/pull/3630))
- Disabled optimizers setup during testing ([#3059](https://github.com/Lightning-AI/lightning/pull/3059))
- Added support for datamodules to save and load checkpoints when training ([#3563](https://github.com/Lightning-AI/lightning/pull/3563))
- Added support for datamodule in learning rate finder ([#3425](https://github.com/Lightning-AI/lightning/pull/3425))
- Added gradient clip test for native AMP ([#3754](https://github.com/Lightning-AI/lightning/pull/3754))
- Added dist lib to enable syncing anything across devices ([#3762](https://github.com/Lightning-AI/lightning/pull/3762))
- Added `broadcast` to `TPUBackend` ([#3814](https://github.com/Lightning-AI/lightning/pull/3814))
- Added `XLADeviceUtils` class to check XLA device type ([#3274](https://github.com/Lightning-AI/lightning/pull/3274))

### Changed

- Refactored accelerator backends:
   * moved TPU `xxx_step` to backend ([#3118](https://github.com/Lightning-AI/lightning/pull/3118))
   * refactored DDP backend `forward` ([#3119](https://github.com/Lightning-AI/lightning/pull/3119))
   * refactored GPU backend `__step` ([#3120](https://github.com/Lightning-AI/lightning/pull/3120))
   * refactored Horovod backend ([#3121](https://github.com/Lightning-AI/lightning/pull/3121),
        [#3122](https://github.com/Lightning-AI/lightning/pull/3122))
   * remove obscure forward call in eval + CPU backend `___step` ([#3123](https://github.com/Lightning-AI/lightning/pull/3123))
   * reduced all simplified forward ([#3126](https://github.com/Lightning-AI/lightning/pull/3126))
   * added hook base method ([#3127](https://github.com/Lightning-AI/lightning/pull/3127))
   * refactor eval loop to use hooks - use `test_mode` for if so we can split later ([#3129](https://github.com/Lightning-AI/lightning/pull/3129))
   * moved `___step_end` hooks ([#3130](https://github.com/Lightning-AI/lightning/pull/3130))
   * training forward refactor ([#3134](https://github.com/Lightning-AI/lightning/pull/3134))
   * training AMP scaling refactor ([#3135](https://github.com/Lightning-AI/lightning/pull/3135))
   * eval step scaling factor ([#3136](https://github.com/Lightning-AI/lightning/pull/3136))
   * add eval loop object to streamline eval loop ([#3138](https://github.com/Lightning-AI/lightning/pull/3138))
   * refactored dataloader process hook ([#3139](https://github.com/Lightning-AI/lightning/pull/3139))
   * refactored inner eval loop ([#3141](https://github.com/Lightning-AI/lightning/pull/3141))
   * final inner eval loop hooks ([#3154](https://github.com/Lightning-AI/lightning/pull/3154))
   * clean up hooks in `run_evaluation` ([#3156](https://github.com/Lightning-AI/lightning/pull/3156))
   * clean up data reset ([#3161](https://github.com/Lightning-AI/lightning/pull/3161))
   * expand eval loop out ([#3165](https://github.com/Lightning-AI/lightning/pull/3165))
   * moved hooks around in eval loop ([#3195](https://github.com/Lightning-AI/lightning/pull/3195))
   * remove `_evaluate` fx ([#3197](https://github.com/Lightning-AI/lightning/pull/3197))
   * `Trainer.fit` hook clean up ([#3198](https://github.com/Lightning-AI/lightning/pull/3198))
   * DDPs train hooks ([#3203](https://github.com/Lightning-AI/lightning/pull/3203))
   * refactor DDP backend ([#3204](https://github.com/Lightning-AI/lightning/pull/3204),
        [#3207](https://github.com/Lightning-AI/lightning/pull/3207),
        [#3208](https://github.com/Lightning-AI/lightning/pull/3208),
        [#3209](https://github.com/Lightning-AI/lightning/pull/3209),
        [#3210](https://github.com/Lightning-AI/lightning/pull/3210))
   * reduced accelerator selection ([#3211](https://github.com/Lightning-AI/lightning/pull/3211))
   * group prepare data hook ([#3212](https://github.com/Lightning-AI/lightning/pull/3212))
   * added data connector ([#3285](https://github.com/Lightning-AI/lightning/pull/3285))
   * modular is_overridden ([#3290](https://github.com/Lightning-AI/lightning/pull/3290))
   * adding `Trainer.tune()` ([#3293](https://github.com/Lightning-AI/lightning/pull/3293))
   * move `run_pretrain_routine` -> `setup_training` ([#3294](https://github.com/Lightning-AI/lightning/pull/3294))
   * move train outside of setup training ([#3297](https://github.com/Lightning-AI/lightning/pull/3297))
   * move `prepare_data` to data connector ([#3307](https://github.com/Lightning-AI/lightning/pull/3307))
   * moved accelerator router ([#3309](https://github.com/Lightning-AI/lightning/pull/3309))
   * train loop refactor - moving train loop to own object ([#3310](https://github.com/Lightning-AI/lightning/pull/3310),
        [#3312](https://github.com/Lightning-AI/lightning/pull/3312),
        [#3313](https://github.com/Lightning-AI/lightning/pull/3313),
        [#3314](https://github.com/Lightning-AI/lightning/pull/3314))
   * duplicate data interface definition up into DataHooks class ([#3344](https://github.com/Lightning-AI/lightning/pull/3344))
   * inner train loop ([#3359](https://github.com/Lightning-AI/lightning/pull/3359),
        [#3361](https://github.com/Lightning-AI/lightning/pull/3361),
        [#3362](https://github.com/Lightning-AI/lightning/pull/3362),
        [#3363](https://github.com/Lightning-AI/lightning/pull/3363),
        [#3365](https://github.com/Lightning-AI/lightning/pull/3365),
        [#3366](https://github.com/Lightning-AI/lightning/pull/3366),
        [#3367](https://github.com/Lightning-AI/lightning/pull/3367),
        [#3368](https://github.com/Lightning-AI/lightning/pull/3368),
        [#3369](https://github.com/Lightning-AI/lightning/pull/3369),
        [#3370](https://github.com/Lightning-AI/lightning/pull/3370),
        [#3371](https://github.com/Lightning-AI/lightning/pull/3371),
        [#3372](https://github.com/Lightning-AI/lightning/pull/3372),
        [#3373](https://github.com/Lightning-AI/lightning/pull/3373),
        [#3374](https://github.com/Lightning-AI/lightning/pull/3374),
        [#3375](https://github.com/Lightning-AI/lightning/pull/3375),
        [#3376](https://github.com/Lightning-AI/lightning/pull/3376),
        [#3385](https://github.com/Lightning-AI/lightning/pull/3385),
        [#3388](https://github.com/Lightning-AI/lightning/pull/3388),
        [#3397](https://github.com/Lightning-AI/lightning/pull/3397))
   * all logging related calls in a connector ([#3395](https://github.com/Lightning-AI/lightning/pull/3395))
   * device parser ([#3400](https://github.com/Lightning-AI/lightning/pull/3400),
        [#3405](https://github.com/Lightning-AI/lightning/pull/3405))
   * added model connector ([#3407](https://github.com/Lightning-AI/lightning/pull/3407))
   * moved eval loop logging to loggers ([#3408](https://github.com/Lightning-AI/lightning/pull/3408))
   * moved eval loop (#3412[#3408](https://github.com/Lightning-AI/lightning/pull/3408))
   * trainer/separate argparse ([#3421](https://github.com/Lightning-AI/lightning/pull/3421),
        [#3428](https://github.com/Lightning-AI/lightning/pull/3428),
        [#3432](https://github.com/Lightning-AI/lightning/pull/3432))
   * move `lr_finder` ([#3434](https://github.com/Lightning-AI/lightning/pull/3434))
   * organize args (#[#3435](https://github.com/Lightning-AI/lightning/pull/3435),
        [#3442](https://github.com/Lightning-AI/lightning/pull/3442),
        [#3447](https://github.com/Lightning-AI/lightning/pull/3447),
        [#3448](https://github.com/Lightning-AI/lightning/pull/3448),
        [#3449](https://github.com/Lightning-AI/lightning/pull/3449),
        [#3456](https://github.com/Lightning-AI/lightning/pull/3456))
   * move specific accelerator code ([#3457](https://github.com/Lightning-AI/lightning/pull/3457))
   * group connectors ([#3472](https://github.com/Lightning-AI/lightning/pull/3472))
   * accelerator connector methods x/n ([#3469](https://github.com/Lightning-AI/lightning/pull/3469),
        [#3470](https://github.com/Lightning-AI/lightning/pull/3470),
        [#3474](https://github.com/Lightning-AI/lightning/pull/3474))
   * merge backends x/n ([#3476](https://github.com/Lightning-AI/lightning/pull/3476),
        [#3477](https://github.com/Lightning-AI/lightning/pull/3477),
        [#3478](https://github.com/Lightning-AI/lightning/pull/3478),
        [#3480](https://github.com/Lightning-AI/lightning/pull/3480),
        [#3482](https://github.com/Lightning-AI/lightning/pull/3482))
   * apex plugin ([#3502](https://github.com/Lightning-AI/lightning/pull/3502))
   * precision plugins ([#3504](https://github.com/Lightning-AI/lightning/pull/3504))
   * Result - make monitor default to `checkpoint_on` to simplify ([#3571](https://github.com/Lightning-AI/lightning/pull/3571))
   * reference to the Trainer on the `LightningDataModule` ([#3684](https://github.com/Lightning-AI/lightning/pull/3684))
   * add `.log` to lightning module ([#3686](https://github.com/Lightning-AI/lightning/pull/3686),
        [#3699](https://github.com/Lightning-AI/lightning/pull/3699),
        [#3701](https://github.com/Lightning-AI/lightning/pull/3701),
        [#3704](https://github.com/Lightning-AI/lightning/pull/3704),
        [#3715](https://github.com/Lightning-AI/lightning/pull/3715))
   * enable tracking original metric when step and epoch are both true ([#3685](https://github.com/Lightning-AI/lightning/pull/3685))
   * deprecated results obj, added support for simpler comms ([#3681](https://github.com/Lightning-AI/lightning/pull/3681))
   * move backends back to individual files ([#3712](https://github.com/Lightning-AI/lightning/pull/3712))
   * fixes logging for eval steps ([#3763](https://github.com/Lightning-AI/lightning/pull/3763))
   * decoupled DDP, DDP spawn ([#3733](https://github.com/Lightning-AI/lightning/pull/3733),
        [#3766](https://github.com/Lightning-AI/lightning/pull/3766),
        [#3767](https://github.com/Lightning-AI/lightning/pull/3767),
        [#3774](https://github.com/Lightning-AI/lightning/pull/3774),
        [#3802](https://github.com/Lightning-AI/lightning/pull/3802),
        [#3806](https://github.com/Lightning-AI/lightning/pull/3806),
        [#3817](https://github.com/Lightning-AI/lightning/pull/3817),
        [#3819](https://github.com/Lightning-AI/lightning/pull/3819),
        [#3927](https://github.com/Lightning-AI/lightning/pull/3927))
   * remove weight loading hack for ddp_cpu ([#3808](https://github.com/Lightning-AI/lightning/pull/3808))
   * separate `torchelastic` from DDP ([#3810](https://github.com/Lightning-AI/lightning/pull/3810))
   * separate SLURM from DDP ([#3809](https://github.com/Lightning-AI/lightning/pull/3809))
   * decoupled DDP2 ([#3816](https://github.com/Lightning-AI/lightning/pull/3816))
   * bug fix with logging val epoch end + monitor ([#3812](https://github.com/Lightning-AI/lightning/pull/3812))
   * callback system and init DDP ([#3836](https://github.com/Lightning-AI/lightning/pull/3836))
   * adding compute environments ([#3837](https://github.com/Lightning-AI/lightning/pull/3837), [#3842](https://github.com/Lightning-AI/lightning/pull/3842))
   * epoch can now log independently ([#3843](https://github.com/Lightning-AI/lightning/pull/3843))
   * test selecting the correct backend. temp backends while slurm and TorchElastic are decoupled ([#3848](https://github.com/Lightning-AI/lightning/pull/3848))
   * fixed `init_slurm_connection` causing hostname errors ([#3856](https://github.com/Lightning-AI/lightning/pull/3856))
   * moves init apex from LM to apex connector ([#3923](https://github.com/Lightning-AI/lightning/pull/3923))
   * moves sync bn to each backend ([#3925](https://github.com/Lightning-AI/lightning/pull/3925))
   * moves configure ddp to each backend ([#3924](https://github.com/Lightning-AI/lightning/pull/3924))
- Deprecation warning ([#3844](https://github.com/Lightning-AI/lightning/pull/3844))
- Changed `LearningRateLogger` to `LearningRateMonitor` ([#3251](https://github.com/Lightning-AI/lightning/pull/3251))
- Used `fsspec` instead of `gfile` for all IO ([#3320](https://github.com/Lightning-AI/lightning/pull/3320))
    * Swapped `torch.load` for `fsspec` load in DDP spawn backend ([#3787](https://github.com/Lightning-AI/lightning/pull/3787))
    * Swapped `torch.load` for `fsspec` load in cloud_io loading ([#3692](https://github.com/Lightning-AI/lightning/pull/3692))
    * Added support for `to_disk()` to use remote filepaths with `fsspec` ([#3930](https://github.com/Lightning-AI/lightning/pull/3930))
    * Updated model_checkpoint's to_yaml to use `fsspec` open ([#3801](https://github.com/Lightning-AI/lightning/pull/3801))
    * Fixed `fsspec` is inconsistent when doing `fs.ls` ([#3805](https://github.com/Lightning-AI/lightning/pull/3805))
- Refactor `GPUStatsMonitor` to improve training speed ([#3257](https://github.com/Lightning-AI/lightning/pull/3257))
- Changed IoU score behavior for classes absent in target and pred ([#3098](https://github.com/Lightning-AI/lightning/pull/3098))
- Changed IoU `remove_bg` bool to `ignore_index` optional int ([#3098](https://github.com/Lightning-AI/lightning/pull/3098))
- Changed defaults of `save_top_k` and `save_last` to `None` in ModelCheckpoint ([#3680](https://github.com/Lightning-AI/lightning/pull/3680))
- `row_log_interval` and `log_save_interval` are now based on training loop's `global_step` instead of epoch-internal batch index ([#3667](https://github.com/Lightning-AI/lightning/pull/3667))
- Silenced some warnings. verified ddp refactors ([#3483](https://github.com/Lightning-AI/lightning/pull/3483))
- Cleaning up stale logger tests ([#3490](https://github.com/Lightning-AI/lightning/pull/3490))
- Allow `ModelCheckpoint` monitor to be `None` ([#3633](https://github.com/Lightning-AI/lightning/pull/3633))
- Enable `None` model checkpoint default ([#3669](https://github.com/Lightning-AI/lightning/pull/3669))
- Skipped `best_model_path` if `checkpoint_callback` is `None` ([#2962](https://github.com/Lightning-AI/lightning/pull/2962))
- Used `raise .. from ..` to explicitly chain exceptions ([#3750](https://github.com/Lightning-AI/lightning/pull/3750))
-  Mocking loggers ([#3596](https://github.com/Lightning-AI/lightning/pull/3596),
    [#3617](https://github.com/Lightning-AI/lightning/pull/3617),
    [#3851](https://github.com/Lightning-AI/lightning/pull/3851),
    [#3859](https://github.com/Lightning-AI/lightning/pull/3859),
    [#3884](https://github.com/Lightning-AI/lightning/pull/3884),
    [#3853](https://github.com/Lightning-AI/lightning/pull/3853),
    [#3910](https://github.com/Lightning-AI/lightning/pull/3910),
    [#3889](https://github.com/Lightning-AI/lightning/pull/3889),
    [#3926](https://github.com/Lightning-AI/lightning/pull/3926))
- Write predictions in LightningModule instead of EvalResult [#3882](https://github.com/Lightning-AI/lightning/pull/3882)

### Deprecated

- Deprecated `TrainResult` and `EvalResult`, use `self.log` and `self.write` from the `LightningModule` to log metrics and write predictions. `training_step` can now only return a scalar (for the loss) or a dictionary with anything you want. ([#3681](https://github.com/Lightning-AI/lightning/pull/3681))
- Deprecate `early_stop_callback` Trainer argument ([#3845](https://github.com/Lightning-AI/lightning/pull/3845))
- Rename Trainer arguments `row_log_interval` >> `log_every_n_steps` and `log_save_interval` >> `flush_logs_every_n_steps` ([#3748](https://github.com/Lightning-AI/lightning/pull/3748))

### Removed

- Removed experimental Metric API ([#3943](https://github.com/Lightning-AI/lightning/pull/3943),
        [#3949](https://github.com/Lightning-AI/lightning/pull/3949),
        [#3946](https://github.com/Lightning-AI/lightning/pull/3946)), listed changes before final removal:
    * Added `EmbeddingSimilarity` metric ([#3349](https://github.com/Lightning-AI/lightning/pull/3349), [#3358](https://github.com/Lightning-AI/lightning/pull/3358))
    * Added hooks to metric module interface ([#2528](https://github.com/Lightning-AI/lightning/pull/2528))
    * Added error when AUROC metric is used for multiclass problems ([#3350](https://github.com/Lightning-AI/lightning/pull/3350))
    * Fixed `ModelCheckpoint` with `save_top_k=-1` option not tracking the best models when a monitor metric is available ([#3735](https://github.com/Lightning-AI/lightning/pull/3735))
    * Fixed counter-intuitive error being thrown in `Accuracy` metric for zero target tensor ([#3764](https://github.com/Lightning-AI/lightning/pull/3764))
    * Fixed aggregation of metrics ([#3517](https://github.com/Lightning-AI/lightning/pull/3517))
    * Fixed Metric aggregation ([#3321](https://github.com/Lightning-AI/lightning/pull/3321))
    * Fixed RMSLE metric ([#3188](https://github.com/Lightning-AI/lightning/pull/3188))
    * Renamed `reduction` to `class_reduction` in classification metrics ([#3322](https://github.com/Lightning-AI/lightning/pull/3322))
    * Changed `class_reduction` similar to sklearn for classification metrics ([#3322](https://github.com/Lightning-AI/lightning/pull/3322))
    * Renaming of precision recall metric ([#3308](https://github.com/Lightning-AI/lightning/pull/3308))

### Fixed

- Fixed `on_train_batch_start` hook to end epoch early ([#3700](https://github.com/Lightning-AI/lightning/pull/3700))
- Fixed `num_sanity_val_steps` is clipped to `limit_val_batches` ([#2917](https://github.com/Lightning-AI/lightning/pull/2917))
- Fixed ONNX model save on GPU ([#3145](https://github.com/Lightning-AI/lightning/pull/3145))
- Fixed `GpuUsageLogger` to work on different platforms ([#3008](https://github.com/Lightning-AI/lightning/pull/3008))
- Fixed auto-scale batch size not dumping `auto_lr_find` parameter ([#3151](https://github.com/Lightning-AI/lightning/pull/3151))
- Fixed `batch_outputs` with optimizer frequencies ([#3229](https://github.com/Lightning-AI/lightning/pull/3229))
- Fixed setting batch size in `LightningModule.datamodule` when using `auto_scale_batch_size` ([#3266](https://github.com/Lightning-AI/lightning/pull/3266))
- Fixed Horovod distributed backend compatibility with native AMP ([#3404](https://github.com/Lightning-AI/lightning/pull/3404))
- Fixed batch size auto scaling exceeding the size of the dataset ([#3271](https://github.com/Lightning-AI/lightning/pull/3271))
- Fixed getting `experiment_id` from MLFlow only once instead of each training loop ([#3394](https://github.com/Lightning-AI/lightning/pull/3394))
- Fixed `overfit_batches` which now correctly disables shuffling for the training loader. ([#3501](https://github.com/Lightning-AI/lightning/pull/3501))
- Fixed gradient norm tracking for `row_log_interval > 1` ([#3489](https://github.com/Lightning-AI/lightning/pull/3489))
- Fixed `ModelCheckpoint` name formatting ([#3164](https://github.com/Lightning-AI/lightning/pull/3163))
- Fixed example implementation of AutoEncoder ([#3190](https://github.com/Lightning-AI/lightning/pull/3190))
- Fixed invalid paths when remote logging with TensorBoard ([#3236](https://github.com/Lightning-AI/lightning/pull/3236))
- Fixed change `t()` to `transpose()` as XLA devices do not support `.t()` on 1-dim tensor ([#3252](https://github.com/Lightning-AI/lightning/pull/3252))
- Fixed (weights only) checkpoints loading without PL ([#3287](https://github.com/Lightning-AI/lightning/pull/3287))
- Fixed `gather_all_tensors` cross GPUs in DDP ([#3319](https://github.com/Lightning-AI/lightning/pull/3319))
- Fixed CometML save dir ([#3419](https://github.com/Lightning-AI/lightning/pull/3419))
- Fixed forward key metrics ([#3467](https://github.com/Lightning-AI/lightning/pull/3467))
- Fixed normalize mode at confusion matrix (replace NaNs with zeros) ([#3465](https://github.com/Lightning-AI/lightning/pull/3465))
- Fixed global step increment in training loop when `training_epoch_end` hook is used ([#3673](https://github.com/Lightning-AI/lightning/pull/3673))
- Fixed dataloader shuffling not getting turned off with `overfit_batches > 0` and `distributed_backend = "ddp"` ([#3534](https://github.com/Lightning-AI/lightning/pull/3534))
- Fixed determinism in `DDPSpawnBackend` when using `seed_everything` in main process ([#3335](https://github.com/Lightning-AI/lightning/pull/3335))
- Fixed `ModelCheckpoint` `period` to actually save every `period` epochs ([#3630](https://github.com/Lightning-AI/lightning/pull/3630))
- Fixed `val_progress_bar` total with `num_sanity_val_steps` ([#3751](https://github.com/Lightning-AI/lightning/pull/3751))
- Fixed Tuner dump: add `current_epoch` to dumped_params ([#3261](https://github.com/Lightning-AI/lightning/pull/3261))
- Fixed `current_epoch` and `global_step` properties mismatch between `Trainer` and `LightningModule` ([#3785](https://github.com/Lightning-AI/lightning/pull/3785))
- Fixed learning rate scheduler for optimizers with internal state ([#3897](https://github.com/Lightning-AI/lightning/pull/3897))
- Fixed `tbptt_reduce_fx` when non-floating tensors are logged ([#3796](https://github.com/Lightning-AI/lightning/pull/3796))
- Fixed model checkpoint frequency ([#3852](https://github.com/Lightning-AI/lightning/pull/3852))
- Fixed logging non-tensor scalar with result breaks subsequent epoch aggregation ([#3855](https://github.com/Lightning-AI/lightning/pull/3855))
- Fixed `TrainerEvaluationLoopMixin` activates `model.train()` at the end ([#3858](https://github.com/Lightning-AI/lightning/pull/3858))
- Fixed `overfit_batches` when using with multiple val/test_dataloaders ([#3857](https://github.com/Lightning-AI/lightning/pull/3857))
- Fixed enables `training_step` to return `None` ([#3862](https://github.com/Lightning-AI/lightning/pull/3862))
- Fixed init nan for checkpointing ([#3863](https://github.com/Lightning-AI/lightning/pull/3863))
- Fixed for `load_from_checkpoint` ([#2776](https://github.com/Lightning-AI/lightning/pull/2776))
- Fixes incorrect `batch_sizes` when Dataloader returns a dict with multiple tensors ([#3668](https://github.com/Lightning-AI/lightning/pull/3668))
- Fixed unexpected signature for `validation_step` ([#3947](https://github.com/Lightning-AI/lightning/pull/3947))

## [0.9.0] - 2020-08-20

### Added

- Added SyncBN for DDP ([#2801](https://github.com/Lightning-AI/lightning/pull/2801),
     [#2838](https://github.com/Lightning-AI/lightning/pull/2838))
- Added basic `CSVLogger` ([#2721](https://github.com/Lightning-AI/lightning/pull/2721))
- Added SSIM metrics ([#2671](https://github.com/Lightning-AI/lightning/pull/2671))
- Added BLEU metrics ([#2535](https://github.com/Lightning-AI/lightning/pull/2535))
- Added support to export a model to ONNX format ([#2596](https://github.com/Lightning-AI/lightning/pull/2596))
- Added support for `Trainer(num_sanity_val_steps=-1)` to check all validation data before training ([#2246](https://github.com/Lightning-AI/lightning/pull/2246))
- Added struct. output:
  * tests for val loop flow ([#2605](https://github.com/Lightning-AI/lightning/pull/2605))
  * `EvalResult` support for train and val. loop ([#2615](https://github.com/Lightning-AI/lightning/pull/2615),
       [#2651](https://github.com/Lightning-AI/lightning/pull/2651))
  * weighted average in results obj ([#2930](https://github.com/Lightning-AI/lightning/pull/2930))
  * fix result obj DP auto reduce ([#3013](https://github.com/Lightning-AI/lightning/pull/3013))
- Added class `LightningDataModule` ([#2668](https://github.com/Lightning-AI/lightning/pull/2668))
- Added support for PyTorch 1.6 ([#2745](https://github.com/Lightning-AI/lightning/pull/2745))
- Added call DataModule hooks implicitly in trainer ([#2755](https://github.com/Lightning-AI/lightning/pull/2755))
- Added support for Mean in DDP Sync ([#2568](https://github.com/Lightning-AI/lightning/pull/2568))
- Added remaining `sklearn` metrics: `AveragePrecision`, `BalancedAccuracy`, `CohenKappaScore`, `DCG`, `Hamming`, `Hinge`, `Jaccard`, `MeanAbsoluteError`, `MeanSquaredError`, `MeanSquaredLogError`, `MedianAbsoluteError`, `R2Score`, `MeanPoissonDeviance`, `MeanGammaDeviance`, `MeanTweedieDeviance`, `ExplainedVariance` ([#2562](https://github.com/Lightning-AI/lightning/pull/2562))
- Added support for `limit_{mode}_batches (int)` to work with infinite dataloader (IterableDataset) ([#2840](https://github.com/Lightning-AI/lightning/pull/2840))
- Added support returning python scalars in DP ([#1935](https://github.com/Lightning-AI/lightning/pull/1935))
- Added support to Tensorboard logger for OmegaConf `hparams` ([#2846](https://github.com/Lightning-AI/lightning/pull/2846))
- Added tracking of basic states in `Trainer` ([#2541](https://github.com/Lightning-AI/lightning/pull/2541))
- Tracks all outputs including TBPTT and multiple optimizers ([#2890](https://github.com/Lightning-AI/lightning/pull/2890))
- Added GPU Usage Logger ([#2932](https://github.com/Lightning-AI/lightning/pull/2932))
- Added `strict=False` for `load_from_checkpoint` ([#2819](https://github.com/Lightning-AI/lightning/pull/2819))
- Added saving test predictions on multiple GPUs ([#2926](https://github.com/Lightning-AI/lightning/pull/2926))
- Auto log the computational graph for loggers that support this ([#3003](https://github.com/Lightning-AI/lightning/pull/3003))
- Added warning when changing monitor and using results obj ([#3014](https://github.com/Lightning-AI/lightning/pull/3014))
- Added a hook `transfer_batch_to_device` to the `LightningDataModule` ([#3038](https://github.com/Lightning-AI/lightning/pull/3038))

### Changed

- Truncated long version numbers in progress bar ([#2594](https://github.com/Lightning-AI/lightning/pull/2594))
- Enabling val/test loop disabling ([#2692](https://github.com/Lightning-AI/lightning/pull/2692))
- Refactored into `accelerator` module:
    * GPU training ([#2704](https://github.com/Lightning-AI/lightning/pull/2704))
    * TPU training ([#2708](https://github.com/Lightning-AI/lightning/pull/2708))
    * DDP(2) backend ([#2796](https://github.com/Lightning-AI/lightning/pull/2796))
    * Retrieve last logged val from result by key ([#3049](https://github.com/Lightning-AI/lightning/pull/3049))
- Using `.comet.config` file for `CometLogger` ([#1913](https://github.com/Lightning-AI/lightning/pull/1913))
- Updated hooks arguments - breaking for `setup` and `teardown` ([#2850](https://github.com/Lightning-AI/lightning/pull/2850))
- Using `gfile` to support remote directories ([#2164](https://github.com/Lightning-AI/lightning/pull/2164))
- Moved optimizer creation after device placement for DDP backends ([#2904](https://github.com/Lightning-AI/lightning/pull/2904))
- Support `**DictConfig` for `hparam` serialization ([#2519](https://github.com/Lightning-AI/lightning/pull/2519))
- Removed callback metrics from test results obj ([#2994](https://github.com/Lightning-AI/lightning/pull/2994))
- Re-enabled naming metrics in ckpt name ([#3060](https://github.com/Lightning-AI/lightning/pull/3060))
- Changed progress bar epoch counting to start from 0 ([#3061](https://github.com/Lightning-AI/lightning/pull/3061))

### Deprecated

- Deprecated Trainer attribute `ckpt_path`, which will now be set by `weights_save_path` ([#2681](https://github.com/Lightning-AI/lightning/pull/2681))

### Removed

- Removed deprecated: ([#2760](https://github.com/Lightning-AI/lightning/pull/2760))
    * core decorator `data_loader`
    * Module hook `on_sanity_check_start` and loading `load_from_metrics`
    * package `pl.logging`
    * Trainer arguments: `show_progress_bar`, `num_tpu_cores`, `use_amp`, `print_nan_grads`
    * LR Finder argument `num_accumulation_steps`

### Fixed

- Fixed `accumulate_grad_batches` for last batch ([#2853](https://github.com/Lightning-AI/lightning/pull/2853))
- Fixed setup call while testing ([#2624](https://github.com/Lightning-AI/lightning/pull/2624))
- Fixed local rank zero casting ([#2640](https://github.com/Lightning-AI/lightning/pull/2640))
- Fixed single scalar return from training ([#2587](https://github.com/Lightning-AI/lightning/pull/2587))
- Fixed Horovod backend to scale LR schedlers with the optimizer ([#2626](https://github.com/Lightning-AI/lightning/pull/2626))
- Fixed `dtype` and `device` properties not getting updated in submodules ([#2657](https://github.com/Lightning-AI/lightning/pull/2657))
- Fixed `fast_dev_run` to run for all dataloaders ([#2581](https://github.com/Lightning-AI/lightning/pull/2581))
- Fixed `save_dir` in loggers getting ignored by default value of `weights_save_path` when user did not specify `weights_save_path` ([#2681](https://github.com/Lightning-AI/lightning/pull/2681))
- Fixed `weights_save_path` getting ignored when `logger=False` is passed to Trainer ([#2681](https://github.com/Lightning-AI/lightning/pull/2681))
- Fixed TPU multi-core and Float16 ([#2632](https://github.com/Lightning-AI/lightning/pull/2632))
- Fixed test metrics not being logged with `LoggerCollection` ([#2723](https://github.com/Lightning-AI/lightning/pull/2723))
- Fixed data transfer to device when using `torchtext.data.Field` and `include_lengths is True` ([#2689](https://github.com/Lightning-AI/lightning/pull/2689))
- Fixed shuffle argument for distributed sampler ([#2789](https://github.com/Lightning-AI/lightning/pull/2789))
- Fixed logging interval ([#2694](https://github.com/Lightning-AI/lightning/pull/2694))
- Fixed loss value in the progress bar is wrong when `accumulate_grad_batches > 1` ([#2738](https://github.com/Lightning-AI/lightning/pull/2738))
- Fixed correct CWD for ddp sub-processes when using Hydra ([#2719](https://github.com/Lightning-AI/lightning/pull/2719))
- Fixed selecting GPUs using `CUDA_VISIBLE_DEVICES` ([#2739](https://github.com/Lightning-AI/lightning/pull/2739))
- Fixed false `num_classes` warning in metrics ([#2781](https://github.com/Lightning-AI/lightning/pull/2781))
- Fixed shell injection vulnerability in subprocess call ([#2786](https://github.com/Lightning-AI/lightning/pull/2786))
- Fixed LR finder and `hparams` compatibility ([#2821](https://github.com/Lightning-AI/lightning/pull/2821))
- Fixed `ModelCheckpoint` not saving the latest information when `save_last=True` ([#2881](https://github.com/Lightning-AI/lightning/pull/2881))
- Fixed ImageNet example: learning rate scheduler, number of workers and batch size when using DDP ([#2889](https://github.com/Lightning-AI/lightning/pull/2889))
- Fixed apex gradient clipping ([#2829](https://github.com/Lightning-AI/lightning/pull/2829))
- Fixed save apex scaler states ([#2828](https://github.com/Lightning-AI/lightning/pull/2828))
- Fixed a model loading issue with inheritance and variable positional arguments ([#2911](https://github.com/Lightning-AI/lightning/pull/2911))
- Fixed passing `non_blocking=True` when transferring a batch object that does not support it ([#2910](https://github.com/Lightning-AI/lightning/pull/2910))
- Fixed checkpointing to remote file paths ([#2925](https://github.com/Lightning-AI/lightning/pull/2925))
- Fixed adding val step argument to metrics ([#2986](https://github.com/Lightning-AI/lightning/pull/2986))
- Fixed an issue that caused `Trainer.test()` to stall in ddp mode ([#2997](https://github.com/Lightning-AI/lightning/pull/2997))
- Fixed gathering of results with tensors of varying shape ([#3020](https://github.com/Lightning-AI/lightning/pull/3020))
- Fixed batch size auto-scaling feature to set the new value on the correct model attribute ([#3043](https://github.com/Lightning-AI/lightning/pull/3043))
- Fixed automatic batch scaling not working with half precision ([#3045](https://github.com/Lightning-AI/lightning/pull/3045))
- Fixed setting device to root gpu ([#3042](https://github.com/Lightning-AI/lightning/pull/3042))

## [0.8.5] - 2020-07-09

### Added

- Added a PSNR metric: peak signal-to-noise ratio ([#2483](https://github.com/Lightning-AI/lightning/pull/2483))
- Added functional regression metrics ([#2492](https://github.com/Lightning-AI/lightning/pull/2492))

### Removed

- Removed auto val reduce ([#2462](https://github.com/Lightning-AI/lightning/pull/2462))

### Fixed

- Flattening Wandb Hyperparameters ([#2459](https://github.com/Lightning-AI/lightning/pull/2459))
- Fixed using the same DDP python interpreter and actually running ([#2482](https://github.com/Lightning-AI/lightning/pull/2482))
- Fixed model summary input type conversion for models that have input dtype different from model parameters ([#2510](https://github.com/Lightning-AI/lightning/pull/2510))
- Made `TensorBoardLogger` and `CometLogger` pickleable ([#2518](https://github.com/Lightning-AI/lightning/pull/2518))
- Fixed a problem with `MLflowLogger` creating multiple run folders ([#2502](https://github.com/Lightning-AI/lightning/pull/2502))
- Fixed global_step increment ([#2455](https://github.com/Lightning-AI/lightning/pull/2455))
- Fixed TPU hanging example ([#2488](https://github.com/Lightning-AI/lightning/pull/2488))
- Fixed `argparse` default value bug ([#2526](https://github.com/Lightning-AI/lightning/pull/2526))
- Fixed Dice and IoU to avoid NaN by adding small eps ([#2545](https://github.com/Lightning-AI/lightning/pull/2545))
- Fixed accumulate gradients schedule at epoch 0 (continued) ([#2513](https://github.com/Lightning-AI/lightning/pull/2513))
- Fixed Trainer `.fit()` returning last not best weights in "ddp_spawn" ([#2565](https://github.com/Lightning-AI/lightning/pull/2565))
- Fixed passing (do not pass) TPU weights back on test ([#2566](https://github.com/Lightning-AI/lightning/pull/2566))
- Fixed DDP tests and `.test()` ([#2512](https://github.com/Lightning-AI/lightning/pull/2512),
     [#2570](https://github.com/Lightning-AI/lightning/pull/2570))

## [0.8.4] - 2020-07-01

### Added

- Added reduce ddp results on eval ([#2434](https://github.com/Lightning-AI/lightning/pull/2434))
- Added a warning when an `IterableDataset` has `__len__` defined ([#2437](https://github.com/Lightning-AI/lightning/pull/2437))

### Changed

- Enabled no returns from eval ([#2446](https://github.com/Lightning-AI/lightning/pull/2446))

### Fixed

- Fixes train outputs ([#2428](https://github.com/Lightning-AI/lightning/pull/2428))
- Fixes Conda dependencies ([#2412](https://github.com/Lightning-AI/lightning/pull/2412))
- Fixed Apex scaling with decoupled backward ([#2433](https://github.com/Lightning-AI/lightning/pull/2433))
- Fixed crashing or wrong displaying progressbar because of missing ipywidgets ([#2417](https://github.com/Lightning-AI/lightning/pull/2417))
- Fixed TPU saving dir ([fc26078e](https://github.com/Lightning-AI/lightning/commit/fc26078e395f8a001f4c6dd7b3fe7ca202f914a3), [04e68f02](https://github.com/Lightning-AI/lightning/commit/04e68f022fc03dd5f1555ee86dea997d42a448ad))
- Fixed logging on rank 0 only ([#2425](https://github.com/Lightning-AI/lightning/pull/2425))


## [0.8.3] - 2020-06-29

### Fixed

- Fixed AMP wrong call ([593837e](https://github.com/Lightning-AI/lightning/commit/593837e1da24ff6c942b24ed803fc1496a304609))
- Fixed batch typo ([92d1e75](https://github.com/Lightning-AI/lightning/commit/92d1e75b2638a493d9d21ed5fe00a22093888285))

## [0.8.2] - 2020-06-28

### Added

- Added TorchText support for moving data to GPU ([#2379](https://github.com/Lightning-AI/lightning/pull/2379))

### Changed

- Changed epoch indexing from 0 instead of 1 ([#2289](https://github.com/Lightning-AI/lightning/pull/2289))
- Refactor Model `backward` ([#2276](https://github.com/Lightning-AI/lightning/pull/2276))
- Refactored `training_batch` + tests to verify correctness ([#2327](https://github.com/Lightning-AI/lightning/pull/2327),
     [#2328](https://github.com/Lightning-AI/lightning/pull/2328))
- Refactored training loop ([#2336](https://github.com/Lightning-AI/lightning/pull/2336))
- Made optimization steps for hooks ([#2363](https://github.com/Lightning-AI/lightning/pull/2363))
- Changed default apex level to 'O2' ([#2362](https://github.com/Lightning-AI/lightning/pull/2362))

### Removed

- Moved `TrainsLogger` to Bolts ([#2384](https://github.com/Lightning-AI/lightning/pull/2384))

### Fixed

- Fixed parsing TPU arguments and TPU tests ([#2094](https://github.com/Lightning-AI/lightning/pull/2094))
- Fixed number batches in case of multiple dataloaders and `limit_{*}_batches` ([#1920](https://github.com/Lightning-AI/lightning/pull/1920),
     [#2226](https://github.com/Lightning-AI/lightning/pull/2226))
- Fixed an issue with forward hooks not being removed after model summary ([#2298](https://github.com/Lightning-AI/lightning/pull/2298))
- Fix for `load_from_checkpoint()` not working with absolute path on Windows ([#2294](https://github.com/Lightning-AI/lightning/pull/2294))
- Fixed an issue how _has_len handles `NotImplementedError` e.g. raised by `torchtext.data.Iterator` ([#2293](https://github.com/Lightning-AI/lightning/pull/2293)), ([#2307](https://github.com/Lightning-AI/lightning/pull/2307))
- Fixed `average_precision` metric ([#2319](https://github.com/Lightning-AI/lightning/pull/2319))
- Fixed ROC metric for CUDA tensors ([#2304](https://github.com/Lightning-AI/lightning/pull/2304))
- Fixed lost compatibility with custom datatypes implementing `.to` ([#2335](https://github.com/Lightning-AI/lightning/pull/2335))
- Fixed loading model with kwargs ([#2387](https://github.com/Lightning-AI/lightning/pull/2387))
- Fixed sum(0) for `trainer.num_val_batches` ([#2268](https://github.com/Lightning-AI/lightning/pull/2268))
- Fixed checking if the parameters are a `DictConfig` Object ([#2216](https://github.com/Lightning-AI/lightning/pull/2216))
- Fixed SLURM weights saving ([#2341](https://github.com/Lightning-AI/lightning/pull/2341))
- Fixed swaps LR scheduler order ([#2356](https://github.com/Lightning-AI/lightning/pull/2356))
- Fixed adding tensorboard `hparams` logging test ([#2342](https://github.com/Lightning-AI/lightning/pull/2342))
- Fixed use model ref for tear down ([#2360](https://github.com/Lightning-AI/lightning/pull/2360))
- Fixed logger crash on DDP ([#2388](https://github.com/Lightning-AI/lightning/pull/2388))
- Fixed several issues with early stopping and checkpoint callbacks ([#1504](https://github.com/Lightning-AI/lightning/pull/1504),
     [#2391](https://github.com/Lightning-AI/lightning/pull/2391))
- Fixed loading past checkpoints from v0.7.x ([#2405](https://github.com/Lightning-AI/lightning/pull/2405))
- Fixed loading model without arguments ([#2403](https://github.com/Lightning-AI/lightning/pull/2403))
- Fixed Windows compatibility issue ([#2358](https://github.com/Lightning-AI/lightning/pull/2358))

## [0.8.1] - 2020-06-19

### Fixed

- Fixed the `load_from_checkpoint` path detected as URL bug ([#2244](https://github.com/Lightning-AI/lightning/pull/2244))
- Fixed hooks - added barrier ([#2245](https://github.com/Lightning-AI/lightning/pull/2245),
     [#2257](https://github.com/Lightning-AI/lightning/pull/2257),
     [#2260](https://github.com/Lightning-AI/lightning/pull/220))
- Fixed `hparams` - remove frame inspection on `self.hparams` ([#2253](https://github.com/Lightning-AI/lightning/pull/2253))
- Fixed setup and on fit calls ([#2252](https://github.com/Lightning-AI/lightning/pull/2252))
- Fixed GPU template ([#2255](https://github.com/Lightning-AI/lightning/pull/2255))

## [0.8.0] - 2020-06-18

### Added

- Added `overfit_batches`, `limit_{val|test}_batches` flags (overfit now uses training set for all three) ([#2213](https://github.com/Lightning-AI/lightning/pull/2213))
- Added metrics
  * Base classes ([#1326](https://github.com/Lightning-AI/lightning/pull/1326),
       [#1877](https://github.com/Lightning-AI/lightning/pull/1877))
  * Sklearn metrics classes ([#1327](https://github.com/Lightning-AI/lightning/pull/1327))
  * Native torch metrics ([#1488](https://github.com/Lightning-AI/lightning/pull/1488),
       [#2062](https://github.com/Lightning-AI/lightning/pull/2062))
  * docs for all Metrics ([#2184](https://github.com/Lightning-AI/lightning/pull/2184),
       [#2209](https://github.com/Lightning-AI/lightning/pull/2209))
  * Regression metrics ([#2221](https://github.com/Lightning-AI/lightning/pull/2221))
- Allow dataloaders without sampler field present ([#1907](https://github.com/Lightning-AI/lightning/pull/1907))
- Added option `save_last` to save the model at the end of every epoch in `ModelCheckpoint` ([#1908](https://github.com/Lightning-AI/lightning/pull/1908))
- Early stopping checks `on_validation_end` ([#1458](https://github.com/Lightning-AI/lightning/pull/1458))
- Speed up single-core TPU training by loading data using `ParallelLoader` ([#2033](https://github.com/Lightning-AI/lightning/pull/2033))
- Added a model hook `transfer_batch_to_device` that enables moving custom data structures to the target device ([#1756](https://github.com/Lightning-AI/lightning/pull/1756))
- Added [black](https://black.readthedocs.io/en/stable/) formatter for the code with code-checker on pull ([#1610](https://github.com/Lightning-AI/lightning/pull/1610))
- Added back the slow spawn ddp implementation as `ddp_spawn` ([#2115](https://github.com/Lightning-AI/lightning/pull/2115))
- Added loading checkpoints from URLs ([#1667](https://github.com/Lightning-AI/lightning/pull/1667))
- Added a callback method `on_keyboard_interrupt` for handling KeyboardInterrupt events during training ([#2134](https://github.com/Lightning-AI/lightning/pull/2134))
- Added a decorator `auto_move_data` that moves data to the correct device when using the LightningModule for inference ([#1905](https://github.com/Lightning-AI/lightning/pull/1905))
- Added `ckpt_path` option to `LightningModule.test(...)` to load particular checkpoint ([#2190](https://github.com/Lightning-AI/lightning/pull/2190))
- Added `setup` and `teardown` hooks for model ([#2229](https://github.com/Lightning-AI/lightning/pull/2229))

### Changed

- Allow user to select individual TPU core to train on ([#1729](https://github.com/Lightning-AI/lightning/pull/1729))
- Removed non-finite values from loss in `LRFinder` ([#1862](https://github.com/Lightning-AI/lightning/pull/1862))
- Allow passing model hyperparameters as complete kwarg list ([#1896](https://github.com/Lightning-AI/lightning/pull/1896))
- Renamed `ModelCheckpoint`'s attributes `best` to `best_model_score` and `kth_best_model` to `kth_best_model_path` ([#1799](https://github.com/Lightning-AI/lightning/pull/1799))
- Re-Enable Logger's `ImportError`s ([#1938](https://github.com/Lightning-AI/lightning/pull/1938))
- Changed the default value of the Trainer argument `weights_summary` from `full` to `top` ([#2029](https://github.com/Lightning-AI/lightning/pull/2029))
- Raise an error when lightning replaces an existing sampler ([#2020](https://github.com/Lightning-AI/lightning/pull/2020))
- Enabled `prepare_data` from correct processes - clarify local vs global rank ([#2166](https://github.com/Lightning-AI/lightning/pull/2166))
- Remove explicit flush from tensorboard logger ([#2126](https://github.com/Lightning-AI/lightning/pull/2126))
- Changed epoch indexing from 1 instead of 0 ([#2206](https://github.com/Lightning-AI/lightning/pull/2206))

### Deprecated

- Deprecated flags: ([#2213](https://github.com/Lightning-AI/lightning/pull/2213))
  * `overfit_pct` in favour of `overfit_batches`
  * `val_percent_check` in favour of `limit_val_batches`
  * `test_percent_check` in favour of `limit_test_batches`
- Deprecated `ModelCheckpoint`'s attributes `best` and `kth_best_model` ([#1799](https://github.com/Lightning-AI/lightning/pull/1799))
- Dropped official support/testing for older PyTorch versions <1.3 ([#1917](https://github.com/Lightning-AI/lightning/pull/1917))
- Deprecated Trainer `proc_rank` in favour of `global_rank` ([#2166](https://github.com/Lightning-AI/lightning/pull/2166),
     [#2269](https://github.com/Lightning-AI/lightning/pull/2269))

### Removed

- Removed unintended Trainer argument `progress_bar_callback`, the callback should be passed in by `Trainer(callbacks=[...])` instead ([#1855](https://github.com/Lightning-AI/lightning/pull/1855))
- Removed obsolete `self._device` in Trainer ([#1849](https://github.com/Lightning-AI/lightning/pull/1849))
- Removed deprecated API ([#2073](https://github.com/Lightning-AI/lightning/pull/2073))
   * Packages: `pl.pt_overrides`, `pl.root_module`
   * Modules: `pl.logging.comet_logger`, `pl.logging.mlflow_logger`, `pl.logging.test_tube_logger`, `pl.overrides.override_data_parallel`, `pl.core.model_saving`, `pl.core.root_module`
   * Trainer arguments: `add_row_log_interval`, `default_save_path`, `gradient_clip`, `nb_gpu_nodes`, `max_nb_epochs`, `min_nb_epochs`, `nb_sanity_val_steps`
   * Trainer attributes: `nb_gpu_nodes`, `num_gpu_nodes`, `gradient_clip`, `max_nb_epochs`, `min_nb_epochs`, `nb_sanity_val_steps`, `default_save_path`, `tng_tqdm_dic`

### Fixed

- Run graceful training teardown on interpreter exit ([#1631](https://github.com/Lightning-AI/lightning/pull/1631))
- Fixed user warning when apex was used together with learning rate schedulers ([#1873](https://github.com/Lightning-AI/lightning/pull/1873))
- Fixed multiple calls of `EarlyStopping` callback ([#1863](https://github.com/Lightning-AI/lightning/pull/1863))
- Fixed an issue with `Trainer.from_argparse_args` when passing in unknown Trainer args ([#1932](https://github.com/Lightning-AI/lightning/pull/1932))
- Fixed bug related to logger not being reset correctly for model after tuner algorithms ([#1933](https://github.com/Lightning-AI/lightning/pull/1933))
- Fixed root node resolution for SLURM cluster with dash in host name ([#1954](https://github.com/Lightning-AI/lightning/pull/1954))
- Fixed `LearningRateLogger` in multi-scheduler setting ([#1944](https://github.com/Lightning-AI/lightning/pull/1944))
- Fixed test configuration check and testing ([#1804](https://github.com/Lightning-AI/lightning/pull/1804))
- Fixed an issue with Trainer constructor silently ignoring unknown/misspelled arguments ([#1820](https://github.com/Lightning-AI/lightning/pull/1820))
- Fixed `save_weights_only` in ModelCheckpoint ([#1780](https://github.com/Lightning-AI/lightning/pull/1780))
- Allow use of same `WandbLogger` instance for multiple training loops ([#2055](https://github.com/Lightning-AI/lightning/pull/2055))
- Fixed an issue with `_auto_collect_arguments` collecting local variables that are not constructor arguments and not working for signatures that have the instance not named `self` ([#2048](https://github.com/Lightning-AI/lightning/pull/2048))
- Fixed mistake in parameters' grad norm tracking ([#2012](https://github.com/Lightning-AI/lightning/pull/2012))
- Fixed CPU and hanging GPU crash ([#2118](https://github.com/Lightning-AI/lightning/pull/2118))
- Fixed an issue with the model summary and `example_input_array` depending on a specific ordering of the submodules in a LightningModule ([#1773](https://github.com/Lightning-AI/lightning/pull/1773))
- Fixed Tpu logging ([#2230](https://github.com/Lightning-AI/lightning/pull/2230))
- Fixed Pid port + duplicate `rank_zero` logging ([#2140](https://github.com/Lightning-AI/lightning/pull/2140),
     [#2231](https://github.com/Lightning-AI/lightning/pull/2231))

## [0.7.6] - 2020-05-16

### Added

- Added callback for logging learning rates ([#1498](https://github.com/Lightning-AI/lightning/pull/1498))
- Added transfer learning example (for a binary classification task in computer vision) ([#1564](https://github.com/Lightning-AI/lightning/pull/1564))
- Added type hints in `Trainer.fit()` and `Trainer.test()` to reflect that also a list of dataloaders can be passed in ([#1723](https://github.com/Lightning-AI/lightning/pull/1723)).
- Added auto scaling of batch size ([#1638](https://github.com/Lightning-AI/lightning/pull/1638))
- The progress bar metrics now also get updated in `training_epoch_end` ([#1724](https://github.com/Lightning-AI/lightning/pull/1724))
- Enable `NeptuneLogger` to work with `distributed_backend=ddp` ([#1753](https://github.com/Lightning-AI/lightning/pull/1753))
- Added option to provide seed to random generators to ensure reproducibility ([#1572](https://github.com/Lightning-AI/lightning/pull/1572))
- Added override for hparams in `load_from_ckpt` ([#1797](https://github.com/Lightning-AI/lightning/pull/1797))
- Added support multi-node distributed execution under `torchelastic` ([#1811](https://github.com/Lightning-AI/lightning/pull/1811),
     [#1818](https://github.com/Lightning-AI/lightning/pull/1818))
- Added using `store_true` for bool args ([#1822](https://github.com/Lightning-AI/lightning/pull/1822),
     [#1842](https://github.com/Lightning-AI/lightning/pull/1842))
- Added dummy logger for internally disabling logging for some features ([#1836](https://github.com/Lightning-AI/lightning/pull/1836))

### Changed

- Enable `non-blocking` for device transfers to GPU ([#1843](https://github.com/Lightning-AI/lightning/pull/1843))
- Replace mata_tags.csv with hparams.yaml ([#1271](https://github.com/Lightning-AI/lightning/pull/1271))
- Reduction when `batch_size < num_gpus` ([#1609](https://github.com/Lightning-AI/lightning/pull/1609))
- Updated LightningTemplateModel to look more like Colab example ([#1577](https://github.com/Lightning-AI/lightning/pull/1577))
- Don't convert `namedtuple` to `tuple` when transferring the batch to target device ([#1589](https://github.com/Lightning-AI/lightning/pull/1589))
- Allow passing hparams as keyword argument to LightningModule when loading from checkpoint ([#1639](https://github.com/Lightning-AI/lightning/pull/1639))
- Args should come after the last positional argument ([#1807](https://github.com/Lightning-AI/lightning/pull/1807))
- Made ddp the default if no backend specified with multiple GPUs ([#1789](https://github.com/Lightning-AI/lightning/pull/1789))

### Deprecated

- Deprecated `tags_csv` in favor of `hparams_file` ([#1271](https://github.com/Lightning-AI/lightning/pull/1271))

### Fixed

- Fixed broken link in PR template ([#1675](https://github.com/Lightning-AI/lightning/pull/1675))
- Fixed ModelCheckpoint not None checking filepath ([#1654](https://github.com/Lightning-AI/lightning/pull/1654))
- Trainer now calls `on_load_checkpoint()` when resuming from a checkpoint ([#1666](https://github.com/Lightning-AI/lightning/pull/1666))
- Fixed sampler logic for ddp with iterable dataset ([#1734](https://github.com/Lightning-AI/lightning/pull/1734))
- Fixed `_reset_eval_dataloader()` for IterableDataset ([#1560](https://github.com/Lightning-AI/lightning/pull/1560))
- Fixed Horovod distributed backend to set the `root_gpu` property ([#1669](https://github.com/Lightning-AI/lightning/pull/1669))
- Fixed wandb logger `global_step` affects other loggers ([#1492](https://github.com/Lightning-AI/lightning/pull/1492))
- Fixed disabling progress bar on non-zero ranks using Horovod backend ([#1709](https://github.com/Lightning-AI/lightning/pull/1709))
- Fixed bugs that prevent lr finder to be used together with early stopping and validation dataloaders ([#1676](https://github.com/Lightning-AI/lightning/pull/1676))
- Fixed a bug in Trainer that prepended the checkpoint path with `version_` when it shouldn't ([#1748](https://github.com/Lightning-AI/lightning/pull/1748))
- Fixed lr key name in case of param groups in LearningRateLogger ([#1719](https://github.com/Lightning-AI/lightning/pull/1719))
- Fixed accumulation parameter and suggestion method for learning rate finder ([#1801](https://github.com/Lightning-AI/lightning/pull/1801))
- Fixed num processes wasn't being set properly and auto sampler was ddp failing ([#1819](https://github.com/Lightning-AI/lightning/pull/1819))
- Fixed bugs in semantic segmentation example ([#1824](https://github.com/Lightning-AI/lightning/pull/1824))
- Fixed saving native AMP scaler state ([#1777](https://github.com/Lightning-AI/lightning/pull/1777))
- Fixed native amp + ddp ([#1788](https://github.com/Lightning-AI/lightning/pull/1788))
- Fixed `hparam` logging with metrics ([#1647](https://github.com/Lightning-AI/lightning/pull/1647))

## [0.7.5] - 2020-04-27

### Changed

- Allow logging of metrics together with `hparams` ([#1630](https://github.com/Lightning-AI/lightning/pull/1630))

### Removed

- Removed Warning from trainer loop ([#1634](https://github.com/Lightning-AI/lightning/pull/1634))

### Fixed

- Fixed ModelCheckpoint not being fixable ([#1632](https://github.com/Lightning-AI/lightning/pull/1632))
- Fixed CPU DDP breaking change and DDP change ([#1635](https://github.com/Lightning-AI/lightning/pull/1635))
- Tested pickling ([#1636](https://github.com/Lightning-AI/lightning/pull/1636))


## [0.7.4] - 2020-04-26

### Added

- Added flag `replace_sampler_ddp` to manually disable sampler replacement in DDP  ([#1513](https://github.com/Lightning-AI/lightning/pull/1513))
- Added `auto_select_gpus` flag to trainer that enables automatic selection of available GPUs on exclusive mode systems.
- Added learning rate finder ([#1347](https://github.com/Lightning-AI/lightning/pull/1347))
- Added support for DDP mode in clusters without SLURM ([#1387](https://github.com/Lightning-AI/lightning/pull/1387))
- Added `test_dataloaders` parameter to `Trainer.test()` ([#1434](https://github.com/Lightning-AI/lightning/pull/1434))
- Added `terminate_on_nan` flag to trainer that performs a NaN check with each training iteration when set to `True` ([#1475](https://github.com/Lightning-AI/lightning/pull/1475))
- Added speed parity tests (max 1 sec difference per epoch)([#1482](https://github.com/Lightning-AI/lightning/pull/1482))
- Added `ddp_cpu` backend for testing ddp without GPUs ([#1158](https://github.com/Lightning-AI/lightning/pull/1158))
- Added [Horovod](http://horovod.ai) support as a distributed backend `Trainer(distributed_backend='horovod')` ([#1529](https://github.com/Lightning-AI/lightning/pull/1529))
- Added support for 8 core distributed training on Kaggle TPU's ([#1568](https://github.com/Lightning-AI/lightning/pull/1568))
- Added support for native AMP ([#1561](https://github.com/Lightning-AI/lightning/pull/1561),
    [#1580](https://github.com/Lightning-AI/lightning/pull/1580))

### Changed

- Changed the default behaviour to no longer include a NaN check with each training iteration ([#1475](https://github.com/Lightning-AI/lightning/pull/1475))
- Decoupled the progress bar from trainer` it is a callback now and can be customized or even be replaced entirely ([#1450](https://github.com/Lightning-AI/lightning/pull/1450)).
- Changed lr schedule step interval behavior to update every backwards pass instead of every forwards pass ([#1477](https://github.com/Lightning-AI/lightning/pull/1477))
- Defines shared proc. rank, remove rank from instances (e.g. loggers) ([#1408](https://github.com/Lightning-AI/lightning/pull/1408))
- Updated semantic segmentation example with custom U-Net and logging ([#1371](https://github.com/Lightning-AI/lightning/pull/1371))
- Disabled val and test shuffling ([#1600](https://github.com/Lightning-AI/lightning/pull/1600))

### Deprecated

- Deprecated `training_tqdm_dict` in favor of `progress_bar_dict` ([#1450](https://github.com/Lightning-AI/lightning/pull/1450)).

### Removed

- Removed `test_dataloaders` parameter from `Trainer.fit()` ([#1434](https://github.com/Lightning-AI/lightning/pull/1434))

### Fixed

- Added the possibility to pass nested metrics dictionaries to loggers ([#1582](https://github.com/Lightning-AI/lightning/pull/1582))
- Fixed memory leak from opt return ([#1528](https://github.com/Lightning-AI/lightning/pull/1528))
- Fixed saving checkpoint before deleting old ones ([#1453](https://github.com/Lightning-AI/lightning/pull/1453))
- Fixed loggers - flushing last logged metrics even before continue, e.g. `trainer.test()` results ([#1459](https://github.com/Lightning-AI/lightning/pull/1459))
- Fixed optimizer configuration when `configure_optimizers` returns dict without `lr_scheduler` ([#1443](https://github.com/Lightning-AI/lightning/pull/1443))
- Fixed `LightningModule` - mixing hparams and arguments in `LightningModule.__init__()` crashes load_from_checkpoint() ([#1505](https://github.com/Lightning-AI/lightning/pull/1505))
- Added a missing call to the `on_before_zero_grad` model hook ([#1493](https://github.com/Lightning-AI/lightning/pull/1493)).
- Allow use of sweeps with `WandbLogger` ([#1512](https://github.com/Lightning-AI/lightning/pull/1512))
- Fixed a bug that caused the `callbacks` Trainer argument to reference a global variable ([#1534](https://github.com/Lightning-AI/lightning/pull/1534)).
- Fixed a bug that set all boolean CLI arguments from `Trainer.add_argparse_args` always to True ([#1571](https://github.com/Lightning-AI/lightning/pull/1571))
- Fixed do not copy the batch when training on a single GPU ([#1576](https://github.com/Lightning-AI/lightning/pull/1576),
    [#1579](https://github.com/Lightning-AI/lightning/pull/1579))
- Fixed soft checkpoint removing on DDP ([#1408](https://github.com/Lightning-AI/lightning/pull/1408))
- Fixed automatic parser bug ([#1585](https://github.com/Lightning-AI/lightning/pull/1585))
- Fixed bool conversion from string ([#1606](https://github.com/Lightning-AI/lightning/pull/1606))

## [0.7.3] - 2020-04-09

### Added

- Added `rank_zero_warn` for warning only in rank 0 ([#1428](https://github.com/Lightning-AI/lightning/pull/1428))

### Fixed

- Fixed default `DistributedSampler` for DDP training ([#1425](https://github.com/Lightning-AI/lightning/pull/1425))
- Fixed workers warning not on windows ([#1430](https://github.com/Lightning-AI/lightning/pull/1430))
- Fixed returning tuple from `run_training_batch` ([#1431](https://github.com/Lightning-AI/lightning/pull/1431))
- Fixed gradient clipping ([#1438](https://github.com/Lightning-AI/lightning/pull/1438))
- Fixed pretty print ([#1441](https://github.com/Lightning-AI/lightning/pull/1441))


## [0.7.2] - 2020-04-07

### Added

- Added same step loggers' metrics aggregation ([#1278](https://github.com/Lightning-AI/lightning/pull/1278))
- Added parity test between a vanilla MNIST model and lightning model ([#1284](https://github.com/Lightning-AI/lightning/pull/1284))
- Added parity test between a vanilla RNN model and lightning model ([#1351](https://github.com/Lightning-AI/lightning/pull/1351))
- Added Reinforcement Learning - Deep Q-network (DQN) lightning example ([#1232](https://github.com/Lightning-AI/lightning/pull/1232))
- Added support for hierarchical `dict` ([#1152](https://github.com/Lightning-AI/lightning/pull/1152))
- Added `TrainsLogger` class ([#1122](https://github.com/Lightning-AI/lightning/pull/1122))
- Added type hints to `pl.core` ([#946](https://github.com/Lightning-AI/lightning/pull/946))
- Added support for `IterableDataset` in validation and testing ([#1104](https://github.com/Lightning-AI/lightning/pull/1104))
- Added support for non-primitive types in `hparams` for `TensorboardLogger` ([#1130](https://github.com/Lightning-AI/lightning/pull/1130))
- Added a check that stops the training when loss or weights contain `NaN` or `inf` values. ([#1097](https://github.com/Lightning-AI/lightning/pull/1097))
- Added support for `IterableDataset` when `val_check_interval=1.0` (default), this will trigger validation at the end of each epoch. ([#1283](https://github.com/Lightning-AI/lightning/pull/1283))
- Added `summary` method to Profilers. ([#1259](https://github.com/Lightning-AI/lightning/pull/1259))
- Added informative errors if user defined dataloader has zero length ([#1280](https://github.com/Lightning-AI/lightning/pull/1280))
- Added testing for python 3.8 ([#915](https://github.com/Lightning-AI/lightning/pull/915))
- Added model configuration checking ([#1199](https://github.com/Lightning-AI/lightning/pull/1199))
- Added support for optimizer frequencies through `LightningModule.configure_optimizers()` ([#1269](https://github.com/Lightning-AI/lightning/pull/1269))
- Added option to run without an optimizer by returning `None` from `configure_optimizers`. ([#1279](https://github.com/Lightning-AI/lightning/pull/1279))
- Added a warning when the number of data loader workers is small. ([#1378](https://github.com/Lightning-AI/lightning/pull/1378))

### Changed

- Changed (renamed and refatored) `TensorRunningMean` -> `TensorRunningAccum`: running accumulations were generalized. ([#1278](https://github.com/Lightning-AI/lightning/pull/1278))
- Changed `progress_bar_refresh_rate` trainer flag to disable progress bar when set to 0. ([#1108](https://github.com/Lightning-AI/lightning/pull/1108))
- Enhanced `load_from_checkpoint` to also forward params to the model ([#1307](https://github.com/Lightning-AI/lightning/pull/1307))
- Updated references to `self.forward()` to instead use the `__call__` interface. ([#1211](https://github.com/Lightning-AI/lightning/pull/1211))
- Changed default behaviour of `configure_optimizers` to use no optimizer rather than Adam. ([#1279](https://github.com/Lightning-AI/lightning/pull/1279))
- Allow to upload models on W&B ([#1339](https://github.com/Lightning-AI/lightning/pull/1339))
- On DP and DDP2 unsqueeze is automated now ([#1319](https://github.com/Lightning-AI/lightning/pull/1319))
- Did not always create a DataLoader during reinstantiation, but the same type as before (if subclass of DataLoader) ([#1346](https://github.com/Lightning-AI/lightning/pull/1346))
- Did not interfere with a default sampler ([#1318](https://github.com/Lightning-AI/lightning/pull/1318))
- Remove default Adam optimizer ([#1317](https://github.com/Lightning-AI/lightning/pull/1317))
- Give warnings for unimplemented required lightning methods ([#1317](https://github.com/Lightning-AI/lightning/pull/1317))
- Made `evaluate` method private >> `Trainer._evaluate(...)`. ([#1260](https://github.com/Lightning-AI/lightning/pull/1260))
- Simplify the PL examples structure (shallower and more readable) ([#1247](https://github.com/Lightning-AI/lightning/pull/1247))
- Changed min max gpu memory to be on their own plots ([#1358](https://github.com/Lightning-AI/lightning/pull/1358))
- Remove `.item` which causes sync issues ([#1254](https://github.com/Lightning-AI/lightning/pull/1254))
- Changed smoothing in TQDM to decrease variability of time remaining between training / eval ([#1194](https://github.com/Lightning-AI/lightning/pull/1194))
- Change default logger to dedicated one ([#1064](https://github.com/Lightning-AI/lightning/pull/1064))

### Deprecated

- Deprecated Trainer argument `print_nan_grads` ([#1097](https://github.com/Lightning-AI/lightning/pull/1097))
- Deprecated Trainer argument `show_progress_bar` ([#1108](https://github.com/Lightning-AI/lightning/pull/1108))

### Removed

- Removed test for no test dataloader in .fit ([#1495](https://github.com/Lightning-AI/lightning/pull/1495))
- Removed duplicated module `pl.utilities.arg_parse` for loading CLI arguments ([#1167](https://github.com/Lightning-AI/lightning/pull/1167))
- Removed wandb logger's `finalize` method ([#1193](https://github.com/Lightning-AI/lightning/pull/1193))
- Dropped `torchvision` dependency in tests and added own MNIST dataset class instead ([#986](https://github.com/Lightning-AI/lightning/pull/986))

### Fixed

- Fixed `model_checkpoint` when saving all models ([#1359](https://github.com/Lightning-AI/lightning/pull/1359))
- `Trainer.add_argparse_args` classmethod fixed. Now it adds a type for the arguments ([#1147](https://github.com/Lightning-AI/lightning/pull/1147))
- Fixed bug related to type checking of `ReduceLROnPlateau` lr schedulers([#1126](https://github.com/Lightning-AI/lightning/pull/1126))
- Fixed a bug to ensure lightning checkpoints to be backward compatible ([#1132](https://github.com/Lightning-AI/lightning/pull/1132))
- Fixed a bug that created an extra dataloader with active `reload_dataloaders_every_epoch` ([#1196](https://github.com/Lightning-AI/lightning/pull/1196))
- Fixed all warnings and errors in the docs build process ([#1191](https://github.com/Lightning-AI/lightning/pull/1191))
- Fixed an issue where `val_percent_check=0` would not disable validation ([#1251](https://github.com/Lightning-AI/lightning/pull/1251))
- Fixed average of incomplete `TensorRunningMean` ([#1309](https://github.com/Lightning-AI/lightning/pull/1309))
- Fixed `WandbLogger.watch` with `wandb.init()` ([#1311](https://github.com/Lightning-AI/lightning/pull/1311))
- Fixed an issue with early stopping that would prevent it from monitoring training metrics when validation is disabled / not implemented ([#1235](https://github.com/Lightning-AI/lightning/pull/1235)).
- Fixed a bug that would cause `trainer.test()` to run on the validation set when overloading `validation_epoch_end` and `test_end` ([#1353](https://github.com/Lightning-AI/lightning/pull/1353))
- Fixed `WandbLogger.watch` - use of the watch method without importing `wandb` ([#1311](https://github.com/Lightning-AI/lightning/pull/1311))
- Fixed `WandbLogger` to be used with 'ddp' - allow reinits in sub-processes ([#1149](https://github.com/Lightning-AI/lightning/pull/1149),
     [#1360](https://github.com/Lightning-AI/lightning/pull/1360))
- Made `training_epoch_end` behave like `validation_epoch_end` ([#1357](https://github.com/Lightning-AI/lightning/pull/1357))
- Fixed `fast_dev_run` running validation twice ([#1365](https://github.com/Lightning-AI/lightning/pull/1365))
- Fixed pickle error from quick patch `__code__` ([#1352](https://github.com/Lightning-AI/lightning/pull/1352))
- Fixed memory leak on GPU0 ([#1094](https://github.com/Lightning-AI/lightning/pull/1094),
     [#1349](https://github.com/Lightning-AI/lightning/pull/1349))
- Fixed checkpointing interval ([#1272](https://github.com/Lightning-AI/lightning/pull/1272))
- Fixed validation and training loops run the partial dataset ([#1192](https://github.com/Lightning-AI/lightning/pull/1192))
- Fixed running `on_validation_end` only on main process in DDP ([#1125](https://github.com/Lightning-AI/lightning/pull/1125))
- Fixed `load_spawn_weights` only in proc rank 0 ([#1385](https://github.com/Lightning-AI/lightning/pull/1385))
- Fixes using deprecated `use_amp` attribute ([#1145](https://github.com/Lightning-AI/lightning/pull/1145))
- Fixed Tensorboard logger error: lightning_logs directory not exists in multi-node DDP on nodes with rank != 0 ([#1377](https://github.com/Lightning-AI/lightning/pull/1377))
- Fixed `Unimplemented backend XLA` error on TPU ([#1387](https://github.com/Lightning-AI/lightning/pull/1387))

## [0.7.1] - 2020-03-07

### Fixed

- Fixes `print` issues and `data_loader` ([#1080](https://github.com/Lightning-AI/lightning/pull/1080))

## [0.7.0] - 2020-03-06

### Added

- Added automatic sampler setup. Depending on DDP or TPU, lightning configures the sampler correctly (user needs to do nothing) ([#926](https://github.com/Lightning-AI/lightning/pull/926))
- Added `reload_dataloaders_every_epoch=False` flag for trainer. Some users require reloading data every epoch ([#926](https://github.com/Lightning-AI/lightning/pull/926))
- Added `progress_bar_refresh_rate=50` flag for trainer. Throttle refresh rate on notebooks ([#926](https://github.com/Lightning-AI/lightning/pull/926))
- Updated governance docs
- Added a check to ensure that the metric used for early stopping exists before training commences ([#542](https://github.com/Lightning-AI/lightning/pull/542))
- Added `optimizer_idx` argument to `backward` hook ([#733](https://github.com/Lightning-AI/lightning/pull/733))
- Added `entity` argument to `WandbLogger` to be passed to `wandb.init` ([#783](https://github.com/Lightning-AI/lightning/pull/783))
- Added a tool for profiling training runs ([#782](https://github.com/Lightning-AI/lightning/pull/782))
- Improved flexibility for naming of TensorBoard logs, can now set `version` to a `str` to just save to that directory, and use `name=''` to prevent experiment-name directory ([#804](https://github.com/Lightning-AI/lightning/pull/804))
- Added option to specify `step` key when logging metrics ([#808](https://github.com/Lightning-AI/lightning/pull/808))
- Added `train_dataloader`, `val_dataloader` and `test_dataloader` arguments to `Trainer.fit()`, for alternative data parsing ([#759](https://github.com/Lightning-AI/lightning/pull/759))
- Added Tensor Processing Unit (TPU) support ([#868](https://github.com/Lightning-AI/lightning/pull/868))
- Added semantic segmentation example ([#751](https://github.com/Lightning-AI/lightning/pull/751),[#876](https://github.com/Lightning-AI/lightning/pull/876),
     [#881](https://github.com/Lightning-AI/lightning/pull/881))
- Split callbacks in multiple files ([#849](https://github.com/Lightning-AI/lightning/pull/849))
- Support for user defined callbacks ([#889](https://github.com/Lightning-AI/lightning/pull/889) and [#950](https://github.com/Lightning-AI/lightning/pull/950))
- Added support for multiple loggers to be passed to `Trainer` as an iterable (e.g. list, tuple, etc.) ([#903](https://github.com/Lightning-AI/lightning/pull/903))
- Added support for step-based learning rate scheduling ([#941](https://github.com/Lightning-AI/lightning/pull/941))
- Added support for logging `hparams` as dict ([#1029](https://github.com/Lightning-AI/lightning/pull/1029))
- Checkpoint and early stopping now work without val. step ([#1041](https://github.com/Lightning-AI/lightning/pull/1041))
- Support graceful training cleanup after Keyboard Interrupt ([#856](https://github.com/Lightning-AI/lightning/pull/856),
     [#1019](https://github.com/Lightning-AI/lightning/pull/1019))
- Added type hints for function arguments ([#912](https://github.com/Lightning-AI/lightning/pull/912), )
- Added default `argparser` for `Trainer` ([#952](https://github.com/Lightning-AI/lightning/pull/1023),
     [#1023](https://github.com/Lightning-AI/lightning/pull/1023))
- Added TPU gradient clipping ([#963](https://github.com/Lightning-AI/lightning/pull/963))
- Added max/min number of steps in `Trainer` ([#728](https://github.com/Lightning-AI/lightning/pull/728))

### Changed

- Improved `NeptuneLogger` by adding `close_after_fit` argument to allow logging after training([#908](https://github.com/Lightning-AI/lightning/pull/1084))
- Changed default TQDM to use `tqdm.auto` for prettier outputs in IPython notebooks ([#752](https://github.com/Lightning-AI/lightning/pull/752))
- Changed `pl.logging` to `pl.loggers` ([#767](https://github.com/Lightning-AI/lightning/pull/767))
- Moved the default `tqdm_dict` definition from Trainer to `LightningModule`, so it can be overridden by the user ([#749](https://github.com/Lightning-AI/lightning/pull/749))
- Moved functionality of `LightningModule.load_from_metrics` into `LightningModule.load_from_checkpoint` ([#995](https://github.com/Lightning-AI/lightning/pull/995))
- Changed Checkpoint path parameter from `filepath` to `dirpath` ([#1016](https://github.com/Lightning-AI/lightning/pull/1016))
- Freezed models `hparams` as `Namespace` property ([#1029](https://github.com/Lightning-AI/lightning/pull/1029))
- Dropped `logging` config in package init ([#1015](https://github.com/Lightning-AI/lightning/pull/1015))
- Renames model steps ([#1051](https://github.com/Lightning-AI/lightning/pull/1051))
  - `training_end` >> `training_epoch_end`
  - `validation_end` >> `validation_epoch_end`
  - `test_end` >> `test_epoch_end`
- Refactor dataloading, supports infinite dataloader ([#955](https://github.com/Lightning-AI/lightning/pull/955))
- Create single file in `TensorBoardLogger` ([#777](https://github.com/Lightning-AI/lightning/pull/777))

### Deprecated

- Deprecated `pl.logging` ([#767](https://github.com/Lightning-AI/lightning/pull/767))
- Deprecated `LightningModule.load_from_metrics` in favour of `LightningModule.load_from_checkpoint` ([#995](https://github.com/Lightning-AI/lightning/pull/995),
     [#1079](https://github.com/Lightning-AI/lightning/pull/1079))
- Deprecated `@data_loader` decorator ([#926](https://github.com/Lightning-AI/lightning/pull/926))
- Deprecated model steps `training_end`, `validation_end` and `test_end` ([#1051](https://github.com/Lightning-AI/lightning/pull/1051),
     [#1056](https://github.com/Lightning-AI/lightning/pull/1056))

### Removed

- Removed dependency on `pandas` ([#736](https://github.com/Lightning-AI/lightning/pull/736))
- Removed dependency on `torchvision` ([#797](https://github.com/Lightning-AI/lightning/pull/797))
- Removed dependency on `scikit-learn` ([#801](https://github.com/Lightning-AI/lightning/pull/801))

### Fixed

- Fixed a bug where early stopping `on_end_epoch` would be called inconsistently when `check_val_every_n_epoch == 0` ([#743](https://github.com/Lightning-AI/lightning/pull/743))
- Fixed a bug where the model checkpointer didn't write to the same directory as the logger ([#771](https://github.com/Lightning-AI/lightning/pull/771))
- Fixed a bug where the `TensorBoardLogger` class would create an additional empty log file during fitting ([#777](https://github.com/Lightning-AI/lightning/pull/777))
- Fixed a bug where `global_step` was advanced incorrectly when using `accumulate_grad_batches > 1` ([#832](https://github.com/Lightning-AI/lightning/pull/832))
- Fixed a bug when calling `self.logger.experiment` with multiple loggers ([#1009](https://github.com/Lightning-AI/lightning/pull/1009))
- Fixed a bug when calling `logger.append_tags` on a `NeptuneLogger` with a single tag ([#1009](https://github.com/Lightning-AI/lightning/pull/1009))
- Fixed sending back data from `.spawn` by saving and loading the trained model in/out of the process ([#1017](https://github.com/Lightning-AI/lightning/pull/1017)
- Fixed port collision on DDP ([#1010](https://github.com/Lightning-AI/lightning/pull/1010))
- Fixed/tested pass overrides ([#918](https://github.com/Lightning-AI/lightning/pull/918))
- Fixed comet logger to log after train ([#892](https://github.com/Lightning-AI/lightning/pull/892))
- Remove deprecated args to learning rate step function ([#890](https://github.com/Lightning-AI/lightning/pull/890))

## [0.6.0] - 2020-01-21

### Added

- Added support for resuming from a specific checkpoint via `resume_from_checkpoint` argument ([#516](https://github.com/Lightning-AI/lightning/pull/516))
- Added support for `ReduceLROnPlateau` scheduler ([#320](https://github.com/Lightning-AI/lightning/pull/320))
- Added support for Apex mode `O2` in conjunction with Data Parallel ([#493](https://github.com/Lightning-AI/lightning/pull/493))
- Added option (`save_top_k`) to save the top k models in the `ModelCheckpoint` class ([#128](https://github.com/Lightning-AI/lightning/pull/128))
- Added `on_train_start` and `on_train_end` hooks to `ModelHooks` ([#598](https://github.com/Lightning-AI/lightning/pull/598))
- Added `TensorBoardLogger` ([#607](https://github.com/Lightning-AI/lightning/pull/607))
- Added support for weight summary of model with multiple inputs ([#543](https://github.com/Lightning-AI/lightning/pull/543))
- Added `map_location` argument to `load_from_metrics` and `load_from_checkpoint` ([#625](https://github.com/Lightning-AI/lightning/pull/625))
- Added option to disable validation by setting `val_percent_check=0` ([#649](https://github.com/Lightning-AI/lightning/pull/649))
- Added `NeptuneLogger` class ([#648](https://github.com/Lightning-AI/lightning/pull/648))
- Added `WandbLogger` class ([#627](https://github.com/Lightning-AI/lightning/pull/627))

### Changed

- Changed the default progress bar to print to stdout instead of stderr ([#531](https://github.com/Lightning-AI/lightning/pull/531))
- Renamed `step_idx` to `step`, `epoch_idx` to `epoch`, `max_num_epochs` to `max_epochs` and `min_num_epochs` to `min_epochs` ([#589](https://github.com/Lightning-AI/lightning/pull/589))
- Renamed `total_batch_nb` to `total_batches`, `nb_val_batches` to `num_val_batches`, `nb_training_batches` to `num_training_batches`, `max_nb_epochs` to `max_epochs`, `min_nb_epochs` to `min_epochs`, `nb_test_batches` to `num_test_batches`, and `nb_val_batches` to `num_val_batches` ([#567](https://github.com/Lightning-AI/lightning/pull/567))
- Changed gradient logging to use parameter names instead of indexes ([#660](https://github.com/Lightning-AI/lightning/pull/660))
- Changed the default logger to `TensorBoardLogger` ([#609](https://github.com/Lightning-AI/lightning/pull/609))
- Changed the directory for tensorboard logging to be the same as model checkpointing ([#706](https://github.com/Lightning-AI/lightning/pull/706))

### Deprecated

- Deprecated `max_nb_epochs` and `min_nb_epochs` ([#567](https://github.com/Lightning-AI/lightning/pull/567))
- Deprecated the `on_sanity_check_start` hook in `ModelHooks` ([#598](https://github.com/Lightning-AI/lightning/pull/598))

### Removed

- Removed the `save_best_only` argument from `ModelCheckpoint`, use `save_top_k=1` instead ([#128](https://github.com/Lightning-AI/lightning/pull/128))

### Fixed

- Fixed a bug which occurred when using Adagrad with cuda ([#554](https://github.com/Lightning-AI/lightning/pull/554))
- Fixed a bug where training would be on the GPU despite setting `gpus=0` or `gpus=[]` ([#561](https://github.com/Lightning-AI/lightning/pull/561))
- Fixed an error with `print_nan_gradients` when some parameters do not require gradient ([#579](https://github.com/Lightning-AI/lightning/pull/579))
- Fixed a bug where the progress bar would show an incorrect number of total steps during the validation sanity check when using multiple validation data loaders ([#597](https://github.com/Lightning-AI/lightning/pull/597))
- Fixed support for PyTorch 1.1.0 ([#552](https://github.com/Lightning-AI/lightning/pull/552))
- Fixed an issue with early stopping when using a `val_check_interval < 1.0` in `Trainer` ([#492](https://github.com/Lightning-AI/lightning/pull/492))
- Fixed bugs relating to the `CometLogger` object that would cause it to not work properly ([#481](https://github.com/Lightning-AI/lightning/pull/481))
- Fixed a bug that would occur when returning `-1` from `on_batch_start` following an early exit or when the batch was `None` ([#509](https://github.com/Lightning-AI/lightning/pull/509))
- Fixed a potential race condition with several processes trying to create checkpoint directories ([#530](https://github.com/Lightning-AI/lightning/pull/530))
- Fixed a bug where batch 'segments' would remain on the GPU when using `truncated_bptt > 1` ([#532](https://github.com/Lightning-AI/lightning/pull/532))
- Fixed a bug when using `IterableDataset` ([#547](https://github.com/Lightning-AI/lightning/pull/547))
- Fixed a bug where `.item` was called on non-tensor objects ([#602](https://github.com/Lightning-AI/lightning/pull/602))
- Fixed a bug where `Trainer.train` would crash on an uninitialized variable if the trainer was run after resuming from a checkpoint that was already at `max_epochs` ([#608](https://github.com/Lightning-AI/lightning/pull/608))
- Fixed a bug where early stopping would begin two epochs early ([#617](https://github.com/Lightning-AI/lightning/pull/617))
- Fixed a bug where `num_training_batches` and `num_test_batches` would sometimes be rounded down to zero ([#649](https://github.com/Lightning-AI/lightning/pull/649))
- Fixed a bug where an additional batch would be processed when manually setting `num_training_batches` ([#653](https://github.com/Lightning-AI/lightning/pull/653))
- Fixed a bug when batches did not have a `.copy` method ([#701](https://github.com/Lightning-AI/lightning/pull/701))
- Fixed a bug when using `log_gpu_memory=True` in Python 3.6 ([#715](https://github.com/Lightning-AI/lightning/pull/715))
- Fixed a bug where checkpoint writing could exit before completion, giving incomplete checkpoints ([#689](https://github.com/Lightning-AI/lightning/pull/689))
- Fixed a bug where `on_train_end` was not called when ealy stopping ([#723](https://github.com/Lightning-AI/lightning/pull/723))

## [0.5.3] - 2019-11-06

### Added

- Added option to disable default logger, checkpointer, and early stopping by passing `logger=False`, `checkpoint_callback=False` and `early_stop_callback=False` respectively
- Added `CometLogger` for use with Comet.ml
- Added `val_check_interval` argument to `Trainer` allowing validition to be performed at every given number of batches
- Added functionality to save and load hyperparameters using the standard checkpoint mechanism
- Added call to `torch.cuda.empty_cache` before training starts
- Added option for user to override the call t `backward`
- Added support for truncated backprop through time via the `truncated_bptt_steps` argument in `Trainer`
- Added option to operate on all outputs from `training_step` in DDP2
- Added a hook for modifying DDP init
- Added a hook for modifying Apex

### Changed

- Changed experiment version to be padded with zeros (e.g. `/dir/version_9` becomes `/dir/version_0009`)
- Changed callback metrics to include any metrics given in logs or progress bar
- Changed the default for `save_best_only` in `ModelCheckpoint` to `True`
- Added `tng_data_loader` for backwards compatibility
- Renamed `MLFlowLogger.client` to `MLFlowLogger.experiment` for consistency
- Moved `global_step` increment to happen after the batch has been processed
- Changed weights restore to first attempt HPC weights before restoring normally, preventing both weights being restored and running out of memory
- Changed progress bar functionality to add multiple progress bars for train/val/test
- Changed calls to `print` to use `logging` instead

### Deprecated

- Deprecated `tng_dataloader`

### Fixed

- Fixed an issue where the number of batches was off by one during training
- Fixed a bug that occurred when setting a ckeckpoint callback and `early_stop_callback=False`
- Fixed an error when importing CometLogger
- Fixed a bug where the `gpus` argument had some unexpected behaviour
- Fixed a bug where the computed total number of batches was sometimes incorrect
- Fixed a bug where the progress bar would sometimes not show the total number of batches in test mode
- Fixed a bug when using the `log_gpu_memory='min_max'` option in `Trainer`
- Fixed a bug where checkpointing would sometimes erase the current directory

## [0.5.2] - 2019-10-10

### Added

- Added `weights_summary` argument to `Trainer` to be set to `full` (full summary), `top` (just top level modules) or other
- Added `tags` argument to `MLFlowLogger`

### Changed

- Changed default for `amp_level` to `O1`

### Removed

- Removed the `print_weights_summary` argument from `Trainer`

### Fixed

- Fixed a bug where logs were not written properly
- Fixed a bug where `logger.finalize` wasn't called after training is complete
- Fixed callback metric errors in DDP
- Fixed a bug where `TestTubeLogger` didn't log to the correct directory

## [0.5.1] - 2019-10-05

### Added

- Added the `LightningLoggerBase` class for experiment loggers
- Added `MLFlowLogger` for logging with `mlflow`
- Added `TestTubeLogger` for logging with `test_tube`
- Added a different implementation of DDP (`distributed_backed='ddp2'`) where every node has one model using all GPUs
- Added support for optimisers which require a closure (e.g. LBFGS)
- Added automatic `MASTER_PORT` default for DDP when not set manually
- Added new GPU memory logging options `'min_max'` (log only the min/max utilization) and `'all'` (log all the GPU memory)

### Changed

- Changed schedulers to always be called with the current epoch
- Changed `test_tube` to an optional dependency
- Changed data loaders to internally use a getter instead of a python property
- Disabled auto GPU loading when restoring weights to prevent out of memory errors
- Changed logging, early stopping and checkpointing to occur by default

### Fixed

- Fixed a bug with samplers that do not specify `set_epoch`
- Fixed a bug when using the `MLFlowLogger` with unsupported data types, this will now raise a warning
- Fixed a bug where gradient norms were always zero using `track_grad_norm`
- Fixed a bug which causes a crash when logging memory

## [0.5.0] - 2019-09-26

### Changed

- Changed `data_batch` argument to `batch` throughout
- Changed `batch_i` argument to `batch_idx` throughout
- Changed `tng_dataloader` method to `train_dataloader`
- Changed `on_tng_metrics` method to `on_training_metrics`
- Changed `gradient_clip` argument to `gradient_clip_val`
- Changed `add_log_row_interval` to `row_log_interval`

### Fixed

- Fixed a bug with tensorboard logging in multi-gpu setup

## [0.4.9] - 2019-09-16

### Added

- Added the flag `log_gpu_memory` to `Trainer` to deactivate logging of GPU memory utilization
- Added SLURM resubmit functionality (port from test-tube)
- Added optional weight_save_path to trainer to remove the need for a checkpoint_callback when using cluster training
- Added option to use single gpu per node with `DistributedDataParallel`

### Changed

- Changed functionality of `validation_end` and `test_end` with multiple dataloaders to be given all of the dataloaders at once rather than in separate calls
- Changed print_nan_grads to only print the parameter value and gradients when they contain NaN
- Changed gpu API to take integers as well (e.g. `gpus=2` instead of `gpus=[0, 1]`)
- All models now loaded on to CPU to avoid device and out of memory issues in PyTorch

### Fixed

- Fixed a bug where data types that implement `.to` but not `.cuda` would not be properly moved onto the GPU
- Fixed a bug where data would not be re-shuffled every epoch when using a `DistributedSampler`

## [0.4.8] - 2019-08-31

### Added

- Added `test_step` and `test_end` methods, used when `Trainer.test` is called
- Added `GradientAccumulationScheduler` callback which can be used to schedule changes to the number of accumulation batches
- Added option to skip the validation sanity check by setting `nb_sanity_val_steps = 0`

### Fixed

- Fixed a bug when setting `nb_sanity_val_steps = 0`

## [0.4.7] - 2019-08-24

### Changed

- Changed the default `val_check_interval` to `1.0`
- Changed defaults for `nb_val_batches`, `nb_tng_batches` and `nb_test_batches` to 0

### Fixed

- Fixed a bug where the full validation set as used despite setting `val_percent_check`
- Fixed a bug where an `Exception` was thrown when using a data set containing a single batch
- Fixed a bug where an `Exception` was thrown if no `val_dataloader` was given
- Fixed a bug where tuples were not properly transferred to the GPU
- Fixed a bug where data of a non standard type was not properly handled by the trainer
- Fixed a bug when loading data as a tuple
- Fixed a bug where `AttributeError` could be suppressed by the `Trainer`

## [0.4.6] - 2019-08-15

### Added

- Added support for data to be given as a `dict` or `list` with a single gpu
- Added support for `configure_optimizers` to return a single optimizer, two list (optimizers and schedulers), or a single list

### Fixed

- Fixed a bug where returning just an optimizer list (i.e. without schedulers) from `configure_optimizers` would throw an `Exception`

## [0.4.5] - 2019-08-13

### Added

- Added `optimizer_step` method that can be overridden to change the standard optimizer behaviour

## [0.4.4] - 2019-08-12

### Added

- Added supoort for multiple validation dataloaders
- Added support for latest test-tube logger (optimised for `torch==1.2.0`)

### Changed

- `validation_step` and `val_dataloader` are now optional
- `lr_scheduler` is now activated after epoch

### Fixed

- Fixed a bug where a warning would show when using `lr_scheduler` in `torch>1.1.0`
- Fixed a bug where an `Exception` would be thrown if using `torch.DistributedDataParallel` without using a `DistributedSampler`, this now throws a `Warning` instead

## [0.4.3] - 2019-08-10

### Fixed

- Fixed a bug where accumulate gradients would scale the loss incorrectly

## [0.4.2] - 2019-08-08

### Changed

- Changed install requirement to `torch==1.2.0`

## [0.4.1] - 2019-08-08

### Changed

- Changed install requirement to `torch==1.1.0`

## [0.4.0] - 2019-08-08

### Added

- Added 16-bit support for a single GPU
- Added support for training continuation (preserves epoch, global step etc.)

### Changed

- Changed `training_step` and `validation_step`, outputs will no longer be automatically reduced

### Removed

- Removed need for `Experiment` object in `Trainer`

### Fixed

- Fixed issues with reducing outputs from generative models (such as images and text)

## [0.3.6] - 2019-07-25

### Added

- Added a decorator to do lazy data loading internally

### Fixed

- Fixed a bug where `Experiment` object was not process safe, potentially causing logs to be overwritten

## [0.3.5] - 2019-07-25

## [0.3.4] - 2019-07-22

## [0.3.3] - 2019-07-22

## [0.3.2] - 2019-07-21

## [0.3.1] - 2019-07-21

## [0.2.x] - 2019-07-09

## [0.1.x] - 2019-06-DD<|MERGE_RESOLUTION|>--- conflicted
+++ resolved
@@ -200,11 +200,10 @@
 - Fixed an issue that would prevent the user to set the multiprocessing start method after importing lightning ([#18177](https://github.com/Lightning-AI/lightning/pull/18177))
 
 
-<<<<<<< HEAD
 - Fixed the gradient unscaling logic if the training step skipped backward (by returning `None`) ([#18267](https://github.com/Lightning-AI/lightning/pull/18267))
-=======
+
+
 - Ensure that the closure running inside the optimizer step has gradients enabled, even if the optimizer step has it disabled ([#18268](https://github.com/Lightning-AI/lightning/pull/18268))
->>>>>>> b88b8b39
 
 
 ## [2.0.5] - 2023-07-07

--- conflicted
+++ resolved
@@ -14,11 +14,8 @@
 
 ### Changed
 
-<<<<<<< HEAD
 - `seed_everything()` without passing in a seed no longer randomly selects a seed, and now defaults to `0` ([#18846](https://github.com/Lightning-AI/lightning/pull/18846))
-=======
 - `LightningCLI` no longer allows setting a normal class instance as default. A `lazy_instance` can be used instead ([#18822](https://github.com/Lightning-AI/lightning/pull/18822))
->>>>>>> 1210deb5
 
 
 ### Deprecated

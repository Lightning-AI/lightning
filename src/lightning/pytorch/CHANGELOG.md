--- conflicted
+++ resolved
@@ -298,11 +298,10 @@
 - Fixed numerical issues when reducing values in low precision with `self.log` ([#18686](https://github.com/Lightning-AI/lightning/pull/18686))
 
 
-<<<<<<< HEAD
+- Fixed an issue that would cause the gradients to be erased if validation happened in the middle of a gradient accumulation phase ([#18710](https://github.com/Lightning-AI/lightning/pull/18710))
+
+
 - Fixed an issue that could lead to checkpoint files being deleted accidentally when resuming training ([#18750](https://github.com/Lightning-AI/lightning/pull/18750))
-=======
-- Fixed an issue that would cause the gradients to be erased if validation happened in the middle of a gradient accumulation phase ([#18710](https://github.com/Lightning-AI/lightning/pull/18710))
->>>>>>> a26424e8
 
 
 ## [2.0.9] - 2023-09-14

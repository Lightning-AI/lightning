--- conflicted
+++ resolved
@@ -36,11 +36,10 @@
 - Run the DDP wrapper in a CUDA stream ([#17334](https://github.com/Lightning-AI/lightning/pull/17334))
 
 
-<<<<<<< HEAD
 - Added ``SaveConfigCallback.save_config`` to ease use cases such as saving the config to a logger ([#17475](https://github.com/Lightning-AI/lightning/pull/17475))
-=======
+
+
 - Added the process group timeout argument `FSDPStrategy(timeout=...)` for the FSDP strategy ([#17274](https://github.com/Lightning-AI/lightning/pull/17274))
->>>>>>> a0dd8087
 
 
 ### Changed

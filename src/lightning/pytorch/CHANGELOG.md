# Changelog

All notable changes to this project will be documented in this file.

The format is based on [Keep a Changelog](http://keepachangelog.com/en/1.0.0/).


## [UnReleased] - 2023-MM-DD

### Added

-


### Changed

- Changes to the `NeptuneLogger` ([#16761](https://github.com/Lightning-AI/lightning/pull/16761)):
  * It now supports neptune-client 0.16.16 and neptune >=1.0, and we have replaced the `log()` method with `append()` and `extend()`.
  * It now accepts a namespace `Handler` as an alternative to `Run` for the `run` argument. This means that you can call it like `NeptuneLogger(run=run["some/namespace"])` to log everything to the `some/namespace/` location of the run.


- Pickling the `LightningModule` no longer pickles the `Trainer` ([#17133](https://github.com/Lightning-AI/lightning/pull/17133))


### Depercated

-


### Removed

-


### Fixed

- Fixed issue where pickling the module instance would fail with a DataLoader error ([#17130](https://github.com/Lightning-AI/lightning/pull/17130))


- Fixed WandbLogger not showing "best" aliases for model checkpoints when `ModelCheckpoint(save_top_k>0)` is used ([#17121](https://github.com/Lightning-AI/lightning/pull/17121))


<<<<<<< HEAD
- Fixed parsing the precision config for inference in `DeepSpeedStrategy` ([#16973](https://github.com/Lightning-AI/lightning/pull/16973))
=======
- Fixed the availability check for `rich` that prevented Lightning to be imported in Google Colab ([#17156](https://github.com/Lightning-AI/lightning/pull/17156))

>>>>>>> 04a2f330


## [2.0.0] - 2023-03-15

### Added

- Added migration logic to warn about checkpoints with apex AMP state ([#16161](https://github.com/Lightning-AI/lightning/pull/16161))
- Added the `Trainer.ckpt_path = ...` setter to statefully set the checkpoint path to load. This can act as a replacement for the removed `Trainer(resume_from_checkpoint=...)` flag ([#16187](https://github.com/Lightning-AI/lightning/pull/16187))
- Added an argument `include_cuda` in `pytorch_lightning.utilities.seed.isolate_rng` to disable managing `torch.cuda`'s rng ([#16423](https://github.com/Lightning-AI/lightning/pull/16423))
- Added `Tuner.lr_find(attr_name=...)` to specify custom learning rate attribute names ([#16462](https://github.com/Lightning-AI/lightning/pull/16462))
- Added an `OnExceptionCheckpoint` callback to save a checkpoint on exception ([#16512](https://github.com/Lightning-AI/lightning/pull/16512))
- Added support for running the `MLFlowLogger` with the `mlflow-skinny` package ([16513](https://github.com/Lightning-AI/lightning/pull/16513))
- Added a `Trainer.received_sigterm` property to check whether a SIGTERM signal was received ([#16501](https://github.com/Lightning-AI/lightning/pull/16501))
- Added support for cascading a SIGTERM signal to launched processes after the launching process (rank 0) receives it ([#16525](https://github.com/Lightning-AI/lightning/pull/16525))
- Added a `kill` method to launchers to kill all launched processes ([#16525](https://github.com/Lightning-AI/lightning/pull/16525))
- Added suffix option to DDP strategy names to enable `find_unused_parameters=True`, for example `strategy="ddp_find_unused_parameters_true"` ([#16611](https://github.com/Lightning-AI/lightning/pull/16611))
- Added a new method `Strategy.on_exception` to the strategy base interface ([#16646](https://github.com/Lightning-AI/lightning/pull/16646))
- Added support for `predict_step(dataloader_iter, batch_index)` ([#16726](https://github.com/Lightning-AI/lightning/pull/16726))
- Added support for arbitrary iterables as dataloaders ([#16726](https://github.com/Lightning-AI/lightning/pull/16726))
- Added "sequential" mode support to `CombinedLoader` to consume multiple iterables in sequence ([#16743](https://github.com/Lightning-AI/lightning/pull/16743), [#16784](https://github.com/Lightning-AI/lightning/pull/16784))
- Added "max_size" mode support to `CombinedLoader` to consume multiple iterables entirely without cycling ([#16939](https://github.com/Lightning-AI/lightning/pull/16939)
- Added a `Trainer(barebones=True)` argument where all features that may impact raw speed are disabled ([#16854](https://github.com/Lightning-AI/lightning/pull/16854))
- Added support for writing logs remote file systems on `CSVLoggers`. ([#16880](https://github.com/Lightning-AI/lightning/pull/16880))
- Added `DDPStrategy(start_method=...)` argument, defaulting to 'popen' ([#16809](https://github.com/Lightning-AI/lightning/pull/16809))
- Added checks for whether the iterables used by the loops are valid ([#17007](https://github.com/Lightning-AI/lightning/pull/17007))

### Changed

- The Trainer's signal handlers are now registered for `trainer.{validate,test,predict}` ([#17017](https://github.com/Lightning-AI/lightning/pull/17017))
- Renamed `ProgressBarBase` to `ProgressBar` ([#17058](https://github.com/Lightning-AI/lightning/pull/17058))
- The `Trainer` now chooses `accelerator="auto", strategy="auto", devices="auto"` as defaults ([#16847](https://github.com/Lightning-AI/lightning/pull/16847))
- "Native" suffix removal ([#16490](https://github.com/Lightning-AI/lightning/pull/16490))
 * `strategy="fsdp_native"` is now `strategy="fsdp"`
 * `strategy="fsdp_native_full_shard_offload"` is now `strategy="fsdp_cpu_offload"`
 * `pytorch_lightning.strategies.fully_sharded_native.DDPFullyShardedNativeStrategy` is now `pytorch_lightning.strategies.fsdp.FSDPStrategy`
 * `pytorch_lightning.plugins.precision.fsdp_native_native_amp.FullyShardedNativeNativeMixedPrecisionPlugin` is now `pytorch_lightning.plugins.precision.fsdp.FSDPMixedPrecisionPlugin`
 * `pytorch_lightning.plugins.precision.native_amp` is now `pytorch_lightning.plugins.precision.amp`
 * `NativeSyncBatchNorm` is now `TorchSyncBatchNorm`
- Changed the default of `LearningRateFinder(update_attr=...)` and `Tuner.lr_find(update_attr=...)` to `True` ([#16462](https://github.com/Lightning-AI/lightning/pull/16462))
- Renamed the `pl.utilities.exceptions.GracefulExitException` to `SIGTERMException` ([#16501](https://github.com/Lightning-AI/lightning/pull/16501))
- The `Callback.on_train_epoch_end` hook now runs after the `LightningModule.on_train_epoch_end` hook for instances of `EarlyStopping` and `Checkpoint` callbacks ([#16567](https://github.com/Lightning-AI/lightning/pull/16567))
- The `LightningModule.{un}toggle_optimizer` methods no longer accept a `optimizer_idx` argument to select the relevant optimizer. Instead, the optimizer object can be passed in directly ([#16560](https://github.com/Lightning-AI/lightning/pull/16560))
- Manual optimization is now required for working with multiple optimizers ([#16539](https://github.com/Lightning-AI/lightning/pull/16539))
- DDP's `find_unused_parameters` now defaults to `False` ([#16611](https://github.com/Lightning-AI/lightning/pull/16611))
- The strategy selected by `accelerator="hpu"` now defaults to `find_unused_parameters=False` ([#16611](https://github.com/Lightning-AI/lightning/pull/16611))
- The main progress bar displayed during training no longer includes the combined progress for validation ([#16695](https://github.com/Lightning-AI/lightning/pull/16695))
- Renamed `TQDMProgressBar.main_progress_bar` to `TQDMProgressBar.train_progress_bar` ([#16695](https://github.com/Lightning-AI/lightning/pull/16695))
- Marked the progress tracking classes as protected ([#17009](https://github.com/Lightning-AI/lightning/pull/17009))
- Marked the `lightning.pytorch.trainer.configuration_validator.verify_loop_configurations` function as protected ([#17009](https://github.com/Lightning-AI/lightning/pull/17009))
- Marked the `lightning.pytorch.utiltiies.distirbuted.register_ddp_comm_hook` function as protected ([#17009](https://github.com/Lightning-AI/lightning/pull/17009))
- Marked `lightning.pytorch.utilities.supporters.CombinedDataset` as protected ([#16714](https://github.com/Lightning-AI/lightning/pull/16714))
- Marked the `{Accelerator,Signal,Callback,Checkpoint,Data,Logger}Connector` classes as protected ([#17008](https://github.com/Lightning-AI/lightning/pull/17008))
- Marked the `lightning.pytorch.trainer.connectors.signal_connector.HandlersCompose` class as protected ([#17008](https://github.com/Lightning-AI/lightning/pull/17008))
- Disabled strict loading in multiprocessing launcher ("ddp_spawn", etc.) when loading weights back into the main process ([#16365](https://github.com/Lightning-AI/lightning/pull/16365))
- Renamed `CombinedLoader.loaders` to `CombinedLoader.iterables` ([#16743](https://github.com/Lightning-AI/lightning/pull/16743))
- Renamed `Trainer(replace_sampler_ddp=...)` to `Trainer(use_distributed_sampler=...)` ([#16829](https://github.com/Lightning-AI/lightning/pull/16829))
- Moved the `CombinedLoader` class from `lightning.pytorch.trainer.supporters` to `lightning.pytorch.combined_loader` ([#16819](https://github.com/Lightning-AI/lightning/pull/16819))
- The top-level loops now own the data sources and combined dataloaders ([#16726](https://github.com/Lightning-AI/lightning/pull/16726))
- The `trainer.*_dataloader` properties now return what the user returned in their `LightningModule.*_dataloader()` hook ([#16726](https://github.com/Lightning-AI/lightning/pull/16726), [#16800](https://github.com/Lightning-AI/lightning/pull/16800))
- The `dataloader_idx` argument is now optional for the `on_{validation,test,predict}_batch_{start,end}` hooks. Remove it or default it to 0 if you don't use multiple dataloaders ([#16753](https://github.com/Lightning-AI/lightning/pull/16753))
- Renamed `TPUSpawnStrategy` to `XLAStrategy` ([#16781](https://github.com/Lightning-AI/lightning/pull/16781))
- Renamed `strategy='tpu_spawn'` to `strategy='xla'` and `strategy='tpu_spawn_debug'` to `strategy='xla_debug'` ([#16781](https://github.com/Lightning-AI/lightning/pull/16781))
- Changed arguments for precision settings (from [64|32|16|bf16] to ["64-true"|"32-true"|"16-mixed"|"bf16-mixed"]) ([#16783](https://github.com/Lightning-AI/lightning/pull/16783))
- When using multiple devices, the strategy now defaults to "ddp" instead of "ddp_spawn" when none is set ([#16780](https://github.com/Lightning-AI/lightning/pull/16780))
- The selection `Trainer(strategy="ddp_spawn", ...)` no longer falls back to "ddp" when a cluster environment gets detected ([#16780](https://github.com/Lightning-AI/lightning/pull/16780))
- Predict's custom BatchSampler that tracks the batch indices no longer consumes the entire batch sampler at the beginning ([#16826](https://github.com/Lightning-AI/lightning/pull/16826))
- Gradient norm tracking with `track_grad_norm` no longer rounds the norms to 4 digits, but instead logs them at full resolution ([#16877](https://github.com/Lightning-AI/lightning/pull/16877))
- Merged the `DDPSpawnStrategy` into `DDPStrategy` ([#16809](https://github.com/Lightning-AI/lightning/pull/16809))
- The `NeptuneLogger` now requires `neptune>=1.0.0` ([#16888](https://github.com/Lightning-AI/lightning/pull/16888))
- Changed minimum supported version of `rich` from `10.14.0` to `12.13.0` ([#16798](https://github.com/Lightning-AI/lightning/pull/16798))
- Removed the `lightning.pytorch.overrides.torch_distributed.broadcast_object_list` function ([#17011](https://github.com/Lightning-AI/lightning/pull/17011))
- The `ServableModule` is now an abstract interface ([#17000](https://github.com/Lightning-AI/lightning/pull/17000))
- The `psutil` package is now required for CPU monitoring ([#17010](https://github.com/Lightning-AI/lightning/pull/17010))
- The Trainer no longer accepts positional arguments to ([#17022](https://github.com/Lightning-AI/lightning/pull/17022))

### Removed

- Removed support for PyTorch 1.10 ([#16492](https://github.com/Lightning-AI/lightning/pull/16492))
- Removed support for Python 3.7 ([#16579](https://github.com/Lightning-AI/lightning/pull/16579))
- Removed the `pytorch_lightning.lite` module in favor of `lightning_fabric` ([#15953](https://github.com/Lightning-AI/lightning/pull/15953))
- `nvidia/apex` removal ([#16149](https://github.com/Lightning-AI/lightning/pull/16149))
  * Removed `pytorch_lightning.plugins.NativeMixedPrecisionPlugin` in favor of `pytorch_lightning.plugins.MixedPrecisionPlugin`
  * Removed the `LightningModule.optimizer_step(using_native_amp=...)` argument
  * Removed the `Trainer(amp_backend=...)` argument
  * Removed the `Trainer.amp_backend` property
  * Removed the `Trainer(amp_level=...)` argument
  * Removed the `pytorch_lightning.plugins.ApexMixedPrecisionPlugin` class
  * Removed the `pytorch_lightning.utilities.enums.AMPType` enum
  * Removed the `DeepSpeedPrecisionPlugin(amp_type=..., amp_level=...)` arguments
- Removed `Trainer(strategy='horovod')` support ([#16150](https://github.com/Lightning-AI/lightning/pull/16150))
- `FairScale` removal (in favor of PyTorch's FSDP implementation) ([#16400](https://github.com/Lightning-AI/lightning/pull/16400))
  * Removed the `pytorch_lightning.overrides.fairscale.LightningShardedDataParallel` class
  * Removed the `pytorch_lightning.plugins.precision.fully_sharded_native_amp.FullyShardedNativeMixedPrecisionPlugin` class
  * Removed the `pytorch_lightning.plugins.precision.sharded_native_amp.ShardedNativeMixedPrecisionPlugin` class
  * Removed the `pytorch_lightning.strategies.fully_sharded.DDPFullyShardedStrategy` (fsdp) class
  * Removed the `pytorch_lightning.strategies.sharded.DDPShardedStrategy` (ddp_sharded) class
  * Removed the `pytorch_lightning.strategies.sharded_spawn.DDPSpawnShardedStrategy` (ddp_sharded_spawn) class
- Removed legacy device arguments in Trainer ([#16171](https://github.com/Lightning-AI/lightning/pull/16171))
  * Removed the `Trainer(gpus=...)` argument
  * Removed the `Trainer(tpu_cores=...)` argument
  * Removed the `Trainer(ipus=...)` argument
  * Removed the `Trainer(num_processes=...)` argument
- Removed the deprecated `pytorch_lightning.utilities.AllGatherGrad` class ([#16360](https://github.com/Lightning-AI/lightning/pull/16360))
- Removed the deprecated `resume_from_checkpoint` Trainer argument ([#16167](https://github.com/Lightning-AI/lightning/pull/16167))
- Removed the deprecated `pytorch_lightning.profiler` module ([#16359](https://github.com/Lightning-AI/lightning/pull/16359))
- Removed deadlock detection / process reconciliation (`PL_RECONCILE_PROCESS=1`) ([#16204](https://github.com/Lightning-AI/lightning/pull/16204))
- Removed the `{training,validation,test}_epoch_end` hooks which would retain step outputs in memory. Alternative implementations are suggested by implementing their `on_*_epoch_end` hooks instead ([#16520](https://github.com/Lightning-AI/lightning/pull/16520))
- Removed the `outputs` argument from the `on_predict_epoch_end` hook. You can access them via `trainer.predict_loop.predictions` ([#16655](https://github.com/Lightning-AI/lightning/pull/16655))
- Removed support for the experimental `PL_FAULT_TOLERANT_TRAINING` environment flag ([#16516](https://github.com/Lightning-AI/lightning/pull/16516), [#16533](https://github.com/Lightning-AI/lightning/pull/16533))
- Removed the deprecated `LightningCLI` arguments ([#16380](https://github.com/Lightning-AI/lightning/pull/16380))
  * `save_config_filename`
  * `save_config_overwrite`
  * `save_config_multifile`
  * `description`
  * `env_prefix`
  * `env_parse`
- Removed the deprecated `pl.strategies.utils.on_colab_kaggle` function ([#16437](https://github.com/Lightning-AI/lightning/pull/16437))
- Removed the deprecated code in:
  * `pl.core.mixins` ([#16424](https://github.com/Lightning-AI/lightning/pull/16424))
  * `pl.utilities.distributed` ([#16390](https://github.com/Lightning-AI/lightning/pull/16390))
  * `pl.utilities.apply_func` ([#16413](https://github.com/Lightning-AI/lightning/pull/16413))
  * `pl.utilities.xla_device` ([#16404](https://github.com/Lightning-AI/lightning/pull/16404))
  * `pl.utilities.data` ([#16440](https://github.com/Lightning-AI/lightning/pull/16440))
  * `pl.utilities.device_parser` ([#16412](https://github.com/Lightning-AI/lightning/pull/16412))
  * `pl.utilities.optimizer` ([#16439](https://github.com/Lightning-AI/lightning/pull/16439))
  * `pl.utilities.seed` ([#16422](https://github.com/Lightning-AI/lightning/pull/16422))
  * `pl.utilities.cloud_io` ([#16438](https://github.com/Lightning-AI/lightning/pull/16438))
- Removed the deprecated `Accelerator.setup_environment` method ([#16436](https://github.com/Lightning-AI/lightning/pull/16436))
- Mark the `forward_module` argument as required ([#16386](https://github.com/Lightning-AI/lightning/pull/16386))
  * Removed the deprecated `pl_module` argument from the distributed module wrappers
  * Removed the deprecated `pytorch_lightning.overrides.base.unwrap_lightning_module` function
  * Removed the `pytorch_lightning.overrides.distributed.LightningDistributedModule` class
  * Removed the deprecated `pytorch_lightning.overrides.fairscale.unwrap_lightning_module_sharded` function
  * Removed the `pytorch_lightning.overrides.fairscale.LightningDistributedModule` class
- Removed the deprecated automatic GPU selection ([#16184](https://github.com/Lightning-AI/lightning/pull/16184))
  * Removed the `Trainer(auto_select_gpus=...)` argument
  * Removed the `pytorch_lightning.tuner.auto_gpu_select.{pick_single_gpu,pick_multiple_gpus}` functions
- Removed support for loop customization
  * Removed `Loop.replace()` ([#16361](https://github.com/Lightning-AI/lightning/pull/16361))
  * Removed `Loop.connect()` ([#16384](https://github.com/Lightning-AI/lightning/pull/16384))
  * Removed the `trainer.{fit,validate,test,predict}_loop` properties ([#16384](https://github.com/Lightning-AI/lightning/pull/16384))
  * Removed the default `Loop.run()` implementation ([#16384](https://github.com/Lightning-AI/lightning/pull/16384))
  * The loop classes are now marked as protected ([#16445](https://github.com/Lightning-AI/lightning/pull/16445))
  * The fetching classes are now marked as protected ([#16664](https://github.com/Lightning-AI/lightning/pull/16664))
- The `lightning.pytorch.overrides.distributed.IndexBatchSamplerWrapper` class is now marked as protected ([#16826](https://github.com/Lightning-AI/lightning/pull/16826))
- Removed the `DataLoaderLoop`, `EvaluationEpochLoop`, and `PredictionEpochLoop` classes ([#16726](https://github.com/Lightning-AI/lightning/pull/16726))
- Removed `trainer.reset_*_dataloader()` methods in favor of `Loop.setup_data()` for the top-level loops ([#16726](https://github.com/Lightning-AI/lightning/pull/16726))
- Removed special support for truncated backpropagation through time (TBPTT) ([#16172](https://github.com/Lightning-AI/lightning/pull/16172))
  * Removed the `LightningModule.truncated_bptt_steps` attribute
  * Removed the `LightningModule.tbptt_split_batch` hook
  * The `LightningModule.training_step` no longer accepts a `hiddens` argument
  * Removed the `pytorch_lightning.loops.batch.TrainingBatchLoop`
  * Removed the `FitLoop.split_idx` property
  * Removed the `LoggerConnector.on_train_split_start` method
- Removed the experimental `PL_INTER_BATCH_PARALLELISM` environment flag ([#16355](https://github.com/Lightning-AI/lightning/pull/16355))
- Removed the `Trainer(move_metrics_to_cpu=True)` argument ([#16358](https://github.com/Lightning-AI/lightning/pull/16358))
- Removed the `LightningModule.precision` attribute ([#16203](https://github.com/Lightning-AI/lightning/pull/16203))
- Removed the automatic addition of a moving average of the `training_step` loss in the progress bar. Use `self.log("loss", ..., prog_bar=True)` instead. ([#16192](https://github.com/Lightning-AI/lightning/issues/16192))
- Removed support for passing a dictionary value to `self.log()` ([#16389](https://github.com/Lightning-AI/lightning/pull/16389))
- Removed `Trainer.model` setter ([#16462](https://github.com/Lightning-AI/lightning/pull/16462))
- Removed the argument `Trainer(multiple_trainloader_mode=...)`. You can use `CombinedLoader(..., mode=...)` directly now ([#16800](https://github.com/Lightning-AI/lightning/pull/16800))
- Removed the unused `lightning.pytorch.utilities.finite_checks.print_nan_gradients` function ([#16682](https://github.com/Lightning-AI/lightning/pull/16682))
- Removed the unused `lightning.pytorch.utilities.finite_checks.detect_nan_parameters` function ([#16682](https://github.com/Lightning-AI/lightning/pull/16682))
- Removed the unused `lightning.pytorch.utilities.parsing.flatten_dict` function ([#16744](https://github.com/Lightning-AI/lightning/pull/16744))
- Removed the unused `lightning.pytorch.utilities.metrics.metrics_to_scalars` function ([#16681](https://github.com/Lightning-AI/lightning/pull/16681))
- Removed the unused `lightning.pytorch.utilities.supporters.{SharedCycleIteratorState,CombinedLoaderIterator}` classes ([#16714](https://github.com/Lightning-AI/lightning/pull/16714))
- Tuner removal
  * Removed the deprecated `trainer.tuning` property ([#16379](https://github.com/Lightning-AI/lightning/pull/16379))
  * Removed the deprecated `TrainerFn.TUNING` and `RunningStage.TUNING` enums ([#16379](https://github.com/Lightning-AI/lightning/pull/16379))
  * Removed `Trainer.tune()` in favor of `Tuner(trainer).{lr_find,scale_batch_size}` ([#16462](https://github.com/Lightning-AI/lightning/pull/16462))
  * Removed `Trainer(auto_scale_batch_size=...)` in favor of `Tuner(trainer).scale_batch_size()` ([#16462](https://github.com/Lightning-AI/lightning/pull/16462))
  * Removed `Trainer(auto_lr_find=...)` in favor of `Tuner(trainer).lr_find()` ([#16462](https://github.com/Lightning-AI/lightning/pull/16462))
- Removed the `on_tpu` argument from `LightningModule.optimizer_step` hook ([#16537](https://github.com/Lightning-AI/lightning/pull/16537))
- Removed the `using_lbfgs` argument from `LightningModule.optimizer_step` hook ([#16538](https://github.com/Lightning-AI/lightning/pull/16538))
- Removed the `Trainer.data_parallel` property. Use `isinstance(trainer.strategy, ParallelStrategy)` instead ([#16703](https://github.com/Lightning-AI/lightning/pull/16703))
- Removed the `Trainer.prediction_writer_callbacks` property ([#16759](https://github.com/Lightning-AI/lightning/pull/16759))
- Removed support for multiple optimizers in automatic optimization mode ([#16539](https://github.com/Lightning-AI/lightning/pull/16539))
  * Removed `opt_idx` argument from `BaseFinetuning.finetune_function` callback method
  * Removed `opt_idx` argument from `Callback.on_before_optimizer_step` callback method
  * Removed `optimizer_idx` as an optional argument in `LightningModule.training_step`
  * Removed `optimizer_idx` argument from `LightningModule.on_before_optimizer_step`
  * Removed `optimizer_idx` argument from `LightningModule.configure_gradient_clipping`
  * Removed `optimizer_idx` argument from `LightningModule.optimizer_step`
  * Removed `optimizer_idx` argument from `LightningModule.optimizer_zero_grad`
  * Removed `optimizer_idx` argument from `LightningModule.lr_scheduler_step`
  * Removed support for declaring optimizer frequencies in the dictionary returned from `LightningModule.configure_optimizers`
  * Removed arguments `optimizer` and `optimizer_idx` from `LightningModule.backward`
  * Removed `optimizer_idx` argument from `PrecisionPlugin.optimizer_step` and all of its overrides in subclasses
  * Removed `optimizer_idx` argument from `PrecisionPlugin.{optimizer_step,backward}` and all of its overrides in subclasses
  * Removed `optimizer_idx` argument from `Strategy.{optimizer_step,backward}` and all of its overrides in subclasses
  * Removed `Trainer.optimizer_frequencies` attribute
- Removed `Strategy.dispatch` ([#16618](https://github.com/Lightning-AI/lightning/pull/16618))
- Removed `PrecisionPlugin.dispatch` ([#16618](https://github.com/Lightning-AI/lightning/pull/16618))
- Removed legacy argparse utilities ([#16708](https://github.com/Lightning-AI/lightning/pull/16708))
  * Removed `LightningDataModule` methods: `add_argparse_args()`, `from_argparse_args()`, `parse_argparser()`, `get_init_arguments_and_types()`
  * Removed class methods from Trainer: `default_attributes()`, `from_argparse_args()`, `parse_argparser()`, `match_env_arguments()`, `add_argparse_args()`
  * Removed functions from `lightning.pytorch.utilities.argparse`: `from_argparse_args()`, `parse_argparser()`, `parse_env_variables()`, `get_init_arguments_and_types()`, `add_argparse_args()`
  * Removed functions from `lightning.pytorch.utilities.parsing`: `import str_to_bool()`, `str_to_bool_or_int()`, `str_to_bool_or_str()`
- Removed support for passing a scheduling dictionary to `Trainer(accumulate_grad_batches=...)` ([#16729](https://github.com/Lightning-AI/lightning/pull/16729))
- Removed support for `DataParallel` (`strategy='dp'`) and the `LightningParallelModule`-Wrapper, ([#16748](https://github.com/Lightning-AI/lightning/pull/16748))
- Removed the unused `lightning.pytorch.utilities.supporters.{SharedCycleIteratorState,CombinedLoaderIterator}` classes ([#16714](https://github.com/Lightning-AI/lightning/pull/16714))
- Removed `ProgressBarBase.{train_batch_idx,val_batch_idx,test_batch_idx,predict_batch_idx}` properties ([#16760](https://github.com/Lightning-AI/lightning/pull/16760))
- Removed the `fit_loop.{min,max}_steps` setters ([#16803](https://github.com/Lightning-AI/lightning/pull/16803))
- Removed the `Trainer(track_grad_norm=...)` argument ([#16745](https://github.com/Lightning-AI/lightning/pull/16745))
- Removed the `LightningModule.log_grad_norm()` hook method ([#16745](https://github.com/Lightning-AI/lightning/pull/16745))
- Removed the `QuantizationAwareTraining` callback ([#16750](https://github.com/Lightning-AI/lightning/pull/16750))
- Removed the `ColossalAIStrategy` and `ColossalAIPrecisionPlugin` in favor of the new [lightning-colossalai](https://github.com/Lightning-AI/lightning-colossalai) package ([#16757](https://github.com/Lightning-AI/lightning/pull/16757), [#16778](https://github.com/Lightning-AI/lightning/pull/16778))
- Removed the `training_step_end`, `validation_step_end`, and `test_step_end` hooks from the `LightningModule` in favor of the `*_batch_end` hooks ([#16791](https://github.com/Lightning-AI/lightning/pull/16791))
- Removed the `lightning.pytorch.strategies.DDPSpawnStrategy` in favor of `DDPStrategy(start_method='spawn')` (merged both classes) ([#16809](https://github.com/Lightning-AI/lightning/pull/16809))
- Removed registration of `ShardedTensor` state dict hooks in `LightningModule.__init__` with `torch>=2.1` ([#16892](https://github.com/Lightning-AI/lightning/pull/16892))
- Removed the `lightning.pytorch.core.saving.ModelIO` class interface ([#16999](https://github.com/Lightning-AI/lightning/pull/16999))
- Removed the unused `lightning.pytorch.utilities.memory.get_model_size_mb` function ([#17001](https://github.com/Lightning-AI/lightning/pull/17001))

### Fixed

- Fixed an issue where `DistributedSampler.set_epoch` wasn't getting called during `trainer.predict` ([#16785](https://github.com/Lightning-AI/lightning/pull/16785), [#16826](https://github.com/Lightning-AI/lightning/pull/16826))

- Fixed an issue with comparing torch versions when using a version of torch built from source ([#17030](https://github.com/Lightning-AI/lightning/pull/17030))


- Improved the error message for installing tensorboard or tensorboardx ([#17053](https://github.com/Lightning-AI/lightning/pull/17053))


## [1.9.4] - 2023-03-01

### Added

- Added `Fabric(strategy="auto")` support. It will choose DDP over DDP-spawn, contrary to `strategy=None` (default) ([#16916](https://github.com/Lightning-AI/lightning/pull/16916))

### Fixed

- Fixed DDP spawn hang on TPU Pods ([#16844](https://github.com/Lightning-AI/lightning/pull/16844))
- Fixed edge cases in parsing device ids using NVML ([#16795](https://github.com/Lightning-AI/lightning/pull/16795))
- Fixed backwards compatibility for `lightning.pytorch.utilities.parsing.get_init_args` ([#16851](https://github.com/Lightning-AI/lightning/pull/16851))


## [1.9.3] - 2023-02-21

### Fixed

- Fixed an issue causing a wrong environment plugin to be selected when `accelerator=tpu` and `devices > 1` ([#16806](https://github.com/Lightning-AI/lightning/pull/16806))


## [1.9.2] - 2023-02-15

### Fixed

- Fixed an attribute error and improved input validation for invalid strategy types being passed to Trainer ([#16693](https://github.com/Lightning-AI/lightning/pull/16693))
- Fixed early stopping triggering extra validation runs after reaching `min_epochs` or `min_steps` ([#16719](https://github.com/Lightning-AI/lightning/pull/16719))


## [1.9.1] - 2023-02-10

### Fixed

- Fixed an unintended limitation for calling `save_hyperparameters` on mixin classes that don't subclass `LightningModule`/`LightningDataModule` ([#16369](https://github.com/Lightning-AI/lightning/pull/16369))
- Fixed an issue with `MLFlowLogger` logging the wrong keys with `.log_hyperparams()` ([#16418](https://github.com/Lightning-AI/lightning/pull/16418))
- Fixed logging more than 100 parameters with `MLFlowLogger` and long values are truncated ([#16451](https://github.com/Lightning-AI/lightning/pull/16451))
- Fixed strict availability check for `torch_xla` requirement ([#16476](https://github.com/Lightning-AI/lightning/pull/16476))
- Fixed an issue where PL would wrap DataLoaders with XLA's MpDeviceLoader more than once ([#16571](https://github.com/Lightning-AI/lightning/pull/16571))
- Fixed the batch_sampler reference for DataLoaders wrapped with XLA's MpDeviceLoader ([#16571](https://github.com/Lightning-AI/lightning/pull/16571))
- Fixed an import error when `torch.distributed` is not available ([#16658](https://github.com/Lightning-AI/lightning/pull/16658))


## [1.9.0] - 2023-01-17

### Added

- Added support for native logging of `MetricCollection` with enabled compute groups ([#15580](https://github.com/Lightning-AI/lightning/pull/15580))
- Added support for custom artifact names in `pl.loggers.WandbLogger` ([#16173](https://github.com/Lightning-AI/lightning/pull/16173))
- Added support for DDP with `LRFinder` ([#15304](https://github.com/Lightning-AI/lightning/pull/15304))
- Added utilities to migrate checkpoints from one Lightning version to another ([#15237](https://github.com/Lightning-AI/lightning/pull/15237))
- Added support to upgrade all checkpoints in a folder using the `pl.utilities.upgrade_checkpoint` script ([#15333](https://github.com/Lightning-AI/lightning/pull/15333))
- Add an axes argument `ax` to the `.lr_find().plot()` to enable writing to a user-defined axes in a matplotlib figure ([#15652](https://github.com/Lightning-AI/lightning/pull/15652))
- Added `log_model` parameter to `MLFlowLogger` ([#9187](https://github.com/Lightning-AI/lightning/pull/9187))
- Added a check to validate that wrapped FSDP models are used while initializing optimizers ([#15301](https://github.com/Lightning-AI/lightning/pull/15301))
- Added a warning when `self.log(..., logger=True)` is called without a configured logger ([#15814](https://github.com/Lightning-AI/lightning/pull/15814))
- Added support for colossalai 0.1.11 ([#15888](https://github.com/Lightning-AI/lightning/pull/15888))
- Added `LightningCLI` support for optimizer and learning schedulers via callable type dependency injection ([#15869](https://github.com/Lightning-AI/lightning/pull/15869))
- Added support for activation checkpointing for the `DDPFullyShardedNativeStrategy` strategy ([#15826](https://github.com/Lightning-AI/lightning/pull/15826))
- Added the option to set `DDPFullyShardedNativeStrategy(cpu_offload=True|False)` via bool instead of needing to pass a configuration object ([#15832](https://github.com/Lightning-AI/lightning/pull/15832))
- Added info message for Ampere CUDA GPU users to enable tf32 matmul precision ([#16037](https://github.com/Lightning-AI/lightning/pull/16037))
- Added support for returning optimizer-like classes in `LightningModule.configure_optimizers` ([#16189](https://github.com/Lightning-AI/lightning/pull/16189))

### Changed

- Drop PyTorch 1.9 support ([#15347](https://github.com/Lightning-AI/lightning/pull/15347))
- Switch from `tensorboard` to `tensorboardx` in `TensorBoardLogger` ([#15728](https://github.com/Lightning-AI/lightning/pull/15728))
- From now on, Lightning Trainer and `LightningModule.load_from_checkpoint` automatically upgrade the loaded checkpoint if it was produced in an old version of Lightning ([#15237](https://github.com/Lightning-AI/lightning/pull/15237))
- `Trainer.{validate,test,predict}(ckpt_path=...)` no longer restores the `Trainer.global_step` and `trainer.current_epoch` value from the checkpoints - From now on, only `Trainer.fit` will restore this value ([#15532](https://github.com/Lightning-AI/lightning/pull/15532))
- The `ModelCheckpoint.save_on_train_epoch_end` attribute is now computed dynamically every epoch, accounting for changes to the validation dataloaders ([#15300](https://github.com/Lightning-AI/lightning/pull/15300))
- The Trainer now raises an error if it is given multiple stateful callbacks of the same time with colliding state keys ([#15634](https://github.com/Lightning-AI/lightning/pull/15634))
- `MLFlowLogger` now logs hyperparameters and metrics in batched API calls ([#15915](https://github.com/Lightning-AI/lightning/pull/15915))
- Overriding the `on_train_batch_{start,end}` hooks in conjunction with taking a `dataloader_iter` in the `training_step` no longer errors out and instead shows a warning ([#16062](https://github.com/Lightning-AI/lightning/pull/16062))
- Move `tensorboardX` to extra dependencies. Use the `CSVLogger` by default ([#16349](https://github.com/Lightning-AI/lightning/pull/16349))

### Deprecated

- Deprecated `description`, `env_prefix` and `env_parse` parameters in `LightningCLI.__init__` in favour of giving them through `parser_kwargs` ([#15651](https://github.com/Lightning-AI/lightning/pull/15651))
- Deprecated `pytorch_lightning.profiler` in favor of `pytorch_lightning.profilers` ([#16059](https://github.com/Lightning-AI/lightning/pull/16059))
- Deprecated `Trainer(auto_select_gpus=...)` in favor of `pytorch_lightning.accelerators.find_usable_cuda_devices` ([#16147](https://github.com/Lightning-AI/lightning/pull/16147))
- Deprecated `pytorch_lightning.tuner.auto_gpu_select.{pick_single_gpu,pick_multiple_gpus}` in favor of `pytorch_lightning.accelerators.find_usable_cuda_devices` ([#16147](https://github.com/Lightning-AI/lightning/pull/16147))
- `nvidia/apex` deprecation ([#16039](https://github.com/Lightning-AI/lightning/pull/16039))
  * Deprecated `pytorch_lightning.plugins.NativeMixedPrecisionPlugin` in favor of `pytorch_lightning.plugins.MixedPrecisionPlugin`
  * Deprecated the `LightningModule.optimizer_step(using_native_amp=...)` argument
  * Deprecated the `Trainer(amp_backend=...)` argument
  * Deprecated the `Trainer.amp_backend` property
  * Deprecated the `Trainer(amp_level=...)` argument
  * Deprecated the `pytorch_lightning.plugins.ApexMixedPrecisionPlugin` class
  * Deprecates the `pytorch_lightning.utilities.enums.AMPType` enum
  * Deprecates the `DeepSpeedPrecisionPlugin(amp_type=..., amp_level=...)` arguments
- `horovod` deprecation ([#16141](https://github.com/Lightning-AI/lightning/pull/16141))
  * Deprecated `Trainer(strategy="horovod")`
  * Deprecated the `HorovodStrategy` class
- Deprecated `pytorch_lightning.lite.LightningLite` in favor of `lightning.fabric.Fabric` ([#16314](https://github.com/Lightning-AI/lightning/pull/16314))
- `FairScale` deprecation (in favor of PyTorch's FSDP implementation) ([#16353](https://github.com/Lightning-AI/lightning/pull/16353))
  * Deprecated the `pytorch_lightning.overrides.fairscale.LightningShardedDataParallel` class
  * Deprecated the `pytorch_lightning.plugins.precision.fully_sharded_native_amp.FullyShardedNativeMixedPrecisionPlugin` class
  * Deprecated the `pytorch_lightning.plugins.precision.sharded_native_amp.ShardedNativeMixedPrecisionPlugin` class
  * Deprecated the `pytorch_lightning.strategies.fully_sharded.DDPFullyShardedStrategy` class
  * Deprecated the `pytorch_lightning.strategies.sharded.DDPShardedStrategy` class
  * Deprecated the `pytorch_lightning.strategies.sharded_spawn.DDPSpawnShardedStrategy` class


### Removed

- Removed deprecated `pytorch_lightning.utilities.memory.get_gpu_memory_map` in favor of `pytorch_lightning.accelerators.cuda.get_nvidia_gpu_stats` ([#15617](https://github.com/Lightning-AI/lightning/pull/15617))
- Temporarily removed support for Hydra multi-run ([#15737](https://github.com/Lightning-AI/lightning/pull/15737))
- Removed deprecated `pytorch_lightning.profiler.base.AbstractProfiler` in favor of `pytorch_lightning.profilers.profiler.Profiler` ([#15637](https://github.com/Lightning-AI/lightning/pull/15637))
- Removed deprecated `pytorch_lightning.profiler.base.BaseProfiler` in favor of `pytorch_lightning.profilers.profiler.Profiler` ([#15637](https://github.com/Lightning-AI/lightning/pull/15637))
- Removed deprecated code in `pytorch_lightning.utilities.meta` ([#16038](https://github.com/Lightning-AI/lightning/pull/16038))
- Removed the deprecated `LightningDeepSpeedModule` ([#16041](https://github.com/Lightning-AI/lightning/pull/16041))
- Removed the deprecated `pytorch_lightning.accelerators.GPUAccelerator` in favor of `pytorch_lightning.accelerators.CUDAAccelerator` ([#16050](https://github.com/Lightning-AI/lightning/pull/16050))
- Removed the deprecated `pytorch_lightning.profiler.*` classes in favor of `pytorch_lightning.profilers` ([#16059](https://github.com/Lightning-AI/lightning/pull/16059))
- Removed the deprecated `pytorch_lightning.utilities.cli` module in favor of `pytorch_lightning.cli` ([#16116](https://github.com/Lightning-AI/lightning/pull/16116))
- Removed the deprecated `pytorch_lightning.loggers.base` module in favor of `pytorch_lightning.loggers.logger` ([#16120](https://github.com/Lightning-AI/lightning/pull/16120))
- Removed the deprecated `pytorch_lightning.loops.base` module in favor of `pytorch_lightning.loops.loop` ([#16142](https://github.com/Lightning-AI/lightning/pull/16142))
- Removed the deprecated `pytorch_lightning.core.lightning` module in favor of `pytorch_lightning.core.module` ([#16318](https://github.com/Lightning-AI/lightning/pull/16318))
- Removed the deprecated `pytorch_lightning.callbacks.base` module in favor of `pytorch_lightning.callbacks.callback` ([#16319](https://github.com/Lightning-AI/lightning/pull/16319))
- Removed the deprecated `Trainer.reset_train_val_dataloaders()` in favor of `Trainer.reset_{train,val}_dataloader` ([#16131](https://github.com/Lightning-AI/lightning/pull/16131))
- Removed support for `LightningCLI(seed_everything_default=None)` ([#16131](https://github.com/Lightning-AI/lightning/pull/16131))
- Removed support in LightningLite for FairScale's sharded training (`strategy='ddp_sharded'|'ddp_sharded_spawn'`). Use Fully-Sharded Data Parallel instead (`strategy='fsdp'`) ([#16329](https://github.com/Lightning-AI/lightning/pull/16329))


### Fixed

- Enhanced `reduce_boolean_decision` to accommodate `any`-analogous semantics expected by the `EarlyStopping` callback ([#15253](https://github.com/Lightning-AI/lightning/pull/15253))
- Fixed the incorrect optimizer step synchronization when running across multiple TPU devices ([#16020](https://github.com/Lightning-AI/lightning/pull/16020))
- Fixed a type error when dividing the chunk size in the ColossalAI strategy ([#16212](https://github.com/Lightning-AI/lightning/pull/16212))
- Fixed bug where the ``interval`` key of the scheduler would be ignored during manual optimization, making the LearningRateMonitor callback fail to log the learning rate ([#16308](https://github.com/Lightning-AI/lightning/pull/16308))
- Fixed an issue with `MLFlowLogger` not finalizing correctly when status code 'finished' was passed ([#16340](https://github.com/Lightning-AI/lightning/pull/16340))


## [1.8.6] - 2022-12-21

- minor cleaning


## [1.8.5] - 2022-12-15

- Add function to remove checkpoint to allow override for extended classes ([#16067](https://github.com/Lightning-AI/lightning/pull/16067))


## [1.8.4] - 2022-12-08

### Changed

- Direct support for compiled models (
   [#15922](https://github.com/Lightning-AI/lightning/pull/15922),
   [#15957](https://github.com/Lightning-AI/lightning/pull/15957)
)

### Fixed

- Fixed issue with unsupported torch.inference_mode() on hpu backends ([#15918](https://github.com/Lightning-AI/lightning/pull/15918))
- Fixed LRScheduler import for PyTorch 2.0 ([#15940](https://github.com/Lightning-AI/lightning/pull/15940))
- Fixed `fit_loop.restarting` to be `False` for lr finder ([#15620](https://github.com/Lightning-AI/lightning/pull/15620))
- Fixed `torch.jit.script`-ing a LightningModule causing an unintended error message about deprecated `use_amp` property ([#15947](https://github.com/Lightning-AI/lightning/pull/15947))
- Fixed the `XLAProfiler` not recording anything due to mismatching of action names ([#15885](https://github.com/Lightning-AI/lightning/pull/15885))


## [1.8.3] - 2022-11-22

### Changed

- Temporarily removed support for Hydra multi-run ([#15737](https://github.com/Lightning-AI/lightning/pull/15737))
- Switch from `tensorboard` to `tensorboardx` in `TensorBoardLogger` ([#15728](https://github.com/Lightning-AI/lightning/pull/15728))


## [1.8.2] - 2022-11-17

### Fixed

- Make sure save_dir can be empty str ([#15638](https://github.com/Lightning-AI/lightning/pull/15638))
- Fixed the automatic fallback from `Trainer(strategy="ddp_spawn", ...)` to `Trainer(strategy="ddp", ...)` when on an LSF cluster ([#15103](https://github.com/Lightning-AI/lightning/pull/15103))



## [1.8.1] - 2022-11-10

### Added

- Added back the accidentally removed `pytorch_lightning.utilities.distributed.rank_zero_only` function ([#15536](https://github.com/Lightning-AI/lightning/pull/15536))

### Deprecated

- Deprecated `pytorch_lightning.utilities.distributed.rank_zero_only` in favor of `pytorch_lightning.utilities.rank_zero_only` ([#15536](https://github.com/Lightning-AI/lightning/pull/15536))

### Fixed

- Fixed `TensorBoardLogger` not validating the input array type when logging the model graph ([#15323](https://github.com/Lightning-AI/lightning/pull/15323))
- Fixed an attribute error in `ColossalAIStrategy` at import time when `torch.distributed` is not available ([#15535](https://github.com/Lightning-AI/lightning/pull/15535))
- Fixed an issue when calling `fs.listdir` with file URI instead of path in `CheckpointConnector` ([#15413](https://github.com/Lightning-AI/lightning/pull/15413))
- Fixed an issue with the `BaseFinetuning` callback not setting the `track_running_stats` attribute for batch normaliztion layers ([#15063](https://github.com/Lightning-AI/lightning/pull/15063))
- Fixed an issue with `WandbLogger(log_model=True|'all)` raising an error and not being able to serialize tensors in the metadata ([#15544](https://github.com/Lightning-AI/lightning/pull/15544))
- Fixed the gradient unscaling logic when using `Trainer(precision=16)` and fused optimizers such as `Adam(..., fused=True)` ([#15544](https://github.com/Lightning-AI/lightning/pull/15544))
- Fixed model state transfer in multiprocessing launcher when running multi-node ([#15567](https://github.com/Lightning-AI/lightning/pull/15567))
- Fixed manual optimization raising `AttributeError` with Bagua Strategy ([#12534](https://github.com/Lightning-AI/lightning/pull/12534))
- Fixed the import of `pytorch_lightning` causing a warning 'Redirects are currently not supported in Windows or MacOs' ([#15610](https://github.com/Lightning-AI/lightning/pull/15610))


## [1.8.0] - 2022-11-01

### Added

- Added support for requeueing slurm array jobs ([#15040](https://github.com/Lightning-AI/lightning/pull/15040))
- Added native AMP support for `ddp_fork` (and associated alias strategies) with CUDA GPUs ([#14983](https://github.com/Lightning-AI/lightning/pull/14983))
- Added `BatchSizeFinder` callback ([#11089](https://github.com/Lightning-AI/lightning/pull/11089))
- Added `LearningRateFinder` callback ([#13802](https://github.com/Lightning-AI/lightning/pull/13802))
- Tuner now supports a new `method` argument which will determine when to run the `BatchSizeFinder`: one of `fit`, `validate`, `test` or `predict` ([#11089](https://github.com/Lightning-AI/lightning/pull/11089))
- Added prefix to log message in `seed_everything` with rank info ([#14031](https://github.com/Lightning-AI/lightning/pull/14031))
- Added support for auto wrapping for `DDPFullyShardedNativeStrategy` ([#14252](https://github.com/Lightning-AI/lightning/pull/14252))
- Added support for passing extra init-parameters to the `LightningDataModule.from_datasets` ([#14185](https://github.com/Lightning-AI/lightning/pull/14185))
- Added support for saving sharded optimizer state dict outside of `DDPShardedStrategy` ([#14208](https://github.com/Lightning-AI/lightning/pull/14208))
- Added support for auto wrapping for `DDPFullyShardedStrategy` ([#14383](https://github.com/Lightning-AI/lightning/pull/14383))
- Integrate the `lightning_utilities` package (
  [#14475](https://github.com/Lightning-AI/lightning/pull/14475),
  [#14537](https://github.com/Lightning-AI/lightning/pull/14537),
  [#14556](https://github.com/Lightning-AI/lightning/pull/14556),
  [#14558](https://github.com/Lightning-AI/lightning/pull/14558),
  [#14575](https://github.com/Lightning-AI/lightning/pull/14575),
  [#14620](https://github.com/Lightning-AI/lightning/pull/14620))
- Added `args` parameter to `LightningCLI` to ease running from within Python ([#14596](https://github.com/Lightning-AI/lightning/pull/14596))
- Added `WandbLogger.download_artifact` and `WandbLogger.use_artifact` for managing artifacts with Weights and Biases ([#14551](https://github.com/Lightning-AI/lightning/pull/14551))
- Added an option to configure the signal SLURM sends when a job is preempted or requeued ([#14626](https://github.com/Lightning-AI/lightning/pull/14626))
- Added a warning when the model passed to `LightningLite.setup()` does not have all parameters on the same device ([#14822](https://github.com/Lightning-AI/lightning/pull/14822))
- The `CometLogger` now flags the Comet Experiments as being created from Lightning for analytics purposes ([#14906](https://github.com/Lightning-AI/lightning/pull/14906))
- Introduce `ckpt_path="hpc"` keyword for checkpoint loading ([#14911](https://github.com/Lightning-AI/lightning/pull/14911))
- Added a more descriptive error message when attempting to fork processes with pre-initialized CUDA context ([#14709](https://github.com/Lightning-AI/lightning/pull/14709))
- Added support for custom parameters in subclasses of `SaveConfigCallback` ([#14998](https://github.com/Lightning-AI/lightning/pull/14998))
- Added `inference_mode` flag to Trainer to let users enable/disable inference mode during evaluation ([#15034](https://github.com/Lightning-AI/lightning/pull/15034))
- Added `LightningLite.no_backward_sync` for control over efficient gradient accumulation with distributed strategies ([#14966](https://github.com/Lightning-AI/lightning/pull/14966))
- Added a sanity check that scripts are executed with the `srun` command in SLURM and that environment variables are not conflicting ([#15011](https://github.com/Lightning-AI/lightning/pull/15011))
- Added an error message when attempting to launch processes with `python -i` and an interactive-incompatible strategy ([#15293](https://github.com/Lightning-AI/lightning/pull/15293))

### Changed

- The `Trainer.{fit,validate,test,predict,tune}` methods now raise a useful error message if the input is not a `LightningModule` ([#13892](https://github.com/Lightning-AI/lightning/pull/13892))
- Raised a `MisconfigurationException` if batch transfer hooks are overriden with `IPUAccelerator` ([#13961](https://github.com/Lightning-AI/lightning/pull/13961))
- Replaced the unwrapping logic in strategies with direct access to unwrapped `LightningModule` ([#13738](https://github.com/Lightning-AI/lightning/pull/13738))
- Enabled `on_before_batch_transfer` for `DPStrategy` and `IPUAccelerator` ([#14023](https://github.com/Lightning-AI/lightning/pull/14023))
- When resuming training with Apex enabled, the `Trainer` will now raise an error ([#14341](https://github.com/Lightning-AI/lightning/pull/14341))
- Included `torch.cuda` rng state to the aggregate `_collect_rng_states()` and `_set_rng_states()` ([#14384](https://github.com/Lightning-AI/lightning/pull/14384))
- Changed `trainer.should_stop` to not stop in between an epoch and run until `min_steps/min_epochs` only ([#13890](https://github.com/Lightning-AI/lightning/pull/13890))
- The `pyDeprecate` dependency is no longer installed ([#14472](https://github.com/Lightning-AI/lightning/pull/14472))
- When using multiple loggers, by default checkpoints and profiler output now get saved to the log dir of the first logger in the list ([#14325](https://github.com/Lightning-AI/lightning/pull/14325))
- In Lightning Lite, state-dict access to the module wrapper now gets passed through to the original module reference ([#14629](https://github.com/Lightning-AI/lightning/pull/14629))
- Removed fall-back to `LightningEnvironment` when number of SLURM tasks does not correspond to number of processes in Trainer ([#14300](https://github.com/Lightning-AI/lightning/pull/14300))
- Aligned DDP and DDPSpawn strategies in setting up the environment ([#11073](https://github.com/Lightning-AI/lightning/pull/11073))
- Integrated the Lite Precision plugins into the PL Precision plugins - the base class in PL now extends the `lightning_lite.precision.Precision` base class ([#14798](https://github.com/Lightning-AI/lightning/pull/14798))
  * The `PrecisionPlugin.backward` signature changed: The `closure_loss` argument was renamed to `tensor`
  * The `PrecisionPlugin.{pre_,post_}backward` signature changed: The `closure_loss` argument was renamed to `tensor` and moved as the first argument
  * The `PrecisionPlugin.optimizer_step` signature changed: The `model`, `optimizer_idx` and `closure` arguments need to be passed as keyword arguments now
- Trainer queries the CUDA devices through NVML if available to avoid initializing CUDA before forking, which eliminates the need for the `PL_DISABLE_FORK` environment variable introduced in v1.7.4 ([#14631](https://github.com/Lightning-AI/lightning/pull/14631))
- The `MLFlowLogger.finalize()` now sets the status to `FAILED` when an exception occurred in `Trainer`, and sets the status to `FINISHED` on successful completion ([#12292](https://github.com/Lightning-AI/lightning/pull/12292))
- It is no longer needed to call `model.double()` when using `precision=64` in Lightning Lite ([#14827](https://github.com/Lightning-AI/lightning/pull/14827))
- HPC checkpoints are now loaded automatically only in slurm environment when no specific value for `ckpt_path` has been set ([#14911](https://github.com/Lightning-AI/lightning/pull/14911))
- The `Callback.on_load_checkpoint` now gets the full checkpoint dictionary and the `callback_state` argument was renamed `checkpoint` ([#14835](https://github.com/Lightning-AI/lightning/pull/14835))
- Moved the warning about saving nn.Module in `save_hyperparameters()` to before the deepcopy ([#15132](https://github.com/Lightning-AI/lightning/pull/15132))
- To avoid issues with forking processes, from PyTorch 1.13 and higher, Lightning will directly use the PyTorch NVML-based check for `torch.cuda.device_count` and from PyTorch 2.0 and higher, Lightning will configure PyTorch to use a NVML-based check for `torch.cuda.is_available`. ([#15110](https://github.com/Lightning-AI/lightning/pull/15110), [#15133](https://github.com/Lightning-AI/lightning/pull/15133))
- The `NeptuneLogger` now uses `neptune.init_run` instead of the deprecated `neptune.init` to initialize a run ([#15393](https://github.com/Lightning-AI/lightning/pull/15393))

### Deprecated

- Deprecated `LightningDeepSpeedModule` ([#14000](https://github.com/Lightning-AI/lightning/pull/14000))
- Deprecated `amp_level` from `Trainer` in favour of passing it explictly via precision plugin ([#13898](https://github.com/Lightning-AI/lightning/pull/13898))
- Deprecated the calls to `pytorch_lightning.utiltiies.meta` functions in favor of built-in https://github.com/pytorch/torchdistx support ([#13868](https://github.com/Lightning-AI/lightning/pull/13868))
- Deprecated the `unwrap_lightning_module` and `unwrap_lightning_module_sharded` utility functions in favor of accessing the unwrapped `LightningModule` on the strategy directly ([#13738](https://github.com/Lightning-AI/lightning/pull/13738))
- Deprecated the `pl_module` argument in `LightningParallelModule`, `LightningDistributedModule`, `LightningShardedDataParallel`, `LightningBaguaModule` and `LightningDeepSpeedModule` wrapper classes ([#13738](https://github.com/Lightning-AI/lightning/pull/13738))
- Deprecated the `on_colab_kaggle` function ([#14247](https://github.com/Lightning-AI/lightning/pull/14247))
- Deprecated the internal `pl.core.mixins.DeviceDtypeModuleMixin` class ([#14511](https://github.com/Lightning-AI/lightning/pull/14511), [#14548](https://github.com/Lightning-AI/lightning/pull/14548))
- Deprecated all functions in `pytorch_lightning.utilities.xla_device` ([#14514](https://github.com/Lightning-AI/lightning/pull/14514), [#14550](https://github.com/Lightning-AI/lightning/pull/14550))
  * Deprecated the internal `inner_f` function
  * Deprecated the internal `pl_multi_process` function
  * Deprecated the internal `XLADeviceUtils.xla_available` staticmethod
  * Deprecated the `XLADeviceUtils.tpu_device_exists` staticmethod in favor of `pytorch_lightning.accelerators.TPUAccelerator.is_available()`
- Deprecated `pytorch_lightning.utilities.distributed.tpu_distributed` in favor of `lightning_lite.accelerators.tpu.tpu_distributed` ([#14550](https://github.com/Lightning-AI/lightning/pull/14550))
- Deprecated all functions in `pytorch_lightning.utilities.cloud_io` in favor of `lightning_lite.utilities.cloud_io` ([#14515](https://github.com/Lightning-AI/lightning/pull/14515))
- Deprecated the functions in `pytorch_lightning.utilities.apply_func` in favor of `lightning_utilities.core.apply_func` ([#14516](https://github.com/Lightning-AI/lightning/pull/14516), [#14537](https://github.com/Lightning-AI/lightning/pull/14537))
- Deprecated all functions in `pytorch_lightning.utilities.device_parser` ([#14492](https://github.com/Lightning-AI/lightning/pull/14492), [#14753](https://github.com/Lightning-AI/lightning/pull/14753))
  * Deprecated the `pytorch_lightning.utilities.device_parser.determine_root_gpu_device` in favor of `lightning_lite.utilities.device_parser.determine_root_gpu_device`
  * Deprecated the `pytorch_lightning.utilities.device_parser.parse_gpu_ids` in favor of `lightning_lite.utilities.device_parser.parse_gpu_ids`
  * Deprecated the `pytorch_lightning.utilities.device_parser.is_cuda_available` in favor of `lightning_lite.accelerators.cuda.is_cuda_available`
  * Deprecated the `pytorch_lightning.utilities.device_parser.num_cuda_devices` in favor of `lightning_lite.accelerators.cuda.num_cuda_devices`
  * Deprecated the `pytorch_lightning.utilities.device_parser.parse_cpu_cores` in favor of `lightning_lite.accelerators.cpu.parse_cpu_cores`
  * Deprecated the `pytorch_lightning.utilities.device_parser.parse_tpu_cores` in favor of `lightning_lite.accelerators.tpu.parse_tpu_cores`
  * Deprecated the `pytorch_lightning.utilities.device_parser.parse_hpus` in favor of `pytorch_lightning.accelerators.hpu.parse_hpus`
- Deprecated duplicate `SaveConfigCallback` parameters in `LightningCLI.__init__`: `save_config_kwargs`, `save_config_overwrite` and `save_config_multifile`. New `save_config_kwargs` parameter should be used instead ([#14998](https://github.com/Lightning-AI/lightning/pull/14998))
- Deprecated `TrainerFn.TUNING`, `RunningStage.TUNING` and `trainer.tuning` property ([#15100](https://github.com/Lightning-AI/lightning/pull/15100))
- Deprecated custom `pl.utilities.distributed.AllGatherGrad` implementation in favor of PyTorch's ([#15364](https://github.com/Lightning-AI/lightning/pull/15364))

### Removed

- Removed the deprecated `Trainer.training_type_plugin` property in favor of `Trainer.strategy` ([#14011](https://github.com/Lightning-AI/lightning/pull/14011))
- Removed all deprecated training type plugins ([#14011](https://github.com/Lightning-AI/lightning/pull/14011))
- Removed the deprecated `DDP2Strategy` ([#14026](https://github.com/Lightning-AI/lightning/pull/14026))
- Removed the deprecated `DistributedType` and `DeviceType` enum classes ([#14045](https://github.com/Lightning-AI/lightning/pull/14045))
- Removed deprecated support for passing the `rank_zero_warn` warning category positionally ([#14470](https://github.com/Lightning-AI/lightning/pull/14470))
- Removed the legacy and unused `Trainer.get_deprecated_arg_names()` ([#14415](https://github.com/Lightning-AI/lightning/pull/14415))
- Removed the deprecated `on_train_batch_end(outputs)` format when multiple optimizers are used and TBPTT is enabled ([#14373](https://github.com/Lightning-AI/lightning/pull/14373))
- Removed the deprecated `training_epoch_end(outputs)` format when multiple optimizers are used and TBPTT is enabled ([#14373](https://github.com/Lightning-AI/lightning/pull/14373))
- Removed the experimental `pytorch_lightning.utiltiies.meta` functions in favor of built-in https://github.com/pytorch/torchdistx support ([#13868](https://github.com/Lightning-AI/lightning/pull/13868))
- Removed the deprecated `LoggerCollection`; `Trainer.logger` and `LightningModule.logger` now returns the first logger when more than one gets passed to the Trainer ([#14283](https://github.com/Lightning-AI/lightning/pull/14283))
- Removed the deprecated the `trainer.lr_schedulers` ([#14408](https://github.com/Lightning-AI/lightning/pull/14408))
- Removed the deprecated `LightningModule.{on_hpc_load,on_hpc_save}` hooks in favor of the general purpose hooks `LightningModule.{on_load_checkpoint,on_save_checkpoint}` ([#14315](https://github.com/Lightning-AI/lightning/pull/14315))
- Removed deprecated support for old torchtext versions ([#14375](https://github.com/Lightning-AI/lightning/pull/14375))
- Removed deprecated support for the old `neptune-client` API in the `NeptuneLogger` ([#14727](https://github.com/Lightning-AI/lightning/pull/14727))
- Removed the deprecated `weights_save_path` Trainer argumnent and `Trainer.weights_save_path` property ([#14424](https://github.com/Lightning-AI/lightning/pull/14424))
- Removed the deprecated ([#14471](https://github.com/Lightning-AI/lightning/pull/14471))
  * `pytorch_lightning.utilities.distributed.rank_zero_only` in favor of `pytorch_lightning.utilities.rank_zero.rank_zero_only`
  * `pytorch_lightning.utilities.distributed.rank_zero_debug` in favor of `pytorch_lightning.utilities.rank_zero.rank_zero_debug`
  * `pytorch_lightning.utilities.distributed.rank_zero_info` in favor of `pytorch_lightning.utilities.rank_zero.rank_zero_info`
  * `pytorch_lightning.utilities.warnings.rank_zero_warn` in favor of `pytorch_lightning.utilities.rank_zero.rank_zero_warn`
  * `pytorch_lightning.utilities.warnings.rank_zero_deprecation` in favor of `pytorch_lightning.utilities.rank_zero.rank_zero_deprecation`
  * `pytorch_lightning.utilities.warnings.LightningDeprecationWarning` in favor of `pytorch_lightning.utilities.rank_zero.LightningDeprecationWarning`
- Removed deprecated `Trainer.num_processes` attribute in favour of `Trainer.num_devices` ([#14423](https://github.com/Lightning-AI/lightning/pull/14423))
- Removed the deprecated `Trainer.data_parallel_device_ids` hook in favour of `Trainer.device_ids` ([#14422](https://github.com/Lightning-AI/lightning/pull/14422))
- Removed the deprecated class `TrainerCallbackHookMixin` ([#14401](https://github.com/Lightning-AI/lightning/pull/14401))
- Removed the deprecated `BaseProfiler` and `AbstractProfiler` classes ([#14404](https://github.com/Lightning-AI/lightning/pull/14404))
- Removed the deprecated way to set the distributed backend via the environment variable `PL_TORCH_DISTRIBUTED_BACKEND`, in favor of setting the `process_group_backend` in the strategy constructor ([#14693](https://github.com/Lightning-AI/lightning/pull/14693))
- Removed deprecated callback hooks ([#14834](https://github.com/Lightning-AI/lightning/pull/14834))
  * `Callback.on_configure_sharded_model` in favor of `Callback.setup`
  * `Callback.on_before_accelerator_backend_setup` in favor of `Callback.setup`
  * `Callback.on_batch_start` in favor of `Callback.on_train_batch_start`
  * `Callback.on_batch_end` in favor of `Callback.on_train_batch_end`
  * `Callback.on_epoch_start` in favor of `Callback.on_{train,validation,test}_epoch_start`
  * `Callback.on_epoch_end` in favor of `Callback.on_{train,validation,test}_epoch_end`
  * `Callback.on_pretrain_routine_{start,end}` in favor of `Callback.on_fit_start`
- Removed the deprecated device attributes `Trainer.{devices,gpus,num_gpus,ipus,tpu_cores}` in favor of the accelerator-agnostic `Trainer.num_devices` ([#14829](https://github.com/Lightning-AI/lightning/pull/14829))
- Removed the deprecated `LightningIPUModule` ([#14830](https://github.com/Lightning-AI/lightning/pull/14830))
- Removed the deprecated `Logger.agg_and_log_metrics` hook in favour of `Logger.log_metrics` and the `agg_key_funcs` and `agg_default_func` arguments. ([#14840](https://github.com/Lightning-AI/lightning/pull/14840))
- Removed the deprecated precision plugin checkpoint hooks `PrecisionPlugin.on_load_checkpoint` and `PrecisionPlugin.on_save_checkpoint` ([#14833](https://github.com/Lightning-AI/lightning/pull/14833))
- Removed the deprecated `Trainer.root_gpu` attribute in favor of `Trainer.strategy.root_device` ([#14829](https://github.com/Lightning-AI/lightning/pull/14829))
- Removed the deprecated `Trainer.use_amp` and `LightningModule.use_amp` attributes ([#14832](https://github.com/Lightning-AI/lightning/pull/14832))
- Removed the deprecated callback hooks `Callback.on_init_start` and `Callback.on_init_end` ([#14867](https://github.com/Lightning-AI/lightning/pull/14867))
- Removed the deprecated `Trainer.run_stage` in favor of `Trainer.{fit,validate,test,predict}` ([#14870](https://github.com/Lightning-AI/lightning/pull/14870))
- Removed the deprecated `SimpleProfiler.profile_iterable` and `AdvancedProfiler.profile_iterable` attributes ([#14864](https://github.com/Lightning-AI/lightning/pull/14864))
- Removed the deprecated `Trainer.verbose_evaluate` ([#14884](https://github.com/Lightning-AI/lightning/pull/14884))
- Removed the deprecated `Trainer.should_rank_save_checkpoint` ([#14885](https://github.com/Lightning-AI/lightning/pull/14885))
- Removed the deprecated `TrainerOptimizersMixin` ([#14887](https://github.com/Lightning-AI/lightning/pull/14887))
- Removed the deprecated `Trainer.lightning_optimizers` ([#14889](https://github.com/Lightning-AI/lightning/pull/14889))
- Removed the deprecated `TrainerDataLoadingMixin` ([#14888](https://github.com/Lightning-AI/lightning/pull/14888))
- Removed the deprecated `Trainer.call_hook` in favor of `Trainer._call_callback_hooks`, `Trainer._call_lightning_module_hook`, `Trainer._call_ttp_hook`, and `Trainer._call_accelerator_hook` ([#14869](https://github.com/Lightning-AI/lightning/pull/14869))
- Removed the deprecated `Trainer.{validated,tested,predicted}_ckpt_path` ([#14897](https://github.com/Lightning-AI/lightning/pull/14897))
- Removed the deprecated `device_stats_monitor_prefix_metric_keys` ([#14890](https://github.com/Lightning-AI/lightning/pull/14890))
- Removed the deprecated `LightningDataModule.on_save/load_checkpoint` hooks ([#14909](https://github.com/Lightning-AI/lightning/pull/14909))
- Removed support for returning a value in `Callback.on_save_checkpoint` in favor of implementing `Callback.state_dict` ([#14835](https://github.com/Lightning-AI/lightning/pull/14835))

### Fixed

- Fixed an issue with `LightningLite.setup()` not setting the `.device` attribute correctly on the returned wrapper ([#14822](https://github.com/Lightning-AI/lightning/pull/14822))
- Fixed an attribute error when running the tuner together with the `StochasticWeightAveraging` callback ([#14836](https://github.com/Lightning-AI/lightning/pull/14836))
- Fixed MissingFieldException in offline mode for the `NeptuneLogger()` ([#14919](https://github.com/Lightning-AI/lightning/pull/14919))
- Fixed wandb `save_dir` is overridden by `None` `dir` when using CLI ([#14878](https://github.com/Lightning-AI/lightning/pull/14878))
- Fixed a missing call to `LightningDataModule.load_state_dict` hook while restoring checkpoint using `LightningDataModule.load_from_checkpoint` ([#14883](https://github.com/Lightning-AI/lightning/pull/14883))
- Fixed torchscript error with containers of LightningModules ([#14904](https://github.com/Lightning-AI/lightning/pull/14904))
- Fixed reloading of the last checkpoint on run restart ([#14907](https://github.com/Lightning-AI/lightning/pull/14907))
- `SaveConfigCallback` instances should only save the config once to allow having the `overwrite=False` safeguard when using `LightningCLI(..., run=False)` ([#14927](https://github.com/Lightning-AI/lightning/pull/14927))
- Fixed an issue with terminating the trainer profiler when a `StopIteration` exception is raised while using an `IterableDataset` ([#14940](https://github.com/Lightning-AI/lightning/pull/14945))
- Do not update on-plateau schedulers when reloading from an end-of-epoch checkpoint ([#14702](https://github.com/Lightning-AI/lightning/pull/14702))
- Fixed `Trainer` support for PyTorch built without distributed support ([#14971](https://github.com/Lightning-AI/lightning/pull/14971))
- Fixed batch normalization statistics calculation in `StochasticWeightAveraging` callback ([#14866](https://github.com/Lightning-AI/lightning/pull/14866))
- Avoided initializing optimizers during deepspeed inference ([#14944](https://github.com/Lightning-AI/lightning/pull/14944))
- Fixed `LightningCLI` parse_env and description in subcommands ([#15138](https://github.com/Lightning-AI/lightning/pull/15138))
- Fixed an exception that would occur when creating a `multiprocessing.Pool` after importing Lightning ([#15292](https://github.com/Lightning-AI/lightning/pull/15292))
- Fixed a pickling error when using `RichProgressBar` together with checkpointing ([#15319](https://github.com/Lightning-AI/lightning/pull/15319))
- Fixed the `RichProgressBar` crashing when used with distributed strategies ([#15376](https://github.com/Lightning-AI/lightning/pull/15376))
- Fixed an issue with `RichProgressBar` not resetting the internal state for the sanity check progress ([#15377](https://github.com/Lightning-AI/lightning/pull/15377))
- Fixed an issue with DataLoader re-instantiation when the attribute is an array and the default value of the corresponding argument changed ([#15409](https://github.com/Lightning-AI/lightning/pull/15409))


## [1.7.7] - 2022-09-22

### Fixed

- Fixed the availability check for the neptune-client package ([#14714](https://github.com/Lightning-AI/lightning/pull/14714))
- Break HPU Graphs into two parts (forward + backward as one and optimizer as another) for better performance ([#14656](https://github.com/Lightning-AI/lightning/pull/14656))
- Fixed torchscript error with ensembles of LightningModules ([#14657](https://github.com/Lightning-AI/lightning/pull/14657), [#14724](https://github.com/Lightning-AI/lightning/pull/14724))
- Fixed an issue with `TensorBoardLogger.finalize` creating a new experiment when none was created during the Trainer's execution ([#14762](https://github.com/Lightning-AI/lightning/pull/14762))
- Fixed `TypeError` on import when `torch.distributed` is not available ([#14809](https://github.com/Lightning-AI/lightning/pull/14809))


## [1.7.6] - 2022-09-13

### Changed

- Improved the error messaging when passing `Trainer.method(model, x_dataloader=None)` with no module-method implementations available ([#14614](https://github.com/Lightning-AI/lightning/pull/14614))

### Fixed

- Reset the dataloaders on OOM failure in batch size finder to use the last successful batch size ([#14372](https://github.com/Lightning-AI/lightning/pull/14372))
- Fixed an issue to keep downscaling the batch size in case there hasn't been even a single successful optimal batch size with `mode="power"` ([#14372](https://github.com/Lightning-AI/lightning/pull/14372))
- Fixed an issue where `self.log`-ing a tensor would create a user warning from PyTorch about cloning tensors ([#14599](https://github.com/Lightning-AI/lightning/pull/14599))
- Fixed compatibility when `torch.distributed` is not available ([#14454](https://github.com/Lightning-AI/lightning/pull/14454))


## [1.7.5] - 2022-09-06

### Fixed

- Squeezed tensor values when logging with `LightningModule.log` ([#14489](https://github.com/Lightning-AI/lightning/pull/14489))
- Fixed `WandbLogger` `save_dir` is not set after creation ([#14326](https://github.com/Lightning-AI/lightning/pull/14326))
- Fixed `Trainer.estimated_stepping_batches` when maximum number of epochs is not set ([#14317](https://github.com/Lightning-AI/lightning/pull/14317))


## [1.7.4] - 2022-08-31

### Added

- Added an environment variable `PL_DISABLE_FORK` that can be used to disable all forking in the Trainer ([#14319](https://github.com/Lightning-AI/lightning/pull/14319))

### Fixed

- Fixed `LightningDataModule` hparams parsing ([#12806](https://github.com/Lightning-AI/lightning/pull/12806))
- Reset epoch progress with batch size scaler ([#13846](https://github.com/Lightning-AI/lightning/pull/13846))
- Fixed restoring the trainer after using `lr_find()` so that the correct LR schedule is used for the actual training ([#14113](https://github.com/Lightning-AI/lightning/pull/14113))
- Fixed incorrect values after transferring data to an MPS device ([#14368](https://github.com/Lightning-AI/lightning/pull/14368))


## [1.7.3] - 2022-08-25

### Fixed

- Fixed an assertion error when using a `ReduceOnPlateau` scheduler with the Horovod strategy ([#14215](https://github.com/Lightning-AI/lightning/pull/14215))
- Fixed an `AttributeError` when accessing `LightningModule.logger` and the Trainer has multiple loggers ([#14234](https://github.com/Lightning-AI/lightning/pull/14234))
- Added back support for `log`ging in the `configure_gradient_clipping` hook after unintended removal in v1.7.2 ([#14298](https://github.com/Lightning-AI/lightning/pull/14298))
- Fixed wrong num padding for `RichProgressBar` ([#14296](https://github.com/Lightning-AI/lightning/pull/14296))
- Fixed an issue to avoid the impact of sanity check on `reload_dataloaders_every_n_epochs` for validation ([#13964](https://github.com/Lightning-AI/lightning/pull/13964))


## [1.7.2] - 2022-08-17

### Added

- Added `FullyShardedNativeNativeMixedPrecisionPlugin` to handle precision for `DDPFullyShardedNativeStrategy` ([#14092](https://github.com/Lightning-AI/lightning/pull/14092))
- Added profiling to these hooks: `on_before_batch_transfer`, `transfer_batch_to_device`, `on_after_batch_transfer`, `configure_gradient_clipping`, `clip_gradients` ([#14069](https://github.com/Lightning-AI/lightning/pull/14069))

### Changed

- The `WandbLogger.name` property no longer returns the name of the experiment, and instead returns the project's name ([#14145](https://github.com/Lightning-AI/lightning/pull/14145))
- The default project name in `WandbLogger` is now "lightning_logs" ([#14145](https://github.com/Lightning-AI/lightning/pull/14145))
- Updated compatibility for LightningLite to run with the latest DeepSpeed 0.7.0 ([13967](https://github.com/Lightning-AI/lightning/pull/13967))

### Fixed

- Fixed a bug that caused spurious `AttributeError` when multiple `DataLoader` classes are imported ([#14117](https://github.com/Lightning-AI/lightning/pull/14117))
- Fixed epoch-end logging results not being reset after the end of the epoch ([#14061](https://github.com/Lightning-AI/lightning/pull/14061))
- Fixed resuming from a checkpoint when using Stochastic Weight Averaging (SWA) ([#9938](https://github.com/Lightning-AI/lightning/pull/9938))
- Fixed the device placement when `LightningModule.cuda()` gets called without specifying a device index and the current cuda device was not 0 ([#14128](https://github.com/Lightning-AI/lightning/pull/14128))
- Avoided false positive warning about using `sync_dist` when using torchmetrics ([#14143](https://github.com/Lightning-AI/lightning/pull/14143))
- Avoid `metadata.entry_points` deprecation warning on Python 3.10 ([#14052](https://github.com/Lightning-AI/lightning/pull/14052))
- Fixed epoch-end logging results not being reset after the end of the epoch ([#14061](https://github.com/Lightning-AI/lightning/pull/14061))
- Avoid raising the sampler warning if num_replicas=1 ([#14097](https://github.com/Lightning-AI/lightning/pull/14097))
- Fixed saving hyperparameters in a composition where the parent class is not a `LightningModule` or `LightningDataModule` ([#14151](https://github.com/Lightning-AI/lightning/pull/14151))
- Avoided requiring the FairScale package to use precision with the fsdp native strategy ([#14092](https://github.com/Lightning-AI/lightning/pull/14092))
- Fixed an issue in which the default name for a run in `WandbLogger` would be set to the project name instead of a randomly generated string ([#14145](https://github.com/Lightning-AI/lightning/pull/14145))
- Fixed not preserving set attributes on `DataLoader` and `BatchSampler` when instantiated inside `*_dataloader` hooks ([#14212](https://github.com/Lightning-AI/lightning/pull/14212))


## [1.7.1] - 2022-08-09

### Fixed

- Casted only floating point tensors to fp16 with IPUs ([#13983](https://github.com/Lightning-AI/lightning/pull/13983))
- Casted tensors to fp16 before moving them to device with  `DeepSpeedStrategy` ([#14000](https://github.com/Lightning-AI/lightning/pull/14000))
- Fixed the `NeptuneLogger` dependency being unrecognized ([#13988](https://github.com/Lightning-AI/lightning/pull/13988))
- Fixed an issue where users would be warned about unset `max_epochs` even when `fast_dev_run` was set ([#13262](https://github.com/Lightning-AI/lightning/pull/13262))
- Fixed MPS device being unrecognized ([#13992](https://github.com/Lightning-AI/lightning/pull/13992))
- Fixed incorrect `precision="mixed"` being used with `DeepSpeedStrategy` and `IPUStrategy` ([#14041](https://github.com/Lightning-AI/lightning/pull/14041))
- Fixed dtype inference during gradient norm computation ([#14051](https://github.com/Lightning-AI/lightning/pull/14051))
- Fixed a bug that caused `ddp_find_unused_parameters` to be set `False`, whereas the intended default is `True` ([#14095](https://github.com/Lightning-AI/lightning/pull/14095))


## [1.7.0] - 2022-08-02

### Added

-  Added ``ServableModule`` and its associated callback called ``ServableModuleValidator`` to ensure the model can served ([#13614](https://github.com/Lightning-AI/lightning/pull/13614))
-  Converted validation loop config warnings to `PossibleUserWarning` ([#13377](https://github.com/Lightning-AI/lightning/pull/13377))
- Added a flag named `log_rank_zero_only` to `EarlyStopping` to disable logging to non-zero rank processes ([#13233](https://github.com/Lightning-AI/lightning/pull/13233))
- Added support for reloading the last checkpoint saved by passing `ckpt_path="last"` ([#12816](https://github.com/Lightning-AI/lightning/pull/12816))
- Added `LightningDataModule.load_from_checkpoint` to support loading datamodules directly from checkpoint ([#12550](https://github.com/Lightning-AI/lightning/pull/12550))
- Added a friendly error message when attempting to call `Trainer.save_checkpoint()` without a model attached ([#12772](https://github.com/Lightning-AI/lightning/pull/12772))
- Added a friendly error message when attempting to use `DeepSpeedStrategy` on unsupported accelerators ([#12699](https://github.com/Lightning-AI/lightning/pull/12699))
- Enabled `torch.inference_mode` for evaluation and prediction ([#12715](https://github.com/Lightning-AI/lightning/pull/12715))
- Added support for setting `val_check_interval` to a value higher than the amount of training batches when `check_val_every_n_epoch=None` ([#11993](https://github.com/Lightning-AI/lightning/pull/11993))
- Include the `pytorch_lightning` version as a header in the CLI config files ([#12532](https://github.com/Lightning-AI/lightning/pull/12532))
- Added support for `Callback` registration through entry points ([#12739](https://github.com/Lightning-AI/lightning/pull/12739))
- Added support for `Trainer(deterministic="warn")` to warn instead of fail when a non-deterministic operation is encountered ([#12588](https://github.com/Lightning-AI/lightning/pull/12588))
- Added profiling to the loops' dataloader `__next__` calls ([#12124](https://github.com/Lightning-AI/lightning/pull/12124))
- Hivemind Strategy
    * Added `CollaborativeStrategy` ([#12842](https://github.com/Lightning-AI/lightning/pull/12842))
    * Renamed `CollaborativeStrategy` to `HivemindStrategy` ([#13388](https://github.com/Lightning-AI/lightning/pull/13388))
    * Removed unnecessary endpoint logic, renamed `collaborative` to `hivemind` ([#13392](https://github.com/Lightning-AI/lightning/pull/13392))
- Include a version suffix for new "last" checkpoints of later runs in the same directory ([#12902](https://github.com/Lightning-AI/lightning/pull/12902))
- Show a better error message when a Metric that does not return a Tensor is logged ([#13164](https://github.com/Lightning-AI/lightning/pull/13164))
- Added missing `predict_dataset` argument in `LightningDataModule.from_datasets` to create predict dataloaders ([#12942](https://github.com/Lightning-AI/lightning/pull/12942))
- Added class name prefix to metrics logged by `DeviceStatsMonitor` ([#12228](https://github.com/Lightning-AI/lightning/pull/12228))
- Automatically wrap custom samplers under a distributed environment by using `DistributedSamplerWrapper` ([#12959](https://github.com/Lightning-AI/lightning/pull/12959))
- Added profiling of `LightningDataModule` hooks ([#12971](https://github.com/Lightning-AI/lightning/pull/12971))
- Added Native FSDP Strategy ([#12447](https://github.com/Lightning-AI/lightning/pull/12447))
- Added breaking of lazy graph across training, validation, test and predict steps when training with habana accelerators to ensure better performance ([#12938](https://github.com/Lightning-AI/lightning/pull/12938))
- Added `Checkpoint` class to inherit from ([#13024](https://github.com/Lightning-AI/lightning/pull/13024))
- Added CPU metric tracking to `DeviceStatsMonitor` ([#11795](https://github.com/Lightning-AI/lightning/pull/11795))
- Added `teardown()` method to `Accelerator` ([#11935](https://github.com/Lightning-AI/lightning/pull/11935))
- Added support for using custom Trainers that don't include callbacks using the CLI ([#13138](https://github.com/Lightning-AI/lightning/pull/13138))
- Added a `timeout` argument to `DDPStrategy` and `DDPSpawnStrategy`. ([#13244](https://github.com/Lightning-AI/lightning/pull/13244), [#13383](https://github.com/Lightning-AI/lightning/pull/13383))
- Added `XLAEnvironment` cluster environment plugin ([#11330](https://github.com/Lightning-AI/lightning/pull/11330))
- Added logging messages to notify when `FitLoop` stopping conditions are met ([#9749](https://github.com/Lightning-AI/lightning/pull/9749))
- Added support for calling unknown methods with `DummyLogger` ([#13224](https://github.com/Lightning-AI/lightning/pull/13224)
- Added support for recursively setting the `Trainer` reference for ensembles of `LightningModule`s ([#13638](https://github.com/Lightning-AI/lightning/pull/13638)
- Added Apple Silicon Support via `MPSAccelerator` ([#13123](https://github.com/Lightning-AI/lightning/pull/13123))
- Added support for DDP Fork ([#13405](https://github.com/Lightning-AI/lightning/pull/13405))
- Added support for async checkpointing ([#13658](https://github.com/Lightning-AI/lightning/pull/13658))
- Added support for HPU Device stats monitor ([#13819](https://github.com/Lightning-AI/lightning/pull/13819))

### Changed

- `accelerator="gpu"` now automatically selects an available GPU backend (CUDA and MPS currently) ([#13642](https://github.com/Lightning-AI/lightning/pull/13642))
- Enable validation during overfitting ([#12527](https://github.com/Lightning-AI/lightning/pull/12527))
- Added dataclass support to `extract_batch_size` ([#12573](https://github.com/Lightning-AI/lightning/pull/12573))
- Changed checkpoints save path in the case of one logger and user-provided weights_save_path from `weights_save_path/name/version/checkpoints` to `weights_save_path/checkpoints` ([#12372](https://github.com/Lightning-AI/lightning/pull/12372))
- Changed checkpoints save path in the case of multiple loggers and user-provided weights_save_path from `weights_save_path/name1_name2/version1_version2/checkpoints` to `weights_save_path/checkpoints` ([#12372](https://github.com/Lightning-AI/lightning/pull/12372))
- Marked `swa_lrs` argument in `StochasticWeightAveraging` callback as required ([#12556](https://github.com/Lightning-AI/lightning/pull/12556))
- `LightningCLI`'s shorthand notation changed to use jsonargparse native feature ([#12614](https://github.com/Lightning-AI/lightning/pull/12614))
- `LightningCLI` changed to use jsonargparse native support for list append ([#13129](https://github.com/Lightning-AI/lightning/pull/13129))
- Changed `seed_everything_default` argument in the `LightningCLI` to type `Union[bool, int]`. If set to `True` a seed is automatically generated for the parser argument `--seed_everything`. ([#12822](https://github.com/Lightning-AI/lightning/pull/12822), [#13110](https://github.com/Lightning-AI/lightning/pull/13110))
- Make positional arguments required for classes passed into the `add_argparse_args` function. ([#12504](https://github.com/Lightning-AI/lightning/pull/12504))
- Raise an error if there are insufficient training batches when using a float value of `limit_train_batches` ([#12885](https://github.com/Lightning-AI/lightning/pull/12885))
- `DataLoader` instantiated inside a `*_dataloader` hook will not set the passed arguments as attributes anymore ([#12981](https://github.com/Lightning-AI/lightning/pull/12981))
- When a multi-element tensor is logged, an error is now raised instead of silently taking the mean of all elements ([#13164](https://github.com/Lightning-AI/lightning/pull/13164))
- The `WandbLogger` will now use the run name in the logs folder if it is provided, and otherwise the project name  ([#12604](https://github.com/Lightning-AI/lightning/pull/12604))
- Enabled using any Sampler in distributed environment in Lite ([#13646](https://github.com/Lightning-AI/lightning/pull/13646))
- Raised a warning instead of forcing `sync_dist=True` on epoch end ([13364](https://github.com/Lightning-AI/lightning/pull/13364))
- Updated `val_check_interval`(int) to consider total train batches processed instead of `_batches_that_stepped` for validation check during training ([#12832](https://github.com/Lightning-AI/lightning/pull/12832)
- Updated Habana Accelerator's `auto_device_count`, `is_available` & `get_device_name` methods based on the latest torch habana package ([#13423](https://github.com/Lightning-AI/lightning/pull/13423))
- Disallowed using `BatchSampler` when running on multiple IPUs ([#13854](https://github.com/Lightning-AI/lightning/pull/13854))

### Deprecated

- Deprecated `pytorch_lightning.accelerators.gpu.GPUAccelerator` in favor of `pytorch_lightning.accelerators.cuda.CUDAAccelerator` ([#13636](https://github.com/Lightning-AI/lightning/pull/13636))
- Deprecated `pytorch_lightning.loggers.base.LightningLoggerBase` in favor of `pytorch_lightning.loggers.logger.Logger`, and deprecated `pytorch_lightning.loggers.base` in favor of `pytorch_lightning.loggers.logger` ([#120148](https://github.com/Lightning-AI/lightning/pull/12014))
- Deprecated `pytorch_lightning.callbacks.base.Callback` in favor of `pytorch_lightning.callbacks.callback.Callback` ([#13031](https://github.com/Lightning-AI/lightning/pull/13031))
- Deprecated `num_processes`, `gpus`, `tpu_cores,` and `ipus` from the `Trainer` constructor in favor of using the `accelerator` and `devices` arguments ([#11040](https://github.com/Lightning-AI/lightning/pull/11040))
- Deprecated setting `LightningCLI(seed_everything_default=None)` in favor of `False` ([#12804](https://github.com/Lightning-AI/lightning/pull/12804)).
- Deprecated `pytorch_lightning.core.lightning.LightningModule` in favor of `pytorch_lightning.core.module.LightningModule` ([#12740](https://github.com/Lightning-AI/lightning/pull/12740))
- Deprecated `pytorch_lightning.loops.base.Loop` in favor of `pytorch_lightning.loops.loop.Loop` ([#13043](https://github.com/Lightning-AI/lightning/pull/13043))
- Deprecated `Trainer.reset_train_val_dataloaders()` in favor of `Trainer.reset_{train,val}_dataloader` ([#12184](https://github.com/Lightning-AI/lightning/pull/12184))
- Deprecated LightningCLI's registries in favor of importing the respective package ([#13221](https://github.com/Lightning-AI/lightning/pull/13221))
- Deprecated public utilities in `pytorch_lightning.utilities.cli.LightningCLI` in favor of equivalent copies in `pytorch_lightning.cli.LightningCLI` ([#13767](https://github.com/Lightning-AI/lightning/pull/13767))
- Deprecated `pytorch_lightning.profiler.*` in favor of `pytorch_lightning.profilers` ([#12308](https://github.com/Lightning-AI/lightning/pull/12308))

### Removed

- Removed deprecated `IndexBatchSamplerWrapper.batch_indices` ([#13565](https://github.com/Lightning-AI/lightning/pull/13565))
- Removed the deprecated `LightningModule.add_to_queue` and `LightningModule.get_from_queue` method ([#13600](https://github.com/Lightning-AI/lightning/pull/13600))
- Removed deprecated `pytorch_lightning.core.decorators.parameter_validation` from `decorators` ([#13514](https://github.com/Lightning-AI/lightning/pull/13514))
- Removed the deprecated `Logger.close` method ([#13149](https://github.com/Lightning-AI/lightning/pull/13149))
- Removed the deprecated `weights_summary` argument from the `Trainer` constructor ([#13070](https://github.com/Lightning-AI/lightning/pull/13070))
- Removed the deprecated `flush_logs_every_n_steps` argument from the `Trainer` constructor ([#13074](https://github.com/Lightning-AI/lightning/pull/13074))
- Removed the deprecated `process_position` argument from the `Trainer` constructor ([13071](https://github.com/Lightning-AI/lightning/pull/13071))
- Removed the deprecated `checkpoint_callback` argument from the `Trainer` constructor ([#13027](https://github.com/Lightning-AI/lightning/pull/13027))
- Removed the deprecated `on_{train,val,test,predict}_dataloader` hooks from the `LightningModule` and `LightningDataModule` ([#13033](https://github.com/Lightning-AI/lightning/pull/13033))
- Removed the deprecated `TestTubeLogger` ([#12859](https://github.com/Lightning-AI/lightning/pull/12859))
- Removed the deprecated `pytorch_lightning.core.memory.LayerSummary` and `pytorch_lightning.core.memory.ModelSummary` ([#12593](https://github.com/Lightning-AI/lightning/pull/12593))
- Removed the deprecated `summarize` method from the `LightningModule` ([#12559](https://github.com/Lightning-AI/lightning/pull/12559))
- Removed the deprecated `model_size` property from the `LightningModule` class ([#12641](https://github.com/Lightning-AI/lightning/pull/12641))
- Removed the deprecated `stochastic_weight_avg` argument from the `Trainer` constructor ([#12535](https://github.com/Lightning-AI/lightning/pull/12535))
- Removed the deprecated `progress_bar_refresh_rate` argument from the `Trainer` constructor ([#12514](https://github.com/Lightning-AI/lightning/pull/12514))
- Removed the deprecated `prepare_data_per_node` argument from the `Trainer` constructor ([#12536](https://github.com/Lightning-AI/lightning/pull/12536))
- Removed the deprecated `pytorch_lightning.core.memory.{get_gpu_memory_map,get_memory_profile}` ([#12659](https://github.com/Lightning-AI/lightning/pull/12659))
- Removed the deprecated `terminate_on_nan` argument from the `Trainer` constructor ([#12553](https://github.com/Lightning-AI/lightning/pull/12553))
- Removed the deprecated `XLAStatsMonitor` callback ([#12688](https://github.com/Lightning-AI/lightning/pull/12688))
- Remove deprecated `pytorch_lightning.callbacks.progress.progress` ([#12658](https://github.com/Lightning-AI/lightning/pull/12658))
- Removed the deprecated `dim` and `size` arguments from the `LightningDataModule` constructor([#12780](https://github.com/Lightning-AI/lightning/pull/12780))
- Removed the deprecated `train_transforms` argument from the `LightningDataModule` constructor([#12662](https://github.com/Lightning-AI/lightning/pull/12662))
- Removed the deprecated `log_gpu_memory` argument from the `Trainer` constructor ([#12657](https://github.com/Lightning-AI/lightning/pull/12657))
- Removed the deprecated automatic logging of GPU stats by the logger connector ([#12657](https://github.com/Lightning-AI/lightning/pull/12657))
- Removed deprecated `GPUStatsMonitor` callback ([#12554](https://github.com/Lightning-AI/lightning/pull/12554))
- Removed support for passing strategy names or strategy instances to the accelerator Trainer argument ([#12696](https://github.com/Lightning-AI/lightning/pull/12696))
- Removed support for passing strategy names or strategy instances to the plugins Trainer argument ([#12700](https://github.com/Lightning-AI/lightning/pull/12700))
- Removed the deprecated `val_transforms` argument from the `LightningDataModule` constructor ([#12763](https://github.com/Lightning-AI/lightning/pull/12763))
- Removed the deprecated `test_transforms` argument from the `LightningDataModule` constructor ([#12773](https://github.com/Lightning-AI/lightning/pull/12773))
- Removed deprecated `Trainer(max_steps=None)` ([#13591](https://github.com/Lightning-AI/lightning/pull/13591))
- Removed deprecated `dataloader_idx` argument from `on_train_batch_start/end` hooks `Callback` and `LightningModule` ([#12769](https://github.com/Lightning-AI/lightning/pull/12769), [#12977](https://github.com/Lightning-AI/lightning/pull/12977))
- Removed deprecated `get_progress_bar_dict` property from `LightningModule` ([#12839](https://github.com/Lightning-AI/lightning/pull/12839))
- Removed sanity check for multi-optimizer support with habana backends ([#13217](https://github.com/Lightning-AI/lightning/pull/13217))
- Removed the need to explicitly load habana module ([#13338](https://github.com/Lightning-AI/lightning/pull/13338))
- Removed the deprecated `Strategy.post_dispatch()` hook ([#13461](https://github.com/Lightning-AI/lightning/pull/13461))
- Removed deprecated `pytorch_lightning.callbacks.lr_monitor.LearningRateMonitor.lr_sch_names` ([#13353](https://github.com/Lightning-AI/lightning/pull/13353))
- Removed deprecated `Trainer.slurm_job_id` in favor of `SLURMEnvironment.job_id` ([#13459](https://github.com/Lightning-AI/lightning/pull/13459))
- Removed support for the `DDP2Strategy` ([#12705](https://github.com/Lightning-AI/lightning/pull/12705))
- Removed deprecated `LightningDistributed` ([#13549](https://github.com/Lightning-AI/lightning/pull/13549))
- Removed deprecated ClusterEnvironment properties `master_address` and `master_port` in favor of `main_address` and `main_port` ([#13458](https://github.com/Lightning-AI/lightning/pull/13458))
- Removed deprecated ClusterEnvironment methods `KubeflowEnvironment.is_using_kubelfow()`, `LSFEnvironment.is_using_lsf()` and `TorchElasticEnvironment.is_using_torchelastic()` in favor of the `detect()` method ([#13458](https://github.com/Lightning-AI/lightning/pull/13458))
- Removed deprecated `Callback.on_keyboard_interrupt` ([#13438](https://github.com/Lightning-AI/lightning/pull/13438))
- Removed deprecated `LightningModule.on_post_move_to_device` ([#13548](https://github.com/Lightning-AI/lightning/pull/13548))
- Removed `TPUSpawnStrategy.{tpu_local_core_rank,tpu_global_core_rank}` attributes in favor of `TPUSpawnStrategy.{local_rank,global_rank}` ([#11163](https://github.com/Lightning-AI/lightning/pull/11163))
- Removed `SingleTPUStrategy.{tpu_local_core_rank,tpu_global_core_rank}` attributes in favor of `SingleTPUStrategy.{local_rank,global_rank}`([#11163](https://github.com/Lightning-AI/lightning/pull/11163))

### Fixed

- Improved support for custom `DataLoader`s when instantiated in `*_dataloader` hook ([#12981](https://github.com/Lightning-AI/lightning/pull/12981))
- Allowed custom `BatchSampler`s when instantiated in `*_dataloader` hook [#13640](https://github.com/Lightning-AI/lightning/pull/13640))
- Fixed an issue with unsupported torch.inference_mode() on hpu backends by making it use no_grad ([#13014](https://github.com/Lightning-AI/lightning/pull/13014))
- The model wrapper returned by `LightningLite.setup()` now properly supports pass-through when looking up attributes ([#12597](https://github.com/Lightning-AI/lightning/pull/12597))
- Fixed issue where the CLI fails with certain torch objects ([#13153](https://github.com/Lightning-AI/lightning/pull/13153))
- Fixed ``LightningCLI`` signature parameter resolving for some lightning classes ([#13283](https://github.com/Lightning-AI/lightning/pull/13283))
- Fixed Model Summary when using DeepSpeed Stage 3 ([#13427](https://github.com/Lightning-AI/lightning/pull/13427))
- Fixed `pytorch_lightning.utilities.distributed.gather_all_tensors` to handle tensors of different dimensions ([#12630](https://github.com/Lightning-AI/lightning/pull/12630))
- Fixed the input validation for the accelerator Trainer argument when passed as a string ([#13417](https://github.com/Lightning-AI/lightning/pull/13417))
- Fixed `Trainer.predict(return_predictions=False)` to track prediction's batch_indices ([#13629](https://github.com/Lightning-AI/lightning/pull/13629))
- Fixed and issue that prevented setting a custom `CheckpointIO` plugin with strategies ([#13785](https://github.com/Lightning-AI/lightning/pull/13785))
- Fixed main progress bar counter when `val_check_interval=int` and `check_val_every_n_epoch=None` ([#12832](https://github.com/Lightning-AI/lightning/pull/12832)
- Improved support for custom `ReduceLROnPlateau` scheduler if `reduce_on_plateau` is set by the user in scheduler config ([#13838](https://github.com/Lightning-AI/lightning/pull/13838))
- Used `global_step` while restoring logging step for old checkpoints ([#13645](https://github.com/Lightning-AI/lightning/pull/13645))
- When training with `precision=16` on IPU, the cast has been moved off the IPU onto the host, making the copies from host to IPU cheaper ([#13880](https://github.com/Lightning-AI/lightning/pull/13880))
- Fixed error handling in learning rate finder when not enough data points are available to give a good suggestion ([#13845](https://github.com/Lightning-AI/lightning/pull/13845))
- Fixed an issue that caused the learning rate finder to set the model's learning rate to None when no suggestion was possible ([#13845](https://github.com/Lightning-AI/lightning/pull/13845))
- Fixed an issue causing deterministic algorighms and other globals to get reset in spawned processes ([#13921](https://github.com/Lightning-AI/lightning/pull/13921))
- Fixed default `amp_level` for `DeepSpeedPrecisionPlugin` to `O2` ([#13897](https://github.com/Lightning-AI/lightning/pull/13897))
- Fixed Python 3.10 compatibility for truncated back-propagation through time (TBPTT) ([#13973](https://github.com/Lightning-AI/lightning/pull/13973))
- Fixed `TQDMProgressBar` reset and update to show correct time estimation (2/2) ([#13962](https://github.com/Lightning-AI/lightning/pull/13962))


## [1.6.5] - 2022-07-13

### Fixed

- Fixed `estimated_stepping_batches` requiring distributed comms in `configure_optimizers` for the `DeepSpeedStrategy` ([#13350](https://github.com/Lightning-AI/lightning/pull/13350))
- Fixed bug with Python version check that prevented use with development versions of Python ([#13420](https://github.com/Lightning-AI/lightning/pull/13420))
- The loops now call `.set_epoch()` also on batch samplers if the dataloader has one wrapped in a distributed sampler ([#13396](https://github.com/Lightning-AI/lightning/pull/13396))
- Fixed the restoration of log step during restart ([#13467](https://github.com/Lightning-AI/lightning/pull/13467))


## [1.6.4] - 2022-06-01

### Added

- Added all DDP params to be exposed through hpu parallel strategy ([#13067](https://github.com/Lightning-AI/lightning/pull/13067))

### Changed

- Keep `torch.backends.cudnn.benchmark=False` by default (unlike in v1.6.{0-3}) after speed and memory problems depending on the data used. Please consider tuning `Trainer(benchmark)` manually. ([#13154](https://github.com/Lightning-AI/lightning/pull/13154))
- Prevent modification of `torch.backends.cudnn.benchmark` when `Trainer(benchmark=...)` is not set ([#13154](https://github.com/Lightning-AI/lightning/pull/13154))

### Fixed

- Fixed an issue causing zero-division error for empty dataloaders ([#12885](https://github.com/Lightning-AI/lightning/pull/12885))
- Fixed mismatching default values for the types of some arguments in the DeepSpeed and Fully-Sharded strategies which made the CLI unable to use them ([#12989](https://github.com/Lightning-AI/lightning/pull/12989))
- Avoid redundant callback restore warning while tuning ([#13026](https://github.com/Lightning-AI/lightning/pull/13026))
- Fixed `Trainer(precision=64)` during evaluation which now uses the wrapped precision module ([#12983](https://github.com/Lightning-AI/lightning/pull/12983))
- Fixed an issue to use wrapped `LightningModule` for evaluation during `trainer.fit` for `BaguaStrategy` ([#12983](https://github.com/Lightning-AI/lightning/pull/12983))
- Fixed an issue wrt unnecessary usage of habana mixed precision package for fp32 types ([#13028](https://github.com/Lightning-AI/lightning/pull/13028))
- Fixed the number of references of `LightningModule` so it can be deleted ([#12897](https://github.com/Lightning-AI/lightning/pull/12897))
- Fixed `materialize_module` setting a module's child recursively ([#12870](https://github.com/Lightning-AI/lightning/pull/12870))
- Fixed issue where the CLI could not pass a `Profiler` to the `Trainer` ([#13084](https://github.com/Lightning-AI/lightning/pull/13084))
- Fixed torchelastic detection with non-distributed installations ([#13142](https://github.com/Lightning-AI/lightning/pull/13142))
- Fixed logging's step values when multiple dataloaders are used during evaluation ([#12184](https://github.com/Lightning-AI/lightning/pull/12184))
- Fixed epoch logging on train epoch end ([#13025](https://github.com/Lightning-AI/lightning/pull/13025))
- Fixed `DDPStrategy` and `DDPSpawnStrategy` to initialize optimizers only after moving the module to the device ([#11952](https://github.com/Lightning-AI/lightning/pull/11952))


## [1.6.3] - 2022-05-03

### Fixed

- Use only a single instance of `rich.console.Console` throughout codebase ([#12886](https://github.com/Lightning-AI/lightning/pull/12886))
- Fixed an issue to ensure all the checkpoint states are saved in a common filepath with `DeepspeedStrategy` ([#12887](https://github.com/Lightning-AI/lightning/pull/12887))
- Fixed `trainer.logger` deprecation message ([#12671](https://github.com/Lightning-AI/lightning/pull/12671))
- Fixed an issue where sharded grad scaler is passed in when using BF16 with the `ShardedStrategy` ([#12915](https://github.com/Lightning-AI/lightning/pull/12915))
- Fixed an issue wrt recursive invocation of DDP configuration in hpu parallel plugin ([#12912](https://github.com/Lightning-AI/lightning/pull/12912))
- Fixed printing of ragged dictionaries in `Trainer.validate` and `Trainer.test` ([#12857](https://github.com/Lightning-AI/lightning/pull/12857))
- Fixed threading support for legacy loading of checkpoints ([#12814](https://github.com/Lightning-AI/lightning/pull/12814))
- Fixed pickling of `KFoldLoop` ([#12441](https://github.com/Lightning-AI/lightning/pull/12441))
- Stopped `optimizer_zero_grad` from being called after IPU execution ([#12913](https://github.com/Lightning-AI/lightning/pull/12913))
- Fixed `fuse_modules` to be qat-aware for `torch>=1.11` ([#12891](https://github.com/Lightning-AI/lightning/pull/12891))
- Enforced eval shuffle warning only for default samplers in DataLoader ([#12653](https://github.com/Lightning-AI/lightning/pull/12653))
- Enable mixed precision in `DDPFullyShardedStrategy` when `precision=16` ([#12965](https://github.com/Lightning-AI/lightning/pull/12965))
- Fixed `TQDMProgressBar` reset and update to show correct time estimation (1/2) ([#12889](https://github.com/Lightning-AI/lightning/pull/12889))
- Fixed fit loop restart logic to enable resume using the checkpoint ([#12821](https://github.com/Lightning-AI/lightning/pull/12821))


## [1.6.2] - 2022-04-27

### Fixed

- Fixed `ImportError` when `torch.distributed` is not available. ([#12794](https://github.com/Lightning-AI/lightning/pull/12794))
- When using custom DataLoaders in LightningDataModule, multiple inheritance is resolved properly ([#12716](https://github.com/Lightning-AI/lightning/pull/12716))
- Fixed encoding issues on terminals that do not support unicode characters ([#12828](https://github.com/Lightning-AI/lightning/pull/12828))
- Fixed support for `ModelCheckpoint` monitors with dots ([#12783](https://github.com/Lightning-AI/lightning/pull/12783))


## [1.6.1] - 2022-04-13

### Changed

- Support `strategy` argument being case insensitive ([#12528](https://github.com/Lightning-AI/lightning/pull/12528))

### Fixed

- Run main progress bar updates independent of val progress bar updates in `TQDMProgressBar` ([#12563](https://github.com/Lightning-AI/lightning/pull/12563))
- Avoid calling `average_parameters` multiple times per optimizer step ([#12452](https://github.com/Lightning-AI/lightning/pull/12452))
- Properly pass some Logger's parent's arguments to `super().__init__()` ([#12609](https://github.com/Lightning-AI/lightning/pull/12609))
- Fixed an issue where incorrect type warnings appear when the overridden `LightningLite.run` method accepts user-defined arguments ([#12629](https://github.com/Lightning-AI/lightning/pull/12629))
- Fixed `rank_zero_only` decorator in LSF environments ([#12587](https://github.com/Lightning-AI/lightning/pull/12587))
- Don't raise a warning when `nn.Module` is not saved under hparams ([#12669](https://github.com/Lightning-AI/lightning/pull/12669))
- Raise `MisconfigurationException` when the accelerator is available but the user passes invalid `([]/0/"0")` values to the `devices` flag ([#12708](https://github.com/Lightning-AI/lightning/pull/12708))
- Support `auto_select_gpus` with the accelerator and devices API ([#12608](https://github.com/Lightning-AI/lightning/pull/12608))


## [1.6.0] - 2022-03-29

### Added

- Allow logging to an existing run ID in MLflow with `MLFlowLogger` ([#12290](https://github.com/Lightning-AI/lightning/pull/12290))
- Enable gradient accumulation using Horovod's `backward_passes_per_step` ([#11911](https://github.com/Lightning-AI/lightning/pull/11911))
- Add new `DETAIL` log level to provide useful logs for improving monitoring and debugging of batch jobs ([#11008](https://github.com/Lightning-AI/lightning/pull/11008))
- Added a flag `SLURMEnvironment(auto_requeue=True|False)` to control whether Lightning handles the requeuing ([#10601](https://github.com/Lightning-AI/lightning/pull/10601))
- Fault Tolerant Manual
    * Add `_Stateful` protocol to detect if classes are stateful ([#10646](https://github.com/Lightning-AI/lightning/pull/10646))
    * Add `_FaultTolerantMode` enum used to track different supported fault tolerant modes ([#10645](https://github.com/Lightning-AI/lightning/pull/10645))
    * Add a `_rotate_worker_indices` utility to reload the state according the latest worker ([#10647](https://github.com/Lightning-AI/lightning/pull/10647))
    * Add stateful workers ([#10674](https://github.com/Lightning-AI/lightning/pull/10674))
    * Add an utility to collect the states across processes ([#10639](https://github.com/Lightning-AI/lightning/pull/10639))
    * Add logic to reload the states across data loading components ([#10699](https://github.com/Lightning-AI/lightning/pull/10699))
    * Cleanup some fault tolerant utilities ([#10703](https://github.com/Lightning-AI/lightning/pull/10703))
    * Enable Fault Tolerant Manual Training ([#10707](https://github.com/Lightning-AI/lightning/pull/10707))
    * Broadcast the `_terminate_gracefully` to all processes and add support for DDP ([#10638](https://github.com/Lightning-AI/lightning/pull/10638))
- Added support for re-instantiation of custom (subclasses of) `DataLoaders` returned in the `*_dataloader()` methods, i.e., automatic replacement of samplers now works with custom types of `DataLoader` ([#10680](https://github.com/Lightning-AI/lightning/pull/10680))
- Added a function to validate if fault tolerant training is supported. ([#10465](https://github.com/Lightning-AI/lightning/pull/10465))
- Added a private callback to manage the creation and deletion of fault-tolerance checkpoints ([#11862](https://github.com/Lightning-AI/lightning/pull/11862))
- Show a better error message when a custom `DataLoader` implementation is not well implemented and we need to reconstruct it ([#10719](https://github.com/Lightning-AI/lightning/pull/10719))
- Show a better error message when frozen dataclass is used as a batch ([#10927](https://github.com/Lightning-AI/lightning/pull/10927))
- Save the `Loop`'s state by default in the checkpoint ([#10784](https://github.com/Lightning-AI/lightning/pull/10784))
- Added `Loop.replace` to easily switch one loop for another ([#10324](https://github.com/Lightning-AI/lightning/pull/10324))
- Added support for `--lr_scheduler=ReduceLROnPlateau` to the `LightningCLI` ([#10860](https://github.com/Lightning-AI/lightning/pull/10860))
- Added `LightningCLI.configure_optimizers` to override the `configure_optimizers` return value ([#10860](https://github.com/Lightning-AI/lightning/pull/10860))
- Added `LightningCLI(auto_registry)` flag to register all subclasses of the registerable components automatically ([#12108](https://github.com/Lightning-AI/lightning/pull/12108))
- Added a warning that shows when `max_epochs` in the `Trainer` is not set ([#10700](https://github.com/Lightning-AI/lightning/pull/10700))
- Added support for returning a single Callback from `LightningModule.configure_callbacks` without wrapping it into a list ([#11060](https://github.com/Lightning-AI/lightning/pull/11060))
- Added `console_kwargs` for `RichProgressBar` to initialize inner Console ([#10875](https://github.com/Lightning-AI/lightning/pull/10875))
- Added support for shorthand notation to instantiate loggers with the `LightningCLI` ([#11533](https://github.com/Lightning-AI/lightning/pull/11533))
- Added a `LOGGER_REGISTRY` instance to register custom loggers to the `LightningCLI` ([#11533](https://github.com/Lightning-AI/lightning/pull/11533))
- Added info message when the `Trainer` arguments `limit_*_batches`, `overfit_batches`, or `val_check_interval` are set to `1` or `1.0` ([#11950](https://github.com/Lightning-AI/lightning/pull/11950))
- Added a `PrecisionPlugin.teardown` method ([#10990](https://github.com/Lightning-AI/lightning/pull/10990))
- Added `LightningModule.lr_scheduler_step` ([#10249](https://github.com/Lightning-AI/lightning/pull/10249))
- Added support for no pre-fetching to `DataFetcher` ([#11606](https://github.com/Lightning-AI/lightning/pull/11606))
- Added support for optimizer step progress tracking with manual optimization ([#11848](https://github.com/Lightning-AI/lightning/pull/11848))
- Return the output of the `optimizer.step`. This can be useful for `LightningLite` users, manual optimization users, or users overriding `LightningModule.optimizer_step` ([#11711](https://github.com/Lightning-AI/lightning/pull/11711))
- Teardown the active loop and strategy on exception ([#11620](https://github.com/Lightning-AI/lightning/pull/11620))
- Added a `MisconfigurationException` if user provided `opt_idx` in scheduler config doesn't match with actual optimizer index of its respective optimizer ([#11247](https://github.com/Lightning-AI/lightning/pull/11247))
- Added a `loggers` property to `Trainer` which returns a list of loggers provided by the user ([#11683](https://github.com/Lightning-AI/lightning/pull/11683))
- Added a `loggers` property to `LightningModule` which retrieves the `loggers` property from `Trainer` ([#11683](https://github.com/Lightning-AI/lightning/pull/11683))
- Added support for DDP when using a `CombinedLoader` for the training data ([#11648](https://github.com/Lightning-AI/lightning/pull/11648))
- Added a warning when using `DistributedSampler` during validation/testing ([#11479](https://github.com/Lightning-AI/lightning/pull/11479))
- Added support for `Bagua` training strategy ([#11146](https://github.com/Lightning-AI/lightning/pull/11146))
- Added support for manually returning a `poptorch.DataLoader` in a `*_dataloader` hook ([#12116](https://github.com/Lightning-AI/lightning/pull/12116))
- Added `rank_zero` module to centralize utilities ([#11747](https://github.com/Lightning-AI/lightning/pull/11747))
- Added a `_Stateful` support for `LightningDataModule` ([#11637](https://github.com/Lightning-AI/lightning/pull/11637))
- Added `_Stateful` support for `PrecisionPlugin` ([#11638](https://github.com/Lightning-AI/lightning/pull/11638))
- Added `Accelerator.is_available` to check device availability ([#11797](https://github.com/Lightning-AI/lightning/pull/11797))
- Enabled static type-checking on the signature of `Trainer` ([#11888](https://github.com/Lightning-AI/lightning/pull/11888))
- Added utility functions for moving optimizers to devices ([#11758](https://github.com/Lightning-AI/lightning/pull/11758))
- Added a warning when saving an instance of `nn.Module` with `save_hyperparameters()` ([#12068](https://github.com/Lightning-AI/lightning/pull/12068))
- Added `estimated_stepping_batches` property to `Trainer` ([#11599](https://github.com/Lightning-AI/lightning/pull/11599))
- Added support for pluggable Accelerators ([#12030](https://github.com/Lightning-AI/lightning/pull/12030))
- Added profiling for `on_load_checkpoint`/`on_save_checkpoint` callback and LightningModule hooks ([#12149](https://github.com/Lightning-AI/lightning/pull/12149))
- Added `LayerSync` and `NativeSyncBatchNorm` plugins ([#11754](https://github.com/Lightning-AI/lightning/pull/11754))
- Added optional `storage_options` argument to `Trainer.save_checkpoint()` to pass to custom `CheckpointIO` implementations ([#11891](https://github.com/Lightning-AI/lightning/pull/11891))
- Added support to explicitly specify the process group backend for parallel strategies ([#11745](https://github.com/Lightning-AI/lightning/pull/11745))
- Added `device_ids` and `num_devices` property to `Trainer` ([#12151](https://github.com/Lightning-AI/lightning/pull/12151))
- Added `Callback.state_dict()` and `Callback.load_state_dict()` methods ([#12232](https://github.com/Lightning-AI/lightning/pull/12232))
- Added `AcceleratorRegistry` ([#12180](https://github.com/Lightning-AI/lightning/pull/12180))
- Added support for Habana Accelerator (HPU) ([#11808](https://github.com/Lightning-AI/lightning/pull/11808))
- Added support for dataclasses in `apply_to_collections` ([#11889](https://github.com/Lightning-AI/lightning/pull/11889))

### Changed

- Drop PyTorch 1.7 support ([#12191](https://github.com/Lightning-AI/lightning/pull/12191)), ([#12432](https://github.com/Lightning-AI/lightning/pull/12432))
- Make `benchmark` flag optional and set its value based on the deterministic flag ([#11944](https://github.com/Lightning-AI/lightning/pull/11944))
- Implemented a new native and rich format in `_print_results` method of the `EvaluationLoop` ([#11332](https://github.com/Lightning-AI/lightning/pull/11332))
- Do not print an empty table at the end of the `EvaluationLoop` ([#12427](https://github.com/Lightning-AI/lightning/pull/12427))
- Set the `prog_bar` flag to False in `LightningModule.log_grad_norm` ([#11472](https://github.com/Lightning-AI/lightning/pull/11472))
- Raised exception in `init_dist_connection()` when torch distributed is not available ([#10418](https://github.com/Lightning-AI/lightning/pull/10418))
- The `monitor` argument in the `EarlyStopping` callback is no longer optional ([#10328](https://github.com/Lightning-AI/lightning/pull/10328))
- Do not fail if batch size could not be inferred for logging when using DeepSpeed ([#10438](https://github.com/Lightning-AI/lightning/pull/10438))
- Raised `MisconfigurationException` when `enable_progress_bar=False` and a progress bar instance has been passed in the callback list ([#10520](https://github.com/Lightning-AI/lightning/pull/10520))
- Moved `trainer.connectors.env_vars_connector._defaults_from_env_vars` to `utilities.argsparse._defaults_from_env_vars` ([#10501](https://github.com/Lightning-AI/lightning/pull/10501))
- Changes in `LightningCLI` required for the new major release of jsonargparse v4.0.0 ([#10426](https://github.com/Lightning-AI/lightning/pull/10426))
- Renamed `refresh_rate_per_second` parameter to `refresh_rate` for `RichProgressBar` signature ([#10497](https://github.com/Lightning-AI/lightning/pull/10497))
- Moved ownership of the `PrecisionPlugin` into `TrainingTypePlugin` and updated all references ([#10570](https://github.com/Lightning-AI/lightning/pull/10570))
- Fault Tolerant relies on `signal.SIGTERM` to gracefully exit instead of `signal.SIGUSR1` ([#10605](https://github.com/Lightning-AI/lightning/pull/10605))
- `Loop.restarting=...` now sets the value recursively for all subloops ([#11442](https://github.com/Lightning-AI/lightning/pull/11442))
- Raised an error if the `batch_size` cannot be inferred from the current batch if it contained a string or was a custom batch object ([#10541](https://github.com/Lightning-AI/lightning/pull/10541))
- The validation loop is now disabled when `overfit_batches > 0` is set in the Trainer ([#9709](https://github.com/Lightning-AI/lightning/pull/9709))
- Moved optimizer related logics from `Accelerator` to `TrainingTypePlugin` ([#10596](https://github.com/Lightning-AI/lightning/pull/10596))
- Moved ownership of the lightning optimizers from the `Trainer` to the `Strategy` ([#11444](https://github.com/Lightning-AI/lightning/pull/11444))
- Moved ownership of the data fetchers from the DataConnector to the Loops ([#11621](https://github.com/Lightning-AI/lightning/pull/11621))
- Moved `batch_to_device` method from `Accelerator` to `TrainingTypePlugin` ([#10649](https://github.com/Lightning-AI/lightning/pull/10649))
- The `DDPSpawnPlugin` no longer overrides the `post_dispatch` plugin hook ([#10034](https://github.com/Lightning-AI/lightning/pull/10034))
- Integrate the progress bar implementation with progress tracking ([#11213](https://github.com/Lightning-AI/lightning/pull/11213))
- The `LightningModule.{add_to_queue,get_from_queue}` hooks no longer get a `torch.multiprocessing.SimpleQueue` and instead receive a list based queue ([#10034](https://github.com/Lightning-AI/lightning/pull/10034))
- Changed `training_step`, `validation_step`, `test_step` and `predict_step` method signatures in `Accelerator` and updated input from caller side ([#10908](https://github.com/Lightning-AI/lightning/pull/10908))
- Changed the name of the temporary checkpoint that the `DDPSpawnPlugin` and related plugins save ([#10934](https://github.com/Lightning-AI/lightning/pull/10934))
- `LoggerCollection` returns only unique logger names and versions ([#10976](https://github.com/Lightning-AI/lightning/pull/10976))
- Redesigned process creation for spawn-based plugins (`DDPSpawnPlugin`, `TPUSpawnPlugin`, etc.) ([#10896](https://github.com/Lightning-AI/lightning/pull/10896))
    * All spawn-based plugins now spawn processes immediately upon calling `Trainer.{fit,validate,test,predict}`
    * The hooks/callbacks `prepare_data`, `setup`, `configure_sharded_model` and `teardown` now run under initialized process group for spawn-based plugins just like their non-spawn counterparts
    * Some configuration errors that were previously raised as `MisconfigurationException`s will now be raised as `ProcessRaisedException` (torch>=1.8) or as `Exception` (torch<1.8)
    * Removed the `TrainingTypePlugin.pre_dispatch()` method and merged it with `TrainingTypePlugin.setup()` ([#11137](https://github.com/Lightning-AI/lightning/pull/11137))
- Changed profiler to index and display the names of the hooks with a new pattern [<base class>]<class>.<hook name> ([#11026](https://github.com/Lightning-AI/lightning/pull/11026))
- Changed `batch_to_device` entry in profiling from stage-specific to generic, to match profiling of other hooks ([#11031](https://github.com/Lightning-AI/lightning/pull/11031))
- Changed the info message for finalizing ddp-spawn worker processes to a debug-level message ([#10864](https://github.com/Lightning-AI/lightning/pull/10864))
- Removed duplicated file extension when uploading model checkpoints with `NeptuneLogger` ([#11015](https://github.com/Lightning-AI/lightning/pull/11015))
- Removed `__getstate__` and `__setstate__` of `RichProgressBar` ([#11100](https://github.com/Lightning-AI/lightning/pull/11100))
- The `DDPPlugin` and `DDPSpawnPlugin` and their subclasses now remove the `SyncBatchNorm` wrappers in `teardown()` to enable proper support at inference after fitting ([#11078](https://github.com/Lightning-AI/lightning/pull/11078))
- Moved ownership of the `Accelerator` instance to the `TrainingTypePlugin`; all training-type plugins now take an optional parameter `accelerator` ([#11022](https://github.com/Lightning-AI/lightning/pull/11022))
- Renamed the `TrainingTypePlugin` to `Strategy` ([#11120](https://github.com/Lightning-AI/lightning/pull/11120))
    * Renamed the `ParallelPlugin` to `ParallelStrategy` ([#11123](https://github.com/Lightning-AI/lightning/pull/11123))
    * Renamed the `DataParallelPlugin` to `DataParallelStrategy` ([#11183](https://github.com/Lightning-AI/lightning/pull/11183))
    * Renamed the `DDPPlugin` to `DDPStrategy` ([#11142](https://github.com/Lightning-AI/lightning/pull/11142))
    * Renamed the `DDP2Plugin` to `DDP2Strategy` ([#11185](https://github.com/Lightning-AI/lightning/pull/11185))
    * Renamed the `DDPShardedPlugin` to `DDPShardedStrategy` ([#11186](https://github.com/Lightning-AI/lightning/pull/11186))
    * Renamed the `DDPFullyShardedPlugin` to `DDPFullyShardedStrategy` ([#11143](https://github.com/Lightning-AI/lightning/pull/11143))
    * Renamed the `DDPSpawnPlugin` to `DDPSpawnStrategy` ([#11145](https://github.com/Lightning-AI/lightning/pull/11145))
    * Renamed the `DDPSpawnShardedPlugin` to `DDPSpawnShardedStrategy` ([#11210](https://github.com/Lightning-AI/lightning/pull/11210))
    * Renamed the `DeepSpeedPlugin` to `DeepSpeedStrategy` ([#11194](https://github.com/Lightning-AI/lightning/pull/11194))
    * Renamed the `HorovodPlugin` to `HorovodStrategy` ([#11195](https://github.com/Lightning-AI/lightning/pull/11195))
    * Renamed the `TPUSpawnPlugin` to `TPUSpawnStrategy` ([#11190](https://github.com/Lightning-AI/lightning/pull/11190))
    * Renamed the `IPUPlugin` to `IPUStrategy` ([#11193](https://github.com/Lightning-AI/lightning/pull/11193))
    * Renamed the `SingleDevicePlugin` to `SingleDeviceStrategy` ([#11182](https://github.com/Lightning-AI/lightning/pull/11182))
    * Renamed the `SingleTPUPlugin` to `SingleTPUStrategy` ([#11182](https://github.com/Lightning-AI/lightning/pull/11182))
    * Renamed the `TrainingTypePluginsRegistry` to `StrategyRegistry` ([#11233](https://github.com/Lightning-AI/lightning/pull/11233))
- Marked the `ResultCollection`, `ResultMetric`, and `ResultMetricCollection` classes as protected ([#11130](https://github.com/Lightning-AI/lightning/pull/11130))
- Marked `trainer.checkpoint_connector` as protected ([#11550](https://github.com/Lightning-AI/lightning/pull/11550))
- The epoch start/end hooks are now called by the `FitLoop` instead of the `TrainingEpochLoop` ([#11201](https://github.com/Lightning-AI/lightning/pull/11201))
- DeepSpeed does not require lightning module zero 3 partitioning ([#10655](https://github.com/Lightning-AI/lightning/pull/10655))
- Moved `Strategy` classes to the `strategies` directory ([#11226](https://github.com/Lightning-AI/lightning/pull/11226))
- Renamed `training_type_plugin` file to `strategy` ([#11239](https://github.com/Lightning-AI/lightning/pull/11239))
- Changed `DeviceStatsMonitor` to group metrics based on the logger's `group_separator` ([#11254](https://github.com/Lightning-AI/lightning/pull/11254))
- Raised `UserWarning` if evaluation is triggered with `best` ckpt and trainer is configured with multiple checkpoint callbacks ([#11274](https://github.com/Lightning-AI/lightning/pull/11274))
- `Trainer.logged_metrics` now always contains scalar tensors, even when a Python scalar was logged ([#11270](https://github.com/Lightning-AI/lightning/pull/11270))
- The tuner now uses the checkpoint connector to copy and restore its state ([#11518](https://github.com/Lightning-AI/lightning/pull/11518))
- Changed `MisconfigurationException` to `ModuleNotFoundError` when `rich` isn't available ([#11360](https://github.com/Lightning-AI/lightning/pull/11360))
- The `trainer.current_epoch` value is now increased by 1 during and after `on_train_end` ([#8578](https://github.com/Lightning-AI/lightning/pull/8578))
- The `trainer.global_step` value now accounts for multiple optimizers and TBPTT splits ([#11805](https://github.com/Lightning-AI/lightning/pull/11805))
- The `trainer.global_step` value is now increased right after the `optimizer.step()` call which will impact users who access it during an intra-training validation hook ([#11805](https://github.com/Lightning-AI/lightning/pull/11805))
- The filename of checkpoints created with `ModelCheckpoint(filename='{step}')` is different compared to previous versions. A checkpoint saved after 1 step will be named `step=1.ckpt` instead of `step=0.ckpt` ([#11805](https://github.com/Lightning-AI/lightning/pull/11805))
- Inherit from `ABC` for `Accelerator`: Users need to implement `auto_device_count` ([#11521](https://github.com/Lightning-AI/lightning/pull/11521))
- Changed `parallel_devices` property in `ParallelStrategy` to be lazy initialized ([#11572](https://github.com/Lightning-AI/lightning/pull/11572))
- Updated `TQDMProgressBar` to run a separate progress bar for each eval dataloader ([#11657](https://github.com/Lightning-AI/lightning/pull/11657))
- Sorted `SimpleProfiler(extended=False)` summary based on mean duration for each hook ([#11671](https://github.com/Lightning-AI/lightning/pull/11671))
- Avoid enforcing `shuffle=False` for eval dataloaders ([#11575](https://github.com/Lightning-AI/lightning/pull/11575))
- When using DP (data-parallel), Lightning will no longer automatically reduce all tensors returned in training_step; it will only reduce the loss unless `training_step_end` is overridden ([#11594](https://github.com/Lightning-AI/lightning/pull/11594))
- When using DP (data-parallel), the `training_epoch_end` hook will no longer receive reduced outputs from `training_step` and instead get the full tensor of results from all GPUs ([#11594](https://github.com/Lightning-AI/lightning/pull/11594))
- Changed default logger name to `lightning_logs` for consistency ([#11762](https://github.com/Lightning-AI/lightning/pull/11762))
- Rewrote `accelerator_connector` ([#11448](https://github.com/Lightning-AI/lightning/pull/11448))
- When manual optimization is used with DDP, we no longer force `find_unused_parameters=True` ([#12425](https://github.com/Lightning-AI/lightning/pull/12425))
- Disable loading dataloades if corresponding `limit_batches=0` ([#11576](https://github.com/Lightning-AI/lightning/pull/11576))
- Removed `is_global_zero` check in `training_epoch_loop` before `logger.save`. If you have a custom logger that implements `save` the Trainer will now call `save` on all ranks by default. To change this behavior add `@rank_zero_only` to your `save` implementation ([#12134](https://github.com/Lightning-AI/lightning/pull/12134))
- Disabled tuner with distributed strategies ([#12179](https://github.com/Lightning-AI/lightning/pull/12179))
- Marked `trainer.logger_connector` as protected ([#12195](https://github.com/Lightning-AI/lightning/pull/12195))
- Move `Strategy.process_dataloader` function call from `fit/evaluation/predict_loop.py` to `data_connector.py` ([#12251](https://github.com/Lightning-AI/lightning/pull/12251))
- `ModelCheckpoint(save_last=True, every_n_epochs=N)` now saves a "last" checkpoint every epoch (disregarding `every_n_epochs`) instead of only once at the end of training ([#12418](https://github.com/Lightning-AI/lightning/pull/12418))
- The strategies that support `sync_batchnorm` now only apply it when fitting ([#11919](https://github.com/Lightning-AI/lightning/pull/11919))
- Avoided fallback on CPU if no devices are provided for other accelerators ([#12410](https://github.com/Lightning-AI/lightning/pull/12410))
- Modified `supporters.py` so that in the accumulator element (for loss) is created directly on the device ([#12430](https://github.com/Lightning-AI/lightning/pull/12430))
- Removed `EarlyStopping.on_save_checkpoint` and `EarlyStopping.on_load_checkpoint` in favor of `EarlyStopping.state_dict` and `EarlyStopping.load_state_dict` ([#11887](https://github.com/Lightning-AI/lightning/pull/11887))
- Removed `BaseFinetuning.on_save_checkpoint` and `BaseFinetuning.on_load_checkpoint` in favor of `BaseFinetuning.state_dict` and `BaseFinetuning.load_state_dict` ([#11887](https://github.com/Lightning-AI/lightning/pull/11887))
- Removed `BackboneFinetuning.on_save_checkpoint` and `BackboneFinetuning.on_load_checkpoint` in favor of `BackboneFinetuning.state_dict` and `BackboneFinetuning.load_state_dict` ([#11887](https://github.com/Lightning-AI/lightning/pull/11887))
- Removed `ModelCheckpoint.on_save_checkpoint` and `ModelCheckpoint.on_load_checkpoint` in favor of `ModelCheckpoint.state_dict` and `ModelCheckpoint.load_state_dict` ([#11887](https://github.com/Lightning-AI/lightning/pull/11887))
- Removed `Timer.on_save_checkpoint` and `Timer.on_load_checkpoint` in favor of `Timer.state_dict` and `Timer.load_state_dict` ([#11887](https://github.com/Lightning-AI/lightning/pull/11887))
- Replaced PostLocalSGDOptimizer with a dedicated model averaging component ([#12378](https://github.com/Lightning-AI/lightning/pull/12378))

### Deprecated

- Deprecated `training_type_plugin` property in favor of `strategy` in `Trainer` and updated the references ([#11141](https://github.com/Lightning-AI/lightning/pull/11141))
- Deprecated `Trainer.{validated,tested,predicted}_ckpt_path` and replaced with read-only property `Trainer.ckpt_path` set when checkpoints loaded via `Trainer.{fit,validate,test,predict}` ([#11696](https://github.com/Lightning-AI/lightning/pull/11696))
- Deprecated `ClusterEnvironment.master_{address,port}` in favor of `ClusterEnvironment.main_{address,port}` ([#10103](https://github.com/Lightning-AI/lightning/pull/10103))
- Deprecated `DistributedType` in favor of `_StrategyType` ([#10505](https://github.com/Lightning-AI/lightning/pull/10505))
- Deprecated the `precision_plugin` constructor argument from `Accelerator` ([#10570](https://github.com/Lightning-AI/lightning/pull/10570))
- Deprecated `DeviceType` in favor of `_AcceleratorType` ([#10503](https://github.com/Lightning-AI/lightning/pull/10503))
- Deprecated the property `Trainer.slurm_job_id` in favor of the new `SLURMEnvironment.job_id()` method ([#10622](https://github.com/Lightning-AI/lightning/pull/10622))
- Deprecated the access to the attribute `IndexBatchSamplerWrapper.batch_indices` in favor of `IndexBatchSamplerWrapper.seen_batch_indices` ([#10870](https://github.com/Lightning-AI/lightning/pull/10870))
- Deprecated `on_init_start` and `on_init_end` callback hooks ([#10940](https://github.com/Lightning-AI/lightning/pull/10940))
- Deprecated `Trainer.call_hook` in favor of `Trainer._call_callback_hooks`, `Trainer._call_lightning_module_hook`, `Trainer._call_ttp_hook`, and `Trainer._call_accelerator_hook` ([#10979](https://github.com/Lightning-AI/lightning/pull/10979))
- Deprecated `TrainingTypePlugin.post_dispatch` in favor of `TrainingTypePlugin.teardown` ([#10939](https://github.com/Lightning-AI/lightning/pull/10939))
- Deprecated `ModelIO.on_hpc_{save/load}` in favor of `CheckpointHooks.on_{save/load}_checkpoint` ([#10911](https://github.com/Lightning-AI/lightning/pull/10911))
- Deprecated `Trainer.run_stage` in favor of `Trainer.{fit,validate,test,predict}` ([#11000](https://github.com/Lightning-AI/lightning/pull/11000))
- Deprecated `Trainer.lr_schedulers` in favor of `Trainer.lr_scheduler_configs` which returns a list of dataclasses instead of dictionaries ([#11443](https://github.com/Lightning-AI/lightning/pull/11443))
- Deprecated `Trainer.verbose_evaluate` in favor of `EvaluationLoop(verbose=...)` ([#10931](https://github.com/Lightning-AI/lightning/pull/10931))
- Deprecated `Trainer.should_rank_save_checkpoint` Trainer property ([#11068](https://github.com/Lightning-AI/lightning/pull/11068))
- Deprecated `Trainer.lightning_optimizers` ([#11444](https://github.com/Lightning-AI/lightning/pull/11444))
- Deprecated `TrainerOptimizersMixin` and moved functionality to `core/optimizer.py`([#11155](https://github.com/Lightning-AI/lightning/pull/11155))
- Deprecated the `on_train_batch_end(outputs)` format when multiple optimizers are used and TBPTT is enabled ([#12182](https://github.com/Lightning-AI/lightning/pull/12182))
- Deprecated the `training_epoch_end(outputs)` format when multiple optimizers are used and TBPTT is enabled ([#12182](https://github.com/Lightning-AI/lightning/pull/12182))
- Deprecated `TrainerCallbackHookMixin` ([#11148](https://github.com/Lightning-AI/lightning/pull/11148))
- Deprecated `TrainerDataLoadingMixin` and moved functionality to `Trainer` and `DataConnector` ([#11282](https://github.com/Lightning-AI/lightning/pull/11282))
- Deprecated function `pytorch_lightning.callbacks.device_stats_monitor.prefix_metric_keys` ([#11254](https://github.com/Lightning-AI/lightning/pull/11254))
- Deprecated `Callback.on_epoch_start` hook in favour of `Callback.on_{train/val/test}_epoch_start` ([#11578](https://github.com/Lightning-AI/lightning/pull/11578))
- Deprecated `Callback.on_epoch_end` hook in favour of `Callback.on_{train/val/test}_epoch_end` ([#11578](https://github.com/Lightning-AI/lightning/pull/11578))
- Deprecated `LightningModule.on_epoch_start` hook in favor of `LightningModule.on_{train/val/test}_epoch_start` ([#11578](https://github.com/Lightning-AI/lightning/pull/11578))
- Deprecated `LightningModule.on_epoch_end` hook in favor of `LightningModule.on_{train/val/test}_epoch_end` ([#11578](https://github.com/Lightning-AI/lightning/pull/11578))
- Deprecated `on_before_accelerator_backend_setup` callback hook in favour of `setup` ([#11568](https://github.com/Lightning-AI/lightning/pull/11568))
- Deprecated `on_batch_start` and `on_batch_end` callback hooks in favor of `on_train_batch_start` and `on_train_batch_end` ([#11577](https://github.com/Lightning-AI/lightning/pull/11577))
- Deprecated `on_configure_sharded_model` callback hook in favor of `setup` ([#11627](https://github.com/Lightning-AI/lightning/pull/11627))
- Deprecated `pytorch_lightning.utilities.distributed.rank_zero_only` in favor of `pytorch_lightning.utilities.rank_zero.rank_zero_only` ([#11747](https://github.com/Lightning-AI/lightning/pull/11747))
- Deprecated `pytorch_lightning.utilities.distributed.rank_zero_debug` in favor of `pytorch_lightning.utilities.rank_zero.rank_zero_debug` ([#11747](https://github.com/Lightning-AI/lightning/pull/11747))
- Deprecated `pytorch_lightning.utilities.distributed.rank_zero_info` in favor of `pytorch_lightning.utilities.rank_zero.rank_zero_info` ([#11747](https://github.com/Lightning-AI/lightning/pull/11747))
- Deprecated `pytorch_lightning.utilities.warnings.rank_zero_warn` in favor of `pytorch_lightning.utilities.rank_zero.rank_zero_warn` ([#11747](https://github.com/Lightning-AI/lightning/pull/11747))
- Deprecated `pytorch_lightning.utilities.warnings.rank_zero_deprecation` in favor of `pytorch_lightning.utilities.rank_zero.rank_zero_deprecation` ([#11747](https://github.com/Lightning-AI/lightning/pull/11747))
- Deprecated `pytorch_lightning.utilities.warnings.LightningDeprecationWarning` in favor of `pytorch_lightning.utilities.rank_zero.LightningDeprecationWarning` ([#11747](https://github.com/Lightning-AI/lightning/pull/11747))
- Deprecated `on_pretrain_routine_start` and `on_pretrain_routine_end` callback hooks in favor of `on_fit_start` ([#11794](https://github.com/Lightning-AI/lightning/pull/11794))
- Deprecated `LightningModule.on_pretrain_routine_start` and `LightningModule.on_pretrain_routine_end` hooks in favor of `on_fit_start` ([#12122](https://github.com/Lightning-AI/lightning/pull/12122))
- Deprecated `agg_key_funcs` and `agg_default_func` parameters from `LightningLoggerBase` ([#11871](https://github.com/Lightning-AI/lightning/pull/11871))
- Deprecated `LightningLoggerBase.update_agg_funcs` ([#11871](https://github.com/Lightning-AI/lightning/pull/11871))
- Deprecated `LightningLoggerBase.agg_and_log_metrics` in favor of `LightningLoggerBase.log_metrics` ([#11832](https://github.com/Lightning-AI/lightning/pull/11832))
- Deprecated passing `weights_save_path` to the `Trainer` constructor in favor of adding the `ModelCheckpoint` callback with `dirpath` directly to the list of callbacks ([#12084](https://github.com/Lightning-AI/lightning/pull/12084))
- Deprecated `pytorch_lightning.profiler.AbstractProfiler` in favor of `pytorch_lightning.profiler.Profiler` ([#12106](https://github.com/Lightning-AI/lightning/pull/12106))
- Deprecated `pytorch_lightning.profiler.BaseProfiler` in favor of `pytorch_lightning.profiler.Profiler` ([#12150](https://github.com/Lightning-AI/lightning/pull/12150))
- Deprecated `BaseProfiler.profile_iterable` ([#12102](https://github.com/Lightning-AI/lightning/pull/12102))
- Deprecated `LoggerCollection` in favor of `trainer.loggers` ([#12147](https://github.com/Lightning-AI/lightning/pull/12147))
- Deprecated `PrecisionPlugin.on_{save,load}_checkpoint` in favor of `PrecisionPlugin.{state_dict,load_state_dict}` ([#11978](https://github.com/Lightning-AI/lightning/pull/11978))
- Deprecated `LightningDataModule.on_save/load_checkpoint` in favor of `state_dict/load_state_dict` ([#11893](https://github.com/Lightning-AI/lightning/pull/11893))
- Deprecated `Trainer.use_amp` in favor of `Trainer.amp_backend` ([#12312](https://github.com/Lightning-AI/lightning/pull/12312))
- Deprecated `LightingModule.use_amp` in favor of `Trainer.amp_backend` ([#12315](https://github.com/Lightning-AI/lightning/pull/12315))
- Deprecated specifying the process group backend through the environment variable `PL_TORCH_DISTRIBUTED_BACKEND` ([#11745](https://github.com/Lightning-AI/lightning/pull/11745))
- Deprecated `ParallelPlugin.torch_distributed_backend` in favor of `DDPStrategy.process_group_backend` property ([#11745](https://github.com/Lightning-AI/lightning/pull/11745))
- Deprecated `ModelCheckpoint.save_checkpoint` in favor of `Trainer.save_checkpoint` ([#12456](https://github.com/Lightning-AI/lightning/pull/12456))
- Deprecated `Trainer.devices` in favor of `Trainer.num_devices` and `Trainer.device_ids` ([#12151](https://github.com/Lightning-AI/lightning/pull/12151))
- Deprecated `Trainer.root_gpu` in favor of `Trainer.strategy.root_device.index` when GPU is used ([#12262](https://github.com/Lightning-AI/lightning/pull/12262))
- Deprecated `Trainer.num_gpus` in favor of `Trainer.num_devices` when GPU is used ([#12384](https://github.com/Lightning-AI/lightning/pull/12384))
- Deprecated `Trainer.ipus` in favor of `Trainer.num_devices` when IPU is used ([#12386](https://github.com/Lightning-AI/lightning/pull/12386))
- Deprecated `Trainer.num_processes` in favor of `Trainer.num_devices` ([#12388](https://github.com/Lightning-AI/lightning/pull/12388))
- Deprecated `Trainer.data_parallel_device_ids` in favor of `Trainer.device_ids` ([#12072](https://github.com/Lightning-AI/lightning/pull/12072))
- Deprecated returning state from `Callback.on_save_checkpoint` in favor of returning state in `Callback.state_dict` for checkpointing ([#11887](https://github.com/Lightning-AI/lightning/pull/11887))
- Deprecated passing only the callback state to `Callback.on_load_checkpoint(callback_state)` in favor of passing the callback state to `Callback.load_state_dict` and in 1.8, passing the entire checkpoint dictionary to `Callback.on_load_checkpoint(checkpoint)` ([#11887](https://github.com/Lightning-AI/lightning/pull/11887))
- Deprecated `Trainer.gpus` in favor of `Trainer.device_ids` or `Trainer.num_devices` ([#12436](https://github.com/Lightning-AI/lightning/pull/12436))
- Deprecated `Trainer.tpu_cores` in favor of `Trainer.num_devices` ([#12437](https://github.com/Lightning-AI/lightning/pull/12437))

### Removed

- Removed deprecated parameter `method` in `pytorch_lightning.utilities.model_helpers.is_overridden` ([#10507](https://github.com/Lightning-AI/lightning/pull/10507))
- Remove deprecated method `ClusterEnvironment.creates_children` ([#10339](https://github.com/Lightning-AI/lightning/pull/10339))
- Removed deprecated `TrainerModelHooksMixin.is_function_implemented` and `TrainerModelHooksMixin.has_arg` ([#10322](https://github.com/Lightning-AI/lightning/pull/10322))
- Removed deprecated `pytorch_lightning.utilities.device_dtype_mixin.DeviceDtypeModuleMixin` in favor of `pytorch_lightning.core.mixins.device_dtype_mixin.DeviceDtypeModuleMixin` ([#10442](https://github.com/Lightning-AI/lightning/pull/10442))
- Removed deprecated `LightningModule.loaded_optimizer_states_dict` property ([#10346](https://github.com/Lightning-AI/lightning/pull/10346))
- Removed deprecated `Trainer.fit(train_dataloader=)`, `Trainer.validate(val_dataloaders=)`, and `Trainer.test(test_dataloader=)` ([#10325](https://github.com/Lightning-AI/lightning/pull/10325))
- Removed deprecated `has_prepared_data`, `has_setup_fit`, `has_setup_validate`, `has_setup_test`, `has_setup_predict`, `has_teardown_fit`, `has_teardown_validate`, `has_teardown_test` and `has_teardown_predict` datamodule lifecycle properties  ([#10350](https://github.com/Lightning-AI/lightning/pull/10350))
- Removed deprecated `every_n_val_epochs` parameter of ModelCheckpoint ([#10366](https://github.com/Lightning-AI/lightning/pull/10366))
- Removed deprecated `import pytorch_lightning.profiler.profilers` in favor of `import pytorch_lightning.profiler` ([#10443](https://github.com/Lightning-AI/lightning/pull/10443))
- Removed deprecated property `configure_slurm_dpp` from accelerator connector ([#10370](https://github.com/Lightning-AI/lightning/pull/10370))
- Removed deprecated arguments `num_nodes` and `sync_batchnorm` from `DDPPlugin`, `DDPSpawnPlugin`, `DeepSpeedPlugin` ([#10357](https://github.com/Lightning-AI/lightning/pull/10357))
- Removed deprecated property `is_slurm_managing_tasks` from AcceleratorConnector ([#10353](https://github.com/Lightning-AI/lightning/pull/10353))
- Removed deprecated `LightningModule.log(tbptt_reduce_fx, tbptt_reduce_token, sync_dist_op)` ([#10423](https://github.com/Lightning-AI/lightning/pull/10423))
- Removed deprecated `Plugin.task_idx` ([#10441](https://github.com/Lightning-AI/lightning/pull/10441))
- Removed deprecated method `master_params` from PrecisionPlugin ([#10372](https://github.com/Lightning-AI/lightning/pull/10372))
- Removed the automatic detachment of "extras" returned from `training_step`. For example, `return {'loss': ..., 'foo': foo.detach()}` will now be necessary if `foo` has gradients which you do not want to store ([#10424](https://github.com/Lightning-AI/lightning/pull/10424))
- Removed deprecated passthrough methods and properties from `Accelerator` base class:
  * ([#10403](https://github.com/Lightning-AI/lightning/pull/10403))
  * ([#10448](https://github.com/Lightning-AI/lightning/pull/10448))
- Removed deprecated signature for `transfer_batch_to_device` hook. The new argument `dataloader_idx` is now required ([#10480](https://github.com/Lightning-AI/lightning/pull/10480))
- Removed deprecated `utilities.distributed.rank_zero_{warn/deprecation}` ([#10451](https://github.com/Lightning-AI/lightning/pull/10451))
- Removed deprecated `mode` argument from `ModelSummary` class ([#10449](https://github.com/Lightning-AI/lightning/pull/10449))
- Removed deprecated `Trainer.train_loop` property in favor of `Trainer.fit_loop` ([#10482](https://github.com/Lightning-AI/lightning/pull/10482))
- Removed deprecated `Trainer.train_loop` property in favor of `Trainer.fit_loop` ([#10482](https://github.com/Lightning-AI/lightning/pull/10482))
- Removed deprecated `disable_validation` property from Trainer ([#10450](https://github.com/Lightning-AI/lightning/pull/10450))
- Removed deprecated `CheckpointConnector.hpc_load` property in favor of `CheckpointConnector.restore` ([#10525](https://github.com/Lightning-AI/lightning/pull/10525))
- Removed deprecated `reload_dataloaders_every_epoch` from `Trainer` in favour of `reload_dataloaders_every_n_epochs` ([#10481](https://github.com/Lightning-AI/lightning/pull/10481))
- Removed the `precision_plugin` attribute from `Accelerator` in favor of its equivalent attribute `precision_plugin` in the `TrainingTypePlugin` ([#10570](https://github.com/Lightning-AI/lightning/pull/10570))
- Removed `DeepSpeedPlugin.{precision,amp_type,amp_level}` properties ([#10657](https://github.com/Lightning-AI/lightning/pull/10657))
- Removed patching of `on_before_batch_transfer`, `transfer_batch_to_device` and `on_after_batch_transfer` hooks in `LightningModule` ([#10603](https://github.com/Lightning-AI/lightning/pull/10603))
- Removed argument `return_result` from the `DDPSpawnPlugin.spawn()` method ([#10867](https://github.com/Lightning-AI/lightning/pull/10867))
- Removed the property `TrainingTypePlugin.results` and corresponding properties in subclasses ([#10034](https://github.com/Lightning-AI/lightning/pull/10034))
- Removed the `mp_queue` attribute from `DDPSpawnPlugin` and `TPUSpawnPlugin` ([#10034](https://github.com/Lightning-AI/lightning/pull/10034))
- Removed unnecessary `_move_optimizer_state` method overrides from `TPUSpawnPlugin` and `SingleTPUPlugin` ([#10849](https://github.com/Lightning-AI/lightning/pull/10849))
- Removed `should_rank_save_checkpoint` property from `TrainingTypePlugin` ([#11070](https://github.com/Lightning-AI/lightning/pull/11070))
- Removed `model_sharded_context` method from `Accelerator` ([#10886](https://github.com/Lightning-AI/lightning/pull/10886))
- Removed method `pre_dispatch` from the `PrecisionPlugin` ([#10887](https://github.com/Lightning-AI/lightning/pull/10887))
- Removed method `setup_optimizers_in_pre_dispatch` from the `strategies` and achieve the same logic in `setup` and `pre_dispatch` methods ([#10906](https://github.com/Lightning-AI/lightning/pull/10906))
- Removed methods `pre_dispatch`, `dispatch` and `post_dispatch` from the `Accelerator` ([#10885](https://github.com/Lightning-AI/lightning/pull/10885))
- Removed method `training_step`, `test_step`, `validation_step` and `predict_step` from the `Accelerator` ([#10890](https://github.com/Lightning-AI/lightning/pull/10890))
- Removed `TrainingTypePlugin.start_{training,evaluating,predicting}` hooks and the same in all subclasses ([#10989](https://github.com/Lightning-AI/lightning/pull/10989), [#10896](https://github.com/Lightning-AI/lightning/pull/10896))
- Removed `Accelerator.on_train_start` ([#10999](https://github.com/Lightning-AI/lightning/pull/10999))
- Removed support for Python 3.6 ([#11117](https://github.com/Lightning-AI/lightning/pull/11117))
- Removed `Strategy.init_optimizers` in favor of `Strategy.setup_optimizers` ([#11236](https://github.com/Lightning-AI/lightning/pull/11236))
- Removed `profile("training_step_and_backward")` in `Closure` class since we already profile calls `training_step` and `backward` ([#11222](https://github.com/Lightning-AI/lightning/pull/11222))
- Removed `Strategy.optimizer_zero_grad` ([#11246](https://github.com/Lightning-AI/lightning/pull/11246))
- Removed `Strategy.on_gpu` ([#11537](https://github.com/Lightning-AI/lightning/pull/11537))
- Removed `Strategy.on_tpu` property ([#11536](https://github.com/Lightning-AI/lightning/pull/11536))
- Removed the abstract property `LightningLoggerBase.experiment` ([#11603](https://github.com/Lightning-AI/lightning/pull/11603))
- Removed `FitLoop.current_epoch` getter and setter ([#11562](https://github.com/Lightning-AI/lightning/pull/11562))
- Removed access to `_short_id` in `NeptuneLogger` ([#11517](https://github.com/Lightning-AI/lightning/pull/11517))
- Removed `log_text` and `log_image` from the `LightningLoggerBase` API ([#11857](https://github.com/Lightning-AI/lightning/pull/11857))
- Removed calls to `profile("model_forward")` in favor of profiling `training_step` ([#12032](https://github.com/Lightning-AI/lightning/pull/12032))
- Removed `get_mp_spawn_kwargs` from `DDPSpawnStrategy` and `TPUSpawnStrategy` in favor of configuration in the `_SpawnLauncher` ([#11966](https://github.com/Lightning-AI/lightning/pull/11966))
- Removed `_aggregate_metrics`, `_reduce_agg_metrics`, and `_finalize_agg_metrics` from `LightningLoggerBase` ([#12053](https://github.com/Lightning-AI/lightning/pull/12053))
- Removed the `AcceleratorConnector.device_type` property ([#12081](https://github.com/Lightning-AI/lightning/pull/12081))
- Removed `AcceleratorConnector.num_nodes` ([#12107](https://github.com/Lightning-AI/lightning/pull/12107))
- Removed `AcceleratorConnector.has_ipu` property ([#12111](https://github.com/Lightning-AI/lightning/pull/12111))
- Removed `AcceleratorConnector.use_ipu` property ([#12110](https://github.com/Lightning-AI/lightning/pull/12110))
- Removed `AcceleratorConnector.has_tpu` property ([#12109](https://github.com/Lightning-AI/lightning/pull/12109))
- Removed `AcceleratorConnector.use_dp` property ([#12112](https://github.com/Lightning-AI/lightning/pull/12112))
- Removed `configure_sync_batchnorm` from `ParallelStrategy` and all other strategies that inherit from it ([#11754](https://github.com/Lightning-AI/lightning/pull/11754))
- Removed public attribute `sync_batchnorm` from strategies ([#11754](https://github.com/Lightning-AI/lightning/pull/11754))
- Removed `AcceleratorConnector.root_gpu` property ([#12262](https://github.com/Lightning-AI/lightning/pull/12262))
- Removed `AcceleratorConnector.tpu_id` property ([#12387](https://github.com/Lightning-AI/lightning/pull/12387))
- Removed `AcceleratorConnector.num_gpus` property ([#12384](https://github.com/Lightning-AI/lightning/pull/12384))
- Removed `AcceleratorConnector.num_ipus` property ([#12386](https://github.com/Lightning-AI/lightning/pull/12386))
- Removed `AcceleratorConnector.num_processes` property ([#12388](https://github.com/Lightning-AI/lightning/pull/12388))
- Removed `AcceleratorConnector.parallel_device_ids` property ([#12072](https://github.com/Lightning-AI/lightning/pull/12072))
- Removed `AcceleratorConnector.devices` property ([#12435](https://github.com/Lightning-AI/lightning/pull/12435))
- Removed `AcceleratorConnector.parallel_devices` property ([#12075](https://github.com/Lightning-AI/lightning/pull/12075))
- Removed `AcceleratorConnector.tpu_cores` property ([#12437](https://github.com/Lightning-AI/lightning/pull/12437))

### Fixed

- Fixed an issue where `ModelCheckpoint` could delete last checkpoint from the old directory when `dirpath` has changed during resumed training ([#12225](https://github.com/Lightning-AI/lightning/pull/12225))
- Fixed an issue where `ModelCheckpoint` could delete older checkpoints when `dirpath` has changed during resumed training ([#12045](https://github.com/Lightning-AI/lightning/pull/12045))
- Fixed an issue where `HorovodStrategy.teardown()` did not complete gracefully if an exception was thrown during callback setup [#11752](https://github.com/Lightning-AI/lightning/pull/11752)
- Fixed security vulnerabilities CVE-2020-1747 and CVE-2020-14343 caused by the `PyYAML` dependency ([#11099](https://github.com/Lightning-AI/lightning/pull/11099))
- Fixed security vulnerability "CWE-94: Improper Control of Generation of Code (Code Injection)" ([#12212](https://github.com/Lightning-AI/lightning/pull/12212))
- Fixed logging on `{test,validation}_epoch_end` with multiple dataloaders ([#11132](https://github.com/Lightning-AI/lightning/pull/11132))
- Reset the validation progress tracking state after sanity checking ([#11218](https://github.com/Lightning-AI/lightning/pull/11218))
- Fixed double evaluation bug with fault-tolerance enabled where the second call was completely skipped ([#11119](https://github.com/Lightning-AI/lightning/pull/11119))
- Fixed an issue with the `TPUSpawnPlugin` handling the `XLA_USE_BF16` environment variable incorrectly ([#10990](https://github.com/Lightning-AI/lightning/pull/10990))
- Fixed wrong typehint for `Trainer.lightning_optimizers` ([#11155](https://github.com/Lightning-AI/lightning/pull/11155))
- Fixed the lr-scheduler state not being dumped to checkpoint when using the deepspeed strategy ([#11307](https://github.com/Lightning-AI/lightning/pull/11307))
- Fixed bug that forced overriding `configure_optimizers` with the CLI ([#11672](https://github.com/Lightning-AI/lightning/pull/11672))
- Fixed type promotion when tensors of higher category than float are logged ([#11401](https://github.com/Lightning-AI/lightning/pull/11401))
- Fixed `SimpleProfiler` summary ([#11414](https://github.com/Lightning-AI/lightning/pull/11414))
- No longer set a `DistributedSampler` to the `poptorch.DataLoader` when IPUs are used ([#12114](https://github.com/Lightning-AI/lightning/pull/12114))
- Fixed bug where progress bar was not being disabled when not in rank zero during predict ([#11377](https://github.com/Lightning-AI/lightning/pull/11377))
- Fixed the mid-epoch warning call while resuming training ([#11556](https://github.com/Lightning-AI/lightning/pull/11556))
- Fixed `LightningModule.{un,}toggle_model` when only 1 optimizer is used ([#12088](https://github.com/Lightning-AI/lightning/pull/12088))
- Fixed an issue in `RichProgressbar` to display the metrics logged only on main progress bar ([#11690](https://github.com/Lightning-AI/lightning/pull/11690))
- Fixed `RichProgressBar` progress when refresh rate does not evenly divide the total counter ([#11668](https://github.com/Lightning-AI/lightning/pull/11668))
- Fixed `RichProgressBar` progress validation bar total when using multiple validation runs within a single training epoch ([#11668](https://github.com/Lightning-AI/lightning/pull/11668))
- Configure native Deepspeed schedulers with interval='step' ([#11788](https://github.com/Lightning-AI/lightning/pull/11788)), ([#12031](https://github.com/Lightning-AI/lightning/pull/12031))
- Update `RichProgressBarTheme` styles after detecting light theme on colab ([#10993](https://github.com/Lightning-AI/lightning/pull/10993))
- Fixed passing `_ddp_params_and_buffers_to_ignore` ([#11949](https://github.com/Lightning-AI/lightning/pull/11949))
- Fixed an `AttributeError` when calling `save_hyperparameters` and no parameters need saving ([#11827](https://github.com/Lightning-AI/lightning/pull/11827))
- Fixed environment variable priority for global rank determination ([#11406](https://github.com/Lightning-AI/lightning/pull/11406))
- Fixed an issue that caused the Trainer to produce identical results on subsequent runs without explicit re-seeding ([#11870](https://github.com/Lightning-AI/lightning/pull/11870))
- Fixed an issue that caused the Tuner to affect the random state ([#11870](https://github.com/Lightning-AI/lightning/pull/11870))
- Fixed to avoid common hook warning if no hook is overridden ([#12131](https://github.com/Lightning-AI/lightning/pull/12131))
- Fixed deepspeed keeping old sub-folders in same ckpt path ([#12194](https://github.com/Lightning-AI/lightning/pull/12194))
- Fixed returning logged metrics instead of callback metrics during evaluation ([#12224](https://github.com/Lightning-AI/lightning/pull/12224))
- Fixed the case where `logger=None` is passed to the Trainer ([#12249](https://github.com/Lightning-AI/lightning/pull/12249))
- Fixed bug where the global step tracked by `ModelCheckpoint` was still set even if no checkpoint was saved ([#12418](https://github.com/Lightning-AI/lightning/pull/12418))
- Fixed bug where `ModelCheckpoint` was overriding the `epoch` and `step` logged values ([#12418](https://github.com/Lightning-AI/lightning/pull/12418))
- Fixed bug where monitoring the default `epoch` and `step` values with `ModelCheckpoint` would fail ([#12418](https://github.com/Lightning-AI/lightning/pull/12418))
- Fixed initializing optimizers unnecessarily in `DDPFullyShardedStrategy` ([#12267](https://github.com/Lightning-AI/lightning/pull/12267))
- Fixed check for horovod module ([#12377](https://github.com/Lightning-AI/lightning/pull/12377))
- Fixed logging to loggers with multiple eval dataloaders ([#12454](https://github.com/Lightning-AI/lightning/pull/12454))
- Fixed an issue with resuming from a checkpoint trained with QAT ([#11346](https://github.com/Lightning-AI/lightning/pull/11346))


## [1.5.10] - 2022-02-08

### Fixed

- Fixed an issue to avoid validation loop run on restart ([#11552](https://github.com/Lightning-AI/lightning/pull/11552))
- The `RichProgressBar` now correctly shows the `on_epoch` logged values on train epoch end ([#11689](https://github.com/Lightning-AI/lightning/pull/11689))
- Fixed an issue to make the `step` argument in `WandbLogger.log_image` work ([#11716](https://github.com/Lightning-AI/lightning/pull/11716))
- Fixed `restore_optimizers` for mapping states ([#11757](https://github.com/Lightning-AI/lightning/pull/11757))
- With `DPStrategy`, the batch is not explicitly moved to the device ([#11780](https://github.com/Lightning-AI/lightning/pull/11780))
- Fixed an issue to avoid val bar disappear after `trainer.validate()` ([#11700](https://github.com/Lightning-AI/lightning/pull/11700))
- Fixed supporting remote filesystems with `Trainer.weights_save_path` for fault-tolerant training ([#11776](https://github.com/Lightning-AI/lightning/pull/11776))
- Fixed check for available modules ([#11526](https://github.com/Lightning-AI/lightning/pull/11526))
- Fixed bug where the path for "last" checkpoints was not getting saved correctly which caused newer runs to not remove the previous "last" checkpoint ([#11481](https://github.com/Lightning-AI/lightning/pull/11481))
- Fixed bug where the path for best checkpoints was not getting saved correctly when no metric was monitored which caused newer runs to not use the best checkpoint ([#11481](https://github.com/Lightning-AI/lightning/pull/11481))


## [1.5.9] - 2022-01-20

### Fixed

- Pinned sphinx-autodoc-typehints with <v1.15 ([#11400](https://github.com/Lightning-AI/lightning/pull/11400))
- Skipped testing with PyTorch 1.7 and Python 3.9 on Ubuntu ([#11217](https://github.com/Lightning-AI/lightning/pull/11217))
- Fixed type promotion when tensors of higher category than float are logged ([#11401](https://github.com/Lightning-AI/lightning/pull/11401))
- Fixed the format of the configuration saved automatically by the CLI's `SaveConfigCallback` ([#11532](https://github.com/Lightning-AI/lightning/pull/11532))

### Changed
- Changed `LSFEnvironment` to use `LSB_DJOB_RANKFILE` environment variable instead of `LSB_HOSTS` for determining node rank and main address ([#10825](https://github.com/Lightning-AI/lightning/pull/10825))
- Disabled sampler replacement when using `IterableDataset` ([#11507](https://github.com/Lightning-AI/lightning/pull/11507))


## [1.5.8] - 2022-01-05

### Fixed

- Fixed `LightningCLI` race condition while saving the config ([#11199](https://github.com/Lightning-AI/lightning/pull/11199))
- Fixed the default value used with `log(reduce_fx=min|max)` ([#11310](https://github.com/Lightning-AI/lightning/pull/11310))
- Fixed data fetcher selection ([#11294](https://github.com/Lightning-AI/lightning/pull/11294))
- Fixed a race condition that could result in incorrect (zero) values being observed in prediction writer callbacks ([#11288](https://github.com/Lightning-AI/lightning/pull/11288))
- Fixed dataloaders not getting reloaded the correct amount of times when setting `reload_dataloaders_every_n_epochs` and `check_val_every_n_epoch` ([#10948](https://github.com/Lightning-AI/lightning/pull/10948))
- Fixed deepspeed strategy not restoring the lr-scheduler states when lr-scheduler(s) are configured through `LightningModule.configure_optimizer` ([#11322](https://github.com/Lightning-AI/lightning/pull/11322))


## [1.5.7] - 2021-12-21

### Fixed

- Fixed `NeptuneLogger` when using DDP ([#11030](https://github.com/Lightning-AI/lightning/pull/11030))
- Fixed a bug to disable logging hyperparameters in logger if there are no hparams ([#11105](https://github.com/Lightning-AI/lightning/pull/11105))
- Avoid the deprecated `onnx.export(example_outputs=...)` in torch 1.10 ([#11116](https://github.com/Lightning-AI/lightning/pull/11116))
- Fixed an issue when torch-scripting a `LightningModule` after training with `Trainer(sync_batchnorm=True)` ([#11078](https://github.com/Lightning-AI/lightning/pull/11078))
- Fixed an `AttributeError` occurring when using a `CombinedLoader` (multiple dataloaders) for prediction ([#11111](https://github.com/Lightning-AI/lightning/pull/11111))
- Fixed bug where `Trainer(track_grad_norm=..., logger=False)` would fail ([#11114](https://github.com/Lightning-AI/lightning/pull/11114))
- Fixed an incorrect warning being produced by the model summary when using `bf16` precision on CPU ([#11161](https://github.com/Lightning-AI/lightning/pull/11161))

### Changed

- DeepSpeed does not require lightning module zero 3 partitioning ([#10655](https://github.com/Lightning-AI/lightning/pull/10655))
- The `ModelCheckpoint` callback now saves and restores attributes `best_k_models`, `kth_best_model_path`, `kth_value`, and `last_model_path` ([#10995](https://github.com/Lightning-AI/lightning/pull/10995))


## [1.5.6] - 2021-12-15

### Fixed

- Fixed a bug where the DeepSpeedPlugin arguments `cpu_checkpointing` and `contiguous_memory_optimization` were not being forwarded to deepspeed correctly ([#10874](https://github.com/Lightning-AI/lightning/pull/10874))
- Fixed an issue with `NeptuneLogger` causing checkpoints to be uploaded with a duplicated file extension ([#11015](https://github.com/Lightning-AI/lightning/pull/11015))
- Fixed support for logging within callbacks returned from `LightningModule` ([#10991](https://github.com/Lightning-AI/lightning/pull/10991))
- Fixed running sanity check with `RichProgressBar` ([#10913](https://github.com/Lightning-AI/lightning/pull/10913))
- Fixed support for `CombinedLoader` while checking for warning raised with eval dataloaders ([#10994](https://github.com/Lightning-AI/lightning/pull/10994))
- The TQDM progress bar now correctly shows the `on_epoch` logged values on train epoch end ([#11069](https://github.com/Lightning-AI/lightning/pull/11069))
- Fixed bug where the TQDM updated the training progress bar during `trainer.validate` ([#11069](https://github.com/Lightning-AI/lightning/pull/11069))


## [1.5.5] - 2021-12-07

### Fixed

- Disabled batch_size extraction for torchmetric instances because they accumulate the metrics internally ([#10815](https://github.com/Lightning-AI/lightning/pull/10815))
- Fixed an issue with `SignalConnector` not restoring the default signal handlers on teardown when running on SLURM or with fault-tolerant training enabled ([#10611](https://github.com/Lightning-AI/lightning/pull/10611))
- Fixed `SignalConnector._has_already_handler` check for callable type ([#10483](https://github.com/Lightning-AI/lightning/pull/10483))
- Fixed an issue to return the results for each dataloader separately instead of duplicating them for each ([#10810](https://github.com/Lightning-AI/lightning/pull/10810))
- Improved exception message if `rich` version is less than `10.2.2` ([#10839](https://github.com/Lightning-AI/lightning/pull/10839))
- Fixed uploading best model checkpoint in NeptuneLogger ([#10369](https://github.com/Lightning-AI/lightning/pull/10369))
- Fixed early schedule reset logic in PyTorch profiler that was causing data leak ([#10837](https://github.com/Lightning-AI/lightning/pull/10837))
- Fixed a bug that caused incorrect batch indices to be passed to the `BasePredictionWriter` hooks when using a dataloader with `num_workers > 0` ([#10870](https://github.com/Lightning-AI/lightning/pull/10870))
- Fixed an issue with item assignment on the logger on rank > 0 for those who support it ([#10917](https://github.com/Lightning-AI/lightning/pull/10917))
- Fixed importing `torch_xla.debug` for `torch-xla<1.8` ([#10836](https://github.com/Lightning-AI/lightning/pull/10836))
- Fixed an issue with `DDPSpawnPlugin` and related plugins leaving a temporary checkpoint behind ([#10934](https://github.com/Lightning-AI/lightning/pull/10934))
- Fixed a `TypeError` occurring in the `SingalConnector.teardown()` method ([#10961](https://github.com/Lightning-AI/lightning/pull/10961))


## [1.5.4] - 2021-11-30

### Fixed

- Fixed support for `--key.help=class` with the `LightningCLI` ([#10767](https://github.com/Lightning-AI/lightning/pull/10767))
- Fixed `_compare_version` for python packages ([#10762](https://github.com/Lightning-AI/lightning/pull/10762))
- Fixed TensorBoardLogger `SummaryWriter` not close before spawning the processes ([#10777](https://github.com/Lightning-AI/lightning/pull/10777))
- Fixed a consolidation error in Lite when attempting to save the state dict of a sharded optimizer ([#10746](https://github.com/Lightning-AI/lightning/pull/10746))
- Fixed the default logging level for batch hooks associated with training from `on_step=False, on_epoch=True` to `on_step=True, on_epoch=False` ([#10756](https://github.com/Lightning-AI/lightning/pull/10756))

### Removed

- Removed PyTorch 1.6 support ([#10367](https://github.com/Lightning-AI/lightning/pull/10367), [#10738](https://github.com/Lightning-AI/lightning/pull/10738))


## [1.5.3] - 2021-11-24

### Fixed

- Fixed `ShardedTensor` state dict hook registration to check if torch distributed is available ([#10621](https://github.com/Lightning-AI/lightning/pull/10621))
- Fixed an issue with `self.log` not respecting a tensor's `dtype` when applying computations ([#10076](https://github.com/Lightning-AI/lightning/pull/10076))
- Fixed LigtningLite `_wrap_init` popping unexisting keys from DataLoader signature parameters ([#10613](https://github.com/Lightning-AI/lightning/pull/10613))
- Fixed signals being registered within threads ([#10610](https://github.com/Lightning-AI/lightning/pull/10610))
- Fixed an issue that caused Lightning to extract the batch size even though it was set by the user in `LightningModule.log` ([#10408](https://github.com/Lightning-AI/lightning/pull/10408))
- Fixed `Trainer(move_metrics_to_cpu=True)` not moving the evaluation logged results to CPU ([#10631](https://github.com/Lightning-AI/lightning/pull/10631))
- Fixed the `{validation,test}_step` outputs getting moved to CPU with `Trainer(move_metrics_to_cpu=True)` ([#10631](https://github.com/Lightning-AI/lightning/pull/10631))
- Fixed an issue with collecting logged test results with multiple dataloaders ([#10522](https://github.com/Lightning-AI/lightning/pull/10522))


## [1.5.2] - 2021-11-16

### Fixed

- Fixed `CombinedLoader` and `max_size_cycle` didn't receive a `DistributedSampler` ([#10374](https://github.com/Lightning-AI/lightning/pull/10374))
- Fixed an issue where class or init-only variables of dataclasses were passed to the dataclass constructor in `utilities.apply_to_collection` ([#9702](https://github.com/Lightning-AI/lightning/pull/9702))
- Fixed `isinstance` not working with `init_meta_context`, materialized model not being moved to the device ([#10493](https://github.com/Lightning-AI/lightning/pull/10493))
- Fixed an issue that prevented the Trainer to shutdown workers when execution is interrupted due to failure([#10463](https://github.com/Lightning-AI/lightning/pull/10463))
- Squeeze the early stopping monitor to remove empty tensor dimensions ([#10461](https://github.com/Lightning-AI/lightning/pull/10461))
- Fixed sampler replacement logic with `overfit_batches` to only replace the sample when `SequentialSampler` is not used ([#10486](https://github.com/Lightning-AI/lightning/pull/10486))
- Fixed scripting causing false positive deprecation warnings ([#10470](https://github.com/Lightning-AI/lightning/pull/10470), [#10555](https://github.com/Lightning-AI/lightning/pull/10555))
- Do not fail if batch size could not be inferred for logging when using DeepSpeed ([#10438](https://github.com/Lightning-AI/lightning/pull/10438))
- Fixed propagation of device and dtype information to submodules of LightningLite when they inherit from `DeviceDtypeModuleMixin` ([#10559](https://github.com/Lightning-AI/lightning/pull/10559))


## [1.5.1] - 2021-11-09

### Fixed

- Fixed `apply_to_collection(defaultdict)` ([#10316](https://github.com/Lightning-AI/lightning/pull/10316))
- Fixed failure when `DataLoader(batch_size=None)` is passed ([#10345](https://github.com/Lightning-AI/lightning/pull/10345))
- Fixed interception of `__init__` arguments for sub-classed DataLoader re-instantiation in Lite ([#10334](https://github.com/Lightning-AI/lightning/pull/10334))
- Fixed issue with pickling `CSVLogger` after a call to `CSVLogger.save` ([#10388](https://github.com/Lightning-AI/lightning/pull/10388))
- Fixed an import error being caused by `PostLocalSGD` when `torch.distributed` not available ([#10359](https://github.com/Lightning-AI/lightning/pull/10359))
- Fixed the logging with `on_step=True` in epoch-level hooks causing unintended side-effects. Logging with `on_step=True` in epoch-level hooks will now correctly raise an error ([#10409](https://github.com/Lightning-AI/lightning/pull/10409))
- Fixed deadlocks for distributed training with `RichProgressBar` ([#10428](https://github.com/Lightning-AI/lightning/pull/10428))
- Fixed an issue where the model wrapper in Lite converted non-floating point tensors to float ([#10429](https://github.com/Lightning-AI/lightning/pull/10429))
- Fixed an issue with inferring the dataset type in fault-tolerant training ([#10432](https://github.com/Lightning-AI/lightning/pull/10432))
- Fixed dataloader workers with `persistent_workers` being deleted on every iteration ([#10434](https://github.com/Lightning-AI/lightning/pull/10434))


## [1.5.0] - 2021-11-02

### Added

- Added support for monitoring the learning rate without schedulers in `LearningRateMonitor` ([#9786](https://github.com/Lightning-AI/lightning/pull/9786))
- Added registration of `ShardedTensor` state dict hooks in `LightningModule.__init__` if the PyTorch version supports `ShardedTensor` ([#8944](https://github.com/Lightning-AI/lightning/pull/8944))
- Added error handling including calling of `on_keyboard_interrupt()` and `on_exception()` for all entrypoints (fit, validate, test, predict) ([#8819](https://github.com/Lightning-AI/lightning/pull/8819))
- Added a flavor of `training_step` that takes `dataloader_iter` as an argument ([#8807](https://github.com/Lightning-AI/lightning/pull/8807))
- Added a `state_key` property to the `Callback` base class ([#6886](https://github.com/Lightning-AI/lightning/pull/6886))
- Added progress tracking to loops:
    * Integrated `TrainingEpochLoop.total_batch_idx` ([#8598](https://github.com/Lightning-AI/lightning/pull/8598))
    * Added `BatchProgress` and integrated `TrainingEpochLoop.is_last_batch` ([#9657](https://github.com/Lightning-AI/lightning/pull/9657))
    * Avoid optional `Tracker` attributes ([#9320](https://github.com/Lightning-AI/lightning/pull/9320))
    * Reset `current` progress counters when restarting an epoch loop that had already finished ([#9371](https://github.com/Lightning-AI/lightning/pull/9371))
    * Call `reset_on_restart` in the loop's `reset` hook instead of when loading a checkpoint ([#9561](https://github.com/Lightning-AI/lightning/pull/9561))
    * Use `completed` over `processed` in `reset_on_restart` ([#9656](https://github.com/Lightning-AI/lightning/pull/9656))
    * Renamed `reset_on_epoch` to `reset_on_run` ([#9658](https://github.com/Lightning-AI/lightning/pull/9658))
- Added `batch_size` and `rank_zero_only` arguments for `log_dict` to match `log` ([#8628](https://github.com/Lightning-AI/lightning/pull/8628))
- Added a check for unique GPU ids ([#8666](https://github.com/Lightning-AI/lightning/pull/8666))
- Added `ResultCollection` state_dict to the Loop `state_dict` and added support for distributed reload ([#8641](https://github.com/Lightning-AI/lightning/pull/8641))
- Added DeepSpeed collate checkpoint utility function ([#8701](https://github.com/Lightning-AI/lightning/pull/8701))
- Added a `handles_accumulate_grad_batches` property to the training type plugins ([#8856](https://github.com/Lightning-AI/lightning/pull/8856))
- Added a warning to `WandbLogger` when reusing a wandb run ([#8714](https://github.com/Lightning-AI/lightning/pull/8714))
- Added `log_graph` argument for `watch` method of `WandbLogger` ([#8662](https://github.com/Lightning-AI/lightning/pull/8662))
- `LightningCLI` additions:
  * Added `LightningCLI(run=False|True)` to choose whether to run a `Trainer` subcommand ([#8751](https://github.com/Lightning-AI/lightning/pull/8751))
  * Added support to call any trainer function from the `LightningCLI` via subcommands ([#7508](https://github.com/Lightning-AI/lightning/pull/7508))
  * Allow easy trainer re-instantiation ([#7508](https://github.com/Lightning-AI/lightning/pull/9241))
  * Automatically register all optimizers and learning rate schedulers ([#9565](https://github.com/Lightning-AI/lightning/pull/9565))
  * Allow registering custom optimizers and learning rate schedulers without subclassing the CLI ([#9565](https://github.com/Lightning-AI/lightning/pull/9565))
  * Support shorthand notation to instantiate optimizers and learning rate schedulers ([#9565](https://github.com/Lightning-AI/lightning/pull/9565))
  * Support passing lists of callbacks via command line ([#8815](https://github.com/Lightning-AI/lightning/pull/8815))
  * Support shorthand notation to instantiate models ([#9588](https://github.com/Lightning-AI/lightning/pull/9588))
  * Support shorthand notation to instantiate datamodules ([#10011](https://github.com/Lightning-AI/lightning/pull/10011))
  * Added `multifile` option to `LightningCLI` to enable/disable config saving to preserve multiple files structure ([#9073](https://github.com/Lightning-AI/lightning/pull/9073))
- Fault-tolerant training:
    * Added `FastForwardSampler` and `CaptureIterableDataset` injection to data loading utilities ([#8366](https://github.com/Lightning-AI/lightning/pull/8366))
    * Added `DataFetcher` to control fetching flow ([#8890](https://github.com/Lightning-AI/lightning/pull/8890))
    * Added `SharedCycleIteratorState` to prevent infinite loop ([#8889](https://github.com/Lightning-AI/lightning/pull/8889))
    * Added `CaptureMapDataset` for state management in map-style datasets ([#8891](https://github.com/Lightning-AI/lightning/pull/8891))
    * Added Fault Tolerant Training to `DataFetcher` ([#8891](https://github.com/Lightning-AI/lightning/pull/8891))
    * Replaced old prefetch iterator with new `DataFetcher` in training loop ([#8953](https://github.com/Lightning-AI/lightning/pull/8953))
    * Added partial support for global random state fault-tolerance in map-style datasets ([#8950](https://github.com/Lightning-AI/lightning/pull/8950))
    * Converted state to tuple explicitly when setting Python random state ([#9401](https://github.com/Lightning-AI/lightning/pull/9401))
    * Added support for restarting an optimizer loop (multiple optimizers) ([#9537](https://github.com/Lightning-AI/lightning/pull/9537))
    * Added support for restarting within Evaluation Loop ([#9563](https://github.com/Lightning-AI/lightning/pull/9563))
    * Added mechanism to detect that a signal has been sent so the Trainer can gracefully exit ([#9566](https://github.com/Lightning-AI/lightning/pull/9566))
    * Added support for skipping ahead to validation during the auto-restart of fitting ([#9681](https://github.com/Lightning-AI/lightning/pull/9681))
    * Added support for auto-restart if a fault-tolerant checkpoint is available ([#9722](https://github.com/Lightning-AI/lightning/pull/9722))
- Checkpoint saving and loading extensibility:
  * Added `CheckpointIO` plugin to expose checkpoint IO from training type plugin ([#8743](https://github.com/Lightning-AI/lightning/pull/8743))
  * Refactored `CheckpointConnector` to offload validation logic to the `CheckpointIO` plugin ([#9045](https://github.com/Lightning-AI/lightning/pull/9045))
  * Added `remove_checkpoint` to `CheckpointIO` plugin by moving the responsibility out of the `ModelCheckpoint` callback ([#9373](https://github.com/Lightning-AI/lightning/pull/9373))
  * Added `XLACheckpointIO` plugin ([#9972](https://github.com/Lightning-AI/lightning/pull/9972))
- Loop customization:
    * Added `Closure` and `AbstractClosure` classes ([#8642](https://github.com/Lightning-AI/lightning/pull/8642))
    * Refactored `TrainingBatchLoop` and extracted `OptimizerLoop`, splitting off automatic optimization into its own loop ([#9191](https://github.com/Lightning-AI/lightning/pull/9191))
    * Removed `TrainingBatchLoop.backward()`; manual optimization now calls directly into `Accelerator.backward()` and automatic optimization handles backward in new `OptimizerLoop` ([#9265](https://github.com/Lightning-AI/lightning/pull/9265))
    * Extracted `ManualOptimization` logic from `TrainingBatchLoop` into its own separate loop class ([#9266](https://github.com/Lightning-AI/lightning/pull/9266))
    * Added `OutputResult` and `ManualResult` classes ([#9437](https://github.com/Lightning-AI/lightning/pull/9437), [#9424](https://github.com/Lightning-AI/lightning/pull/9424))
    * Marked `OptimizerLoop.backward` as protected ([#9514](https://github.com/Lightning-AI/lightning/pull/9514))
    * Marked `FitLoop.should_accumulate` as protected ([#9515](https://github.com/Lightning-AI/lightning/pull/9515))
    * Marked several methods in `PredictionLoop` as protected: `on_predict_start`, `on_predict_epoch_end`, `on_predict_end`, `on_predict_model_eval` ([#9516](https://github.com/Lightning-AI/lightning/pull/9516))
    * Marked several methods in `EvaluationLoop` as protected: `get_max_batches`, `on_evaluation_model_eval`, `on_evaluation_model_train`, `on_evaluation_start`, `on_evaluation_epoch_start`, `on_evaluation_epoch_end`, `on_evaluation_end`, `reload_evaluation_dataloaders` ([#9516](https://github.com/Lightning-AI/lightning/pull/9516))
    * Marked several methods in `EvaluationEpochLoop` as protected: `on_evaluation_batch_start`, `evaluation_step`, `evaluation_step_end` ([#9516](https://github.com/Lightning-AI/lightning/pull/9516))
    * Added `yielding_training_step` example ([#9983](https://github.com/Lightning-AI/lightning/pull/9983))
- Added support for saving and loading state of multiple callbacks of the same type ([#7187](https://github.com/Lightning-AI/lightning/pull/7187))
- Added DeepSpeed Stage 1 support ([#8974](https://github.com/Lightning-AI/lightning/pull/8974))
- Added `Python dataclass` support for `LightningDataModule` ([#8272](https://github.com/Lightning-AI/lightning/pull/8272))
- Added sanitization of tensors when they get logged as hyperparameters in `TensorBoardLogger` ([#9031](https://github.com/Lightning-AI/lightning/pull/9031))
- Added `InterBatchParallelDataFetcher` ([#9020](https://github.com/Lightning-AI/lightning/pull/9020))
- Added `DataLoaderIterDataFetcher` ([#9020](https://github.com/Lightning-AI/lightning/pull/9020))
- Added `DataFetcher` within `Fit / Evaluation` Loop  ([#9047](https://github.com/Lightning-AI/lightning/pull/9047))
- Added a friendly error message when DDP attempts to spawn new distributed processes with rank > 0 ([#9005](https://github.com/Lightning-AI/lightning/pull/9005))
- Added Rich integration:
    * Added Rich progress bar ([#8929](https://github.com/Lightning-AI/lightning/pull/8929), [#9559](https://github.com/Lightning-AI/lightning/pull/9559))
    * Added Support for iterable datasets ([#9734](https://github.com/Lightning-AI/lightning/pull/9734))
    * Added `RichModelSummary` callback ([#9546](https://github.com/Lightning-AI/lightning/pull/9546))
    * Added `configure_columns` method to `RichProgressBar` ([#10288](https://github.com/Lightning-AI/lightning/pull/10288))
    * Added `leave` argument to `RichProgressBar` ([#10301](https://github.com/Lightning-AI/lightning/pull/10301))
- Added input validation logic for precision ([#9080](https://github.com/Lightning-AI/lightning/pull/9080))
- Added support for CPU AMP autocast ([#9084](https://github.com/Lightning-AI/lightning/pull/9084))
- Added `on_exception` callback hook ([#9183](https://github.com/Lightning-AI/lightning/pull/9183))
- Added a warning to DeepSpeed when inferring batch size ([#9221](https://github.com/Lightning-AI/lightning/pull/9221))
- Added `ModelSummary` callback ([#9344](https://github.com/Lightning-AI/lightning/pull/9344))
- Added `log_images`, `log_text` and `log_table` to `WandbLogger` ([#9545](https://github.com/Lightning-AI/lightning/pull/9545))
- Added `PL_RECONCILE_PROCESS` environment variable to enable process reconciliation regardless of cluster environment settings ([#9389](https://github.com/Lightning-AI/lightning/pull/9389))
- Added `get_device_stats` to the Accelerator interface and added its implementation for GPU and TPU ([#9586](https://github.com/Lightning-AI/lightning/pull/9586))
- Added a warning when an unknown key is encountered in the optimizer configuration, and when `OneCycleLR` is used with `"interval": "epoch"` ([#9666](https://github.com/Lightning-AI/lightning/pull/9666))
- Added `DeviceStatsMonitor` callback ([#9712](https://github.com/Lightning-AI/lightning/pull/9712))
- Added `enable_progress_bar` to the Trainer constructor ([#9664](https://github.com/Lightning-AI/lightning/pull/9664))
- Added `pl_legacy_patch` load utility for loading old checkpoints that have pickled legacy Lightning attributes ([#9166](https://github.com/Lightning-AI/lightning/pull/9166))
- Added support for `torch.use_deterministic_algorithms` ([#9121](https://github.com/Lightning-AI/lightning/pull/9121))
- Added automatic parameters tying for TPUs ([#9525](https://github.com/Lightning-AI/lightning/pull/9525))
- Added support for `torch.autograd.set_detect_anomaly` through `Trainer` constructor argument `detect_anomaly` ([#9848](https://github.com/Lightning-AI/lightning/pull/9848))
- Added `enable_model_summary` flag to Trainer ([#9699](https://github.com/Lightning-AI/lightning/pull/9699))
- Added `strategy` argument to Trainer ([#8597](https://github.com/Lightning-AI/lightning/pull/8597))
- Added `init_meta_context`, `materialize_module` utilities ([#9920](https://github.com/Lightning-AI/lightning/pull/9920))
- Added `TPUPrecisionPlugin` ([#10020](https://github.com/Lightning-AI/lightning/pull/#10020))
- Added `torch.bfloat16` support:
  * Added bfloat16 support for Lightning Trainer ([#9049](https://github.com/Lightning-AI/lightning/pull/9049))
  * Renamed `TPUHalfPrecisionPlugin` to `TPUBf16PrecisionPlugin` ([#10026](https://github.com/Lightning-AI/lightning/pull/10026))
  * Default to `precision=bf16` on CPU when `precision=16` is passed ([#10033](https://github.com/Lightning-AI/lightning/pull/10033))
  * Added support for `torch.autocast` ([#10053](https://github.com/Lightning-AI/lightning/pull/10053))
- Added `kfold` example for loop customization ([#9965](https://github.com/Lightning-AI/lightning/pull/9965))
- LightningLite:
    * Added `PrecisionPlugin.forward_context`, making it the default implementation for all `{train,val,test,predict}_step_context()` methods ([#9988](https://github.com/Lightning-AI/lightning/pull/9988))
    * Added `DDPSpawnPlugin.spawn()` for spawning new processes of a given function ([#10018](https://github.com/Lightning-AI/lightning/pull/10018), [#10022](https://github.com/Lightning-AI/lightning/pull/10022))
    * Added `TrainingTypePlugin.{_setup_model, _setup_optimizer}` methods ([#9994](https://github.com/Lightning-AI/lightning/pull/9994), [#10064](https://github.com/Lightning-AI/lightning/pull/10064))
    * Implemented `DataParallelPlugin._setup_model` ([#10010](https://github.com/Lightning-AI/lightning/pull/10010))
    * Implemented `DeepSpeedPlugin._setup_model_and_optimizers` ([#10009](https://github.com/Lightning-AI/lightning/pull/10009), [#10064](https://github.com/Lightning-AI/lightning/pull/10064))
    * Implemented `{DDPShardedPlugin,DDPShardedSpawnPlugin}._setup_model_and_optimizers` ([#10028](https://github.com/Lightning-AI/lightning/pull/10028), [#10064](https://github.com/Lightning-AI/lightning/pull/10064))
    * Added optional `model` argument to the `optimizer_step` methods in accelerators and plugins ([#10023](https://github.com/Lightning-AI/lightning/pull/10023))
    * Updated precision attributes in `DeepSpeedPlugin` ([#10164](https://github.com/Lightning-AI/lightning/pull/10164))
    * Added the ability to return a result from rank 0 in `DDPSpawnPlugin.spawn` ([#10162](https://github.com/Lightning-AI/lightning/pull/10162))
    * Added `pytorch_lightning.lite` package ([#10175](https://github.com/Lightning-AI/lightning/pull/10175))
    * Added `LightningLite` documentation ([#10043](https://github.com/Lightning-AI/lightning/pull/10043))
    * Added `LightningLite` examples ([#9987](https://github.com/Lightning-AI/lightning/pull/9987))
    * Make the `_LiteDataLoader` an iterator and add supports for custom dataloader ([#10279](https://github.com/Lightning-AI/lightning/pull/10279))
- Added `use_omegaconf` argument to `save_hparams_to_yaml` plugin ([#9170](https://github.com/Lightning-AI/lightning/pull/9170))
- Added `ckpt_path` argument for `Trainer.fit()` ([#10061](https://github.com/Lightning-AI/lightning/pull/10061))
- Added `auto_device_count` method to `Accelerators` ([#10222](https://github.com/Lightning-AI/lightning/pull/10222))
- Added support for `devices="auto"` ([#10264](https://github.com/Lightning-AI/lightning/pull/10264))
- Added a `filename` argument in `ModelCheckpoint.format_checkpoint_name` ([#9818](https://github.com/Lightning-AI/lightning/pull/9818))
- Added support for empty `gpus` list to run on CPU ([#10246](https://github.com/Lightning-AI/lightning/pull/10246))
- Added a warning if multiple batch sizes are found from ambiguous batch ([#10247](https://github.com/Lightning-AI/lightning/pull/10247))

### Changed

- Trainer now raises a `MisconfigurationException` when its methods are called with `ckpt_path="best"` but a checkpoint callback isn't configured ([#9841](https://github.com/Lightning-AI/lightning/pull/9841))
- Setting `Trainer(accelerator="ddp_cpu")` now does not spawn a subprocess if `num_processes` is kept `1` along with `num_nodes > 1` ([#9603](https://github.com/Lightning-AI/lightning/pull/9603))
- Module imports are now catching `ModuleNotFoundError` instead of `ImportError` ([#9867](https://github.com/Lightning-AI/lightning/pull/9867))
- `pytorch_lightning.loggers.neptune.NeptuneLogger` is now consistent with the new [neptune-client](https://github.com/neptune-ai/neptune-client) API; the old [neptune-client](https://github.com/neptune-ai/neptune-client) API is supported by `NeptuneClient` from the [neptune-contrib](https://github.com/neptune-ai/neptune-contrib) repo ([#6867](https://github.com/Lightning-AI/lightning/pull/6867))
- Parsing of `enums` type hyperparameters to be saved in the `haprams.yaml` file by TensorBoard and CSV loggers has been fixed and made in line with how OmegaConf parses it ([#9170](https://github.com/Lightning-AI/lightning/pull/9170))
- Parsing of the `gpus` Trainer argument has changed: `gpus="n"` (str) no longer selects the GPU index n and instead selects the first n devices ([#8770](https://github.com/Lightning-AI/lightning/pull/8770))
- `iteration_count` and other index attributes in the loops has been replaced with progress dataclasses ([#8477](https://github.com/Lightning-AI/lightning/pull/8477))
- The `trainer.lightning_module` reference is now properly set at the very beginning of a run ([#8536](https://github.com/Lightning-AI/lightning/pull/8536))
- The model weights now get loaded in all cases when the checkpoint path gets provided in validate/test/predict, regardless of whether the model instance is provided or not ([#8352](https://github.com/Lightning-AI/lightning/pull/8352))
- The `Trainer` functions `reset_{train,val,test,predict}_dataloader`, `reset_train_val_dataloaders`, and `request_dataloader` `model` argument is now optional ([#8536](https://github.com/Lightning-AI/lightning/pull/8536))
- Saved checkpoints will no longer use the type of a `Callback` as the key to avoid issues with unpickling ([#6886](https://github.com/Lightning-AI/lightning/pull/6886))
- Improved string conversion for `ResultCollection` ([#8622](https://github.com/Lightning-AI/lightning/pull/8622))
- `LightningCLI` changes:
    * `LightningCLI.init_parser` now returns the parser instance ([#8721](https://github.com/Lightning-AI/lightning/pull/8721))
    * `LightningCLI.add_core_arguments_to_parser`, `LightningCLI.parse_arguments` now take a `parser` argument ([#8721](https://github.com/Lightning-AI/lightning/pull/8721))
    * `LightningCLI.instantiate_trainer` now takes a config and a list of callbacks ([#8721](https://github.com/Lightning-AI/lightning/pull/8721))
    * Split `LightningCLI.add_core_arguments_to_parser` into `LightningCLI.add_default_arguments_to_parser` + `LightningCLI.add_core_arguments_to_parser` ([#8721](https://github.com/Lightning-AI/lightning/pull/8721))
- The accelerator and training type plugin `setup` hooks no longer have a `model` argument ([#8536](https://github.com/Lightning-AI/lightning/pull/8536))
- The accelerator and training type plugin `update_global_step` hook has been removed ([#8856](https://github.com/Lightning-AI/lightning/pull/8856))
- The coverage of `self.log`-ing in any `LightningModule` or `Callback` hook has been improved ([#8498](https://github.com/Lightning-AI/lightning/pull/8498))
- `self.log`-ing without a `Trainer` reference now raises a warning instead of an exception ([#9733](https://github.com/Lightning-AI/lightning/pull/9733))
- Removed restrictions in the Trainer that loggers can only log from rank 0; the existing logger behavior has not changed ([#8608](https://github.com/Lightning-AI/lightning/pull/8608))
- `Trainer.request_dataloader` now takes a `RunningStage` enum instance ([#8858](https://github.com/Lightning-AI/lightning/pull/8858))
- Changed `rank_zero_warn` to `NotImplementedError` in the `{train, val, test, predict}_dataloader` hooks that `Lightning(Data)Module` uses ([#9161](https://github.com/Lightning-AI/lightning/pull/9161))
- Moved `block_ddp_sync_behaviour` out of `TrainingBatchLoop` to loop utilities ([#9192](https://github.com/Lightning-AI/lightning/pull/9192))
- Executing the `optimizer_closure` is now required when overriding the `optimizer_step` hook ([#9360](https://github.com/Lightning-AI/lightning/pull/9360))
- Changed logging of `LightningModule` and `LightningDataModule` hyperparameters to raise an exception only if there are colliding keys with different values ([#9496](https://github.com/Lightning-AI/lightning/pull/9496))
- `seed_everything` now fails when an invalid seed value is passed instead of selecting a random seed ([#8787](https://github.com/Lightning-AI/lightning/pull/8787))
- The Trainer now calls `TrainingTypePlugin` collective APIs directly instead of going through the Accelerator reference ([#9677](https://github.com/Lightning-AI/lightning/pull/9677), [#9901](https://github.com/Lightning-AI/lightning/pull/9901))
- The tuner now uses a unique filename to save a temporary checkpoint ([#9682](https://github.com/Lightning-AI/lightning/pull/9682))
- Changed `HorovodPlugin.all_gather` to return a `torch.Tensor` instead of a list ([#9696](https://github.com/Lightning-AI/lightning/pull/9696))
- Changed Trainer connectors to be protected attributes:
    * Configuration Validator ([#9779](https://github.com/Lightning-AI/lightning/pull/9779))
- The `current_epoch` and `global_step` attributes now get restored irrespective of the Trainer task ([#9413](https://github.com/Lightning-AI/lightning/pull/9413))
- Trainer now raises an exception when requesting `amp_level` with native `amp_backend` ([#9755](https://github.com/Lightning-AI/lightning/pull/9755))
- Update the logic to check for accumulation steps with deepspeed ([#9826](https://github.com/Lightning-AI/lightning/pull/9826))
- `pytorch_lightning.utilities.grads.grad_norm` now raises an exception if parameter `norm_type <= 0` ([#9765](https://github.com/Lightning-AI/lightning/pull/9765))
- Updated error message for interactive incompatible plugins ([#9896](https://github.com/Lightning-AI/lightning/pull/9896))
- Moved the `optimizer_step` and `clip_gradients` hook from the `Accelerator` and `TrainingTypePlugin` into the `PrecisionPlugin` ([#10143](https://github.com/Lightning-AI/lightning/pull/10143), [#10029](https://github.com/Lightning-AI/lightning/pull/10029))
- `NativeMixedPrecisionPlugin` and its subclasses now take an optional `GradScaler` instance ([#10055](https://github.com/Lightning-AI/lightning/pull/10055))
- Trainer is now raising a `MisconfigurationException` instead of a warning if `Trainer.{validate/test}` is missing required methods ([#10016](https://github.com/Lightning-AI/lightning/pull/10016))
- Changed default value of the `max_steps` Trainer argument from `None` to -1 ([#9460](https://github.com/Lightning-AI/lightning/pull/9460))
- LightningModule now raises an error when calling `log(on_step=False, on_epoch=False)` ([#10227](https://github.com/Lightning-AI/lightning/pull/10227))
- Quantization aware training observers are now disabled by default during validating/testing/predicting stages ([#8540](https://github.com/Lightning-AI/lightning/pull/8540))
- Raised `MisconfigurationException` when total length of `dataloader` across ranks is zero, and give warning when total length is non-zero, but only local rank length is zero. ([#9827](https://github.com/Lightning-AI/lightning/pull/9827))
- Changed the model size calculation using `ByteCounter` ([#10123](https://github.com/Lightning-AI/lightning/pull/10123))
- Enabled `on_load_checkpoint` for `LightningDataModule` for all `trainer_fn` ([#10238](https://github.com/Lightning-AI/lightning/pull/10238))
- Allowed separate config files for parameters with class type when LightningCLI is in `subclass_mode=False` ([#10286](https://github.com/Lightning-AI/lightning/pull/10286))

### Deprecated

- Deprecated Trainer argument `terminate_on_nan` in favor of `detect_anomaly`([#9175](https://github.com/Lightning-AI/lightning/pull/9175))
- Deprecated `Trainer.terminate_on_nan` public attribute access ([#9849](https://github.com/Lightning-AI/lightning/pull/9849))
- Deprecated `LightningModule.summarize()` in favor of `pytorch_lightning.utilities.model_summary.summarize()` ([#8513](https://github.com/Lightning-AI/lightning/pull/8513))
- Deprecated `LightningModule.model_size` ([#8343](https://github.com/Lightning-AI/lightning/pull/8343))
- Deprecated `DataModule` properties: `train_transforms`, `val_transforms`, `test_transforms`, `size`, `dims` ([#8851](https://github.com/Lightning-AI/lightning/pull/8851))
- Deprecated `add_to_queue`, `get_from_queue` from `LightningModule` in favor of corresponding methods in the `DDPSpawnPlugin` ([#9118](https://github.com/Lightning-AI/lightning/pull/9118))
- Deprecated `LightningModule.get_progress_bar_dict` and `Trainer.progress_bar_dict` in favor of `pytorch_lightning.callbacks.progress.base.get_standard_metrics` and `ProgressBarBase.get_metrics` ([#8985](https://github.com/Lightning-AI/lightning/pull/8985))
- Deprecated `prepare_data_per_node` flag on Trainer and set it as a property of `DataHooks`, accessible in the `LightningModule` and `LightningDataModule` ([#8958](https://github.com/Lightning-AI/lightning/pull/8958))
- Deprecated the `TestTubeLogger` ([#9065](https://github.com/Lightning-AI/lightning/pull/9065))
- Deprecated `on_{train/val/test/predict}_dataloader()` from `LightningModule` and `LightningDataModule` ([#9098](https://github.com/Lightning-AI/lightning/pull/9098))
- Deprecated `on_keyboard_interrupt` callback hook in favor of new `on_exception` hook ([#9260](https://github.com/Lightning-AI/lightning/pull/9260))
- Deprecated passing `process_position` to the `Trainer` constructor in favor of adding the `ProgressBar` callback with `process_position` directly to the list of callbacks ([#9222](https://github.com/Lightning-AI/lightning/pull/9222))
- Deprecated passing `flush_logs_every_n_steps` as a Trainer argument, instead pass it to the logger init if supported ([#9366](https://github.com/Lightning-AI/lightning/pull/9366))
- Deprecated `LightningLoggerBase.close`, `LoggerCollection.close` in favor of `LightningLoggerBase.finalize`, `LoggerCollection.finalize` ([#9422](https://github.com/Lightning-AI/lightning/pull/9422))
- Deprecated passing `progress_bar_refresh_rate` to the `Trainer` constructor in favor of adding the `ProgressBar` callback with `refresh_rate` directly to the list of callbacks, or passing `enable_progress_bar=False` to disable the progress bar ([#9616](https://github.com/Lightning-AI/lightning/pull/9616))
- Deprecated `LightningDistributed` and moved the broadcast logic to `DDPPlugin` and `DDPSpawnPlugin` directly ([#9691](https://github.com/Lightning-AI/lightning/pull/9691))
- Deprecated passing `stochastic_weight_avg` to the `Trainer` constructor in favor of adding the `StochasticWeightAveraging` callback directly to the list of callbacks ([#8989](https://github.com/Lightning-AI/lightning/pull/8989))
- Deprecated Accelerator collective API `barrier`, `broadcast`, and `all_gather` in favor of calling the `TrainingTypePlugin` collective API directly ([#9677](https://github.com/Lightning-AI/lightning/pull/9677))
- Deprecated `checkpoint_callback` from the `Trainer` constructor in favor of `enable_checkpointing` ([#9754](https://github.com/Lightning-AI/lightning/pull/9754))
- Deprecated the `LightningModule.on_post_move_to_device` method ([#9525](https://github.com/Lightning-AI/lightning/pull/9525))
- Deprecated `pytorch_lightning.core.decorators.parameter_validation` in favor of `pytorch_lightning.utilities.parameter_tying.set_shared_parameters` ([#9525](https://github.com/Lightning-AI/lightning/pull/9525))
- Deprecated passing `weights_summary` to the `Trainer` constructor in favor of adding the `ModelSummary` callback with `max_depth` directly to the list of callbacks ([#9699](https://github.com/Lightning-AI/lightning/pull/9699))
- Deprecated `log_gpu_memory`, `gpu_metrics`, and util funcs in favor of `DeviceStatsMonitor` callback ([#9921](https://github.com/Lightning-AI/lightning/pull/9921))
- Deprecated `GPUStatsMonitor` and `XLAStatsMonitor` in favor of `DeviceStatsMonitor` callback ([#9924](https://github.com/Lightning-AI/lightning/pull/9924))
- Deprecated setting `Trainer(max_steps=None)`; To turn off the limit, set `Trainer(max_steps=-1)` (default) ([#9460](https://github.com/Lightning-AI/lightning/pull/9460))
- Deprecated access to the `AcceleratorConnector.is_slurm_managing_tasks` attribute and marked it as protected ([#10101](https://github.com/Lightning-AI/lightning/pull/10101))
- Deprecated access to the `AcceleratorConnector.configure_slurm_ddp` method and marked it as protected ([#10101](https://github.com/Lightning-AI/lightning/pull/10101))
- Deprecated passing `resume_from_checkpoint` to the `Trainer` constructor in favor of `trainer.fit(ckpt_path=)` ([#10061](https://github.com/Lightning-AI/lightning/pull/10061))
- Deprecated `ClusterEnvironment.creates_children()` in favor of `ClusterEnvironment.creates_processes_externally` (property) ([#10106](https://github.com/Lightning-AI/lightning/pull/10106))
- Deprecated `PrecisionPlugin.master_params()` in favor of `PrecisionPlugin.main_params()` ([#10105](https://github.com/Lightning-AI/lightning/pull/10105))
- Deprecated `lr_sch_names` from `LearningRateMonitor` ([#10066](https://github.com/Lightning-AI/lightning/pull/10066))
- Deprecated `ProgressBar` callback in favor of `TQDMProgressBar` ([#10134](https://github.com/Lightning-AI/lightning/pull/10134))

### Removed

- Removed deprecated `metrics` ([#8586](https://github.com/Lightning-AI/lightning/pull/8586/))
- Removed the deprecated `outputs` argument in both the `LightningModule.on_train_epoch_end` and `Callback.on_train_epoch_end` hooks ([#8587](https://github.com/Lightning-AI/lightning/pull/8587))
- Removed the deprecated `TrainerLoggingMixin` class ([#8609](https://github.com/Lightning-AI/lightning/pull/8609))
- Removed the deprecated `TrainerTrainingTricksMixin` class ([#8679](https://github.com/Lightning-AI/lightning/pull/8679))
- Removed the deprecated `optimizer_idx` from `training_step` as an accepted argument in manual optimization ([#8576](https://github.com/Lightning-AI/lightning/pull/8576))
- Removed support for the deprecated `on_save_checkpoint` signature. The hook now takes a `checkpoint` positional parameter ([#8697](https://github.com/Lightning-AI/lightning/pull/8697))
- Removed support for the deprecated `on_load_checkpoint` signature. The hook now takes a `pl_module` positional parameter ([#8697](https://github.com/Lightning-AI/lightning/pull/8697))
- Removed the deprecated `save_function` property in `ModelCheckpoint` ([#8680](https://github.com/Lightning-AI/lightning/pull/8680))
- Removed the deprecated `model` argument from `ModelCheckpoint.save_checkpoint` ([#8688](https://github.com/Lightning-AI/lightning/pull/8688))
- Removed the deprecated `sync_step` argument from `WandbLogger` ([#8763](https://github.com/Lightning-AI/lightning/pull/8763))
- Removed the deprecated `Trainer.truncated_bptt_steps` in favor of `LightningModule.truncated_bptt_steps` ([#8826](https://github.com/Lightning-AI/lightning/pull/8826))
- Removed `LightningModule.write_predictions` and `LightningModule.write_predictions_dict` ([#8850](https://github.com/Lightning-AI/lightning/pull/8850))
- Removed `on_reset_*_dataloader` hooks in TrainingType Plugins and Accelerators ([#8858](https://github.com/Lightning-AI/lightning/pull/8858))
- Removed deprecated `GradInformation` module in favor of `pytorch_lightning.utilities.grads` ([#8831](https://github.com/Lightning-AI/lightning/pull/8831/))
- Removed `TrainingTypePlugin.on_save` and `Accelerator.on_save` ([#9023](https://github.com/Lightning-AI/lightning/pull/9023))
- Removed `{Accelerator,TrainingTypePlugin,PrecisionPlugin}.post_optimizer_step` ([#9746](https://github.com/Lightning-AI/lightning/pull/9746))
- Removed deprecated `connect_precision_plugin` and `connect_training_type_plugin` from `Accelerator` ([#9019](https://github.com/Lightning-AI/lightning/pull/9019))
- Removed `on_train_epoch_end` from `Accelerator` ([#9035](https://github.com/Lightning-AI/lightning/pull/9035))
- Removed `InterBatchProcessor` in favor of `DataLoaderIterDataFetcher` ([#9052](https://github.com/Lightning-AI/lightning/pull/9052))
- Removed `Plugin` in `base_plugin.py` in favor of accessing `TrainingTypePlugin` and `PrecisionPlugin` directly instead ([#9066](https://github.com/Lightning-AI/lightning/pull/9066))
- Removed `teardown` from `ParallelPlugin` ([#8943](https://github.com/Lightning-AI/lightning/pull/8943))
- Removed deprecated `profiled_functions` argument from `PyTorchProfiler` ([#9178](https://github.com/Lightning-AI/lightning/pull/9178))
- Removed deprecated `pytorch_lighting.utilities.argparse_utils` module ([#9166](https://github.com/Lightning-AI/lightning/pull/9166))
- Removed deprecated property `Trainer.running_sanity_check` in favor of `Trainer.sanity_checking` ([#9209](https://github.com/Lightning-AI/lightning/pull/9209))
- Removed deprecated `BaseProfiler.output_filename` arg from it and its descendants in favor of `dirpath` and `filename` ([#9214](https://github.com/Lightning-AI/lightning/pull/9214))
- Removed deprecated property `ModelCheckpoint.period` in favor of `ModelCheckpoint.every_n_epochs` ([#9213](https://github.com/Lightning-AI/lightning/pull/9213))
- Removed deprecated `auto_move_data` decorator ([#9231](https://github.com/Lightning-AI/lightning/pull/9231))
- Removed deprecated property `LightningModule.datamodule` in favor of `Trainer.datamodule` ([#9233](https://github.com/Lightning-AI/lightning/pull/9233))
- Removed deprecated properties `DeepSpeedPlugin.cpu_offload*` in favor of `offload_optimizer`, `offload_parameters` and `pin_memory` ([#9244](https://github.com/Lightning-AI/lightning/pull/9244))
- Removed deprecated property `AcceleratorConnector.is_using_torchelastic` in favor of `TorchElasticEnvironment.is_using_torchelastic()` ([#9729](https://github.com/Lightning-AI/lightning/pull/9729))
- Removed `pytorch_lightning.utilities.debugging.InternalDebugger` ([#9680](https://github.com/Lightning-AI/lightning/pull/9680))
- Removed `call_configure_sharded_model_hook` property from `Accelerator` and `TrainingTypePlugin` ([#9612](https://github.com/Lightning-AI/lightning/pull/9612))
- Removed `TrainerProperties` mixin and moved property definitions directly into `Trainer` ([#9495](https://github.com/Lightning-AI/lightning/pull/9495))
- Removed a redundant warning with `ModelCheckpoint(monitor=None)` callback ([#9875](https://github.com/Lightning-AI/lightning/pull/9875))
- Remove `epoch` from `trainer.logged_metrics` ([#9904](https://github.com/Lightning-AI/lightning/pull/9904))
- Remove deprecated `distributed_backend` from `Trainer` ([#10017](https://github.com/Lightning-AI/lightning/pull/10017))
- Removed `process_idx` from the `{DDPSpawnPlugin,TPUSpawnPlugin}.new_process` methods ([#10022](https://github.com/Lightning-AI/lightning/pull/10022))
- Removed automatic patching of `{train,val,test,predict}_dataloader()` on the `LightningModule` ([#9764](https://github.com/Lightning-AI/lightning/pull/9764))
- Removed `pytorch_lightning.trainer.connectors.OptimizerConnector` ([#10120](https://github.com/Lightning-AI/lightning/pull/10120))

### Fixed

- Fixed ImageNet evaluation in example ([#10179](https://github.com/Lightning-AI/lightning/pull/10179))
- Fixed an issue with logger outputs not being finalized correctly after prediction runs ([#8685](https://github.com/Lightning-AI/lightning/pull/8685))
- Fixed `move_metrics_to_cpu` moving the loss to CPU while training on device ([#9308](https://github.com/Lightning-AI/lightning/pull/9308))
- Fixed incorrect main progress bar indicator when resuming training mid-epoch ([#9310](https://github.com/Lightning-AI/lightning/pull/9310))
- Fixed an issue with freeing memory of datafetchers during teardown ([#9387](https://github.com/Lightning-AI/lightning/pull/9387))
- Fixed a bug where the training step output needed to be `deepcopy`-ed ([#9349](https://github.com/Lightning-AI/lightning/pull/9349))
- Fixed an issue with freeing memory allocated by the data iterators in `Loop.on_run_end` ([#9386](https://github.com/Lightning-AI/lightning/pull/9386), [#9915](https://github.com/Lightning-AI/lightning/pull/9915))
- Fixed `BasePredictionWriter` not returning the batch indices in a non-distributed setting ([#9432](https://github.com/Lightning-AI/lightning/pull/9432))
- Fixed an error when running in XLA environments with no TPU attached ([#9572](https://github.com/Lightning-AI/lightning/pull/9572))
- Fixed check on torchmetrics logged whose `compute()` output is a multielement tensor ([#9582](https://github.com/Lightning-AI/lightning/pull/9582))
- Fixed gradient accumulation for `DDPShardedPlugin` ([#9122](https://github.com/Lightning-AI/lightning/pull/9122))
- Fixed missing DeepSpeed distributed call ([#9540](https://github.com/Lightning-AI/lightning/pull/9540))
- Fixed an issue with wrapped LightningModule during evaluation; The LightningModule no longer gets wrapped with data-parallel modules when not fitting in `DDPPlugin`, `DDPSpawnPlugin`, `DDPShardedPlugin`, `DDPSpawnShardedPlugin` ([#9096](https://github.com/Lightning-AI/lightning/pull/9096))
- Fixed `trainer.accumulate_grad_batches` to be an int on init. The default value for it is now `None` inside Trainer ([#9652](https://github.com/Lightning-AI/lightning/pull/9652))
- Fixed `broadcast` in `DDPPlugin` and `DDPSpawnPlugin` to respect the `src` input ([#9691](https://github.com/Lightning-AI/lightning/pull/9691))
- Fixed `self.log(on_epoch=True, reduce_fx=sum))` for the `on_batch_start` and `on_train_batch_start` hooks ([#9791](https://github.com/Lightning-AI/lightning/pull/9791))
- Fixed `self.log(on_epoch=True)` for the `on_batch_start` and `on_train_batch_start` hooks ([#9780](https://github.com/Lightning-AI/lightning/pull/9780))
- Fixed restoring training state during `Trainer.fit` only ([#9413](https://github.com/Lightning-AI/lightning/pull/9413))
- Fixed DeepSpeed and Lightning both calling the scheduler ([#9788](https://github.com/Lightning-AI/lightning/pull/9788))
- Fixed missing arguments when saving hyperparameters from the parent class but not from the child class ([#9800](https://github.com/Lightning-AI/lightning/pull/9800))
- Fixed DeepSpeed GPU device IDs ([#9847](https://github.com/Lightning-AI/lightning/pull/9847))
- Reset `val_dataloader` in `tuner/batch_size_scaling` ([#9857](https://github.com/Lightning-AI/lightning/pull/9857))
- Fixed use of `LightningCLI` in computer_vision_fine_tuning.py example ([#9934](https://github.com/Lightning-AI/lightning/pull/9934))
- Fixed issue with non-init dataclass fields in `apply_to_collection` ([#9963](https://github.com/Lightning-AI/lightning/pull/9963))
- Reset `val_dataloader` in `tuner/batch_size_scaling` for binsearch ([#9975](https://github.com/Lightning-AI/lightning/pull/9975))
- Fixed logic to check for spawn in dataloader `TrainerDataLoadingMixin._worker_check` ([#9902](https://github.com/Lightning-AI/lightning/pull/9902))
- Fixed `train_dataloader` getting loaded twice when resuming from a checkpoint during `Trainer.fit()` ([#9671](https://github.com/Lightning-AI/lightning/pull/9671))
- Fixed `LearningRateMonitor` logging with multiple param groups optimizer with no scheduler ([#10044](https://github.com/Lightning-AI/lightning/pull/10044))
- Fixed undesired side effects being caused by `Trainer` patching dataloader methods on the `LightningModule` ([#9764](https://github.com/Lightning-AI/lightning/pull/9764))
- Fixed gradients not being unscaled when clipping or logging the gradient norm ([#9287](https://github.com/Lightning-AI/lightning/pull/9287))
- Fixed `on_before_optimizer_step` getting called before the optimizer closure (including backward) has run ([#10167](https://github.com/Lightning-AI/lightning/pull/10167))
- Fixed monitor value in `ModelCheckpoint` getting moved to the wrong device in a special case where it becomes NaN ([#10118](https://github.com/Lightning-AI/lightning/pull/10118))
- Fixed creation of `dirpath` in `BaseProfiler` if it doesn't exist ([#10073](https://github.com/Lightning-AI/lightning/pull/10073))
- Fixed incorrect handling of sigterm ([#10189](https://github.com/Lightning-AI/lightning/pull/10189))
- Fixed bug where `log(on_step=True, on_epoch=True, sync_dist=True)` wouldn't reduce the value on step ([#10227](https://github.com/Lightning-AI/lightning/pull/10227))
- Fixed an issue with `pl.utilities.seed.reset_seed` converting the `PL_SEED_WORKERS` environment variable to `bool` ([#10099](https://github.com/Lightning-AI/lightning/pull/10099))
- Fixed iterating over a logger collection when `fast_dev_run > 0` ([#10232](https://github.com/Lightning-AI/lightning/pull/10232))
- Fixed `batch_size` in `ResultCollection` not being reset to 1 on epoch end ([#10242](https://github.com/Lightning-AI/lightning/pull/10242))
- Fixed `distrib_type` not being set when training plugin instances are being passed to the Trainer ([#10251](https://github.com/Lightning-AI/lightning/pull/10251))


## [1.4.9] - 2021-09-30

- Fixed `lr_find` to generate same results on multiple calls ([#9704](https://github.com/Lightning-AI/lightning/pull/9704))
- Fixed `reset` metrics on validation epoch end ([#9717](https://github.com/Lightning-AI/lightning/pull/9717))
- Fixed input validation for `gradient_clip_val`, `gradient_clip_algorithm`, `track_grad_norm` and `terminate_on_nan` Trainer arguments ([#9595](https://github.com/Lightning-AI/lightning/pull/9595))
- Reset metrics before each task starts ([#9410](https://github.com/Lightning-AI/lightning/pull/9410))


## [1.4.8] - 2021-09-22

- Fixed error reporting in DDP process reconciliation when processes are launched by an external agent ([#9389](https://github.com/Lightning-AI/lightning/pull/9389))
- Added PL_RECONCILE_PROCESS environment variable to enable process reconciliation regardless of cluster environment settings ([#9389](https://github.com/Lightning-AI/lightning/pull/9389))
- Fixed `add_argparse_args` raising `TypeError` when args are typed as `typing.Generic` in Python 3.6 ([#9554](https://github.com/Lightning-AI/lightning/pull/9554))
- Fixed back-compatibility for saving hyperparameters from a single container and inferring its argument name by reverting [#9125](https://github.com/Lightning-AI/lightning/pull/9125) ([#9642](https://github.com/Lightning-AI/lightning/pull/9642))


## [1.4.7] - 2021-09-14

- Fixed logging of nan parameters ([#9364](https://github.com/Lightning-AI/lightning/pull/9364))
- Fixed `replace_sampler` missing the batch size under specific conditions ([#9367](https://github.com/Lightning-AI/lightning/pull/9367))
- Pass init args to ShardedDataParallel ([#9483](https://github.com/Lightning-AI/lightning/pull/9483))
- Fixed collision of user argument when using ShardedDDP ([#9512](https://github.com/Lightning-AI/lightning/pull/9512))
- Fixed DeepSpeed crash for RNNs ([#9489](https://github.com/Lightning-AI/lightning/pull/9489))


## [1.4.6] - 2021-09-07

- Fixed an issues with export to ONNX format when a model has multiple inputs ([#8800](https://github.com/Lightning-AI/lightning/pull/8800))
- Removed deprecation warnings being called for `on_{task}_dataloader` ([#9279](https://github.com/Lightning-AI/lightning/pull/9279))
- Fixed save/load/resume from checkpoint for DeepSpeed Plugin (
    [#8397](https://github.com/Lightning-AI/lightning/pull/8397),
    [#8644](https://github.com/Lightning-AI/lightning/pull/8644),
    [#8627](https://github.com/Lightning-AI/lightning/pull/8627))
- Fixed `EarlyStopping` running on train epoch end when `check_val_every_n_epoch>1` is set ([#9156](https://github.com/Lightning-AI/lightning/pull/9156))
- Fixed an issue with logger outputs not being finalized correctly after prediction runs ([#8333](https://github.com/Lightning-AI/lightning/pull/8333))
- Fixed the Apex and DeepSpeed plugin closure running after the `on_before_optimizer_step` hook ([#9288](https://github.com/Lightning-AI/lightning/pull/9288))
- Fixed the Native AMP plugin closure not running with manual optimization ([#9288](https://github.com/Lightning-AI/lightning/pull/9288))
- Fixed bug where data-loading functions where not getting the correct running stage passed ([#8858](https://github.com/Lightning-AI/lightning/pull/8858))
- Fixed intra-epoch evaluation outputs staying in memory when the respective `*_epoch_end` hook wasn't overridden ([#9261](https://github.com/Lightning-AI/lightning/pull/9261))
- Fixed error handling in DDP process reconciliation when `_sync_dir` was not initialized ([#9267](https://github.com/Lightning-AI/lightning/pull/9267))
- Fixed PyTorch Profiler not enabled for manual optimization ([#9316](https://github.com/Lightning-AI/lightning/pull/9316))
- Fixed inspection of other args when a container is specified in `save_hyperparameters` ([#9125](https://github.com/Lightning-AI/lightning/pull/9125))
- Fixed signature of `Timer.on_train_epoch_end` and `StochasticWeightAveraging.on_train_epoch_end` to prevent unwanted deprecation warnings ([#9347](https://github.com/Lightning-AI/lightning/pull/9347))


## [1.4.5] - 2021-08-31

- Fixed reduction using `self.log(sync_dict=True, reduce_fx={mean,max})` ([#9142](https://github.com/Lightning-AI/lightning/pull/9142))
- Fixed not setting a default value for `max_epochs` if `max_time` was specified on the `Trainer` constructor ([#9072](https://github.com/Lightning-AI/lightning/pull/9072))
- Fixed the CometLogger, no longer modifies the metrics in place. Instead creates a copy of metrics before performing any operations ([#9150](https://github.com/Lightning-AI/lightning/pull/9150))
- Fixed `DDP` "CUDA error: initialization error" due to a `copy` instead of `deepcopy` on `ResultCollection` ([#9239](https://github.com/Lightning-AI/lightning/pull/9239))


## [1.4.4] - 2021-08-24

- Fixed a bug in the binary search mode of auto batch size scaling where exception was raised if the first trainer run resulted in OOM ([#8954](https://github.com/Lightning-AI/lightning/pull/8954))
- Fixed a bug causing logging with `log_gpu_memory='min_max'` not working ([#9013](https://github.com/Lightning-AI/lightning/pull/9013))


## [1.4.3] - 2021-08-17

- Fixed plateau scheduler stepping on incomplete epoch ([#8861](https://github.com/Lightning-AI/lightning/pull/8861))
- Fixed infinite loop with `CycleIterator` and multiple loaders ([#8889](https://github.com/Lightning-AI/lightning/pull/8889))
- Fixed `StochasticWeightAveraging` with a list of learning rates not applying them to each param group ([#8747](https://github.com/Lightning-AI/lightning/pull/8747))
- Restore original loaders if replaced by entrypoint ([#8885](https://github.com/Lightning-AI/lightning/pull/8885))
- Fixed lost reference to `_Metadata` object in `ResultMetricCollection` ([#8932](https://github.com/Lightning-AI/lightning/pull/8932))
- Ensure the existence of `DDPPlugin._sync_dir` in `reconciliate_processes` ([#8939](https://github.com/Lightning-AI/lightning/pull/8939))


## [1.4.2] - 2021-08-10

- Fixed recursive call for `apply_to_collection(include_none=False)` ([#8719](https://github.com/Lightning-AI/lightning/pull/8719))
- Fixed truncated backprop through time enablement when set as a property on the LightningModule and not the Trainer ([#8804](https://github.com/Lightning-AI/lightning/pull/8804/))
- Fixed comments and exception message for metrics_to_scalars ([#8782](https://github.com/Lightning-AI/lightning/pull/8782/))
- Fixed typo error in LightningLoggerBase.after_save_checkpoint docstring ([#8737](https://github.com/Lightning-AI/lightning/pull/8737/))


## [1.4.1] - 2021-08-03

- Fixed `trainer.fit_loop.split_idx` always returning `None` ([#8601](https://github.com/Lightning-AI/lightning/pull/8601))
- Fixed references for `ResultCollection.extra` ([#8622](https://github.com/Lightning-AI/lightning/pull/8622))
- Fixed reference issues during epoch end result collection ([#8621](https://github.com/Lightning-AI/lightning/pull/8621))
- Fixed horovod auto-detection when horovod is not installed and the launcher is `mpirun` ([#8610](https://github.com/Lightning-AI/lightning/pull/8610))
- Fixed an issue with `training_step` outputs not getting collected correctly for `training_epoch_end` ([#8613](https://github.com/Lightning-AI/lightning/pull/8613))
- Fixed distributed types support for CPUs ([#8667](https://github.com/Lightning-AI/lightning/pull/8667))
- Fixed a deadlock issue with DDP and torchelastic ([#8655](https://github.com/Lightning-AI/lightning/pull/8655))
- Fixed `accelerator=ddp` choice for CPU ([#8645](https://github.com/Lightning-AI/lightning/pull/8645))


## [1.4.0] - 2021-07-27

### Added

- Added `extract_batch_size` utility and corresponding tests to extract batch dimension from multiple batch types ([#8357](https://github.com/Lightning-AI/lightning/pull/8357/))
- Added support for named parameter groups in `LearningRateMonitor` ([#7987](https://github.com/Lightning-AI/lightning/pull/7987))
- Added `dataclass` support for `pytorch_lightning.utilities.apply_to_collection` ([#7935](https://github.com/Lightning-AI/lightning/pull/7935))
- Added support to `LightningModule.to_torchscript` for saving to custom filesystems with `fsspec` ([#7617](https://github.com/Lightning-AI/lightning/pull/7617))
- Added `KubeflowEnvironment` for use with the `PyTorchJob` operator in Kubeflow
- Added LightningCLI support for config files on object stores ([#7521](https://github.com/Lightning-AI/lightning/pull/7521))
- Added `ModelPruning(prune_on_train_epoch_end=True|False)` to choose when to apply pruning ([#7704](https://github.com/Lightning-AI/lightning/pull/7704))
- Added support for checkpointing based on a provided time interval during training ([#7515](https://github.com/Lightning-AI/lightning/pull/7515))
- Progress tracking
  * Added dataclasses for progress tracking ([#6603](https://github.com/Lightning-AI/lightning/pull/6603),
    [#7574](https://github.com/Lightning-AI/lightning/pull/7574),
    [#8140](https://github.com/Lightning-AI/lightning/pull/8140),
    [#8362](https://github.com/Lightning-AI/lightning/pull/8362))
  * Add `{,load_}state_dict` to the progress tracking dataclasses ([#8140](https://github.com/Lightning-AI/lightning/pull/8140))
  * Connect the progress tracking dataclasses to the loops ([#8244](https://github.com/Lightning-AI/lightning/pull/8244),
    [#8362](https://github.com/Lightning-AI/lightning/pull/8362))
  * Do not reset the progress tracking dataclasses total counters ([#8475](https://github.com/Lightning-AI/lightning/pull/8475))
- Added support for passing a `LightningDataModule` positionally as the second argument to `trainer.{validate,test,predict}` ([#7431](https://github.com/Lightning-AI/lightning/pull/7431))
- Added argument `trainer.predict(ckpt_path)` ([#7430](https://github.com/Lightning-AI/lightning/pull/7430))
- Added `clip_grad_by_value` support for TPUs ([#7025](https://github.com/Lightning-AI/lightning/pull/7025))
- Added support for passing any class to `is_overridden` ([#7918](https://github.com/Lightning-AI/lightning/pull/7918))
- Added `sub_dir` parameter to `TensorBoardLogger` ([#6195](https://github.com/Lightning-AI/lightning/pull/6195))
- Added correct `dataloader_idx` to batch transfer hooks ([#6241](https://github.com/Lightning-AI/lightning/pull/6241))
- Added `include_none=bool` argument to `apply_to_collection` ([#7769](https://github.com/Lightning-AI/lightning/pull/7769))
- Added `apply_to_collections` to apply a function to two zipped collections ([#7769](https://github.com/Lightning-AI/lightning/pull/7769))
- Added `ddp_fully_sharded` support ([#7487](https://github.com/Lightning-AI/lightning/pull/7487))
- Added `should_rank_save_checkpoint` property to Training Plugins ([#7684](https://github.com/Lightning-AI/lightning/pull/7684))
- Added `log_grad_norm` hook to `LightningModule` to customize the logging of gradient norms ([#7873](https://github.com/Lightning-AI/lightning/pull/7873))
- Added `save_config_filename` init argument to `LightningCLI` to ease resolving name conflicts ([#7741](https://github.com/Lightning-AI/lightning/pull/7741))
- Added `save_config_overwrite` init argument to `LightningCLI` to ease overwriting existing config files ([#8059](https://github.com/Lightning-AI/lightning/pull/8059))
- Added reset dataloader hooks to Training Plugins and Accelerators ([#7861](https://github.com/Lightning-AI/lightning/pull/7861))
- Added trainer stage hooks for Training Plugins and Accelerators ([#7864](https://github.com/Lightning-AI/lightning/pull/7864))
- Added the `on_before_optimizer_step` hook ([#8048](https://github.com/Lightning-AI/lightning/pull/8048))
- Added IPU Accelerator ([#7867](https://github.com/Lightning-AI/lightning/pull/7867))
- Fault-tolerant training
    * Added `{,load_}state_dict` to `ResultCollection` ([#7948](https://github.com/Lightning-AI/lightning/pull/7948))
    * Added `{,load_}state_dict` to `Loops` ([#8197](https://github.com/Lightning-AI/lightning/pull/8197))
    * Added `FastForwardSampler` and `CaptureIterableDataset` ([#8307](https://github.com/Lightning-AI/lightning/pull/8307))
    * Set `Loop.restarting=False` at the end of the first iteration ([#8362](https://github.com/Lightning-AI/lightning/pull/8362))
    * Save the loops state with the checkpoint (opt-in) ([#8362](https://github.com/Lightning-AI/lightning/pull/8362))
    * Save a checkpoint to restore the state on exception (opt-in) ([#8362](https://github.com/Lightning-AI/lightning/pull/8362))
    * Added `state_dict` and `load_state_dict` utilities for `CombinedLoader` + utilities for dataloader ([#8364](https://github.com/Lightning-AI/lightning/pull/8364))
- Added `rank_zero_only` to `LightningModule.log` function ([#7966](https://github.com/Lightning-AI/lightning/pull/7966))
- Added `metric_attribute` to `LightningModule.log` function ([#7966](https://github.com/Lightning-AI/lightning/pull/7966))
- Added a warning if `Trainer(log_every_n_steps)` is a value too high for the training dataloader ([#7734](https://github.com/Lightning-AI/lightning/pull/7734))
- Added LightningCLI support for argument links applied on instantiation ([#7895](https://github.com/Lightning-AI/lightning/pull/7895))
- Added LightningCLI support for configurable callbacks that should always be present ([#7964](https://github.com/Lightning-AI/lightning/pull/7964))
- Added DeepSpeed Infinity Support, and updated to DeepSpeed 0.4.0 ([#7234](https://github.com/Lightning-AI/lightning/pull/7234))
- Added support for `torch.nn.UninitializedParameter` in `ModelSummary` ([#7642](https://github.com/Lightning-AI/lightning/pull/7642))
- Added support `LightningModule.save_hyperparameters` when `LightningModule` is a dataclass ([#7992](https://github.com/Lightning-AI/lightning/pull/7992))
- Added support for overriding `optimizer_zero_grad` and `optimizer_step` when using accumulate_grad_batches ([#7980](https://github.com/Lightning-AI/lightning/pull/7980))
- Added `logger` boolean flag to `save_hyperparameters` ([#7960](https://github.com/Lightning-AI/lightning/pull/7960))
- Added support for calling scripts using the module syntax (`python -m package.script`) ([#8073](https://github.com/Lightning-AI/lightning/pull/8073))
- Added support for optimizers and learning rate schedulers to `LightningCLI` ([#8093](https://github.com/Lightning-AI/lightning/pull/8093))
- Added XLA Profiler ([#8014](https://github.com/Lightning-AI/lightning/pull/8014))
- Added `PrecisionPlugin.{pre,post}_backward` ([#8328](https://github.com/Lightning-AI/lightning/pull/8328))
- Added `on_load_checkpoint` and `on_save_checkpoint` hooks to the `PrecisionPlugin` base class ([#7831](https://github.com/Lightning-AI/lightning/pull/7831))
- Added `max_depth` parameter in `ModelSummary` ([#8062](https://github.com/Lightning-AI/lightning/pull/8062))
- Added `XLAStatsMonitor` callback ([#8235](https://github.com/Lightning-AI/lightning/pull/8235))
- Added `restore` function and `restarting` attribute to base `Loop` ([#8247](https://github.com/Lightning-AI/lightning/pull/8247))
- Added support for `save_hyperparameters` in `LightningDataModule` ([#3792](https://github.com/Lightning-AI/lightning/pull/3792))
- Added the `ModelCheckpoint(save_on_train_epoch_end)` to choose when to run the saving logic ([#8389](https://github.com/Lightning-AI/lightning/pull/8389))
- Added `LSFEnvironment` for distributed training with the LSF resource manager `jsrun` ([#5102](https://github.com/Lightning-AI/lightning/pull/5102))
- Added support for `accelerator='cpu'|'gpu'|'tpu'|'ipu'|'auto'` ([#7808](https://github.com/Lightning-AI/lightning/pull/7808))
- Added `tpu_spawn_debug` to plugin registry ([#7933](https://github.com/Lightning-AI/lightning/pull/7933))
- Enabled traditional/manual launching of DDP processes through `LOCAL_RANK` and `NODE_RANK` environment variable assignments ([#7480](https://github.com/Lightning-AI/lightning/pull/7480))
- Added `quantize_on_fit_end` argument to `QuantizationAwareTraining` ([#8464](https://github.com/Lightning-AI/lightning/pull/8464))
- Added experimental support for loop specialization ([#8226](https://github.com/Lightning-AI/lightning/pull/8226))
- Added support for `devices` flag to Trainer ([#8440](https://github.com/Lightning-AI/lightning/pull/8440))
- Added private `prevent_trainer_and_dataloaders_deepcopy` context manager on the `LightningModule` ([#8472](https://github.com/Lightning-AI/lightning/pull/8472))
- Added support for providing callables to the Lightning CLI instead of types ([#8400](https://github.com/Lightning-AI/lightning/pull/8400))

### Changed

- Decoupled device parsing logic from Accelerator connector to Trainer ([#8180](https://github.com/Lightning-AI/lightning/pull/8180))
- Changed the `Trainer`'s `checkpoint_callback` argument to allow only boolean values ([#7539](https://github.com/Lightning-AI/lightning/pull/7539))
- Log epoch metrics before the `on_evaluation_end` hook ([#7272](https://github.com/Lightning-AI/lightning/pull/7272))
- Explicitly disallow calling `self.log(on_epoch=False)` during epoch-only or single-call hooks ([#7874](https://github.com/Lightning-AI/lightning/pull/7874))
- Changed these `Trainer` methods to be protected: `call_setup_hook`, `call_configure_sharded_model`, `pre_dispatch`, `dispatch`, `post_dispatch`, `call_teardown_hook`, `run_train`, `run_sanity_check`, `run_evaluate`, `run_evaluation`, `run_predict`, `track_output_for_epoch_end`
- Changed `metrics_to_scalars` to work with any collection or value ([#7888](https://github.com/Lightning-AI/lightning/pull/7888))
- Changed `clip_grad_norm` to use `torch.nn.utils.clip_grad_norm_` ([#7025](https://github.com/Lightning-AI/lightning/pull/7025))
- Validation is now always run inside the training epoch scope ([#7357](https://github.com/Lightning-AI/lightning/pull/7357))
- `ModelCheckpoint` now runs at the end of the training epoch by default ([#8389](https://github.com/Lightning-AI/lightning/pull/8389))
- `EarlyStopping` now runs at the end of the training epoch by default ([#8286](https://github.com/Lightning-AI/lightning/pull/8286))
- Refactored Loops
    * Moved attributes `global_step`, `current_epoch`, `max/min_steps`, `max/min_epochs`, `batch_idx`, and `total_batch_idx` to TrainLoop ([#7437](https://github.com/Lightning-AI/lightning/pull/7437))
    * Refactored result handling in training loop ([#7506](https://github.com/Lightning-AI/lightning/pull/7506))
    * Moved attributes `hiddens` and `split_idx` to TrainLoop ([#7507](https://github.com/Lightning-AI/lightning/pull/7507))
    * Refactored the logic around manual and automatic optimization inside the optimizer loop ([#7526](https://github.com/Lightning-AI/lightning/pull/7526))
    * Simplified "should run validation" logic ([#7682](https://github.com/Lightning-AI/lightning/pull/7682))
    * Simplified logic for updating the learning rate for schedulers ([#7682](https://github.com/Lightning-AI/lightning/pull/7682))
    * Removed the `on_epoch` guard from the "should stop" validation check ([#7701](https://github.com/Lightning-AI/lightning/pull/7701))
    * Refactored internal loop interface; added new classes `FitLoop`, `TrainingEpochLoop`, `TrainingBatchLoop` ([#7871](https://github.com/Lightning-AI/lightning/pull/7871), [#8077](https://github.com/Lightning-AI/lightning/pull/8077))
    * Removed `pytorch_lightning/trainer/training_loop.py` ([#7985](https://github.com/Lightning-AI/lightning/pull/7985))
    * Refactored evaluation loop interface; added new classes `DataLoaderLoop`, `EvaluationLoop`, `EvaluationEpochLoop` ([#7990](https://github.com/Lightning-AI/lightning/pull/7990), [#8077](https://github.com/Lightning-AI/lightning/pull/8077))
    * Removed `pytorch_lightning/trainer/evaluation_loop.py` ([#8056](https://github.com/Lightning-AI/lightning/pull/8056))
    * Restricted public access to several internal functions ([#8024](https://github.com/Lightning-AI/lightning/pull/8024))
    * Refactored trainer `_run_*` functions and separate evaluation loops ([#8065](https://github.com/Lightning-AI/lightning/pull/8065))
    * Refactored prediction loop interface; added new classes `PredictionLoop`, `PredictionEpochLoop` ([#7700](https://github.com/Lightning-AI/lightning/pull/7700), [#8077](https://github.com/Lightning-AI/lightning/pull/8077))
    * Removed `pytorch_lightning/trainer/predict_loop.py` ([#8094](https://github.com/Lightning-AI/lightning/pull/8094))
    * Moved result teardown to the loops ([#8245](https://github.com/Lightning-AI/lightning/pull/8245))
    * Improve `Loop` API to better handle children `state_dict` and `progress` ([#8334](https://github.com/Lightning-AI/lightning/pull/8334))
- Refactored logging
    * Renamed and moved `core/step_result.py` to `trainer/connectors/logger_connector/result.py` ([#7736](https://github.com/Lightning-AI/lightning/pull/7736))
    * Dramatically simplify the `LoggerConnector` ([#7882](https://github.com/Lightning-AI/lightning/pull/7882))
    * `trainer.{logged,progress_bar,callback}_metrics` are now updated on-demand ([#7882](https://github.com/Lightning-AI/lightning/pull/7882))
    * Completely overhaul the `Result` object in favor of `ResultMetric` ([#7882](https://github.com/Lightning-AI/lightning/pull/7882))
    * Improve epoch-level reduction time and overall memory usage ([#7882](https://github.com/Lightning-AI/lightning/pull/7882))
    * Allow passing `self.log(batch_size=...)` ([#7891](https://github.com/Lightning-AI/lightning/pull/7891))
    * Each of the training loops now keeps its own results collection ([#7891](https://github.com/Lightning-AI/lightning/pull/7891))
    * Remove `EpochResultStore` and `HookResultStore` in favor of `ResultCollection` ([#7909](https://github.com/Lightning-AI/lightning/pull/7909))
    * Remove `MetricsHolder` ([#7909](https://github.com/Lightning-AI/lightning/pull/7909))
- Moved `ignore_scalar_return_in_dp` warning suppression to the DataParallelPlugin class ([#7421](https://github.com/Lightning-AI/lightning/pull/7421/))
- Changed the behaviour when logging evaluation step metrics to no longer append `/epoch_*` to the metric name ([#7351](https://github.com/Lightning-AI/lightning/pull/7351))
- Raised `ValueError` when a `None` value is `self.log`-ed ([#7771](https://github.com/Lightning-AI/lightning/pull/7771))
- Changed `resolve_training_type_plugins` to allow setting `num_nodes` and `sync_batchnorm` from `Trainer` setting ([#7026](https://github.com/Lightning-AI/lightning/pull/7026))
- Default `seed_everything(workers=True)` in the `LightningCLI` ([#7504](https://github.com/Lightning-AI/lightning/pull/7504))
- Changed `model.state_dict()` in `CheckpointConnector` to allow `training_type_plugin` to customize the model's `state_dict()` ([#7474](https://github.com/Lightning-AI/lightning/pull/7474))
- `MLflowLogger` now uses the env variable `MLFLOW_TRACKING_URI` as default tracking URI ([#7457](https://github.com/Lightning-AI/lightning/pull/7457))
- Changed `Trainer` arg and functionality from `reload_dataloaders_every_epoch` to `reload_dataloaders_every_n_epochs` ([#5043](https://github.com/Lightning-AI/lightning/pull/5043))
- Changed `WandbLogger(log_model={True/'all'})` to log models as artifacts ([#6231](https://github.com/Lightning-AI/lightning/pull/6231))
- MLFlowLogger now accepts `run_name` as an constructor argument ([#7622](https://github.com/Lightning-AI/lightning/pull/7622))
- Changed `teardown()` in `Accelerator` to allow `training_type_plugin` to customize `teardown` logic ([#7579](https://github.com/Lightning-AI/lightning/pull/7579))
- `Trainer.fit` now raises an error when using manual optimization with unsupported features such as `gradient_clip_val` or `accumulate_grad_batches` ([#7788](https://github.com/Lightning-AI/lightning/pull/7788))
- Accelerator hooks are called regardless if `LightningModule` overrides the same hooks ([#7826](https://github.com/Lightning-AI/lightning/pull/7826))
- Moved profilers to their own file ([#7822](https://github.com/Lightning-AI/lightning/pull/7822))
- The `on_after_backward` hook is now called on accumulating iterations. Use the `on_before_optimizer_step` hook to mimic the old behaviour ([#8328](https://github.com/Lightning-AI/lightning/pull/8328))
- The mixed precision loss is no longer unscaled before the `on_after_backward` hook. Use the `on_before_optimizer_step` hook to mimic the old behaviour  ([#8328](https://github.com/Lightning-AI/lightning/pull/8328))
- The `TrainingTypePlugin.{pre,post}_backward` hooks no longer take the `optimizer, opt_idx, should_accumulate` arguments ([#8328](https://github.com/Lightning-AI/lightning/pull/8328))
- The `PrecisionPlugin.backward` hooks no longer returns a value ([#8328](https://github.com/Lightning-AI/lightning/pull/8328))
- The `PrecisionPlugin.backward` hooks no longer takes a `should_accumulate` argument ([#8328](https://github.com/Lightning-AI/lightning/pull/8328))
- Added the `on_before_backward` hook ([#7865](https://github.com/Lightning-AI/lightning/pull/7865))
- `LightningCLI` now aborts with a clearer message if config already exists and disables save config during `fast_dev_run`([#7963](https://github.com/Lightning-AI/lightning/pull/7963))
- Saved the `LightningCLI` config on `setup` and only on the main process ([#8017](https://github.com/Lightning-AI/lightning/pull/8017))
- Dropped the `LightningCLI` `ArgumentParser` when pickling ([#8017](https://github.com/Lightning-AI/lightning/pull/8017))
- Skip `broadcast` if distributed not initialized for the spawn plugins ([#8017](https://github.com/Lightning-AI/lightning/pull/8017))
- `Trainer(resume_from_checkpoint=...)` now restores the model directly after `LightningModule.setup()`, which is before `LightningModule.configure_sharded_model()` ([#7652](https://github.com/Lightning-AI/lightning/pull/7652))
- Moved `torch.cuda.set_device()` to enable collective calls earlier in setup ([#8312](https://github.com/Lightning-AI/lightning/pull/8312))
- Used XLA utility API to move data to CPU (Single TPU core) ([#8078](https://github.com/Lightning-AI/lightning/pull/8078))
- Improved error messages in `replace_sampler` when the `DataLoader` attributes are not included in the signature or the signature is missing optional arguments ([#8519](https://github.com/Lightning-AI/lightning/pull/8519))
- Moved `DeviceDtypeModuleMixin` and `HyperparametersMixin` mixin to `core` ([#8396](https://github.com/Lightning-AI/lightning/pull/8396))
- Return the `default_root_dir` as the `log_dir` when the logger is a `LoggerCollection` ([#8187](https://github.com/Lightning-AI/lightning/pull/8187))

### Deprecated

- Deprecated `LightningModule.loaded_optimizer_states_dict` ([#8229](https://github.com/Lightning-AI/lightning/pull/8229))
- Standardized the dataloaders arguments of `trainer.{fit,valdiate,test,tune}` ([#7431](https://github.com/Lightning-AI/lightning/pull/7431))
- Deprecated `DataModule` properties: `has_prepared_data`, `has_setup_fit`, `has_setup_validate`, `has_setup_test`, `has_setup_predict`, `has_teardown_fit`, `has_teardown_validate`, `has_teardown_test`, `has_teardown_predict` ([#7657](https://github.com/Lightning-AI/lightning/pull/7657/))
- Deprecated `TrainerModelHooksMixin` in favor of `pytorch_lightning.utilities.signature_utils` ([#7422](https://github.com/Lightning-AI/lightning/pull/7422))
- Deprecated `num_nodes` and `sync_batchnorm` arguments in `DDPPlugin` and `DDPSpawnPlugin` ([#7026](https://github.com/Lightning-AI/lightning/pull/7026))
- Deprecated `self.log(sync_dist_op)` in favor of `self.log(reduce_fx)`. ([#7891](https://github.com/Lightning-AI/lightning/pull/7891))
- Deprecated `is_overridden(model=...)` in favor of `is_overridden(instance=...)` ([#7918](https://github.com/Lightning-AI/lightning/pull/7918))
- Deprecated automatically detaching returned extras with grads ([#7994](https://github.com/Lightning-AI/lightning/pull/7994))
- Deprecated default value of `monitor` argument in EarlyStopping callback to enforce `monitor` as a required argument ([#7907](https://github.com/Lightning-AI/lightning/pull/7907))
- Deprecated importing `rank_zero_{warn,deprecation}` directly from `pytorch_lightning.utilities.distributed` ([#8085](https://github.com/Lightning-AI/lightning/pull/8085))
- Deprecated the use of `CheckpointConnector.hpc_load()` in favor of `CheckpointConnector.restore()` ([#7652](https://github.com/Lightning-AI/lightning/pull/7652))
- Deprecated `ModelCheckpoint(every_n_val_epochs)` in favor of `ModelCheckpoint(every_n_epochs)` ([#8383](https://github.com/Lightning-AI/lightning/pull/8383))
- Deprecated `DDPPlugin.task_idx` in favor of `DDPPlugin.local_rank` ([#8203](https://github.com/Lightning-AI/lightning/pull/8203))
- Deprecated the `Trainer.train_loop` property in favor of `Trainer.fit_loop` ([#8025](https://github.com/Lightning-AI/lightning/pull/8025))
- Deprecated the `Trainer.disable_validation` property in favor of `not Trainer.enable_validation` ([#8291](https://github.com/Lightning-AI/lightning/pull/8291))
- Deprecated `mode` parameter in `ModelSummary` in favor of `max_depth` ([#8062](https://github.com/Lightning-AI/lightning/pull/8062))
- Deprecated `reload_dataloaders_every_epoch` argument of `Trainer` in favor of `reload_dataloaders_every_n_epochs` ([#5043](https://github.com/Lightning-AI/lightning/pull/5043))
- Deprecated `distributed_backend` argument for `Trainer` ([#8575](https://github.com/Lightning-AI/lightning/pull/8575))

### Removed

- Dropped official support/testing for PyTorch <1.6 ([#8288](https://github.com/Lightning-AI/lightning/pull/8288))
- Removed `ProfilerConnector` ([#7654](https://github.com/Lightning-AI/lightning/pull/7654))
- Pruned deprecated classif. metrics from `pytorch_lightning.metrics.functional.classification` ([#7499](https://github.com/Lightning-AI/lightning/pull/7499))
- Removed deprecated data parallel classes `LightningDataParallel` and `LightningDistributedDataParallel` from `pytorch_lightning.overrides.data_parallel` ([#7510](https://github.com/Lightning-AI/lightning/pull/7510))
- Removed deprecated trainer attributes - `get_model` and `accelerator_backend` ([#7502](https://github.com/Lightning-AI/lightning/pull/7502))
- Removed support for automatically monitoring the `val_loss` key with `ModelCheckpoint`. Pass your `monitor` of choice to the `ModelCheckpoint` instance instead ([#8293](https://github.com/Lightning-AI/lightning/pull/8293))
- Removed support for `self.log(tbptt_reduce_fx)` and `self.log(tbptt_pad_token)`. Please, open a discussion explaining your use-case if you relied on these. ([#7644](https://github.com/Lightning-AI/lightning/pull/7644))
- Removed deprecated utils modules `model_utils`, `warning_utils`, `xla_device_utils` and partially `argparse_utils` ([#7503](https://github.com/Lightning-AI/lightning/pull/7503))
- Removed `RPCPlugin` and `RPCSequentialPlugin`. If you were successfully using these plugins, please open a GitHub discussion about your use case ([#8101](https://github.com/Lightning-AI/lightning/pull/8101))
- Removed deprecated trainer attributes - `on_cpu`, `on_tpu`, `use_tpu`, `on_gpu`, `use_dp`, `use_ddp`, `use_ddp2`, `use_horovod`, `use_single_gpu` ([#7501](https://github.com/Lightning-AI/lightning/pull/7501))
- Removed deprecated `optimizer` argument in `LightningModule.manual_backward()`; Toggling optimizers in manual optimization should be done using `LightningModule.{un}toggle_optimizer()` ([#8287](https://github.com/Lightning-AI/lightning/pull/8287))
- Removed DeepSpeed FP16 Exception as FP32 is now supported ([#8462](https://github.com/Lightning-AI/lightning/pull/8462))
- Removed environment variable `PL_EXP_VERSION` from DDP subprocesses ([7403](https://github.com/Lightning-AI/lightning/pull/7403))

### Fixed

- Fixed the `GPUStatsMonitor` callbacks to use the correct GPU IDs if `CUDA_VISIBLE_DEVICES` set ([#8260](https://github.com/Lightning-AI/lightning/pull/8260))
- Fixed `lr_scheduler` checkpointed state by calling `update_lr_schedulers` before saving checkpoints ([#7877](https://github.com/Lightning-AI/lightning/pull/7877))
- Fixed ambiguous warning when both overfit and train dataloader shuffling are enabled ([#7685](https://github.com/Lightning-AI/lightning/pull/7685))
- Fixed dev debugger memory growing due to tracking events even when disabled ([#7875](https://github.com/Lightning-AI/lightning/pull/7875))
- Fixed `None` loss keys getting added in `training_epoch_end` when using manual optimization and not returning a loss ([#7772](https://github.com/Lightning-AI/lightning/pull/7772))
- Fixed a bug where `precision=64` with `accelerator='ddp_spawn'` would throw a pickle error ([#6924](https://github.com/Lightning-AI/lightning/pull/6924))
- Do not override the existing `epoch` value in `logged_metrics` when already logged by the user ([#7982](https://github.com/Lightning-AI/lightning/pull/7982))
- Support for manual optimization with DeepSpeed ([#7970](https://github.com/Lightning-AI/lightning/pull/7970))
- Fixed `dataloader_idx` argument value when predicting with only one `DataLoader` ([#7941](https://github.com/Lightning-AI/lightning/pull/7941))
- Fixed passing the `stage` argument of `Callback.{setup,teardown}` as a keyword ([#7973](https://github.com/Lightning-AI/lightning/pull/7973))
- Fixed metrics generated during `validation sanity checking` are cleaned on end ([#8171](https://github.com/Lightning-AI/lightning/pull/8171))
- Fixed `log_gpu_memory` metrics not being added to `logging` when nothing else is logged ([#8174](https://github.com/Lightning-AI/lightning/pull/8174))
- Fixed a bug where calling `log` with a `Metric` instance would raise an error if it was a nested attribute of the model ([#8181](https://github.com/Lightning-AI/lightning/pull/8181))
- Fixed a bug where using `precision=64` would cause buffers with complex dtype to be cast to real ([#8208](https://github.com/Lightning-AI/lightning/pull/8208))
- Fixed `is_overridden` returning true for wrapped functions with no changes ([#8296](https://github.com/Lightning-AI/lightning/pull/8296))
- Fixed a bug where `truncated_bptt_steps` would throw an AttributeError when the target RNN has multiple hidden states ([#8145](https://github.com/Lightning-AI/lightning/pull/8145))
- Fixed `self.optimizers()` not returning a single optimizer if it had been wrapped ([#8326](https://github.com/Lightning-AI/lightning/pull/8326))
- Fixed the `on_after_backward` hook not getting called when using manual optimization and no plugins ([#8328](https://github.com/Lightning-AI/lightning/pull/8328))
- Fixed the `LightningModule.backward` hook only getting called with the `apex` plugin when using manual optimization ([#8328](https://github.com/Lightning-AI/lightning/pull/8328))
- Fixed moving batch to device before sending it to the `on_*_batch_start`/`on_*_batch_end` callbacks and model hooks ([#7378](https://github.com/Lightning-AI/lightning/pull/7378))
- Fixed passing a custom `DDPPlugin` when choosing `accelerator="ddp_cpu"` for the accelerator ([#6208](https://github.com/Lightning-AI/lightning/pull/6208))
- Fixed missing call to `LightningModule.untoggle_optimizer` in training loop when running gradient accumulation with multiple optimizers ([#8284](https://github.com/Lightning-AI/lightning/pull/8284))
- Fixed hash of LightningEnum to work with value instead of name ([#8421](https://github.com/Lightning-AI/lightning/pull/8421)).
- Fixed a bug where an extra checkpoint was saved at the end of training if the `val_check_interval` did not align with the number of training batches ([#7724](https://github.com/Lightning-AI/lightning/pull/7724))
- Fixed hash of LightningEnum to work with value instead of name([#8421](https://github.com/Lightning-AI/lightning/pull/8421)).
- Fixed `move_data_to_device` to return the batch if the object `to` function didn't return `self` ([#8433](https://github.com/Lightning-AI/lightning/pull/8433))
- Fixed progress bar updates for Pod Training ([#8258](https://github.com/Lightning-AI/lightning/pull/8258))
- Fixed clearing dataloader references before attaching new dataloaders in consecutive `Trainer.{fit,validate,test,predict}´ runs ([#8442](https://github.com/Lightning-AI/lightning/pull/8442))
- Fixed memory leaks on GPU by moving `optimizer_states`, `ResultCollection.extra`, `ResultMetric` attributes, and `LoggerConnector` metrics to `cpu`. Also, delete the DDP wrapper on `teardown` ([#8490](https://github.com/Lightning-AI/lightning/pull/8490))
- Fixed `SWA` callback using LightningModule `prevent_trainer_and_dataloaders_deepcopy` to avoid OOM ([#8472](https://github.com/Lightning-AI/lightning/pull/8472))
- Fixed `ModelPruning` callback `on_save_checkpoint` to avoid making a `deepcopy` potentially leading to OOM ([#8472](https://github.com/Lightning-AI/lightning/pull/8472))
- Fixed the sampler replacement logic for `DataLoader`s which do not define all `DataLoader` attributes as `__init__` parameters ([#8519](https://github.com/Lightning-AI/lightning/pull/8519))
- Fixed DeepSpeed Windows support ([#8488](https://github.com/Lightning-AI/lightning/pull/8488))
- Fixed DeepSpeed not properly setting the trainer `lr_schedulers` attribute ([#8527](https://github.com/Lightning-AI/lightning/pull/8527))
- Fixed experiment version and log-dir divergence in DDP when using multiple `Trainer` instances in sequence ([7403](https://github.com/Lightning-AI/lightning/pull/7403))
- Enabled manual optimization for TPUs ([#8458](https://github.com/Lightning-AI/lightning/pull/8458))
- Fixed `accumulate_grad_batches` not been recomputed during model reload ([#5334](https://github.com/Lightning-AI/lightning/pull/5334))
- Fixed a `TypeError` when wrapping optimizers in the `HorovodPlugin` and running `Trainer.test` ([#7840](https://github.com/Lightning-AI/lightning/pull/7840))
- Fixed `BackboneFinetuning` restoration ([#8501](https://github.com/Lightning-AI/lightning/pull/8501))
- Fixed `lr_scheduler` with metric (e.g. `torch.optim.lr_scheduler.ReduceLROnPlateau`) when using `automatic_optimization = False` ([#7643](https://github.com/Lightning-AI/lightning/pull/7643))
- Fixed `DeepSpeed` breaking with no schedulers ([#8580](https://github.com/Lightning-AI/lightning/pull/8580))


## [1.3.8] - 2021-07-01

### Fixed

- Fixed a sync deadlock when checkpointing a `LightningModule` that uses a torchmetrics 0.4 `Metric` ([#8218](https://github.com/Lightning-AI/lightning/pull/8218))
- Fixed compatibility TorchMetrics v0.4 ([#8206](https://github.com/Lightning-AI/lightning/pull/8206))
- Added torchelastic check when sanitizing GPUs ([#8095](https://github.com/Lightning-AI/lightning/pull/8095))
- Fixed a DDP info message that was never shown ([#8111](https://github.com/Lightning-AI/lightning/pull/8111))
- Fixed metrics deprecation message at module import level ([#8163](https://github.com/Lightning-AI/lightning/pull/8163))
- Fixed a bug where an infinite recursion would be triggered when using the `BaseFinetuning` callback on a model that contains a `ModuleDict` ([#8170](https://github.com/Lightning-AI/lightning/pull/8170))
- Added a mechanism to detect `deadlock` for `DDP` when only 1 process trigger an `Exception`. The mechanism will `kill the processes` when it happens ([#8167](https://github.com/Lightning-AI/lightning/pull/8167))
- Fixed NCCL error when selecting non-consecutive device ids ([#8165](https://github.com/Lightning-AI/lightning/pull/8165))
- Fixed SWA to also work with `IterableDataset` ([#8172](https://github.com/Lightning-AI/lightning/pull/8172))


## [1.3.7] - 2021-06-22

### Fixed

- Fixed a bug where skipping an optimizer while using amp causes amp to trigger an assertion error ([#7975](https://github.com/Lightning-AI/lightning/pull/7975))
- Fixed deprecation messages not showing due to incorrect stacklevel ([#8002](https://github.com/Lightning-AI/lightning/pull/8002), [#8005](https://github.com/Lightning-AI/lightning/pull/8005))
- Fixed setting a `DistributedSampler` when using a distributed plugin in a custom accelerator ([#7814](https://github.com/Lightning-AI/lightning/pull/7814))
- Improved `PyTorchProfiler` chrome traces names ([#8009](https://github.com/Lightning-AI/lightning/pull/8009))
- Fixed moving the best score to device in `EarlyStopping` callback for TPU devices ([#7959](https://github.com/Lightning-AI/lightning/pull/7959))
- Fixes access to `callback_metrics` in ddp_spawn ([#7916](https://github.com/Lightning-AI/lightning/pull/7916))


## [1.3.6] - 2021-06-15

### Fixed

- Fixed logs overwriting issue for remote filesystems ([#7889](https://github.com/Lightning-AI/lightning/pull/7889))
- Fixed `DataModule.prepare_data` could only be called on the global rank 0 process ([#7945](https://github.com/Lightning-AI/lightning/pull/7945))
- Fixed setting `worker_init_fn` to seed dataloaders correctly when using DDP ([#7942](https://github.com/Lightning-AI/lightning/pull/7942))
- Fixed `BaseFinetuning` callback to properly handle parent modules w/ parameters ([#7931](https://github.com/Lightning-AI/lightning/pull/7931))


## [1.3.5] - 2021-06-08

### Added

- Added warning to Training Step output ([#7779](https://github.com/Lightning-AI/lightning/pull/7779))

### Fixed

- Fixed `LearningRateMonitor` and `BackboneFinetuning` ([#7835](https://github.com/Lightning-AI/lightning/pull/7835))
- Minor improvements to `apply_to_collection` and type signature of `log_dict` ([#7851](https://github.com/Lightning-AI/lightning/pull/7851))
- Fixed docker versions ([#7834](https://github.com/Lightning-AI/lightning/pull/7834))
- Fixed sharded training check for fp16 precision ([#7825](https://github.com/Lightning-AI/lightning/pull/7825))
- Fixed support for torch Module type hints in LightningCLI ([#7807](https://github.com/Lightning-AI/lightning/pull/7807))

### Changed

- Move `training_output` validation to after `train_step_end` ([#7868](https://github.com/Lightning-AI/lightning/pull/7868))


## [1.3.4] - 2021-06-01

### Fixed

- Fixed info message when max training time reached ([#7780](https://github.com/Lightning-AI/lightning/pull/7780))
- Fixed missing `__len__` method to `IndexBatchSamplerWrapper` ([#7681](https://github.com/Lightning-AI/lightning/pull/7681))


## [1.3.3] - 2021-05-27

### Changed

- Changed calling of `untoggle_optimizer(opt_idx)` out of the closure function ([#7563](https://github.com/Lightning-AI/lightning/pull/7563))

### Fixed

- Fixed `ProgressBar` pickling after calling `trainer.predict` ([#7608](https://github.com/Lightning-AI/lightning/pull/7608))
- Fixed broadcasting in multi-node, multi-gpu DDP using torch 1.7 ([#7592](https://github.com/Lightning-AI/lightning/pull/7592))
- Fixed dataloaders are not reset when tuning the model ([#7566](https://github.com/Lightning-AI/lightning/pull/7566))
- Fixed print errors in `ProgressBar` when `trainer.fit` is not called ([#7674](https://github.com/Lightning-AI/lightning/pull/7674))
- Fixed global step update when the epoch is skipped ([#7677](https://github.com/Lightning-AI/lightning/pull/7677))
- Fixed training loop total batch counter when accumulate grad batches was enabled ([#7692](https://github.com/Lightning-AI/lightning/pull/7692))


## [1.3.2] - 2021-05-18

### Changed

- `DataModule`s now avoid duplicate `{setup,teardown,prepare_data}` calls for the same stage ([#7238](https://github.com/Lightning-AI/lightning/pull/7238))

### Fixed

- Fixed parsing of multiple training dataloaders ([#7433](https://github.com/Lightning-AI/lightning/pull/7433))
- Fixed recursive passing of `wrong_type` keyword argument in `pytorch_lightning.utilities.apply_to_collection` ([#7433](https://github.com/Lightning-AI/lightning/pull/7433))
- Fixed setting correct `DistribType` for `ddp_cpu` (spawn) backend ([#7492](https://github.com/Lightning-AI/lightning/pull/7492))
- Fixed incorrect number of calls to LR scheduler when `check_val_every_n_epoch > 1` ([#7032](https://github.com/Lightning-AI/lightning/pull/7032))


## [1.3.1] - 2021-05-11

### Fixed

- Fixed DeepSpeed with IterableDatasets ([#7362](https://github.com/Lightning-AI/lightning/pull/7362))
- Fixed `Trainer.current_epoch` not getting restored after tuning ([#7434](https://github.com/Lightning-AI/lightning/pull/7434))
- Fixed local rank displayed in console log ([#7395](https://github.com/Lightning-AI/lightning/pull/7395))


## [1.3.0] - 2021-05-06

### Added

- Added support for the `EarlyStopping` callback to run at the end of the training epoch ([#6944](https://github.com/Lightning-AI/lightning/pull/6944))
- Added synchronization points before and after `setup` hooks are run ([#7202](https://github.com/Lightning-AI/lightning/pull/7202))
- Added a `teardown` hook to `ClusterEnvironment` ([#6942](https://github.com/Lightning-AI/lightning/pull/6942))
- Added utils for metrics to scalar conversions ([#7180](https://github.com/Lightning-AI/lightning/pull/7180))
- Added utils for NaN/Inf detection for gradients and parameters ([#6834](https://github.com/Lightning-AI/lightning/pull/6834))
- Added more explicit exception message when trying to execute `trainer.test()` or `trainer.validate()` with `fast_dev_run=True` ([#6667](https://github.com/Lightning-AI/lightning/pull/6667))
- Added `LightningCLI` class to provide simple reproducibility with minimum boilerplate training CLI (
    [#4492](https://github.com/Lightning-AI/lightning/pull/4492),
    [#6862](https://github.com/Lightning-AI/lightning/pull/6862),
    [#7156](https://github.com/Lightning-AI/lightning/pull/7156),
    [#7299](https://github.com/Lightning-AI/lightning/pull/7299))
- Added `gradient_clip_algorithm` argument to Trainer for gradient clipping by value ([#6123](https://github.com/Lightning-AI/lightning/pull/6123)).
- Added a way to print to terminal without breaking up the progress bar ([#5470](https://github.com/Lightning-AI/lightning/pull/5470))
- Added support to checkpoint after training steps in `ModelCheckpoint` callback ([#6146](https://github.com/Lightning-AI/lightning/pull/6146))
- Added `TrainerStatus.{INITIALIZING,RUNNING,FINISHED,INTERRUPTED}` ([#7173](https://github.com/Lightning-AI/lightning/pull/7173))
- Added `Trainer.validate()` method to perform one evaluation epoch over the validation set ([#4948](https://github.com/Lightning-AI/lightning/pull/4948))
- Added `LightningEnvironment` for Lightning-specific DDP ([#5915](https://github.com/Lightning-AI/lightning/pull/5915))
- Added `teardown()` hook to LightningDataModule ([#4673](https://github.com/Lightning-AI/lightning/pull/4673))
- Added `auto_insert_metric_name` parameter to `ModelCheckpoint` ([#6277](https://github.com/Lightning-AI/lightning/pull/6277))
- Added arg to `self.log` that enables users to give custom names when dealing with multiple dataloaders ([#6274](https://github.com/Lightning-AI/lightning/pull/6274))
- Added `teardown` method to `BaseProfiler` to enable subclasses defining post-profiling steps outside of `__del__` ([#6370](https://github.com/Lightning-AI/lightning/pull/6370))
- Added `setup` method to `BaseProfiler` to enable subclasses defining pre-profiling steps for every process ([#6633](https://github.com/Lightning-AI/lightning/pull/6633))
- Added no return warning to predict ([#6139](https://github.com/Lightning-AI/lightning/pull/6139))
- Added `Trainer.predict` config validation ([#6543](https://github.com/Lightning-AI/lightning/pull/6543))
- Added `AbstractProfiler` interface ([#6621](https://github.com/Lightning-AI/lightning/pull/6621))
- Added support for including module names for forward in the autograd trace of `PyTorchProfiler` ([#6349](https://github.com/Lightning-AI/lightning/pull/6349))
- Added support for the PyTorch 1.8.1 autograd profiler ([#6618](https://github.com/Lightning-AI/lightning/pull/6618))
- Added `outputs` parameter to callback's `on_validation_epoch_end` & `on_test_epoch_end` hooks ([#6120](https://github.com/Lightning-AI/lightning/pull/6120))
- Added `configure_sharded_model` hook ([#6679](https://github.com/Lightning-AI/lightning/pull/6679))
- Added support for `precision=64`, enabling training with double precision ([#6595](https://github.com/Lightning-AI/lightning/pull/6595))
- Added support for DDP communication hooks ([#6736](https://github.com/Lightning-AI/lightning/pull/6736))
- Added `artifact_location` argument to `MLFlowLogger` which will be passed to the `MlflowClient.create_experiment` call ([#6677](https://github.com/Lightning-AI/lightning/pull/6677))
- Added `model` parameter to precision plugins' `clip_gradients` signature (
    [#6764](https://github.com/Lightning-AI/lightning/pull/6764),
    [#7231](https://github.com/Lightning-AI/lightning/pull/7231))
- Added `is_last_batch` attribute to `Trainer` ([#6825](https://github.com/Lightning-AI/lightning/pull/6825))
- Added `LightningModule.lr_schedulers()` for manual optimization  ([#6567](https://github.com/Lightning-AI/lightning/pull/6567))
- Added `MpModelWrapper` in TPU Spawn ([#7045](https://github.com/Lightning-AI/lightning/pull/7045))
- Added `max_time` Trainer argument to limit training time ([#6823](https://github.com/Lightning-AI/lightning/pull/6823))
- Added `on_predict_{batch,epoch}_{start,end}` hooks ([#7141](https://github.com/Lightning-AI/lightning/pull/7141))
- Added new `EarlyStopping` parameters `stopping_threshold` and `divergence_threshold` ([#6868](https://github.com/Lightning-AI/lightning/pull/6868))
- Added `debug` flag to TPU Training Plugins (PT_XLA_DEBUG) ([#7219](https://github.com/Lightning-AI/lightning/pull/7219))
- Added new `UnrepeatedDistributedSampler` and `IndexBatchSamplerWrapper` for tracking distributed predictions ([#7215](https://github.com/Lightning-AI/lightning/pull/7215))
- Added `trainer.predict(return_predictions=None|False|True)` ([#7215](https://github.com/Lightning-AI/lightning/pull/7215))
- Added `BasePredictionWriter` callback to implement prediction saving ([#7127](https://github.com/Lightning-AI/lightning/pull/7127))
- Added `trainer.tune(scale_batch_size_kwargs, lr_find_kwargs)` arguments to configure the tuning algorithms ([#7258](https://github.com/Lightning-AI/lightning/pull/7258))
- Added `tpu_distributed` check for TPU Spawn barrier ([#7241](https://github.com/Lightning-AI/lightning/pull/7241))
- Added device updates to TPU Spawn for Pod training ([#7243](https://github.com/Lightning-AI/lightning/pull/7243))
- Added warning when missing `Callback` and using `resume_from_checkpoint` ([#7254](https://github.com/Lightning-AI/lightning/pull/7254))
- DeepSpeed single file saving ([#6900](https://github.com/Lightning-AI/lightning/pull/6900))
- Added Training type Plugins Registry (
    [#6982](https://github.com/Lightning-AI/lightning/pull/6982),
    [#7063](https://github.com/Lightning-AI/lightning/pull/7063),
    [#7214](https://github.com/Lightning-AI/lightning/pull/7214),
    [#7224](https://github.com/Lightning-AI/lightning/pull/7224)
)
- Add `ignore` param to `save_hyperparameters` ([#6056](https://github.com/Lightning-AI/lightning/pull/6056))

### Changed

- Changed `LightningModule.truncated_bptt_steps` to be property ([#7323](https://github.com/Lightning-AI/lightning/pull/7323))
- Changed `EarlyStopping` callback from by default running `EarlyStopping.on_validation_end` if only training is run. Set `check_on_train_epoch_end` to run the callback at the end of the train epoch instead of at the end of the validation epoch ([#7069](https://github.com/Lightning-AI/lightning/pull/7069))
- Renamed `pytorch_lightning.callbacks.swa` to `pytorch_lightning.callbacks.stochastic_weight_avg` ([#6259](https://github.com/Lightning-AI/lightning/pull/6259))
- Refactor `RunningStage` and `TrainerState` usage (
    [#4945](https://github.com/Lightning-AI/lightning/pull/4945),
    [#7173](https://github.com/Lightning-AI/lightning/pull/7173))
    * Added `RunningStage.SANITY_CHECKING`
    * Added `TrainerFn.{FITTING,VALIDATING,TESTING,PREDICTING,TUNING}`
    * Changed `trainer.evaluating` to return `True` if validating or testing
- Changed `setup()` and `teardown()` stage argument to take any of `{fit,validate,test,predict}` ([#6386](https://github.com/Lightning-AI/lightning/pull/6386))
- Changed profilers to save separate report files per state and rank ([#6621](https://github.com/Lightning-AI/lightning/pull/6621))
- The trainer no longer tries to save a checkpoint on exception or run callback's `on_train_end` functions ([#6864](https://github.com/Lightning-AI/lightning/pull/6864))
- Changed `PyTorchProfiler` to use `torch.autograd.profiler.record_function` to record functions ([#6349](https://github.com/Lightning-AI/lightning/pull/6349))
- Disabled `lr_scheduler.step()` in manual optimization  ([#6825](https://github.com/Lightning-AI/lightning/pull/6825))
- Changed warnings and recommendations for dataloaders in `ddp_spawn` ([#6762](https://github.com/Lightning-AI/lightning/pull/6762))
- `pl.seed_everything` will now also set the seed on the `DistributedSampler` ([#7024](https://github.com/Lightning-AI/lightning/pull/7024))
- Changed default setting for communication of multi-node training using `DDPShardedPlugin` ([#6937](https://github.com/Lightning-AI/lightning/pull/6937))
- `trainer.tune()` now returns the tuning result ([#7258](https://github.com/Lightning-AI/lightning/pull/7258))
- `LightningModule.from_datasets()` now accepts `IterableDataset` instances as training datasets. ([#7503](https://github.com/Lightning-AI/lightning/pull/7503))
- Changed `resume_from_checkpoint` warning to an error when the checkpoint file does not exist ([#7075](https://github.com/Lightning-AI/lightning/pull/7075))
- Automatically set `sync_batchnorm` for `training_type_plugin` ([#6536](https://github.com/Lightning-AI/lightning/pull/6536))
- Allowed training type plugin to delay optimizer creation ([#6331](https://github.com/Lightning-AI/lightning/pull/6331))
- Removed ModelSummary validation from train loop on_trainer_init ([#6610](https://github.com/Lightning-AI/lightning/pull/6610))
- Moved `save_function` to accelerator ([#6689](https://github.com/Lightning-AI/lightning/pull/6689))
- Updated DeepSpeed ZeRO ([#6546](https://github.com/Lightning-AI/lightning/pull/6546),
    [#6752](https://github.com/Lightning-AI/lightning/pull/6752),
    [#6142](https://github.com/Lightning-AI/lightning/pull/6142),
    [#6321](https://github.com/Lightning-AI/lightning/pull/6321))
- Improved verbose logging for `EarlyStopping` callback ([#6811](https://github.com/Lightning-AI/lightning/pull/6811))
- Run ddp_spawn dataloader checks on Windows ([#6930](https://github.com/Lightning-AI/lightning/pull/6930))
- Updated mlflow with using `resolve_tags` ([#6746](https://github.com/Lightning-AI/lightning/pull/6746))
- Moved `save_hyperparameters` to its own function ([#7119](https://github.com/Lightning-AI/lightning/pull/7119))
- Replaced `_DataModuleWrapper` with `__new__` ([#7289](https://github.com/Lightning-AI/lightning/pull/7289))
- Reset `current_fx` properties on lightning module in teardown ([#7247](https://github.com/Lightning-AI/lightning/pull/7247))
- Auto-set `DataLoader.worker_init_fn` with `seed_everything` ([#6960](https://github.com/Lightning-AI/lightning/pull/6960))
- Remove `model.trainer` call inside of dataloading mixin ([#7317](https://github.com/Lightning-AI/lightning/pull/7317))
- Split profilers module ([#6261](https://github.com/Lightning-AI/lightning/pull/6261))
- Ensure accelerator is valid if running interactively ([#5970](https://github.com/Lightning-AI/lightning/pull/5970))
- Disabled batch transfer in DP mode ([#6098](https://github.com/Lightning-AI/lightning/pull/6098))

### Deprecated

- Deprecated `outputs` in both `LightningModule.on_train_epoch_end` and `Callback.on_train_epoch_end` hooks ([#7339](https://github.com/Lightning-AI/lightning/pull/7339))
- Deprecated `Trainer.truncated_bptt_steps` in favor of `LightningModule.truncated_bptt_steps` ([#7323](https://github.com/Lightning-AI/lightning/pull/7323))
- Deprecated `outputs` in both `LightningModule.on_train_epoch_end` and `Callback.on_train_epoch_end` hooks ([#7339](https://github.com/Lightning-AI/lightning/pull/7339))
- Deprecated `LightningModule.grad_norm` in favor of `pytorch_lightning.utilities.grads.grad_norm` ([#7292](https://github.com/Lightning-AI/lightning/pull/7292))
- Deprecated the `save_function` property from the `ModelCheckpoint` callback ([#7201](https://github.com/Lightning-AI/lightning/pull/7201))
- Deprecated `LightningModule.write_predictions` and `LightningModule.write_predictions_dict` ([#7066](https://github.com/Lightning-AI/lightning/pull/7066))
- Deprecated `TrainerLoggingMixin` in favor of a separate utilities module for metric handling ([#7180](https://github.com/Lightning-AI/lightning/pull/7180))
- Deprecated `TrainerTrainingTricksMixin` in favor of a separate utilities module for NaN/Inf detection for gradients and parameters ([#6834](https://github.com/Lightning-AI/lightning/pull/6834))
- `period` has been deprecated in favor of `every_n_val_epochs` in the `ModelCheckpoint` callback ([#6146](https://github.com/Lightning-AI/lightning/pull/6146))
- Deprecated `trainer.running_sanity_check` in favor of `trainer.sanity_checking` ([#4945](https://github.com/Lightning-AI/lightning/pull/4945))
- Deprecated `Profiler(output_filename)` in favor of `dirpath` and `filename` ([#6621](https://github.com/Lightning-AI/lightning/pull/6621))
- Deprecated `PyTorchProfiler(profiled_functions)` in favor of `record_functions` ([#6349](https://github.com/Lightning-AI/lightning/pull/6349))
- Deprecated `@auto_move_data` in favor of `trainer.predict` ([#6993](https://github.com/Lightning-AI/lightning/pull/6993))
- Deprecated `Callback.on_load_checkpoint(checkpoint)` in favor of `Callback.on_load_checkpoint(trainer, pl_module, checkpoint)` ([#7253](https://github.com/Lightning-AI/lightning/pull/7253))
- Deprecated metrics in favor of `torchmetrics` (
    [#6505](https://github.com/Lightning-AI/lightning/pull/6505),
    [#6530](https://github.com/Lightning-AI/lightning/pull/6530),
    [#6540](https://github.com/Lightning-AI/lightning/pull/6540),
    [#6547](https://github.com/Lightning-AI/lightning/pull/6547),
    [#6515](https://github.com/Lightning-AI/lightning/pull/6515),
    [#6572](https://github.com/Lightning-AI/lightning/pull/6572),
    [#6573](https://github.com/Lightning-AI/lightning/pull/6573),
    [#6584](https://github.com/Lightning-AI/lightning/pull/6584),
    [#6636](https://github.com/Lightning-AI/lightning/pull/6636),
    [#6637](https://github.com/Lightning-AI/lightning/pull/6637),
    [#6649](https://github.com/Lightning-AI/lightning/pull/6649),
    [#6659](https://github.com/Lightning-AI/lightning/pull/6659),
    [#7131](https://github.com/Lightning-AI/lightning/pull/7131),
)
- Deprecated the `LightningModule.datamodule` getter and setter methods; access them through `Trainer.datamodule` instead ([#7168](https://github.com/Lightning-AI/lightning/pull/7168))
- Deprecated the use of `Trainer(gpus="i")` (string) for selecting the i-th GPU; from v1.5 this will set the number of GPUs instead of the index ([#6388](https://github.com/Lightning-AI/lightning/pull/6388))

### Removed

- Removed the `exp_save_path` property from the `LightningModule` ([#7266](https://github.com/Lightning-AI/lightning/pull/7266))
- Removed training loop explicitly calling `EarlyStopping.on_validation_end` if no validation is run ([#7069](https://github.com/Lightning-AI/lightning/pull/7069))
- Removed `automatic_optimization` as a property from the training loop in favor of `LightningModule.automatic_optimization` ([#7130](https://github.com/Lightning-AI/lightning/pull/7130))
- Removed evaluation loop legacy returns for `*_epoch_end` hooks ([#6973](https://github.com/Lightning-AI/lightning/pull/6973))
- Removed support for passing a bool value to `profiler` argument of Trainer ([#6164](https://github.com/Lightning-AI/lightning/pull/6164))
- Removed no return warning from val/test step ([#6139](https://github.com/Lightning-AI/lightning/pull/6139))
- Removed passing a `ModelCheckpoint` instance to `Trainer(checkpoint_callback)` ([#6166](https://github.com/Lightning-AI/lightning/pull/6166))
- Removed deprecated Trainer argument `enable_pl_optimizer` and `automatic_optimization` ([#6163](https://github.com/Lightning-AI/lightning/pull/6163))
- Removed deprecated metrics ([#6161](https://github.com/Lightning-AI/lightning/pull/6161))
    * from `pytorch_lightning.metrics.functional.classification` removed `to_onehot`, `to_categorical`, `get_num_classes`, `roc`, `multiclass_roc`, `average_precision`, `precision_recall_curve`, `multiclass_precision_recall_curve`
    * from `pytorch_lightning.metrics.functional.reduction` removed `reduce`, `class_reduce`
- Removed deprecated `ModelCheckpoint` arguments `prefix`, `mode="auto"` ([#6162](https://github.com/Lightning-AI/lightning/pull/6162))
- Removed `mode='auto'` from `EarlyStopping` ([#6167](https://github.com/Lightning-AI/lightning/pull/6167))
- Removed `epoch` and `step` arguments from `ModelCheckpoint.format_checkpoint_name()`, these are now included in the `metrics` argument ([#7344](https://github.com/Lightning-AI/lightning/pull/7344))
- Removed legacy references for magic keys in the `Result` object ([#6016](https://github.com/Lightning-AI/lightning/pull/6016))
- Removed deprecated `LightningModule` `hparams` setter ([#6207](https://github.com/Lightning-AI/lightning/pull/6207))
- Removed legacy code to log or include metrics in the progress bar by returning them in a dict with the `"log"/"progress_bar"` magic keys. Use `self.log` instead ([#6734](https://github.com/Lightning-AI/lightning/pull/6734))
- Removed `trainer.fit()` return value of `1`. It has no return now ([#7237](https://github.com/Lightning-AI/lightning/pull/7237))
- Removed `logger_connector` legacy code ([#6733](https://github.com/Lightning-AI/lightning/pull/6733))
- Removed unused mixin attributes ([#6487](https://github.com/Lightning-AI/lightning/pull/6487))

### Fixed

- Fixed NaN errors in progress bars when training with iterable datasets with no length defined ([#7306](https://github.com/Lightning-AI/lightning/pull/7306))
- Fixed attaching train and validation dataloaders when `reload_dataloaders_every_epoch=True` and `num_sanity_val_steps=0` ([#7207](https://github.com/Lightning-AI/lightning/pull/7207))
- Added a barrier in the accelerator `teardown` to synchronize processes before execution finishes ([#6814](https://github.com/Lightning-AI/lightning/pull/6814))
- Fixed multi-node DDP sub-process launch by using `local_rank` instead of `global_rank` for main process assertion ([#7061](https://github.com/Lightning-AI/lightning/pull/7061))
- Fixed incorrect removal of `WORLD_SIZE` environment variable in DDP training when launching with torch distributed/torchelastic ([#6942](https://github.com/Lightning-AI/lightning/pull/6942))
- Made the `Plugin.reduce` method more consistent across all Plugins to reflect a mean-reduction by default ([#6011](https://github.com/Lightning-AI/lightning/pull/6011))
- Move lightning module to correct device type when using LightningDistributedWrapper ([#6070](https://github.com/Lightning-AI/lightning/pull/6070))
- Do not print top-k verbose log with `ModelCheckpoint(monitor=None)` ([#6109](https://github.com/Lightning-AI/lightning/pull/6109))
- Fixed `ModelCheckpoint(save_top_k=0, save_last=True)` not saving the `last` checkpoint ([#6136](https://github.com/Lightning-AI/lightning/pull/6136))
- Fixed `.teardown(stage='fit')` and `.on_fit_{start,end}()` getting called during `trainer.test` ([#6386](https://github.com/Lightning-AI/lightning/pull/6386))
- Fixed LightningModule `all_gather` on cpu tensors ([#6416](https://github.com/Lightning-AI/lightning/pull/6416))
- Fixed torch distributed not available in setup hook for DDP ([#6506](https://github.com/Lightning-AI/lightning/pull/6506))
- Fixed `trainer.tuner.{lr_find,scale_batch_size}` not setting the `Trainer` state properly ([#7258](https://github.com/Lightning-AI/lightning/pull/7258))
- Fixed bug where the learning rate schedulers did not follow the optimizer frequencies ([#4868](https://github.com/Lightning-AI/lightning/pull/4868))
- Fixed pickle error checker to now check for `pickle.PickleError` to catch all pickle errors ([#6917](https://github.com/Lightning-AI/lightning/pull/6917))
- Fixed a bug where the outputs object passed to `LightningModule.training_epoch_end` was different from the object passed to the `on_train_end_epoch` hook ([#6969](https://github.com/Lightning-AI/lightning/pull/6969))
- Fixed a bug where the outputs passed to `train_batch_end` would be lists even when using a single optimizer and no truncated backprop through time steps ([#6969](https://github.com/Lightning-AI/lightning/pull/6969))
- Fixed bug for trainer error handling which would cause hang for distributed training ([#6864](https://github.com/Lightning-AI/lightning/pull/6864))
- Fixed `self.device` not returning the correct device in replicas of data-parallel ([#6414](https://github.com/Lightning-AI/lightning/pull/6414))
- Fixed `lr_find` trying beyond `num_training` steps and suggesting a too high learning rate ([#7076](https://github.com/Lightning-AI/lightning/pull/7076))
- Fixed logger creating incorrect version folder in DDP with repeated `Trainer.fit` calls ([#7077](https://github.com/Lightning-AI/lightning/pull/7077))
- Fixed metric objects passed directly to `self.log` not being reset correctly ([#7055](https://github.com/Lightning-AI/lightning/pull/7055))
- Fixed `CombinedLoader` in distributed settings for validation / testing ([#7102](https://github.com/Lightning-AI/lightning/pull/7102))
- Fixed the save_dir in `WandbLogger` when the run was initiated externally ([#7106](https://github.com/Lightning-AI/lightning/pull/7106))
- Fixed `num_sanity_val_steps` affecting reproducibility of training data shuffling ([#7014](https://github.com/Lightning-AI/lightning/pull/7014))
- Fixed resetting device after `fitting/evaluating/predicting` ([#7188](https://github.com/Lightning-AI/lightning/pull/7188))
- Fixed bug where `trainer.tuner.scale_batch_size(max_trials=0)` would not return the correct batch size result ([#7262](https://github.com/Lightning-AI/lightning/pull/7262))
- Fixed metrics not being properly logged with `precision=16` and `manual_optimization` ([#7228](https://github.com/Lightning-AI/lightning/pull/7228))
- Fixed `BaseFinetuning` properly reloading `optimizer_states` when using `resume_from_checkpoint` ([#6891](https://github.com/Lightning-AI/lightning/pull/6891))
- Fixed `parameters_to_ignore` not properly set to DDPWrapper ([#7239](https://github.com/Lightning-AI/lightning/pull/7239))
- Fixed parsing of `fast_dev_run=True` with the built-in `ArgumentParser` ([#7240](https://github.com/Lightning-AI/lightning/pull/7240))
- Fixed handling an `IterableDataset` that fails to produce a batch at the beginning of an epoch ([#7294](https://github.com/Lightning-AI/lightning/pull/7294))
- Fixed `LightningModule.save_hyperparameters()` when attempting to save an empty container ([#7268](https://github.com/Lightning-AI/lightning/pull/7268))
- Fixed `apex` not properly instantiated when running with `ddp` ([#7274](https://github.com/Lightning-AI/lightning/pull/7274))
- Fixed optimizer `state` not moved to `GPU` ([#7277](https://github.com/Lightning-AI/lightning/pull/7277))
- Fixed custom init args for `WandbLogger` ([#6989](https://github.com/Lightning-AI/lightning/pull/6989))
- Fixed a bug where an error would be raised if the train dataloader sometimes produced None for a batch ([#7342](https://github.com/Lightning-AI/lightning/pull/7342))
- Fixed examples (
    [#6600](https://github.com/Lightning-AI/lightning/pull/6600),
    [#6638](https://github.com/Lightning-AI/lightning/pull/6638),
    [#7096](https://github.com/Lightning-AI/lightning/pull/7096),
    [#7246](https://github.com/Lightning-AI/lightning/pull/7246),
    [#6357](https://github.com/Lightning-AI/lightning/pull/6357),
    [#6476](https://github.com/Lightning-AI/lightning/pull/6476),
    [#6294](https://github.com/Lightning-AI/lightning/pull/6294),
    [#6373](https://github.com/Lightning-AI/lightning/pull/6373),
    [#6088](https://github.com/Lightning-AI/lightning/pull/6088),
    [#7398](https://github.com/Lightning-AI/lightning/pull/7398)
)
- Resolved schedule step bug for PyTorch Profiler ([#6674](https://github.com/Lightning-AI/lightning/pull/6674),
    [#6681](https://github.com/Lightning-AI/lightning/pull/6681))
- Updated logic for checking TPUs availability ([#6767](https://github.com/Lightning-AI/lightning/pull/6767))
- Resolve TPU miss rendezvous ([#6781](https://github.com/Lightning-AI/lightning/pull/6781))
- Fixed auto-scaling mode when calling tune method on trainer ([#7321](https://github.com/Lightning-AI/lightning/pull/7321))
- Fixed finetuning complex models correctly unfreezes ([#6880](https://github.com/Lightning-AI/lightning/pull/6880))
- Ensure we set the eval/train flag correctly on accelerator model ([#6877](https://github.com/Lightning-AI/lightning/pull/6877))
- Set better defaults for `rank_zero_only.rank` when training is launched with SLURM and torchelastic ([#6802](https://github.com/Lightning-AI/lightning/pull/6802))
- Fixed matching the number of outputs of backward with forward for AllGatherGrad ([#6625](https://github.com/Lightning-AI/lightning/pull/6625))
- Fixed the `gradient_clip_algorithm` has no effect ([#6928](https://github.com/Lightning-AI/lightning/pull/6928))
- Fixed CUDA OOM detection and handling ([#6934](https://github.com/Lightning-AI/lightning/pull/6934))
- Fixed `unfreeze_and_add_param_group` expects `modules` rather than `module` ([#6822](https://github.com/Lightning-AI/lightning/pull/6822))
- Fixed DPP + SyncBN when move on device ([#6838](https://github.com/Lightning-AI/lightning/pull/6838))
- Fixed missing arguments in `lr_find` call ([#6784](https://github.com/Lightning-AI/lightning/pull/6784))
- Fixed `set_default_tensor_type` to `torch.DoubleTensor` with precision=64 ([#7108](https://github.com/Lightning-AI/lightning/pull/7108))
- Fixed `NeptuneLogger.log_text(step=None)` ([#7194](https://github.com/Lightning-AI/lightning/pull/7194))
- Fixed importing torchtext batch ([#6365](https://github.com/Lightning-AI/lightning/pull/6365),
    [#6323](https://github.com/Lightning-AI/lightning/pull/6323),
    [#6211](https://github.com/Lightning-AI/lightning/pull/6211))


## [1.2.9] - 2021-04-20

### Fixed

- Fixed the order to call for world ranks & the `root_device` property in `TPUSpawnPlugin` ([#7074](https://github.com/Lightning-AI/lightning/pull/7074))
- Fixed multi-gpu join for Horovod ([#6954](https://github.com/Lightning-AI/lightning/pull/6954))
- Fixed parsing for pre-release package versions ([#6999](https://github.com/Lightning-AI/lightning/pull/6999))


## [1.2.8] - 2021-04-14

### Added

- Added TPUSpawn + IterableDataset error message ([#6875](https://github.com/Lightning-AI/lightning/pull/6875))

### Fixed

- Fixed process rank not being available right away after `Trainer` instantiation ([#6941](https://github.com/Lightning-AI/lightning/pull/6941))
- Fixed `sync_dist` for tpus ([#6950](https://github.com/Lightning-AI/lightning/pull/6950))
- Fixed `AttributeError` for `require_backward_grad_sync` when running manual optimization with sharded plugin ([#6915](https://github.com/Lightning-AI/lightning/pull/6915))
- Fixed `--gpus` default for parser returned by `Trainer.add_argparse_args` ([#6898](https://github.com/Lightning-AI/lightning/pull/6898))
- Fixed TPU Spawn all gather ([#6896](https://github.com/Lightning-AI/lightning/pull/6896))
- Fixed `EarlyStopping` logic when `min_epochs` or `min_steps` requirement is not met ([#6705](https://github.com/Lightning-AI/lightning/pull/6705))
- Fixed csv extension check ([#6436](https://github.com/Lightning-AI/lightning/pull/6436))
- Fixed checkpoint issue when using Horovod distributed backend ([#6958](https://github.com/Lightning-AI/lightning/pull/6958))
- Fixed tensorboard exception raising ([#6901](https://github.com/Lightning-AI/lightning/pull/6901))
- Fixed setting the eval/train flag correctly on accelerator model ([#6983](https://github.com/Lightning-AI/lightning/pull/6983))
- Fixed DDP_SPAWN compatibility with bug_report_model.py ([#6892](https://github.com/Lightning-AI/lightning/pull/6892))
- Fixed bug where `BaseFinetuning.flatten_modules()` was duplicating leaf node parameters ([#6879](https://github.com/Lightning-AI/lightning/pull/6879))
- Set better defaults for `rank_zero_only.rank` when training is launched with SLURM and torchelastic:
    * Support SLURM and torchelastic global rank environment variables ([#5715](https://github.com/Lightning-AI/lightning/pull/5715))
    * Remove hardcoding of local rank in accelerator connector ([#6878](https://github.com/Lightning-AI/lightning/pull/6878))


## [1.2.7] - 2021-04-06

### Fixed

- Fixed resolve a bug with omegaconf and xm.save ([#6741](https://github.com/Lightning-AI/lightning/pull/6741))
- Fixed an issue with IterableDataset when __len__ is not defined ([#6828](https://github.com/Lightning-AI/lightning/pull/6828))
- Sanitize None params during pruning ([#6836](https://github.com/Lightning-AI/lightning/pull/6836))
- Enforce an epoch scheduler interval when using SWA ([#6588](https://github.com/Lightning-AI/lightning/pull/6588))
- Fixed TPU Colab hang issue, post training ([#6816](https://github.com/Lightning-AI/lightning/pull/6816))
- Fixed a bug where `TensorBoardLogger` would give a warning and not log correctly to a symbolic link `save_dir` ([#6730](https://github.com/Lightning-AI/lightning/pull/6730))
- Fixed bug where `predict` could not be used when `progress_bar_refresh_rate=0` ([#6884](https://github.com/Lightning-AI/lightning/pull/6884))


## [1.2.6] - 2021-03-30

### Changed

- Changed the behavior of `on_epoch_start` to run at the beginning of validation & test epoch ([#6498](https://github.com/Lightning-AI/lightning/pull/6498))

### Removed

- Removed legacy code to include `step` dictionary returns in `callback_metrics`. Use `self.log_dict` instead. ([#6682](https://github.com/Lightning-AI/lightning/pull/6682))

### Fixed

- Fixed `DummyLogger.log_hyperparams` raising a `TypeError` when running with `fast_dev_run=True` ([#6398](https://github.com/Lightning-AI/lightning/pull/6398))
- Fixed error on TPUs when there was no `ModelCheckpoint` ([#6654](https://github.com/Lightning-AI/lightning/pull/6654))
- Fixed `trainer.test` freeze on TPUs ([#6654](https://github.com/Lightning-AI/lightning/pull/6654))
- Fixed a bug where gradients were disabled after calling `Trainer.predict` ([#6657](https://github.com/Lightning-AI/lightning/pull/6657))
- Fixed bug where no TPUs were detected in a TPU pod env ([#6719](https://github.com/Lightning-AI/lightning/pull/6719))


## [1.2.5] - 2021-03-23

### Changed

- Update Gradient Clipping for the TPU Accelerator ([#6576](https://github.com/Lightning-AI/lightning/pull/6576))
- Refactored setup for typing friendly ([#6590](https://github.com/Lightning-AI/lightning/pull/6590))

### Fixed

- Fixed a bug where `all_gather` would not work correctly with `tpu_cores=8` ([#6587](https://github.com/Lightning-AI/lightning/pull/6587))
- Fixed comparing required versions ([#6434](https://github.com/Lightning-AI/lightning/pull/6434))
- Fixed duplicate logs appearing in console when using the python logging module ([#6275](https://github.com/Lightning-AI/lightning/pull/6275))
- Added Autocast in validation, test and predict modes for Native AMP ([#6565](https://github.com/Lightning-AI/lightning/pull/6565))


## [1.2.4] - 2021-03-16

### Changed

- Changed the default of `find_unused_parameters` back to `True` in DDP and DDP Spawn ([#6438](https://github.com/Lightning-AI/lightning/pull/6438))

### Fixed

- Expose DeepSpeed loss parameters to allow users to fix loss instability ([#6115](https://github.com/Lightning-AI/lightning/pull/6115))
- Fixed DP reduction with collection ([#6324](https://github.com/Lightning-AI/lightning/pull/6324))
- Fixed an issue where the tuner would not tune the learning rate if also tuning the batch size ([#4688](https://github.com/Lightning-AI/lightning/pull/4688))
- Fixed broadcast to use PyTorch `broadcast_object_list` and add `reduce_decision` ([#6410](https://github.com/Lightning-AI/lightning/pull/6410))
- Fixed logger creating directory structure too early in DDP ([#6380](https://github.com/Lightning-AI/lightning/pull/6380))
- Fixed DeepSpeed additional memory use on rank 0 when default device not set early enough ([#6460](https://github.com/Lightning-AI/lightning/pull/6460))
- Fixed an issue with `Tuner.scale_batch_size` not finding the batch size attribute in the datamodule ([#5968](https://github.com/Lightning-AI/lightning/pull/5968))
- Fixed an exception in the layer summary when the model contains torch.jit scripted submodules ([#6511](https://github.com/Lightning-AI/lightning/pull/6511))
- Fixed when Train loop config was run during `Trainer.predict` ([#6541](https://github.com/Lightning-AI/lightning/pull/6541))


## [1.2.3] - 2021-03-09

### Fixed

- Fixed `ModelPruning(make_pruning_permanent=True)` pruning buffers getting removed when saved during training ([#6073](https://github.com/Lightning-AI/lightning/pull/6073))
- Fixed when `_stable_1d_sort` to work when `n >= N` ([#6177](https://github.com/Lightning-AI/lightning/pull/6177))
- Fixed `AttributeError` when `logger=None` on TPU ([#6221](https://github.com/Lightning-AI/lightning/pull/6221))
- Fixed PyTorch Profiler with `emit_nvtx` ([#6260](https://github.com/Lightning-AI/lightning/pull/6260))
- Fixed `trainer.test` from `best_path` hangs after calling `trainer.fit`  ([#6272](https://github.com/Lightning-AI/lightning/pull/6272))
- Fixed `SingleTPU` calling `all_gather` ([#6296](https://github.com/Lightning-AI/lightning/pull/6296))
- Ensure we check DeepSpeed/Sharded in multi-node DDP ([#6297](https://github.com/Lightning-AI/lightning/pull/6297)
- Check `LightningOptimizer` doesn't delete optimizer hooks ([#6305](https://github.com/Lightning-AI/lightning/pull/6305)
- Resolve memory leak for evaluation ([#6326](https://github.com/Lightning-AI/lightning/pull/6326)
- Ensure that clip gradients is only called if the value is greater than 0 ([#6330](https://github.com/Lightning-AI/lightning/pull/6330)
- Fixed `Trainer` not resetting `lightning_optimizers` when calling `Trainer.fit()` multiple times ([#6372](https://github.com/Lightning-AI/lightning/pull/6372))


## [1.2.2] - 2021-03-02

### Added

- Added `checkpoint` parameter to callback's `on_save_checkpoint` hook ([#6072](https://github.com/Lightning-AI/lightning/pull/6072))

### Changed

- Changed the order of `backward`, `step`, `zero_grad` to `zero_grad`, `backward`, `step` ([#6147](https://github.com/Lightning-AI/lightning/pull/6147))
- Changed default for DeepSpeed CPU Offload to False, due to prohibitively slow speeds at smaller scale ([#6262](https://github.com/Lightning-AI/lightning/pull/6262))

### Fixed

- Fixed epoch level schedulers not being called when `val_check_interval < 1.0` ([#6075](https://github.com/Lightning-AI/lightning/pull/6075))
- Fixed multiple early stopping callbacks ([#6197](https://github.com/Lightning-AI/lightning/pull/6197))
- Fixed incorrect usage of `detach()`, `cpu()`, `to()` ([#6216](https://github.com/Lightning-AI/lightning/pull/6216))
- Fixed LBFGS optimizer support which didn't converge in automatic optimization ([#6147](https://github.com/Lightning-AI/lightning/pull/6147))
- Prevent `WandbLogger` from dropping values ([#5931](https://github.com/Lightning-AI/lightning/pull/5931))
- Fixed error thrown when using valid distributed mode in multi node ([#6297](https://github.com/Lightning-AI/lightning/pull/6297)


## [1.2.1] - 2021-02-23

### Fixed

- Fixed incorrect yield logic for the amp autocast context manager ([#6080](https://github.com/Lightning-AI/lightning/pull/6080))
- Fixed priority of plugin/accelerator when setting distributed mode ([#6089](https://github.com/Lightning-AI/lightning/pull/6089))
- Fixed error message for AMP + CPU incompatibility ([#6107](https://github.com/Lightning-AI/lightning/pull/6107))
- Disabled batch transfer in DP mode ([#6093](https://github.com/Lightning-AI/lightning/pull/6093))


## [1.2.0] - 2021-02-18

### Added

- Added `DataType`, `AverageMethod` and `MDMCAverageMethod` enum in metrics ([#5657](https://github.com/Lightning-AI/lightning/pull/5689))
- Added support for summarized model total params size in megabytes ([#5590](https://github.com/Lightning-AI/lightning/pull/5590))
- Added support for multiple train loaders ([#1959](https://github.com/Lightning-AI/lightning/pull/1959))
- Added `Accuracy` metric now generalizes to Top-k accuracy for (multi-dimensional) multi-class inputs using the `top_k` parameter ([#4838](https://github.com/Lightning-AI/lightning/pull/4838))
- Added `Accuracy` metric now enables the computation of subset accuracy for multi-label or multi-dimensional multi-class inputs with the `subset_accuracy` parameter ([#4838](https://github.com/Lightning-AI/lightning/pull/4838))
- Added `HammingDistance` metric to compute the hamming distance (loss) ([#4838](https://github.com/Lightning-AI/lightning/pull/4838))
- Added `max_fpr` parameter to `auroc` metric for computing partial auroc metric ([#3790](https://github.com/Lightning-AI/lightning/pull/3790))
- Added `StatScores` metric to compute the number of true positives, false positives, true negatives and false negatives ([#4839](https://github.com/Lightning-AI/lightning/pull/4839))
- Added `R2Score` metric ([#5241](https://github.com/Lightning-AI/lightning/pull/5241))
- Added `LambdaCallback` ([#5347](https://github.com/Lightning-AI/lightning/pull/5347))
- Added `BackboneLambdaFinetuningCallback` ([#5377](https://github.com/Lightning-AI/lightning/pull/5377))
- Accelerator `all_gather` supports collection ([#5221](https://github.com/Lightning-AI/lightning/pull/5221))
- Added `image_gradients` functional metric to compute the image gradients of a given input image. ([#5056](https://github.com/Lightning-AI/lightning/pull/5056))
- Added `MetricCollection` ([#4318](https://github.com/Lightning-AI/lightning/pull/4318))
- Added `.clone()` method to metrics ([#4318](https://github.com/Lightning-AI/lightning/pull/4318))
- Added `IoU` class interface ([#4704](https://github.com/Lightning-AI/lightning/pull/4704))
- Support to tie weights after moving model to TPU via `on_post_move_to_device` hook
- Added missing val/test hooks in `LightningModule` ([#5467](https://github.com/Lightning-AI/lightning/pull/5467))
- The `Recall` and `Precision` metrics (and their functional counterparts `recall` and `precision`) can now be generalized to Recall@K and Precision@K with the use of `top_k` parameter ([#4842](https://github.com/Lightning-AI/lightning/pull/4842))
- Added `ModelPruning` Callback ([#5618](https://github.com/Lightning-AI/lightning/pull/5618),
    [#5825](https://github.com/Lightning-AI/lightning/pull/5825),
    [#6045](https://github.com/Lightning-AI/lightning/pull/6045))
- Added `PyTorchProfiler` ([#5560](https://github.com/Lightning-AI/lightning/pull/5560))
- Added compositional metrics ([#5464](https://github.com/Lightning-AI/lightning/pull/5464))
- Added Trainer method `predict(...)` for high performance predictions ([#5579](https://github.com/Lightning-AI/lightning/pull/5579))
- Added `on_before_batch_transfer` and `on_after_batch_transfer` data hooks ([#3671](https://github.com/Lightning-AI/lightning/pull/3671))
- Added AUC/AUROC class interface ([#5479](https://github.com/Lightning-AI/lightning/pull/5479))
- Added `PredictLoop` object ([#5752](https://github.com/Lightning-AI/lightning/pull/5752))
- Added `QuantizationAwareTraining` callback ([#5706](https://github.com/Lightning-AI/lightning/pull/5706),
    [#6040](https://github.com/Lightning-AI/lightning/pull/6040))
- Added `LightningModule.configure_callbacks` to enable the definition of model-specific callbacks ([#5621](https://github.com/Lightning-AI/lightning/pull/5621))
- Added `dim` to `PSNR` metric for mean-squared-error reduction ([#5957](https://github.com/Lightning-AI/lightning/pull/5957))
- Added promxial policy optimization template to pl_examples ([#5394](https://github.com/Lightning-AI/lightning/pull/5394))
- Added `log_graph` to `CometLogger` ([#5295](https://github.com/Lightning-AI/lightning/pull/5295))
- Added possibility for nested loaders ([#5404](https://github.com/Lightning-AI/lightning/pull/5404))
- Added `sync_step` to Wandb logger ([#5351](https://github.com/Lightning-AI/lightning/pull/5351))
- Added `StochasticWeightAveraging` callback ([#5640](https://github.com/Lightning-AI/lightning/pull/5640))
- Added `LightningDataModule.from_datasets(...)` ([#5133](https://github.com/Lightning-AI/lightning/pull/5133))
- Added `PL_TORCH_DISTRIBUTED_BACKEND` env variable to select backend ([#5981](https://github.com/Lightning-AI/lightning/pull/5981))
- Added `Trainer` flag to activate Stochastic Weight Averaging (SWA) `Trainer(stochastic_weight_avg=True)` ([#6038](https://github.com/Lightning-AI/lightning/pull/6038))
- Added DeepSpeed integration ([#5954](https://github.com/Lightning-AI/lightning/pull/5954),
    [#6042](https://github.com/Lightning-AI/lightning/pull/6042))

### Changed

- Changed `stat_scores` metric now calculates stat scores over all classes and gains new parameters, in line with the new `StatScores` metric ([#4839](https://github.com/Lightning-AI/lightning/pull/4839))
- Changed `computer_vision_fine_tunning` example to use `BackboneLambdaFinetuningCallback` ([#5377](https://github.com/Lightning-AI/lightning/pull/5377))
- Changed `automatic casting` for LoggerConnector `metrics` ([#5218](https://github.com/Lightning-AI/lightning/pull/5218))
- Changed `iou` [func] to allow float input ([#4704](https://github.com/Lightning-AI/lightning/pull/4704))
- Metric `compute()` method will no longer automatically call `reset()` ([#5409](https://github.com/Lightning-AI/lightning/pull/5409))
- Set PyTorch 1.4 as min requirements, also for testing and examples `torchvision>=0.5` and `torchtext>=0.5` ([#5418](https://github.com/Lightning-AI/lightning/pull/5418))
- Changed `callbacks` argument in `Trainer` to allow `Callback` input ([#5446](https://github.com/Lightning-AI/lightning/pull/5446))
- Changed the default of `find_unused_parameters` to `False` in DDP ([#5185](https://github.com/Lightning-AI/lightning/pull/5185))
- Changed `ModelCheckpoint` version suffixes to start at 1 ([#5008](https://github.com/Lightning-AI/lightning/pull/5008))
- Progress bar metrics tensors are now converted to float ([#5692](https://github.com/Lightning-AI/lightning/pull/5692))
- Changed the default value for the `progress_bar_refresh_rate` Trainer argument in Google COLAB notebooks to 20 ([#5516](https://github.com/Lightning-AI/lightning/pull/5516))
- Extended support for purely iteration-based training ([#5726](https://github.com/Lightning-AI/lightning/pull/5726))
- Made `LightningModule.global_rank`, `LightningModule.local_rank` and `LightningModule.logger` read-only properties ([#5730](https://github.com/Lightning-AI/lightning/pull/5730))
- Forced `ModelCheckpoint` callbacks to run after all others to guarantee all states are saved to the checkpoint ([#5731](https://github.com/Lightning-AI/lightning/pull/5731))
- Refactored Accelerators and Plugins:
    * Added base classes for plugins ([#5715](https://github.com/Lightning-AI/lightning/pull/5715))
    * Added parallel plugins for DP, DDP, DDPSpawn, DDP2 and Horovod ([#5714](https://github.com/Lightning-AI/lightning/pull/5714))
    * Precision Plugins ([#5718](https://github.com/Lightning-AI/lightning/pull/5718))
    * Added new Accelerators for CPU, GPU and TPU ([#5719](https://github.com/Lightning-AI/lightning/pull/5719))
    * Added RPC and Sharded plugins ([#5732](https://github.com/Lightning-AI/lightning/pull/5732))
    * Added missing `LightningModule`-wrapper logic to new plugins and accelerator ([#5734](https://github.com/Lightning-AI/lightning/pull/5734))
    * Moved device-specific teardown logic from training loop to accelerator ([#5973](https://github.com/Lightning-AI/lightning/pull/5973))
    * Moved accelerator_connector.py to the connectors subfolder ([#6033](https://github.com/Lightning-AI/lightning/pull/6033))
    * Trainer only references accelerator ([#6039](https://github.com/Lightning-AI/lightning/pull/6039))
    * Made parallel devices optional across all plugins ([#6051](https://github.com/Lightning-AI/lightning/pull/6051))
    * Cleaning ([#5948](https://github.com/Lightning-AI/lightning/pull/5948),
        [#5949](https://github.com/Lightning-AI/lightning/pull/5949),
        [#5950](https://github.com/Lightning-AI/lightning/pull/5950))
- Enabled `self.log` in callbacks ([#5094](https://github.com/Lightning-AI/lightning/pull/5094))
- Renamed xxx_AVAILABLE as protected ([#5082](https://github.com/Lightning-AI/lightning/pull/5082))
- Unified module names in Utils ([#5199](https://github.com/Lightning-AI/lightning/pull/5199))
- Separated utils: imports & enums ([#5256](https://github.com/Lightning-AI/lightning/pull/5256)
    [#5874](https://github.com/Lightning-AI/lightning/pull/5874))
- Refactor: clean trainer device & distributed getters ([#5300](https://github.com/Lightning-AI/lightning/pull/5300))
- Simplified training phase as LightningEnum ([#5419](https://github.com/Lightning-AI/lightning/pull/5419))
- Updated metrics to use LightningEnum ([#5689](https://github.com/Lightning-AI/lightning/pull/5689))
- Changed the seq of `on_train_batch_end`, `on_batch_end` & `on_train_epoch_end`, `on_epoch_end hooks` ([#5688](https://github.com/Lightning-AI/lightning/pull/5688))
- Refactored `setup_training` and remove `test_mode` ([#5388](https://github.com/Lightning-AI/lightning/pull/5388))
- Disabled training with zero `num_training_batches` when insufficient `limit_train_batches` ([#5703](https://github.com/Lightning-AI/lightning/pull/5703))
- Refactored `EpochResultStore` ([#5522](https://github.com/Lightning-AI/lightning/pull/5522))
- Update `lr_finder` to check for attribute if not running `fast_dev_run` ([#5990](https://github.com/Lightning-AI/lightning/pull/5990))
- LightningOptimizer manual optimizer is more flexible and expose `toggle_model` ([#5771](https://github.com/Lightning-AI/lightning/pull/5771))
- `MlflowLogger` limit parameter value length to 250 char ([#5893](https://github.com/Lightning-AI/lightning/pull/5893))
- Re-introduced fix for Hydra directory sync with multiple process ([#5993](https://github.com/Lightning-AI/lightning/pull/5993))

### Deprecated

- Function `stat_scores_multiple_classes` is deprecated in favor of `stat_scores` ([#4839](https://github.com/Lightning-AI/lightning/pull/4839))
- Moved accelerators and plugins to its `legacy` pkg ([#5645](https://github.com/Lightning-AI/lightning/pull/5645))
- Deprecated `LightningDistributedDataParallel` in favor of new wrapper module `LightningDistributedModule` ([#5185](https://github.com/Lightning-AI/lightning/pull/5185))
- Deprecated `LightningDataParallel` in favor of new wrapper module `LightningParallelModule` ([#5670](https://github.com/Lightning-AI/lightning/pull/5670))
- Renamed utils modules ([#5199](https://github.com/Lightning-AI/lightning/pull/5199))
    * `argparse_utils` >> `argparse`
    * `model_utils` >> `model_helpers`
    * `warning_utils` >> `warnings`
    * `xla_device_utils` >> `xla_device`
- Deprecated using `'val_loss'` to set the `ModelCheckpoint` monitor ([#6012](https://github.com/Lightning-AI/lightning/pull/6012))
- Deprecated `.get_model()` with explicit `.lightning_module` property ([#6035](https://github.com/Lightning-AI/lightning/pull/6035))
- Deprecated Trainer attribute `accelerator_backend` in favor of `accelerator` ([#6034](https://github.com/Lightning-AI/lightning/pull/6034))

### Removed

- Removed deprecated checkpoint argument `filepath` ([#5321](https://github.com/Lightning-AI/lightning/pull/5321))
- Removed deprecated `Fbeta`, `f1_score` and `fbeta_score` metrics ([#5322](https://github.com/Lightning-AI/lightning/pull/5322))
- Removed deprecated `TrainResult` ([#5323](https://github.com/Lightning-AI/lightning/pull/5323))
- Removed deprecated `EvalResult` ([#5633](https://github.com/Lightning-AI/lightning/pull/5633))
- Removed `LoggerStages` ([#5673](https://github.com/Lightning-AI/lightning/pull/5673))

### Fixed

- Fixed distributed setting and `ddp_cpu` only with `num_processes>1` ([#5297](https://github.com/Lightning-AI/lightning/pull/5297))
- Fixed `num_workers` for Windows example ([#5375](https://github.com/Lightning-AI/lightning/pull/5375))
- Fixed loading yaml ([#5619](https://github.com/Lightning-AI/lightning/pull/5619))
- Fixed support custom DataLoader with DDP if they can be re-instantiated ([#5745](https://github.com/Lightning-AI/lightning/pull/5745))
- Fixed repeated `.fit()` calls ignore max_steps iteration bound ([#5936](https://github.com/Lightning-AI/lightning/pull/5936))
- Fixed throwing `MisconfigurationError` on unknown mode ([#5255](https://github.com/Lightning-AI/lightning/pull/5255))
- Resolve bug with Finetuning ([#5744](https://github.com/Lightning-AI/lightning/pull/5744))
- Fixed `ModelCheckpoint` race condition in file existence check ([#5155](https://github.com/Lightning-AI/lightning/pull/5155))
- Fixed some compatibility with PyTorch 1.8 ([#5864](https://github.com/Lightning-AI/lightning/pull/5864))
- Fixed forward cache ([#5895](https://github.com/Lightning-AI/lightning/pull/5895))
- Fixed recursive detach of tensors to CPU ([#6007](https://github.com/Lightning-AI/lightning/pull/6007))
- Fixed passing wrong strings for scheduler interval doesn't throw an error ([#5923](https://github.com/Lightning-AI/lightning/pull/5923))
- Fixed wrong `requires_grad` state after `return None` with multiple optimizers ([#5738](https://github.com/Lightning-AI/lightning/pull/5638))
- Fixed add `on_epoch_end` hook at the end of `validation`, `test` epoch ([#5986](https://github.com/Lightning-AI/lightning/pull/5986))
- Fixed missing `process_dataloader` call for `TPUSpawn` when in distributed mode ([#6015](https://github.com/Lightning-AI/lightning/pull/6015))
- Fixed progress bar flickering by appending 0 to floats/strings ([#6009](https://github.com/Lightning-AI/lightning/pull/6009))
- Fixed synchronization issues with TPU training ([#6027](https://github.com/Lightning-AI/lightning/pull/6027))
- Fixed `hparams.yaml` saved twice when using `TensorBoardLogger` ([#5953](https://github.com/Lightning-AI/lightning/pull/5953))
- Fixed basic examples ([#5912](https://github.com/Lightning-AI/lightning/pull/5912),
    [#5985](https://github.com/Lightning-AI/lightning/pull/5985))
- Fixed `fairscale` compatible with PT 1.8 ([#5996](https://github.com/Lightning-AI/lightning/pull/5996))
- Ensured `process_dataloader` is called when `tpu_cores > 1` to use Parallel DataLoader ([#6015](https://github.com/Lightning-AI/lightning/pull/6015))
- Attempted SLURM auto resume call when non-shell call fails ([#6002](https://github.com/Lightning-AI/lightning/pull/6002))
- Fixed wrapping optimizers upon assignment ([#6006](https://github.com/Lightning-AI/lightning/pull/6006))
- Fixed allowing hashing of metrics with lists in their state ([#5939](https://github.com/Lightning-AI/lightning/pull/5939))


## [1.1.8] - 2021-02-08

### Fixed

- Separate epoch validation from step validation ([#5208](https://github.com/Lightning-AI/lightning/pull/5208))
- Fixed `toggle_optimizers` not handling all optimizer parameters ([#5775](https://github.com/Lightning-AI/lightning/pull/5775))


## [1.1.7] - 2021-02-03

### Fixed

- Fixed `TensorBoardLogger` not closing `SummaryWriter` on `finalize` ([#5696](https://github.com/Lightning-AI/lightning/pull/5696))
- Fixed filtering of pytorch  "unsqueeze" warning when using DP ([#5622](https://github.com/Lightning-AI/lightning/pull/5622))
- Fixed `num_classes` argument in F1 metric ([#5663](https://github.com/Lightning-AI/lightning/pull/5663))
- Fixed `log_dir` property ([#5537](https://github.com/Lightning-AI/lightning/pull/5537))
- Fixed a race condition in `ModelCheckpoint` when checking if a checkpoint file exists ([#5144](https://github.com/Lightning-AI/lightning/pull/5144))
- Remove unnecessary intermediate layers in Dockerfiles ([#5697](https://github.com/Lightning-AI/lightning/pull/5697))
- Fixed auto learning rate ordering ([#5638](https://github.com/Lightning-AI/lightning/pull/5638))


## [1.1.6] - 2021-01-26

### Changed

- Increased TPU check timeout from 20s to 100s ([#5598](https://github.com/Lightning-AI/lightning/pull/5598))
- Ignored `step` param in Neptune logger's log_metric method ([#5510](https://github.com/Lightning-AI/lightning/pull/5510))
- Pass batch outputs to `on_train_batch_end` instead of `epoch_end` outputs ([#4369](https://github.com/Lightning-AI/lightning/pull/4369))

### Fixed

- Fixed `toggle_optimizer` to reset `requires_grad` state  ([#5574](https://github.com/Lightning-AI/lightning/pull/5574))
- Fixed FileNotFoundError for best checkpoint when using DDP with Hydra ([#5629](https://github.com/Lightning-AI/lightning/pull/5629))
- Fixed an error when logging a progress bar metric with a reserved name ([#5620](https://github.com/Lightning-AI/lightning/pull/5620))
- Fixed `Metric`'s `state_dict` not included when child modules ([#5614](https://github.com/Lightning-AI/lightning/pull/5614))
- Fixed Neptune logger creating multiple experiments when GPUs > 1 ([#3256](https://github.com/Lightning-AI/lightning/pull/3256))
- Fixed duplicate logs appearing in console when using the python logging module ([#5509](https://github.com/Lightning-AI/lightning/pull/5509))
- Fixed tensor printing in `trainer.test()` ([#5138](https://github.com/Lightning-AI/lightning/pull/5138))
- Fixed not using dataloader when `hparams` present ([#4559](https://github.com/Lightning-AI/lightning/pull/4559))


## [1.1.5] - 2021-01-19

### Fixed

- Fixed a visual bug in the progress bar display initialization ([#4579](https://github.com/Lightning-AI/lightning/pull/4579))
- Fixed logging `on_train_batch_end` in a callback with multiple optimizers ([#5521](https://github.com/Lightning-AI/lightning/pull/5521))
- Fixed `reinit_scheduler_properties` with correct optimizer ([#5519](https://github.com/Lightning-AI/lightning/pull/5519))
- Fixed `val_check_interval` with `fast_dev_run` ([#5540](https://github.com/Lightning-AI/lightning/pull/5540))


## [1.1.4] - 2021-01-12

### Added

- Add automatic optimization property setter to lightning module ([#5169](https://github.com/Lightning-AI/lightning/pull/5169))

### Changed

- Changed deprecated `enable_pl_optimizer=True` ([#5244](https://github.com/Lightning-AI/lightning/pull/5244))

### Fixed

- Fixed `transfer_batch_to_device` for DDP with `len(devices_ids) == 1` ([#5195](https://github.com/Lightning-AI/lightning/pull/5195))
- Logging only on `not should_accumulate()` during training ([#5417](https://github.com/Lightning-AI/lightning/pull/5417))
- Resolve interpolation bug with Hydra ([#5406](https://github.com/Lightning-AI/lightning/pull/5406))
- Check environ before selecting a seed to prevent warning message ([#4743](https://github.com/Lightning-AI/lightning/pull/4743))
- Fixed signature mismatch in `model_to_device` of `DDPCPUHPCAccelerator` ([#5505](https://github.com/Lightning-AI/lightning/pull/5505))

## [1.1.3] - 2021-01-05

### Added

- Added a check for optimizer attached to `lr_scheduler` ([#5338](https://github.com/Lightning-AI/lightning/pull/5338))
- Added support for passing non-existing filepaths to `resume_from_checkpoint` ([#4402](https://github.com/Lightning-AI/lightning/pull/4402))

### Changed

- Skip restore from `resume_from_checkpoint` while `testing` ([#5161](https://github.com/Lightning-AI/lightning/pull/5161))
- Allowed `log_momentum` for adaptive optimizers in `LearningRateMonitor` ([#5333](https://github.com/Lightning-AI/lightning/pull/5333))
- Disabled checkpointing, earlystopping and logging with `fast_dev_run` ([#5277](https://github.com/Lightning-AI/lightning/pull/5277))
- Distributed group defaults to `WORLD` if `None` ([#5125](https://github.com/Lightning-AI/lightning/pull/5125))

### Fixed

- Fixed `trainer.test` returning non-test metrics ([#5214](https://github.com/Lightning-AI/lightning/pull/5214))
- Fixed metric state reset ([#5273](https://github.com/Lightning-AI/lightning/pull/5273))
- Fixed `--num-nodes` on `DDPSequentialPlugin` ([#5327](https://github.com/Lightning-AI/lightning/pull/5327))
- Fixed invalid value for `weights_summary` ([#5296](https://github.com/Lightning-AI/lightning/pull/5296))
- Fixed `Trainer.test` not using the latest `best_model_path` ([#5161](https://github.com/Lightning-AI/lightning/pull/5161))
- Fixed existence check for hparams not using underlying filesystem ([#5250](https://github.com/Lightning-AI/lightning/pull/5250))
- Fixed `LightningOptimizer` AMP bug ([#5191](https://github.com/Lightning-AI/lightning/pull/5191))
- Fixed casted key to string in `_flatten_dict` ([#5354](https://github.com/Lightning-AI/lightning/pull/5354))


## [1.1.2] - 2020-12-23

### Added

- Support number for logging with `sync_dist=True` ([#5080](https://github.com/Lightning-AI/lightning/pull/5080))
- Added offset logging step when resuming for Wandb logger ([#5050](https://github.com/Lightning-AI/lightning/pull/5050))

### Removed

- `enable_pl_optimizer=False` by default to temporarily fix AMP issues ([#5163](https://github.com/Lightning-AI/lightning/pull/5163))

### Fixed

- Metric reduction with Logging ([#5150](https://github.com/Lightning-AI/lightning/pull/5150))
- Remove nan loss in manual optimization ([#5121](https://github.com/Lightning-AI/lightning/pull/5121))
- Un-balanced logging properly supported ([#5119](https://github.com/Lightning-AI/lightning/pull/5119))
- Fix hanging in DDP HPC accelerators ([#5157](https://github.com/Lightning-AI/lightning/pull/5157))
- Fix reset `TensorRunningAccum` ([#5106](https://github.com/Lightning-AI/lightning/pull/5106))
- Updated `DALIClassificationLoader` to not use deprecated arguments ([#4925](https://github.com/Lightning-AI/lightning/pull/4925))
- Corrected call to `torch.no_grad` ([#5124](https://github.com/Lightning-AI/lightning/pull/5124))


## [1.1.1] - 2020-12-15

### Added

- Add a notebook example to reach a quick baseline of ~94% accuracy on CIFAR10 using Resnet in Lightning ([#4818](https://github.com/Lightning-AI/lightning/pull/4818))

### Changed

- Simplify accelerator steps ([#5015](https://github.com/Lightning-AI/lightning/pull/5015))
- Refactor load in checkpoint connector ([#4593](https://github.com/Lightning-AI/lightning/pull/4593))
- Fixed the saved filename in `ModelCheckpoint` when it already exists ([#4861](https://github.com/Lightning-AI/lightning/pull/4861))

### Removed

- Drop duplicate metrics ([#5014](https://github.com/Lightning-AI/lightning/pull/5014))
- Remove beta arg from F1 class and functional ([#5076](https://github.com/Lightning-AI/lightning/pull/5076))

### Fixed

- Fixed trainer by default `None` in `DDPAccelerator` ([#4915](https://github.com/Lightning-AI/lightning/pull/4915))
- Fixed `LightningOptimizer` to expose optimizer attributes ([#5095](https://github.com/Lightning-AI/lightning/pull/5095))
- Do not warn when the `name` key is used in the `lr_scheduler` dict ([#5057](https://github.com/Lightning-AI/lightning/pull/5057))
- Check if optimizer supports closure ([#4981](https://github.com/Lightning-AI/lightning/pull/4981))
- Add deprecated metric utility functions back to functional (
    [#5067](https://github.com/Lightning-AI/lightning/pull/5067),
    [#5068](https://github.com/Lightning-AI/lightning/pull/5068))
- Allow any input in `to_onnx` and `to_torchscript` ([#4378](https://github.com/Lightning-AI/lightning/pull/4378))
- Fixed `DDPHPCAccelerator` hangs in DDP construction by calling `init_device` ([#5157](https://github.com/Lightning-AI/lightning/pull/5157))


## [1.1.0] - 2020-12-09

### Added

- Added "monitor" key to saved `ModelCheckpoints` ([#4383](https://github.com/Lightning-AI/lightning/pull/4383))
- Added `ConfusionMatrix` class interface ([#4348](https://github.com/Lightning-AI/lightning/pull/4348))
- Added multiclass AUROC metric ([#4236](https://github.com/Lightning-AI/lightning/pull/4236))
- Added global step indexing to the checkpoint name for a better sub-epoch checkpointing experience ([#3807](https://github.com/Lightning-AI/lightning/pull/3807))
- Added optimizer hooks in callbacks ([#4379](https://github.com/Lightning-AI/lightning/pull/4379))
- Added option to log momentum ([#4384](https://github.com/Lightning-AI/lightning/pull/4384))
- Added `current_score` to `ModelCheckpoint.on_save_checkpoint` ([#4721](https://github.com/Lightning-AI/lightning/pull/4721))
- Added logging using `self.log` in train and evaluation for epoch end hooks (
    [#4552](https://github.com/Lightning-AI/lightning/pull/4552),
    [#4495](https://github.com/Lightning-AI/lightning/pull/4495),
    [#4439](https://github.com/Lightning-AI/lightning/pull/4439),
    [#4684](https://github.com/Lightning-AI/lightning/pull/4684),
    [#4913](https://github.com/Lightning-AI/lightning/pull/4913))
- Added ability for DDP plugin to modify optimizer state saving ([#4675](https://github.com/Lightning-AI/lightning/pull/4675))
- Added `prefix` argument in loggers ([#4557](https://github.com/Lightning-AI/lightning/pull/4557))
- Added printing of total num of params, trainable and non-trainable params in ModelSummary ([#4521](https://github.com/Lightning-AI/lightning/pull/4521))
- Added `PrecisionRecallCurve, ROC, AveragePrecision` class metric ([#4549](https://github.com/Lightning-AI/lightning/pull/4549))
- Added custom `Apex` and `NativeAMP` as `Precision plugins` ([#4355](https://github.com/Lightning-AI/lightning/pull/4355))
- Added `DALI MNIST` example ([#3721](https://github.com/Lightning-AI/lightning/pull/3721))
- Added `sharded plugin` for DDP for multi-gpu training memory optimizations (
    [#4639](https://github.com/Lightning-AI/lightning/pull/4639),
    [#4686](https://github.com/Lightning-AI/lightning/pull/4686),
    [#4737](https://github.com/Lightning-AI/lightning/pull/4737),
    [#4773](https://github.com/Lightning-AI/lightning/pull/4773))
- Added `experiment_id` to the NeptuneLogger ([#3462](https://github.com/Lightning-AI/lightning/pull/3462))
- Added `PyTorch Geometric` integration example with Lightning ([#4568](https://github.com/Lightning-AI/lightning/pull/4568))
- Added `all_gather` method to `LightningModule` which allows gradient based tensor synchronizations for use-cases such as negative sampling. ([#5012](https://github.com/Lightning-AI/lightning/pull/5012))
- Enabled `self.log` in most functions ([#4969](https://github.com/Lightning-AI/lightning/pull/4969))
- Added changeable extension variable for `ModelCheckpoint` ([#4977](https://github.com/Lightning-AI/lightning/pull/4977))


### Changed

- Tuner algorithms will be skipped if `fast_dev_run=True` ([#3903](https://github.com/Lightning-AI/lightning/pull/3903))
- `WandbLogger` does not force wandb `reinit` arg to True anymore and creates a run only when needed ([#4648](https://github.com/Lightning-AI/lightning/pull/4648))
- Changed `automatic_optimization` to be a model attribute ([#4602](https://github.com/Lightning-AI/lightning/pull/4602))
- Changed `Simple Profiler` report to order by percentage time spent + num calls ([#4880](https://github.com/Lightning-AI/lightning/pull/4880))
- Simplify optimization Logic ([#4984](https://github.com/Lightning-AI/lightning/pull/4984))
- Classification metrics overhaul ([#4837](https://github.com/Lightning-AI/lightning/pull/4837))
- Updated `fast_dev_run` to accept integer representing num_batches ([#4629](https://github.com/Lightning-AI/lightning/pull/4629))
- Refactored optimizer ([#4658](https://github.com/Lightning-AI/lightning/pull/4658))


### Deprecated

- Deprecated `prefix` argument in `ModelCheckpoint` ([#4765](https://github.com/Lightning-AI/lightning/pull/4765))
- Deprecated the old way of assigning hyper-parameters through `self.hparams = ...` ([#4813](https://github.com/Lightning-AI/lightning/pull/4813))
- Deprecated `mode='auto'` from `ModelCheckpoint` and `EarlyStopping` ([#4695](https://github.com/Lightning-AI/lightning/pull/4695))

### Removed

- Removed `reorder` parameter of the `auc` metric ([#5004](https://github.com/Lightning-AI/lightning/pull/5004))
- Removed `multiclass_roc` and `multiclass_precision_recall_curve`, use `roc` and `precision_recall_curve` instead ([#4549](https://github.com/Lightning-AI/lightning/pull/4549))

### Fixed

- Added feature to move tensors to CPU before saving ([#4309](https://github.com/Lightning-AI/lightning/pull/4309))
- Fixed `LoggerConnector` to have logged metrics on root device in DP ([#4138](https://github.com/Lightning-AI/lightning/pull/4138))
- Auto convert tensors to contiguous format when `gather_all` ([#4907](https://github.com/Lightning-AI/lightning/pull/4907))
- Fixed `PYTHONPATH` for ddp test model ([#4528](https://github.com/Lightning-AI/lightning/pull/4528))
- Fixed allowing logger to support indexing ([#4595](https://github.com/Lightning-AI/lightning/pull/4595))
- Fixed DDP and manual_optimization ([#4976](https://github.com/Lightning-AI/lightning/pull/4976))


## [1.0.8] - 2020-11-24

### Added

- Added casting to python types for numpy scalars when logging `hparams` ([#4647](https://github.com/Lightning-AI/lightning/pull/4647))
- Added warning when progress bar refresh rate is less than 20 on Google Colab to prevent crashing ([#4654](https://github.com/Lightning-AI/lightning/pull/4654))
- Added `F1` class metric ([#4656](https://github.com/Lightning-AI/lightning/pull/4656))

### Changed

- Consistently use `step=trainer.global_step` in `LearningRateMonitor` independently of `logging_interval` ([#4376](https://github.com/Lightning-AI/lightning/pull/4376))
- Metric states are no longer as default added to `state_dict` ([#4685](https://github.com/Lightning-AI/lightning/pull/4685))
- Renamed class metric `Fbeta` >> `FBeta` ([#4656](https://github.com/Lightning-AI/lightning/pull/4656))
- Model summary: add 1 decimal place ([#4745](https://github.com/Lightning-AI/lightning/pull/4745))
- Do not override `PYTHONWARNINGS` ([#4700](https://github.com/Lightning-AI/lightning/pull/4700))
- Changed `init_ddp_connection` moved from `DDP` to `DDPPlugin` ([#4407](https://github.com/Lightning-AI/lightning/pull/4407))


### Fixed

- Fixed checkpoint `hparams` dict casting when `omegaconf` is available ([#4770](https://github.com/Lightning-AI/lightning/pull/4770))
- Fixed incomplete progress bars when total batches not divisible by refresh rate ([#4577](https://github.com/Lightning-AI/lightning/pull/4577))
- Updated SSIM metric ([#4566](https://github.com/Lightning-AI/lightning/pull/4566))
- Fixed batch_arg_name - add `batch_arg_name` to all calls to `_adjust_batch_size`bug ([#4812](https://github.com/Lightning-AI/lightning/pull/4812))
- Fixed `torchtext` data to GPU ([#4785](https://github.com/Lightning-AI/lightning/pull/4785))
- Fixed a crash bug in MLFlow logger ([#4716](https://github.com/Lightning-AI/lightning/pull/4716))

## [1.0.7] - 2020-11-17

### Added

- Added lambda closure to `manual_optimizer_step` ([#4618](https://github.com/Lightning-AI/lightning/pull/4618))

### Changed

- Change Metrics `persistent` default mode to `False` ([#4685](https://github.com/Lightning-AI/lightning/pull/4685))
- LoggerConnector log_metrics will use `total_batch_idx` instead of `global_step` when logging on `training step` ([#4738](https://github.com/Lightning-AI/lightning/pull/4738))


### Fixed

- Prevent crash if `sync_dist=True` on CPU ([#4626](https://github.com/Lightning-AI/lightning/pull/4626))
- Fixed average pbar Metrics ([#4534](https://github.com/Lightning-AI/lightning/pull/4534))
- Fixed `setup` callback hook to correctly pass the LightningModule through ([#4608](https://github.com/Lightning-AI/lightning/pull/4608))
- Allowing decorate model init with saving `hparams` inside ([#4662](https://github.com/Lightning-AI/lightning/pull/4662))
- Fixed `split_idx` set by `LoggerConnector` in `on_trainer_init` to `Trainer`  ([#4697](https://github.com/Lightning-AI/lightning/pull/4697))


## [1.0.6] - 2020-11-11

### Added

- Added metrics aggregation in Horovod and fixed early stopping ([#3775](https://github.com/Lightning-AI/lightning/pull/3775))
- Added `manual_optimizer_step` which work with `AMP Native` and `accumulated_grad_batches` ([#4485](https://github.com/Lightning-AI/lightning/pull/4485))
- Added `persistent(mode)` method to metrics, to enable and disable metric states being added to `state_dict` ([#4482](https://github.com/Lightning-AI/lightning/pull/4482))
- Added congratulations at the end of our notebooks ([#4555](https://github.com/Lightning-AI/lightning/pull/4555))
- Added parameters `move_metrics_to_cpu` in Trainer to disable gpu leak ([#4592](https://github.com/Lightning-AI/lightning/pull/4592))


### Changed

- Changed `fsspec` to tuner ([#4458](https://github.com/Lightning-AI/lightning/pull/4458))
- Unify SLURM/TorchElastic under backend plugin ([#4578](https://github.com/Lightning-AI/lightning/pull/4578),
        [#4580](https://github.com/Lightning-AI/lightning/pull/4580),
        [#4581](https://github.com/Lightning-AI/lightning/pull/4581),
        [#4582](https://github.com/Lightning-AI/lightning/pull/4582),
        [#4583](https://github.com/Lightning-AI/lightning/pull/4583))

### Fixed

- Fixed feature-lack in `hpc_load` ([#4526](https://github.com/Lightning-AI/lightning/pull/4526))
- Fixed metrics states being overridden in DDP mode ([#4482](https://github.com/Lightning-AI/lightning/pull/4482))
- Fixed `lightning_getattr`, `lightning_hasattr` not finding the correct attributes in datamodule ([#4347](https://github.com/Lightning-AI/lightning/pull/4347))
- Fixed automatic optimization AMP by `manual_optimization_step` ([#4485](https://github.com/Lightning-AI/lightning/pull/4485))
- Replace `MisconfigurationException` with warning in `ModelCheckpoint` Callback ([#4560](https://github.com/Lightning-AI/lightning/pull/4560))
- Fixed logged keys in mlflow logger ([#4412](https://github.com/Lightning-AI/lightning/pull/4412))
- Fixed `is_picklable` by catching `AttributeError` ([#4508](https://github.com/Lightning-AI/lightning/pull/4508))
- Fixed multi test dataloaders dict `AttributeError` error ([#4480](https://github.com/Lightning-AI/lightning/pull/4480))
- Fixed show progress bar only for `progress_rank 0` on `DDP_SLURM` ([#4437](https://github.com/Lightning-AI/lightning/pull/4437))

## [1.0.5] - 2020-11-03

### Added

- Added PyTorch 1.7 Stable support ([#3821](https://github.com/Lightning-AI/lightning/pull/3821))
- Added timeout for `tpu_device_exists` to ensure process does not hang indefinitely ([#4340](https://github.com/Lightning-AI/lightning/pull/4340))

### Changed

- W&B log in sync with `Trainer` step ([#4405](https://github.com/Lightning-AI/lightning/pull/4405))
- Hook `on_after_backward` is called only when `optimizer_step` is being called ([#4439](https://github.com/Lightning-AI/lightning/pull/4439))
- Moved `track_and_norm_grad` into `training loop` and called only when `optimizer_step` is being called ([#4439](https://github.com/Lightning-AI/lightning/pull/4439))
- Changed type checker with explicit cast of `ref_model` object ([#4457](https://github.com/Lightning-AI/lightning/pull/4457))
- Changed `distributed_backend` -> `accelerator` ([#4429](https://github.com/Lightning-AI/lightning/pull/4429))

### Deprecated

- Deprecated passing `ModelCheckpoint` instance to `checkpoint_callback` Trainer argument ([#4336](https://github.com/Lightning-AI/lightning/pull/4336))

### Fixed

- Disable saving checkpoints if not trained ([#4372](https://github.com/Lightning-AI/lightning/pull/4372))
- Fixed error using `auto_select_gpus=True` with `gpus=-1` ([#4209](https://github.com/Lightning-AI/lightning/pull/4209))
- Disabled training when `limit_train_batches=0` ([#4371](https://github.com/Lightning-AI/lightning/pull/4371))
- Fixed that metrics do not store computational graph for all seen data ([#4313](https://github.com/Lightning-AI/lightning/pull/4313))
- Fixed AMP unscale for `on_after_backward` ([#4439](https://github.com/Lightning-AI/lightning/pull/4439))
- Fixed TorchScript export when module includes Metrics ([#4428](https://github.com/Lightning-AI/lightning/pull/4428))
- Fixed TorchScript trace method's data to device and docstring ([#4360](https://github.com/Lightning-AI/lightning/pull/4360))
- Fixed CSV logger warning ([#4419](https://github.com/Lightning-AI/lightning/pull/4419))
- Fixed skip DDP parameter sync ([#4301](https://github.com/Lightning-AI/lightning/pull/4301))
- Fixed `WandbLogger` _sanitize_callable function ([#4422](https://github.com/Lightning-AI/lightning/pull/4422))
- Fixed `AMP Native` `_unscale` gradient ([#4441](https://github.com/Lightning-AI/lightning/pull/4441))


## [1.0.4] - 2020-10-27

### Added

- Added `dirpath` and `filename` parameter in `ModelCheckpoint` ([#4213](https://github.com/Lightning-AI/lightning/pull/4213))
- Added plugins docs and DDPPlugin to customize ddp across all accelerators ([#4258](https://github.com/Lightning-AI/lightning/pull/4285))
- Added `strict` option to the scheduler dictionary ([#3586](https://github.com/Lightning-AI/lightning/pull/3586))
- Added `fsspec` support for profilers ([#4162](https://github.com/Lightning-AI/lightning/pull/4162))
- Added autogenerated helptext to `Trainer.add_argparse_args` ([#4344](https://github.com/Lightning-AI/lightning/pull/4344))
- Added support for string values in `Trainer`'s `profiler` parameter ([#3656](https://github.com/Lightning-AI/lightning/pull/3656))
- Added `optimizer_closure` to `optimizer.step` when supported ([#4190](https://github.com/Lightning-AI/lightning/pull/4190))
- Added unification of regression metrics ([#4166](https://github.com/Lightning-AI/lightning/pull/4166))
- Added checkpoint load from Bytes ([#4314](https://github.com/Lightning-AI/lightning/pull/4314))

### Changed

- Improved error messages for invalid `configure_optimizers` returns ([#3587](https://github.com/Lightning-AI/lightning/pull/3587))
- Allow changing the logged step value in `validation_step` ([#4130](https://github.com/Lightning-AI/lightning/pull/4130))
- Allow setting `replace_sampler_ddp=True` with a distributed sampler already added ([#4273](https://github.com/Lightning-AI/lightning/pull/4273))
- Fixed sanitized parameters for `WandbLogger.log_hyperparams` ([#4320](https://github.com/Lightning-AI/lightning/pull/4320))

### Deprecated

- Deprecated `filepath` in `ModelCheckpoint` ([#4213](https://github.com/Lightning-AI/lightning/pull/4213))
- Deprecated `reorder` parameter of the `auc` metric ([#4237](https://github.com/Lightning-AI/lightning/pull/4237))
- Deprecated bool values in `Trainer`'s `profiler` parameter ([#3656](https://github.com/Lightning-AI/lightning/pull/3656))

### Fixed

- Fixed setting device ids in DDP ([#4297](https://github.com/Lightning-AI/lightning/pull/4297))
- Fixed synchronization of best model path in `ddp_accelerator` ([#4323](https://github.com/Lightning-AI/lightning/pull/4323))
- Fixed `WandbLogger` not uploading checkpoint artifacts at the end of training ([#4341](https://github.com/Lightning-AI/lightning/pull/4341))
- Fixed `FBeta` computation ([#4183](https://github.com/Lightning-AI/lightning/pull/4183))
- Fixed `accumulation across batches` has completed `before breaking training loop` ([#4278](https://github.com/Lightning-AI/lightning/pull/4278))
- Fixed `ModelCheckpoint` don't increase current_epoch and global_step when not training ([#4291](https://github.com/Lightning-AI/lightning/pull/4291))
- Fixed `COMET_EXPERIMENT_KEY` environment variable usage in comet logger ([#4230](https://github.com/Lightning-AI/lightning/pull/4230))

## [1.0.3] - 2020-10-20

### Added

- Added persistent flag to `Metric.add_state` ([#4195](https://github.com/Lightning-AI/lightning/pull/4195))

### Changed

- Used `checkpoint_connector.hpc_save` in SLURM ([#4217](https://github.com/Lightning-AI/lightning/pull/4217))
- Moved base req. to root ([#4219](https://github.com/Lightning-AI/lightning/pull/4219))

### Fixed

- Fixed `hparams` assign in init ([#4189](https://github.com/Lightning-AI/lightning/pull/4189))
- Fixed overwrite check for model hooks ([#4010](https://github.com/Lightning-AI/lightning/pull/4010))


## [1.0.2] - 2020-10-15

### Added

- Added trace functionality to the function `to_torchscript` ([#4142](https://github.com/Lightning-AI/lightning/pull/4142))

### Changed

- Called `on_load_checkpoint` before loading `state_dict` ([#4057](https://github.com/Lightning-AI/lightning/pull/4057))

### Removed

- Removed duplicate metric vs step log for train loop ([#4173](https://github.com/Lightning-AI/lightning/pull/4173))

### Fixed

- Fixed the `self.log` problem in `validation_step()` ([#4169](https://github.com/Lightning-AI/lightning/pull/4169))
- Fixed `hparams` saving - save the state when `save_hyperparameters()` is called [in `__init__`] ([#4163](https://github.com/Lightning-AI/lightning/pull/4163))
- Fixed runtime failure while exporting `hparams` to yaml ([#4158](https://github.com/Lightning-AI/lightning/pull/4158))


## [1.0.1] - 2020-10-14

### Added

- Added getstate/setstate method for torch.save serialization ([#4127](https://github.com/Lightning-AI/lightning/pull/4127))


## [1.0.0] - 2020-10-13

### Added

- Added Explained Variance Metric + metric fix ([#4013](https://github.com/Lightning-AI/lightning/pull/4013))
- Added Metric <-> Lightning Module integration tests ([#4008](https://github.com/Lightning-AI/lightning/pull/4008))
- Added parsing OS env vars in `Trainer` ([#4022](https://github.com/Lightning-AI/lightning/pull/4022))
- Added classification metrics ([#4043](https://github.com/Lightning-AI/lightning/pull/4043))
- Updated explained variance metric ([#4024](https://github.com/Lightning-AI/lightning/pull/4024))
- Enabled plugins ([#4041](https://github.com/Lightning-AI/lightning/pull/4041))
- Enabled custom clusters ([#4048](https://github.com/Lightning-AI/lightning/pull/4048))
- Enabled passing in custom accelerators ([#4050](https://github.com/Lightning-AI/lightning/pull/4050))
- Added `LightningModule.toggle_optimizer` ([#4058](https://github.com/Lightning-AI/lightning/pull/4058))
- Added `LightningModule.manual_backward` ([#4063](https://github.com/Lightning-AI/lightning/pull/4063))
- Added `output` argument to `*_batch_end` hooks ([#3965](https://github.com/Lightning-AI/lightning/pull/3965),
    [#3966](https://github.com/Lightning-AI/lightning/pull/3966))
- Added `output` argument to `*_epoch_end` hooks ([#3967](https://github.com/Lightning-AI/lightning/pull/3967))

### Changed

- Integrated metrics API with self.log ([#3961](https://github.com/Lightning-AI/lightning/pull/3961))
- Decoupled Apex ([#4052](https://github.com/Lightning-AI/lightning/pull/4052),
        [#4054](https://github.com/Lightning-AI/lightning/pull/4054),
        [#4055](https://github.com/Lightning-AI/lightning/pull/4055),
        [#4056](https://github.com/Lightning-AI/lightning/pull/4056),
        [#4058](https://github.com/Lightning-AI/lightning/pull/4058),
        [#4060](https://github.com/Lightning-AI/lightning/pull/4060),
        [#4061](https://github.com/Lightning-AI/lightning/pull/4061),
        [#4062](https://github.com/Lightning-AI/lightning/pull/4062),
        [#4063](https://github.com/Lightning-AI/lightning/pull/4063),
        [#4064](https://github.com/Lightning-AI/lightning/pull/4064),
        [#4065](https://github.com/Lightning-AI/lightning/pull/4065))
- Renamed all backends to `Accelerator` ([#4066](https://github.com/Lightning-AI/lightning/pull/4066))
- Enabled manual returns ([#4089](https://github.com/Lightning-AI/lightning/pull/4089))

### Removed

- Removed support for EvalResult and TrainResult ([#3968](https://github.com/Lightning-AI/lightning/pull/3968))
- Removed deprecated trainer flags: `overfit_pct`, `log_save_interval`, `row_log_interval` ([#3969](https://github.com/Lightning-AI/lightning/pull/3969))
- Removed deprecated early_stop_callback ([#3982](https://github.com/Lightning-AI/lightning/pull/3982))
- Removed deprecated model hooks ([#3980](https://github.com/Lightning-AI/lightning/pull/3980))
- Removed deprecated callbacks ([#3979](https://github.com/Lightning-AI/lightning/pull/3979))
- Removed `trainer` argument in `LightningModule.backward` [#4056](https://github.com/Lightning-AI/lightning/pull/4056))

### Fixed

- Fixed `current_epoch` property update to reflect true epoch number inside `LightningDataModule`, when `reload_dataloaders_every_epoch=True`. ([#3974](https://github.com/Lightning-AI/lightning/pull/3974))
- Fixed to print scaler value in progress bar ([#4053](https://github.com/Lightning-AI/lightning/pull/4053))
- Fixed mismatch between docstring and code regarding when `on_load_checkpoint` hook is called ([#3996](https://github.com/Lightning-AI/lightning/pull/3996))


## [0.10.0] - 2020-10-07

### Added

- Added new Metrics API. ([#3868](https://github.com/Lightning-AI/lightning/pull/3868), [#3921](https://github.com/Lightning-AI/lightning/pull/3921))
- Enable PyTorch 1.7 compatibility ([#3541](https://github.com/Lightning-AI/lightning/pull/3541))
- Added `LightningModule.to_torchscript` to support exporting as `ScriptModule` ([#3258](https://github.com/Lightning-AI/lightning/pull/3258))
- Added warning when dropping unpicklable `hparams` ([#2874](https://github.com/Lightning-AI/lightning/pull/2874))
- Added EMB similarity ([#3349](https://github.com/Lightning-AI/lightning/pull/3349))
- Added `ModelCheckpoint.to_yaml` method ([#3048](https://github.com/Lightning-AI/lightning/pull/3048))
- Allow `ModelCheckpoint` monitor to be `None`, meaning it will always save ([#3630](https://github.com/Lightning-AI/lightning/pull/3630))
- Disabled optimizers setup during testing ([#3059](https://github.com/Lightning-AI/lightning/pull/3059))
- Added support for datamodules to save and load checkpoints when training ([#3563](https://github.com/Lightning-AI/lightning/pull/3563))
- Added support for datamodule in learning rate finder ([#3425](https://github.com/Lightning-AI/lightning/pull/3425))
- Added gradient clip test for native AMP ([#3754](https://github.com/Lightning-AI/lightning/pull/3754))
- Added dist lib to enable syncing anything across devices ([#3762](https://github.com/Lightning-AI/lightning/pull/3762))
- Added `broadcast` to `TPUBackend` ([#3814](https://github.com/Lightning-AI/lightning/pull/3814))
- Added `XLADeviceUtils` class to check XLA device type ([#3274](https://github.com/Lightning-AI/lightning/pull/3274))

### Changed

- Refactored accelerator backends:
   * moved TPU `xxx_step` to backend ([#3118](https://github.com/Lightning-AI/lightning/pull/3118))
   * refactored DDP backend `forward` ([#3119](https://github.com/Lightning-AI/lightning/pull/3119))
   * refactored GPU backend `__step` ([#3120](https://github.com/Lightning-AI/lightning/pull/3120))
   * refactored Horovod backend ([#3121](https://github.com/Lightning-AI/lightning/pull/3121),
        [#3122](https://github.com/Lightning-AI/lightning/pull/3122))
   * remove obscure forward call in eval + CPU backend `___step` ([#3123](https://github.com/Lightning-AI/lightning/pull/3123))
   * reduced all simplified forward ([#3126](https://github.com/Lightning-AI/lightning/pull/3126))
   * added hook base method ([#3127](https://github.com/Lightning-AI/lightning/pull/3127))
   * refactor eval loop to use hooks - use `test_mode` for if so we can split later ([#3129](https://github.com/Lightning-AI/lightning/pull/3129))
   * moved `___step_end` hooks ([#3130](https://github.com/Lightning-AI/lightning/pull/3130))
   * training forward refactor ([#3134](https://github.com/Lightning-AI/lightning/pull/3134))
   * training AMP scaling refactor ([#3135](https://github.com/Lightning-AI/lightning/pull/3135))
   * eval step scaling factor ([#3136](https://github.com/Lightning-AI/lightning/pull/3136))
   * add eval loop object to streamline eval loop ([#3138](https://github.com/Lightning-AI/lightning/pull/3138))
   * refactored dataloader process hook ([#3139](https://github.com/Lightning-AI/lightning/pull/3139))
   * refactored inner eval loop ([#3141](https://github.com/Lightning-AI/lightning/pull/3141))
   * final inner eval loop hooks ([#3154](https://github.com/Lightning-AI/lightning/pull/3154))
   * clean up hooks in `run_evaluation` ([#3156](https://github.com/Lightning-AI/lightning/pull/3156))
   * clean up data reset ([#3161](https://github.com/Lightning-AI/lightning/pull/3161))
   * expand eval loop out ([#3165](https://github.com/Lightning-AI/lightning/pull/3165))
   * moved hooks around in eval loop ([#3195](https://github.com/Lightning-AI/lightning/pull/3195))
   * remove `_evaluate` fx ([#3197](https://github.com/Lightning-AI/lightning/pull/3197))
   * `Trainer.fit` hook clean up ([#3198](https://github.com/Lightning-AI/lightning/pull/3198))
   * DDPs train hooks ([#3203](https://github.com/Lightning-AI/lightning/pull/3203))
   * refactor DDP backend ([#3204](https://github.com/Lightning-AI/lightning/pull/3204),
        [#3207](https://github.com/Lightning-AI/lightning/pull/3207),
        [#3208](https://github.com/Lightning-AI/lightning/pull/3208),
        [#3209](https://github.com/Lightning-AI/lightning/pull/3209),
        [#3210](https://github.com/Lightning-AI/lightning/pull/3210))
   * reduced accelerator selection ([#3211](https://github.com/Lightning-AI/lightning/pull/3211))
   * group prepare data hook ([#3212](https://github.com/Lightning-AI/lightning/pull/3212))
   * added data connector ([#3285](https://github.com/Lightning-AI/lightning/pull/3285))
   * modular is_overridden ([#3290](https://github.com/Lightning-AI/lightning/pull/3290))
   * adding `Trainer.tune()` ([#3293](https://github.com/Lightning-AI/lightning/pull/3293))
   * move `run_pretrain_routine` -> `setup_training` ([#3294](https://github.com/Lightning-AI/lightning/pull/3294))
   * move train outside of setup training ([#3297](https://github.com/Lightning-AI/lightning/pull/3297))
   * move `prepare_data` to data connector ([#3307](https://github.com/Lightning-AI/lightning/pull/3307))
   * moved accelerator router ([#3309](https://github.com/Lightning-AI/lightning/pull/3309))
   * train loop refactor - moving train loop to own object ([#3310](https://github.com/Lightning-AI/lightning/pull/3310),
        [#3312](https://github.com/Lightning-AI/lightning/pull/3312),
        [#3313](https://github.com/Lightning-AI/lightning/pull/3313),
        [#3314](https://github.com/Lightning-AI/lightning/pull/3314))
   * duplicate data interface definition up into DataHooks class ([#3344](https://github.com/Lightning-AI/lightning/pull/3344))
   * inner train loop ([#3359](https://github.com/Lightning-AI/lightning/pull/3359),
        [#3361](https://github.com/Lightning-AI/lightning/pull/3361),
        [#3362](https://github.com/Lightning-AI/lightning/pull/3362),
        [#3363](https://github.com/Lightning-AI/lightning/pull/3363),
        [#3365](https://github.com/Lightning-AI/lightning/pull/3365),
        [#3366](https://github.com/Lightning-AI/lightning/pull/3366),
        [#3367](https://github.com/Lightning-AI/lightning/pull/3367),
        [#3368](https://github.com/Lightning-AI/lightning/pull/3368),
        [#3369](https://github.com/Lightning-AI/lightning/pull/3369),
        [#3370](https://github.com/Lightning-AI/lightning/pull/3370),
        [#3371](https://github.com/Lightning-AI/lightning/pull/3371),
        [#3372](https://github.com/Lightning-AI/lightning/pull/3372),
        [#3373](https://github.com/Lightning-AI/lightning/pull/3373),
        [#3374](https://github.com/Lightning-AI/lightning/pull/3374),
        [#3375](https://github.com/Lightning-AI/lightning/pull/3375),
        [#3376](https://github.com/Lightning-AI/lightning/pull/3376),
        [#3385](https://github.com/Lightning-AI/lightning/pull/3385),
        [#3388](https://github.com/Lightning-AI/lightning/pull/3388),
        [#3397](https://github.com/Lightning-AI/lightning/pull/3397))
   * all logging related calls in a connector ([#3395](https://github.com/Lightning-AI/lightning/pull/3395))
   * device parser ([#3400](https://github.com/Lightning-AI/lightning/pull/3400),
        [#3405](https://github.com/Lightning-AI/lightning/pull/3405))
   * added model connector ([#3407](https://github.com/Lightning-AI/lightning/pull/3407))
   * moved eval loop logging to loggers ([#3408](https://github.com/Lightning-AI/lightning/pull/3408))
   * moved eval loop (#3412[#3408](https://github.com/Lightning-AI/lightning/pull/3408))
   * trainer/separate argparse ([#3421](https://github.com/Lightning-AI/lightning/pull/3421),
        [#3428](https://github.com/Lightning-AI/lightning/pull/3428),
        [#3432](https://github.com/Lightning-AI/lightning/pull/3432))
   * move `lr_finder` ([#3434](https://github.com/Lightning-AI/lightning/pull/3434))
   * organize args (#[#3435](https://github.com/Lightning-AI/lightning/pull/3435),
        [#3442](https://github.com/Lightning-AI/lightning/pull/3442),
        [#3447](https://github.com/Lightning-AI/lightning/pull/3447),
        [#3448](https://github.com/Lightning-AI/lightning/pull/3448),
        [#3449](https://github.com/Lightning-AI/lightning/pull/3449),
        [#3456](https://github.com/Lightning-AI/lightning/pull/3456))
   * move specific accelerator code ([#3457](https://github.com/Lightning-AI/lightning/pull/3457))
   * group connectors ([#3472](https://github.com/Lightning-AI/lightning/pull/3472))
   * accelerator connector methods x/n ([#3469](https://github.com/Lightning-AI/lightning/pull/3469),
        [#3470](https://github.com/Lightning-AI/lightning/pull/3470),
        [#3474](https://github.com/Lightning-AI/lightning/pull/3474))
   * merge backends x/n ([#3476](https://github.com/Lightning-AI/lightning/pull/3476),
        [#3477](https://github.com/Lightning-AI/lightning/pull/3477),
        [#3478](https://github.com/Lightning-AI/lightning/pull/3478),
        [#3480](https://github.com/Lightning-AI/lightning/pull/3480),
        [#3482](https://github.com/Lightning-AI/lightning/pull/3482))
   * apex plugin ([#3502](https://github.com/Lightning-AI/lightning/pull/3502))
   * precision plugins ([#3504](https://github.com/Lightning-AI/lightning/pull/3504))
   * Result - make monitor default to `checkpoint_on` to simplify ([#3571](https://github.com/Lightning-AI/lightning/pull/3571))
   * reference to the Trainer on the `LightningDataModule` ([#3684](https://github.com/Lightning-AI/lightning/pull/3684))
   * add `.log` to lightning module ([#3686](https://github.com/Lightning-AI/lightning/pull/3686),
        [#3699](https://github.com/Lightning-AI/lightning/pull/3699),
        [#3701](https://github.com/Lightning-AI/lightning/pull/3701),
        [#3704](https://github.com/Lightning-AI/lightning/pull/3704),
        [#3715](https://github.com/Lightning-AI/lightning/pull/3715))
   * enable tracking original metric when step and epoch are both true ([#3685](https://github.com/Lightning-AI/lightning/pull/3685))
   * deprecated results obj, added support for simpler comms ([#3681](https://github.com/Lightning-AI/lightning/pull/3681))
   * move backends back to individual files ([#3712](https://github.com/Lightning-AI/lightning/pull/3712))
   * fixes logging for eval steps ([#3763](https://github.com/Lightning-AI/lightning/pull/3763))
   * decoupled DDP, DDP spawn ([#3733](https://github.com/Lightning-AI/lightning/pull/3733),
        [#3766](https://github.com/Lightning-AI/lightning/pull/3766),
        [#3767](https://github.com/Lightning-AI/lightning/pull/3767),
        [#3774](https://github.com/Lightning-AI/lightning/pull/3774),
        [#3802](https://github.com/Lightning-AI/lightning/pull/3802),
        [#3806](https://github.com/Lightning-AI/lightning/pull/3806),
        [#3817](https://github.com/Lightning-AI/lightning/pull/3817),
        [#3819](https://github.com/Lightning-AI/lightning/pull/3819),
        [#3927](https://github.com/Lightning-AI/lightning/pull/3927))
   * remove weight loading hack for ddp_cpu ([#3808](https://github.com/Lightning-AI/lightning/pull/3808))
   * separate `torchelastic` from DDP ([#3810](https://github.com/Lightning-AI/lightning/pull/3810))
   * separate SLURM from DDP ([#3809](https://github.com/Lightning-AI/lightning/pull/3809))
   * decoupled DDP2 ([#3816](https://github.com/Lightning-AI/lightning/pull/3816))
   * bug fix with logging val epoch end + monitor ([#3812](https://github.com/Lightning-AI/lightning/pull/3812))
   * callback system and init DDP ([#3836](https://github.com/Lightning-AI/lightning/pull/3836))
   * adding compute environments ([#3837](https://github.com/Lightning-AI/lightning/pull/3837), [#3842](https://github.com/Lightning-AI/lightning/pull/3842))
   * epoch can now log independently ([#3843](https://github.com/Lightning-AI/lightning/pull/3843))
   * test selecting the correct backend. temp backends while slurm and TorchElastic are decoupled ([#3848](https://github.com/Lightning-AI/lightning/pull/3848))
   * fixed `init_slurm_connection` causing hostname errors ([#3856](https://github.com/Lightning-AI/lightning/pull/3856))
   * moves init apex from LM to apex connector ([#3923](https://github.com/Lightning-AI/lightning/pull/3923))
   * moves sync bn to each backend ([#3925](https://github.com/Lightning-AI/lightning/pull/3925))
   * moves configure ddp to each backend ([#3924](https://github.com/Lightning-AI/lightning/pull/3924))
- Deprecation warning ([#3844](https://github.com/Lightning-AI/lightning/pull/3844))
- Changed `LearningRateLogger` to `LearningRateMonitor` ([#3251](https://github.com/Lightning-AI/lightning/pull/3251))
- Used `fsspec` instead of `gfile` for all IO ([#3320](https://github.com/Lightning-AI/lightning/pull/3320))
    * Swapped `torch.load` for `fsspec` load in DDP spawn backend ([#3787](https://github.com/Lightning-AI/lightning/pull/3787))
    * Swapped `torch.load` for `fsspec` load in cloud_io loading ([#3692](https://github.com/Lightning-AI/lightning/pull/3692))
    * Added support for `to_disk()` to use remote filepaths with `fsspec` ([#3930](https://github.com/Lightning-AI/lightning/pull/3930))
    * Updated model_checkpoint's to_yaml to use `fsspec` open ([#3801](https://github.com/Lightning-AI/lightning/pull/3801))
    * Fixed `fsspec` is inconsistent when doing `fs.ls` ([#3805](https://github.com/Lightning-AI/lightning/pull/3805))
- Refactor `GPUStatsMonitor` to improve training speed ([#3257](https://github.com/Lightning-AI/lightning/pull/3257))
- Changed IoU score behavior for classes absent in target and pred ([#3098](https://github.com/Lightning-AI/lightning/pull/3098))
- Changed IoU `remove_bg` bool to `ignore_index` optional int ([#3098](https://github.com/Lightning-AI/lightning/pull/3098))
- Changed defaults of `save_top_k` and `save_last` to `None` in ModelCheckpoint ([#3680](https://github.com/Lightning-AI/lightning/pull/3680))
- `row_log_interval` and `log_save_interval` are now based on training loop's `global_step` instead of epoch-internal batch index ([#3667](https://github.com/Lightning-AI/lightning/pull/3667))
- Silenced some warnings. verified ddp refactors ([#3483](https://github.com/Lightning-AI/lightning/pull/3483))
- Cleaning up stale logger tests ([#3490](https://github.com/Lightning-AI/lightning/pull/3490))
- Allow `ModelCheckpoint` monitor to be `None` ([#3633](https://github.com/Lightning-AI/lightning/pull/3633))
- Enable `None` model checkpoint default ([#3669](https://github.com/Lightning-AI/lightning/pull/3669))
- Skipped `best_model_path` if `checkpoint_callback` is `None` ([#2962](https://github.com/Lightning-AI/lightning/pull/2962))
- Used `raise .. from ..` to explicitly chain exceptions ([#3750](https://github.com/Lightning-AI/lightning/pull/3750))
-  Mocking loggers ([#3596](https://github.com/Lightning-AI/lightning/pull/3596),
    [#3617](https://github.com/Lightning-AI/lightning/pull/3617),
    [#3851](https://github.com/Lightning-AI/lightning/pull/3851),
    [#3859](https://github.com/Lightning-AI/lightning/pull/3859),
    [#3884](https://github.com/Lightning-AI/lightning/pull/3884),
    [#3853](https://github.com/Lightning-AI/lightning/pull/3853),
    [#3910](https://github.com/Lightning-AI/lightning/pull/3910),
    [#3889](https://github.com/Lightning-AI/lightning/pull/3889),
    [#3926](https://github.com/Lightning-AI/lightning/pull/3926))
- Write predictions in LightningModule instead of EvalResult [#3882](https://github.com/Lightning-AI/lightning/pull/3882)

### Deprecated

- Deprecated `TrainResult` and `EvalResult`, use `self.log` and `self.write` from the `LightningModule` to log metrics and write predictions. `training_step` can now only return a scalar (for the loss) or a dictionary with anything you want. ([#3681](https://github.com/Lightning-AI/lightning/pull/3681))
- Deprecate `early_stop_callback` Trainer argument ([#3845](https://github.com/Lightning-AI/lightning/pull/3845))
- Rename Trainer arguments `row_log_interval` >> `log_every_n_steps` and `log_save_interval` >> `flush_logs_every_n_steps` ([#3748](https://github.com/Lightning-AI/lightning/pull/3748))

### Removed

- Removed experimental Metric API ([#3943](https://github.com/Lightning-AI/lightning/pull/3943),
        [#3949](https://github.com/Lightning-AI/lightning/pull/3949),
        [#3946](https://github.com/Lightning-AI/lightning/pull/3946)), listed changes before final removal:
    * Added `EmbeddingSimilarity` metric ([#3349](https://github.com/Lightning-AI/lightning/pull/3349), [#3358](https://github.com/Lightning-AI/lightning/pull/3358))
    * Added hooks to metric module interface ([#2528](https://github.com/Lightning-AI/lightning/pull/2528))
    * Added error when AUROC metric is used for multiclass problems ([#3350](https://github.com/Lightning-AI/lightning/pull/3350))
    * Fixed `ModelCheckpoint` with `save_top_k=-1` option not tracking the best models when a monitor metric is available ([#3735](https://github.com/Lightning-AI/lightning/pull/3735))
    * Fixed counter-intuitive error being thrown in `Accuracy` metric for zero target tensor ([#3764](https://github.com/Lightning-AI/lightning/pull/3764))
    * Fixed aggregation of metrics ([#3517](https://github.com/Lightning-AI/lightning/pull/3517))
    * Fixed Metric aggregation ([#3321](https://github.com/Lightning-AI/lightning/pull/3321))
    * Fixed RMSLE metric ([#3188](https://github.com/Lightning-AI/lightning/pull/3188))
    * Renamed `reduction` to `class_reduction` in classification metrics ([#3322](https://github.com/Lightning-AI/lightning/pull/3322))
    * Changed `class_reduction` similar to sklearn for classification metrics ([#3322](https://github.com/Lightning-AI/lightning/pull/3322))
    * Renaming of precision recall metric ([#3308](https://github.com/Lightning-AI/lightning/pull/3308))

### Fixed

- Fixed `on_train_batch_start` hook to end epoch early ([#3700](https://github.com/Lightning-AI/lightning/pull/3700))
- Fixed `num_sanity_val_steps` is clipped to `limit_val_batches` ([#2917](https://github.com/Lightning-AI/lightning/pull/2917))
- Fixed ONNX model save on GPU ([#3145](https://github.com/Lightning-AI/lightning/pull/3145))
- Fixed `GpuUsageLogger` to work on different platforms ([#3008](https://github.com/Lightning-AI/lightning/pull/3008))
- Fixed auto-scale batch size not dumping `auto_lr_find` parameter ([#3151](https://github.com/Lightning-AI/lightning/pull/3151))
- Fixed `batch_outputs` with optimizer frequencies ([#3229](https://github.com/Lightning-AI/lightning/pull/3229))
- Fixed setting batch size in `LightningModule.datamodule` when using `auto_scale_batch_size` ([#3266](https://github.com/Lightning-AI/lightning/pull/3266))
- Fixed Horovod distributed backend compatibility with native AMP ([#3404](https://github.com/Lightning-AI/lightning/pull/3404))
- Fixed batch size auto scaling exceeding the size of the dataset ([#3271](https://github.com/Lightning-AI/lightning/pull/3271))
- Fixed getting `experiment_id` from MLFlow only once instead of each training loop ([#3394](https://github.com/Lightning-AI/lightning/pull/3394))
- Fixed `overfit_batches` which now correctly disables shuffling for the training loader. ([#3501](https://github.com/Lightning-AI/lightning/pull/3501))
- Fixed gradient norm tracking for `row_log_interval > 1` ([#3489](https://github.com/Lightning-AI/lightning/pull/3489))
- Fixed `ModelCheckpoint` name formatting ([#3164](https://github.com/Lightning-AI/lightning/pull/3163))
- Fixed example implementation of AutoEncoder ([#3190](https://github.com/Lightning-AI/lightning/pull/3190))
- Fixed invalid paths when remote logging with TensorBoard ([#3236](https://github.com/Lightning-AI/lightning/pull/3236))
- Fixed change `t()` to `transpose()` as XLA devices do not support `.t()` on 1-dim tensor ([#3252](https://github.com/Lightning-AI/lightning/pull/3252))
- Fixed (weights only) checkpoints loading without PL ([#3287](https://github.com/Lightning-AI/lightning/pull/3287))
- Fixed `gather_all_tensors` cross GPUs in DDP ([#3319](https://github.com/Lightning-AI/lightning/pull/3319))
- Fixed CometML save dir ([#3419](https://github.com/Lightning-AI/lightning/pull/3419))
- Fixed forward key metrics ([#3467](https://github.com/Lightning-AI/lightning/pull/3467))
- Fixed normalize mode at confusion matrix (replace NaNs with zeros) ([#3465](https://github.com/Lightning-AI/lightning/pull/3465))
- Fixed global step increment in training loop when `training_epoch_end` hook is used ([#3673](https://github.com/Lightning-AI/lightning/pull/3673))
- Fixed dataloader shuffling not getting turned off with `overfit_batches > 0` and `distributed_backend = "ddp"` ([#3534](https://github.com/Lightning-AI/lightning/pull/3534))
- Fixed determinism in `DDPSpawnBackend` when using `seed_everything` in main process ([#3335](https://github.com/Lightning-AI/lightning/pull/3335))
- Fixed `ModelCheckpoint` `period` to actually save every `period` epochs ([#3630](https://github.com/Lightning-AI/lightning/pull/3630))
- Fixed `val_progress_bar` total with `num_sanity_val_steps` ([#3751](https://github.com/Lightning-AI/lightning/pull/3751))
- Fixed Tuner dump: add `current_epoch` to dumped_params ([#3261](https://github.com/Lightning-AI/lightning/pull/3261))
- Fixed `current_epoch` and `global_step` properties mismatch between `Trainer` and `LightningModule` ([#3785](https://github.com/Lightning-AI/lightning/pull/3785))
- Fixed learning rate scheduler for optimizers with internal state ([#3897](https://github.com/Lightning-AI/lightning/pull/3897))
- Fixed `tbptt_reduce_fx` when non-floating tensors are logged ([#3796](https://github.com/Lightning-AI/lightning/pull/3796))
- Fixed model checkpoint frequency ([#3852](https://github.com/Lightning-AI/lightning/pull/3852))
- Fixed logging non-tensor scalar with result breaks subsequent epoch aggregation ([#3855](https://github.com/Lightning-AI/lightning/pull/3855))
- Fixed `TrainerEvaluationLoopMixin` activates `model.train()` at the end ([#3858](https://github.com/Lightning-AI/lightning/pull/3858))
- Fixed `overfit_batches` when using with multiple val/test_dataloaders ([#3857](https://github.com/Lightning-AI/lightning/pull/3857))
- Fixed enables `training_step` to return `None` ([#3862](https://github.com/Lightning-AI/lightning/pull/3862))
- Fixed init nan for checkpointing ([#3863](https://github.com/Lightning-AI/lightning/pull/3863))
- Fixed for `load_from_checkpoint` ([#2776](https://github.com/Lightning-AI/lightning/pull/2776))
- Fixes incorrect `batch_sizes` when Dataloader returns a dict with multiple tensors ([#3668](https://github.com/Lightning-AI/lightning/pull/3668))
- Fixed unexpected signature for `validation_step` ([#3947](https://github.com/Lightning-AI/lightning/pull/3947))

## [0.9.0] - 2020-08-20

### Added

- Added SyncBN for DDP ([#2801](https://github.com/Lightning-AI/lightning/pull/2801),
     [#2838](https://github.com/Lightning-AI/lightning/pull/2838))
- Added basic `CSVLogger` ([#2721](https://github.com/Lightning-AI/lightning/pull/2721))
- Added SSIM metrics ([#2671](https://github.com/Lightning-AI/lightning/pull/2671))
- Added BLEU metrics ([#2535](https://github.com/Lightning-AI/lightning/pull/2535))
- Added support to export a model to ONNX format ([#2596](https://github.com/Lightning-AI/lightning/pull/2596))
- Added support for `Trainer(num_sanity_val_steps=-1)` to check all validation data before training ([#2246](https://github.com/Lightning-AI/lightning/pull/2246))
- Added struct. output:
  * tests for val loop flow ([#2605](https://github.com/Lightning-AI/lightning/pull/2605))
  * `EvalResult` support for train and val. loop ([#2615](https://github.com/Lightning-AI/lightning/pull/2615),
       [#2651](https://github.com/Lightning-AI/lightning/pull/2651))
  * weighted average in results obj ([#2930](https://github.com/Lightning-AI/lightning/pull/2930))
  * fix result obj DP auto reduce ([#3013](https://github.com/Lightning-AI/lightning/pull/3013))
- Added class `LightningDataModule` ([#2668](https://github.com/Lightning-AI/lightning/pull/2668))
- Added support for PyTorch 1.6 ([#2745](https://github.com/Lightning-AI/lightning/pull/2745))
- Added call DataModule hooks implicitly in trainer ([#2755](https://github.com/Lightning-AI/lightning/pull/2755))
- Added support for Mean in DDP Sync ([#2568](https://github.com/Lightning-AI/lightning/pull/2568))
- Added remaining `sklearn` metrics: `AveragePrecision`, `BalancedAccuracy`, `CohenKappaScore`, `DCG`, `Hamming`, `Hinge`, `Jaccard`, `MeanAbsoluteError`, `MeanSquaredError`, `MeanSquaredLogError`, `MedianAbsoluteError`, `R2Score`, `MeanPoissonDeviance`, `MeanGammaDeviance`, `MeanTweedieDeviance`, `ExplainedVariance` ([#2562](https://github.com/Lightning-AI/lightning/pull/2562))
- Added support for `limit_{mode}_batches (int)` to work with infinite dataloader (IterableDataset) ([#2840](https://github.com/Lightning-AI/lightning/pull/2840))
- Added support returning python scalars in DP ([#1935](https://github.com/Lightning-AI/lightning/pull/1935))
- Added support to Tensorboard logger for OmegaConf `hparams` ([#2846](https://github.com/Lightning-AI/lightning/pull/2846))
- Added tracking of basic states in `Trainer` ([#2541](https://github.com/Lightning-AI/lightning/pull/2541))
- Tracks all outputs including TBPTT and multiple optimizers ([#2890](https://github.com/Lightning-AI/lightning/pull/2890))
- Added GPU Usage Logger ([#2932](https://github.com/Lightning-AI/lightning/pull/2932))
- Added `strict=False` for `load_from_checkpoint` ([#2819](https://github.com/Lightning-AI/lightning/pull/2819))
- Added saving test predictions on multiple GPUs ([#2926](https://github.com/Lightning-AI/lightning/pull/2926))
- Auto log the computational graph for loggers that support this ([#3003](https://github.com/Lightning-AI/lightning/pull/3003))
- Added warning when changing monitor and using results obj ([#3014](https://github.com/Lightning-AI/lightning/pull/3014))
- Added a hook `transfer_batch_to_device` to the `LightningDataModule` ([#3038](https://github.com/Lightning-AI/lightning/pull/3038))

### Changed

- Truncated long version numbers in progress bar ([#2594](https://github.com/Lightning-AI/lightning/pull/2594))
- Enabling val/test loop disabling ([#2692](https://github.com/Lightning-AI/lightning/pull/2692))
- Refactored into `accelerator` module:
    * GPU training ([#2704](https://github.com/Lightning-AI/lightning/pull/2704))
    * TPU training ([#2708](https://github.com/Lightning-AI/lightning/pull/2708))
    * DDP(2) backend ([#2796](https://github.com/Lightning-AI/lightning/pull/2796))
    * Retrieve last logged val from result by key ([#3049](https://github.com/Lightning-AI/lightning/pull/3049))
- Using `.comet.config` file for `CometLogger` ([#1913](https://github.com/Lightning-AI/lightning/pull/1913))
- Updated hooks arguments - breaking for `setup` and `teardown` ([#2850](https://github.com/Lightning-AI/lightning/pull/2850))
- Using `gfile` to support remote directories ([#2164](https://github.com/Lightning-AI/lightning/pull/2164))
- Moved optimizer creation after device placement for DDP backends ([#2904](https://github.com/Lightning-AI/lightning/pull/2904))
- Support `**DictConfig` for `hparam` serialization ([#2519](https://github.com/Lightning-AI/lightning/pull/2519))
- Removed callback metrics from test results obj ([#2994](https://github.com/Lightning-AI/lightning/pull/2994))
- Re-enabled naming metrics in ckpt name ([#3060](https://github.com/Lightning-AI/lightning/pull/3060))
- Changed progress bar epoch counting to start from 0 ([#3061](https://github.com/Lightning-AI/lightning/pull/3061))

### Deprecated

- Deprecated Trainer attribute `ckpt_path`, which will now be set by `weights_save_path` ([#2681](https://github.com/Lightning-AI/lightning/pull/2681))

### Removed

- Removed deprecated: ([#2760](https://github.com/Lightning-AI/lightning/pull/2760))
    * core decorator `data_loader`
    * Module hook `on_sanity_check_start` and loading `load_from_metrics`
    * package `pytorch_lightning.logging`
    * Trainer arguments: `show_progress_bar`, `num_tpu_cores`, `use_amp`, `print_nan_grads`
    * LR Finder argument `num_accumulation_steps`

### Fixed

- Fixed `accumulate_grad_batches` for last batch ([#2853](https://github.com/Lightning-AI/lightning/pull/2853))
- Fixed setup call while testing ([#2624](https://github.com/Lightning-AI/lightning/pull/2624))
- Fixed local rank zero casting ([#2640](https://github.com/Lightning-AI/lightning/pull/2640))
- Fixed single scalar return from training ([#2587](https://github.com/Lightning-AI/lightning/pull/2587))
- Fixed Horovod backend to scale LR schedlers with the optimizer ([#2626](https://github.com/Lightning-AI/lightning/pull/2626))
- Fixed `dtype` and `device` properties not getting updated in submodules ([#2657](https://github.com/Lightning-AI/lightning/pull/2657))
- Fixed `fast_dev_run` to run for all dataloaders ([#2581](https://github.com/Lightning-AI/lightning/pull/2581))
- Fixed `save_dir` in loggers getting ignored by default value of `weights_save_path` when user did not specify `weights_save_path` ([#2681](https://github.com/Lightning-AI/lightning/pull/2681))
- Fixed `weights_save_path` getting ignored when `logger=False` is passed to Trainer ([#2681](https://github.com/Lightning-AI/lightning/pull/2681))
- Fixed TPU multi-core and Float16 ([#2632](https://github.com/Lightning-AI/lightning/pull/2632))
- Fixed test metrics not being logged with `LoggerCollection` ([#2723](https://github.com/Lightning-AI/lightning/pull/2723))
- Fixed data transfer to device when using `torchtext.data.Field` and `include_lengths is True` ([#2689](https://github.com/Lightning-AI/lightning/pull/2689))
- Fixed shuffle argument for distributed sampler ([#2789](https://github.com/Lightning-AI/lightning/pull/2789))
- Fixed logging interval ([#2694](https://github.com/Lightning-AI/lightning/pull/2694))
- Fixed loss value in the progress bar is wrong when `accumulate_grad_batches > 1` ([#2738](https://github.com/Lightning-AI/lightning/pull/2738))
- Fixed correct CWD for ddp sub-processes when using Hydra ([#2719](https://github.com/Lightning-AI/lightning/pull/2719))
- Fixed selecting GPUs using `CUDA_VISIBLE_DEVICES` ([#2739](https://github.com/Lightning-AI/lightning/pull/2739))
- Fixed false `num_classes` warning in metrics ([#2781](https://github.com/Lightning-AI/lightning/pull/2781))
- Fixed shell injection vulnerability in subprocess call ([#2786](https://github.com/Lightning-AI/lightning/pull/2786))
- Fixed LR finder and `hparams` compatibility ([#2821](https://github.com/Lightning-AI/lightning/pull/2821))
- Fixed `ModelCheckpoint` not saving the latest information when `save_last=True` ([#2881](https://github.com/Lightning-AI/lightning/pull/2881))
- Fixed ImageNet example: learning rate scheduler, number of workers and batch size when using DDP ([#2889](https://github.com/Lightning-AI/lightning/pull/2889))
- Fixed apex gradient clipping ([#2829](https://github.com/Lightning-AI/lightning/pull/2829))
- Fixed save apex scaler states ([#2828](https://github.com/Lightning-AI/lightning/pull/2828))
- Fixed a model loading issue with inheritance and variable positional arguments ([#2911](https://github.com/Lightning-AI/lightning/pull/2911))
- Fixed passing `non_blocking=True` when transferring a batch object that does not support it ([#2910](https://github.com/Lightning-AI/lightning/pull/2910))
- Fixed checkpointing to remote file paths ([#2925](https://github.com/Lightning-AI/lightning/pull/2925))
- Fixed adding val step argument to metrics ([#2986](https://github.com/Lightning-AI/lightning/pull/2986))
- Fixed an issue that caused `Trainer.test()` to stall in ddp mode ([#2997](https://github.com/Lightning-AI/lightning/pull/2997))
- Fixed gathering of results with tensors of varying shape ([#3020](https://github.com/Lightning-AI/lightning/pull/3020))
- Fixed batch size auto-scaling feature to set the new value on the correct model attribute ([#3043](https://github.com/Lightning-AI/lightning/pull/3043))
- Fixed automatic batch scaling not working with half precision ([#3045](https://github.com/Lightning-AI/lightning/pull/3045))
- Fixed setting device to root gpu ([#3042](https://github.com/Lightning-AI/lightning/pull/3042))

## [0.8.5] - 2020-07-09

### Added

- Added a PSNR metric: peak signal-to-noise ratio ([#2483](https://github.com/Lightning-AI/lightning/pull/2483))
- Added functional regression metrics ([#2492](https://github.com/Lightning-AI/lightning/pull/2492))

### Removed

- Removed auto val reduce ([#2462](https://github.com/Lightning-AI/lightning/pull/2462))

### Fixed

- Flattening Wandb Hyperparameters ([#2459](https://github.com/Lightning-AI/lightning/pull/2459))
- Fixed using the same DDP python interpreter and actually running ([#2482](https://github.com/Lightning-AI/lightning/pull/2482))
- Fixed model summary input type conversion for models that have input dtype different from model parameters ([#2510](https://github.com/Lightning-AI/lightning/pull/2510))
- Made `TensorBoardLogger` and `CometLogger` pickleable ([#2518](https://github.com/Lightning-AI/lightning/pull/2518))
- Fixed a problem with `MLflowLogger` creating multiple run folders ([#2502](https://github.com/Lightning-AI/lightning/pull/2502))
- Fixed global_step increment ([#2455](https://github.com/Lightning-AI/lightning/pull/2455))
- Fixed TPU hanging example ([#2488](https://github.com/Lightning-AI/lightning/pull/2488))
- Fixed `argparse` default value bug ([#2526](https://github.com/Lightning-AI/lightning/pull/2526))
- Fixed Dice and IoU to avoid NaN by adding small eps ([#2545](https://github.com/Lightning-AI/lightning/pull/2545))
- Fixed accumulate gradients schedule at epoch 0 (continued) ([#2513](https://github.com/Lightning-AI/lightning/pull/2513))
- Fixed Trainer `.fit()` returning last not best weights in "ddp_spawn" ([#2565](https://github.com/Lightning-AI/lightning/pull/2565))
- Fixed passing (do not pass) TPU weights back on test ([#2566](https://github.com/Lightning-AI/lightning/pull/2566))
- Fixed DDP tests and `.test()` ([#2512](https://github.com/Lightning-AI/lightning/pull/2512),
     [#2570](https://github.com/Lightning-AI/lightning/pull/2570))

## [0.8.4] - 2020-07-01

### Added

- Added reduce ddp results on eval ([#2434](https://github.com/Lightning-AI/lightning/pull/2434))
- Added a warning when an `IterableDataset` has `__len__` defined ([#2437](https://github.com/Lightning-AI/lightning/pull/2437))

### Changed

- Enabled no returns from eval ([#2446](https://github.com/Lightning-AI/lightning/pull/2446))

### Fixed

- Fixes train outputs ([#2428](https://github.com/Lightning-AI/lightning/pull/2428))
- Fixes Conda dependencies ([#2412](https://github.com/Lightning-AI/lightning/pull/2412))
- Fixed Apex scaling with decoupled backward ([#2433](https://github.com/Lightning-AI/lightning/pull/2433))
- Fixed crashing or wrong displaying progressbar because of missing ipywidgets ([#2417](https://github.com/Lightning-AI/lightning/pull/2417))
- Fixed TPU saving dir ([fc26078e](https://github.com/Lightning-AI/lightning/commit/fc26078e395f8a001f4c6dd7b3fe7ca202f914a3), [04e68f02](https://github.com/Lightning-AI/lightning/commit/04e68f022fc03dd5f1555ee86dea997d42a448ad))
- Fixed logging on rank 0 only ([#2425](https://github.com/Lightning-AI/lightning/pull/2425))


## [0.8.3] - 2020-06-29

### Fixed

- Fixed AMP wrong call ([593837e](https://github.com/Lightning-AI/lightning/commit/593837e1da24ff6c942b24ed803fc1496a304609))
- Fixed batch typo ([92d1e75](https://github.com/Lightning-AI/lightning/commit/92d1e75b2638a493d9d21ed5fe00a22093888285))

## [0.8.2] - 2020-06-28

### Added

- Added TorchText support for moving data to GPU ([#2379](https://github.com/Lightning-AI/lightning/pull/2379))

### Changed

- Changed epoch indexing from 0 instead of 1 ([#2289](https://github.com/Lightning-AI/lightning/pull/2289))
- Refactor Model `backward` ([#2276](https://github.com/Lightning-AI/lightning/pull/2276))
- Refactored `training_batch` + tests to verify correctness ([#2327](https://github.com/Lightning-AI/lightning/pull/2327),
     [#2328](https://github.com/Lightning-AI/lightning/pull/2328))
- Refactored training loop ([#2336](https://github.com/Lightning-AI/lightning/pull/2336))
- Made optimization steps for hooks ([#2363](https://github.com/Lightning-AI/lightning/pull/2363))
- Changed default apex level to 'O2' ([#2362](https://github.com/Lightning-AI/lightning/pull/2362))

### Removed

- Moved `TrainsLogger` to Bolts ([#2384](https://github.com/Lightning-AI/lightning/pull/2384))

### Fixed

- Fixed parsing TPU arguments and TPU tests ([#2094](https://github.com/Lightning-AI/lightning/pull/2094))
- Fixed number batches in case of multiple dataloaders and `limit_{*}_batches` ([#1920](https://github.com/Lightning-AI/lightning/pull/1920),
     [#2226](https://github.com/Lightning-AI/lightning/pull/2226))
- Fixed an issue with forward hooks not being removed after model summary ([#2298](https://github.com/Lightning-AI/lightning/pull/2298))
- Fix for `load_from_checkpoint()` not working with absolute path on Windows ([#2294](https://github.com/Lightning-AI/lightning/pull/2294))
- Fixed an issue how _has_len handles `NotImplementedError` e.g. raised by `torchtext.data.Iterator` ([#2293](https://github.com/Lightning-AI/lightning/pull/2293)), ([#2307](https://github.com/Lightning-AI/lightning/pull/2307))
- Fixed `average_precision` metric ([#2319](https://github.com/Lightning-AI/lightning/pull/2319))
- Fixed ROC metric for CUDA tensors ([#2304](https://github.com/Lightning-AI/lightning/pull/2304))
- Fixed lost compatibility with custom datatypes implementing `.to` ([#2335](https://github.com/Lightning-AI/lightning/pull/2335))
- Fixed loading model with kwargs ([#2387](https://github.com/Lightning-AI/lightning/pull/2387))
- Fixed sum(0) for `trainer.num_val_batches` ([#2268](https://github.com/Lightning-AI/lightning/pull/2268))
- Fixed checking if the parameters are a `DictConfig` Object ([#2216](https://github.com/Lightning-AI/lightning/pull/2216))
- Fixed SLURM weights saving ([#2341](https://github.com/Lightning-AI/lightning/pull/2341))
- Fixed swaps LR scheduler order ([#2356](https://github.com/Lightning-AI/lightning/pull/2356))
- Fixed adding tensorboard `hparams` logging test ([#2342](https://github.com/Lightning-AI/lightning/pull/2342))
- Fixed use model ref for tear down ([#2360](https://github.com/Lightning-AI/lightning/pull/2360))
- Fixed logger crash on DDP ([#2388](https://github.com/Lightning-AI/lightning/pull/2388))
- Fixed several issues with early stopping and checkpoint callbacks ([#1504](https://github.com/Lightning-AI/lightning/pull/1504),
     [#2391](https://github.com/Lightning-AI/lightning/pull/2391))
- Fixed loading past checkpoints from v0.7.x ([#2405](https://github.com/Lightning-AI/lightning/pull/2405))
- Fixed loading model without arguments ([#2403](https://github.com/Lightning-AI/lightning/pull/2403))
- Fixed Windows compatibility issue ([#2358](https://github.com/Lightning-AI/lightning/pull/2358))

## [0.8.1] - 2020-06-19

### Fixed

- Fixed the `load_from_checkpoint` path detected as URL bug ([#2244](https://github.com/Lightning-AI/lightning/pull/2244))
- Fixed hooks - added barrier ([#2245](https://github.com/Lightning-AI/lightning/pull/2245),
     [#2257](https://github.com/Lightning-AI/lightning/pull/2257),
     [#2260](https://github.com/Lightning-AI/lightning/pull/220))
- Fixed `hparams` - remove frame inspection on `self.hparams` ([#2253](https://github.com/Lightning-AI/lightning/pull/2253))
- Fixed setup and on fit calls ([#2252](https://github.com/Lightning-AI/lightning/pull/2252))
- Fixed GPU template ([#2255](https://github.com/Lightning-AI/lightning/pull/2255))

## [0.8.0] - 2020-06-18

### Added

- Added `overfit_batches`, `limit_{val|test}_batches` flags (overfit now uses training set for all three) ([#2213](https://github.com/Lightning-AI/lightning/pull/2213))
- Added metrics
  * Base classes ([#1326](https://github.com/Lightning-AI/lightning/pull/1326),
       [#1877](https://github.com/Lightning-AI/lightning/pull/1877))
  * Sklearn metrics classes ([#1327](https://github.com/Lightning-AI/lightning/pull/1327))
  * Native torch metrics ([#1488](https://github.com/Lightning-AI/lightning/pull/1488),
       [#2062](https://github.com/Lightning-AI/lightning/pull/2062))
  * docs for all Metrics ([#2184](https://github.com/Lightning-AI/lightning/pull/2184),
       [#2209](https://github.com/Lightning-AI/lightning/pull/2209))
  * Regression metrics ([#2221](https://github.com/Lightning-AI/lightning/pull/2221))
- Allow dataloaders without sampler field present ([#1907](https://github.com/Lightning-AI/lightning/pull/1907))
- Added option `save_last` to save the model at the end of every epoch in `ModelCheckpoint` ([#1908](https://github.com/Lightning-AI/lightning/pull/1908))
- Early stopping checks `on_validation_end` ([#1458](https://github.com/Lightning-AI/lightning/pull/1458))
- Speed up single-core TPU training by loading data using `ParallelLoader` ([#2033](https://github.com/Lightning-AI/lightning/pull/2033))
- Added a model hook `transfer_batch_to_device` that enables moving custom data structures to the target device ([#1756](https://github.com/Lightning-AI/lightning/pull/1756))
- Added [black](https://black.readthedocs.io/en/stable/) formatter for the code with code-checker on pull ([#1610](https://github.com/Lightning-AI/lightning/pull/1610))
- Added back the slow spawn ddp implementation as `ddp_spawn` ([#2115](https://github.com/Lightning-AI/lightning/pull/2115))
- Added loading checkpoints from URLs ([#1667](https://github.com/Lightning-AI/lightning/pull/1667))
- Added a callback method `on_keyboard_interrupt` for handling KeyboardInterrupt events during training ([#2134](https://github.com/Lightning-AI/lightning/pull/2134))
- Added a decorator `auto_move_data` that moves data to the correct device when using the LightningModule for inference ([#1905](https://github.com/Lightning-AI/lightning/pull/1905))
- Added `ckpt_path` option to `LightningModule.test(...)` to load particular checkpoint ([#2190](https://github.com/Lightning-AI/lightning/pull/2190))
- Added `setup` and `teardown` hooks for model ([#2229](https://github.com/Lightning-AI/lightning/pull/2229))

### Changed

- Allow user to select individual TPU core to train on ([#1729](https://github.com/Lightning-AI/lightning/pull/1729))
- Removed non-finite values from loss in `LRFinder` ([#1862](https://github.com/Lightning-AI/lightning/pull/1862))
- Allow passing model hyperparameters as complete kwarg list ([#1896](https://github.com/Lightning-AI/lightning/pull/1896))
- Renamed `ModelCheckpoint`'s attributes `best` to `best_model_score` and `kth_best_model` to `kth_best_model_path` ([#1799](https://github.com/Lightning-AI/lightning/pull/1799))
- Re-Enable Logger's `ImportError`s ([#1938](https://github.com/Lightning-AI/lightning/pull/1938))
- Changed the default value of the Trainer argument `weights_summary` from `full` to `top` ([#2029](https://github.com/Lightning-AI/lightning/pull/2029))
- Raise an error when lightning replaces an existing sampler ([#2020](https://github.com/Lightning-AI/lightning/pull/2020))
- Enabled `prepare_data` from correct processes - clarify local vs global rank ([#2166](https://github.com/Lightning-AI/lightning/pull/2166))
- Remove explicit flush from tensorboard logger ([#2126](https://github.com/Lightning-AI/lightning/pull/2126))
- Changed epoch indexing from 1 instead of 0 ([#2206](https://github.com/Lightning-AI/lightning/pull/2206))

### Deprecated

- Deprecated flags: ([#2213](https://github.com/Lightning-AI/lightning/pull/2213))
  * `overfit_pct` in favour of `overfit_batches`
  * `val_percent_check` in favour of `limit_val_batches`
  * `test_percent_check` in favour of `limit_test_batches`
- Deprecated `ModelCheckpoint`'s attributes `best` and `kth_best_model` ([#1799](https://github.com/Lightning-AI/lightning/pull/1799))
- Dropped official support/testing for older PyTorch versions <1.3 ([#1917](https://github.com/Lightning-AI/lightning/pull/1917))
- Deprecated Trainer `proc_rank` in favour of `global_rank` ([#2166](https://github.com/Lightning-AI/lightning/pull/2166),
     [#2269](https://github.com/Lightning-AI/lightning/pull/2269))

### Removed

- Removed unintended Trainer argument `progress_bar_callback`, the callback should be passed in by `Trainer(callbacks=[...])` instead ([#1855](https://github.com/Lightning-AI/lightning/pull/1855))
- Removed obsolete `self._device` in Trainer ([#1849](https://github.com/Lightning-AI/lightning/pull/1849))
- Removed deprecated API ([#2073](https://github.com/Lightning-AI/lightning/pull/2073))
   * Packages: `pytorch_lightning.pt_overrides`, `pytorch_lightning.root_module`
   * Modules: `pytorch_lightning.logging.comet_logger`, `pytorch_lightning.logging.mlflow_logger`, `pytorch_lightning.logging.test_tube_logger`, `pytorch_lightning.overrides.override_data_parallel`, `pytorch_lightning.core.model_saving`, `pytorch_lightning.core.root_module`
   * Trainer arguments: `add_row_log_interval`, `default_save_path`, `gradient_clip`, `nb_gpu_nodes`, `max_nb_epochs`, `min_nb_epochs`, `nb_sanity_val_steps`
   * Trainer attributes: `nb_gpu_nodes`, `num_gpu_nodes`, `gradient_clip`, `max_nb_epochs`, `min_nb_epochs`, `nb_sanity_val_steps`, `default_save_path`, `tng_tqdm_dic`

### Fixed

- Run graceful training teardown on interpreter exit ([#1631](https://github.com/Lightning-AI/lightning/pull/1631))
- Fixed user warning when apex was used together with learning rate schedulers ([#1873](https://github.com/Lightning-AI/lightning/pull/1873))
- Fixed multiple calls of `EarlyStopping` callback ([#1863](https://github.com/Lightning-AI/lightning/pull/1863))
- Fixed an issue with `Trainer.from_argparse_args` when passing in unknown Trainer args ([#1932](https://github.com/Lightning-AI/lightning/pull/1932))
- Fixed bug related to logger not being reset correctly for model after tuner algorithms ([#1933](https://github.com/Lightning-AI/lightning/pull/1933))
- Fixed root node resolution for SLURM cluster with dash in host name ([#1954](https://github.com/Lightning-AI/lightning/pull/1954))
- Fixed `LearningRateLogger` in multi-scheduler setting ([#1944](https://github.com/Lightning-AI/lightning/pull/1944))
- Fixed test configuration check and testing ([#1804](https://github.com/Lightning-AI/lightning/pull/1804))
- Fixed an issue with Trainer constructor silently ignoring unknown/misspelled arguments ([#1820](https://github.com/Lightning-AI/lightning/pull/1820))
- Fixed `save_weights_only` in ModelCheckpoint ([#1780](https://github.com/Lightning-AI/lightning/pull/1780))
- Allow use of same `WandbLogger` instance for multiple training loops ([#2055](https://github.com/Lightning-AI/lightning/pull/2055))
- Fixed an issue with `_auto_collect_arguments` collecting local variables that are not constructor arguments and not working for signatures that have the instance not named `self` ([#2048](https://github.com/Lightning-AI/lightning/pull/2048))
- Fixed mistake in parameters' grad norm tracking ([#2012](https://github.com/Lightning-AI/lightning/pull/2012))
- Fixed CPU and hanging GPU crash ([#2118](https://github.com/Lightning-AI/lightning/pull/2118))
- Fixed an issue with the model summary and `example_input_array` depending on a specific ordering of the submodules in a LightningModule ([#1773](https://github.com/Lightning-AI/lightning/pull/1773))
- Fixed Tpu logging ([#2230](https://github.com/Lightning-AI/lightning/pull/2230))
- Fixed Pid port + duplicate `rank_zero` logging ([#2140](https://github.com/Lightning-AI/lightning/pull/2140),
     [#2231](https://github.com/Lightning-AI/lightning/pull/2231))

## [0.7.6] - 2020-05-16

### Added

- Added callback for logging learning rates ([#1498](https://github.com/Lightning-AI/lightning/pull/1498))
- Added transfer learning example (for a binary classification task in computer vision) ([#1564](https://github.com/Lightning-AI/lightning/pull/1564))
- Added type hints in `Trainer.fit()` and `Trainer.test()` to reflect that also a list of dataloaders can be passed in ([#1723](https://github.com/Lightning-AI/lightning/pull/1723)).
- Added auto scaling of batch size ([#1638](https://github.com/Lightning-AI/lightning/pull/1638))
- The progress bar metrics now also get updated in `training_epoch_end` ([#1724](https://github.com/Lightning-AI/lightning/pull/1724))
- Enable `NeptuneLogger` to work with `distributed_backend=ddp` ([#1753](https://github.com/Lightning-AI/lightning/pull/1753))
- Added option to provide seed to random generators to ensure reproducibility ([#1572](https://github.com/Lightning-AI/lightning/pull/1572))
- Added override for hparams in `load_from_ckpt` ([#1797](https://github.com/Lightning-AI/lightning/pull/1797))
- Added support multi-node distributed execution under `torchelastic` ([#1811](https://github.com/Lightning-AI/lightning/pull/1811),
     [#1818](https://github.com/Lightning-AI/lightning/pull/1818))
- Added using `store_true` for bool args ([#1822](https://github.com/Lightning-AI/lightning/pull/1822),
     [#1842](https://github.com/Lightning-AI/lightning/pull/1842))
- Added dummy logger for internally disabling logging for some features ([#1836](https://github.com/Lightning-AI/lightning/pull/1836))

### Changed

- Enable `non-blocking` for device transfers to GPU ([#1843](https://github.com/Lightning-AI/lightning/pull/1843))
- Replace mata_tags.csv with hparams.yaml ([#1271](https://github.com/Lightning-AI/lightning/pull/1271))
- Reduction when `batch_size < num_gpus` ([#1609](https://github.com/Lightning-AI/lightning/pull/1609))
- Updated LightningTemplateModel to look more like Colab example ([#1577](https://github.com/Lightning-AI/lightning/pull/1577))
- Don't convert `namedtuple` to `tuple` when transferring the batch to target device ([#1589](https://github.com/Lightning-AI/lightning/pull/1589))
- Allow passing hparams as keyword argument to LightningModule when loading from checkpoint ([#1639](https://github.com/Lightning-AI/lightning/pull/1639))
- Args should come after the last positional argument ([#1807](https://github.com/Lightning-AI/lightning/pull/1807))
- Made ddp the default if no backend specified with multiple GPUs ([#1789](https://github.com/Lightning-AI/lightning/pull/1789))

### Deprecated

- Deprecated `tags_csv` in favor of `hparams_file` ([#1271](https://github.com/Lightning-AI/lightning/pull/1271))

### Fixed

- Fixed broken link in PR template ([#1675](https://github.com/Lightning-AI/lightning/pull/1675))
- Fixed ModelCheckpoint not None checking filepath ([#1654](https://github.com/Lightning-AI/lightning/pull/1654))
- Trainer now calls `on_load_checkpoint()` when resuming from a checkpoint ([#1666](https://github.com/Lightning-AI/lightning/pull/1666))
- Fixed sampler logic for ddp with iterable dataset ([#1734](https://github.com/Lightning-AI/lightning/pull/1734))
- Fixed `_reset_eval_dataloader()` for IterableDataset ([#1560](https://github.com/Lightning-AI/lightning/pull/1560))
- Fixed Horovod distributed backend to set the `root_gpu` property ([#1669](https://github.com/Lightning-AI/lightning/pull/1669))
- Fixed wandb logger `global_step` affects other loggers ([#1492](https://github.com/Lightning-AI/lightning/pull/1492))
- Fixed disabling progress bar on non-zero ranks using Horovod backend ([#1709](https://github.com/Lightning-AI/lightning/pull/1709))
- Fixed bugs that prevent lr finder to be used together with early stopping and validation dataloaders ([#1676](https://github.com/Lightning-AI/lightning/pull/1676))
- Fixed a bug in Trainer that prepended the checkpoint path with `version_` when it shouldn't ([#1748](https://github.com/Lightning-AI/lightning/pull/1748))
- Fixed lr key name in case of param groups in LearningRateLogger ([#1719](https://github.com/Lightning-AI/lightning/pull/1719))
- Fixed accumulation parameter and suggestion method for learning rate finder ([#1801](https://github.com/Lightning-AI/lightning/pull/1801))
- Fixed num processes wasn't being set properly and auto sampler was ddp failing ([#1819](https://github.com/Lightning-AI/lightning/pull/1819))
- Fixed bugs in semantic segmentation example ([#1824](https://github.com/Lightning-AI/lightning/pull/1824))
- Fixed saving native AMP scaler state ([#1777](https://github.com/Lightning-AI/lightning/pull/1777))
- Fixed native amp + ddp ([#1788](https://github.com/Lightning-AI/lightning/pull/1788))
- Fixed `hparam` logging with metrics ([#1647](https://github.com/Lightning-AI/lightning/pull/1647))

## [0.7.5] - 2020-04-27

### Changed

- Allow logging of metrics together with `hparams` ([#1630](https://github.com/Lightning-AI/lightning/pull/1630))

### Removed

- Removed Warning from trainer loop ([#1634](https://github.com/Lightning-AI/lightning/pull/1634))

### Fixed

- Fixed ModelCheckpoint not being fixable ([#1632](https://github.com/Lightning-AI/lightning/pull/1632))
- Fixed CPU DDP breaking change and DDP change ([#1635](https://github.com/Lightning-AI/lightning/pull/1635))
- Tested pickling ([#1636](https://github.com/Lightning-AI/lightning/pull/1636))


## [0.7.4] - 2020-04-26

### Added

- Added flag `replace_sampler_ddp` to manually disable sampler replacement in DDP  ([#1513](https://github.com/Lightning-AI/lightning/pull/1513))
- Added `auto_select_gpus` flag to trainer that enables automatic selection of available GPUs on exclusive mode systems.
- Added learning rate finder ([#1347](https://github.com/Lightning-AI/lightning/pull/1347))
- Added support for DDP mode in clusters without SLURM ([#1387](https://github.com/Lightning-AI/lightning/pull/1387))
- Added `test_dataloaders` parameter to `Trainer.test()` ([#1434](https://github.com/Lightning-AI/lightning/pull/1434))
- Added `terminate_on_nan` flag to trainer that performs a NaN check with each training iteration when set to `True` ([#1475](https://github.com/Lightning-AI/lightning/pull/1475))
- Added speed parity tests (max 1 sec difference per epoch)([#1482](https://github.com/Lightning-AI/lightning/pull/1482))
- Added `ddp_cpu` backend for testing ddp without GPUs ([#1158](https://github.com/Lightning-AI/lightning/pull/1158))
- Added [Horovod](http://horovod.ai) support as a distributed backend `Trainer(distributed_backend='horovod')` ([#1529](https://github.com/Lightning-AI/lightning/pull/1529))
- Added support for 8 core distributed training on Kaggle TPU's ([#1568](https://github.com/Lightning-AI/lightning/pull/1568))
- Added support for native AMP ([#1561](https://github.com/Lightning-AI/lightning/pull/1561),
    [#1580](https://github.com/Lightning-AI/lightning/pull/1580))

### Changed

- Changed the default behaviour to no longer include a NaN check with each training iteration ([#1475](https://github.com/Lightning-AI/lightning/pull/1475))
- Decoupled the progress bar from trainer` it is a callback now and can be customized or even be replaced entirely ([#1450](https://github.com/Lightning-AI/lightning/pull/1450)).
- Changed lr schedule step interval behavior to update every backwards pass instead of every forwards pass ([#1477](https://github.com/Lightning-AI/lightning/pull/1477))
- Defines shared proc. rank, remove rank from instances (e.g. loggers) ([#1408](https://github.com/Lightning-AI/lightning/pull/1408))
- Updated semantic segmentation example with custom U-Net and logging ([#1371](https://github.com/Lightning-AI/lightning/pull/1371))
- Disabled val and test shuffling ([#1600](https://github.com/Lightning-AI/lightning/pull/1600))

### Deprecated

- Deprecated `training_tqdm_dict` in favor of `progress_bar_dict` ([#1450](https://github.com/Lightning-AI/lightning/pull/1450)).

### Removed

- Removed `test_dataloaders` parameter from `Trainer.fit()` ([#1434](https://github.com/Lightning-AI/lightning/pull/1434))

### Fixed

- Added the possibility to pass nested metrics dictionaries to loggers ([#1582](https://github.com/Lightning-AI/lightning/pull/1582))
- Fixed memory leak from opt return ([#1528](https://github.com/Lightning-AI/lightning/pull/1528))
- Fixed saving checkpoint before deleting old ones ([#1453](https://github.com/Lightning-AI/lightning/pull/1453))
- Fixed loggers - flushing last logged metrics even before continue, e.g. `trainer.test()` results ([#1459](https://github.com/Lightning-AI/lightning/pull/1459))
- Fixed optimizer configuration when `configure_optimizers` returns dict without `lr_scheduler` ([#1443](https://github.com/Lightning-AI/lightning/pull/1443))
- Fixed `LightningModule` - mixing hparams and arguments in `LightningModule.__init__()` crashes load_from_checkpoint() ([#1505](https://github.com/Lightning-AI/lightning/pull/1505))
- Added a missing call to the `on_before_zero_grad` model hook ([#1493](https://github.com/Lightning-AI/lightning/pull/1493)).
- Allow use of sweeps with `WandbLogger` ([#1512](https://github.com/Lightning-AI/lightning/pull/1512))
- Fixed a bug that caused the `callbacks` Trainer argument to reference a global variable ([#1534](https://github.com/Lightning-AI/lightning/pull/1534)).
- Fixed a bug that set all boolean CLI arguments from `Trainer.add_argparse_args` always to True ([#1571](https://github.com/Lightning-AI/lightning/pull/1571))
- Fixed do not copy the batch when training on a single GPU ([#1576](https://github.com/Lightning-AI/lightning/pull/1576),
    [#1579](https://github.com/Lightning-AI/lightning/pull/1579))
- Fixed soft checkpoint removing on DDP ([#1408](https://github.com/Lightning-AI/lightning/pull/1408))
- Fixed automatic parser bug ([#1585](https://github.com/Lightning-AI/lightning/pull/1585))
- Fixed bool conversion from string ([#1606](https://github.com/Lightning-AI/lightning/pull/1606))

## [0.7.3] - 2020-04-09

### Added

- Added `rank_zero_warn` for warning only in rank 0 ([#1428](https://github.com/Lightning-AI/lightning/pull/1428))

### Fixed

- Fixed default `DistributedSampler` for DDP training ([#1425](https://github.com/Lightning-AI/lightning/pull/1425))
- Fixed workers warning not on windows ([#1430](https://github.com/Lightning-AI/lightning/pull/1430))
- Fixed returning tuple from `run_training_batch` ([#1431](https://github.com/Lightning-AI/lightning/pull/1431))
- Fixed gradient clipping ([#1438](https://github.com/Lightning-AI/lightning/pull/1438))
- Fixed pretty print ([#1441](https://github.com/Lightning-AI/lightning/pull/1441))


## [0.7.2] - 2020-04-07

### Added

- Added same step loggers' metrics aggregation ([#1278](https://github.com/Lightning-AI/lightning/pull/1278))
- Added parity test between a vanilla MNIST model and lightning model ([#1284](https://github.com/Lightning-AI/lightning/pull/1284))
- Added parity test between a vanilla RNN model and lightning model ([#1351](https://github.com/Lightning-AI/lightning/pull/1351))
- Added Reinforcement Learning - Deep Q-network (DQN) lightning example ([#1232](https://github.com/Lightning-AI/lightning/pull/1232))
- Added support for hierarchical `dict` ([#1152](https://github.com/Lightning-AI/lightning/pull/1152))
- Added `TrainsLogger` class ([#1122](https://github.com/Lightning-AI/lightning/pull/1122))
- Added type hints to `pytorch_lightning.core` ([#946](https://github.com/Lightning-AI/lightning/pull/946))
- Added support for `IterableDataset` in validation and testing ([#1104](https://github.com/Lightning-AI/lightning/pull/1104))
- Added support for non-primitive types in `hparams` for `TensorboardLogger` ([#1130](https://github.com/Lightning-AI/lightning/pull/1130))
- Added a check that stops the training when loss or weights contain `NaN` or `inf` values. ([#1097](https://github.com/Lightning-AI/lightning/pull/1097))
- Added support for `IterableDataset` when `val_check_interval=1.0` (default), this will trigger validation at the end of each epoch. ([#1283](https://github.com/Lightning-AI/lightning/pull/1283))
- Added `summary` method to Profilers. ([#1259](https://github.com/Lightning-AI/lightning/pull/1259))
- Added informative errors if user defined dataloader has zero length ([#1280](https://github.com/Lightning-AI/lightning/pull/1280))
- Added testing for python 3.8 ([#915](https://github.com/Lightning-AI/lightning/pull/915))
- Added model configuration checking ([#1199](https://github.com/Lightning-AI/lightning/pull/1199))
- Added support for optimizer frequencies through `LightningModule.configure_optimizers()` ([#1269](https://github.com/Lightning-AI/lightning/pull/1269))
- Added option to run without an optimizer by returning `None` from `configure_optimizers`. ([#1279](https://github.com/Lightning-AI/lightning/pull/1279))
- Added a warning when the number of data loader workers is small. ([#1378](https://github.com/Lightning-AI/lightning/pull/1378))

### Changed

- Changed (renamed and refatored) `TensorRunningMean` -> `TensorRunningAccum`: running accumulations were generalized. ([#1278](https://github.com/Lightning-AI/lightning/pull/1278))
- Changed `progress_bar_refresh_rate` trainer flag to disable progress bar when set to 0. ([#1108](https://github.com/Lightning-AI/lightning/pull/1108))
- Enhanced `load_from_checkpoint` to also forward params to the model ([#1307](https://github.com/Lightning-AI/lightning/pull/1307))
- Updated references to `self.forward()` to instead use the `__call__` interface. ([#1211](https://github.com/Lightning-AI/lightning/pull/1211))
- Changed default behaviour of `configure_optimizers` to use no optimizer rather than Adam. ([#1279](https://github.com/Lightning-AI/lightning/pull/1279))
- Allow to upload models on W&B ([#1339](https://github.com/Lightning-AI/lightning/pull/1339))
- On DP and DDP2 unsqueeze is automated now ([#1319](https://github.com/Lightning-AI/lightning/pull/1319))
- Did not always create a DataLoader during reinstantiation, but the same type as before (if subclass of DataLoader) ([#1346](https://github.com/Lightning-AI/lightning/pull/1346))
- Did not interfere with a default sampler ([#1318](https://github.com/Lightning-AI/lightning/pull/1318))
- Remove default Adam optimizer ([#1317](https://github.com/Lightning-AI/lightning/pull/1317))
- Give warnings for unimplemented required lightning methods ([#1317](https://github.com/Lightning-AI/lightning/pull/1317))
- Made `evaluate` method private >> `Trainer._evaluate(...)`. ([#1260](https://github.com/Lightning-AI/lightning/pull/1260))
- Simplify the PL examples structure (shallower and more readable) ([#1247](https://github.com/Lightning-AI/lightning/pull/1247))
- Changed min max gpu memory to be on their own plots ([#1358](https://github.com/Lightning-AI/lightning/pull/1358))
- Remove `.item` which causes sync issues ([#1254](https://github.com/Lightning-AI/lightning/pull/1254))
- Changed smoothing in TQDM to decrease variability of time remaining between training / eval ([#1194](https://github.com/Lightning-AI/lightning/pull/1194))
- Change default logger to dedicated one ([#1064](https://github.com/Lightning-AI/lightning/pull/1064))

### Deprecated

- Deprecated Trainer argument `print_nan_grads` ([#1097](https://github.com/Lightning-AI/lightning/pull/1097))
- Deprecated Trainer argument `show_progress_bar` ([#1108](https://github.com/Lightning-AI/lightning/pull/1108))

### Removed

- Removed test for no test dataloader in .fit ([#1495](https://github.com/Lightning-AI/lightning/pull/1495))
- Removed duplicated module `pytorch_lightning.utilities.arg_parse` for loading CLI arguments ([#1167](https://github.com/Lightning-AI/lightning/pull/1167))
- Removed wandb logger's `finalize` method ([#1193](https://github.com/Lightning-AI/lightning/pull/1193))
- Dropped `torchvision` dependency in tests and added own MNIST dataset class instead ([#986](https://github.com/Lightning-AI/lightning/pull/986))

### Fixed

- Fixed `model_checkpoint` when saving all models ([#1359](https://github.com/Lightning-AI/lightning/pull/1359))
- `Trainer.add_argparse_args` classmethod fixed. Now it adds a type for the arguments ([#1147](https://github.com/Lightning-AI/lightning/pull/1147))
- Fixed bug related to type checking of `ReduceLROnPlateau` lr schedulers([#1126](https://github.com/Lightning-AI/lightning/pull/1126))
- Fixed a bug to ensure lightning checkpoints to be backward compatible ([#1132](https://github.com/Lightning-AI/lightning/pull/1132))
- Fixed a bug that created an extra dataloader with active `reload_dataloaders_every_epoch` ([#1196](https://github.com/Lightning-AI/lightning/pull/1196))
- Fixed all warnings and errors in the docs build process ([#1191](https://github.com/Lightning-AI/lightning/pull/1191))
- Fixed an issue where `val_percent_check=0` would not disable validation ([#1251](https://github.com/Lightning-AI/lightning/pull/1251))
- Fixed average of incomplete `TensorRunningMean` ([#1309](https://github.com/Lightning-AI/lightning/pull/1309))
- Fixed `WandbLogger.watch` with `wandb.init()` ([#1311](https://github.com/Lightning-AI/lightning/pull/1311))
- Fixed an issue with early stopping that would prevent it from monitoring training metrics when validation is disabled / not implemented ([#1235](https://github.com/Lightning-AI/lightning/pull/1235)).
- Fixed a bug that would cause `trainer.test()` to run on the validation set when overloading `validation_epoch_end` and `test_end` ([#1353](https://github.com/Lightning-AI/lightning/pull/1353))
- Fixed `WandbLogger.watch` - use of the watch method without importing `wandb` ([#1311](https://github.com/Lightning-AI/lightning/pull/1311))
- Fixed `WandbLogger` to be used with 'ddp' - allow reinits in sub-processes ([#1149](https://github.com/Lightning-AI/lightning/pull/1149),
     [#1360](https://github.com/Lightning-AI/lightning/pull/1360))
- Made `training_epoch_end` behave like `validation_epoch_end` ([#1357](https://github.com/Lightning-AI/lightning/pull/1357))
- Fixed `fast_dev_run` running validation twice ([#1365](https://github.com/Lightning-AI/lightning/pull/1365))
- Fixed pickle error from quick patch `__code__` ([#1352](https://github.com/Lightning-AI/lightning/pull/1352))
- Fixed memory leak on GPU0 ([#1094](https://github.com/Lightning-AI/lightning/pull/1094),
     [#1349](https://github.com/Lightning-AI/lightning/pull/1349))
- Fixed checkpointing interval ([#1272](https://github.com/Lightning-AI/lightning/pull/1272))
- Fixed validation and training loops run the partial dataset ([#1192](https://github.com/Lightning-AI/lightning/pull/1192))
- Fixed running `on_validation_end` only on main process in DDP ([#1125](https://github.com/Lightning-AI/lightning/pull/1125))
- Fixed `load_spawn_weights` only in proc rank 0 ([#1385](https://github.com/Lightning-AI/lightning/pull/1385))
- Fixes using deprecated `use_amp` attribute ([#1145](https://github.com/Lightning-AI/lightning/pull/1145))
- Fixed Tensorboard logger error: lightning_logs directory not exists in multi-node DDP on nodes with rank != 0 ([#1377](https://github.com/Lightning-AI/lightning/pull/1377))
- Fixed `Unimplemented backend XLA` error on TPU ([#1387](https://github.com/Lightning-AI/lightning/pull/1387))

## [0.7.1] - 2020-03-07

### Fixed

- Fixes `print` issues and `data_loader` ([#1080](https://github.com/Lightning-AI/lightning/pull/1080))

## [0.7.0] - 2020-03-06

### Added

- Added automatic sampler setup. Depending on DDP or TPU, lightning configures the sampler correctly (user needs to do nothing) ([#926](https://github.com/Lightning-AI/lightning/pull/926))
- Added `reload_dataloaders_every_epoch=False` flag for trainer. Some users require reloading data every epoch ([#926](https://github.com/Lightning-AI/lightning/pull/926))
- Added `progress_bar_refresh_rate=50` flag for trainer. Throttle refresh rate on notebooks ([#926](https://github.com/Lightning-AI/lightning/pull/926))
- Updated governance docs
- Added a check to ensure that the metric used for early stopping exists before training commences ([#542](https://github.com/Lightning-AI/lightning/pull/542))
- Added `optimizer_idx` argument to `backward` hook ([#733](https://github.com/Lightning-AI/lightning/pull/733))
- Added `entity` argument to `WandbLogger` to be passed to `wandb.init` ([#783](https://github.com/Lightning-AI/lightning/pull/783))
- Added a tool for profiling training runs ([#782](https://github.com/Lightning-AI/lightning/pull/782))
- Improved flexibility for naming of TensorBoard logs, can now set `version` to a `str` to just save to that directory, and use `name=''` to prevent experiment-name directory ([#804](https://github.com/Lightning-AI/lightning/pull/804))
- Added option to specify `step` key when logging metrics ([#808](https://github.com/Lightning-AI/lightning/pull/808))
- Added `train_dataloader`, `val_dataloader` and `test_dataloader` arguments to `Trainer.fit()`, for alternative data parsing ([#759](https://github.com/Lightning-AI/lightning/pull/759))
- Added Tensor Processing Unit (TPU) support ([#868](https://github.com/Lightning-AI/lightning/pull/868))
- Added semantic segmentation example ([#751](https://github.com/Lightning-AI/lightning/pull/751),[#876](https://github.com/Lightning-AI/lightning/pull/876),
     [#881](https://github.com/Lightning-AI/lightning/pull/881))
- Split callbacks in multiple files ([#849](https://github.com/Lightning-AI/lightning/pull/849))
- Support for user defined callbacks ([#889](https://github.com/Lightning-AI/lightning/pull/889) and [#950](https://github.com/Lightning-AI/lightning/pull/950))
- Added support for multiple loggers to be passed to `Trainer` as an iterable (e.g. list, tuple, etc.) ([#903](https://github.com/Lightning-AI/lightning/pull/903))
- Added support for step-based learning rate scheduling ([#941](https://github.com/Lightning-AI/lightning/pull/941))
- Added support for logging `hparams` as dict ([#1029](https://github.com/Lightning-AI/lightning/pull/1029))
- Checkpoint and early stopping now work without val. step ([#1041](https://github.com/Lightning-AI/lightning/pull/1041))
- Support graceful training cleanup after Keyboard Interrupt ([#856](https://github.com/Lightning-AI/lightning/pull/856),
     [#1019](https://github.com/Lightning-AI/lightning/pull/1019))
- Added type hints for function arguments ([#912](https://github.com/Lightning-AI/lightning/pull/912), )
- Added default `argparser` for `Trainer` ([#952](https://github.com/Lightning-AI/lightning/pull/1023),
     [#1023](https://github.com/Lightning-AI/lightning/pull/1023))
- Added TPU gradient clipping ([#963](https://github.com/Lightning-AI/lightning/pull/963))
- Added max/min number of steps in `Trainer` ([#728](https://github.com/Lightning-AI/lightning/pull/728))

### Changed

- Improved `NeptuneLogger` by adding `close_after_fit` argument to allow logging after training([#908](https://github.com/Lightning-AI/lightning/pull/1084))
- Changed default TQDM to use `tqdm.auto` for prettier outputs in IPython notebooks ([#752](https://github.com/Lightning-AI/lightning/pull/752))
- Changed `pytorch_lightning.logging` to `pytorch_lightning.loggers` ([#767](https://github.com/Lightning-AI/lightning/pull/767))
- Moved the default `tqdm_dict` definition from Trainer to `LightningModule`, so it can be overridden by the user ([#749](https://github.com/Lightning-AI/lightning/pull/749))
- Moved functionality of `LightningModule.load_from_metrics` into `LightningModule.load_from_checkpoint` ([#995](https://github.com/Lightning-AI/lightning/pull/995))
- Changed Checkpoint path parameter from `filepath` to `dirpath` ([#1016](https://github.com/Lightning-AI/lightning/pull/1016))
- Freezed models `hparams` as `Namespace` property ([#1029](https://github.com/Lightning-AI/lightning/pull/1029))
- Dropped `logging` config in package init ([#1015](https://github.com/Lightning-AI/lightning/pull/1015))
- Renames model steps ([#1051](https://github.com/Lightning-AI/lightning/pull/1051))
  - `training_end` >> `training_epoch_end`
  - `validation_end` >> `validation_epoch_end`
  - `test_end` >> `test_epoch_end`
- Refactor dataloading, supports infinite dataloader ([#955](https://github.com/Lightning-AI/lightning/pull/955))
- Create single file in `TensorBoardLogger` ([#777](https://github.com/Lightning-AI/lightning/pull/777))

### Deprecated

- Deprecated `pytorch_lightning.logging` ([#767](https://github.com/Lightning-AI/lightning/pull/767))
- Deprecated `LightningModule.load_from_metrics` in favour of `LightningModule.load_from_checkpoint` ([#995](https://github.com/Lightning-AI/lightning/pull/995),
     [#1079](https://github.com/Lightning-AI/lightning/pull/1079))
- Deprecated `@data_loader` decorator ([#926](https://github.com/Lightning-AI/lightning/pull/926))
- Deprecated model steps `training_end`, `validation_end` and `test_end` ([#1051](https://github.com/Lightning-AI/lightning/pull/1051),
     [#1056](https://github.com/Lightning-AI/lightning/pull/1056))

### Removed

- Removed dependency on `pandas` ([#736](https://github.com/Lightning-AI/lightning/pull/736))
- Removed dependency on `torchvision` ([#797](https://github.com/Lightning-AI/lightning/pull/797))
- Removed dependency on `scikit-learn` ([#801](https://github.com/Lightning-AI/lightning/pull/801))

### Fixed

- Fixed a bug where early stopping `on_end_epoch` would be called inconsistently when `check_val_every_n_epoch == 0` ([#743](https://github.com/Lightning-AI/lightning/pull/743))
- Fixed a bug where the model checkpointer didn't write to the same directory as the logger ([#771](https://github.com/Lightning-AI/lightning/pull/771))
- Fixed a bug where the `TensorBoardLogger` class would create an additional empty log file during fitting ([#777](https://github.com/Lightning-AI/lightning/pull/777))
- Fixed a bug where `global_step` was advanced incorrectly when using `accumulate_grad_batches > 1` ([#832](https://github.com/Lightning-AI/lightning/pull/832))
- Fixed a bug when calling `self.logger.experiment` with multiple loggers ([#1009](https://github.com/Lightning-AI/lightning/pull/1009))
- Fixed a bug when calling `logger.append_tags` on a `NeptuneLogger` with a single tag ([#1009](https://github.com/Lightning-AI/lightning/pull/1009))
- Fixed sending back data from `.spawn` by saving and loading the trained model in/out of the process ([#1017](https://github.com/Lightning-AI/lightning/pull/1017)
- Fixed port collision on DDP ([#1010](https://github.com/Lightning-AI/lightning/pull/1010))
- Fixed/tested pass overrides ([#918](https://github.com/Lightning-AI/lightning/pull/918))
- Fixed comet logger to log after train ([#892](https://github.com/Lightning-AI/lightning/pull/892))
- Remove deprecated args to learning rate step function ([#890](https://github.com/Lightning-AI/lightning/pull/890))

## [0.6.0] - 2020-01-21

### Added

- Added support for resuming from a specific checkpoint via `resume_from_checkpoint` argument ([#516](https://github.com/Lightning-AI/lightning/pull/516))
- Added support for `ReduceLROnPlateau` scheduler ([#320](https://github.com/Lightning-AI/lightning/pull/320))
- Added support for Apex mode `O2` in conjunction with Data Parallel ([#493](https://github.com/Lightning-AI/lightning/pull/493))
- Added option (`save_top_k`) to save the top k models in the `ModelCheckpoint` class ([#128](https://github.com/Lightning-AI/lightning/pull/128))
- Added `on_train_start` and `on_train_end` hooks to `ModelHooks` ([#598](https://github.com/Lightning-AI/lightning/pull/598))
- Added `TensorBoardLogger` ([#607](https://github.com/Lightning-AI/lightning/pull/607))
- Added support for weight summary of model with multiple inputs ([#543](https://github.com/Lightning-AI/lightning/pull/543))
- Added `map_location` argument to `load_from_metrics` and `load_from_checkpoint` ([#625](https://github.com/Lightning-AI/lightning/pull/625))
- Added option to disable validation by setting `val_percent_check=0` ([#649](https://github.com/Lightning-AI/lightning/pull/649))
- Added `NeptuneLogger` class ([#648](https://github.com/Lightning-AI/lightning/pull/648))
- Added `WandbLogger` class ([#627](https://github.com/Lightning-AI/lightning/pull/627))

### Changed

- Changed the default progress bar to print to stdout instead of stderr ([#531](https://github.com/Lightning-AI/lightning/pull/531))
- Renamed `step_idx` to `step`, `epoch_idx` to `epoch`, `max_num_epochs` to `max_epochs` and `min_num_epochs` to `min_epochs` ([#589](https://github.com/Lightning-AI/lightning/pull/589))
- Renamed `total_batch_nb` to `total_batches`, `nb_val_batches` to `num_val_batches`, `nb_training_batches` to `num_training_batches`, `max_nb_epochs` to `max_epochs`, `min_nb_epochs` to `min_epochs`, `nb_test_batches` to `num_test_batches`, and `nb_val_batches` to `num_val_batches` ([#567](https://github.com/Lightning-AI/lightning/pull/567))
- Changed gradient logging to use parameter names instead of indexes ([#660](https://github.com/Lightning-AI/lightning/pull/660))
- Changed the default logger to `TensorBoardLogger` ([#609](https://github.com/Lightning-AI/lightning/pull/609))
- Changed the directory for tensorboard logging to be the same as model checkpointing ([#706](https://github.com/Lightning-AI/lightning/pull/706))

### Deprecated

- Deprecated `max_nb_epochs` and `min_nb_epochs` ([#567](https://github.com/Lightning-AI/lightning/pull/567))
- Deprecated the `on_sanity_check_start` hook in `ModelHooks` ([#598](https://github.com/Lightning-AI/lightning/pull/598))

### Removed

- Removed the `save_best_only` argument from `ModelCheckpoint`, use `save_top_k=1` instead ([#128](https://github.com/Lightning-AI/lightning/pull/128))

### Fixed

- Fixed a bug which occurred when using Adagrad with cuda ([#554](https://github.com/Lightning-AI/lightning/pull/554))
- Fixed a bug where training would be on the GPU despite setting `gpus=0` or `gpus=[]` ([#561](https://github.com/Lightning-AI/lightning/pull/561))
- Fixed an error with `print_nan_gradients` when some parameters do not require gradient ([#579](https://github.com/Lightning-AI/lightning/pull/579))
- Fixed a bug where the progress bar would show an incorrect number of total steps during the validation sanity check when using multiple validation data loaders ([#597](https://github.com/Lightning-AI/lightning/pull/597))
- Fixed support for PyTorch 1.1.0 ([#552](https://github.com/Lightning-AI/lightning/pull/552))
- Fixed an issue with early stopping when using a `val_check_interval < 1.0` in `Trainer` ([#492](https://github.com/Lightning-AI/lightning/pull/492))
- Fixed bugs relating to the `CometLogger` object that would cause it to not work properly ([#481](https://github.com/Lightning-AI/lightning/pull/481))
- Fixed a bug that would occur when returning `-1` from `on_batch_start` following an early exit or when the batch was `None` ([#509](https://github.com/Lightning-AI/lightning/pull/509))
- Fixed a potential race condition with several processes trying to create checkpoint directories ([#530](https://github.com/Lightning-AI/lightning/pull/530))
- Fixed a bug where batch 'segments' would remain on the GPU when using `truncated_bptt > 1` ([#532](https://github.com/Lightning-AI/lightning/pull/532))
- Fixed a bug when using `IterableDataset` ([#547](https://github.com/Lightning-AI/lightning/pull/547))
- Fixed a bug where `.item` was called on non-tensor objects ([#602](https://github.com/Lightning-AI/lightning/pull/602))
- Fixed a bug where `Trainer.train` would crash on an uninitialized variable if the trainer was run after resuming from a checkpoint that was already at `max_epochs` ([#608](https://github.com/Lightning-AI/lightning/pull/608))
- Fixed a bug where early stopping would begin two epochs early ([#617](https://github.com/Lightning-AI/lightning/pull/617))
- Fixed a bug where `num_training_batches` and `num_test_batches` would sometimes be rounded down to zero ([#649](https://github.com/Lightning-AI/lightning/pull/649))
- Fixed a bug where an additional batch would be processed when manually setting `num_training_batches` ([#653](https://github.com/Lightning-AI/lightning/pull/653))
- Fixed a bug when batches did not have a `.copy` method ([#701](https://github.com/Lightning-AI/lightning/pull/701))
- Fixed a bug when using `log_gpu_memory=True` in Python 3.6 ([#715](https://github.com/Lightning-AI/lightning/pull/715))
- Fixed a bug where checkpoint writing could exit before completion, giving incomplete checkpoints ([#689](https://github.com/Lightning-AI/lightning/pull/689))
- Fixed a bug where `on_train_end` was not called when ealy stopping ([#723](https://github.com/Lightning-AI/lightning/pull/723))

## [0.5.3] - 2019-11-06

### Added

- Added option to disable default logger, checkpointer, and early stopping by passing `logger=False`, `checkpoint_callback=False` and `early_stop_callback=False` respectively
- Added `CometLogger` for use with Comet.ml
- Added `val_check_interval` argument to `Trainer` allowing validition to be performed at every given number of batches
- Added functionality to save and load hyperparameters using the standard checkpoint mechanism
- Added call to `torch.cuda.empty_cache` before training starts
- Added option for user to override the call t `backward`
- Added support for truncated backprop through time via the `truncated_bptt_steps` argument in `Trainer`
- Added option to operate on all outputs from `training_step` in DDP2
- Added a hook for modifying DDP init
- Added a hook for modifying Apex

### Changed

- Changed experiment version to be padded with zeros (e.g. `/dir/version_9` becomes `/dir/version_0009`)
- Changed callback metrics to include any metrics given in logs or progress bar
- Changed the default for `save_best_only` in `ModelCheckpoint` to `True`
- Added `tng_data_loader` for backwards compatibility
- Renamed `MLFlowLogger.client` to `MLFlowLogger.experiment` for consistency
- Moved `global_step` increment to happen after the batch has been processed
- Changed weights restore to first attempt HPC weights before restoring normally, preventing both weights being restored and running out of memory
- Changed progress bar functionality to add multiple progress bars for train/val/test
- Changed calls to `print` to use `logging` instead

### Deprecated

- Deprecated `tng_dataloader`

### Fixed

- Fixed an issue where the number of batches was off by one during training
- Fixed a bug that occurred when setting a ckeckpoint callback and `early_stop_callback=False`
- Fixed an error when importing CometLogger
- Fixed a bug where the `gpus` argument had some unexpected behaviour
- Fixed a bug where the computed total number of batches was sometimes incorrect
- Fixed a bug where the progress bar would sometimes not show the total number of batches in test mode
- Fixed a bug when using the `log_gpu_memory='min_max'` option in `Trainer`
- Fixed a bug where checkpointing would sometimes erase the current directory

## [0.5.2] - 2019-10-10

### Added

- Added `weights_summary` argument to `Trainer` to be set to `full` (full summary), `top` (just top level modules) or other
- Added `tags` argument to `MLFlowLogger`

### Changed

- Changed default for `amp_level` to `O1`

### Removed

- Removed the `print_weights_summary` argument from `Trainer`

### Fixed

- Fixed a bug where logs were not written properly
- Fixed a bug where `logger.finalize` wasn't called after training is complete
- Fixed callback metric errors in DDP
- Fixed a bug where `TestTubeLogger` didn't log to the correct directory

## [0.5.1] - 2019-10-05

### Added

- Added the `LightningLoggerBase` class for experiment loggers
- Added `MLFlowLogger` for logging with `mlflow`
- Added `TestTubeLogger` for logging with `test_tube`
- Added a different implementation of DDP (`distributed_backed='ddp2'`) where every node has one model using all GPUs
- Added support for optimisers which require a closure (e.g. LBFGS)
- Added automatic `MASTER_PORT` default for DDP when not set manually
- Added new GPU memory logging options `'min_max'` (log only the min/max utilization) and `'all'` (log all the GPU memory)

### Changed

- Changed schedulers to always be called with the current epoch
- Changed `test_tube` to an optional dependency
- Changed data loaders to internally use a getter instead of a python property
- Disabled auto GPU loading when restoring weights to prevent out of memory errors
- Changed logging, early stopping and checkpointing to occur by default

### Fixed

- Fixed a bug with samplers that do not specify `set_epoch`
- Fixed a bug when using the `MLFlowLogger` with unsupported data types, this will now raise a warning
- Fixed a bug where gradient norms were always zero using `track_grad_norm`
- Fixed a bug which causes a crash when logging memory

## [0.5.0] - 2019-09-26

### Changed

- Changed `data_batch` argument to `batch` throughout
- Changed `batch_i` argument to `batch_idx` throughout
- Changed `tng_dataloader` method to `train_dataloader`
- Changed `on_tng_metrics` method to `on_training_metrics`
- Changed `gradient_clip` argument to `gradient_clip_val`
- Changed `add_log_row_interval` to `row_log_interval`

### Fixed

- Fixed a bug with tensorboard logging in multi-gpu setup

## [0.4.9] - 2019-09-16

### Added

- Added the flag `log_gpu_memory` to `Trainer` to deactivate logging of GPU memory utilization
- Added SLURM resubmit functionality (port from test-tube)
- Added optional weight_save_path to trainer to remove the need for a checkpoint_callback when using cluster training
- Added option to use single gpu per node with `DistributedDataParallel`

### Changed

- Changed functionality of `validation_end` and `test_end` with multiple dataloaders to be given all of the dataloaders at once rather than in separate calls
- Changed print_nan_grads to only print the parameter value and gradients when they contain NaN
- Changed gpu API to take integers as well (e.g. `gpus=2` instead of `gpus=[0, 1]`)
- All models now loaded on to CPU to avoid device and out of memory issues in PyTorch

### Fixed

- Fixed a bug where data types that implement `.to` but not `.cuda` would not be properly moved onto the GPU
- Fixed a bug where data would not be re-shuffled every epoch when using a `DistributedSampler`

## [0.4.8] - 2019-08-31

### Added

- Added `test_step` and `test_end` methods, used when `Trainer.test` is called
- Added `GradientAccumulationScheduler` callback which can be used to schedule changes to the number of accumulation batches
- Added option to skip the validation sanity check by setting `nb_sanity_val_steps = 0`

### Fixed

- Fixed a bug when setting `nb_sanity_val_steps = 0`

## [0.4.7] - 2019-08-24

### Changed

- Changed the default `val_check_interval` to `1.0`
- Changed defaults for `nb_val_batches`, `nb_tng_batches` and `nb_test_batches` to 0

### Fixed

- Fixed a bug where the full validation set as used despite setting `val_percent_check`
- Fixed a bug where an `Exception` was thrown when using a data set containing a single batch
- Fixed a bug where an `Exception` was thrown if no `val_dataloader` was given
- Fixed a bug where tuples were not properly transferred to the GPU
- Fixed a bug where data of a non standard type was not properly handled by the trainer
- Fixed a bug when loading data as a tuple
- Fixed a bug where `AttributeError` could be suppressed by the `Trainer`

## [0.4.6] - 2019-08-15

### Added

- Added support for data to be given as a `dict` or `list` with a single gpu
- Added support for `configure_optimizers` to return a single optimizer, two list (optimizers and schedulers), or a single list

### Fixed

- Fixed a bug where returning just an optimizer list (i.e. without schedulers) from `configure_optimizers` would throw an `Exception`

## [0.4.5] - 2019-08-13

### Added

- Added `optimizer_step` method that can be overridden to change the standard optimizer behaviour

## [0.4.4] - 2019-08-12

### Added

- Added supoort for multiple validation dataloaders
- Added support for latest test-tube logger (optimised for `torch==1.2.0`)

### Changed

- `validation_step` and `val_dataloader` are now optional
- `lr_scheduler` is now activated after epoch

### Fixed

- Fixed a bug where a warning would show when using `lr_scheduler` in `torch>1.1.0`
- Fixed a bug where an `Exception` would be thrown if using `torch.DistributedDataParallel` without using a `DistributedSampler`, this now throws a `Warning` instead

## [0.4.3] - 2019-08-10

### Fixed

- Fixed a bug where accumulate gradients would scale the loss incorrectly

## [0.4.2] - 2019-08-08

### Changed

- Changed install requirement to `torch==1.2.0`

## [0.4.1] - 2019-08-08

### Changed

- Changed install requirement to `torch==1.1.0`

## [0.4.0] - 2019-08-08

### Added

- Added 16-bit support for a single GPU
- Added support for training continuation (preserves epoch, global step etc.)

### Changed

- Changed `training_step` and `validation_step`, outputs will no longer be automatically reduced

### Removed

- Removed need for `Experiment` object in `Trainer`

### Fixed

- Fixed issues with reducing outputs from generative models (such as images and text)

## [0.3.6] - 2019-07-25

### Added

- Added a decorator to do lazy data loading internally

### Fixed

- Fixed a bug where `Experiment` object was not process safe, potentially causing logs to be overwritten

## [0.3.5] - 2019-07-25

## [0.3.4] - 2019-07-22

## [0.3.3] - 2019-07-22

## [0.3.2] - 2019-07-21

## [0.3.1] - 2019-07-21

## [0.2.x] - 2019-07-09

## [0.1.x] - 2019-06-DD<|MERGE_RESOLUTION|>--- conflicted
+++ resolved
@@ -40,12 +40,11 @@
 - Fixed WandbLogger not showing "best" aliases for model checkpoints when `ModelCheckpoint(save_top_k>0)` is used ([#17121](https://github.com/Lightning-AI/lightning/pull/17121))
 
 
-<<<<<<< HEAD
 - Fixed parsing the precision config for inference in `DeepSpeedStrategy` ([#16973](https://github.com/Lightning-AI/lightning/pull/16973))
-=======
+
+
 - Fixed the availability check for `rich` that prevented Lightning to be imported in Google Colab ([#17156](https://github.com/Lightning-AI/lightning/pull/17156))
 
->>>>>>> 04a2f330
 
 
 ## [2.0.0] - 2023-03-15

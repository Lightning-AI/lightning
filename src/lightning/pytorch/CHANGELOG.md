--- conflicted
+++ resolved
@@ -40,6 +40,7 @@
 ### Fixed
 
 - Fixed issue where the `precision="transformer-engine"` argument would not replace layers by default ([#19082](https://github.com/Lightning-AI/lightning/pull/19082))
+- Fixed issue where layers created in `LightningModule.setup` or `LightningModule.configure_model` wouldn't get converted when using the Bitsandbytes or TransformerEngine plugins ([#19061](https://github.com/Lightning-AI/lightning/pull/19061))
 
 
 ## [2.1.4] - 2024-01-31
@@ -59,14 +60,7 @@
 
 ### Changed
 
-<<<<<<< HEAD
-- Fixed issue where layers created in `LightningModule.setup` or `LightningModule.configure_model` wouldn't get converted when using the Bitsandbytes or TransformerEngine plugins ([#19061](https://github.com/Lightning-AI/lightning/pull/19061))
-
-
-- Fixed handling checkpoint dirpath suffix in NeptuneLogger ([#18863](https://github.com/Lightning-AI/lightning/pull/18863))
-=======
 - `LightningCLI` no longer allows setting a normal class instance as default. A `lazy_instance` can be used instead ([#18822](https://github.com/Lightning-AI/lightning/pull/18822))
->>>>>>> 6296a4fe
 
 ### Fixed
 

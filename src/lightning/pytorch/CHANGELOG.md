--- conflicted
+++ resolved
@@ -4,18 +4,13 @@
 
 The format is based on [Keep a Changelog](http://keepachangelog.com/en/1.0.0/).
 
-<<<<<<< HEAD
 ## [unreleased] - YYYY-MM-DD
 
 ### Changed
 
 - CometML logger was updated to support the recent Comet SDK ([#20275](https://github.com/Lightning-AI/pytorch-lightning/pull/20275))
 
-
-## [unreleased] - YYYY-MM-DD
-=======
 ## [2.5.0] - 2024-12-19
->>>>>>> 4eda5a0a
 
 ### Added
 

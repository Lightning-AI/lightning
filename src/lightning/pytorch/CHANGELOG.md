--- conflicted
+++ resolved
@@ -9,14 +9,13 @@
 
 ### Added
 
-<<<<<<< HEAD
 - Added support for the TPU-v4 architecture ([#17227](https://github.com/Lightning-AI/lightning/pull/17227))
 
 
 - Check for invalid TPU device inputs ([#17227](https://github.com/Lightning-AI/lightning/pull/17227))
-=======
+
+
 - Added support for multiple optimizer parameter groups when using the FSDP strategy ([#17309](https://github.com/Lightning-AI/lightning/pull/17309))
->>>>>>> 0c02c44c
 
 
 ### Changed

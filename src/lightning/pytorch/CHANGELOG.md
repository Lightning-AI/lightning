# Changelog

All notable changes to this project will be documented in this file.

The format is based on [Keep a Changelog](http://keepachangelog.com/en/1.0.0/).


## [UnReleased] - 2023-MM-DD

### Added

- Added `**summarize_kwargs` to `ModelSummary` and `RichModelSummary` callbacks ([#16788](https://github.com/Lightning-AI/lightning/pull/16788))


- Added support for the `max_size_cycle|max_size|min_size` iteration modes during evaluation ([#17163](https://github.com/Lightning-AI/lightning/pull/17163))


- Added support for the TPU-v4 architecture ([#17227](https://github.com/Lightning-AI/lightning/pull/17227))

-
- Added support for XLA's new PJRT runtime ([#17352](https://github.com/Lightning-AI/lightning/pull/17352))


- Check for invalid TPU device inputs ([#17227](https://github.com/Lightning-AI/lightning/pull/17227))


- Added support for multiple optimizer parameter groups when using the FSDP strategy ([#17309](https://github.com/Lightning-AI/lightning/pull/17309))

- Enabled saving the full model state dict when using the `FSDPStrategy` ([#16558](https://github.com/Lightning-AI/lightning/pull/16558))


- Update `LightningDataModule.from_datasets` to support arbitrary iterables ([#17402](https://github.com/Lightning-AI/lightning/pull/17402))


### Changed

- Removed the limitation to call `self.trainer.model.parameters()` in `LightningModule.configure_optimizers()` ([#17309](https://github.com/Lightning-AI/lightning/pull/17309))


- Changes to the `NeptuneLogger` ([#16761](https://github.com/Lightning-AI/lightning/pull/16761)):
  * It now supports neptune-client 0.16.16 and neptune >=1.0, and we have replaced the `log()` method with `append()` and `extend()`.
  * It now accepts a namespace `Handler` as an alternative to `Run` for the `run` argument. This means that you can call it like `NeptuneLogger(run=run["some/namespace"])` to log everything to the `some/namespace/` location of the run.


- `Trainer(accelerator="tpu", devices=[i])"` now selects the i-th TPU core (0-based, previously it was 1-based) ([#17227](https://github.com/Lightning-AI/lightning/pull/17227))


- Allow using iterable-style datasets with TPUs ([#17331](https://github.com/Lightning-AI/lightning/pull/17331))


- On XLA, avoid setting the global rank before processes have been launched as this will initialize the PJRT computation client in the main process ([#16966](https://github.com/Lightning-AI/lightning/pull/16966))


- Increased the minimum XLA requirement to 1.13 ([#17368](https://github.com/Lightning-AI/lightning/pull/17368))

### Deprecated

-

### Removed

- Removed the `XLAStrategy.is_distributed` property. It is always True ([#17381](https://github.com/Lightning-AI/lightning/pull/17381))
- Removed the `SingleTPUStrategy.is_distributed` property. It is always False ([#17381](https://github.com/Lightning-AI/lightning/pull/17381))

### Fixed

- Fixed issue where `Model.load_from_checkpoint("checkpoint.ckpt", map_location=map_location)` would always return model on CPU ([#17308](https://github.com/Lightning-AI/lightning/pull/17308))
<<<<<<< HEAD
- Fixed a potential bug with uploading model checkpoints to Neptune.ai by uploading files from stream ([#17430](https://github.com/Lightning-AI/lightning/pull/17430))
=======

- Fixed an issue that caused `num_nodes` not to be set correctly for `FSDPStrategy` ([#17438](https://github.com/Lightning-AI/lightning/pull/17438))
>>>>>>> a5c43d3b


## [2.0.1.post0] - 2023-04-11

### Fixed

- Changed the `is_picklable` util function to handle the edge case that throws a `TypeError` ([#17270](https://github.com/Lightning-AI/lightning/pull/17270))



## [2.0.1] - 2023-03-30

### Changed

- Pickling the `LightningModule` no longer pickles the `Trainer` ([#17133](https://github.com/Lightning-AI/lightning/pull/17133))
- Generalized `Optimizer` validation to accommodate both FSDP 1.x and 2.x ([#16733](https://github.com/Lightning-AI/lightning/pull/16733))
- Disable `torch.inference_mode` with `torch.compile` in PyTorch 2.0 ([#17215](https://github.com/Lightning-AI/lightning/pull/17215))

### Fixed

- Fixed issue where pickling the module instance would fail with a DataLoader error ([#17130](https://github.com/Lightning-AI/lightning/pull/17130))
- Fixed WandbLogger not showing "best" aliases for model checkpoints when `ModelCheckpoint(save_top_k>0)` is used ([#17121](https://github.com/Lightning-AI/lightning/pull/17121))
- Fixed the availability check for `rich` that prevented Lightning to be imported in Google Colab ([#17156](https://github.com/Lightning-AI/lightning/pull/17156))
- Fixed parsing the precision config for inference in `DeepSpeedStrategy` ([#16973](https://github.com/Lightning-AI/lightning/pull/16973))
- Fixed issue where `torch.compile` would fail when logging to WandB ([#17216](https://github.com/Lightning-AI/lightning/pull/17216))


## [2.0.0] - 2023-03-15

### Added

- Added migration logic to warn about checkpoints with apex AMP state ([#16161](https://github.com/Lightning-AI/lightning/pull/16161))
- Added the `Trainer.ckpt_path = ...` setter to statefully set the checkpoint path to load. This can act as a replacement for the removed `Trainer(resume_from_checkpoint=...)` flag ([#16187](https://github.com/Lightning-AI/lightning/pull/16187))
- Added an argument `include_cuda` in `pl.utilities.seed.isolate_rng` to disable managing `torch.cuda`'s rng ([#16423](https://github.com/Lightning-AI/lightning/pull/16423))
- Added `Tuner.lr_find(attr_name=...)` to specify custom learning rate attribute names ([#16462](https://github.com/Lightning-AI/lightning/pull/16462))
- Added an `OnExceptionCheckpoint` callback to save a checkpoint on exception ([#16512](https://github.com/Lightning-AI/lightning/pull/16512))
- Added support for running the `MLFlowLogger` with the `mlflow-skinny` package ([16513](https://github.com/Lightning-AI/lightning/pull/16513))
- Added a `Trainer.received_sigterm` property to check whether a SIGTERM signal was received ([#16501](https://github.com/Lightning-AI/lightning/pull/16501))
- Added support for cascading a SIGTERM signal to launched processes after the launching process (rank 0) receives it ([#16525](https://github.com/Lightning-AI/lightning/pull/16525))
- Added a `kill` method to launchers to kill all launched processes ([#16525](https://github.com/Lightning-AI/lightning/pull/16525))
- Added suffix option to DDP strategy names to enable `find_unused_parameters=True`, for example `strategy="ddp_find_unused_parameters_true"` ([#16611](https://github.com/Lightning-AI/lightning/pull/16611))
- Added a new method `Strategy.on_exception` to the strategy base interface ([#16646](https://github.com/Lightning-AI/lightning/pull/16646))
- Added support for `predict_step(dataloader_iter, batch_index)` ([#16726](https://github.com/Lightning-AI/lightning/pull/16726))
- Added support for arbitrary iterables as dataloaders ([#16726](https://github.com/Lightning-AI/lightning/pull/16726))
- Added "sequential" mode support to `CombinedLoader` to consume multiple iterables in sequence ([#16743](https://github.com/Lightning-AI/lightning/pull/16743), [#16784](https://github.com/Lightning-AI/lightning/pull/16784))
- Added "max_size" mode support to `CombinedLoader` to consume multiple iterables entirely without cycling ([#16939](https://github.com/Lightning-AI/lightning/pull/16939)
- Added a `Trainer(barebones=True)` argument where all features that may impact raw speed are disabled ([#16854](https://github.com/Lightning-AI/lightning/pull/16854))
- Added support for writing logs remote file systems on `CSVLoggers`. ([#16880](https://github.com/Lightning-AI/lightning/pull/16880))
- Added `DDPStrategy(start_method=...)` argument, defaulting to 'popen' ([#16809](https://github.com/Lightning-AI/lightning/pull/16809))
- Added checks for whether the iterables used by the loops are valid ([#17007](https://github.com/Lightning-AI/lightning/pull/17007))

### Changed

- The Trainer's signal handlers are now registered for `trainer.{validate,test,predict}` ([#17017](https://github.com/Lightning-AI/lightning/pull/17017))
- Renamed `ProgressBarBase` to `ProgressBar` ([#17058](https://github.com/Lightning-AI/lightning/pull/17058))
- The `Trainer` now chooses `accelerator="auto", strategy="auto", devices="auto"` as defaults ([#16847](https://github.com/Lightning-AI/lightning/pull/16847))
- "Native" suffix removal ([#16490](https://github.com/Lightning-AI/lightning/pull/16490))
 * `strategy="fsdp_native"` is now `strategy="fsdp"`
 * `strategy="fsdp_native_full_shard_offload"` is now `strategy="fsdp_cpu_offload"`
 * `pl.strategies.fully_sharded_native.DDPFullyShardedNativeStrategy` is now `pl.strategies.fsdp.FSDPStrategy`
 * `pl.plugins.precision.fsdp_native_native_amp.FullyShardedNativeNativeMixedPrecisionPlugin` is now `pl.plugins.precision.fsdp.FSDPMixedPrecisionPlugin`
 * `pl.plugins.precision.native_amp` is now `pl.plugins.precision.amp`
 * `NativeSyncBatchNorm` is now `TorchSyncBatchNorm`
- Changed the default of `LearningRateFinder(update_attr=...)` and `Tuner.lr_find(update_attr=...)` to `True` ([#16462](https://github.com/Lightning-AI/lightning/pull/16462))
- Renamed the `pl.utilities.exceptions.GracefulExitException` to `SIGTERMException` ([#16501](https://github.com/Lightning-AI/lightning/pull/16501))
- The `Callback.on_train_epoch_end` hook now runs after the `LightningModule.on_train_epoch_end` hook for instances of `EarlyStopping` and `Checkpoint` callbacks ([#16567](https://github.com/Lightning-AI/lightning/pull/16567))
- The `LightningModule.{un}toggle_optimizer` methods no longer accept a `optimizer_idx` argument to select the relevant optimizer. Instead, the optimizer object can be passed in directly ([#16560](https://github.com/Lightning-AI/lightning/pull/16560))
- Manual optimization is now required for working with multiple optimizers ([#16539](https://github.com/Lightning-AI/lightning/pull/16539))
- DDP's `find_unused_parameters` now defaults to `False` ([#16611](https://github.com/Lightning-AI/lightning/pull/16611))
- The strategy selected by `accelerator="hpu"` now defaults to `find_unused_parameters=False` ([#16611](https://github.com/Lightning-AI/lightning/pull/16611))
- The main progress bar displayed during training no longer includes the combined progress for validation ([#16695](https://github.com/Lightning-AI/lightning/pull/16695))
- Renamed `TQDMProgressBar.main_progress_bar` to `TQDMProgressBar.train_progress_bar` ([#16695](https://github.com/Lightning-AI/lightning/pull/16695))
- Marked the progress tracking classes as protected ([#17009](https://github.com/Lightning-AI/lightning/pull/17009))
- Marked the `lightning.pytorch.trainer.configuration_validator.verify_loop_configurations` function as protected ([#17009](https://github.com/Lightning-AI/lightning/pull/17009))
- Marked the `lightning.pytorch.utiltiies.distirbuted.register_ddp_comm_hook` function as protected ([#17009](https://github.com/Lightning-AI/lightning/pull/17009))
- Marked `lightning.pytorch.utilities.supporters.CombinedDataset` as protected ([#16714](https://github.com/Lightning-AI/lightning/pull/16714))
- Marked the `{Accelerator,Signal,Callback,Checkpoint,Data,Logger}Connector` classes as protected ([#17008](https://github.com/Lightning-AI/lightning/pull/17008))
- Marked the `lightning.pytorch.trainer.connectors.signal_connector.HandlersCompose` class as protected ([#17008](https://github.com/Lightning-AI/lightning/pull/17008))
- Disabled strict loading in multiprocessing launcher ("ddp_spawn", etc.) when loading weights back into the main process ([#16365](https://github.com/Lightning-AI/lightning/pull/16365))
- Renamed `CombinedLoader.loaders` to `CombinedLoader.iterables` ([#16743](https://github.com/Lightning-AI/lightning/pull/16743))
- Renamed `Trainer(replace_sampler_ddp=...)` to `Trainer(use_distributed_sampler=...)` ([#16829](https://github.com/Lightning-AI/lightning/pull/16829))
- Moved the `CombinedLoader` class from `lightning.pytorch.trainer.supporters` to `lightning.pytorch.combined_loader` ([#16819](https://github.com/Lightning-AI/lightning/pull/16819))
- The top-level loops now own the data sources and combined dataloaders ([#16726](https://github.com/Lightning-AI/lightning/pull/16726))
- The `trainer.*_dataloader` properties now return what the user returned in their `LightningModule.*_dataloader()` hook ([#16726](https://github.com/Lightning-AI/lightning/pull/16726), [#16800](https://github.com/Lightning-AI/lightning/pull/16800))
- The `dataloader_idx` argument is now optional for the `on_{validation,test,predict}_batch_{start,end}` hooks. Remove it or default it to 0 if you don't use multiple dataloaders ([#16753](https://github.com/Lightning-AI/lightning/pull/16753))
- Renamed `TPUSpawnStrategy` to `XLAStrategy` ([#16781](https://github.com/Lightning-AI/lightning/pull/16781))
- Renamed `strategy='tpu_spawn'` to `strategy='xla'` and `strategy='tpu_spawn_debug'` to `strategy='xla_debug'` ([#16781](https://github.com/Lightning-AI/lightning/pull/16781))
- Changed arguments for precision settings (from [64|32|16|bf16] to ["64-true"|"32-true"|"16-mixed"|"bf16-mixed"]) ([#16783](https://github.com/Lightning-AI/lightning/pull/16783))
- When using multiple devices, the strategy now defaults to "ddp" instead of "ddp_spawn" when none is set ([#16780](https://github.com/Lightning-AI/lightning/pull/16780))
- The selection `Trainer(strategy="ddp_spawn", ...)` no longer falls back to "ddp" when a cluster environment gets detected ([#16780](https://github.com/Lightning-AI/lightning/pull/16780))
- Predict's custom BatchSampler that tracks the batch indices no longer consumes the entire batch sampler at the beginning ([#16826](https://github.com/Lightning-AI/lightning/pull/16826))
- Gradient norm tracking with `track_grad_norm` no longer rounds the norms to 4 digits, but instead logs them at full resolution ([#16877](https://github.com/Lightning-AI/lightning/pull/16877))
- Merged the `DDPSpawnStrategy` into `DDPStrategy` ([#16809](https://github.com/Lightning-AI/lightning/pull/16809))
- The `NeptuneLogger` now requires `neptune>=1.0.0` ([#16888](https://github.com/Lightning-AI/lightning/pull/16888))
- Changed minimum supported version of `rich` from `10.14.0` to `12.13.0` ([#16798](https://github.com/Lightning-AI/lightning/pull/16798))
- Removed the `lightning.pytorch.overrides.torch_distributed.broadcast_object_list` function ([#17011](https://github.com/Lightning-AI/lightning/pull/17011))
- The `ServableModule` is now an abstract interface ([#17000](https://github.com/Lightning-AI/lightning/pull/17000))
- The `psutil` package is now required for CPU monitoring ([#17010](https://github.com/Lightning-AI/lightning/pull/17010))
- The Trainer no longer accepts positional arguments to ([#17022](https://github.com/Lightning-AI/lightning/pull/17022))

### Removed

- Removed support for PyTorch 1.10 ([#16492](https://github.com/Lightning-AI/lightning/pull/16492))
- Removed support for Python 3.7 ([#16579](https://github.com/Lightning-AI/lightning/pull/16579))
- Removed the `pl.lite` module in favor of `lightning_fabric` ([#15953](https://github.com/Lightning-AI/lightning/pull/15953))
- `nvidia/apex` removal ([#16149](https://github.com/Lightning-AI/lightning/pull/16149))
  * Removed `pl.plugins.NativeMixedPrecisionPlugin` in favor of `pl.plugins.MixedPrecisionPlugin`
  * Removed the `LightningModule.optimizer_step(using_native_amp=...)` argument
  * Removed the `Trainer(amp_backend=...)` argument
  * Removed the `Trainer.amp_backend` property
  * Removed the `Trainer(amp_level=...)` argument
  * Removed the `pl.plugins.ApexMixedPrecisionPlugin` class
  * Removed the `pl.utilities.enums.AMPType` enum
  * Removed the `DeepSpeedPrecisionPlugin(amp_type=..., amp_level=...)` arguments
- Removed `Trainer(strategy='horovod')` support ([#16150](https://github.com/Lightning-AI/lightning/pull/16150))
- `FairScale` removal (in favor of PyTorch's FSDP implementation) ([#16400](https://github.com/Lightning-AI/lightning/pull/16400))
  * Removed the `pl.overrides.fairscale.LightningShardedDataParallel` class
  * Removed the `pl.plugins.precision.fully_sharded_native_amp.FullyShardedNativeMixedPrecisionPlugin` class
  * Removed the `pl.plugins.precision.sharded_native_amp.ShardedNativeMixedPrecisionPlugin` class
  * Removed the `pl.strategies.fully_sharded.DDPFullyShardedStrategy` (fsdp) class
  * Removed the `pl.strategies.sharded.DDPShardedStrategy` (ddp_sharded) class
  * Removed the `pl.strategies.sharded_spawn.DDPSpawnShardedStrategy` (ddp_sharded_spawn) class
- Removed legacy device arguments in Trainer ([#16171](https://github.com/Lightning-AI/lightning/pull/16171))
  * Removed the `Trainer(gpus=...)` argument
  * Removed the `Trainer(tpu_cores=...)` argument
  * Removed the `Trainer(ipus=...)` argument
  * Removed the `Trainer(num_processes=...)` argument
- Removed the deprecated `pl.utilities.AllGatherGrad` class ([#16360](https://github.com/Lightning-AI/lightning/pull/16360))
- Removed the deprecated `resume_from_checkpoint` Trainer argument ([#16167](https://github.com/Lightning-AI/lightning/pull/16167))
- Removed the deprecated `pl.profiler` module ([#16359](https://github.com/Lightning-AI/lightning/pull/16359))
- Removed deadlock detection / process reconciliation (`PL_RECONCILE_PROCESS=1`) ([#16204](https://github.com/Lightning-AI/lightning/pull/16204))
- Removed the `{training,validation,test}_epoch_end` hooks which would retain step outputs in memory. Alternative implementations are suggested by implementing their `on_*_epoch_end` hooks instead ([#16520](https://github.com/Lightning-AI/lightning/pull/16520))
- Removed the `outputs` argument from the `on_predict_epoch_end` hook. You can access them via `trainer.predict_loop.predictions` ([#16655](https://github.com/Lightning-AI/lightning/pull/16655))
- Removed support for the experimental `PL_FAULT_TOLERANT_TRAINING` environment flag ([#16516](https://github.com/Lightning-AI/lightning/pull/16516), [#16533](https://github.com/Lightning-AI/lightning/pull/16533))
- Removed the deprecated `LightningCLI` arguments ([#16380](https://github.com/Lightning-AI/lightning/pull/16380))
  * `save_config_filename`
  * `save_config_overwrite`
  * `save_config_multifile`
  * `description`
  * `env_prefix`
  * `env_parse`
- Removed the deprecated `pl.strategies.utils.on_colab_kaggle` function ([#16437](https://github.com/Lightning-AI/lightning/pull/16437))
- Removed the deprecated code in:
  * `pl.core.mixins` ([#16424](https://github.com/Lightning-AI/lightning/pull/16424))
  * `pl.utilities.distributed` ([#16390](https://github.com/Lightning-AI/lightning/pull/16390))
  * `pl.utilities.apply_func` ([#16413](https://github.com/Lightning-AI/lightning/pull/16413))
  * `pl.utilities.xla_device` ([#16404](https://github.com/Lightning-AI/lightning/pull/16404))
  * `pl.utilities.data` ([#16440](https://github.com/Lightning-AI/lightning/pull/16440))
  * `pl.utilities.device_parser` ([#16412](https://github.com/Lightning-AI/lightning/pull/16412))
  * `pl.utilities.optimizer` ([#16439](https://github.com/Lightning-AI/lightning/pull/16439))
  * `pl.utilities.seed` ([#16422](https://github.com/Lightning-AI/lightning/pull/16422))
  * `pl.utilities.cloud_io` ([#16438](https://github.com/Lightning-AI/lightning/pull/16438))
- Removed the deprecated `Accelerator.setup_environment` method ([#16436](https://github.com/Lightning-AI/lightning/pull/16436))
- Mark the `forward_module` argument as required ([#16386](https://github.com/Lightning-AI/lightning/pull/16386))
  * Removed the deprecated `pl_module` argument from the distributed module wrappers
  * Removed the deprecated `pl.overrides.base.unwrap_lightning_module` function
  * Removed the `pl.overrides.distributed.LightningDistributedModule` class
  * Removed the deprecated `pl.overrides.fairscale.unwrap_lightning_module_sharded` function
  * Removed the `pl.overrides.fairscale.LightningDistributedModule` class
- Removed the deprecated automatic GPU selection ([#16184](https://github.com/Lightning-AI/lightning/pull/16184))
  * Removed the `Trainer(auto_select_gpus=...)` argument
  * Removed the `pl.tuner.auto_gpu_select.{pick_single_gpu,pick_multiple_gpus}` functions
- Removed support for loop customization
  * Removed `Loop.replace()` ([#16361](https://github.com/Lightning-AI/lightning/pull/16361))
  * Removed `Loop.connect()` ([#16384](https://github.com/Lightning-AI/lightning/pull/16384))
  * Removed the `trainer.{fit,validate,test,predict}_loop` properties ([#16384](https://github.com/Lightning-AI/lightning/pull/16384))
  * Removed the default `Loop.run()` implementation ([#16384](https://github.com/Lightning-AI/lightning/pull/16384))
  * The loop classes are now marked as protected ([#16445](https://github.com/Lightning-AI/lightning/pull/16445))
  * The fetching classes are now marked as protected ([#16664](https://github.com/Lightning-AI/lightning/pull/16664))
- The `lightning.pytorch.overrides.distributed.IndexBatchSamplerWrapper` class is now marked as protected ([#16826](https://github.com/Lightning-AI/lightning/pull/16826))
- Removed the `DataLoaderLoop`, `EvaluationEpochLoop`, and `PredictionEpochLoop` classes ([#16726](https://github.com/Lightning-AI/lightning/pull/16726))
- Removed `trainer.reset_*_dataloader()` methods in favor of `Loop.setup_data()` for the top-level loops ([#16726](https://github.com/Lightning-AI/lightning/pull/16726))
- Removed special support for truncated backpropagation through time (TBPTT) ([#16172](https://github.com/Lightning-AI/lightning/pull/16172))
  * Removed the `LightningModule.truncated_bptt_steps` attribute
  * Removed the `LightningModule.tbptt_split_batch` hook
  * The `LightningModule.training_step` no longer accepts a `hiddens` argument
  * Removed the `pl.loops.batch.TrainingBatchLoop`
  * Removed the `FitLoop.split_idx` property
  * Removed the `LoggerConnector.on_train_split_start` method
- Removed the experimental `PL_INTER_BATCH_PARALLELISM` environment flag ([#16355](https://github.com/Lightning-AI/lightning/pull/16355))
- Removed the `Trainer(move_metrics_to_cpu=True)` argument ([#16358](https://github.com/Lightning-AI/lightning/pull/16358))
- Removed the `LightningModule.precision` attribute ([#16203](https://github.com/Lightning-AI/lightning/pull/16203))
- Removed the automatic addition of a moving average of the `training_step` loss in the progress bar. Use `self.log("loss", ..., prog_bar=True)` instead. ([#16192](https://github.com/Lightning-AI/lightning/issues/16192))
- Removed support for passing a dictionary value to `self.log()` ([#16389](https://github.com/Lightning-AI/lightning/pull/16389))
- Removed `Trainer.model` setter ([#16462](https://github.com/Lightning-AI/lightning/pull/16462))
- Removed the argument `Trainer(multiple_trainloader_mode=...)`. You can use `CombinedLoader(..., mode=...)` directly now ([#16800](https://github.com/Lightning-AI/lightning/pull/16800))
- Removed the unused `lightning.pytorch.utilities.finite_checks.print_nan_gradients` function ([#16682](https://github.com/Lightning-AI/lightning/pull/16682))
- Removed the unused `lightning.pytorch.utilities.finite_checks.detect_nan_parameters` function ([#16682](https://github.com/Lightning-AI/lightning/pull/16682))
- Removed the unused `lightning.pytorch.utilities.parsing.flatten_dict` function ([#16744](https://github.com/Lightning-AI/lightning/pull/16744))
- Removed the unused `lightning.pytorch.utilities.metrics.metrics_to_scalars` function ([#16681](https://github.com/Lightning-AI/lightning/pull/16681))
- Removed the unused `lightning.pytorch.utilities.supporters.{SharedCycleIteratorState,CombinedLoaderIterator}` classes ([#16714](https://github.com/Lightning-AI/lightning/pull/16714))
- Tuner removal
  * Removed the deprecated `trainer.tuning` property ([#16379](https://github.com/Lightning-AI/lightning/pull/16379))
  * Removed the deprecated `TrainerFn.TUNING` and `RunningStage.TUNING` enums ([#16379](https://github.com/Lightning-AI/lightning/pull/16379))
  * Removed `Trainer.tune()` in favor of `Tuner(trainer).{lr_find,scale_batch_size}` ([#16462](https://github.com/Lightning-AI/lightning/pull/16462))
  * Removed `Trainer(auto_scale_batch_size=...)` in favor of `Tuner(trainer).scale_batch_size()` ([#16462](https://github.com/Lightning-AI/lightning/pull/16462))
  * Removed `Trainer(auto_lr_find=...)` in favor of `Tuner(trainer).lr_find()` ([#16462](https://github.com/Lightning-AI/lightning/pull/16462))
- Removed the `on_tpu` argument from `LightningModule.optimizer_step` hook ([#16537](https://github.com/Lightning-AI/lightning/pull/16537))
- Removed the `using_lbfgs` argument from `LightningModule.optimizer_step` hook ([#16538](https://github.com/Lightning-AI/lightning/pull/16538))
- Removed the `Trainer.data_parallel` property. Use `isinstance(trainer.strategy, ParallelStrategy)` instead ([#16703](https://github.com/Lightning-AI/lightning/pull/16703))
- Removed the `Trainer.prediction_writer_callbacks` property ([#16759](https://github.com/Lightning-AI/lightning/pull/16759))
- Removed support for multiple optimizers in automatic optimization mode ([#16539](https://github.com/Lightning-AI/lightning/pull/16539))
  * Removed `opt_idx` argument from `BaseFinetuning.finetune_function` callback method
  * Removed `opt_idx` argument from `Callback.on_before_optimizer_step` callback method
  * Removed `optimizer_idx` as an optional argument in `LightningModule.training_step`
  * Removed `optimizer_idx` argument from `LightningModule.on_before_optimizer_step`
  * Removed `optimizer_idx` argument from `LightningModule.configure_gradient_clipping`
  * Removed `optimizer_idx` argument from `LightningModule.optimizer_step`
  * Removed `optimizer_idx` argument from `LightningModule.optimizer_zero_grad`
  * Removed `optimizer_idx` argument from `LightningModule.lr_scheduler_step`
  * Removed support for declaring optimizer frequencies in the dictionary returned from `LightningModule.configure_optimizers`
  * Removed arguments `optimizer` and `optimizer_idx` from `LightningModule.backward`
  * Removed `optimizer_idx` argument from `PrecisionPlugin.optimizer_step` and all of its overrides in subclasses
  * Removed `optimizer_idx` argument from `PrecisionPlugin.{optimizer_step,backward}` and all of its overrides in subclasses
  * Removed `optimizer_idx` argument from `Strategy.{optimizer_step,backward}` and all of its overrides in subclasses
  * Removed `Trainer.optimizer_frequencies` attribute
- Removed `Strategy.dispatch` ([#16618](https://github.com/Lightning-AI/lightning/pull/16618))
- Removed `PrecisionPlugin.dispatch` ([#16618](https://github.com/Lightning-AI/lightning/pull/16618))
- Removed legacy argparse utilities ([#16708](https://github.com/Lightning-AI/lightning/pull/16708))
  * Removed `LightningDataModule` methods: `add_argparse_args()`, `from_argparse_args()`, `parse_argparser()`, `get_init_arguments_and_types()`
  * Removed class methods from Trainer: `default_attributes()`, `from_argparse_args()`, `parse_argparser()`, `match_env_arguments()`, `add_argparse_args()`
  * Removed functions from `lightning.pytorch.utilities.argparse`: `from_argparse_args()`, `parse_argparser()`, `parse_env_variables()`, `get_init_arguments_and_types()`, `add_argparse_args()`
  * Removed functions from `lightning.pytorch.utilities.parsing`: `import str_to_bool()`, `str_to_bool_or_int()`, `str_to_bool_or_str()`
- Removed support for passing a scheduling dictionary to `Trainer(accumulate_grad_batches=...)` ([#16729](https://github.com/Lightning-AI/lightning/pull/16729))
- Removed support for `DataParallel` (`strategy='dp'`) and the `LightningParallelModule`-Wrapper, ([#16748](https://github.com/Lightning-AI/lightning/pull/16748))
- Removed the unused `lightning.pytorch.utilities.supporters.{SharedCycleIteratorState,CombinedLoaderIterator}` classes ([#16714](https://github.com/Lightning-AI/lightning/pull/16714))
- Removed `ProgressBarBase.{train_batch_idx,val_batch_idx,test_batch_idx,predict_batch_idx}` properties ([#16760](https://github.com/Lightning-AI/lightning/pull/16760))
- Removed the `fit_loop.{min,max}_steps` setters ([#16803](https://github.com/Lightning-AI/lightning/pull/16803))
- Removed the `Trainer(track_grad_norm=...)` argument ([#16745](https://github.com/Lightning-AI/lightning/pull/16745))
- Removed the `LightningModule.log_grad_norm()` hook method ([#16745](https://github.com/Lightning-AI/lightning/pull/16745))
- Removed the `QuantizationAwareTraining` callback ([#16750](https://github.com/Lightning-AI/lightning/pull/16750))
- Removed the `ColossalAIStrategy` and `ColossalAIPrecisionPlugin` in favor of the new [lightning-colossalai](https://github.com/Lightning-AI/lightning-colossalai) package ([#16757](https://github.com/Lightning-AI/lightning/pull/16757), [#16778](https://github.com/Lightning-AI/lightning/pull/16778))
- Removed the `training_step_end`, `validation_step_end`, and `test_step_end` hooks from the `LightningModule` in favor of the `*_batch_end` hooks ([#16791](https://github.com/Lightning-AI/lightning/pull/16791))
- Removed the `lightning.pytorch.strategies.DDPSpawnStrategy` in favor of `DDPStrategy(start_method='spawn')` (merged both classes) ([#16809](https://github.com/Lightning-AI/lightning/pull/16809))
- Removed registration of `ShardedTensor` state dict hooks in `LightningModule.__init__` with `torch>=2.1` ([#16892](https://github.com/Lightning-AI/lightning/pull/16892))
- Removed the `lightning.pytorch.core.saving.ModelIO` class interface ([#16999](https://github.com/Lightning-AI/lightning/pull/16999))
- Removed the unused `lightning.pytorch.utilities.memory.get_model_size_mb` function ([#17001](https://github.com/Lightning-AI/lightning/pull/17001))

### Fixed

- Fixed an issue where `DistributedSampler.set_epoch` wasn't getting called during `trainer.predict` ([#16785](https://github.com/Lightning-AI/lightning/pull/16785), [#16826](https://github.com/Lightning-AI/lightning/pull/16826))

- Fixed an issue with comparing torch versions when using a version of torch built from source ([#17030](https://github.com/Lightning-AI/lightning/pull/17030))


- Improved the error message for installing tensorboard or tensorboardx ([#17053](https://github.com/Lightning-AI/lightning/pull/17053))


## [1.9.4] - 2023-03-01

### Added

- Added `Fabric(strategy="auto")` support. It will choose DDP over DDP-spawn, contrary to `strategy=None` (default) ([#16916](https://github.com/Lightning-AI/lightning/pull/16916))

### Fixed

- Fixed DDP spawn hang on TPU Pods ([#16844](https://github.com/Lightning-AI/lightning/pull/16844))
- Fixed edge cases in parsing device ids using NVML ([#16795](https://github.com/Lightning-AI/lightning/pull/16795))
- Fixed backwards compatibility for `lightning.pytorch.utilities.parsing.get_init_args` ([#16851](https://github.com/Lightning-AI/lightning/pull/16851))


## [1.9.3] - 2023-02-21

### Fixed

- Fixed an issue causing a wrong environment plugin to be selected when `accelerator=tpu` and `devices > 1` ([#16806](https://github.com/Lightning-AI/lightning/pull/16806))


## [1.9.2] - 2023-02-15

### Fixed

- Fixed an attribute error and improved input validation for invalid strategy types being passed to Trainer ([#16693](https://github.com/Lightning-AI/lightning/pull/16693))
- Fixed early stopping triggering extra validation runs after reaching `min_epochs` or `min_steps` ([#16719](https://github.com/Lightning-AI/lightning/pull/16719))


## [1.9.1] - 2023-02-10

### Fixed

- Fixed an unintended limitation for calling `save_hyperparameters` on mixin classes that don't subclass `LightningModule`/`LightningDataModule` ([#16369](https://github.com/Lightning-AI/lightning/pull/16369))
- Fixed an issue with `MLFlowLogger` logging the wrong keys with `.log_hyperparams()` ([#16418](https://github.com/Lightning-AI/lightning/pull/16418))
- Fixed logging more than 100 parameters with `MLFlowLogger` and long values are truncated ([#16451](https://github.com/Lightning-AI/lightning/pull/16451))
- Fixed strict availability check for `torch_xla` requirement ([#16476](https://github.com/Lightning-AI/lightning/pull/16476))
- Fixed an issue where PL would wrap DataLoaders with XLA's MpDeviceLoader more than once ([#16571](https://github.com/Lightning-AI/lightning/pull/16571))
- Fixed the batch_sampler reference for DataLoaders wrapped with XLA's MpDeviceLoader ([#16571](https://github.com/Lightning-AI/lightning/pull/16571))
- Fixed an import error when `torch.distributed` is not available ([#16658](https://github.com/Lightning-AI/lightning/pull/16658))


## [1.9.0] - 2023-01-17

### Added

- Added support for native logging of `MetricCollection` with enabled compute groups ([#15580](https://github.com/Lightning-AI/lightning/pull/15580))
- Added support for custom artifact names in `pl.loggers.WandbLogger` ([#16173](https://github.com/Lightning-AI/lightning/pull/16173))
- Added support for DDP with `LRFinder` ([#15304](https://github.com/Lightning-AI/lightning/pull/15304))
- Added utilities to migrate checkpoints from one Lightning version to another ([#15237](https://github.com/Lightning-AI/lightning/pull/15237))
- Added support to upgrade all checkpoints in a folder using the `pl.utilities.upgrade_checkpoint` script ([#15333](https://github.com/Lightning-AI/lightning/pull/15333))
- Add an axes argument `ax` to the `.lr_find().plot()` to enable writing to a user-defined axes in a matplotlib figure ([#15652](https://github.com/Lightning-AI/lightning/pull/15652))
- Added `log_model` parameter to `MLFlowLogger` ([#9187](https://github.com/Lightning-AI/lightning/pull/9187))
- Added a check to validate that wrapped FSDP models are used while initializing optimizers ([#15301](https://github.com/Lightning-AI/lightning/pull/15301))
- Added a warning when `self.log(..., logger=True)` is called without a configured logger ([#15814](https://github.com/Lightning-AI/lightning/pull/15814))
- Added support for colossalai 0.1.11 ([#15888](https://github.com/Lightning-AI/lightning/pull/15888))
- Added `LightningCLI` support for optimizer and learning schedulers via callable type dependency injection ([#15869](https://github.com/Lightning-AI/lightning/pull/15869))
- Added support for activation checkpointing for the `DDPFullyShardedNativeStrategy` strategy ([#15826](https://github.com/Lightning-AI/lightning/pull/15826))
- Added the option to set `DDPFullyShardedNativeStrategy(cpu_offload=True|False)` via bool instead of needing to pass a configuration object ([#15832](https://github.com/Lightning-AI/lightning/pull/15832))
- Added info message for Ampere CUDA GPU users to enable tf32 matmul precision ([#16037](https://github.com/Lightning-AI/lightning/pull/16037))
- Added support for returning optimizer-like classes in `LightningModule.configure_optimizers` ([#16189](https://github.com/Lightning-AI/lightning/pull/16189))

### Changed

- Drop PyTorch 1.9 support ([#15347](https://github.com/Lightning-AI/lightning/pull/15347))
- Switch from `tensorboard` to `tensorboardx` in `TensorBoardLogger` ([#15728](https://github.com/Lightning-AI/lightning/pull/15728))
- From now on, Lightning Trainer and `LightningModule.load_from_checkpoint` automatically upgrade the loaded checkpoint if it was produced in an old version of Lightning ([#15237](https://github.com/Lightning-AI/lightning/pull/15237))
- `Trainer.{validate,test,predict}(ckpt_path=...)` no longer restores the `Trainer.global_step` and `trainer.current_epoch` value from the checkpoints - From now on, only `Trainer.fit` will restore this value ([#15532](https://github.com/Lightning-AI/lightning/pull/15532))
- The `ModelCheckpoint.save_on_train_epoch_end` attribute is now computed dynamically every epoch, accounting for changes to the validation dataloaders ([#15300](https://github.com/Lightning-AI/lightning/pull/15300))
- The Trainer now raises an error if it is given multiple stateful callbacks of the same time with colliding state keys ([#15634](https://github.com/Lightning-AI/lightning/pull/15634))
- `MLFlowLogger` now logs hyperparameters and metrics in batched API calls ([#15915](https://github.com/Lightning-AI/lightning/pull/15915))
- Overriding the `on_train_batch_{start,end}` hooks in conjunction with taking a `dataloader_iter` in the `training_step` no longer errors out and instead shows a warning ([#16062](https://github.com/Lightning-AI/lightning/pull/16062))
- Move `tensorboardX` to extra dependencies. Use the `CSVLogger` by default ([#16349](https://github.com/Lightning-AI/lightning/pull/16349))

### Deprecated

- Deprecated `description`, `env_prefix` and `env_parse` parameters in `LightningCLI.__init__` in favour of giving them through `parser_kwargs` ([#15651](https://github.com/Lightning-AI/lightning/pull/15651))
- Deprecated `pl.profiler` in favor of `pl.profilers` ([#16059](https://github.com/Lightning-AI/lightning/pull/16059))
- Deprecated `Trainer(auto_select_gpus=...)` in favor of `pl.accelerators.find_usable_cuda_devices` ([#16147](https://github.com/Lightning-AI/lightning/pull/16147))
- Deprecated `pl.tuner.auto_gpu_select.{pick_single_gpu,pick_multiple_gpus}` in favor of `pl.accelerators.find_usable_cuda_devices` ([#16147](https://github.com/Lightning-AI/lightning/pull/16147))
- `nvidia/apex` deprecation ([#16039](https://github.com/Lightning-AI/lightning/pull/16039))
  * Deprecated `pl.plugins.NativeMixedPrecisionPlugin` in favor of `pl.plugins.MixedPrecisionPlugin`
  * Deprecated the `LightningModule.optimizer_step(using_native_amp=...)` argument
  * Deprecated the `Trainer(amp_backend=...)` argument
  * Deprecated the `Trainer.amp_backend` property
  * Deprecated the `Trainer(amp_level=...)` argument
  * Deprecated the `pl.plugins.ApexMixedPrecisionPlugin` class
  * Deprecates the `pl.utilities.enums.AMPType` enum
  * Deprecates the `DeepSpeedPrecisionPlugin(amp_type=..., amp_level=...)` arguments
- `horovod` deprecation ([#16141](https://github.com/Lightning-AI/lightning/pull/16141))
  * Deprecated `Trainer(strategy="horovod")`
  * Deprecated the `HorovodStrategy` class
- Deprecated `pl.lite.LightningLite` in favor of `lightning.fabric.Fabric` ([#16314](https://github.com/Lightning-AI/lightning/pull/16314))
- `FairScale` deprecation (in favor of PyTorch's FSDP implementation) ([#16353](https://github.com/Lightning-AI/lightning/pull/16353))
  * Deprecated the `pl.overrides.fairscale.LightningShardedDataParallel` class
  * Deprecated the `pl.plugins.precision.fully_sharded_native_amp.FullyShardedNativeMixedPrecisionPlugin` class
  * Deprecated the `pl.plugins.precision.sharded_native_amp.ShardedNativeMixedPrecisionPlugin` class
  * Deprecated the `pl.strategies.fully_sharded.DDPFullyShardedStrategy` class
  * Deprecated the `pl.strategies.sharded.DDPShardedStrategy` class
  * Deprecated the `pl.strategies.sharded_spawn.DDPSpawnShardedStrategy` class


### Removed

- Removed deprecated `pl.utilities.memory.get_gpu_memory_map` in favor of `pl.accelerators.cuda.get_nvidia_gpu_stats` ([#15617](https://github.com/Lightning-AI/lightning/pull/15617))
- Temporarily removed support for Hydra multi-run ([#15737](https://github.com/Lightning-AI/lightning/pull/15737))
- Removed deprecated `pl.profiler.base.AbstractProfiler` in favor of `pl.profilers.profiler.Profiler` ([#15637](https://github.com/Lightning-AI/lightning/pull/15637))
- Removed deprecated `pl.profiler.base.BaseProfiler` in favor of `pl.profilers.profiler.Profiler` ([#15637](https://github.com/Lightning-AI/lightning/pull/15637))
- Removed deprecated code in `pl.utilities.meta` ([#16038](https://github.com/Lightning-AI/lightning/pull/16038))
- Removed the deprecated `LightningDeepSpeedModule` ([#16041](https://github.com/Lightning-AI/lightning/pull/16041))
- Removed the deprecated `pl.accelerators.GPUAccelerator` in favor of `pl.accelerators.CUDAAccelerator` ([#16050](https://github.com/Lightning-AI/lightning/pull/16050))
- Removed the deprecated `pl.profiler.*` classes in favor of `pl.profilers` ([#16059](https://github.com/Lightning-AI/lightning/pull/16059))
- Removed the deprecated `pl.utilities.cli` module in favor of `pl.cli` ([#16116](https://github.com/Lightning-AI/lightning/pull/16116))
- Removed the deprecated `pl.loggers.base` module in favor of `pl.loggers.logger` ([#16120](https://github.com/Lightning-AI/lightning/pull/16120))
- Removed the deprecated `pl.loops.base` module in favor of `pl.loops.loop` ([#16142](https://github.com/Lightning-AI/lightning/pull/16142))
- Removed the deprecated `pl.core.lightning` module in favor of `pl.core.module` ([#16318](https://github.com/Lightning-AI/lightning/pull/16318))
- Removed the deprecated `pl.callbacks.base` module in favor of `pl.callbacks.callback` ([#16319](https://github.com/Lightning-AI/lightning/pull/16319))
- Removed the deprecated `Trainer.reset_train_val_dataloaders()` in favor of `Trainer.reset_{train,val}_dataloader` ([#16131](https://github.com/Lightning-AI/lightning/pull/16131))
- Removed support for `LightningCLI(seed_everything_default=None)` ([#16131](https://github.com/Lightning-AI/lightning/pull/16131))
- Removed support in LightningLite for FairScale's sharded training (`strategy='ddp_sharded'|'ddp_sharded_spawn'`). Use Fully-Sharded Data Parallel instead (`strategy='fsdp'`) ([#16329](https://github.com/Lightning-AI/lightning/pull/16329))


### Fixed

- Enhanced `reduce_boolean_decision` to accommodate `any`-analogous semantics expected by the `EarlyStopping` callback ([#15253](https://github.com/Lightning-AI/lightning/pull/15253))
- Fixed the incorrect optimizer step synchronization when running across multiple TPU devices ([#16020](https://github.com/Lightning-AI/lightning/pull/16020))
- Fixed a type error when dividing the chunk size in the ColossalAI strategy ([#16212](https://github.com/Lightning-AI/lightning/pull/16212))
- Fixed bug where the ``interval`` key of the scheduler would be ignored during manual optimization, making the LearningRateMonitor callback fail to log the learning rate ([#16308](https://github.com/Lightning-AI/lightning/pull/16308))
- Fixed an issue with `MLFlowLogger` not finalizing correctly when status code 'finished' was passed ([#16340](https://github.com/Lightning-AI/lightning/pull/16340))


## [1.8.6] - 2022-12-21

- minor cleaning


## [1.8.5] - 2022-12-15

- Add function to remove checkpoint to allow override for extended classes ([#16067](https://github.com/Lightning-AI/lightning/pull/16067))


## [1.8.4] - 2022-12-08

### Changed

- Direct support for compiled models (
   [#15922](https://github.com/Lightning-AI/lightning/pull/15922),
   [#15957](https://github.com/Lightning-AI/lightning/pull/15957)
)

### Fixed

- Fixed issue with unsupported torch.inference_mode() on hpu backends ([#15918](https://github.com/Lightning-AI/lightning/pull/15918))
- Fixed LRScheduler import for PyTorch 2.0 ([#15940](https://github.com/Lightning-AI/lightning/pull/15940))
- Fixed `fit_loop.restarting` to be `False` for lr finder ([#15620](https://github.com/Lightning-AI/lightning/pull/15620))
- Fixed `torch.jit.script`-ing a LightningModule causing an unintended error message about deprecated `use_amp` property ([#15947](https://github.com/Lightning-AI/lightning/pull/15947))
- Fixed the `XLAProfiler` not recording anything due to mismatching of action names ([#15885](https://github.com/Lightning-AI/lightning/pull/15885))


## [1.8.3] - 2022-11-22

### Changed

- Temporarily removed support for Hydra multi-run ([#15737](https://github.com/Lightning-AI/lightning/pull/15737))
- Switch from `tensorboard` to `tensorboardx` in `TensorBoardLogger` ([#15728](https://github.com/Lightning-AI/lightning/pull/15728))


## [1.8.2] - 2022-11-17

### Fixed

- Make sure save_dir can be empty str ([#15638](https://github.com/Lightning-AI/lightning/pull/15638))
- Fixed the automatic fallback from `Trainer(strategy="ddp_spawn", ...)` to `Trainer(strategy="ddp", ...)` when on an LSF cluster ([#15103](https://github.com/Lightning-AI/lightning/pull/15103))



## [1.8.1] - 2022-11-10

### Added

- Added back the accidentally removed `pl.utilities.distributed.rank_zero_only` function ([#15536](https://github.com/Lightning-AI/lightning/pull/15536))

### Deprecated

- Deprecated `pl.utilities.distributed.rank_zero_only` in favor of `pl.utilities.rank_zero_only` ([#15536](https://github.com/Lightning-AI/lightning/pull/15536))

### Fixed

- Fixed `TensorBoardLogger` not validating the input array type when logging the model graph ([#15323](https://github.com/Lightning-AI/lightning/pull/15323))
- Fixed an attribute error in `ColossalAIStrategy` at import time when `torch.distributed` is not available ([#15535](https://github.com/Lightning-AI/lightning/pull/15535))
- Fixed an issue when calling `fs.listdir` with file URI instead of path in `CheckpointConnector` ([#15413](https://github.com/Lightning-AI/lightning/pull/15413))
- Fixed an issue with the `BaseFinetuning` callback not setting the `track_running_stats` attribute for batch normaliztion layers ([#15063](https://github.com/Lightning-AI/lightning/pull/15063))
- Fixed an issue with `WandbLogger(log_model=True|'all)` raising an error and not being able to serialize tensors in the metadata ([#15544](https://github.com/Lightning-AI/lightning/pull/15544))
- Fixed the gradient unscaling logic when using `Trainer(precision=16)` and fused optimizers such as `Adam(..., fused=True)` ([#15544](https://github.com/Lightning-AI/lightning/pull/15544))
- Fixed model state transfer in multiprocessing launcher when running multi-node ([#15567](https://github.com/Lightning-AI/lightning/pull/15567))
- Fixed manual optimization raising `AttributeError` with Bagua Strategy ([#12534](https://github.com/Lightning-AI/lightning/pull/12534))
- Fixed the import of `pytorch_lightning` causing a warning 'Redirects are currently not supported in Windows or MacOs' ([#15610](https://github.com/Lightning-AI/lightning/pull/15610))


## [1.8.0] - 2022-11-01

### Added

- Added support for requeueing slurm array jobs ([#15040](https://github.com/Lightning-AI/lightning/pull/15040))
- Added native AMP support for `ddp_fork` (and associated alias strategies) with CUDA GPUs ([#14983](https://github.com/Lightning-AI/lightning/pull/14983))
- Added `BatchSizeFinder` callback ([#11089](https://github.com/Lightning-AI/lightning/pull/11089))
- Added `LearningRateFinder` callback ([#13802](https://github.com/Lightning-AI/lightning/pull/13802))
- Tuner now supports a new `method` argument which will determine when to run the `BatchSizeFinder`: one of `fit`, `validate`, `test` or `predict` ([#11089](https://github.com/Lightning-AI/lightning/pull/11089))
- Added prefix to log message in `seed_everything` with rank info ([#14031](https://github.com/Lightning-AI/lightning/pull/14031))
- Added support for auto wrapping for `DDPFullyShardedNativeStrategy` ([#14252](https://github.com/Lightning-AI/lightning/pull/14252))
- Added support for passing extra init-parameters to the `LightningDataModule.from_datasets` ([#14185](https://github.com/Lightning-AI/lightning/pull/14185))
- Added support for saving sharded optimizer state dict outside of `DDPShardedStrategy` ([#14208](https://github.com/Lightning-AI/lightning/pull/14208))
- Added support for auto wrapping for `DDPFullyShardedStrategy` ([#14383](https://github.com/Lightning-AI/lightning/pull/14383))
- Integrate the `lightning_utilities` package (
  [#14475](https://github.com/Lightning-AI/lightning/pull/14475),
  [#14537](https://github.com/Lightning-AI/lightning/pull/14537),
  [#14556](https://github.com/Lightning-AI/lightning/pull/14556),
  [#14558](https://github.com/Lightning-AI/lightning/pull/14558),
  [#14575](https://github.com/Lightning-AI/lightning/pull/14575),
  [#14620](https://github.com/Lightning-AI/lightning/pull/14620))
- Added `args` parameter to `LightningCLI` to ease running from within Python ([#14596](https://github.com/Lightning-AI/lightning/pull/14596))
- Added `WandbLogger.download_artifact` and `WandbLogger.use_artifact` for managing artifacts with Weights and Biases ([#14551](https://github.com/Lightning-AI/lightning/pull/14551))
- Added an option to configure the signal SLURM sends when a job is preempted or requeued ([#14626](https://github.com/Lightning-AI/lightning/pull/14626))
- Added a warning when the model passed to `LightningLite.setup()` does not have all parameters on the same device ([#14822](https://github.com/Lightning-AI/lightning/pull/14822))
- The `CometLogger` now flags the Comet Experiments as being created from Lightning for analytics purposes ([#14906](https://github.com/Lightning-AI/lightning/pull/14906))
- Introduce `ckpt_path="hpc"` keyword for checkpoint loading ([#14911](https://github.com/Lightning-AI/lightning/pull/14911))
- Added a more descriptive error message when attempting to fork processes with pre-initialized CUDA context ([#14709](https://github.com/Lightning-AI/lightning/pull/14709))
- Added support for custom parameters in subclasses of `SaveConfigCallback` ([#14998](https://github.com/Lightning-AI/lightning/pull/14998))
- Added `inference_mode` flag to Trainer to let users enable/disable inference mode during evaluation ([#15034](https://github.com/Lightning-AI/lightning/pull/15034))
- Added `LightningLite.no_backward_sync` for control over efficient gradient accumulation with distributed strategies ([#14966](https://github.com/Lightning-AI/lightning/pull/14966))
- Added a sanity check that scripts are executed with the `srun` command in SLURM and that environment variables are not conflicting ([#15011](https://github.com/Lightning-AI/lightning/pull/15011))
- Added an error message when attempting to launch processes with `python -i` and an interactive-incompatible strategy ([#15293](https://github.com/Lightning-AI/lightning/pull/15293))

### Changed

- The `Trainer.{fit,validate,test,predict,tune}` methods now raise a useful error message if the input is not a `LightningModule` ([#13892](https://github.com/Lightning-AI/lightning/pull/13892))
- Raised a `MisconfigurationException` if batch transfer hooks are overriden with `IPUAccelerator` ([#13961](https://github.com/Lightning-AI/lightning/pull/13961))
- Replaced the unwrapping logic in strategies with direct access to unwrapped `LightningModule` ([#13738](https://github.com/Lightning-AI/lightning/pull/13738))
- Enabled `on_before_batch_transfer` for `DPStrategy` and `IPUAccelerator` ([#14023](https://github.com/Lightning-AI/lightning/pull/14023))
- When resuming training with Apex enabled, the `Trainer` will now raise an error ([#14341](https://github.com/Lightning-AI/lightning/pull/14341))
- Included `torch.cuda` rng state to the aggregate `_collect_rng_states()` and `_set_rng_states()` ([#14384](https://github.com/Lightning-AI/lightning/pull/14384))
- Changed `trainer.should_stop` to not stop in between an epoch and run until `min_steps/min_epochs` only ([#13890](https://github.com/Lightning-AI/lightning/pull/13890))
- The `pyDeprecate` dependency is no longer installed ([#14472](https://github.com/Lightning-AI/lightning/pull/14472))
- When using multiple loggers, by default checkpoints and profiler output now get saved to the log dir of the first logger in the list ([#14325](https://github.com/Lightning-AI/lightning/pull/14325))
- In Lightning Lite, state-dict access to the module wrapper now gets passed through to the original module reference ([#14629](https://github.com/Lightning-AI/lightning/pull/14629))
- Removed fall-back to `LightningEnvironment` when number of SLURM tasks does not correspond to number of processes in Trainer ([#14300](https://github.com/Lightning-AI/lightning/pull/14300))
- Aligned DDP and DDPSpawn strategies in setting up the environment ([#11073](https://github.com/Lightning-AI/lightning/pull/11073))
- Integrated the Lite Precision plugins into the PL Precision plugins - the base class in PL now extends the `lightning_lite.precision.Precision` base class ([#14798](https://github.com/Lightning-AI/lightning/pull/14798))
  * The `PrecisionPlugin.backward` signature changed: The `closure_loss` argument was renamed to `tensor`
  * The `PrecisionPlugin.{pre_,post_}backward` signature changed: The `closure_loss` argument was renamed to `tensor` and moved as the first argument
  * The `PrecisionPlugin.optimizer_step` signature changed: The `model`, `optimizer_idx` and `closure` arguments need to be passed as keyword arguments now
- Trainer queries the CUDA devices through NVML if available to avoid initializing CUDA before forking, which eliminates the need for the `PL_DISABLE_FORK` environment variable introduced in v1.7.4 ([#14631](https://github.com/Lightning-AI/lightning/pull/14631))
- The `MLFlowLogger.finalize()` now sets the status to `FAILED` when an exception occurred in `Trainer`, and sets the status to `FINISHED` on successful completion ([#12292](https://github.com/Lightning-AI/lightning/pull/12292))
- It is no longer needed to call `model.double()` when using `precision=64` in Lightning Lite ([#14827](https://github.com/Lightning-AI/lightning/pull/14827))
- HPC checkpoints are now loaded automatically only in slurm environment when no specific value for `ckpt_path` has been set ([#14911](https://github.com/Lightning-AI/lightning/pull/14911))
- The `Callback.on_load_checkpoint` now gets the full checkpoint dictionary and the `callback_state` argument was renamed `checkpoint` ([#14835](https://github.com/Lightning-AI/lightning/pull/14835))
- Moved the warning about saving nn.Module in `save_hyperparameters()` to before the deepcopy ([#15132](https://github.com/Lightning-AI/lightning/pull/15132))
- To avoid issues with forking processes, from PyTorch 1.13 and higher, Lightning will directly use the PyTorch NVML-based check for `torch.cuda.device_count` and from PyTorch 2.0 and higher, Lightning will configure PyTorch to use a NVML-based check for `torch.cuda.is_available`. ([#15110](https://github.com/Lightning-AI/lightning/pull/15110), [#15133](https://github.com/Lightning-AI/lightning/pull/15133))
- The `NeptuneLogger` now uses `neptune.init_run` instead of the deprecated `neptune.init` to initialize a run ([#15393](https://github.com/Lightning-AI/lightning/pull/15393))

### Deprecated

- Deprecated `LightningDeepSpeedModule` ([#14000](https://github.com/Lightning-AI/lightning/pull/14000))
- Deprecated `amp_level` from `Trainer` in favour of passing it explictly via precision plugin ([#13898](https://github.com/Lightning-AI/lightning/pull/13898))
- Deprecated the calls to `pl.utiltiies.meta` functions in favor of built-in https://github.com/pytorch/torchdistx support ([#13868](https://github.com/Lightning-AI/lightning/pull/13868))
- Deprecated the `unwrap_lightning_module` and `unwrap_lightning_module_sharded` utility functions in favor of accessing the unwrapped `LightningModule` on the strategy directly ([#13738](https://github.com/Lightning-AI/lightning/pull/13738))
- Deprecated the `pl_module` argument in `LightningParallelModule`, `LightningDistributedModule`, `LightningShardedDataParallel`, `LightningBaguaModule` and `LightningDeepSpeedModule` wrapper classes ([#13738](https://github.com/Lightning-AI/lightning/pull/13738))
- Deprecated the `on_colab_kaggle` function ([#14247](https://github.com/Lightning-AI/lightning/pull/14247))
- Deprecated the internal `pl.core.mixins.DeviceDtypeModuleMixin` class ([#14511](https://github.com/Lightning-AI/lightning/pull/14511), [#14548](https://github.com/Lightning-AI/lightning/pull/14548))
- Deprecated all functions in `pl.utilities.xla_device` ([#14514](https://github.com/Lightning-AI/lightning/pull/14514), [#14550](https://github.com/Lightning-AI/lightning/pull/14550))
  * Deprecated the internal `inner_f` function
  * Deprecated the internal `pl_multi_process` function
  * Deprecated the internal `XLADeviceUtils.xla_available` staticmethod
  * Deprecated the `XLADeviceUtils.tpu_device_exists` staticmethod in favor of `pl.accelerators.TPUAccelerator.is_available()`
- Deprecated `pl.utilities.distributed.tpu_distributed` in favor of `lightning_lite.accelerators.tpu.tpu_distributed` ([#14550](https://github.com/Lightning-AI/lightning/pull/14550))
- Deprecated all functions in `pl.utilities.cloud_io` in favor of `lightning_lite.utilities.cloud_io` ([#14515](https://github.com/Lightning-AI/lightning/pull/14515))
- Deprecated the functions in `pl.utilities.apply_func` in favor of `lightning_utilities.core.apply_func` ([#14516](https://github.com/Lightning-AI/lightning/pull/14516), [#14537](https://github.com/Lightning-AI/lightning/pull/14537))
- Deprecated all functions in `pl.utilities.device_parser` ([#14492](https://github.com/Lightning-AI/lightning/pull/14492), [#14753](https://github.com/Lightning-AI/lightning/pull/14753))
  * Deprecated the `pl.utilities.device_parser.determine_root_gpu_device` in favor of `lightning_lite.utilities.device_parser.determine_root_gpu_device`
  * Deprecated the `pl.utilities.device_parser.parse_gpu_ids` in favor of `lightning_lite.utilities.device_parser.parse_gpu_ids`
  * Deprecated the `pl.utilities.device_parser.is_cuda_available` in favor of `lightning_lite.accelerators.cuda.is_cuda_available`
  * Deprecated the `pl.utilities.device_parser.num_cuda_devices` in favor of `lightning_lite.accelerators.cuda.num_cuda_devices`
  * Deprecated the `pl.utilities.device_parser.parse_cpu_cores` in favor of `lightning_lite.accelerators.cpu.parse_cpu_cores`
  * Deprecated the `pl.utilities.device_parser.parse_tpu_cores` in favor of `lightning_lite.accelerators.tpu.parse_tpu_cores`
  * Deprecated the `pl.utilities.device_parser.parse_hpus` in favor of `pl.accelerators.hpu.parse_hpus`
- Deprecated duplicate `SaveConfigCallback` parameters in `LightningCLI.__init__`: `save_config_kwargs`, `save_config_overwrite` and `save_config_multifile`. New `save_config_kwargs` parameter should be used instead ([#14998](https://github.com/Lightning-AI/lightning/pull/14998))
- Deprecated `TrainerFn.TUNING`, `RunningStage.TUNING` and `trainer.tuning` property ([#15100](https://github.com/Lightning-AI/lightning/pull/15100))
- Deprecated custom `pl.utilities.distributed.AllGatherGrad` implementation in favor of PyTorch's ([#15364](https://github.com/Lightning-AI/lightning/pull/15364))

### Removed

- Removed the deprecated `Trainer.training_type_plugin` property in favor of `Trainer.strategy` ([#14011](https://github.com/Lightning-AI/lightning/pull/14011))
- Removed all deprecated training type plugins ([#14011](https://github.com/Lightning-AI/lightning/pull/14011))
- Removed the deprecated `DDP2Strategy` ([#14026](https://github.com/Lightning-AI/lightning/pull/14026))
- Removed the deprecated `DistributedType` and `DeviceType` enum classes ([#14045](https://github.com/Lightning-AI/lightning/pull/14045))
- Removed deprecated support for passing the `rank_zero_warn` warning category positionally ([#14470](https://github.com/Lightning-AI/lightning/pull/14470))
- Removed the legacy and unused `Trainer.get_deprecated_arg_names()` ([#14415](https://github.com/Lightning-AI/lightning/pull/14415))
- Removed the deprecated `on_train_batch_end(outputs)` format when multiple optimizers are used and TBPTT is enabled ([#14373](https://github.com/Lightning-AI/lightning/pull/14373))
- Removed the deprecated `training_epoch_end(outputs)` format when multiple optimizers are used and TBPTT is enabled ([#14373](https://github.com/Lightning-AI/lightning/pull/14373))
- Removed the experimental `pl.utiltiies.meta` functions in favor of built-in https://github.com/pytorch/torchdistx support ([#13868](https://github.com/Lightning-AI/lightning/pull/13868))
- Removed the deprecated `LoggerCollection`; `Trainer.logger` and `LightningModule.logger` now returns the first logger when more than one gets passed to the Trainer ([#14283](https://github.com/Lightning-AI/lightning/pull/14283))
- Removed the deprecated the `trainer.lr_schedulers` ([#14408](https://github.com/Lightning-AI/lightning/pull/14408))
- Removed the deprecated `LightningModule.{on_hpc_load,on_hpc_save}` hooks in favor of the general purpose hooks `LightningModule.{on_load_checkpoint,on_save_checkpoint}` ([#14315](https://github.com/Lightning-AI/lightning/pull/14315))
- Removed deprecated support for old torchtext versions ([#14375](https://github.com/Lightning-AI/lightning/pull/14375))
- Removed deprecated support for the old `neptune-client` API in the `NeptuneLogger` ([#14727](https://github.com/Lightning-AI/lightning/pull/14727))
- Removed the deprecated `weights_save_path` Trainer argumnent and `Trainer.weights_save_path` property ([#14424](https://github.com/Lightning-AI/lightning/pull/14424))
- Removed the deprecated ([#14471](https://github.com/Lightning-AI/lightning/pull/14471))
  * `pl.utilities.distributed.rank_zero_only` in favor of `pl.utilities.rank_zero.rank_zero_only`
  * `pl.utilities.distributed.rank_zero_debug` in favor of `pl.utilities.rank_zero.rank_zero_debug`
  * `pl.utilities.distributed.rank_zero_info` in favor of `pl.utilities.rank_zero.rank_zero_info`
  * `pl.utilities.warnings.rank_zero_warn` in favor of `pl.utilities.rank_zero.rank_zero_warn`
  * `pl.utilities.warnings.rank_zero_deprecation` in favor of `pl.utilities.rank_zero.rank_zero_deprecation`
  * `pl.utilities.warnings.LightningDeprecationWarning` in favor of `pl.utilities.rank_zero.LightningDeprecationWarning`
- Removed deprecated `Trainer.num_processes` attribute in favour of `Trainer.num_devices` ([#14423](https://github.com/Lightning-AI/lightning/pull/14423))
- Removed the deprecated `Trainer.data_parallel_device_ids` hook in favour of `Trainer.device_ids` ([#14422](https://github.com/Lightning-AI/lightning/pull/14422))
- Removed the deprecated class `TrainerCallbackHookMixin` ([#14401](https://github.com/Lightning-AI/lightning/pull/14401))
- Removed the deprecated `BaseProfiler` and `AbstractProfiler` classes ([#14404](https://github.com/Lightning-AI/lightning/pull/14404))
- Removed the deprecated way to set the distributed backend via the environment variable `PL_TORCH_DISTRIBUTED_BACKEND`, in favor of setting the `process_group_backend` in the strategy constructor ([#14693](https://github.com/Lightning-AI/lightning/pull/14693))
- Removed deprecated callback hooks ([#14834](https://github.com/Lightning-AI/lightning/pull/14834))
  * `Callback.on_configure_sharded_model` in favor of `Callback.setup`
  * `Callback.on_before_accelerator_backend_setup` in favor of `Callback.setup`
  * `Callback.on_batch_start` in favor of `Callback.on_train_batch_start`
  * `Callback.on_batch_end` in favor of `Callback.on_train_batch_end`
  * `Callback.on_epoch_start` in favor of `Callback.on_{train,validation,test}_epoch_start`
  * `Callback.on_epoch_end` in favor of `Callback.on_{train,validation,test}_epoch_end`
  * `Callback.on_pretrain_routine_{start,end}` in favor of `Callback.on_fit_start`
- Removed the deprecated device attributes `Trainer.{devices,gpus,num_gpus,ipus,tpu_cores}` in favor of the accelerator-agnostic `Trainer.num_devices` ([#14829](https://github.com/Lightning-AI/lightning/pull/14829))
- Removed the deprecated `LightningIPUModule` ([#14830](https://github.com/Lightning-AI/lightning/pull/14830))
- Removed the deprecated `Logger.agg_and_log_metrics` hook in favour of `Logger.log_metrics` and the `agg_key_funcs` and `agg_default_func` arguments. ([#14840](https://github.com/Lightning-AI/lightning/pull/14840))
- Removed the deprecated precision plugin checkpoint hooks `PrecisionPlugin.on_load_checkpoint` and `PrecisionPlugin.on_save_checkpoint` ([#14833](https://github.com/Lightning-AI/lightning/pull/14833))
- Removed the deprecated `Trainer.root_gpu` attribute in favor of `Trainer.strategy.root_device` ([#14829](https://github.com/Lightning-AI/lightning/pull/14829))
- Removed the deprecated `Trainer.use_amp` and `LightningModule.use_amp` attributes ([#14832](https://github.com/Lightning-AI/lightning/pull/14832))
- Removed the deprecated callback hooks `Callback.on_init_start` and `Callback.on_init_end` ([#14867](https://github.com/Lightning-AI/lightning/pull/14867))
- Removed the deprecated `Trainer.run_stage` in favor of `Trainer.{fit,validate,test,predict}` ([#14870](https://github.com/Lightning-AI/lightning/pull/14870))
- Removed the deprecated `SimpleProfiler.profile_iterable` and `AdvancedProfiler.profile_iterable` attributes ([#14864](https://github.com/Lightning-AI/lightning/pull/14864))
- Removed the deprecated `Trainer.verbose_evaluate` ([#14884](https://github.com/Lightning-AI/lightning/pull/14884))
- Removed the deprecated `Trainer.should_rank_save_checkpoint` ([#14885](https://github.com/Lightning-AI/lightning/pull/14885))
- Removed the deprecated `TrainerOptimizersMixin` ([#14887](https://github.com/Lightning-AI/lightning/pull/14887))
- Removed the deprecated `Trainer.lightning_optimizers` ([#14889](https://github.com/Lightning-AI/lightning/pull/14889))
- Removed the deprecated `TrainerDataLoadingMixin` ([#14888](https://github.com/Lightning-AI/lightning/pull/14888))
- Removed the deprecated `Trainer.call_hook` in favor of `Trainer._call_callback_hooks`, `Trainer._call_lightning_module_hook`, `Trainer._call_ttp_hook`, and `Trainer._call_accelerator_hook` ([#14869](https://github.com/Lightning-AI/lightning/pull/14869))
- Removed the deprecated `Trainer.{validated,tested,predicted}_ckpt_path` ([#14897](https://github.com/Lightning-AI/lightning/pull/14897))
- Removed the deprecated `device_stats_monitor_prefix_metric_keys` ([#14890](https://github.com/Lightning-AI/lightning/pull/14890))
- Removed the deprecated `LightningDataModule.on_save/load_checkpoint` hooks ([#14909](https://github.com/Lightning-AI/lightning/pull/14909))
- Removed support for returning a value in `Callback.on_save_checkpoint` in favor of implementing `Callback.state_dict` ([#14835](https://github.com/Lightning-AI/lightning/pull/14835))

### Fixed

- Fixed an issue with `LightningLite.setup()` not setting the `.device` attribute correctly on the returned wrapper ([#14822](https://github.com/Lightning-AI/lightning/pull/14822))
- Fixed an attribute error when running the tuner together with the `StochasticWeightAveraging` callback ([#14836](https://github.com/Lightning-AI/lightning/pull/14836))
- Fixed MissingFieldException in offline mode for the `NeptuneLogger()` ([#14919](https://github.com/Lightning-AI/lightning/pull/14919))
- Fixed wandb `save_dir` is overridden by `None` `dir` when using CLI ([#14878](https://github.com/Lightning-AI/lightning/pull/14878))
- Fixed a missing call to `LightningDataModule.load_state_dict` hook while restoring checkpoint using `LightningDataModule.load_from_checkpoint` ([#14883](https://github.com/Lightning-AI/lightning/pull/14883))
- Fixed torchscript error with containers of LightningModules ([#14904](https://github.com/Lightning-AI/lightning/pull/14904))
- Fixed reloading of the last checkpoint on run restart ([#14907](https://github.com/Lightning-AI/lightning/pull/14907))
- `SaveConfigCallback` instances should only save the config once to allow having the `overwrite=False` safeguard when using `LightningCLI(..., run=False)` ([#14927](https://github.com/Lightning-AI/lightning/pull/14927))
- Fixed an issue with terminating the trainer profiler when a `StopIteration` exception is raised while using an `IterableDataset` ([#14940](https://github.com/Lightning-AI/lightning/pull/14945))
- Do not update on-plateau schedulers when reloading from an end-of-epoch checkpoint ([#14702](https://github.com/Lightning-AI/lightning/pull/14702))
- Fixed `Trainer` support for PyTorch built without distributed support ([#14971](https://github.com/Lightning-AI/lightning/pull/14971))
- Fixed batch normalization statistics calculation in `StochasticWeightAveraging` callback ([#14866](https://github.com/Lightning-AI/lightning/pull/14866))
- Avoided initializing optimizers during deepspeed inference ([#14944](https://github.com/Lightning-AI/lightning/pull/14944))
- Fixed `LightningCLI` parse_env and description in subcommands ([#15138](https://github.com/Lightning-AI/lightning/pull/15138))
- Fixed an exception that would occur when creating a `multiprocessing.Pool` after importing Lightning ([#15292](https://github.com/Lightning-AI/lightning/pull/15292))
- Fixed a pickling error when using `RichProgressBar` together with checkpointing ([#15319](https://github.com/Lightning-AI/lightning/pull/15319))
- Fixed the `RichProgressBar` crashing when used with distributed strategies ([#15376](https://github.com/Lightning-AI/lightning/pull/15376))
- Fixed an issue with `RichProgressBar` not resetting the internal state for the sanity check progress ([#15377](https://github.com/Lightning-AI/lightning/pull/15377))
- Fixed an issue with DataLoader re-instantiation when the attribute is an array and the default value of the corresponding argument changed ([#15409](https://github.com/Lightning-AI/lightning/pull/15409))


## [1.7.7] - 2022-09-22

### Fixed

- Fixed the availability check for the neptune-client package ([#14714](https://github.com/Lightning-AI/lightning/pull/14714))
- Break HPU Graphs into two parts (forward + backward as one and optimizer as another) for better performance ([#14656](https://github.com/Lightning-AI/lightning/pull/14656))
- Fixed torchscript error with ensembles of LightningModules ([#14657](https://github.com/Lightning-AI/lightning/pull/14657), [#14724](https://github.com/Lightning-AI/lightning/pull/14724))
- Fixed an issue with `TensorBoardLogger.finalize` creating a new experiment when none was created during the Trainer's execution ([#14762](https://github.com/Lightning-AI/lightning/pull/14762))
- Fixed `TypeError` on import when `torch.distributed` is not available ([#14809](https://github.com/Lightning-AI/lightning/pull/14809))


## [1.7.6] - 2022-09-13

### Changed

- Improved the error messaging when passing `Trainer.method(model, x_dataloader=None)` with no module-method implementations available ([#14614](https://github.com/Lightning-AI/lightning/pull/14614))

### Fixed

- Reset the dataloaders on OOM failure in batch size finder to use the last successful batch size ([#14372](https://github.com/Lightning-AI/lightning/pull/14372))
- Fixed an issue to keep downscaling the batch size in case there hasn't been even a single successful optimal batch size with `mode="power"` ([#14372](https://github.com/Lightning-AI/lightning/pull/14372))
- Fixed an issue where `self.log`-ing a tensor would create a user warning from PyTorch about cloning tensors ([#14599](https://github.com/Lightning-AI/lightning/pull/14599))
- Fixed compatibility when `torch.distributed` is not available ([#14454](https://github.com/Lightning-AI/lightning/pull/14454))


## [1.7.5] - 2022-09-06

### Fixed

- Squeezed tensor values when logging with `LightningModule.log` ([#14489](https://github.com/Lightning-AI/lightning/pull/14489))
- Fixed `WandbLogger` `save_dir` is not set after creation ([#14326](https://github.com/Lightning-AI/lightning/pull/14326))
- Fixed `Trainer.estimated_stepping_batches` when maximum number of epochs is not set ([#14317](https://github.com/Lightning-AI/lightning/pull/14317))


## [1.7.4] - 2022-08-31

### Added

- Added an environment variable `PL_DISABLE_FORK` that can be used to disable all forking in the Trainer ([#14319](https://github.com/Lightning-AI/lightning/pull/14319))

### Fixed

- Fixed `LightningDataModule` hparams parsing ([#12806](https://github.com/Lightning-AI/lightning/pull/12806))
- Reset epoch progress with batch size scaler ([#13846](https://github.com/Lightning-AI/lightning/pull/13846))
- Fixed restoring the trainer after using `lr_find()` so that the correct LR schedule is used for the actual training ([#14113](https://github.com/Lightning-AI/lightning/pull/14113))
- Fixed incorrect values after transferring data to an MPS device ([#14368](https://github.com/Lightning-AI/lightning/pull/14368))


## [1.7.3] - 2022-08-25

### Fixed

- Fixed an assertion error when using a `ReduceOnPlateau` scheduler with the Horovod strategy ([#14215](https://github.com/Lightning-AI/lightning/pull/14215))
- Fixed an `AttributeError` when accessing `LightningModule.logger` and the Trainer has multiple loggers ([#14234](https://github.com/Lightning-AI/lightning/pull/14234))
- Added back support for `log`ging in the `configure_gradient_clipping` hook after unintended removal in v1.7.2 ([#14298](https://github.com/Lightning-AI/lightning/pull/14298))
- Fixed wrong num padding for `RichProgressBar` ([#14296](https://github.com/Lightning-AI/lightning/pull/14296))
- Fixed an issue to avoid the impact of sanity check on `reload_dataloaders_every_n_epochs` for validation ([#13964](https://github.com/Lightning-AI/lightning/pull/13964))


## [1.7.2] - 2022-08-17

### Added

- Added `FullyShardedNativeNativeMixedPrecisionPlugin` to handle precision for `DDPFullyShardedNativeStrategy` ([#14092](https://github.com/Lightning-AI/lightning/pull/14092))
- Added profiling to these hooks: `on_before_batch_transfer`, `transfer_batch_to_device`, `on_after_batch_transfer`, `configure_gradient_clipping`, `clip_gradients` ([#14069](https://github.com/Lightning-AI/lightning/pull/14069))

### Changed

- The `WandbLogger.name` property no longer returns the name of the experiment, and instead returns the project's name ([#14145](https://github.com/Lightning-AI/lightning/pull/14145))
- The default project name in `WandbLogger` is now "lightning_logs" ([#14145](https://github.com/Lightning-AI/lightning/pull/14145))
- Updated compatibility for LightningLite to run with the latest DeepSpeed 0.7.0 ([13967](https://github.com/Lightning-AI/lightning/pull/13967))

### Fixed

- Fixed a bug that caused spurious `AttributeError` when multiple `DataLoader` classes are imported ([#14117](https://github.com/Lightning-AI/lightning/pull/14117))
- Fixed epoch-end logging results not being reset after the end of the epoch ([#14061](https://github.com/Lightning-AI/lightning/pull/14061))
- Fixed resuming from a checkpoint when using Stochastic Weight Averaging (SWA) ([#9938](https://github.com/Lightning-AI/lightning/pull/9938))
- Fixed the device placement when `LightningModule.cuda()` gets called without specifying a device index and the current cuda device was not 0 ([#14128](https://github.com/Lightning-AI/lightning/pull/14128))
- Avoided false positive warning about using `sync_dist` when using torchmetrics ([#14143](https://github.com/Lightning-AI/lightning/pull/14143))
- Avoid `metadata.entry_points` deprecation warning on Python 3.10 ([#14052](https://github.com/Lightning-AI/lightning/pull/14052))
- Fixed epoch-end logging results not being reset after the end of the epoch ([#14061](https://github.com/Lightning-AI/lightning/pull/14061))
- Avoid raising the sampler warning if num_replicas=1 ([#14097](https://github.com/Lightning-AI/lightning/pull/14097))
- Fixed saving hyperparameters in a composition where the parent class is not a `LightningModule` or `LightningDataModule` ([#14151](https://github.com/Lightning-AI/lightning/pull/14151))
- Avoided requiring the FairScale package to use precision with the fsdp native strategy ([#14092](https://github.com/Lightning-AI/lightning/pull/14092))
- Fixed an issue in which the default name for a run in `WandbLogger` would be set to the project name instead of a randomly generated string ([#14145](https://github.com/Lightning-AI/lightning/pull/14145))
- Fixed not preserving set attributes on `DataLoader` and `BatchSampler` when instantiated inside `*_dataloader` hooks ([#14212](https://github.com/Lightning-AI/lightning/pull/14212))


## [1.7.1] - 2022-08-09

### Fixed

- Casted only floating point tensors to fp16 with IPUs ([#13983](https://github.com/Lightning-AI/lightning/pull/13983))
- Casted tensors to fp16 before moving them to device with  `DeepSpeedStrategy` ([#14000](https://github.com/Lightning-AI/lightning/pull/14000))
- Fixed the `NeptuneLogger` dependency being unrecognized ([#13988](https://github.com/Lightning-AI/lightning/pull/13988))
- Fixed an issue where users would be warned about unset `max_epochs` even when `fast_dev_run` was set ([#13262](https://github.com/Lightning-AI/lightning/pull/13262))
- Fixed MPS device being unrecognized ([#13992](https://github.com/Lightning-AI/lightning/pull/13992))
- Fixed incorrect `precision="mixed"` being used with `DeepSpeedStrategy` and `IPUStrategy` ([#14041](https://github.com/Lightning-AI/lightning/pull/14041))
- Fixed dtype inference during gradient norm computation ([#14051](https://github.com/Lightning-AI/lightning/pull/14051))
- Fixed a bug that caused `ddp_find_unused_parameters` to be set `False`, whereas the intended default is `True` ([#14095](https://github.com/Lightning-AI/lightning/pull/14095))


## [1.7.0] - 2022-08-02

### Added

-  Added ``ServableModule`` and its associated callback called ``ServableModuleValidator`` to ensure the model can served ([#13614](https://github.com/Lightning-AI/lightning/pull/13614))
-  Converted validation loop config warnings to `PossibleUserWarning` ([#13377](https://github.com/Lightning-AI/lightning/pull/13377))
- Added a flag named `log_rank_zero_only` to `EarlyStopping` to disable logging to non-zero rank processes ([#13233](https://github.com/Lightning-AI/lightning/pull/13233))
- Added support for reloading the last checkpoint saved by passing `ckpt_path="last"` ([#12816](https://github.com/Lightning-AI/lightning/pull/12816))
- Added `LightningDataModule.load_from_checkpoint` to support loading datamodules directly from checkpoint ([#12550](https://github.com/Lightning-AI/lightning/pull/12550))
- Added a friendly error message when attempting to call `Trainer.save_checkpoint()` without a model attached ([#12772](https://github.com/Lightning-AI/lightning/pull/12772))
- Added a friendly error message when attempting to use `DeepSpeedStrategy` on unsupported accelerators ([#12699](https://github.com/Lightning-AI/lightning/pull/12699))
- Enabled `torch.inference_mode` for evaluation and prediction ([#12715](https://github.com/Lightning-AI/lightning/pull/12715))
- Added support for setting `val_check_interval` to a value higher than the amount of training batches when `check_val_every_n_epoch=None` ([#11993](https://github.com/Lightning-AI/lightning/pull/11993))
- Include the `pytorch_lightning` version as a header in the CLI config files ([#12532](https://github.com/Lightning-AI/lightning/pull/12532))
- Added support for `Callback` registration through entry points ([#12739](https://github.com/Lightning-AI/lightning/pull/12739))
- Added support for `Trainer(deterministic="warn")` to warn instead of fail when a non-deterministic operation is encountered ([#12588](https://github.com/Lightning-AI/lightning/pull/12588))
- Added profiling to the loops' dataloader `__next__` calls ([#12124](https://github.com/Lightning-AI/lightning/pull/12124))
- Hivemind Strategy
    * Added `CollaborativeStrategy` ([#12842](https://github.com/Lightning-AI/lightning/pull/12842))
    * Renamed `CollaborativeStrategy` to `HivemindStrategy` ([#13388](https://github.com/Lightning-AI/lightning/pull/13388))
    * Removed unnecessary endpoint logic, renamed `collaborative` to `hivemind` ([#13392](https://github.com/Lightning-AI/lightning/pull/13392))
- Include a version suffix for new "last" checkpoints of later runs in the same directory ([#12902](https://github.com/Lightning-AI/lightning/pull/12902))
- Show a better error message when a Metric that does not return a Tensor is logged ([#13164](https://github.com/Lightning-AI/lightning/pull/13164))
- Added missing `predict_dataset` argument in `LightningDataModule.from_datasets` to create predict dataloaders ([#12942](https://github.com/Lightning-AI/lightning/pull/12942))
- Added class name prefix to metrics logged by `DeviceStatsMonitor` ([#12228](https://github.com/Lightning-AI/lightning/pull/12228))
- Automatically wrap custom samplers under a distributed environment by using `DistributedSamplerWrapper` ([#12959](https://github.com/Lightning-AI/lightning/pull/12959))
- Added profiling of `LightningDataModule` hooks ([#12971](https://github.com/Lightning-AI/lightning/pull/12971))
- Added Native FSDP Strategy ([#12447](https://github.com/Lightning-AI/lightning/pull/12447))
- Added breaking of lazy graph across training, validation, test and predict steps when training with habana accelerators to ensure better performance ([#12938](https://github.com/Lightning-AI/lightning/pull/12938))
- Added `Checkpoint` class to inherit from ([#13024](https://github.com/Lightning-AI/lightning/pull/13024))
- Added CPU metric tracking to `DeviceStatsMonitor` ([#11795](https://github.com/Lightning-AI/lightning/pull/11795))
- Added `teardown()` method to `Accelerator` ([#11935](https://github.com/Lightning-AI/lightning/pull/11935))
- Added support for using custom Trainers that don't include callbacks using the CLI ([#13138](https://github.com/Lightning-AI/lightning/pull/13138))
- Added a `timeout` argument to `DDPStrategy` and `DDPSpawnStrategy`. ([#13244](https://github.com/Lightning-AI/lightning/pull/13244), [#13383](https://github.com/Lightning-AI/lightning/pull/13383))
- Added `XLAEnvironment` cluster environment plugin ([#11330](https://github.com/Lightning-AI/lightning/pull/11330))
- Added logging messages to notify when `FitLoop` stopping conditions are met ([#9749](https://github.com/Lightning-AI/lightning/pull/9749))
- Added support for calling unknown methods with `DummyLogger` ([#13224](https://github.com/Lightning-AI/lightning/pull/13224)
- Added support for recursively setting the `Trainer` reference for ensembles of `LightningModule`s ([#13638](https://github.com/Lightning-AI/lightning/pull/13638)
- Added Apple Silicon Support via `MPSAccelerator` ([#13123](https://github.com/Lightning-AI/lightning/pull/13123))
- Added support for DDP Fork ([#13405](https://github.com/Lightning-AI/lightning/pull/13405))
- Added support for async checkpointing ([#13658](https://github.com/Lightning-AI/lightning/pull/13658))
- Added support for HPU Device stats monitor ([#13819](https://github.com/Lightning-AI/lightning/pull/13819))

### Changed

- `accelerator="gpu"` now automatically selects an available GPU backend (CUDA and MPS currently) ([#13642](https://github.com/Lightning-AI/lightning/pull/13642))
- Enable validation during overfitting ([#12527](https://github.com/Lightning-AI/lightning/pull/12527))
- Added dataclass support to `extract_batch_size` ([#12573](https://github.com/Lightning-AI/lightning/pull/12573))
- Changed checkpoints save path in the case of one logger and user-provided weights_save_path from `weights_save_path/name/version/checkpoints` to `weights_save_path/checkpoints` ([#12372](https://github.com/Lightning-AI/lightning/pull/12372))
- Changed checkpoints save path in the case of multiple loggers and user-provided weights_save_path from `weights_save_path/name1_name2/version1_version2/checkpoints` to `weights_save_path/checkpoints` ([#12372](https://github.com/Lightning-AI/lightning/pull/12372))
- Marked `swa_lrs` argument in `StochasticWeightAveraging` callback as required ([#12556](https://github.com/Lightning-AI/lightning/pull/12556))
- `LightningCLI`'s shorthand notation changed to use jsonargparse native feature ([#12614](https://github.com/Lightning-AI/lightning/pull/12614))
- `LightningCLI` changed to use jsonargparse native support for list append ([#13129](https://github.com/Lightning-AI/lightning/pull/13129))
- Changed `seed_everything_default` argument in the `LightningCLI` to type `Union[bool, int]`. If set to `True` a seed is automatically generated for the parser argument `--seed_everything`. ([#12822](https://github.com/Lightning-AI/lightning/pull/12822), [#13110](https://github.com/Lightning-AI/lightning/pull/13110))
- Make positional arguments required for classes passed into the `add_argparse_args` function. ([#12504](https://github.com/Lightning-AI/lightning/pull/12504))
- Raise an error if there are insufficient training batches when using a float value of `limit_train_batches` ([#12885](https://github.com/Lightning-AI/lightning/pull/12885))
- `DataLoader` instantiated inside a `*_dataloader` hook will not set the passed arguments as attributes anymore ([#12981](https://github.com/Lightning-AI/lightning/pull/12981))
- When a multi-element tensor is logged, an error is now raised instead of silently taking the mean of all elements ([#13164](https://github.com/Lightning-AI/lightning/pull/13164))
- The `WandbLogger` will now use the run name in the logs folder if it is provided, and otherwise the project name  ([#12604](https://github.com/Lightning-AI/lightning/pull/12604))
- Enabled using any Sampler in distributed environment in Lite ([#13646](https://github.com/Lightning-AI/lightning/pull/13646))
- Raised a warning instead of forcing `sync_dist=True` on epoch end ([13364](https://github.com/Lightning-AI/lightning/pull/13364))
- Updated `val_check_interval`(int) to consider total train batches processed instead of `_batches_that_stepped` for validation check during training ([#12832](https://github.com/Lightning-AI/lightning/pull/12832)
- Updated Habana Accelerator's `auto_device_count`, `is_available` & `get_device_name` methods based on the latest torch habana package ([#13423](https://github.com/Lightning-AI/lightning/pull/13423))
- Disallowed using `BatchSampler` when running on multiple IPUs ([#13854](https://github.com/Lightning-AI/lightning/pull/13854))

### Deprecated

- Deprecated `pl.accelerators.gpu.GPUAccelerator` in favor of `pl.accelerators.cuda.CUDAAccelerator` ([#13636](https://github.com/Lightning-AI/lightning/pull/13636))
- Deprecated `pl.loggers.base.LightningLoggerBase` in favor of `pl.loggers.logger.Logger`, and deprecated `pl.loggers.base` in favor of `pl.loggers.logger` ([#120148](https://github.com/Lightning-AI/lightning/pull/12014))
- Deprecated `pl.callbacks.base.Callback` in favor of `pl.callbacks.callback.Callback` ([#13031](https://github.com/Lightning-AI/lightning/pull/13031))
- Deprecated `num_processes`, `gpus`, `tpu_cores,` and `ipus` from the `Trainer` constructor in favor of using the `accelerator` and `devices` arguments ([#11040](https://github.com/Lightning-AI/lightning/pull/11040))
- Deprecated setting `LightningCLI(seed_everything_default=None)` in favor of `False` ([#12804](https://github.com/Lightning-AI/lightning/pull/12804)).
- Deprecated `pl.core.lightning.LightningModule` in favor of `pl.core.module.LightningModule` ([#12740](https://github.com/Lightning-AI/lightning/pull/12740))
- Deprecated `pl.loops.base.Loop` in favor of `pl.loops.loop.Loop` ([#13043](https://github.com/Lightning-AI/lightning/pull/13043))
- Deprecated `Trainer.reset_train_val_dataloaders()` in favor of `Trainer.reset_{train,val}_dataloader` ([#12184](https://github.com/Lightning-AI/lightning/pull/12184))
- Deprecated LightningCLI's registries in favor of importing the respective package ([#13221](https://github.com/Lightning-AI/lightning/pull/13221))
- Deprecated public utilities in `pl.utilities.cli.LightningCLI` in favor of equivalent copies in `pl.cli.LightningCLI` ([#13767](https://github.com/Lightning-AI/lightning/pull/13767))
- Deprecated `pl.profiler.*` in favor of `pl.profilers` ([#12308](https://github.com/Lightning-AI/lightning/pull/12308))

### Removed

- Removed deprecated `IndexBatchSamplerWrapper.batch_indices` ([#13565](https://github.com/Lightning-AI/lightning/pull/13565))
- Removed the deprecated `LightningModule.add_to_queue` and `LightningModule.get_from_queue` method ([#13600](https://github.com/Lightning-AI/lightning/pull/13600))
- Removed deprecated `pl.core.decorators.parameter_validation` from `decorators` ([#13514](https://github.com/Lightning-AI/lightning/pull/13514))
- Removed the deprecated `Logger.close` method ([#13149](https://github.com/Lightning-AI/lightning/pull/13149))
- Removed the deprecated `weights_summary` argument from the `Trainer` constructor ([#13070](https://github.com/Lightning-AI/lightning/pull/13070))
- Removed the deprecated `flush_logs_every_n_steps` argument from the `Trainer` constructor ([#13074](https://github.com/Lightning-AI/lightning/pull/13074))
- Removed the deprecated `process_position` argument from the `Trainer` constructor ([13071](https://github.com/Lightning-AI/lightning/pull/13071))
- Removed the deprecated `checkpoint_callback` argument from the `Trainer` constructor ([#13027](https://github.com/Lightning-AI/lightning/pull/13027))
- Removed the deprecated `on_{train,val,test,predict}_dataloader` hooks from the `LightningModule` and `LightningDataModule` ([#13033](https://github.com/Lightning-AI/lightning/pull/13033))
- Removed the deprecated `TestTubeLogger` ([#12859](https://github.com/Lightning-AI/lightning/pull/12859))
- Removed the deprecated `pl.core.memory.LayerSummary` and `pl.core.memory.ModelSummary` ([#12593](https://github.com/Lightning-AI/lightning/pull/12593))
- Removed the deprecated `summarize` method from the `LightningModule` ([#12559](https://github.com/Lightning-AI/lightning/pull/12559))
- Removed the deprecated `model_size` property from the `LightningModule` class ([#12641](https://github.com/Lightning-AI/lightning/pull/12641))
- Removed the deprecated `stochastic_weight_avg` argument from the `Trainer` constructor ([#12535](https://github.com/Lightning-AI/lightning/pull/12535))
- Removed the deprecated `progress_bar_refresh_rate` argument from the `Trainer` constructor ([#12514](https://github.com/Lightning-AI/lightning/pull/12514))
- Removed the deprecated `prepare_data_per_node` argument from the `Trainer` constructor ([#12536](https://github.com/Lightning-AI/lightning/pull/12536))
- Removed the deprecated `pl.core.memory.{get_gpu_memory_map,get_memory_profile}` ([#12659](https://github.com/Lightning-AI/lightning/pull/12659))
- Removed the deprecated `terminate_on_nan` argument from the `Trainer` constructor ([#12553](https://github.com/Lightning-AI/lightning/pull/12553))
- Removed the deprecated `XLAStatsMonitor` callback ([#12688](https://github.com/Lightning-AI/lightning/pull/12688))
- Remove deprecated `pl.callbacks.progress.progress` ([#12658](https://github.com/Lightning-AI/lightning/pull/12658))
- Removed the deprecated `dim` and `size` arguments from the `LightningDataModule` constructor([#12780](https://github.com/Lightning-AI/lightning/pull/12780))
- Removed the deprecated `train_transforms` argument from the `LightningDataModule` constructor([#12662](https://github.com/Lightning-AI/lightning/pull/12662))
- Removed the deprecated `log_gpu_memory` argument from the `Trainer` constructor ([#12657](https://github.com/Lightning-AI/lightning/pull/12657))
- Removed the deprecated automatic logging of GPU stats by the logger connector ([#12657](https://github.com/Lightning-AI/lightning/pull/12657))
- Removed deprecated `GPUStatsMonitor` callback ([#12554](https://github.com/Lightning-AI/lightning/pull/12554))
- Removed support for passing strategy names or strategy instances to the accelerator Trainer argument ([#12696](https://github.com/Lightning-AI/lightning/pull/12696))
- Removed support for passing strategy names or strategy instances to the plugins Trainer argument ([#12700](https://github.com/Lightning-AI/lightning/pull/12700))
- Removed the deprecated `val_transforms` argument from the `LightningDataModule` constructor ([#12763](https://github.com/Lightning-AI/lightning/pull/12763))
- Removed the deprecated `test_transforms` argument from the `LightningDataModule` constructor ([#12773](https://github.com/Lightning-AI/lightning/pull/12773))
- Removed deprecated `Trainer(max_steps=None)` ([#13591](https://github.com/Lightning-AI/lightning/pull/13591))
- Removed deprecated `dataloader_idx` argument from `on_train_batch_start/end` hooks `Callback` and `LightningModule` ([#12769](https://github.com/Lightning-AI/lightning/pull/12769), [#12977](https://github.com/Lightning-AI/lightning/pull/12977))
- Removed deprecated `get_progress_bar_dict` property from `LightningModule` ([#12839](https://github.com/Lightning-AI/lightning/pull/12839))
- Removed sanity check for multi-optimizer support with habana backends ([#13217](https://github.com/Lightning-AI/lightning/pull/13217))
- Removed the need to explicitly load habana module ([#13338](https://github.com/Lightning-AI/lightning/pull/13338))
- Removed the deprecated `Strategy.post_dispatch()` hook ([#13461](https://github.com/Lightning-AI/lightning/pull/13461))
- Removed deprecated `pl.callbacks.lr_monitor.LearningRateMonitor.lr_sch_names` ([#13353](https://github.com/Lightning-AI/lightning/pull/13353))
- Removed deprecated `Trainer.slurm_job_id` in favor of `SLURMEnvironment.job_id` ([#13459](https://github.com/Lightning-AI/lightning/pull/13459))
- Removed support for the `DDP2Strategy` ([#12705](https://github.com/Lightning-AI/lightning/pull/12705))
- Removed deprecated `LightningDistributed` ([#13549](https://github.com/Lightning-AI/lightning/pull/13549))
- Removed deprecated ClusterEnvironment properties `master_address` and `master_port` in favor of `main_address` and `main_port` ([#13458](https://github.com/Lightning-AI/lightning/pull/13458))
- Removed deprecated ClusterEnvironment methods `KubeflowEnvironment.is_using_kubelfow()`, `LSFEnvironment.is_using_lsf()` and `TorchElasticEnvironment.is_using_torchelastic()` in favor of the `detect()` method ([#13458](https://github.com/Lightning-AI/lightning/pull/13458))
- Removed deprecated `Callback.on_keyboard_interrupt` ([#13438](https://github.com/Lightning-AI/lightning/pull/13438))
- Removed deprecated `LightningModule.on_post_move_to_device` ([#13548](https://github.com/Lightning-AI/lightning/pull/13548))
- Removed `TPUSpawnStrategy.{tpu_local_core_rank,tpu_global_core_rank}` attributes in favor of `TPUSpawnStrategy.{local_rank,global_rank}` ([#11163](https://github.com/Lightning-AI/lightning/pull/11163))
- Removed `SingleTPUStrategy.{tpu_local_core_rank,tpu_global_core_rank}` attributes in favor of `SingleTPUStrategy.{local_rank,global_rank}`([#11163](https://github.com/Lightning-AI/lightning/pull/11163))

### Fixed

- Improved support for custom `DataLoader`s when instantiated in `*_dataloader` hook ([#12981](https://github.com/Lightning-AI/lightning/pull/12981))
- Allowed custom `BatchSampler`s when instantiated in `*_dataloader` hook [#13640](https://github.com/Lightning-AI/lightning/pull/13640))
- Fixed an issue with unsupported torch.inference_mode() on hpu backends by making it use no_grad ([#13014](https://github.com/Lightning-AI/lightning/pull/13014))
- The model wrapper returned by `LightningLite.setup()` now properly supports pass-through when looking up attributes ([#12597](https://github.com/Lightning-AI/lightning/pull/12597))
- Fixed issue where the CLI fails with certain torch objects ([#13153](https://github.com/Lightning-AI/lightning/pull/13153))
- Fixed ``LightningCLI`` signature parameter resolving for some lightning classes ([#13283](https://github.com/Lightning-AI/lightning/pull/13283))
- Fixed Model Summary when using DeepSpeed Stage 3 ([#13427](https://github.com/Lightning-AI/lightning/pull/13427))
- Fixed `pl.utilities.distributed.gather_all_tensors` to handle tensors of different dimensions ([#12630](https://github.com/Lightning-AI/lightning/pull/12630))
- Fixed the input validation for the accelerator Trainer argument when passed as a string ([#13417](https://github.com/Lightning-AI/lightning/pull/13417))
- Fixed `Trainer.predict(return_predictions=False)` to track prediction's batch_indices ([#13629](https://github.com/Lightning-AI/lightning/pull/13629))
- Fixed and issue that prevented setting a custom `CheckpointIO` plugin with strategies ([#13785](https://github.com/Lightning-AI/lightning/pull/13785))
- Fixed main progress bar counter when `val_check_interval=int` and `check_val_every_n_epoch=None` ([#12832](https://github.com/Lightning-AI/lightning/pull/12832)
- Improved support for custom `ReduceLROnPlateau` scheduler if `reduce_on_plateau` is set by the user in scheduler config ([#13838](https://github.com/Lightning-AI/lightning/pull/13838))
- Used `global_step` while restoring logging step for old checkpoints ([#13645](https://github.com/Lightning-AI/lightning/pull/13645))
- When training with `precision=16` on IPU, the cast has been moved off the IPU onto the host, making the copies from host to IPU cheaper ([#13880](https://github.com/Lightning-AI/lightning/pull/13880))
- Fixed error handling in learning rate finder when not enough data points are available to give a good suggestion ([#13845](https://github.com/Lightning-AI/lightning/pull/13845))
- Fixed an issue that caused the learning rate finder to set the model's learning rate to None when no suggestion was possible ([#13845](https://github.com/Lightning-AI/lightning/pull/13845))
- Fixed an issue causing deterministic algorighms and other globals to get reset in spawned processes ([#13921](https://github.com/Lightning-AI/lightning/pull/13921))
- Fixed default `amp_level` for `DeepSpeedPrecisionPlugin` to `O2` ([#13897](https://github.com/Lightning-AI/lightning/pull/13897))
- Fixed Python 3.10 compatibility for truncated back-propagation through time (TBPTT) ([#13973](https://github.com/Lightning-AI/lightning/pull/13973))
- Fixed `TQDMProgressBar` reset and update to show correct time estimation (2/2) ([#13962](https://github.com/Lightning-AI/lightning/pull/13962))


## [1.6.5] - 2022-07-13

### Fixed

- Fixed `estimated_stepping_batches` requiring distributed comms in `configure_optimizers` for the `DeepSpeedStrategy` ([#13350](https://github.com/Lightning-AI/lightning/pull/13350))
- Fixed bug with Python version check that prevented use with development versions of Python ([#13420](https://github.com/Lightning-AI/lightning/pull/13420))
- The loops now call `.set_epoch()` also on batch samplers if the dataloader has one wrapped in a distributed sampler ([#13396](https://github.com/Lightning-AI/lightning/pull/13396))
- Fixed the restoration of log step during restart ([#13467](https://github.com/Lightning-AI/lightning/pull/13467))


## [1.6.4] - 2022-06-01

### Added

- Added all DDP params to be exposed through hpu parallel strategy ([#13067](https://github.com/Lightning-AI/lightning/pull/13067))

### Changed

- Keep `torch.backends.cudnn.benchmark=False` by default (unlike in v1.6.{0-3}) after speed and memory problems depending on the data used. Please consider tuning `Trainer(benchmark)` manually. ([#13154](https://github.com/Lightning-AI/lightning/pull/13154))
- Prevent modification of `torch.backends.cudnn.benchmark` when `Trainer(benchmark=...)` is not set ([#13154](https://github.com/Lightning-AI/lightning/pull/13154))

### Fixed

- Fixed an issue causing zero-division error for empty dataloaders ([#12885](https://github.com/Lightning-AI/lightning/pull/12885))
- Fixed mismatching default values for the types of some arguments in the DeepSpeed and Fully-Sharded strategies which made the CLI unable to use them ([#12989](https://github.com/Lightning-AI/lightning/pull/12989))
- Avoid redundant callback restore warning while tuning ([#13026](https://github.com/Lightning-AI/lightning/pull/13026))
- Fixed `Trainer(precision=64)` during evaluation which now uses the wrapped precision module ([#12983](https://github.com/Lightning-AI/lightning/pull/12983))
- Fixed an issue to use wrapped `LightningModule` for evaluation during `trainer.fit` for `BaguaStrategy` ([#12983](https://github.com/Lightning-AI/lightning/pull/12983))
- Fixed an issue wrt unnecessary usage of habana mixed precision package for fp32 types ([#13028](https://github.com/Lightning-AI/lightning/pull/13028))
- Fixed the number of references of `LightningModule` so it can be deleted ([#12897](https://github.com/Lightning-AI/lightning/pull/12897))
- Fixed `materialize_module` setting a module's child recursively ([#12870](https://github.com/Lightning-AI/lightning/pull/12870))
- Fixed issue where the CLI could not pass a `Profiler` to the `Trainer` ([#13084](https://github.com/Lightning-AI/lightning/pull/13084))
- Fixed torchelastic detection with non-distributed installations ([#13142](https://github.com/Lightning-AI/lightning/pull/13142))
- Fixed logging's step values when multiple dataloaders are used during evaluation ([#12184](https://github.com/Lightning-AI/lightning/pull/12184))
- Fixed epoch logging on train epoch end ([#13025](https://github.com/Lightning-AI/lightning/pull/13025))
- Fixed `DDPStrategy` and `DDPSpawnStrategy` to initialize optimizers only after moving the module to the device ([#11952](https://github.com/Lightning-AI/lightning/pull/11952))


## [1.6.3] - 2022-05-03

### Fixed

- Use only a single instance of `rich.console.Console` throughout codebase ([#12886](https://github.com/Lightning-AI/lightning/pull/12886))
- Fixed an issue to ensure all the checkpoint states are saved in a common filepath with `DeepspeedStrategy` ([#12887](https://github.com/Lightning-AI/lightning/pull/12887))
- Fixed `trainer.logger` deprecation message ([#12671](https://github.com/Lightning-AI/lightning/pull/12671))
- Fixed an issue where sharded grad scaler is passed in when using BF16 with the `ShardedStrategy` ([#12915](https://github.com/Lightning-AI/lightning/pull/12915))
- Fixed an issue wrt recursive invocation of DDP configuration in hpu parallel plugin ([#12912](https://github.com/Lightning-AI/lightning/pull/12912))
- Fixed printing of ragged dictionaries in `Trainer.validate` and `Trainer.test` ([#12857](https://github.com/Lightning-AI/lightning/pull/12857))
- Fixed threading support for legacy loading of checkpoints ([#12814](https://github.com/Lightning-AI/lightning/pull/12814))
- Fixed pickling of `KFoldLoop` ([#12441](https://github.com/Lightning-AI/lightning/pull/12441))
- Stopped `optimizer_zero_grad` from being called after IPU execution ([#12913](https://github.com/Lightning-AI/lightning/pull/12913))
- Fixed `fuse_modules` to be qat-aware for `torch>=1.11` ([#12891](https://github.com/Lightning-AI/lightning/pull/12891))
- Enforced eval shuffle warning only for default samplers in DataLoader ([#12653](https://github.com/Lightning-AI/lightning/pull/12653))
- Enable mixed precision in `DDPFullyShardedStrategy` when `precision=16` ([#12965](https://github.com/Lightning-AI/lightning/pull/12965))
- Fixed `TQDMProgressBar` reset and update to show correct time estimation (1/2) ([#12889](https://github.com/Lightning-AI/lightning/pull/12889))
- Fixed fit loop restart logic to enable resume using the checkpoint ([#12821](https://github.com/Lightning-AI/lightning/pull/12821))


## [1.6.2] - 2022-04-27

### Fixed

- Fixed `ImportError` when `torch.distributed` is not available. ([#12794](https://github.com/Lightning-AI/lightning/pull/12794))
- When using custom DataLoaders in LightningDataModule, multiple inheritance is resolved properly ([#12716](https://github.com/Lightning-AI/lightning/pull/12716))
- Fixed encoding issues on terminals that do not support unicode characters ([#12828](https://github.com/Lightning-AI/lightning/pull/12828))
- Fixed support for `ModelCheckpoint` monitors with dots ([#12783](https://github.com/Lightning-AI/lightning/pull/12783))


## [1.6.1] - 2022-04-13

### Changed

- Support `strategy` argument being case insensitive ([#12528](https://github.com/Lightning-AI/lightning/pull/12528))

### Fixed

- Run main progress bar updates independent of val progress bar updates in `TQDMProgressBar` ([#12563](https://github.com/Lightning-AI/lightning/pull/12563))
- Avoid calling `average_parameters` multiple times per optimizer step ([#12452](https://github.com/Lightning-AI/lightning/pull/12452))
- Properly pass some Logger's parent's arguments to `super().__init__()` ([#12609](https://github.com/Lightning-AI/lightning/pull/12609))
- Fixed an issue where incorrect type warnings appear when the overridden `LightningLite.run` method accepts user-defined arguments ([#12629](https://github.com/Lightning-AI/lightning/pull/12629))
- Fixed `rank_zero_only` decorator in LSF environments ([#12587](https://github.com/Lightning-AI/lightning/pull/12587))
- Don't raise a warning when `nn.Module` is not saved under hparams ([#12669](https://github.com/Lightning-AI/lightning/pull/12669))
- Raise `MisconfigurationException` when the accelerator is available but the user passes invalid `([]/0/"0")` values to the `devices` flag ([#12708](https://github.com/Lightning-AI/lightning/pull/12708))
- Support `auto_select_gpus` with the accelerator and devices API ([#12608](https://github.com/Lightning-AI/lightning/pull/12608))


## [1.6.0] - 2022-03-29

### Added

- Allow logging to an existing run ID in MLflow with `MLFlowLogger` ([#12290](https://github.com/Lightning-AI/lightning/pull/12290))
- Enable gradient accumulation using Horovod's `backward_passes_per_step` ([#11911](https://github.com/Lightning-AI/lightning/pull/11911))
- Add new `DETAIL` log level to provide useful logs for improving monitoring and debugging of batch jobs ([#11008](https://github.com/Lightning-AI/lightning/pull/11008))
- Added a flag `SLURMEnvironment(auto_requeue=True|False)` to control whether Lightning handles the requeuing ([#10601](https://github.com/Lightning-AI/lightning/pull/10601))
- Fault Tolerant Manual
    * Add `_Stateful` protocol to detect if classes are stateful ([#10646](https://github.com/Lightning-AI/lightning/pull/10646))
    * Add `_FaultTolerantMode` enum used to track different supported fault tolerant modes ([#10645](https://github.com/Lightning-AI/lightning/pull/10645))
    * Add a `_rotate_worker_indices` utility to reload the state according the latest worker ([#10647](https://github.com/Lightning-AI/lightning/pull/10647))
    * Add stateful workers ([#10674](https://github.com/Lightning-AI/lightning/pull/10674))
    * Add an utility to collect the states across processes ([#10639](https://github.com/Lightning-AI/lightning/pull/10639))
    * Add logic to reload the states across data loading components ([#10699](https://github.com/Lightning-AI/lightning/pull/10699))
    * Cleanup some fault tolerant utilities ([#10703](https://github.com/Lightning-AI/lightning/pull/10703))
    * Enable Fault Tolerant Manual Training ([#10707](https://github.com/Lightning-AI/lightning/pull/10707))
    * Broadcast the `_terminate_gracefully` to all processes and add support for DDP ([#10638](https://github.com/Lightning-AI/lightning/pull/10638))
- Added support for re-instantiation of custom (subclasses of) `DataLoaders` returned in the `*_dataloader()` methods, i.e., automatic replacement of samplers now works with custom types of `DataLoader` ([#10680](https://github.com/Lightning-AI/lightning/pull/10680))
- Added a function to validate if fault tolerant training is supported. ([#10465](https://github.com/Lightning-AI/lightning/pull/10465))
- Added a private callback to manage the creation and deletion of fault-tolerance checkpoints ([#11862](https://github.com/Lightning-AI/lightning/pull/11862))
- Show a better error message when a custom `DataLoader` implementation is not well implemented and we need to reconstruct it ([#10719](https://github.com/Lightning-AI/lightning/pull/10719))
- Show a better error message when frozen dataclass is used as a batch ([#10927](https://github.com/Lightning-AI/lightning/pull/10927))
- Save the `Loop`'s state by default in the checkpoint ([#10784](https://github.com/Lightning-AI/lightning/pull/10784))
- Added `Loop.replace` to easily switch one loop for another ([#10324](https://github.com/Lightning-AI/lightning/pull/10324))
- Added support for `--lr_scheduler=ReduceLROnPlateau` to the `LightningCLI` ([#10860](https://github.com/Lightning-AI/lightning/pull/10860))
- Added `LightningCLI.configure_optimizers` to override the `configure_optimizers` return value ([#10860](https://github.com/Lightning-AI/lightning/pull/10860))
- Added `LightningCLI(auto_registry)` flag to register all subclasses of the registerable components automatically ([#12108](https://github.com/Lightning-AI/lightning/pull/12108))
- Added a warning that shows when `max_epochs` in the `Trainer` is not set ([#10700](https://github.com/Lightning-AI/lightning/pull/10700))
- Added support for returning a single Callback from `LightningModule.configure_callbacks` without wrapping it into a list ([#11060](https://github.com/Lightning-AI/lightning/pull/11060))
- Added `console_kwargs` for `RichProgressBar` to initialize inner Console ([#10875](https://github.com/Lightning-AI/lightning/pull/10875))
- Added support for shorthand notation to instantiate loggers with the `LightningCLI` ([#11533](https://github.com/Lightning-AI/lightning/pull/11533))
- Added a `LOGGER_REGISTRY` instance to register custom loggers to the `LightningCLI` ([#11533](https://github.com/Lightning-AI/lightning/pull/11533))
- Added info message when the `Trainer` arguments `limit_*_batches`, `overfit_batches`, or `val_check_interval` are set to `1` or `1.0` ([#11950](https://github.com/Lightning-AI/lightning/pull/11950))
- Added a `PrecisionPlugin.teardown` method ([#10990](https://github.com/Lightning-AI/lightning/pull/10990))
- Added `LightningModule.lr_scheduler_step` ([#10249](https://github.com/Lightning-AI/lightning/pull/10249))
- Added support for no pre-fetching to `DataFetcher` ([#11606](https://github.com/Lightning-AI/lightning/pull/11606))
- Added support for optimizer step progress tracking with manual optimization ([#11848](https://github.com/Lightning-AI/lightning/pull/11848))
- Return the output of the `optimizer.step`. This can be useful for `LightningLite` users, manual optimization users, or users overriding `LightningModule.optimizer_step` ([#11711](https://github.com/Lightning-AI/lightning/pull/11711))
- Teardown the active loop and strategy on exception ([#11620](https://github.com/Lightning-AI/lightning/pull/11620))
- Added a `MisconfigurationException` if user provided `opt_idx` in scheduler config doesn't match with actual optimizer index of its respective optimizer ([#11247](https://github.com/Lightning-AI/lightning/pull/11247))
- Added a `loggers` property to `Trainer` which returns a list of loggers provided by the user ([#11683](https://github.com/Lightning-AI/lightning/pull/11683))
- Added a `loggers` property to `LightningModule` which retrieves the `loggers` property from `Trainer` ([#11683](https://github.com/Lightning-AI/lightning/pull/11683))
- Added support for DDP when using a `CombinedLoader` for the training data ([#11648](https://github.com/Lightning-AI/lightning/pull/11648))
- Added a warning when using `DistributedSampler` during validation/testing ([#11479](https://github.com/Lightning-AI/lightning/pull/11479))
- Added support for `Bagua` training strategy ([#11146](https://github.com/Lightning-AI/lightning/pull/11146))
- Added support for manually returning a `poptorch.DataLoader` in a `*_dataloader` hook ([#12116](https://github.com/Lightning-AI/lightning/pull/12116))
- Added `rank_zero` module to centralize utilities ([#11747](https://github.com/Lightning-AI/lightning/pull/11747))
- Added a `_Stateful` support for `LightningDataModule` ([#11637](https://github.com/Lightning-AI/lightning/pull/11637))
- Added `_Stateful` support for `PrecisionPlugin` ([#11638](https://github.com/Lightning-AI/lightning/pull/11638))
- Added `Accelerator.is_available` to check device availability ([#11797](https://github.com/Lightning-AI/lightning/pull/11797))
- Enabled static type-checking on the signature of `Trainer` ([#11888](https://github.com/Lightning-AI/lightning/pull/11888))
- Added utility functions for moving optimizers to devices ([#11758](https://github.com/Lightning-AI/lightning/pull/11758))
- Added a warning when saving an instance of `nn.Module` with `save_hyperparameters()` ([#12068](https://github.com/Lightning-AI/lightning/pull/12068))
- Added `estimated_stepping_batches` property to `Trainer` ([#11599](https://github.com/Lightning-AI/lightning/pull/11599))
- Added support for pluggable Accelerators ([#12030](https://github.com/Lightning-AI/lightning/pull/12030))
- Added profiling for `on_load_checkpoint`/`on_save_checkpoint` callback and LightningModule hooks ([#12149](https://github.com/Lightning-AI/lightning/pull/12149))
- Added `LayerSync` and `NativeSyncBatchNorm` plugins ([#11754](https://github.com/Lightning-AI/lightning/pull/11754))
- Added optional `storage_options` argument to `Trainer.save_checkpoint()` to pass to custom `CheckpointIO` implementations ([#11891](https://github.com/Lightning-AI/lightning/pull/11891))
- Added support to explicitly specify the process group backend for parallel strategies ([#11745](https://github.com/Lightning-AI/lightning/pull/11745))
- Added `device_ids` and `num_devices` property to `Trainer` ([#12151](https://github.com/Lightning-AI/lightning/pull/12151))
- Added `Callback.state_dict()` and `Callback.load_state_dict()` methods ([#12232](https://github.com/Lightning-AI/lightning/pull/12232))
- Added `AcceleratorRegistry` ([#12180](https://github.com/Lightning-AI/lightning/pull/12180))
- Added support for Habana Accelerator (HPU) ([#11808](https://github.com/Lightning-AI/lightning/pull/11808))
- Added support for dataclasses in `apply_to_collections` ([#11889](https://github.com/Lightning-AI/lightning/pull/11889))

### Changed

- Drop PyTorch 1.7 support ([#12191](https://github.com/Lightning-AI/lightning/pull/12191)), ([#12432](https://github.com/Lightning-AI/lightning/pull/12432))
- Make `benchmark` flag optional and set its value based on the deterministic flag ([#11944](https://github.com/Lightning-AI/lightning/pull/11944))
- Implemented a new native and rich format in `_print_results` method of the `EvaluationLoop` ([#11332](https://github.com/Lightning-AI/lightning/pull/11332))
- Do not print an empty table at the end of the `EvaluationLoop` ([#12427](https://github.com/Lightning-AI/lightning/pull/12427))
- Set the `prog_bar` flag to False in `LightningModule.log_grad_norm` ([#11472](https://github.com/Lightning-AI/lightning/pull/11472))
- Raised exception in `init_dist_connection()` when torch distributed is not available ([#10418](https://github.com/Lightning-AI/lightning/pull/10418))
- The `monitor` argument in the `EarlyStopping` callback is no longer optional ([#10328](https://github.com/Lightning-AI/lightning/pull/10328))
- Do not fail if batch size could not be inferred for logging when using DeepSpeed ([#10438](https://github.com/Lightning-AI/lightning/pull/10438))
- Raised `MisconfigurationException` when `enable_progress_bar=False` and a progress bar instance has been passed in the callback list ([#10520](https://github.com/Lightning-AI/lightning/pull/10520))
- Moved `trainer.connectors.env_vars_connector._defaults_from_env_vars` to `utilities.argsparse._defaults_from_env_vars` ([#10501](https://github.com/Lightning-AI/lightning/pull/10501))
- Changes in `LightningCLI` required for the new major release of jsonargparse v4.0.0 ([#10426](https://github.com/Lightning-AI/lightning/pull/10426))
- Renamed `refresh_rate_per_second` parameter to `refresh_rate` for `RichProgressBar` signature ([#10497](https://github.com/Lightning-AI/lightning/pull/10497))
- Moved ownership of the `PrecisionPlugin` into `TrainingTypePlugin` and updated all references ([#10570](https://github.com/Lightning-AI/lightning/pull/10570))
- Fault Tolerant relies on `signal.SIGTERM` to gracefully exit instead of `signal.SIGUSR1` ([#10605](https://github.com/Lightning-AI/lightning/pull/10605))
- `Loop.restarting=...` now sets the value recursively for all subloops ([#11442](https://github.com/Lightning-AI/lightning/pull/11442))
- Raised an error if the `batch_size` cannot be inferred from the current batch if it contained a string or was a custom batch object ([#10541](https://github.com/Lightning-AI/lightning/pull/10541))
- The validation loop is now disabled when `overfit_batches > 0` is set in the Trainer ([#9709](https://github.com/Lightning-AI/lightning/pull/9709))
- Moved optimizer related logics from `Accelerator` to `TrainingTypePlugin` ([#10596](https://github.com/Lightning-AI/lightning/pull/10596))
- Moved ownership of the lightning optimizers from the `Trainer` to the `Strategy` ([#11444](https://github.com/Lightning-AI/lightning/pull/11444))
- Moved ownership of the data fetchers from the DataConnector to the Loops ([#11621](https://github.com/Lightning-AI/lightning/pull/11621))
- Moved `batch_to_device` method from `Accelerator` to `TrainingTypePlugin` ([#10649](https://github.com/Lightning-AI/lightning/pull/10649))
- The `DDPSpawnPlugin` no longer overrides the `post_dispatch` plugin hook ([#10034](https://github.com/Lightning-AI/lightning/pull/10034))
- Integrate the progress bar implementation with progress tracking ([#11213](https://github.com/Lightning-AI/lightning/pull/11213))
- The `LightningModule.{add_to_queue,get_from_queue}` hooks no longer get a `torch.multiprocessing.SimpleQueue` and instead receive a list based queue ([#10034](https://github.com/Lightning-AI/lightning/pull/10034))
- Changed `training_step`, `validation_step`, `test_step` and `predict_step` method signatures in `Accelerator` and updated input from caller side ([#10908](https://github.com/Lightning-AI/lightning/pull/10908))
- Changed the name of the temporary checkpoint that the `DDPSpawnPlugin` and related plugins save ([#10934](https://github.com/Lightning-AI/lightning/pull/10934))
- `LoggerCollection` returns only unique logger names and versions ([#10976](https://github.com/Lightning-AI/lightning/pull/10976))
- Redesigned process creation for spawn-based plugins (`DDPSpawnPlugin`, `TPUSpawnPlugin`, etc.) ([#10896](https://github.com/Lightning-AI/lightning/pull/10896))
    * All spawn-based plugins now spawn processes immediately upon calling `Trainer.{fit,validate,test,predict}`
    * The hooks/callbacks `prepare_data`, `setup`, `configure_sharded_model` and `teardown` now run under initialized process group for spawn-based plugins just like their non-spawn counterparts
    * Some configuration errors that were previously raised as `MisconfigurationException`s will now be raised as `ProcessRaisedException` (torch>=1.8) or as `Exception` (torch<1.8)
    * Removed the `TrainingTypePlugin.pre_dispatch()` method and merged it with `TrainingTypePlugin.setup()` ([#11137](https://github.com/Lightning-AI/lightning/pull/11137))
- Changed profiler to index and display the names of the hooks with a new pattern [<base class>]<class>.<hook name> ([#11026](https://github.com/Lightning-AI/lightning/pull/11026))
- Changed `batch_to_device` entry in profiling from stage-specific to generic, to match profiling of other hooks ([#11031](https://github.com/Lightning-AI/lightning/pull/11031))
- Changed the info message for finalizing ddp-spawn worker processes to a debug-level message ([#10864](https://github.com/Lightning-AI/lightning/pull/10864))
- Removed duplicated file extension when uploading model checkpoints with `NeptuneLogger` ([#11015](https://github.com/Lightning-AI/lightning/pull/11015))
- Removed `__getstate__` and `__setstate__` of `RichProgressBar` ([#11100](https://github.com/Lightning-AI/lightning/pull/11100))
- The `DDPPlugin` and `DDPSpawnPlugin` and their subclasses now remove the `SyncBatchNorm` wrappers in `teardown()` to enable proper support at inference after fitting ([#11078](https://github.com/Lightning-AI/lightning/pull/11078))
- Moved ownership of the `Accelerator` instance to the `TrainingTypePlugin`; all training-type plugins now take an optional parameter `accelerator` ([#11022](https://github.com/Lightning-AI/lightning/pull/11022))
- Renamed the `TrainingTypePlugin` to `Strategy` ([#11120](https://github.com/Lightning-AI/lightning/pull/11120))
    * Renamed the `ParallelPlugin` to `ParallelStrategy` ([#11123](https://github.com/Lightning-AI/lightning/pull/11123))
    * Renamed the `DataParallelPlugin` to `DataParallelStrategy` ([#11183](https://github.com/Lightning-AI/lightning/pull/11183))
    * Renamed the `DDPPlugin` to `DDPStrategy` ([#11142](https://github.com/Lightning-AI/lightning/pull/11142))
    * Renamed the `DDP2Plugin` to `DDP2Strategy` ([#11185](https://github.com/Lightning-AI/lightning/pull/11185))
    * Renamed the `DDPShardedPlugin` to `DDPShardedStrategy` ([#11186](https://github.com/Lightning-AI/lightning/pull/11186))
    * Renamed the `DDPFullyShardedPlugin` to `DDPFullyShardedStrategy` ([#11143](https://github.com/Lightning-AI/lightning/pull/11143))
    * Renamed the `DDPSpawnPlugin` to `DDPSpawnStrategy` ([#11145](https://github.com/Lightning-AI/lightning/pull/11145))
    * Renamed the `DDPSpawnShardedPlugin` to `DDPSpawnShardedStrategy` ([#11210](https://github.com/Lightning-AI/lightning/pull/11210))
    * Renamed the `DeepSpeedPlugin` to `DeepSpeedStrategy` ([#11194](https://github.com/Lightning-AI/lightning/pull/11194))
    * Renamed the `HorovodPlugin` to `HorovodStrategy` ([#11195](https://github.com/Lightning-AI/lightning/pull/11195))
    * Renamed the `TPUSpawnPlugin` to `TPUSpawnStrategy` ([#11190](https://github.com/Lightning-AI/lightning/pull/11190))
    * Renamed the `IPUPlugin` to `IPUStrategy` ([#11193](https://github.com/Lightning-AI/lightning/pull/11193))
    * Renamed the `SingleDevicePlugin` to `SingleDeviceStrategy` ([#11182](https://github.com/Lightning-AI/lightning/pull/11182))
    * Renamed the `SingleTPUPlugin` to `SingleTPUStrategy` ([#11182](https://github.com/Lightning-AI/lightning/pull/11182))
    * Renamed the `TrainingTypePluginsRegistry` to `StrategyRegistry` ([#11233](https://github.com/Lightning-AI/lightning/pull/11233))
- Marked the `ResultCollection`, `ResultMetric`, and `ResultMetricCollection` classes as protected ([#11130](https://github.com/Lightning-AI/lightning/pull/11130))
- Marked `trainer.checkpoint_connector` as protected ([#11550](https://github.com/Lightning-AI/lightning/pull/11550))
- The epoch start/end hooks are now called by the `FitLoop` instead of the `TrainingEpochLoop` ([#11201](https://github.com/Lightning-AI/lightning/pull/11201))
- DeepSpeed does not require lightning module zero 3 partitioning ([#10655](https://github.com/Lightning-AI/lightning/pull/10655))
- Moved `Strategy` classes to the `strategies` directory ([#11226](https://github.com/Lightning-AI/lightning/pull/11226))
- Renamed `training_type_plugin` file to `strategy` ([#11239](https://github.com/Lightning-AI/lightning/pull/11239))
- Changed `DeviceStatsMonitor` to group metrics based on the logger's `group_separator` ([#11254](https://github.com/Lightning-AI/lightning/pull/11254))
- Raised `UserWarning` if evaluation is triggered with `best` ckpt and trainer is configured with multiple checkpoint callbacks ([#11274](https://github.com/Lightning-AI/lightning/pull/11274))
- `Trainer.logged_metrics` now always contains scalar tensors, even when a Python scalar was logged ([#11270](https://github.com/Lightning-AI/lightning/pull/11270))
- The tuner now uses the checkpoint connector to copy and restore its state ([#11518](https://github.com/Lightning-AI/lightning/pull/11518))
- Changed `MisconfigurationException` to `ModuleNotFoundError` when `rich` isn't available ([#11360](https://github.com/Lightning-AI/lightning/pull/11360))
- The `trainer.current_epoch` value is now increased by 1 during and after `on_train_end` ([#8578](https://github.com/Lightning-AI/lightning/pull/8578))
- The `trainer.global_step` value now accounts for multiple optimizers and TBPTT splits ([#11805](https://github.com/Lightning-AI/lightning/pull/11805))
- The `trainer.global_step` value is now increased right after the `optimizer.step()` call which will impact users who access it during an intra-training validation hook ([#11805](https://github.com/Lightning-AI/lightning/pull/11805))
- The filename of checkpoints created with `ModelCheckpoint(filename='{step}')` is different compared to previous versions. A checkpoint saved after 1 step will be named `step=1.ckpt` instead of `step=0.ckpt` ([#11805](https://github.com/Lightning-AI/lightning/pull/11805))
- Inherit from `ABC` for `Accelerator`: Users need to implement `auto_device_count` ([#11521](https://github.com/Lightning-AI/lightning/pull/11521))
- Changed `parallel_devices` property in `ParallelStrategy` to be lazy initialized ([#11572](https://github.com/Lightning-AI/lightning/pull/11572))
- Updated `TQDMProgressBar` to run a separate progress bar for each eval dataloader ([#11657](https://github.com/Lightning-AI/lightning/pull/11657))
- Sorted `SimpleProfiler(extended=False)` summary based on mean duration for each hook ([#11671](https://github.com/Lightning-AI/lightning/pull/11671))
- Avoid enforcing `shuffle=False` for eval dataloaders ([#11575](https://github.com/Lightning-AI/lightning/pull/11575))
- When using DP (data-parallel), Lightning will no longer automatically reduce all tensors returned in training_step; it will only reduce the loss unless `training_step_end` is overridden ([#11594](https://github.com/Lightning-AI/lightning/pull/11594))
- When using DP (data-parallel), the `training_epoch_end` hook will no longer receive reduced outputs from `training_step` and instead get the full tensor of results from all GPUs ([#11594](https://github.com/Lightning-AI/lightning/pull/11594))
- Changed default logger name to `lightning_logs` for consistency ([#11762](https://github.com/Lightning-AI/lightning/pull/11762))
- Rewrote `accelerator_connector` ([#11448](https://github.com/Lightning-AI/lightning/pull/11448))
- When manual optimization is used with DDP, we no longer force `find_unused_parameters=True` ([#12425](https://github.com/Lightning-AI/lightning/pull/12425))
- Disable loading dataloades if corresponding `limit_batches=0` ([#11576](https://github.com/Lightning-AI/lightning/pull/11576))
- Removed `is_global_zero` check in `training_epoch_loop` before `logger.save`. If you have a custom logger that implements `save` the Trainer will now call `save` on all ranks by default. To change this behavior add `@rank_zero_only` to your `save` implementation ([#12134](https://github.com/Lightning-AI/lightning/pull/12134))
- Disabled tuner with distributed strategies ([#12179](https://github.com/Lightning-AI/lightning/pull/12179))
- Marked `trainer.logger_connector` as protected ([#12195](https://github.com/Lightning-AI/lightning/pull/12195))
- Move `Strategy.process_dataloader` function call from `fit/evaluation/predict_loop.py` to `data_connector.py` ([#12251](https://github.com/Lightning-AI/lightning/pull/12251))
- `ModelCheckpoint(save_last=True, every_n_epochs=N)` now saves a "last" checkpoint every epoch (disregarding `every_n_epochs`) instead of only once at the end of training ([#12418](https://github.com/Lightning-AI/lightning/pull/12418))
- The strategies that support `sync_batchnorm` now only apply it when fitting ([#11919](https://github.com/Lightning-AI/lightning/pull/11919))
- Avoided fallback on CPU if no devices are provided for other accelerators ([#12410](https://github.com/Lightning-AI/lightning/pull/12410))
- Modified `supporters.py` so that in the accumulator element (for loss) is created directly on the device ([#12430](https://github.com/Lightning-AI/lightning/pull/12430))
- Removed `EarlyStopping.on_save_checkpoint` and `EarlyStopping.on_load_checkpoint` in favor of `EarlyStopping.state_dict` and `EarlyStopping.load_state_dict` ([#11887](https://github.com/Lightning-AI/lightning/pull/11887))
- Removed `BaseFinetuning.on_save_checkpoint` and `BaseFinetuning.on_load_checkpoint` in favor of `BaseFinetuning.state_dict` and `BaseFinetuning.load_state_dict` ([#11887](https://github.com/Lightning-AI/lightning/pull/11887))
- Removed `BackboneFinetuning.on_save_checkpoint` and `BackboneFinetuning.on_load_checkpoint` in favor of `BackboneFinetuning.state_dict` and `BackboneFinetuning.load_state_dict` ([#11887](https://github.com/Lightning-AI/lightning/pull/11887))
- Removed `ModelCheckpoint.on_save_checkpoint` and `ModelCheckpoint.on_load_checkpoint` in favor of `ModelCheckpoint.state_dict` and `ModelCheckpoint.load_state_dict` ([#11887](https://github.com/Lightning-AI/lightning/pull/11887))
- Removed `Timer.on_save_checkpoint` and `Timer.on_load_checkpoint` in favor of `Timer.state_dict` and `Timer.load_state_dict` ([#11887](https://github.com/Lightning-AI/lightning/pull/11887))
- Replaced PostLocalSGDOptimizer with a dedicated model averaging component ([#12378](https://github.com/Lightning-AI/lightning/pull/12378))

### Deprecated

- Deprecated `training_type_plugin` property in favor of `strategy` in `Trainer` and updated the references ([#11141](https://github.com/Lightning-AI/lightning/pull/11141))
- Deprecated `Trainer.{validated,tested,predicted}_ckpt_path` and replaced with read-only property `Trainer.ckpt_path` set when checkpoints loaded via `Trainer.{fit,validate,test,predict}` ([#11696](https://github.com/Lightning-AI/lightning/pull/11696))
- Deprecated `ClusterEnvironment.master_{address,port}` in favor of `ClusterEnvironment.main_{address,port}` ([#10103](https://github.com/Lightning-AI/lightning/pull/10103))
- Deprecated `DistributedType` in favor of `_StrategyType` ([#10505](https://github.com/Lightning-AI/lightning/pull/10505))
- Deprecated the `precision_plugin` constructor argument from `Accelerator` ([#10570](https://github.com/Lightning-AI/lightning/pull/10570))
- Deprecated `DeviceType` in favor of `_AcceleratorType` ([#10503](https://github.com/Lightning-AI/lightning/pull/10503))
- Deprecated the property `Trainer.slurm_job_id` in favor of the new `SLURMEnvironment.job_id()` method ([#10622](https://github.com/Lightning-AI/lightning/pull/10622))
- Deprecated the access to the attribute `IndexBatchSamplerWrapper.batch_indices` in favor of `IndexBatchSamplerWrapper.seen_batch_indices` ([#10870](https://github.com/Lightning-AI/lightning/pull/10870))
- Deprecated `on_init_start` and `on_init_end` callback hooks ([#10940](https://github.com/Lightning-AI/lightning/pull/10940))
- Deprecated `Trainer.call_hook` in favor of `Trainer._call_callback_hooks`, `Trainer._call_lightning_module_hook`, `Trainer._call_ttp_hook`, and `Trainer._call_accelerator_hook` ([#10979](https://github.com/Lightning-AI/lightning/pull/10979))
- Deprecated `TrainingTypePlugin.post_dispatch` in favor of `TrainingTypePlugin.teardown` ([#10939](https://github.com/Lightning-AI/lightning/pull/10939))
- Deprecated `ModelIO.on_hpc_{save/load}` in favor of `CheckpointHooks.on_{save/load}_checkpoint` ([#10911](https://github.com/Lightning-AI/lightning/pull/10911))
- Deprecated `Trainer.run_stage` in favor of `Trainer.{fit,validate,test,predict}` ([#11000](https://github.com/Lightning-AI/lightning/pull/11000))
- Deprecated `Trainer.lr_schedulers` in favor of `Trainer.lr_scheduler_configs` which returns a list of dataclasses instead of dictionaries ([#11443](https://github.com/Lightning-AI/lightning/pull/11443))
- Deprecated `Trainer.verbose_evaluate` in favor of `EvaluationLoop(verbose=...)` ([#10931](https://github.com/Lightning-AI/lightning/pull/10931))
- Deprecated `Trainer.should_rank_save_checkpoint` Trainer property ([#11068](https://github.com/Lightning-AI/lightning/pull/11068))
- Deprecated `Trainer.lightning_optimizers` ([#11444](https://github.com/Lightning-AI/lightning/pull/11444))
- Deprecated `TrainerOptimizersMixin` and moved functionality to `core/optimizer.py`([#11155](https://github.com/Lightning-AI/lightning/pull/11155))
- Deprecated the `on_train_batch_end(outputs)` format when multiple optimizers are used and TBPTT is enabled ([#12182](https://github.com/Lightning-AI/lightning/pull/12182))
- Deprecated the `training_epoch_end(outputs)` format when multiple optimizers are used and TBPTT is enabled ([#12182](https://github.com/Lightning-AI/lightning/pull/12182))
- Deprecated `TrainerCallbackHookMixin` ([#11148](https://github.com/Lightning-AI/lightning/pull/11148))
- Deprecated `TrainerDataLoadingMixin` and moved functionality to `Trainer` and `DataConnector` ([#11282](https://github.com/Lightning-AI/lightning/pull/11282))
- Deprecated function `pl.callbacks.device_stats_monitor.prefix_metric_keys` ([#11254](https://github.com/Lightning-AI/lightning/pull/11254))
- Deprecated `Callback.on_epoch_start` hook in favour of `Callback.on_{train/val/test}_epoch_start` ([#11578](https://github.com/Lightning-AI/lightning/pull/11578))
- Deprecated `Callback.on_epoch_end` hook in favour of `Callback.on_{train/val/test}_epoch_end` ([#11578](https://github.com/Lightning-AI/lightning/pull/11578))
- Deprecated `LightningModule.on_epoch_start` hook in favor of `LightningModule.on_{train/val/test}_epoch_start` ([#11578](https://github.com/Lightning-AI/lightning/pull/11578))
- Deprecated `LightningModule.on_epoch_end` hook in favor of `LightningModule.on_{train/val/test}_epoch_end` ([#11578](https://github.com/Lightning-AI/lightning/pull/11578))
- Deprecated `on_before_accelerator_backend_setup` callback hook in favour of `setup` ([#11568](https://github.com/Lightning-AI/lightning/pull/11568))
- Deprecated `on_batch_start` and `on_batch_end` callback hooks in favor of `on_train_batch_start` and `on_train_batch_end` ([#11577](https://github.com/Lightning-AI/lightning/pull/11577))
- Deprecated `on_configure_sharded_model` callback hook in favor of `setup` ([#11627](https://github.com/Lightning-AI/lightning/pull/11627))
- Deprecated `pl.utilities.distributed.rank_zero_only` in favor of `pl.utilities.rank_zero.rank_zero_only` ([#11747](https://github.com/Lightning-AI/lightning/pull/11747))
- Deprecated `pl.utilities.distributed.rank_zero_debug` in favor of `pl.utilities.rank_zero.rank_zero_debug` ([#11747](https://github.com/Lightning-AI/lightning/pull/11747))
- Deprecated `pl.utilities.distributed.rank_zero_info` in favor of `pl.utilities.rank_zero.rank_zero_info` ([#11747](https://github.com/Lightning-AI/lightning/pull/11747))
- Deprecated `pl.utilities.warnings.rank_zero_warn` in favor of `pl.utilities.rank_zero.rank_zero_warn` ([#11747](https://github.com/Lightning-AI/lightning/pull/11747))
- Deprecated `pl.utilities.warnings.rank_zero_deprecation` in favor of `pl.utilities.rank_zero.rank_zero_deprecation` ([#11747](https://github.com/Lightning-AI/lightning/pull/11747))
- Deprecated `pl.utilities.warnings.LightningDeprecationWarning` in favor of `pl.utilities.rank_zero.LightningDeprecationWarning` ([#11747](https://github.com/Lightning-AI/lightning/pull/11747))
- Deprecated `on_pretrain_routine_start` and `on_pretrain_routine_end` callback hooks in favor of `on_fit_start` ([#11794](https://github.com/Lightning-AI/lightning/pull/11794))
- Deprecated `LightningModule.on_pretrain_routine_start` and `LightningModule.on_pretrain_routine_end` hooks in favor of `on_fit_start` ([#12122](https://github.com/Lightning-AI/lightning/pull/12122))
- Deprecated `agg_key_funcs` and `agg_default_func` parameters from `LightningLoggerBase` ([#11871](https://github.com/Lightning-AI/lightning/pull/11871))
- Deprecated `LightningLoggerBase.update_agg_funcs` ([#11871](https://github.com/Lightning-AI/lightning/pull/11871))
- Deprecated `LightningLoggerBase.agg_and_log_metrics` in favor of `LightningLoggerBase.log_metrics` ([#11832](https://github.com/Lightning-AI/lightning/pull/11832))
- Deprecated passing `weights_save_path` to the `Trainer` constructor in favor of adding the `ModelCheckpoint` callback with `dirpath` directly to the list of callbacks ([#12084](https://github.com/Lightning-AI/lightning/pull/12084))
- Deprecated `pl.profiler.AbstractProfiler` in favor of `pl.profiler.Profiler` ([#12106](https://github.com/Lightning-AI/lightning/pull/12106))
- Deprecated `pl.profiler.BaseProfiler` in favor of `pl.profiler.Profiler` ([#12150](https://github.com/Lightning-AI/lightning/pull/12150))
- Deprecated `BaseProfiler.profile_iterable` ([#12102](https://github.com/Lightning-AI/lightning/pull/12102))
- Deprecated `LoggerCollection` in favor of `trainer.loggers` ([#12147](https://github.com/Lightning-AI/lightning/pull/12147))
- Deprecated `PrecisionPlugin.on_{save,load}_checkpoint` in favor of `PrecisionPlugin.{state_dict,load_state_dict}` ([#11978](https://github.com/Lightning-AI/lightning/pull/11978))
- Deprecated `LightningDataModule.on_save/load_checkpoint` in favor of `state_dict/load_state_dict` ([#11893](https://github.com/Lightning-AI/lightning/pull/11893))
- Deprecated `Trainer.use_amp` in favor of `Trainer.amp_backend` ([#12312](https://github.com/Lightning-AI/lightning/pull/12312))
- Deprecated `LightingModule.use_amp` in favor of `Trainer.amp_backend` ([#12315](https://github.com/Lightning-AI/lightning/pull/12315))
- Deprecated specifying the process group backend through the environment variable `PL_TORCH_DISTRIBUTED_BACKEND` ([#11745](https://github.com/Lightning-AI/lightning/pull/11745))
- Deprecated `ParallelPlugin.torch_distributed_backend` in favor of `DDPStrategy.process_group_backend` property ([#11745](https://github.com/Lightning-AI/lightning/pull/11745))
- Deprecated `ModelCheckpoint.save_checkpoint` in favor of `Trainer.save_checkpoint` ([#12456](https://github.com/Lightning-AI/lightning/pull/12456))
- Deprecated `Trainer.devices` in favor of `Trainer.num_devices` and `Trainer.device_ids` ([#12151](https://github.com/Lightning-AI/lightning/pull/12151))
- Deprecated `Trainer.root_gpu` in favor of `Trainer.strategy.root_device.index` when GPU is used ([#12262](https://github.com/Lightning-AI/lightning/pull/12262))
- Deprecated `Trainer.num_gpus` in favor of `Trainer.num_devices` when GPU is used ([#12384](https://github.com/Lightning-AI/lightning/pull/12384))
- Deprecated `Trainer.ipus` in favor of `Trainer.num_devices` when IPU is used ([#12386](https://github.com/Lightning-AI/lightning/pull/12386))
- Deprecated `Trainer.num_processes` in favor of `Trainer.num_devices` ([#12388](https://github.com/Lightning-AI/lightning/pull/12388))
- Deprecated `Trainer.data_parallel_device_ids` in favor of `Trainer.device_ids` ([#12072](https://github.com/Lightning-AI/lightning/pull/12072))
- Deprecated returning state from `Callback.on_save_checkpoint` in favor of returning state in `Callback.state_dict` for checkpointing ([#11887](https://github.com/Lightning-AI/lightning/pull/11887))
- Deprecated passing only the callback state to `Callback.on_load_checkpoint(callback_state)` in favor of passing the callback state to `Callback.load_state_dict` and in 1.8, passing the entire checkpoint dictionary to `Callback.on_load_checkpoint(checkpoint)` ([#11887](https://github.com/Lightning-AI/lightning/pull/11887))
- Deprecated `Trainer.gpus` in favor of `Trainer.device_ids` or `Trainer.num_devices` ([#12436](https://github.com/Lightning-AI/lightning/pull/12436))
- Deprecated `Trainer.tpu_cores` in favor of `Trainer.num_devices` ([#12437](https://github.com/Lightning-AI/lightning/pull/12437))

### Removed

- Removed deprecated parameter `method` in `pl.utilities.model_helpers.is_overridden` ([#10507](https://github.com/Lightning-AI/lightning/pull/10507))
- Remove deprecated method `ClusterEnvironment.creates_children` ([#10339](https://github.com/Lightning-AI/lightning/pull/10339))
- Removed deprecated `TrainerModelHooksMixin.is_function_implemented` and `TrainerModelHooksMixin.has_arg` ([#10322](https://github.com/Lightning-AI/lightning/pull/10322))
- Removed deprecated `pl.utilities.device_dtype_mixin.DeviceDtypeModuleMixin` in favor of `pl.core.mixins.device_dtype_mixin.DeviceDtypeModuleMixin` ([#10442](https://github.com/Lightning-AI/lightning/pull/10442))
- Removed deprecated `LightningModule.loaded_optimizer_states_dict` property ([#10346](https://github.com/Lightning-AI/lightning/pull/10346))
- Removed deprecated `Trainer.fit(train_dataloader=)`, `Trainer.validate(val_dataloaders=)`, and `Trainer.test(test_dataloader=)` ([#10325](https://github.com/Lightning-AI/lightning/pull/10325))
- Removed deprecated `has_prepared_data`, `has_setup_fit`, `has_setup_validate`, `has_setup_test`, `has_setup_predict`, `has_teardown_fit`, `has_teardown_validate`, `has_teardown_test` and `has_teardown_predict` datamodule lifecycle properties  ([#10350](https://github.com/Lightning-AI/lightning/pull/10350))
- Removed deprecated `every_n_val_epochs` parameter of ModelCheckpoint ([#10366](https://github.com/Lightning-AI/lightning/pull/10366))
- Removed deprecated `import pl.profiler.profilers` in favor of `import pl.profiler` ([#10443](https://github.com/Lightning-AI/lightning/pull/10443))
- Removed deprecated property `configure_slurm_dpp` from accelerator connector ([#10370](https://github.com/Lightning-AI/lightning/pull/10370))
- Removed deprecated arguments `num_nodes` and `sync_batchnorm` from `DDPPlugin`, `DDPSpawnPlugin`, `DeepSpeedPlugin` ([#10357](https://github.com/Lightning-AI/lightning/pull/10357))
- Removed deprecated property `is_slurm_managing_tasks` from AcceleratorConnector ([#10353](https://github.com/Lightning-AI/lightning/pull/10353))
- Removed deprecated `LightningModule.log(tbptt_reduce_fx, tbptt_reduce_token, sync_dist_op)` ([#10423](https://github.com/Lightning-AI/lightning/pull/10423))
- Removed deprecated `Plugin.task_idx` ([#10441](https://github.com/Lightning-AI/lightning/pull/10441))
- Removed deprecated method `master_params` from PrecisionPlugin ([#10372](https://github.com/Lightning-AI/lightning/pull/10372))
- Removed the automatic detachment of "extras" returned from `training_step`. For example, `return {'loss': ..., 'foo': foo.detach()}` will now be necessary if `foo` has gradients which you do not want to store ([#10424](https://github.com/Lightning-AI/lightning/pull/10424))
- Removed deprecated passthrough methods and properties from `Accelerator` base class:
  * ([#10403](https://github.com/Lightning-AI/lightning/pull/10403))
  * ([#10448](https://github.com/Lightning-AI/lightning/pull/10448))
- Removed deprecated signature for `transfer_batch_to_device` hook. The new argument `dataloader_idx` is now required ([#10480](https://github.com/Lightning-AI/lightning/pull/10480))
- Removed deprecated `utilities.distributed.rank_zero_{warn/deprecation}` ([#10451](https://github.com/Lightning-AI/lightning/pull/10451))
- Removed deprecated `mode` argument from `ModelSummary` class ([#10449](https://github.com/Lightning-AI/lightning/pull/10449))
- Removed deprecated `Trainer.train_loop` property in favor of `Trainer.fit_loop` ([#10482](https://github.com/Lightning-AI/lightning/pull/10482))
- Removed deprecated `Trainer.train_loop` property in favor of `Trainer.fit_loop` ([#10482](https://github.com/Lightning-AI/lightning/pull/10482))
- Removed deprecated `disable_validation` property from Trainer ([#10450](https://github.com/Lightning-AI/lightning/pull/10450))
- Removed deprecated `CheckpointConnector.hpc_load` property in favor of `CheckpointConnector.restore` ([#10525](https://github.com/Lightning-AI/lightning/pull/10525))
- Removed deprecated `reload_dataloaders_every_epoch` from `Trainer` in favour of `reload_dataloaders_every_n_epochs` ([#10481](https://github.com/Lightning-AI/lightning/pull/10481))
- Removed the `precision_plugin` attribute from `Accelerator` in favor of its equivalent attribute `precision_plugin` in the `TrainingTypePlugin` ([#10570](https://github.com/Lightning-AI/lightning/pull/10570))
- Removed `DeepSpeedPlugin.{precision,amp_type,amp_level}` properties ([#10657](https://github.com/Lightning-AI/lightning/pull/10657))
- Removed patching of `on_before_batch_transfer`, `transfer_batch_to_device` and `on_after_batch_transfer` hooks in `LightningModule` ([#10603](https://github.com/Lightning-AI/lightning/pull/10603))
- Removed argument `return_result` from the `DDPSpawnPlugin.spawn()` method ([#10867](https://github.com/Lightning-AI/lightning/pull/10867))
- Removed the property `TrainingTypePlugin.results` and corresponding properties in subclasses ([#10034](https://github.com/Lightning-AI/lightning/pull/10034))
- Removed the `mp_queue` attribute from `DDPSpawnPlugin` and `TPUSpawnPlugin` ([#10034](https://github.com/Lightning-AI/lightning/pull/10034))
- Removed unnecessary `_move_optimizer_state` method overrides from `TPUSpawnPlugin` and `SingleTPUPlugin` ([#10849](https://github.com/Lightning-AI/lightning/pull/10849))
- Removed `should_rank_save_checkpoint` property from `TrainingTypePlugin` ([#11070](https://github.com/Lightning-AI/lightning/pull/11070))
- Removed `model_sharded_context` method from `Accelerator` ([#10886](https://github.com/Lightning-AI/lightning/pull/10886))
- Removed method `pre_dispatch` from the `PrecisionPlugin` ([#10887](https://github.com/Lightning-AI/lightning/pull/10887))
- Removed method `setup_optimizers_in_pre_dispatch` from the `strategies` and achieve the same logic in `setup` and `pre_dispatch` methods ([#10906](https://github.com/Lightning-AI/lightning/pull/10906))
- Removed methods `pre_dispatch`, `dispatch` and `post_dispatch` from the `Accelerator` ([#10885](https://github.com/Lightning-AI/lightning/pull/10885))
- Removed method `training_step`, `test_step`, `validation_step` and `predict_step` from the `Accelerator` ([#10890](https://github.com/Lightning-AI/lightning/pull/10890))
- Removed `TrainingTypePlugin.start_{training,evaluating,predicting}` hooks and the same in all subclasses ([#10989](https://github.com/Lightning-AI/lightning/pull/10989), [#10896](https://github.com/Lightning-AI/lightning/pull/10896))
- Removed `Accelerator.on_train_start` ([#10999](https://github.com/Lightning-AI/lightning/pull/10999))
- Removed support for Python 3.6 ([#11117](https://github.com/Lightning-AI/lightning/pull/11117))
- Removed `Strategy.init_optimizers` in favor of `Strategy.setup_optimizers` ([#11236](https://github.com/Lightning-AI/lightning/pull/11236))
- Removed `profile("training_step_and_backward")` in `Closure` class since we already profile calls `training_step` and `backward` ([#11222](https://github.com/Lightning-AI/lightning/pull/11222))
- Removed `Strategy.optimizer_zero_grad` ([#11246](https://github.com/Lightning-AI/lightning/pull/11246))
- Removed `Strategy.on_gpu` ([#11537](https://github.com/Lightning-AI/lightning/pull/11537))
- Removed `Strategy.on_tpu` property ([#11536](https://github.com/Lightning-AI/lightning/pull/11536))
- Removed the abstract property `LightningLoggerBase.experiment` ([#11603](https://github.com/Lightning-AI/lightning/pull/11603))
- Removed `FitLoop.current_epoch` getter and setter ([#11562](https://github.com/Lightning-AI/lightning/pull/11562))
- Removed access to `_short_id` in `NeptuneLogger` ([#11517](https://github.com/Lightning-AI/lightning/pull/11517))
- Removed `log_text` and `log_image` from the `LightningLoggerBase` API ([#11857](https://github.com/Lightning-AI/lightning/pull/11857))
- Removed calls to `profile("model_forward")` in favor of profiling `training_step` ([#12032](https://github.com/Lightning-AI/lightning/pull/12032))
- Removed `get_mp_spawn_kwargs` from `DDPSpawnStrategy` and `TPUSpawnStrategy` in favor of configuration in the `_SpawnLauncher` ([#11966](https://github.com/Lightning-AI/lightning/pull/11966))
- Removed `_aggregate_metrics`, `_reduce_agg_metrics`, and `_finalize_agg_metrics` from `LightningLoggerBase` ([#12053](https://github.com/Lightning-AI/lightning/pull/12053))
- Removed the `AcceleratorConnector.device_type` property ([#12081](https://github.com/Lightning-AI/lightning/pull/12081))
- Removed `AcceleratorConnector.num_nodes` ([#12107](https://github.com/Lightning-AI/lightning/pull/12107))
- Removed `AcceleratorConnector.has_ipu` property ([#12111](https://github.com/Lightning-AI/lightning/pull/12111))
- Removed `AcceleratorConnector.use_ipu` property ([#12110](https://github.com/Lightning-AI/lightning/pull/12110))
- Removed `AcceleratorConnector.has_tpu` property ([#12109](https://github.com/Lightning-AI/lightning/pull/12109))
- Removed `AcceleratorConnector.use_dp` property ([#12112](https://github.com/Lightning-AI/lightning/pull/12112))
- Removed `configure_sync_batchnorm` from `ParallelStrategy` and all other strategies that inherit from it ([#11754](https://github.com/Lightning-AI/lightning/pull/11754))
- Removed public attribute `sync_batchnorm` from strategies ([#11754](https://github.com/Lightning-AI/lightning/pull/11754))
- Removed `AcceleratorConnector.root_gpu` property ([#12262](https://github.com/Lightning-AI/lightning/pull/12262))
- Removed `AcceleratorConnector.tpu_id` property ([#12387](https://github.com/Lightning-AI/lightning/pull/12387))
- Removed `AcceleratorConnector.num_gpus` property ([#12384](https://github.com/Lightning-AI/lightning/pull/12384))
- Removed `AcceleratorConnector.num_ipus` property ([#12386](https://github.com/Lightning-AI/lightning/pull/12386))
- Removed `AcceleratorConnector.num_processes` property ([#12388](https://github.com/Lightning-AI/lightning/pull/12388))
- Removed `AcceleratorConnector.parallel_device_ids` property ([#12072](https://github.com/Lightning-AI/lightning/pull/12072))
- Removed `AcceleratorConnector.devices` property ([#12435](https://github.com/Lightning-AI/lightning/pull/12435))
- Removed `AcceleratorConnector.parallel_devices` property ([#12075](https://github.com/Lightning-AI/lightning/pull/12075))
- Removed `AcceleratorConnector.tpu_cores` property ([#12437](https://github.com/Lightning-AI/lightning/pull/12437))

### Fixed

- Fixed an issue where `ModelCheckpoint` could delete last checkpoint from the old directory when `dirpath` has changed during resumed training ([#12225](https://github.com/Lightning-AI/lightning/pull/12225))
- Fixed an issue where `ModelCheckpoint` could delete older checkpoints when `dirpath` has changed during resumed training ([#12045](https://github.com/Lightning-AI/lightning/pull/12045))
- Fixed an issue where `HorovodStrategy.teardown()` did not complete gracefully if an exception was thrown during callback setup [#11752](https://github.com/Lightning-AI/lightning/pull/11752)
- Fixed security vulnerabilities CVE-2020-1747 and CVE-2020-14343 caused by the `PyYAML` dependency ([#11099](https://github.com/Lightning-AI/lightning/pull/11099))
- Fixed security vulnerability "CWE-94: Improper Control of Generation of Code (Code Injection)" ([#12212](https://github.com/Lightning-AI/lightning/pull/12212))
- Fixed logging on `{test,validation}_epoch_end` with multiple dataloaders ([#11132](https://github.com/Lightning-AI/lightning/pull/11132))
- Reset the validation progress tracking state after sanity checking ([#11218](https://github.com/Lightning-AI/lightning/pull/11218))
- Fixed double evaluation bug with fault-tolerance enabled where the second call was completely skipped ([#11119](https://github.com/Lightning-AI/lightning/pull/11119))
- Fixed an issue with the `TPUSpawnPlugin` handling the `XLA_USE_BF16` environment variable incorrectly ([#10990](https://github.com/Lightning-AI/lightning/pull/10990))
- Fixed wrong typehint for `Trainer.lightning_optimizers` ([#11155](https://github.com/Lightning-AI/lightning/pull/11155))
- Fixed the lr-scheduler state not being dumped to checkpoint when using the deepspeed strategy ([#11307](https://github.com/Lightning-AI/lightning/pull/11307))
- Fixed bug that forced overriding `configure_optimizers` with the CLI ([#11672](https://github.com/Lightning-AI/lightning/pull/11672))
- Fixed type promotion when tensors of higher category than float are logged ([#11401](https://github.com/Lightning-AI/lightning/pull/11401))
- Fixed `SimpleProfiler` summary ([#11414](https://github.com/Lightning-AI/lightning/pull/11414))
- No longer set a `DistributedSampler` to the `poptorch.DataLoader` when IPUs are used ([#12114](https://github.com/Lightning-AI/lightning/pull/12114))
- Fixed bug where progress bar was not being disabled when not in rank zero during predict ([#11377](https://github.com/Lightning-AI/lightning/pull/11377))
- Fixed the mid-epoch warning call while resuming training ([#11556](https://github.com/Lightning-AI/lightning/pull/11556))
- Fixed `LightningModule.{un,}toggle_model` when only 1 optimizer is used ([#12088](https://github.com/Lightning-AI/lightning/pull/12088))
- Fixed an issue in `RichProgressbar` to display the metrics logged only on main progress bar ([#11690](https://github.com/Lightning-AI/lightning/pull/11690))
- Fixed `RichProgressBar` progress when refresh rate does not evenly divide the total counter ([#11668](https://github.com/Lightning-AI/lightning/pull/11668))
- Fixed `RichProgressBar` progress validation bar total when using multiple validation runs within a single training epoch ([#11668](https://github.com/Lightning-AI/lightning/pull/11668))
- Configure native Deepspeed schedulers with interval='step' ([#11788](https://github.com/Lightning-AI/lightning/pull/11788)), ([#12031](https://github.com/Lightning-AI/lightning/pull/12031))
- Update `RichProgressBarTheme` styles after detecting light theme on colab ([#10993](https://github.com/Lightning-AI/lightning/pull/10993))
- Fixed passing `_ddp_params_and_buffers_to_ignore` ([#11949](https://github.com/Lightning-AI/lightning/pull/11949))
- Fixed an `AttributeError` when calling `save_hyperparameters` and no parameters need saving ([#11827](https://github.com/Lightning-AI/lightning/pull/11827))
- Fixed environment variable priority for global rank determination ([#11406](https://github.com/Lightning-AI/lightning/pull/11406))
- Fixed an issue that caused the Trainer to produce identical results on subsequent runs without explicit re-seeding ([#11870](https://github.com/Lightning-AI/lightning/pull/11870))
- Fixed an issue that caused the Tuner to affect the random state ([#11870](https://github.com/Lightning-AI/lightning/pull/11870))
- Fixed to avoid common hook warning if no hook is overridden ([#12131](https://github.com/Lightning-AI/lightning/pull/12131))
- Fixed deepspeed keeping old sub-folders in same ckpt path ([#12194](https://github.com/Lightning-AI/lightning/pull/12194))
- Fixed returning logged metrics instead of callback metrics during evaluation ([#12224](https://github.com/Lightning-AI/lightning/pull/12224))
- Fixed the case where `logger=None` is passed to the Trainer ([#12249](https://github.com/Lightning-AI/lightning/pull/12249))
- Fixed bug where the global step tracked by `ModelCheckpoint` was still set even if no checkpoint was saved ([#12418](https://github.com/Lightning-AI/lightning/pull/12418))
- Fixed bug where `ModelCheckpoint` was overriding the `epoch` and `step` logged values ([#12418](https://github.com/Lightning-AI/lightning/pull/12418))
- Fixed bug where monitoring the default `epoch` and `step` values with `ModelCheckpoint` would fail ([#12418](https://github.com/Lightning-AI/lightning/pull/12418))
- Fixed initializing optimizers unnecessarily in `DDPFullyShardedStrategy` ([#12267](https://github.com/Lightning-AI/lightning/pull/12267))
- Fixed check for horovod module ([#12377](https://github.com/Lightning-AI/lightning/pull/12377))
- Fixed logging to loggers with multiple eval dataloaders ([#12454](https://github.com/Lightning-AI/lightning/pull/12454))
- Fixed an issue with resuming from a checkpoint trained with QAT ([#11346](https://github.com/Lightning-AI/lightning/pull/11346))


## [1.5.10] - 2022-02-08

### Fixed

- Fixed an issue to avoid validation loop run on restart ([#11552](https://github.com/Lightning-AI/lightning/pull/11552))
- The `RichProgressBar` now correctly shows the `on_epoch` logged values on train epoch end ([#11689](https://github.com/Lightning-AI/lightning/pull/11689))
- Fixed an issue to make the `step` argument in `WandbLogger.log_image` work ([#11716](https://github.com/Lightning-AI/lightning/pull/11716))
- Fixed `restore_optimizers` for mapping states ([#11757](https://github.com/Lightning-AI/lightning/pull/11757))
- With `DPStrategy`, the batch is not explicitly moved to the device ([#11780](https://github.com/Lightning-AI/lightning/pull/11780))
- Fixed an issue to avoid val bar disappear after `trainer.validate()` ([#11700](https://github.com/Lightning-AI/lightning/pull/11700))
- Fixed supporting remote filesystems with `Trainer.weights_save_path` for fault-tolerant training ([#11776](https://github.com/Lightning-AI/lightning/pull/11776))
- Fixed check for available modules ([#11526](https://github.com/Lightning-AI/lightning/pull/11526))
- Fixed bug where the path for "last" checkpoints was not getting saved correctly which caused newer runs to not remove the previous "last" checkpoint ([#11481](https://github.com/Lightning-AI/lightning/pull/11481))
- Fixed bug where the path for best checkpoints was not getting saved correctly when no metric was monitored which caused newer runs to not use the best checkpoint ([#11481](https://github.com/Lightning-AI/lightning/pull/11481))


## [1.5.9] - 2022-01-20

### Fixed

- Pinned sphinx-autodoc-typehints with <v1.15 ([#11400](https://github.com/Lightning-AI/lightning/pull/11400))
- Skipped testing with PyTorch 1.7 and Python 3.9 on Ubuntu ([#11217](https://github.com/Lightning-AI/lightning/pull/11217))
- Fixed type promotion when tensors of higher category than float are logged ([#11401](https://github.com/Lightning-AI/lightning/pull/11401))
- Fixed the format of the configuration saved automatically by the CLI's `SaveConfigCallback` ([#11532](https://github.com/Lightning-AI/lightning/pull/11532))

### Changed
- Changed `LSFEnvironment` to use `LSB_DJOB_RANKFILE` environment variable instead of `LSB_HOSTS` for determining node rank and main address ([#10825](https://github.com/Lightning-AI/lightning/pull/10825))
- Disabled sampler replacement when using `IterableDataset` ([#11507](https://github.com/Lightning-AI/lightning/pull/11507))


## [1.5.8] - 2022-01-05

### Fixed

- Fixed `LightningCLI` race condition while saving the config ([#11199](https://github.com/Lightning-AI/lightning/pull/11199))
- Fixed the default value used with `log(reduce_fx=min|max)` ([#11310](https://github.com/Lightning-AI/lightning/pull/11310))
- Fixed data fetcher selection ([#11294](https://github.com/Lightning-AI/lightning/pull/11294))
- Fixed a race condition that could result in incorrect (zero) values being observed in prediction writer callbacks ([#11288](https://github.com/Lightning-AI/lightning/pull/11288))
- Fixed dataloaders not getting reloaded the correct amount of times when setting `reload_dataloaders_every_n_epochs` and `check_val_every_n_epoch` ([#10948](https://github.com/Lightning-AI/lightning/pull/10948))
- Fixed deepspeed strategy not restoring the lr-scheduler states when lr-scheduler(s) are configured through `LightningModule.configure_optimizer` ([#11322](https://github.com/Lightning-AI/lightning/pull/11322))


## [1.5.7] - 2021-12-21

### Fixed

- Fixed `NeptuneLogger` when using DDP ([#11030](https://github.com/Lightning-AI/lightning/pull/11030))
- Fixed a bug to disable logging hyperparameters in logger if there are no hparams ([#11105](https://github.com/Lightning-AI/lightning/pull/11105))
- Avoid the deprecated `onnx.export(example_outputs=...)` in torch 1.10 ([#11116](https://github.com/Lightning-AI/lightning/pull/11116))
- Fixed an issue when torch-scripting a `LightningModule` after training with `Trainer(sync_batchnorm=True)` ([#11078](https://github.com/Lightning-AI/lightning/pull/11078))
- Fixed an `AttributeError` occurring when using a `CombinedLoader` (multiple dataloaders) for prediction ([#11111](https://github.com/Lightning-AI/lightning/pull/11111))
- Fixed bug where `Trainer(track_grad_norm=..., logger=False)` would fail ([#11114](https://github.com/Lightning-AI/lightning/pull/11114))
- Fixed an incorrect warning being produced by the model summary when using `bf16` precision on CPU ([#11161](https://github.com/Lightning-AI/lightning/pull/11161))

### Changed

- DeepSpeed does not require lightning module zero 3 partitioning ([#10655](https://github.com/Lightning-AI/lightning/pull/10655))
- The `ModelCheckpoint` callback now saves and restores attributes `best_k_models`, `kth_best_model_path`, `kth_value`, and `last_model_path` ([#10995](https://github.com/Lightning-AI/lightning/pull/10995))


## [1.5.6] - 2021-12-15

### Fixed

- Fixed a bug where the DeepSpeedPlugin arguments `cpu_checkpointing` and `contiguous_memory_optimization` were not being forwarded to deepspeed correctly ([#10874](https://github.com/Lightning-AI/lightning/pull/10874))
- Fixed an issue with `NeptuneLogger` causing checkpoints to be uploaded with a duplicated file extension ([#11015](https://github.com/Lightning-AI/lightning/pull/11015))
- Fixed support for logging within callbacks returned from `LightningModule` ([#10991](https://github.com/Lightning-AI/lightning/pull/10991))
- Fixed running sanity check with `RichProgressBar` ([#10913](https://github.com/Lightning-AI/lightning/pull/10913))
- Fixed support for `CombinedLoader` while checking for warning raised with eval dataloaders ([#10994](https://github.com/Lightning-AI/lightning/pull/10994))
- The TQDM progress bar now correctly shows the `on_epoch` logged values on train epoch end ([#11069](https://github.com/Lightning-AI/lightning/pull/11069))
- Fixed bug where the TQDM updated the training progress bar during `trainer.validate` ([#11069](https://github.com/Lightning-AI/lightning/pull/11069))


## [1.5.5] - 2021-12-07

### Fixed

- Disabled batch_size extraction for torchmetric instances because they accumulate the metrics internally ([#10815](https://github.com/Lightning-AI/lightning/pull/10815))
- Fixed an issue with `SignalConnector` not restoring the default signal handlers on teardown when running on SLURM or with fault-tolerant training enabled ([#10611](https://github.com/Lightning-AI/lightning/pull/10611))
- Fixed `SignalConnector._has_already_handler` check for callable type ([#10483](https://github.com/Lightning-AI/lightning/pull/10483))
- Fixed an issue to return the results for each dataloader separately instead of duplicating them for each ([#10810](https://github.com/Lightning-AI/lightning/pull/10810))
- Improved exception message if `rich` version is less than `10.2.2` ([#10839](https://github.com/Lightning-AI/lightning/pull/10839))
- Fixed uploading best model checkpoint in NeptuneLogger ([#10369](https://github.com/Lightning-AI/lightning/pull/10369))
- Fixed early schedule reset logic in PyTorch profiler that was causing data leak ([#10837](https://github.com/Lightning-AI/lightning/pull/10837))
- Fixed a bug that caused incorrect batch indices to be passed to the `BasePredictionWriter` hooks when using a dataloader with `num_workers > 0` ([#10870](https://github.com/Lightning-AI/lightning/pull/10870))
- Fixed an issue with item assignment on the logger on rank > 0 for those who support it ([#10917](https://github.com/Lightning-AI/lightning/pull/10917))
- Fixed importing `torch_xla.debug` for `torch-xla<1.8` ([#10836](https://github.com/Lightning-AI/lightning/pull/10836))
- Fixed an issue with `DDPSpawnPlugin` and related plugins leaving a temporary checkpoint behind ([#10934](https://github.com/Lightning-AI/lightning/pull/10934))
- Fixed a `TypeError` occurring in the `SingalConnector.teardown()` method ([#10961](https://github.com/Lightning-AI/lightning/pull/10961))


## [1.5.4] - 2021-11-30

### Fixed

- Fixed support for `--key.help=class` with the `LightningCLI` ([#10767](https://github.com/Lightning-AI/lightning/pull/10767))
- Fixed `_compare_version` for python packages ([#10762](https://github.com/Lightning-AI/lightning/pull/10762))
- Fixed TensorBoardLogger `SummaryWriter` not close before spawning the processes ([#10777](https://github.com/Lightning-AI/lightning/pull/10777))
- Fixed a consolidation error in Lite when attempting to save the state dict of a sharded optimizer ([#10746](https://github.com/Lightning-AI/lightning/pull/10746))
- Fixed the default logging level for batch hooks associated with training from `on_step=False, on_epoch=True` to `on_step=True, on_epoch=False` ([#10756](https://github.com/Lightning-AI/lightning/pull/10756))

### Removed

- Removed PyTorch 1.6 support ([#10367](https://github.com/Lightning-AI/lightning/pull/10367), [#10738](https://github.com/Lightning-AI/lightning/pull/10738))


## [1.5.3] - 2021-11-24

### Fixed

- Fixed `ShardedTensor` state dict hook registration to check if torch distributed is available ([#10621](https://github.com/Lightning-AI/lightning/pull/10621))
- Fixed an issue with `self.log` not respecting a tensor's `dtype` when applying computations ([#10076](https://github.com/Lightning-AI/lightning/pull/10076))
- Fixed LigtningLite `_wrap_init` popping unexisting keys from DataLoader signature parameters ([#10613](https://github.com/Lightning-AI/lightning/pull/10613))
- Fixed signals being registered within threads ([#10610](https://github.com/Lightning-AI/lightning/pull/10610))
- Fixed an issue that caused Lightning to extract the batch size even though it was set by the user in `LightningModule.log` ([#10408](https://github.com/Lightning-AI/lightning/pull/10408))
- Fixed `Trainer(move_metrics_to_cpu=True)` not moving the evaluation logged results to CPU ([#10631](https://github.com/Lightning-AI/lightning/pull/10631))
- Fixed the `{validation,test}_step` outputs getting moved to CPU with `Trainer(move_metrics_to_cpu=True)` ([#10631](https://github.com/Lightning-AI/lightning/pull/10631))
- Fixed an issue with collecting logged test results with multiple dataloaders ([#10522](https://github.com/Lightning-AI/lightning/pull/10522))


## [1.5.2] - 2021-11-16

### Fixed

- Fixed `CombinedLoader` and `max_size_cycle` didn't receive a `DistributedSampler` ([#10374](https://github.com/Lightning-AI/lightning/pull/10374))
- Fixed an issue where class or init-only variables of dataclasses were passed to the dataclass constructor in `utilities.apply_to_collection` ([#9702](https://github.com/Lightning-AI/lightning/pull/9702))
- Fixed `isinstance` not working with `init_meta_context`, materialized model not being moved to the device ([#10493](https://github.com/Lightning-AI/lightning/pull/10493))
- Fixed an issue that prevented the Trainer to shutdown workers when execution is interrupted due to failure([#10463](https://github.com/Lightning-AI/lightning/pull/10463))
- Squeeze the early stopping monitor to remove empty tensor dimensions ([#10461](https://github.com/Lightning-AI/lightning/pull/10461))
- Fixed sampler replacement logic with `overfit_batches` to only replace the sample when `SequentialSampler` is not used ([#10486](https://github.com/Lightning-AI/lightning/pull/10486))
- Fixed scripting causing false positive deprecation warnings ([#10470](https://github.com/Lightning-AI/lightning/pull/10470), [#10555](https://github.com/Lightning-AI/lightning/pull/10555))
- Do not fail if batch size could not be inferred for logging when using DeepSpeed ([#10438](https://github.com/Lightning-AI/lightning/pull/10438))
- Fixed propagation of device and dtype information to submodules of LightningLite when they inherit from `DeviceDtypeModuleMixin` ([#10559](https://github.com/Lightning-AI/lightning/pull/10559))


## [1.5.1] - 2021-11-09

### Fixed

- Fixed `apply_to_collection(defaultdict)` ([#10316](https://github.com/Lightning-AI/lightning/pull/10316))
- Fixed failure when `DataLoader(batch_size=None)` is passed ([#10345](https://github.com/Lightning-AI/lightning/pull/10345))
- Fixed interception of `__init__` arguments for sub-classed DataLoader re-instantiation in Lite ([#10334](https://github.com/Lightning-AI/lightning/pull/10334))
- Fixed issue with pickling `CSVLogger` after a call to `CSVLogger.save` ([#10388](https://github.com/Lightning-AI/lightning/pull/10388))
- Fixed an import error being caused by `PostLocalSGD` when `torch.distributed` not available ([#10359](https://github.com/Lightning-AI/lightning/pull/10359))
- Fixed the logging with `on_step=True` in epoch-level hooks causing unintended side-effects. Logging with `on_step=True` in epoch-level hooks will now correctly raise an error ([#10409](https://github.com/Lightning-AI/lightning/pull/10409))
- Fixed deadlocks for distributed training with `RichProgressBar` ([#10428](https://github.com/Lightning-AI/lightning/pull/10428))
- Fixed an issue where the model wrapper in Lite converted non-floating point tensors to float ([#10429](https://github.com/Lightning-AI/lightning/pull/10429))
- Fixed an issue with inferring the dataset type in fault-tolerant training ([#10432](https://github.com/Lightning-AI/lightning/pull/10432))
- Fixed dataloader workers with `persistent_workers` being deleted on every iteration ([#10434](https://github.com/Lightning-AI/lightning/pull/10434))


## [1.5.0] - 2021-11-02

### Added

- Added support for monitoring the learning rate without schedulers in `LearningRateMonitor` ([#9786](https://github.com/Lightning-AI/lightning/pull/9786))
- Added registration of `ShardedTensor` state dict hooks in `LightningModule.__init__` if the PyTorch version supports `ShardedTensor` ([#8944](https://github.com/Lightning-AI/lightning/pull/8944))
- Added error handling including calling of `on_keyboard_interrupt()` and `on_exception()` for all entrypoints (fit, validate, test, predict) ([#8819](https://github.com/Lightning-AI/lightning/pull/8819))
- Added a flavor of `training_step` that takes `dataloader_iter` as an argument ([#8807](https://github.com/Lightning-AI/lightning/pull/8807))
- Added a `state_key` property to the `Callback` base class ([#6886](https://github.com/Lightning-AI/lightning/pull/6886))
- Added progress tracking to loops:
    * Integrated `TrainingEpochLoop.total_batch_idx` ([#8598](https://github.com/Lightning-AI/lightning/pull/8598))
    * Added `BatchProgress` and integrated `TrainingEpochLoop.is_last_batch` ([#9657](https://github.com/Lightning-AI/lightning/pull/9657))
    * Avoid optional `Tracker` attributes ([#9320](https://github.com/Lightning-AI/lightning/pull/9320))
    * Reset `current` progress counters when restarting an epoch loop that had already finished ([#9371](https://github.com/Lightning-AI/lightning/pull/9371))
    * Call `reset_on_restart` in the loop's `reset` hook instead of when loading a checkpoint ([#9561](https://github.com/Lightning-AI/lightning/pull/9561))
    * Use `completed` over `processed` in `reset_on_restart` ([#9656](https://github.com/Lightning-AI/lightning/pull/9656))
    * Renamed `reset_on_epoch` to `reset_on_run` ([#9658](https://github.com/Lightning-AI/lightning/pull/9658))
- Added `batch_size` and `rank_zero_only` arguments for `log_dict` to match `log` ([#8628](https://github.com/Lightning-AI/lightning/pull/8628))
- Added a check for unique GPU ids ([#8666](https://github.com/Lightning-AI/lightning/pull/8666))
- Added `ResultCollection` state_dict to the Loop `state_dict` and added support for distributed reload ([#8641](https://github.com/Lightning-AI/lightning/pull/8641))
- Added DeepSpeed collate checkpoint utility function ([#8701](https://github.com/Lightning-AI/lightning/pull/8701))
- Added a `handles_accumulate_grad_batches` property to the training type plugins ([#8856](https://github.com/Lightning-AI/lightning/pull/8856))
- Added a warning to `WandbLogger` when reusing a wandb run ([#8714](https://github.com/Lightning-AI/lightning/pull/8714))
- Added `log_graph` argument for `watch` method of `WandbLogger` ([#8662](https://github.com/Lightning-AI/lightning/pull/8662))
- `LightningCLI` additions:
  * Added `LightningCLI(run=False|True)` to choose whether to run a `Trainer` subcommand ([#8751](https://github.com/Lightning-AI/lightning/pull/8751))
  * Added support to call any trainer function from the `LightningCLI` via subcommands ([#7508](https://github.com/Lightning-AI/lightning/pull/7508))
  * Allow easy trainer re-instantiation ([#7508](https://github.com/Lightning-AI/lightning/pull/9241))
  * Automatically register all optimizers and learning rate schedulers ([#9565](https://github.com/Lightning-AI/lightning/pull/9565))
  * Allow registering custom optimizers and learning rate schedulers without subclassing the CLI ([#9565](https://github.com/Lightning-AI/lightning/pull/9565))
  * Support shorthand notation to instantiate optimizers and learning rate schedulers ([#9565](https://github.com/Lightning-AI/lightning/pull/9565))
  * Support passing lists of callbacks via command line ([#8815](https://github.com/Lightning-AI/lightning/pull/8815))
  * Support shorthand notation to instantiate models ([#9588](https://github.com/Lightning-AI/lightning/pull/9588))
  * Support shorthand notation to instantiate datamodules ([#10011](https://github.com/Lightning-AI/lightning/pull/10011))
  * Added `multifile` option to `LightningCLI` to enable/disable config saving to preserve multiple files structure ([#9073](https://github.com/Lightning-AI/lightning/pull/9073))
- Fault-tolerant training:
    * Added `FastForwardSampler` and `CaptureIterableDataset` injection to data loading utilities ([#8366](https://github.com/Lightning-AI/lightning/pull/8366))
    * Added `DataFetcher` to control fetching flow ([#8890](https://github.com/Lightning-AI/lightning/pull/8890))
    * Added `SharedCycleIteratorState` to prevent infinite loop ([#8889](https://github.com/Lightning-AI/lightning/pull/8889))
    * Added `CaptureMapDataset` for state management in map-style datasets ([#8891](https://github.com/Lightning-AI/lightning/pull/8891))
    * Added Fault Tolerant Training to `DataFetcher` ([#8891](https://github.com/Lightning-AI/lightning/pull/8891))
    * Replaced old prefetch iterator with new `DataFetcher` in training loop ([#8953](https://github.com/Lightning-AI/lightning/pull/8953))
    * Added partial support for global random state fault-tolerance in map-style datasets ([#8950](https://github.com/Lightning-AI/lightning/pull/8950))
    * Converted state to tuple explicitly when setting Python random state ([#9401](https://github.com/Lightning-AI/lightning/pull/9401))
    * Added support for restarting an optimizer loop (multiple optimizers) ([#9537](https://github.com/Lightning-AI/lightning/pull/9537))
    * Added support for restarting within Evaluation Loop ([#9563](https://github.com/Lightning-AI/lightning/pull/9563))
    * Added mechanism to detect that a signal has been sent so the Trainer can gracefully exit ([#9566](https://github.com/Lightning-AI/lightning/pull/9566))
    * Added support for skipping ahead to validation during the auto-restart of fitting ([#9681](https://github.com/Lightning-AI/lightning/pull/9681))
    * Added support for auto-restart if a fault-tolerant checkpoint is available ([#9722](https://github.com/Lightning-AI/lightning/pull/9722))
- Checkpoint saving and loading extensibility:
  * Added `CheckpointIO` plugin to expose checkpoint IO from training type plugin ([#8743](https://github.com/Lightning-AI/lightning/pull/8743))
  * Refactored `CheckpointConnector` to offload validation logic to the `CheckpointIO` plugin ([#9045](https://github.com/Lightning-AI/lightning/pull/9045))
  * Added `remove_checkpoint` to `CheckpointIO` plugin by moving the responsibility out of the `ModelCheckpoint` callback ([#9373](https://github.com/Lightning-AI/lightning/pull/9373))
  * Added `XLACheckpointIO` plugin ([#9972](https://github.com/Lightning-AI/lightning/pull/9972))
- Loop customization:
    * Added `Closure` and `AbstractClosure` classes ([#8642](https://github.com/Lightning-AI/lightning/pull/8642))
    * Refactored `TrainingBatchLoop` and extracted `OptimizerLoop`, splitting off automatic optimization into its own loop ([#9191](https://github.com/Lightning-AI/lightning/pull/9191))
    * Removed `TrainingBatchLoop.backward()`; manual optimization now calls directly into `Accelerator.backward()` and automatic optimization handles backward in new `OptimizerLoop` ([#9265](https://github.com/Lightning-AI/lightning/pull/9265))
    * Extracted `ManualOptimization` logic from `TrainingBatchLoop` into its own separate loop class ([#9266](https://github.com/Lightning-AI/lightning/pull/9266))
    * Added `OutputResult` and `ManualResult` classes ([#9437](https://github.com/Lightning-AI/lightning/pull/9437), [#9424](https://github.com/Lightning-AI/lightning/pull/9424))
    * Marked `OptimizerLoop.backward` as protected ([#9514](https://github.com/Lightning-AI/lightning/pull/9514))
    * Marked `FitLoop.should_accumulate` as protected ([#9515](https://github.com/Lightning-AI/lightning/pull/9515))
    * Marked several methods in `PredictionLoop` as protected: `on_predict_start`, `on_predict_epoch_end`, `on_predict_end`, `on_predict_model_eval` ([#9516](https://github.com/Lightning-AI/lightning/pull/9516))
    * Marked several methods in `EvaluationLoop` as protected: `get_max_batches`, `on_evaluation_model_eval`, `on_evaluation_model_train`, `on_evaluation_start`, `on_evaluation_epoch_start`, `on_evaluation_epoch_end`, `on_evaluation_end`, `reload_evaluation_dataloaders` ([#9516](https://github.com/Lightning-AI/lightning/pull/9516))
    * Marked several methods in `EvaluationEpochLoop` as protected: `on_evaluation_batch_start`, `evaluation_step`, `evaluation_step_end` ([#9516](https://github.com/Lightning-AI/lightning/pull/9516))
    * Added `yielding_training_step` example ([#9983](https://github.com/Lightning-AI/lightning/pull/9983))
- Added support for saving and loading state of multiple callbacks of the same type ([#7187](https://github.com/Lightning-AI/lightning/pull/7187))
- Added DeepSpeed Stage 1 support ([#8974](https://github.com/Lightning-AI/lightning/pull/8974))
- Added `Python dataclass` support for `LightningDataModule` ([#8272](https://github.com/Lightning-AI/lightning/pull/8272))
- Added sanitization of tensors when they get logged as hyperparameters in `TensorBoardLogger` ([#9031](https://github.com/Lightning-AI/lightning/pull/9031))
- Added `InterBatchParallelDataFetcher` ([#9020](https://github.com/Lightning-AI/lightning/pull/9020))
- Added `DataLoaderIterDataFetcher` ([#9020](https://github.com/Lightning-AI/lightning/pull/9020))
- Added `DataFetcher` within `Fit / Evaluation` Loop  ([#9047](https://github.com/Lightning-AI/lightning/pull/9047))
- Added a friendly error message when DDP attempts to spawn new distributed processes with rank > 0 ([#9005](https://github.com/Lightning-AI/lightning/pull/9005))
- Added Rich integration:
    * Added Rich progress bar ([#8929](https://github.com/Lightning-AI/lightning/pull/8929), [#9559](https://github.com/Lightning-AI/lightning/pull/9559))
    * Added Support for iterable datasets ([#9734](https://github.com/Lightning-AI/lightning/pull/9734))
    * Added `RichModelSummary` callback ([#9546](https://github.com/Lightning-AI/lightning/pull/9546))
    * Added `configure_columns` method to `RichProgressBar` ([#10288](https://github.com/Lightning-AI/lightning/pull/10288))
    * Added `leave` argument to `RichProgressBar` ([#10301](https://github.com/Lightning-AI/lightning/pull/10301))
- Added input validation logic for precision ([#9080](https://github.com/Lightning-AI/lightning/pull/9080))
- Added support for CPU AMP autocast ([#9084](https://github.com/Lightning-AI/lightning/pull/9084))
- Added `on_exception` callback hook ([#9183](https://github.com/Lightning-AI/lightning/pull/9183))
- Added a warning to DeepSpeed when inferring batch size ([#9221](https://github.com/Lightning-AI/lightning/pull/9221))
- Added `ModelSummary` callback ([#9344](https://github.com/Lightning-AI/lightning/pull/9344))
- Added `log_images`, `log_text` and `log_table` to `WandbLogger` ([#9545](https://github.com/Lightning-AI/lightning/pull/9545))
- Added `PL_RECONCILE_PROCESS` environment variable to enable process reconciliation regardless of cluster environment settings ([#9389](https://github.com/Lightning-AI/lightning/pull/9389))
- Added `get_device_stats` to the Accelerator interface and added its implementation for GPU and TPU ([#9586](https://github.com/Lightning-AI/lightning/pull/9586))
- Added a warning when an unknown key is encountered in the optimizer configuration, and when `OneCycleLR` is used with `"interval": "epoch"` ([#9666](https://github.com/Lightning-AI/lightning/pull/9666))
- Added `DeviceStatsMonitor` callback ([#9712](https://github.com/Lightning-AI/lightning/pull/9712))
- Added `enable_progress_bar` to the Trainer constructor ([#9664](https://github.com/Lightning-AI/lightning/pull/9664))
- Added `pl_legacy_patch` load utility for loading old checkpoints that have pickled legacy Lightning attributes ([#9166](https://github.com/Lightning-AI/lightning/pull/9166))
- Added support for `torch.use_deterministic_algorithms` ([#9121](https://github.com/Lightning-AI/lightning/pull/9121))
- Added automatic parameters tying for TPUs ([#9525](https://github.com/Lightning-AI/lightning/pull/9525))
- Added support for `torch.autograd.set_detect_anomaly` through `Trainer` constructor argument `detect_anomaly` ([#9848](https://github.com/Lightning-AI/lightning/pull/9848))
- Added `enable_model_summary` flag to Trainer ([#9699](https://github.com/Lightning-AI/lightning/pull/9699))
- Added `strategy` argument to Trainer ([#8597](https://github.com/Lightning-AI/lightning/pull/8597))
- Added `init_meta_context`, `materialize_module` utilities ([#9920](https://github.com/Lightning-AI/lightning/pull/9920))
- Added `TPUPrecisionPlugin` ([#10020](https://github.com/Lightning-AI/lightning/pull/#10020))
- Added `torch.bfloat16` support:
  * Added bfloat16 support for Lightning Trainer ([#9049](https://github.com/Lightning-AI/lightning/pull/9049))
  * Renamed `TPUHalfPrecisionPlugin` to `TPUBf16PrecisionPlugin` ([#10026](https://github.com/Lightning-AI/lightning/pull/10026))
  * Default to `precision=bf16` on CPU when `precision=16` is passed ([#10033](https://github.com/Lightning-AI/lightning/pull/10033))
  * Added support for `torch.autocast` ([#10053](https://github.com/Lightning-AI/lightning/pull/10053))
- Added `kfold` example for loop customization ([#9965](https://github.com/Lightning-AI/lightning/pull/9965))
- LightningLite:
    * Added `PrecisionPlugin.forward_context`, making it the default implementation for all `{train,val,test,predict}_step_context()` methods ([#9988](https://github.com/Lightning-AI/lightning/pull/9988))
    * Added `DDPSpawnPlugin.spawn()` for spawning new processes of a given function ([#10018](https://github.com/Lightning-AI/lightning/pull/10018), [#10022](https://github.com/Lightning-AI/lightning/pull/10022))
    * Added `TrainingTypePlugin.{_setup_model, _setup_optimizer}` methods ([#9994](https://github.com/Lightning-AI/lightning/pull/9994), [#10064](https://github.com/Lightning-AI/lightning/pull/10064))
    * Implemented `DataParallelPlugin._setup_model` ([#10010](https://github.com/Lightning-AI/lightning/pull/10010))
    * Implemented `DeepSpeedPlugin._setup_model_and_optimizers` ([#10009](https://github.com/Lightning-AI/lightning/pull/10009), [#10064](https://github.com/Lightning-AI/lightning/pull/10064))
    * Implemented `{DDPShardedPlugin,DDPShardedSpawnPlugin}._setup_model_and_optimizers` ([#10028](https://github.com/Lightning-AI/lightning/pull/10028), [#10064](https://github.com/Lightning-AI/lightning/pull/10064))
    * Added optional `model` argument to the `optimizer_step` methods in accelerators and plugins ([#10023](https://github.com/Lightning-AI/lightning/pull/10023))
    * Updated precision attributes in `DeepSpeedPlugin` ([#10164](https://github.com/Lightning-AI/lightning/pull/10164))
    * Added the ability to return a result from rank 0 in `DDPSpawnPlugin.spawn` ([#10162](https://github.com/Lightning-AI/lightning/pull/10162))
    * Added `pl.lite` package ([#10175](https://github.com/Lightning-AI/lightning/pull/10175))
    * Added `LightningLite` documentation ([#10043](https://github.com/Lightning-AI/lightning/pull/10043))
    * Added `LightningLite` examples ([#9987](https://github.com/Lightning-AI/lightning/pull/9987))
    * Make the `_LiteDataLoader` an iterator and add supports for custom dataloader ([#10279](https://github.com/Lightning-AI/lightning/pull/10279))
- Added `use_omegaconf` argument to `save_hparams_to_yaml` plugin ([#9170](https://github.com/Lightning-AI/lightning/pull/9170))
- Added `ckpt_path` argument for `Trainer.fit()` ([#10061](https://github.com/Lightning-AI/lightning/pull/10061))
- Added `auto_device_count` method to `Accelerators` ([#10222](https://github.com/Lightning-AI/lightning/pull/10222))
- Added support for `devices="auto"` ([#10264](https://github.com/Lightning-AI/lightning/pull/10264))
- Added a `filename` argument in `ModelCheckpoint.format_checkpoint_name` ([#9818](https://github.com/Lightning-AI/lightning/pull/9818))
- Added support for empty `gpus` list to run on CPU ([#10246](https://github.com/Lightning-AI/lightning/pull/10246))
- Added a warning if multiple batch sizes are found from ambiguous batch ([#10247](https://github.com/Lightning-AI/lightning/pull/10247))

### Changed

- Trainer now raises a `MisconfigurationException` when its methods are called with `ckpt_path="best"` but a checkpoint callback isn't configured ([#9841](https://github.com/Lightning-AI/lightning/pull/9841))
- Setting `Trainer(accelerator="ddp_cpu")` now does not spawn a subprocess if `num_processes` is kept `1` along with `num_nodes > 1` ([#9603](https://github.com/Lightning-AI/lightning/pull/9603))
- Module imports are now catching `ModuleNotFoundError` instead of `ImportError` ([#9867](https://github.com/Lightning-AI/lightning/pull/9867))
- `pl.loggers.neptune.NeptuneLogger` is now consistent with the new [neptune-client](https://github.com/neptune-ai/neptune-client) API; the old [neptune-client](https://github.com/neptune-ai/neptune-client) API is supported by `NeptuneClient` from the [neptune-contrib](https://github.com/neptune-ai/neptune-contrib) repo ([#6867](https://github.com/Lightning-AI/lightning/pull/6867))
- Parsing of `enums` type hyperparameters to be saved in the `haprams.yaml` file by TensorBoard and CSV loggers has been fixed and made in line with how OmegaConf parses it ([#9170](https://github.com/Lightning-AI/lightning/pull/9170))
- Parsing of the `gpus` Trainer argument has changed: `gpus="n"` (str) no longer selects the GPU index n and instead selects the first n devices ([#8770](https://github.com/Lightning-AI/lightning/pull/8770))
- `iteration_count` and other index attributes in the loops has been replaced with progress dataclasses ([#8477](https://github.com/Lightning-AI/lightning/pull/8477))
- The `trainer.lightning_module` reference is now properly set at the very beginning of a run ([#8536](https://github.com/Lightning-AI/lightning/pull/8536))
- The model weights now get loaded in all cases when the checkpoint path gets provided in validate/test/predict, regardless of whether the model instance is provided or not ([#8352](https://github.com/Lightning-AI/lightning/pull/8352))
- The `Trainer` functions `reset_{train,val,test,predict}_dataloader`, `reset_train_val_dataloaders`, and `request_dataloader` `model` argument is now optional ([#8536](https://github.com/Lightning-AI/lightning/pull/8536))
- Saved checkpoints will no longer use the type of a `Callback` as the key to avoid issues with unpickling ([#6886](https://github.com/Lightning-AI/lightning/pull/6886))
- Improved string conversion for `ResultCollection` ([#8622](https://github.com/Lightning-AI/lightning/pull/8622))
- `LightningCLI` changes:
    * `LightningCLI.init_parser` now returns the parser instance ([#8721](https://github.com/Lightning-AI/lightning/pull/8721))
    * `LightningCLI.add_core_arguments_to_parser`, `LightningCLI.parse_arguments` now take a `parser` argument ([#8721](https://github.com/Lightning-AI/lightning/pull/8721))
    * `LightningCLI.instantiate_trainer` now takes a config and a list of callbacks ([#8721](https://github.com/Lightning-AI/lightning/pull/8721))
    * Split `LightningCLI.add_core_arguments_to_parser` into `LightningCLI.add_default_arguments_to_parser` + `LightningCLI.add_core_arguments_to_parser` ([#8721](https://github.com/Lightning-AI/lightning/pull/8721))
- The accelerator and training type plugin `setup` hooks no longer have a `model` argument ([#8536](https://github.com/Lightning-AI/lightning/pull/8536))
- The accelerator and training type plugin `update_global_step` hook has been removed ([#8856](https://github.com/Lightning-AI/lightning/pull/8856))
- The coverage of `self.log`-ing in any `LightningModule` or `Callback` hook has been improved ([#8498](https://github.com/Lightning-AI/lightning/pull/8498))
- `self.log`-ing without a `Trainer` reference now raises a warning instead of an exception ([#9733](https://github.com/Lightning-AI/lightning/pull/9733))
- Removed restrictions in the Trainer that loggers can only log from rank 0; the existing logger behavior has not changed ([#8608](https://github.com/Lightning-AI/lightning/pull/8608))
- `Trainer.request_dataloader` now takes a `RunningStage` enum instance ([#8858](https://github.com/Lightning-AI/lightning/pull/8858))
- Changed `rank_zero_warn` to `NotImplementedError` in the `{train, val, test, predict}_dataloader` hooks that `Lightning(Data)Module` uses ([#9161](https://github.com/Lightning-AI/lightning/pull/9161))
- Moved `block_ddp_sync_behaviour` out of `TrainingBatchLoop` to loop utilities ([#9192](https://github.com/Lightning-AI/lightning/pull/9192))
- Executing the `optimizer_closure` is now required when overriding the `optimizer_step` hook ([#9360](https://github.com/Lightning-AI/lightning/pull/9360))
- Changed logging of `LightningModule` and `LightningDataModule` hyperparameters to raise an exception only if there are colliding keys with different values ([#9496](https://github.com/Lightning-AI/lightning/pull/9496))
- `seed_everything` now fails when an invalid seed value is passed instead of selecting a random seed ([#8787](https://github.com/Lightning-AI/lightning/pull/8787))
- The Trainer now calls `TrainingTypePlugin` collective APIs directly instead of going through the Accelerator reference ([#9677](https://github.com/Lightning-AI/lightning/pull/9677), [#9901](https://github.com/Lightning-AI/lightning/pull/9901))
- The tuner now uses a unique filename to save a temporary checkpoint ([#9682](https://github.com/Lightning-AI/lightning/pull/9682))
- Changed `HorovodPlugin.all_gather` to return a `torch.Tensor` instead of a list ([#9696](https://github.com/Lightning-AI/lightning/pull/9696))
- Changed Trainer connectors to be protected attributes:
    * Configuration Validator ([#9779](https://github.com/Lightning-AI/lightning/pull/9779))
- The `current_epoch` and `global_step` attributes now get restored irrespective of the Trainer task ([#9413](https://github.com/Lightning-AI/lightning/pull/9413))
- Trainer now raises an exception when requesting `amp_level` with native `amp_backend` ([#9755](https://github.com/Lightning-AI/lightning/pull/9755))
- Update the logic to check for accumulation steps with deepspeed ([#9826](https://github.com/Lightning-AI/lightning/pull/9826))
- `pl.utilities.grads.grad_norm` now raises an exception if parameter `norm_type <= 0` ([#9765](https://github.com/Lightning-AI/lightning/pull/9765))
- Updated error message for interactive incompatible plugins ([#9896](https://github.com/Lightning-AI/lightning/pull/9896))
- Moved the `optimizer_step` and `clip_gradients` hook from the `Accelerator` and `TrainingTypePlugin` into the `PrecisionPlugin` ([#10143](https://github.com/Lightning-AI/lightning/pull/10143), [#10029](https://github.com/Lightning-AI/lightning/pull/10029))
- `NativeMixedPrecisionPlugin` and its subclasses now take an optional `GradScaler` instance ([#10055](https://github.com/Lightning-AI/lightning/pull/10055))
- Trainer is now raising a `MisconfigurationException` instead of a warning if `Trainer.{validate/test}` is missing required methods ([#10016](https://github.com/Lightning-AI/lightning/pull/10016))
- Changed default value of the `max_steps` Trainer argument from `None` to -1 ([#9460](https://github.com/Lightning-AI/lightning/pull/9460))
- LightningModule now raises an error when calling `log(on_step=False, on_epoch=False)` ([#10227](https://github.com/Lightning-AI/lightning/pull/10227))
- Quantization aware training observers are now disabled by default during validating/testing/predicting stages ([#8540](https://github.com/Lightning-AI/lightning/pull/8540))
- Raised `MisconfigurationException` when total length of `dataloader` across ranks is zero, and give warning when total length is non-zero, but only local rank length is zero. ([#9827](https://github.com/Lightning-AI/lightning/pull/9827))
- Changed the model size calculation using `ByteCounter` ([#10123](https://github.com/Lightning-AI/lightning/pull/10123))
- Enabled `on_load_checkpoint` for `LightningDataModule` for all `trainer_fn` ([#10238](https://github.com/Lightning-AI/lightning/pull/10238))
- Allowed separate config files for parameters with class type when LightningCLI is in `subclass_mode=False` ([#10286](https://github.com/Lightning-AI/lightning/pull/10286))

### Deprecated

- Deprecated Trainer argument `terminate_on_nan` in favor of `detect_anomaly`([#9175](https://github.com/Lightning-AI/lightning/pull/9175))
- Deprecated `Trainer.terminate_on_nan` public attribute access ([#9849](https://github.com/Lightning-AI/lightning/pull/9849))
- Deprecated `LightningModule.summarize()` in favor of `pl.utilities.model_summary.summarize()` ([#8513](https://github.com/Lightning-AI/lightning/pull/8513))
- Deprecated `LightningModule.model_size` ([#8343](https://github.com/Lightning-AI/lightning/pull/8343))
- Deprecated `DataModule` properties: `train_transforms`, `val_transforms`, `test_transforms`, `size`, `dims` ([#8851](https://github.com/Lightning-AI/lightning/pull/8851))
- Deprecated `add_to_queue`, `get_from_queue` from `LightningModule` in favor of corresponding methods in the `DDPSpawnPlugin` ([#9118](https://github.com/Lightning-AI/lightning/pull/9118))
- Deprecated `LightningModule.get_progress_bar_dict` and `Trainer.progress_bar_dict` in favor of `pl.callbacks.progress.base.get_standard_metrics` and `ProgressBarBase.get_metrics` ([#8985](https://github.com/Lightning-AI/lightning/pull/8985))
- Deprecated `prepare_data_per_node` flag on Trainer and set it as a property of `DataHooks`, accessible in the `LightningModule` and `LightningDataModule` ([#8958](https://github.com/Lightning-AI/lightning/pull/8958))
- Deprecated the `TestTubeLogger` ([#9065](https://github.com/Lightning-AI/lightning/pull/9065))
- Deprecated `on_{train/val/test/predict}_dataloader()` from `LightningModule` and `LightningDataModule` ([#9098](https://github.com/Lightning-AI/lightning/pull/9098))
- Deprecated `on_keyboard_interrupt` callback hook in favor of new `on_exception` hook ([#9260](https://github.com/Lightning-AI/lightning/pull/9260))
- Deprecated passing `process_position` to the `Trainer` constructor in favor of adding the `ProgressBar` callback with `process_position` directly to the list of callbacks ([#9222](https://github.com/Lightning-AI/lightning/pull/9222))
- Deprecated passing `flush_logs_every_n_steps` as a Trainer argument, instead pass it to the logger init if supported ([#9366](https://github.com/Lightning-AI/lightning/pull/9366))
- Deprecated `LightningLoggerBase.close`, `LoggerCollection.close` in favor of `LightningLoggerBase.finalize`, `LoggerCollection.finalize` ([#9422](https://github.com/Lightning-AI/lightning/pull/9422))
- Deprecated passing `progress_bar_refresh_rate` to the `Trainer` constructor in favor of adding the `ProgressBar` callback with `refresh_rate` directly to the list of callbacks, or passing `enable_progress_bar=False` to disable the progress bar ([#9616](https://github.com/Lightning-AI/lightning/pull/9616))
- Deprecated `LightningDistributed` and moved the broadcast logic to `DDPPlugin` and `DDPSpawnPlugin` directly ([#9691](https://github.com/Lightning-AI/lightning/pull/9691))
- Deprecated passing `stochastic_weight_avg` to the `Trainer` constructor in favor of adding the `StochasticWeightAveraging` callback directly to the list of callbacks ([#8989](https://github.com/Lightning-AI/lightning/pull/8989))
- Deprecated Accelerator collective API `barrier`, `broadcast`, and `all_gather` in favor of calling the `TrainingTypePlugin` collective API directly ([#9677](https://github.com/Lightning-AI/lightning/pull/9677))
- Deprecated `checkpoint_callback` from the `Trainer` constructor in favor of `enable_checkpointing` ([#9754](https://github.com/Lightning-AI/lightning/pull/9754))
- Deprecated the `LightningModule.on_post_move_to_device` method ([#9525](https://github.com/Lightning-AI/lightning/pull/9525))
- Deprecated `pl.core.decorators.parameter_validation` in favor of `pl.utilities.parameter_tying.set_shared_parameters` ([#9525](https://github.com/Lightning-AI/lightning/pull/9525))
- Deprecated passing `weights_summary` to the `Trainer` constructor in favor of adding the `ModelSummary` callback with `max_depth` directly to the list of callbacks ([#9699](https://github.com/Lightning-AI/lightning/pull/9699))
- Deprecated `log_gpu_memory`, `gpu_metrics`, and util funcs in favor of `DeviceStatsMonitor` callback ([#9921](https://github.com/Lightning-AI/lightning/pull/9921))
- Deprecated `GPUStatsMonitor` and `XLAStatsMonitor` in favor of `DeviceStatsMonitor` callback ([#9924](https://github.com/Lightning-AI/lightning/pull/9924))
- Deprecated setting `Trainer(max_steps=None)`; To turn off the limit, set `Trainer(max_steps=-1)` (default) ([#9460](https://github.com/Lightning-AI/lightning/pull/9460))
- Deprecated access to the `AcceleratorConnector.is_slurm_managing_tasks` attribute and marked it as protected ([#10101](https://github.com/Lightning-AI/lightning/pull/10101))
- Deprecated access to the `AcceleratorConnector.configure_slurm_ddp` method and marked it as protected ([#10101](https://github.com/Lightning-AI/lightning/pull/10101))
- Deprecated passing `resume_from_checkpoint` to the `Trainer` constructor in favor of `trainer.fit(ckpt_path=)` ([#10061](https://github.com/Lightning-AI/lightning/pull/10061))
- Deprecated `ClusterEnvironment.creates_children()` in favor of `ClusterEnvironment.creates_processes_externally` (property) ([#10106](https://github.com/Lightning-AI/lightning/pull/10106))
- Deprecated `PrecisionPlugin.master_params()` in favor of `PrecisionPlugin.main_params()` ([#10105](https://github.com/Lightning-AI/lightning/pull/10105))
- Deprecated `lr_sch_names` from `LearningRateMonitor` ([#10066](https://github.com/Lightning-AI/lightning/pull/10066))
- Deprecated `ProgressBar` callback in favor of `TQDMProgressBar` ([#10134](https://github.com/Lightning-AI/lightning/pull/10134))

### Removed

- Removed deprecated `metrics` ([#8586](https://github.com/Lightning-AI/lightning/pull/8586/))
- Removed the deprecated `outputs` argument in both the `LightningModule.on_train_epoch_end` and `Callback.on_train_epoch_end` hooks ([#8587](https://github.com/Lightning-AI/lightning/pull/8587))
- Removed the deprecated `TrainerLoggingMixin` class ([#8609](https://github.com/Lightning-AI/lightning/pull/8609))
- Removed the deprecated `TrainerTrainingTricksMixin` class ([#8679](https://github.com/Lightning-AI/lightning/pull/8679))
- Removed the deprecated `optimizer_idx` from `training_step` as an accepted argument in manual optimization ([#8576](https://github.com/Lightning-AI/lightning/pull/8576))
- Removed support for the deprecated `on_save_checkpoint` signature. The hook now takes a `checkpoint` positional parameter ([#8697](https://github.com/Lightning-AI/lightning/pull/8697))
- Removed support for the deprecated `on_load_checkpoint` signature. The hook now takes a `pl_module` positional parameter ([#8697](https://github.com/Lightning-AI/lightning/pull/8697))
- Removed the deprecated `save_function` property in `ModelCheckpoint` ([#8680](https://github.com/Lightning-AI/lightning/pull/8680))
- Removed the deprecated `model` argument from `ModelCheckpoint.save_checkpoint` ([#8688](https://github.com/Lightning-AI/lightning/pull/8688))
- Removed the deprecated `sync_step` argument from `WandbLogger` ([#8763](https://github.com/Lightning-AI/lightning/pull/8763))
- Removed the deprecated `Trainer.truncated_bptt_steps` in favor of `LightningModule.truncated_bptt_steps` ([#8826](https://github.com/Lightning-AI/lightning/pull/8826))
- Removed `LightningModule.write_predictions` and `LightningModule.write_predictions_dict` ([#8850](https://github.com/Lightning-AI/lightning/pull/8850))
- Removed `on_reset_*_dataloader` hooks in TrainingType Plugins and Accelerators ([#8858](https://github.com/Lightning-AI/lightning/pull/8858))
- Removed deprecated `GradInformation` module in favor of `pl.utilities.grads` ([#8831](https://github.com/Lightning-AI/lightning/pull/8831/))
- Removed `TrainingTypePlugin.on_save` and `Accelerator.on_save` ([#9023](https://github.com/Lightning-AI/lightning/pull/9023))
- Removed `{Accelerator,TrainingTypePlugin,PrecisionPlugin}.post_optimizer_step` ([#9746](https://github.com/Lightning-AI/lightning/pull/9746))
- Removed deprecated `connect_precision_plugin` and `connect_training_type_plugin` from `Accelerator` ([#9019](https://github.com/Lightning-AI/lightning/pull/9019))
- Removed `on_train_epoch_end` from `Accelerator` ([#9035](https://github.com/Lightning-AI/lightning/pull/9035))
- Removed `InterBatchProcessor` in favor of `DataLoaderIterDataFetcher` ([#9052](https://github.com/Lightning-AI/lightning/pull/9052))
- Removed `Plugin` in `base_plugin.py` in favor of accessing `TrainingTypePlugin` and `PrecisionPlugin` directly instead ([#9066](https://github.com/Lightning-AI/lightning/pull/9066))
- Removed `teardown` from `ParallelPlugin` ([#8943](https://github.com/Lightning-AI/lightning/pull/8943))
- Removed deprecated `profiled_functions` argument from `PyTorchProfiler` ([#9178](https://github.com/Lightning-AI/lightning/pull/9178))
- Removed deprecated `pytorch_lighting.utilities.argparse_utils` module ([#9166](https://github.com/Lightning-AI/lightning/pull/9166))
- Removed deprecated property `Trainer.running_sanity_check` in favor of `Trainer.sanity_checking` ([#9209](https://github.com/Lightning-AI/lightning/pull/9209))
- Removed deprecated `BaseProfiler.output_filename` arg from it and its descendants in favor of `dirpath` and `filename` ([#9214](https://github.com/Lightning-AI/lightning/pull/9214))
- Removed deprecated property `ModelCheckpoint.period` in favor of `ModelCheckpoint.every_n_epochs` ([#9213](https://github.com/Lightning-AI/lightning/pull/9213))
- Removed deprecated `auto_move_data` decorator ([#9231](https://github.com/Lightning-AI/lightning/pull/9231))
- Removed deprecated property `LightningModule.datamodule` in favor of `Trainer.datamodule` ([#9233](https://github.com/Lightning-AI/lightning/pull/9233))
- Removed deprecated properties `DeepSpeedPlugin.cpu_offload*` in favor of `offload_optimizer`, `offload_parameters` and `pin_memory` ([#9244](https://github.com/Lightning-AI/lightning/pull/9244))
- Removed deprecated property `AcceleratorConnector.is_using_torchelastic` in favor of `TorchElasticEnvironment.is_using_torchelastic()` ([#9729](https://github.com/Lightning-AI/lightning/pull/9729))
- Removed `pl.utilities.debugging.InternalDebugger` ([#9680](https://github.com/Lightning-AI/lightning/pull/9680))
- Removed `call_configure_sharded_model_hook` property from `Accelerator` and `TrainingTypePlugin` ([#9612](https://github.com/Lightning-AI/lightning/pull/9612))
- Removed `TrainerProperties` mixin and moved property definitions directly into `Trainer` ([#9495](https://github.com/Lightning-AI/lightning/pull/9495))
- Removed a redundant warning with `ModelCheckpoint(monitor=None)` callback ([#9875](https://github.com/Lightning-AI/lightning/pull/9875))
- Remove `epoch` from `trainer.logged_metrics` ([#9904](https://github.com/Lightning-AI/lightning/pull/9904))
- Remove deprecated `distributed_backend` from `Trainer` ([#10017](https://github.com/Lightning-AI/lightning/pull/10017))
- Removed `process_idx` from the `{DDPSpawnPlugin,TPUSpawnPlugin}.new_process` methods ([#10022](https://github.com/Lightning-AI/lightning/pull/10022))
- Removed automatic patching of `{train,val,test,predict}_dataloader()` on the `LightningModule` ([#9764](https://github.com/Lightning-AI/lightning/pull/9764))
- Removed `pl.trainer.connectors.OptimizerConnector` ([#10120](https://github.com/Lightning-AI/lightning/pull/10120))

### Fixed

- Fixed ImageNet evaluation in example ([#10179](https://github.com/Lightning-AI/lightning/pull/10179))
- Fixed an issue with logger outputs not being finalized correctly after prediction runs ([#8685](https://github.com/Lightning-AI/lightning/pull/8685))
- Fixed `move_metrics_to_cpu` moving the loss to CPU while training on device ([#9308](https://github.com/Lightning-AI/lightning/pull/9308))
- Fixed incorrect main progress bar indicator when resuming training mid-epoch ([#9310](https://github.com/Lightning-AI/lightning/pull/9310))
- Fixed an issue with freeing memory of datafetchers during teardown ([#9387](https://github.com/Lightning-AI/lightning/pull/9387))
- Fixed a bug where the training step output needed to be `deepcopy`-ed ([#9349](https://github.com/Lightning-AI/lightning/pull/9349))
- Fixed an issue with freeing memory allocated by the data iterators in `Loop.on_run_end` ([#9386](https://github.com/Lightning-AI/lightning/pull/9386), [#9915](https://github.com/Lightning-AI/lightning/pull/9915))
- Fixed `BasePredictionWriter` not returning the batch indices in a non-distributed setting ([#9432](https://github.com/Lightning-AI/lightning/pull/9432))
- Fixed an error when running in XLA environments with no TPU attached ([#9572](https://github.com/Lightning-AI/lightning/pull/9572))
- Fixed check on torchmetrics logged whose `compute()` output is a multielement tensor ([#9582](https://github.com/Lightning-AI/lightning/pull/9582))
- Fixed gradient accumulation for `DDPShardedPlugin` ([#9122](https://github.com/Lightning-AI/lightning/pull/9122))
- Fixed missing DeepSpeed distributed call ([#9540](https://github.com/Lightning-AI/lightning/pull/9540))
- Fixed an issue with wrapped LightningModule during evaluation; The LightningModule no longer gets wrapped with data-parallel modules when not fitting in `DDPPlugin`, `DDPSpawnPlugin`, `DDPShardedPlugin`, `DDPSpawnShardedPlugin` ([#9096](https://github.com/Lightning-AI/lightning/pull/9096))
- Fixed `trainer.accumulate_grad_batches` to be an int on init. The default value for it is now `None` inside Trainer ([#9652](https://github.com/Lightning-AI/lightning/pull/9652))
- Fixed `broadcast` in `DDPPlugin` and `DDPSpawnPlugin` to respect the `src` input ([#9691](https://github.com/Lightning-AI/lightning/pull/9691))
- Fixed `self.log(on_epoch=True, reduce_fx=sum))` for the `on_batch_start` and `on_train_batch_start` hooks ([#9791](https://github.com/Lightning-AI/lightning/pull/9791))
- Fixed `self.log(on_epoch=True)` for the `on_batch_start` and `on_train_batch_start` hooks ([#9780](https://github.com/Lightning-AI/lightning/pull/9780))
- Fixed restoring training state during `Trainer.fit` only ([#9413](https://github.com/Lightning-AI/lightning/pull/9413))
- Fixed DeepSpeed and Lightning both calling the scheduler ([#9788](https://github.com/Lightning-AI/lightning/pull/9788))
- Fixed missing arguments when saving hyperparameters from the parent class but not from the child class ([#9800](https://github.com/Lightning-AI/lightning/pull/9800))
- Fixed DeepSpeed GPU device IDs ([#9847](https://github.com/Lightning-AI/lightning/pull/9847))
- Reset `val_dataloader` in `tuner/batch_size_scaling` ([#9857](https://github.com/Lightning-AI/lightning/pull/9857))
- Fixed use of `LightningCLI` in computer_vision_fine_tuning.py example ([#9934](https://github.com/Lightning-AI/lightning/pull/9934))
- Fixed issue with non-init dataclass fields in `apply_to_collection` ([#9963](https://github.com/Lightning-AI/lightning/pull/9963))
- Reset `val_dataloader` in `tuner/batch_size_scaling` for binsearch ([#9975](https://github.com/Lightning-AI/lightning/pull/9975))
- Fixed logic to check for spawn in dataloader `TrainerDataLoadingMixin._worker_check` ([#9902](https://github.com/Lightning-AI/lightning/pull/9902))
- Fixed `train_dataloader` getting loaded twice when resuming from a checkpoint during `Trainer.fit()` ([#9671](https://github.com/Lightning-AI/lightning/pull/9671))
- Fixed `LearningRateMonitor` logging with multiple param groups optimizer with no scheduler ([#10044](https://github.com/Lightning-AI/lightning/pull/10044))
- Fixed undesired side effects being caused by `Trainer` patching dataloader methods on the `LightningModule` ([#9764](https://github.com/Lightning-AI/lightning/pull/9764))
- Fixed gradients not being unscaled when clipping or logging the gradient norm ([#9287](https://github.com/Lightning-AI/lightning/pull/9287))
- Fixed `on_before_optimizer_step` getting called before the optimizer closure (including backward) has run ([#10167](https://github.com/Lightning-AI/lightning/pull/10167))
- Fixed monitor value in `ModelCheckpoint` getting moved to the wrong device in a special case where it becomes NaN ([#10118](https://github.com/Lightning-AI/lightning/pull/10118))
- Fixed creation of `dirpath` in `BaseProfiler` if it doesn't exist ([#10073](https://github.com/Lightning-AI/lightning/pull/10073))
- Fixed incorrect handling of sigterm ([#10189](https://github.com/Lightning-AI/lightning/pull/10189))
- Fixed bug where `log(on_step=True, on_epoch=True, sync_dist=True)` wouldn't reduce the value on step ([#10227](https://github.com/Lightning-AI/lightning/pull/10227))
- Fixed an issue with `pl.utilities.seed.reset_seed` converting the `PL_SEED_WORKERS` environment variable to `bool` ([#10099](https://github.com/Lightning-AI/lightning/pull/10099))
- Fixed iterating over a logger collection when `fast_dev_run > 0` ([#10232](https://github.com/Lightning-AI/lightning/pull/10232))
- Fixed `batch_size` in `ResultCollection` not being reset to 1 on epoch end ([#10242](https://github.com/Lightning-AI/lightning/pull/10242))
- Fixed `distrib_type` not being set when training plugin instances are being passed to the Trainer ([#10251](https://github.com/Lightning-AI/lightning/pull/10251))


## [1.4.9] - 2021-09-30

- Fixed `lr_find` to generate same results on multiple calls ([#9704](https://github.com/Lightning-AI/lightning/pull/9704))
- Fixed `reset` metrics on validation epoch end ([#9717](https://github.com/Lightning-AI/lightning/pull/9717))
- Fixed input validation for `gradient_clip_val`, `gradient_clip_algorithm`, `track_grad_norm` and `terminate_on_nan` Trainer arguments ([#9595](https://github.com/Lightning-AI/lightning/pull/9595))
- Reset metrics before each task starts ([#9410](https://github.com/Lightning-AI/lightning/pull/9410))


## [1.4.8] - 2021-09-22

- Fixed error reporting in DDP process reconciliation when processes are launched by an external agent ([#9389](https://github.com/Lightning-AI/lightning/pull/9389))
- Added PL_RECONCILE_PROCESS environment variable to enable process reconciliation regardless of cluster environment settings ([#9389](https://github.com/Lightning-AI/lightning/pull/9389))
- Fixed `add_argparse_args` raising `TypeError` when args are typed as `typing.Generic` in Python 3.6 ([#9554](https://github.com/Lightning-AI/lightning/pull/9554))
- Fixed back-compatibility for saving hyperparameters from a single container and inferring its argument name by reverting [#9125](https://github.com/Lightning-AI/lightning/pull/9125) ([#9642](https://github.com/Lightning-AI/lightning/pull/9642))


## [1.4.7] - 2021-09-14

- Fixed logging of nan parameters ([#9364](https://github.com/Lightning-AI/lightning/pull/9364))
- Fixed `replace_sampler` missing the batch size under specific conditions ([#9367](https://github.com/Lightning-AI/lightning/pull/9367))
- Pass init args to ShardedDataParallel ([#9483](https://github.com/Lightning-AI/lightning/pull/9483))
- Fixed collision of user argument when using ShardedDDP ([#9512](https://github.com/Lightning-AI/lightning/pull/9512))
- Fixed DeepSpeed crash for RNNs ([#9489](https://github.com/Lightning-AI/lightning/pull/9489))


## [1.4.6] - 2021-09-07

- Fixed an issues with export to ONNX format when a model has multiple inputs ([#8800](https://github.com/Lightning-AI/lightning/pull/8800))
- Removed deprecation warnings being called for `on_{task}_dataloader` ([#9279](https://github.com/Lightning-AI/lightning/pull/9279))
- Fixed save/load/resume from checkpoint for DeepSpeed Plugin (
    [#8397](https://github.com/Lightning-AI/lightning/pull/8397),
    [#8644](https://github.com/Lightning-AI/lightning/pull/8644),
    [#8627](https://github.com/Lightning-AI/lightning/pull/8627))
- Fixed `EarlyStopping` running on train epoch end when `check_val_every_n_epoch>1` is set ([#9156](https://github.com/Lightning-AI/lightning/pull/9156))
- Fixed an issue with logger outputs not being finalized correctly after prediction runs ([#8333](https://github.com/Lightning-AI/lightning/pull/8333))
- Fixed the Apex and DeepSpeed plugin closure running after the `on_before_optimizer_step` hook ([#9288](https://github.com/Lightning-AI/lightning/pull/9288))
- Fixed the Native AMP plugin closure not running with manual optimization ([#9288](https://github.com/Lightning-AI/lightning/pull/9288))
- Fixed bug where data-loading functions where not getting the correct running stage passed ([#8858](https://github.com/Lightning-AI/lightning/pull/8858))
- Fixed intra-epoch evaluation outputs staying in memory when the respective `*_epoch_end` hook wasn't overridden ([#9261](https://github.com/Lightning-AI/lightning/pull/9261))
- Fixed error handling in DDP process reconciliation when `_sync_dir` was not initialized ([#9267](https://github.com/Lightning-AI/lightning/pull/9267))
- Fixed PyTorch Profiler not enabled for manual optimization ([#9316](https://github.com/Lightning-AI/lightning/pull/9316))
- Fixed inspection of other args when a container is specified in `save_hyperparameters` ([#9125](https://github.com/Lightning-AI/lightning/pull/9125))
- Fixed signature of `Timer.on_train_epoch_end` and `StochasticWeightAveraging.on_train_epoch_end` to prevent unwanted deprecation warnings ([#9347](https://github.com/Lightning-AI/lightning/pull/9347))


## [1.4.5] - 2021-08-31

- Fixed reduction using `self.log(sync_dict=True, reduce_fx={mean,max})` ([#9142](https://github.com/Lightning-AI/lightning/pull/9142))
- Fixed not setting a default value for `max_epochs` if `max_time` was specified on the `Trainer` constructor ([#9072](https://github.com/Lightning-AI/lightning/pull/9072))
- Fixed the CometLogger, no longer modifies the metrics in place. Instead creates a copy of metrics before performing any operations ([#9150](https://github.com/Lightning-AI/lightning/pull/9150))
- Fixed `DDP` "CUDA error: initialization error" due to a `copy` instead of `deepcopy` on `ResultCollection` ([#9239](https://github.com/Lightning-AI/lightning/pull/9239))


## [1.4.4] - 2021-08-24

- Fixed a bug in the binary search mode of auto batch size scaling where exception was raised if the first trainer run resulted in OOM ([#8954](https://github.com/Lightning-AI/lightning/pull/8954))
- Fixed a bug causing logging with `log_gpu_memory='min_max'` not working ([#9013](https://github.com/Lightning-AI/lightning/pull/9013))


## [1.4.3] - 2021-08-17

- Fixed plateau scheduler stepping on incomplete epoch ([#8861](https://github.com/Lightning-AI/lightning/pull/8861))
- Fixed infinite loop with `CycleIterator` and multiple loaders ([#8889](https://github.com/Lightning-AI/lightning/pull/8889))
- Fixed `StochasticWeightAveraging` with a list of learning rates not applying them to each param group ([#8747](https://github.com/Lightning-AI/lightning/pull/8747))
- Restore original loaders if replaced by entrypoint ([#8885](https://github.com/Lightning-AI/lightning/pull/8885))
- Fixed lost reference to `_Metadata` object in `ResultMetricCollection` ([#8932](https://github.com/Lightning-AI/lightning/pull/8932))
- Ensure the existence of `DDPPlugin._sync_dir` in `reconciliate_processes` ([#8939](https://github.com/Lightning-AI/lightning/pull/8939))


## [1.4.2] - 2021-08-10

- Fixed recursive call for `apply_to_collection(include_none=False)` ([#8719](https://github.com/Lightning-AI/lightning/pull/8719))
- Fixed truncated backprop through time enablement when set as a property on the LightningModule and not the Trainer ([#8804](https://github.com/Lightning-AI/lightning/pull/8804/))
- Fixed comments and exception message for metrics_to_scalars ([#8782](https://github.com/Lightning-AI/lightning/pull/8782/))
- Fixed typo error in LightningLoggerBase.after_save_checkpoint docstring ([#8737](https://github.com/Lightning-AI/lightning/pull/8737/))


## [1.4.1] - 2021-08-03

- Fixed `trainer.fit_loop.split_idx` always returning `None` ([#8601](https://github.com/Lightning-AI/lightning/pull/8601))
- Fixed references for `ResultCollection.extra` ([#8622](https://github.com/Lightning-AI/lightning/pull/8622))
- Fixed reference issues during epoch end result collection ([#8621](https://github.com/Lightning-AI/lightning/pull/8621))
- Fixed horovod auto-detection when horovod is not installed and the launcher is `mpirun` ([#8610](https://github.com/Lightning-AI/lightning/pull/8610))
- Fixed an issue with `training_step` outputs not getting collected correctly for `training_epoch_end` ([#8613](https://github.com/Lightning-AI/lightning/pull/8613))
- Fixed distributed types support for CPUs ([#8667](https://github.com/Lightning-AI/lightning/pull/8667))
- Fixed a deadlock issue with DDP and torchelastic ([#8655](https://github.com/Lightning-AI/lightning/pull/8655))
- Fixed `accelerator=ddp` choice for CPU ([#8645](https://github.com/Lightning-AI/lightning/pull/8645))


## [1.4.0] - 2021-07-27

### Added

- Added `extract_batch_size` utility and corresponding tests to extract batch dimension from multiple batch types ([#8357](https://github.com/Lightning-AI/lightning/pull/8357/))
- Added support for named parameter groups in `LearningRateMonitor` ([#7987](https://github.com/Lightning-AI/lightning/pull/7987))
- Added `dataclass` support for `pl.utilities.apply_to_collection` ([#7935](https://github.com/Lightning-AI/lightning/pull/7935))
- Added support to `LightningModule.to_torchscript` for saving to custom filesystems with `fsspec` ([#7617](https://github.com/Lightning-AI/lightning/pull/7617))
- Added `KubeflowEnvironment` for use with the `PyTorchJob` operator in Kubeflow
- Added LightningCLI support for config files on object stores ([#7521](https://github.com/Lightning-AI/lightning/pull/7521))
- Added `ModelPruning(prune_on_train_epoch_end=True|False)` to choose when to apply pruning ([#7704](https://github.com/Lightning-AI/lightning/pull/7704))
- Added support for checkpointing based on a provided time interval during training ([#7515](https://github.com/Lightning-AI/lightning/pull/7515))
- Progress tracking
  * Added dataclasses for progress tracking ([#6603](https://github.com/Lightning-AI/lightning/pull/6603),
    [#7574](https://github.com/Lightning-AI/lightning/pull/7574),
    [#8140](https://github.com/Lightning-AI/lightning/pull/8140),
    [#8362](https://github.com/Lightning-AI/lightning/pull/8362))
  * Add `{,load_}state_dict` to the progress tracking dataclasses ([#8140](https://github.com/Lightning-AI/lightning/pull/8140))
  * Connect the progress tracking dataclasses to the loops ([#8244](https://github.com/Lightning-AI/lightning/pull/8244),
    [#8362](https://github.com/Lightning-AI/lightning/pull/8362))
  * Do not reset the progress tracking dataclasses total counters ([#8475](https://github.com/Lightning-AI/lightning/pull/8475))
- Added support for passing a `LightningDataModule` positionally as the second argument to `trainer.{validate,test,predict}` ([#7431](https://github.com/Lightning-AI/lightning/pull/7431))
- Added argument `trainer.predict(ckpt_path)` ([#7430](https://github.com/Lightning-AI/lightning/pull/7430))
- Added `clip_grad_by_value` support for TPUs ([#7025](https://github.com/Lightning-AI/lightning/pull/7025))
- Added support for passing any class to `is_overridden` ([#7918](https://github.com/Lightning-AI/lightning/pull/7918))
- Added `sub_dir` parameter to `TensorBoardLogger` ([#6195](https://github.com/Lightning-AI/lightning/pull/6195))
- Added correct `dataloader_idx` to batch transfer hooks ([#6241](https://github.com/Lightning-AI/lightning/pull/6241))
- Added `include_none=bool` argument to `apply_to_collection` ([#7769](https://github.com/Lightning-AI/lightning/pull/7769))
- Added `apply_to_collections` to apply a function to two zipped collections ([#7769](https://github.com/Lightning-AI/lightning/pull/7769))
- Added `ddp_fully_sharded` support ([#7487](https://github.com/Lightning-AI/lightning/pull/7487))
- Added `should_rank_save_checkpoint` property to Training Plugins ([#7684](https://github.com/Lightning-AI/lightning/pull/7684))
- Added `log_grad_norm` hook to `LightningModule` to customize the logging of gradient norms ([#7873](https://github.com/Lightning-AI/lightning/pull/7873))
- Added `save_config_filename` init argument to `LightningCLI` to ease resolving name conflicts ([#7741](https://github.com/Lightning-AI/lightning/pull/7741))
- Added `save_config_overwrite` init argument to `LightningCLI` to ease overwriting existing config files ([#8059](https://github.com/Lightning-AI/lightning/pull/8059))
- Added reset dataloader hooks to Training Plugins and Accelerators ([#7861](https://github.com/Lightning-AI/lightning/pull/7861))
- Added trainer stage hooks for Training Plugins and Accelerators ([#7864](https://github.com/Lightning-AI/lightning/pull/7864))
- Added the `on_before_optimizer_step` hook ([#8048](https://github.com/Lightning-AI/lightning/pull/8048))
- Added IPU Accelerator ([#7867](https://github.com/Lightning-AI/lightning/pull/7867))
- Fault-tolerant training
    * Added `{,load_}state_dict` to `ResultCollection` ([#7948](https://github.com/Lightning-AI/lightning/pull/7948))
    * Added `{,load_}state_dict` to `Loops` ([#8197](https://github.com/Lightning-AI/lightning/pull/8197))
    * Added `FastForwardSampler` and `CaptureIterableDataset` ([#8307](https://github.com/Lightning-AI/lightning/pull/8307))
    * Set `Loop.restarting=False` at the end of the first iteration ([#8362](https://github.com/Lightning-AI/lightning/pull/8362))
    * Save the loops state with the checkpoint (opt-in) ([#8362](https://github.com/Lightning-AI/lightning/pull/8362))
    * Save a checkpoint to restore the state on exception (opt-in) ([#8362](https://github.com/Lightning-AI/lightning/pull/8362))
    * Added `state_dict` and `load_state_dict` utilities for `CombinedLoader` + utilities for dataloader ([#8364](https://github.com/Lightning-AI/lightning/pull/8364))
- Added `rank_zero_only` to `LightningModule.log` function ([#7966](https://github.com/Lightning-AI/lightning/pull/7966))
- Added `metric_attribute` to `LightningModule.log` function ([#7966](https://github.com/Lightning-AI/lightning/pull/7966))
- Added a warning if `Trainer(log_every_n_steps)` is a value too high for the training dataloader ([#7734](https://github.com/Lightning-AI/lightning/pull/7734))
- Added LightningCLI support for argument links applied on instantiation ([#7895](https://github.com/Lightning-AI/lightning/pull/7895))
- Added LightningCLI support for configurable callbacks that should always be present ([#7964](https://github.com/Lightning-AI/lightning/pull/7964))
- Added DeepSpeed Infinity Support, and updated to DeepSpeed 0.4.0 ([#7234](https://github.com/Lightning-AI/lightning/pull/7234))
- Added support for `torch.nn.UninitializedParameter` in `ModelSummary` ([#7642](https://github.com/Lightning-AI/lightning/pull/7642))
- Added support `LightningModule.save_hyperparameters` when `LightningModule` is a dataclass ([#7992](https://github.com/Lightning-AI/lightning/pull/7992))
- Added support for overriding `optimizer_zero_grad` and `optimizer_step` when using accumulate_grad_batches ([#7980](https://github.com/Lightning-AI/lightning/pull/7980))
- Added `logger` boolean flag to `save_hyperparameters` ([#7960](https://github.com/Lightning-AI/lightning/pull/7960))
- Added support for calling scripts using the module syntax (`python -m package.script`) ([#8073](https://github.com/Lightning-AI/lightning/pull/8073))
- Added support for optimizers and learning rate schedulers to `LightningCLI` ([#8093](https://github.com/Lightning-AI/lightning/pull/8093))
- Added XLA Profiler ([#8014](https://github.com/Lightning-AI/lightning/pull/8014))
- Added `PrecisionPlugin.{pre,post}_backward` ([#8328](https://github.com/Lightning-AI/lightning/pull/8328))
- Added `on_load_checkpoint` and `on_save_checkpoint` hooks to the `PrecisionPlugin` base class ([#7831](https://github.com/Lightning-AI/lightning/pull/7831))
- Added `max_depth` parameter in `ModelSummary` ([#8062](https://github.com/Lightning-AI/lightning/pull/8062))
- Added `XLAStatsMonitor` callback ([#8235](https://github.com/Lightning-AI/lightning/pull/8235))
- Added `restore` function and `restarting` attribute to base `Loop` ([#8247](https://github.com/Lightning-AI/lightning/pull/8247))
- Added support for `save_hyperparameters` in `LightningDataModule` ([#3792](https://github.com/Lightning-AI/lightning/pull/3792))
- Added the `ModelCheckpoint(save_on_train_epoch_end)` to choose when to run the saving logic ([#8389](https://github.com/Lightning-AI/lightning/pull/8389))
- Added `LSFEnvironment` for distributed training with the LSF resource manager `jsrun` ([#5102](https://github.com/Lightning-AI/lightning/pull/5102))
- Added support for `accelerator='cpu'|'gpu'|'tpu'|'ipu'|'auto'` ([#7808](https://github.com/Lightning-AI/lightning/pull/7808))
- Added `tpu_spawn_debug` to plugin registry ([#7933](https://github.com/Lightning-AI/lightning/pull/7933))
- Enabled traditional/manual launching of DDP processes through `LOCAL_RANK` and `NODE_RANK` environment variable assignments ([#7480](https://github.com/Lightning-AI/lightning/pull/7480))
- Added `quantize_on_fit_end` argument to `QuantizationAwareTraining` ([#8464](https://github.com/Lightning-AI/lightning/pull/8464))
- Added experimental support for loop specialization ([#8226](https://github.com/Lightning-AI/lightning/pull/8226))
- Added support for `devices` flag to Trainer ([#8440](https://github.com/Lightning-AI/lightning/pull/8440))
- Added private `prevent_trainer_and_dataloaders_deepcopy` context manager on the `LightningModule` ([#8472](https://github.com/Lightning-AI/lightning/pull/8472))
- Added support for providing callables to the Lightning CLI instead of types ([#8400](https://github.com/Lightning-AI/lightning/pull/8400))

### Changed

- Decoupled device parsing logic from Accelerator connector to Trainer ([#8180](https://github.com/Lightning-AI/lightning/pull/8180))
- Changed the `Trainer`'s `checkpoint_callback` argument to allow only boolean values ([#7539](https://github.com/Lightning-AI/lightning/pull/7539))
- Log epoch metrics before the `on_evaluation_end` hook ([#7272](https://github.com/Lightning-AI/lightning/pull/7272))
- Explicitly disallow calling `self.log(on_epoch=False)` during epoch-only or single-call hooks ([#7874](https://github.com/Lightning-AI/lightning/pull/7874))
- Changed these `Trainer` methods to be protected: `call_setup_hook`, `call_configure_sharded_model`, `pre_dispatch`, `dispatch`, `post_dispatch`, `call_teardown_hook`, `run_train`, `run_sanity_check`, `run_evaluate`, `run_evaluation`, `run_predict`, `track_output_for_epoch_end`
- Changed `metrics_to_scalars` to work with any collection or value ([#7888](https://github.com/Lightning-AI/lightning/pull/7888))
- Changed `clip_grad_norm` to use `torch.nn.utils.clip_grad_norm_` ([#7025](https://github.com/Lightning-AI/lightning/pull/7025))
- Validation is now always run inside the training epoch scope ([#7357](https://github.com/Lightning-AI/lightning/pull/7357))
- `ModelCheckpoint` now runs at the end of the training epoch by default ([#8389](https://github.com/Lightning-AI/lightning/pull/8389))
- `EarlyStopping` now runs at the end of the training epoch by default ([#8286](https://github.com/Lightning-AI/lightning/pull/8286))
- Refactored Loops
    * Moved attributes `global_step`, `current_epoch`, `max/min_steps`, `max/min_epochs`, `batch_idx`, and `total_batch_idx` to TrainLoop ([#7437](https://github.com/Lightning-AI/lightning/pull/7437))
    * Refactored result handling in training loop ([#7506](https://github.com/Lightning-AI/lightning/pull/7506))
    * Moved attributes `hiddens` and `split_idx` to TrainLoop ([#7507](https://github.com/Lightning-AI/lightning/pull/7507))
    * Refactored the logic around manual and automatic optimization inside the optimizer loop ([#7526](https://github.com/Lightning-AI/lightning/pull/7526))
    * Simplified "should run validation" logic ([#7682](https://github.com/Lightning-AI/lightning/pull/7682))
    * Simplified logic for updating the learning rate for schedulers ([#7682](https://github.com/Lightning-AI/lightning/pull/7682))
    * Removed the `on_epoch` guard from the "should stop" validation check ([#7701](https://github.com/Lightning-AI/lightning/pull/7701))
    * Refactored internal loop interface; added new classes `FitLoop`, `TrainingEpochLoop`, `TrainingBatchLoop` ([#7871](https://github.com/Lightning-AI/lightning/pull/7871), [#8077](https://github.com/Lightning-AI/lightning/pull/8077))
    * Removed `pl.trainer.training_loop` ([#7985](https://github.com/Lightning-AI/lightning/pull/7985))
    * Refactored evaluation loop interface; added new classes `DataLoaderLoop`, `EvaluationLoop`, `EvaluationEpochLoop` ([#7990](https://github.com/Lightning-AI/lightning/pull/7990), [#8077](https://github.com/Lightning-AI/lightning/pull/8077))
    * Removed `pl.trainer.evaluation_loop` ([#8056](https://github.com/Lightning-AI/lightning/pull/8056))
    * Restricted public access to several internal functions ([#8024](https://github.com/Lightning-AI/lightning/pull/8024))
    * Refactored trainer `_run_*` functions and separate evaluation loops ([#8065](https://github.com/Lightning-AI/lightning/pull/8065))
    * Refactored prediction loop interface; added new classes `PredictionLoop`, `PredictionEpochLoop` ([#7700](https://github.com/Lightning-AI/lightning/pull/7700), [#8077](https://github.com/Lightning-AI/lightning/pull/8077))
    * Removed `pl.trainer.predict_loop` ([#8094](https://github.com/Lightning-AI/lightning/pull/8094))
    * Moved result teardown to the loops ([#8245](https://github.com/Lightning-AI/lightning/pull/8245))
    * Improve `Loop` API to better handle children `state_dict` and `progress` ([#8334](https://github.com/Lightning-AI/lightning/pull/8334))
- Refactored logging
    * Renamed and moved `core/step_result.py` to `trainer/connectors/logger_connector/result.py` ([#7736](https://github.com/Lightning-AI/lightning/pull/7736))
    * Dramatically simplify the `LoggerConnector` ([#7882](https://github.com/Lightning-AI/lightning/pull/7882))
    * `trainer.{logged,progress_bar,callback}_metrics` are now updated on-demand ([#7882](https://github.com/Lightning-AI/lightning/pull/7882))
    * Completely overhaul the `Result` object in favor of `ResultMetric` ([#7882](https://github.com/Lightning-AI/lightning/pull/7882))
    * Improve epoch-level reduction time and overall memory usage ([#7882](https://github.com/Lightning-AI/lightning/pull/7882))
    * Allow passing `self.log(batch_size=...)` ([#7891](https://github.com/Lightning-AI/lightning/pull/7891))
    * Each of the training loops now keeps its own results collection ([#7891](https://github.com/Lightning-AI/lightning/pull/7891))
    * Remove `EpochResultStore` and `HookResultStore` in favor of `ResultCollection` ([#7909](https://github.com/Lightning-AI/lightning/pull/7909))
    * Remove `MetricsHolder` ([#7909](https://github.com/Lightning-AI/lightning/pull/7909))
- Moved `ignore_scalar_return_in_dp` warning suppression to the DataParallelPlugin class ([#7421](https://github.com/Lightning-AI/lightning/pull/7421/))
- Changed the behaviour when logging evaluation step metrics to no longer append `/epoch_*` to the metric name ([#7351](https://github.com/Lightning-AI/lightning/pull/7351))
- Raised `ValueError` when a `None` value is `self.log`-ed ([#7771](https://github.com/Lightning-AI/lightning/pull/7771))
- Changed `resolve_training_type_plugins` to allow setting `num_nodes` and `sync_batchnorm` from `Trainer` setting ([#7026](https://github.com/Lightning-AI/lightning/pull/7026))
- Default `seed_everything(workers=True)` in the `LightningCLI` ([#7504](https://github.com/Lightning-AI/lightning/pull/7504))
- Changed `model.state_dict()` in `CheckpointConnector` to allow `training_type_plugin` to customize the model's `state_dict()` ([#7474](https://github.com/Lightning-AI/lightning/pull/7474))
- `MLflowLogger` now uses the env variable `MLFLOW_TRACKING_URI` as default tracking URI ([#7457](https://github.com/Lightning-AI/lightning/pull/7457))
- Changed `Trainer` arg and functionality from `reload_dataloaders_every_epoch` to `reload_dataloaders_every_n_epochs` ([#5043](https://github.com/Lightning-AI/lightning/pull/5043))
- Changed `WandbLogger(log_model={True/'all'})` to log models as artifacts ([#6231](https://github.com/Lightning-AI/lightning/pull/6231))
- MLFlowLogger now accepts `run_name` as an constructor argument ([#7622](https://github.com/Lightning-AI/lightning/pull/7622))
- Changed `teardown()` in `Accelerator` to allow `training_type_plugin` to customize `teardown` logic ([#7579](https://github.com/Lightning-AI/lightning/pull/7579))
- `Trainer.fit` now raises an error when using manual optimization with unsupported features such as `gradient_clip_val` or `accumulate_grad_batches` ([#7788](https://github.com/Lightning-AI/lightning/pull/7788))
- Accelerator hooks are called regardless if `LightningModule` overrides the same hooks ([#7826](https://github.com/Lightning-AI/lightning/pull/7826))
- Moved profilers to their own file ([#7822](https://github.com/Lightning-AI/lightning/pull/7822))
- The `on_after_backward` hook is now called on accumulating iterations. Use the `on_before_optimizer_step` hook to mimic the old behaviour ([#8328](https://github.com/Lightning-AI/lightning/pull/8328))
- The mixed precision loss is no longer unscaled before the `on_after_backward` hook. Use the `on_before_optimizer_step` hook to mimic the old behaviour  ([#8328](https://github.com/Lightning-AI/lightning/pull/8328))
- The `TrainingTypePlugin.{pre,post}_backward` hooks no longer take the `optimizer, opt_idx, should_accumulate` arguments ([#8328](https://github.com/Lightning-AI/lightning/pull/8328))
- The `PrecisionPlugin.backward` hooks no longer returns a value ([#8328](https://github.com/Lightning-AI/lightning/pull/8328))
- The `PrecisionPlugin.backward` hooks no longer takes a `should_accumulate` argument ([#8328](https://github.com/Lightning-AI/lightning/pull/8328))
- Added the `on_before_backward` hook ([#7865](https://github.com/Lightning-AI/lightning/pull/7865))
- `LightningCLI` now aborts with a clearer message if config already exists and disables save config during `fast_dev_run`([#7963](https://github.com/Lightning-AI/lightning/pull/7963))
- Saved the `LightningCLI` config on `setup` and only on the main process ([#8017](https://github.com/Lightning-AI/lightning/pull/8017))
- Dropped the `LightningCLI` `ArgumentParser` when pickling ([#8017](https://github.com/Lightning-AI/lightning/pull/8017))
- Skip `broadcast` if distributed not initialized for the spawn plugins ([#8017](https://github.com/Lightning-AI/lightning/pull/8017))
- `Trainer(resume_from_checkpoint=...)` now restores the model directly after `LightningModule.setup()`, which is before `LightningModule.configure_sharded_model()` ([#7652](https://github.com/Lightning-AI/lightning/pull/7652))
- Moved `torch.cuda.set_device()` to enable collective calls earlier in setup ([#8312](https://github.com/Lightning-AI/lightning/pull/8312))
- Used XLA utility API to move data to CPU (Single TPU core) ([#8078](https://github.com/Lightning-AI/lightning/pull/8078))
- Improved error messages in `replace_sampler` when the `DataLoader` attributes are not included in the signature or the signature is missing optional arguments ([#8519](https://github.com/Lightning-AI/lightning/pull/8519))
- Moved `DeviceDtypeModuleMixin` and `HyperparametersMixin` mixin to `core` ([#8396](https://github.com/Lightning-AI/lightning/pull/8396))
- Return the `default_root_dir` as the `log_dir` when the logger is a `LoggerCollection` ([#8187](https://github.com/Lightning-AI/lightning/pull/8187))

### Deprecated

- Deprecated `LightningModule.loaded_optimizer_states_dict` ([#8229](https://github.com/Lightning-AI/lightning/pull/8229))
- Standardized the dataloaders arguments of `trainer.{fit,valdiate,test,tune}` ([#7431](https://github.com/Lightning-AI/lightning/pull/7431))
- Deprecated `DataModule` properties: `has_prepared_data`, `has_setup_fit`, `has_setup_validate`, `has_setup_test`, `has_setup_predict`, `has_teardown_fit`, `has_teardown_validate`, `has_teardown_test`, `has_teardown_predict` ([#7657](https://github.com/Lightning-AI/lightning/pull/7657/))
- Deprecated `TrainerModelHooksMixin` in favor of `pl.utilities.signature_utils` ([#7422](https://github.com/Lightning-AI/lightning/pull/7422))
- Deprecated `num_nodes` and `sync_batchnorm` arguments in `DDPPlugin` and `DDPSpawnPlugin` ([#7026](https://github.com/Lightning-AI/lightning/pull/7026))
- Deprecated `self.log(sync_dist_op)` in favor of `self.log(reduce_fx)`. ([#7891](https://github.com/Lightning-AI/lightning/pull/7891))
- Deprecated `is_overridden(model=...)` in favor of `is_overridden(instance=...)` ([#7918](https://github.com/Lightning-AI/lightning/pull/7918))
- Deprecated automatically detaching returned extras with grads ([#7994](https://github.com/Lightning-AI/lightning/pull/7994))
- Deprecated default value of `monitor` argument in EarlyStopping callback to enforce `monitor` as a required argument ([#7907](https://github.com/Lightning-AI/lightning/pull/7907))
- Deprecated importing `rank_zero_{warn,deprecation}` directly from `pl.utilities.distributed` ([#8085](https://github.com/Lightning-AI/lightning/pull/8085))
- Deprecated the use of `CheckpointConnector.hpc_load()` in favor of `CheckpointConnector.restore()` ([#7652](https://github.com/Lightning-AI/lightning/pull/7652))
- Deprecated `ModelCheckpoint(every_n_val_epochs)` in favor of `ModelCheckpoint(every_n_epochs)` ([#8383](https://github.com/Lightning-AI/lightning/pull/8383))
- Deprecated `DDPPlugin.task_idx` in favor of `DDPPlugin.local_rank` ([#8203](https://github.com/Lightning-AI/lightning/pull/8203))
- Deprecated the `Trainer.train_loop` property in favor of `Trainer.fit_loop` ([#8025](https://github.com/Lightning-AI/lightning/pull/8025))
- Deprecated the `Trainer.disable_validation` property in favor of `not Trainer.enable_validation` ([#8291](https://github.com/Lightning-AI/lightning/pull/8291))
- Deprecated `mode` parameter in `ModelSummary` in favor of `max_depth` ([#8062](https://github.com/Lightning-AI/lightning/pull/8062))
- Deprecated `reload_dataloaders_every_epoch` argument of `Trainer` in favor of `reload_dataloaders_every_n_epochs` ([#5043](https://github.com/Lightning-AI/lightning/pull/5043))
- Deprecated `distributed_backend` argument for `Trainer` ([#8575](https://github.com/Lightning-AI/lightning/pull/8575))

### Removed

- Dropped official support/testing for PyTorch <1.6 ([#8288](https://github.com/Lightning-AI/lightning/pull/8288))
- Removed `ProfilerConnector` ([#7654](https://github.com/Lightning-AI/lightning/pull/7654))
- Pruned deprecated classif. metrics from `pl.metrics.functional.classification` ([#7499](https://github.com/Lightning-AI/lightning/pull/7499))
- Removed deprecated data parallel classes `LightningDataParallel` and `LightningDistributedDataParallel` from `pl.overrides.data_parallel` ([#7510](https://github.com/Lightning-AI/lightning/pull/7510))
- Removed deprecated trainer attributes - `get_model` and `accelerator_backend` ([#7502](https://github.com/Lightning-AI/lightning/pull/7502))
- Removed support for automatically monitoring the `val_loss` key with `ModelCheckpoint`. Pass your `monitor` of choice to the `ModelCheckpoint` instance instead ([#8293](https://github.com/Lightning-AI/lightning/pull/8293))
- Removed support for `self.log(tbptt_reduce_fx)` and `self.log(tbptt_pad_token)`. Please, open a discussion explaining your use-case if you relied on these. ([#7644](https://github.com/Lightning-AI/lightning/pull/7644))
- Removed deprecated utils modules `model_utils`, `warning_utils`, `xla_device_utils` and partially `argparse_utils` ([#7503](https://github.com/Lightning-AI/lightning/pull/7503))
- Removed `RPCPlugin` and `RPCSequentialPlugin`. If you were successfully using these plugins, please open a GitHub discussion about your use case ([#8101](https://github.com/Lightning-AI/lightning/pull/8101))
- Removed deprecated trainer attributes - `on_cpu`, `on_tpu`, `use_tpu`, `on_gpu`, `use_dp`, `use_ddp`, `use_ddp2`, `use_horovod`, `use_single_gpu` ([#7501](https://github.com/Lightning-AI/lightning/pull/7501))
- Removed deprecated `optimizer` argument in `LightningModule.manual_backward()`; Toggling optimizers in manual optimization should be done using `LightningModule.{un}toggle_optimizer()` ([#8287](https://github.com/Lightning-AI/lightning/pull/8287))
- Removed DeepSpeed FP16 Exception as FP32 is now supported ([#8462](https://github.com/Lightning-AI/lightning/pull/8462))
- Removed environment variable `PL_EXP_VERSION` from DDP subprocesses ([7403](https://github.com/Lightning-AI/lightning/pull/7403))

### Fixed

- Fixed the `GPUStatsMonitor` callbacks to use the correct GPU IDs if `CUDA_VISIBLE_DEVICES` set ([#8260](https://github.com/Lightning-AI/lightning/pull/8260))
- Fixed `lr_scheduler` checkpointed state by calling `update_lr_schedulers` before saving checkpoints ([#7877](https://github.com/Lightning-AI/lightning/pull/7877))
- Fixed ambiguous warning when both overfit and train dataloader shuffling are enabled ([#7685](https://github.com/Lightning-AI/lightning/pull/7685))
- Fixed dev debugger memory growing due to tracking events even when disabled ([#7875](https://github.com/Lightning-AI/lightning/pull/7875))
- Fixed `None` loss keys getting added in `training_epoch_end` when using manual optimization and not returning a loss ([#7772](https://github.com/Lightning-AI/lightning/pull/7772))
- Fixed a bug where `precision=64` with `accelerator='ddp_spawn'` would throw a pickle error ([#6924](https://github.com/Lightning-AI/lightning/pull/6924))
- Do not override the existing `epoch` value in `logged_metrics` when already logged by the user ([#7982](https://github.com/Lightning-AI/lightning/pull/7982))
- Support for manual optimization with DeepSpeed ([#7970](https://github.com/Lightning-AI/lightning/pull/7970))
- Fixed `dataloader_idx` argument value when predicting with only one `DataLoader` ([#7941](https://github.com/Lightning-AI/lightning/pull/7941))
- Fixed passing the `stage` argument of `Callback.{setup,teardown}` as a keyword ([#7973](https://github.com/Lightning-AI/lightning/pull/7973))
- Fixed metrics generated during `validation sanity checking` are cleaned on end ([#8171](https://github.com/Lightning-AI/lightning/pull/8171))
- Fixed `log_gpu_memory` metrics not being added to `logging` when nothing else is logged ([#8174](https://github.com/Lightning-AI/lightning/pull/8174))
- Fixed a bug where calling `log` with a `Metric` instance would raise an error if it was a nested attribute of the model ([#8181](https://github.com/Lightning-AI/lightning/pull/8181))
- Fixed a bug where using `precision=64` would cause buffers with complex dtype to be cast to real ([#8208](https://github.com/Lightning-AI/lightning/pull/8208))
- Fixed `is_overridden` returning true for wrapped functions with no changes ([#8296](https://github.com/Lightning-AI/lightning/pull/8296))
- Fixed a bug where `truncated_bptt_steps` would throw an AttributeError when the target RNN has multiple hidden states ([#8145](https://github.com/Lightning-AI/lightning/pull/8145))
- Fixed `self.optimizers()` not returning a single optimizer if it had been wrapped ([#8326](https://github.com/Lightning-AI/lightning/pull/8326))
- Fixed the `on_after_backward` hook not getting called when using manual optimization and no plugins ([#8328](https://github.com/Lightning-AI/lightning/pull/8328))
- Fixed the `LightningModule.backward` hook only getting called with the `apex` plugin when using manual optimization ([#8328](https://github.com/Lightning-AI/lightning/pull/8328))
- Fixed moving batch to device before sending it to the `on_*_batch_start`/`on_*_batch_end` callbacks and model hooks ([#7378](https://github.com/Lightning-AI/lightning/pull/7378))
- Fixed passing a custom `DDPPlugin` when choosing `accelerator="ddp_cpu"` for the accelerator ([#6208](https://github.com/Lightning-AI/lightning/pull/6208))
- Fixed missing call to `LightningModule.untoggle_optimizer` in training loop when running gradient accumulation with multiple optimizers ([#8284](https://github.com/Lightning-AI/lightning/pull/8284))
- Fixed hash of LightningEnum to work with value instead of name ([#8421](https://github.com/Lightning-AI/lightning/pull/8421)).
- Fixed a bug where an extra checkpoint was saved at the end of training if the `val_check_interval` did not align with the number of training batches ([#7724](https://github.com/Lightning-AI/lightning/pull/7724))
- Fixed hash of LightningEnum to work with value instead of name([#8421](https://github.com/Lightning-AI/lightning/pull/8421)).
- Fixed `move_data_to_device` to return the batch if the object `to` function didn't return `self` ([#8433](https://github.com/Lightning-AI/lightning/pull/8433))
- Fixed progress bar updates for Pod Training ([#8258](https://github.com/Lightning-AI/lightning/pull/8258))
- Fixed clearing dataloader references before attaching new dataloaders in consecutive `Trainer.{fit,validate,test,predict}´ runs ([#8442](https://github.com/Lightning-AI/lightning/pull/8442))
- Fixed memory leaks on GPU by moving `optimizer_states`, `ResultCollection.extra`, `ResultMetric` attributes, and `LoggerConnector` metrics to `cpu`. Also, delete the DDP wrapper on `teardown` ([#8490](https://github.com/Lightning-AI/lightning/pull/8490))
- Fixed `SWA` callback using LightningModule `prevent_trainer_and_dataloaders_deepcopy` to avoid OOM ([#8472](https://github.com/Lightning-AI/lightning/pull/8472))
- Fixed `ModelPruning` callback `on_save_checkpoint` to avoid making a `deepcopy` potentially leading to OOM ([#8472](https://github.com/Lightning-AI/lightning/pull/8472))
- Fixed the sampler replacement logic for `DataLoader`s which do not define all `DataLoader` attributes as `__init__` parameters ([#8519](https://github.com/Lightning-AI/lightning/pull/8519))
- Fixed DeepSpeed Windows support ([#8488](https://github.com/Lightning-AI/lightning/pull/8488))
- Fixed DeepSpeed not properly setting the trainer `lr_schedulers` attribute ([#8527](https://github.com/Lightning-AI/lightning/pull/8527))
- Fixed experiment version and log-dir divergence in DDP when using multiple `Trainer` instances in sequence ([7403](https://github.com/Lightning-AI/lightning/pull/7403))
- Enabled manual optimization for TPUs ([#8458](https://github.com/Lightning-AI/lightning/pull/8458))
- Fixed `accumulate_grad_batches` not been recomputed during model reload ([#5334](https://github.com/Lightning-AI/lightning/pull/5334))
- Fixed a `TypeError` when wrapping optimizers in the `HorovodPlugin` and running `Trainer.test` ([#7840](https://github.com/Lightning-AI/lightning/pull/7840))
- Fixed `BackboneFinetuning` restoration ([#8501](https://github.com/Lightning-AI/lightning/pull/8501))
- Fixed `lr_scheduler` with metric (e.g. `torch.optim.lr_scheduler.ReduceLROnPlateau`) when using `automatic_optimization = False` ([#7643](https://github.com/Lightning-AI/lightning/pull/7643))
- Fixed `DeepSpeed` breaking with no schedulers ([#8580](https://github.com/Lightning-AI/lightning/pull/8580))


## [1.3.8] - 2021-07-01

### Fixed

- Fixed a sync deadlock when checkpointing a `LightningModule` that uses a torchmetrics 0.4 `Metric` ([#8218](https://github.com/Lightning-AI/lightning/pull/8218))
- Fixed compatibility TorchMetrics v0.4 ([#8206](https://github.com/Lightning-AI/lightning/pull/8206))
- Added torchelastic check when sanitizing GPUs ([#8095](https://github.com/Lightning-AI/lightning/pull/8095))
- Fixed a DDP info message that was never shown ([#8111](https://github.com/Lightning-AI/lightning/pull/8111))
- Fixed metrics deprecation message at module import level ([#8163](https://github.com/Lightning-AI/lightning/pull/8163))
- Fixed a bug where an infinite recursion would be triggered when using the `BaseFinetuning` callback on a model that contains a `ModuleDict` ([#8170](https://github.com/Lightning-AI/lightning/pull/8170))
- Added a mechanism to detect `deadlock` for `DDP` when only 1 process trigger an `Exception`. The mechanism will `kill the processes` when it happens ([#8167](https://github.com/Lightning-AI/lightning/pull/8167))
- Fixed NCCL error when selecting non-consecutive device ids ([#8165](https://github.com/Lightning-AI/lightning/pull/8165))
- Fixed SWA to also work with `IterableDataset` ([#8172](https://github.com/Lightning-AI/lightning/pull/8172))


## [1.3.7] - 2021-06-22

### Fixed

- Fixed a bug where skipping an optimizer while using amp causes amp to trigger an assertion error ([#7975](https://github.com/Lightning-AI/lightning/pull/7975))
- Fixed deprecation messages not showing due to incorrect stacklevel ([#8002](https://github.com/Lightning-AI/lightning/pull/8002), [#8005](https://github.com/Lightning-AI/lightning/pull/8005))
- Fixed setting a `DistributedSampler` when using a distributed plugin in a custom accelerator ([#7814](https://github.com/Lightning-AI/lightning/pull/7814))
- Improved `PyTorchProfiler` chrome traces names ([#8009](https://github.com/Lightning-AI/lightning/pull/8009))
- Fixed moving the best score to device in `EarlyStopping` callback for TPU devices ([#7959](https://github.com/Lightning-AI/lightning/pull/7959))
- Fixes access to `callback_metrics` in ddp_spawn ([#7916](https://github.com/Lightning-AI/lightning/pull/7916))


## [1.3.6] - 2021-06-15

### Fixed

- Fixed logs overwriting issue for remote filesystems ([#7889](https://github.com/Lightning-AI/lightning/pull/7889))
- Fixed `DataModule.prepare_data` could only be called on the global rank 0 process ([#7945](https://github.com/Lightning-AI/lightning/pull/7945))
- Fixed setting `worker_init_fn` to seed dataloaders correctly when using DDP ([#7942](https://github.com/Lightning-AI/lightning/pull/7942))
- Fixed `BaseFinetuning` callback to properly handle parent modules w/ parameters ([#7931](https://github.com/Lightning-AI/lightning/pull/7931))


## [1.3.5] - 2021-06-08

### Added

- Added warning to Training Step output ([#7779](https://github.com/Lightning-AI/lightning/pull/7779))

### Fixed

- Fixed `LearningRateMonitor` and `BackboneFinetuning` ([#7835](https://github.com/Lightning-AI/lightning/pull/7835))
- Minor improvements to `apply_to_collection` and type signature of `log_dict` ([#7851](https://github.com/Lightning-AI/lightning/pull/7851))
- Fixed docker versions ([#7834](https://github.com/Lightning-AI/lightning/pull/7834))
- Fixed sharded training check for fp16 precision ([#7825](https://github.com/Lightning-AI/lightning/pull/7825))
- Fixed support for torch Module type hints in LightningCLI ([#7807](https://github.com/Lightning-AI/lightning/pull/7807))

### Changed

- Move `training_output` validation to after `train_step_end` ([#7868](https://github.com/Lightning-AI/lightning/pull/7868))


## [1.3.4] - 2021-06-01

### Fixed

- Fixed info message when max training time reached ([#7780](https://github.com/Lightning-AI/lightning/pull/7780))
- Fixed missing `__len__` method to `IndexBatchSamplerWrapper` ([#7681](https://github.com/Lightning-AI/lightning/pull/7681))


## [1.3.3] - 2021-05-27

### Changed

- Changed calling of `untoggle_optimizer(opt_idx)` out of the closure function ([#7563](https://github.com/Lightning-AI/lightning/pull/7563))

### Fixed

- Fixed `ProgressBar` pickling after calling `trainer.predict` ([#7608](https://github.com/Lightning-AI/lightning/pull/7608))
- Fixed broadcasting in multi-node, multi-gpu DDP using torch 1.7 ([#7592](https://github.com/Lightning-AI/lightning/pull/7592))
- Fixed dataloaders are not reset when tuning the model ([#7566](https://github.com/Lightning-AI/lightning/pull/7566))
- Fixed print errors in `ProgressBar` when `trainer.fit` is not called ([#7674](https://github.com/Lightning-AI/lightning/pull/7674))
- Fixed global step update when the epoch is skipped ([#7677](https://github.com/Lightning-AI/lightning/pull/7677))
- Fixed training loop total batch counter when accumulate grad batches was enabled ([#7692](https://github.com/Lightning-AI/lightning/pull/7692))


## [1.3.2] - 2021-05-18

### Changed

- `DataModule`s now avoid duplicate `{setup,teardown,prepare_data}` calls for the same stage ([#7238](https://github.com/Lightning-AI/lightning/pull/7238))

### Fixed

- Fixed parsing of multiple training dataloaders ([#7433](https://github.com/Lightning-AI/lightning/pull/7433))
- Fixed recursive passing of `wrong_type` keyword argument in `pl.utilities.apply_to_collection` ([#7433](https://github.com/Lightning-AI/lightning/pull/7433))
- Fixed setting correct `DistribType` for `ddp_cpu` (spawn) backend ([#7492](https://github.com/Lightning-AI/lightning/pull/7492))
- Fixed incorrect number of calls to LR scheduler when `check_val_every_n_epoch > 1` ([#7032](https://github.com/Lightning-AI/lightning/pull/7032))


## [1.3.1] - 2021-05-11

### Fixed

- Fixed DeepSpeed with IterableDatasets ([#7362](https://github.com/Lightning-AI/lightning/pull/7362))
- Fixed `Trainer.current_epoch` not getting restored after tuning ([#7434](https://github.com/Lightning-AI/lightning/pull/7434))
- Fixed local rank displayed in console log ([#7395](https://github.com/Lightning-AI/lightning/pull/7395))


## [1.3.0] - 2021-05-06

### Added

- Added support for the `EarlyStopping` callback to run at the end of the training epoch ([#6944](https://github.com/Lightning-AI/lightning/pull/6944))
- Added synchronization points before and after `setup` hooks are run ([#7202](https://github.com/Lightning-AI/lightning/pull/7202))
- Added a `teardown` hook to `ClusterEnvironment` ([#6942](https://github.com/Lightning-AI/lightning/pull/6942))
- Added utils for metrics to scalar conversions ([#7180](https://github.com/Lightning-AI/lightning/pull/7180))
- Added utils for NaN/Inf detection for gradients and parameters ([#6834](https://github.com/Lightning-AI/lightning/pull/6834))
- Added more explicit exception message when trying to execute `trainer.test()` or `trainer.validate()` with `fast_dev_run=True` ([#6667](https://github.com/Lightning-AI/lightning/pull/6667))
- Added `LightningCLI` class to provide simple reproducibility with minimum boilerplate training CLI (
    [#4492](https://github.com/Lightning-AI/lightning/pull/4492),
    [#6862](https://github.com/Lightning-AI/lightning/pull/6862),
    [#7156](https://github.com/Lightning-AI/lightning/pull/7156),
    [#7299](https://github.com/Lightning-AI/lightning/pull/7299))
- Added `gradient_clip_algorithm` argument to Trainer for gradient clipping by value ([#6123](https://github.com/Lightning-AI/lightning/pull/6123)).
- Added a way to print to terminal without breaking up the progress bar ([#5470](https://github.com/Lightning-AI/lightning/pull/5470))
- Added support to checkpoint after training steps in `ModelCheckpoint` callback ([#6146](https://github.com/Lightning-AI/lightning/pull/6146))
- Added `TrainerStatus.{INITIALIZING,RUNNING,FINISHED,INTERRUPTED}` ([#7173](https://github.com/Lightning-AI/lightning/pull/7173))
- Added `Trainer.validate()` method to perform one evaluation epoch over the validation set ([#4948](https://github.com/Lightning-AI/lightning/pull/4948))
- Added `LightningEnvironment` for Lightning-specific DDP ([#5915](https://github.com/Lightning-AI/lightning/pull/5915))
- Added `teardown()` hook to LightningDataModule ([#4673](https://github.com/Lightning-AI/lightning/pull/4673))
- Added `auto_insert_metric_name` parameter to `ModelCheckpoint` ([#6277](https://github.com/Lightning-AI/lightning/pull/6277))
- Added arg to `self.log` that enables users to give custom names when dealing with multiple dataloaders ([#6274](https://github.com/Lightning-AI/lightning/pull/6274))
- Added `teardown` method to `BaseProfiler` to enable subclasses defining post-profiling steps outside of `__del__` ([#6370](https://github.com/Lightning-AI/lightning/pull/6370))
- Added `setup` method to `BaseProfiler` to enable subclasses defining pre-profiling steps for every process ([#6633](https://github.com/Lightning-AI/lightning/pull/6633))
- Added no return warning to predict ([#6139](https://github.com/Lightning-AI/lightning/pull/6139))
- Added `Trainer.predict` config validation ([#6543](https://github.com/Lightning-AI/lightning/pull/6543))
- Added `AbstractProfiler` interface ([#6621](https://github.com/Lightning-AI/lightning/pull/6621))
- Added support for including module names for forward in the autograd trace of `PyTorchProfiler` ([#6349](https://github.com/Lightning-AI/lightning/pull/6349))
- Added support for the PyTorch 1.8.1 autograd profiler ([#6618](https://github.com/Lightning-AI/lightning/pull/6618))
- Added `outputs` parameter to callback's `on_validation_epoch_end` & `on_test_epoch_end` hooks ([#6120](https://github.com/Lightning-AI/lightning/pull/6120))
- Added `configure_sharded_model` hook ([#6679](https://github.com/Lightning-AI/lightning/pull/6679))
- Added support for `precision=64`, enabling training with double precision ([#6595](https://github.com/Lightning-AI/lightning/pull/6595))
- Added support for DDP communication hooks ([#6736](https://github.com/Lightning-AI/lightning/pull/6736))
- Added `artifact_location` argument to `MLFlowLogger` which will be passed to the `MlflowClient.create_experiment` call ([#6677](https://github.com/Lightning-AI/lightning/pull/6677))
- Added `model` parameter to precision plugins' `clip_gradients` signature (
    [#6764](https://github.com/Lightning-AI/lightning/pull/6764),
    [#7231](https://github.com/Lightning-AI/lightning/pull/7231))
- Added `is_last_batch` attribute to `Trainer` ([#6825](https://github.com/Lightning-AI/lightning/pull/6825))
- Added `LightningModule.lr_schedulers()` for manual optimization  ([#6567](https://github.com/Lightning-AI/lightning/pull/6567))
- Added `MpModelWrapper` in TPU Spawn ([#7045](https://github.com/Lightning-AI/lightning/pull/7045))
- Added `max_time` Trainer argument to limit training time ([#6823](https://github.com/Lightning-AI/lightning/pull/6823))
- Added `on_predict_{batch,epoch}_{start,end}` hooks ([#7141](https://github.com/Lightning-AI/lightning/pull/7141))
- Added new `EarlyStopping` parameters `stopping_threshold` and `divergence_threshold` ([#6868](https://github.com/Lightning-AI/lightning/pull/6868))
- Added `debug` flag to TPU Training Plugins (PT_XLA_DEBUG) ([#7219](https://github.com/Lightning-AI/lightning/pull/7219))
- Added new `UnrepeatedDistributedSampler` and `IndexBatchSamplerWrapper` for tracking distributed predictions ([#7215](https://github.com/Lightning-AI/lightning/pull/7215))
- Added `trainer.predict(return_predictions=None|False|True)` ([#7215](https://github.com/Lightning-AI/lightning/pull/7215))
- Added `BasePredictionWriter` callback to implement prediction saving ([#7127](https://github.com/Lightning-AI/lightning/pull/7127))
- Added `trainer.tune(scale_batch_size_kwargs, lr_find_kwargs)` arguments to configure the tuning algorithms ([#7258](https://github.com/Lightning-AI/lightning/pull/7258))
- Added `tpu_distributed` check for TPU Spawn barrier ([#7241](https://github.com/Lightning-AI/lightning/pull/7241))
- Added device updates to TPU Spawn for Pod training ([#7243](https://github.com/Lightning-AI/lightning/pull/7243))
- Added warning when missing `Callback` and using `resume_from_checkpoint` ([#7254](https://github.com/Lightning-AI/lightning/pull/7254))
- DeepSpeed single file saving ([#6900](https://github.com/Lightning-AI/lightning/pull/6900))
- Added Training type Plugins Registry (
    [#6982](https://github.com/Lightning-AI/lightning/pull/6982),
    [#7063](https://github.com/Lightning-AI/lightning/pull/7063),
    [#7214](https://github.com/Lightning-AI/lightning/pull/7214),
    [#7224](https://github.com/Lightning-AI/lightning/pull/7224)
)
- Add `ignore` param to `save_hyperparameters` ([#6056](https://github.com/Lightning-AI/lightning/pull/6056))

### Changed

- Changed `LightningModule.truncated_bptt_steps` to be property ([#7323](https://github.com/Lightning-AI/lightning/pull/7323))
- Changed `EarlyStopping` callback from by default running `EarlyStopping.on_validation_end` if only training is run. Set `check_on_train_epoch_end` to run the callback at the end of the train epoch instead of at the end of the validation epoch ([#7069](https://github.com/Lightning-AI/lightning/pull/7069))
- Renamed `pl.callbacks.swa` to `pl.callbacks.stochastic_weight_avg` ([#6259](https://github.com/Lightning-AI/lightning/pull/6259))
- Refactor `RunningStage` and `TrainerState` usage (
    [#4945](https://github.com/Lightning-AI/lightning/pull/4945),
    [#7173](https://github.com/Lightning-AI/lightning/pull/7173))
    * Added `RunningStage.SANITY_CHECKING`
    * Added `TrainerFn.{FITTING,VALIDATING,TESTING,PREDICTING,TUNING}`
    * Changed `trainer.evaluating` to return `True` if validating or testing
- Changed `setup()` and `teardown()` stage argument to take any of `{fit,validate,test,predict}` ([#6386](https://github.com/Lightning-AI/lightning/pull/6386))
- Changed profilers to save separate report files per state and rank ([#6621](https://github.com/Lightning-AI/lightning/pull/6621))
- The trainer no longer tries to save a checkpoint on exception or run callback's `on_train_end` functions ([#6864](https://github.com/Lightning-AI/lightning/pull/6864))
- Changed `PyTorchProfiler` to use `torch.autograd.profiler.record_function` to record functions ([#6349](https://github.com/Lightning-AI/lightning/pull/6349))
- Disabled `lr_scheduler.step()` in manual optimization  ([#6825](https://github.com/Lightning-AI/lightning/pull/6825))
- Changed warnings and recommendations for dataloaders in `ddp_spawn` ([#6762](https://github.com/Lightning-AI/lightning/pull/6762))
- `pl.seed_everything` will now also set the seed on the `DistributedSampler` ([#7024](https://github.com/Lightning-AI/lightning/pull/7024))
- Changed default setting for communication of multi-node training using `DDPShardedPlugin` ([#6937](https://github.com/Lightning-AI/lightning/pull/6937))
- `trainer.tune()` now returns the tuning result ([#7258](https://github.com/Lightning-AI/lightning/pull/7258))
- `LightningModule.from_datasets()` now accepts `IterableDataset` instances as training datasets. ([#7503](https://github.com/Lightning-AI/lightning/pull/7503))
- Changed `resume_from_checkpoint` warning to an error when the checkpoint file does not exist ([#7075](https://github.com/Lightning-AI/lightning/pull/7075))
- Automatically set `sync_batchnorm` for `training_type_plugin` ([#6536](https://github.com/Lightning-AI/lightning/pull/6536))
- Allowed training type plugin to delay optimizer creation ([#6331](https://github.com/Lightning-AI/lightning/pull/6331))
- Removed ModelSummary validation from train loop on_trainer_init ([#6610](https://github.com/Lightning-AI/lightning/pull/6610))
- Moved `save_function` to accelerator ([#6689](https://github.com/Lightning-AI/lightning/pull/6689))
- Updated DeepSpeed ZeRO ([#6546](https://github.com/Lightning-AI/lightning/pull/6546),
    [#6752](https://github.com/Lightning-AI/lightning/pull/6752),
    [#6142](https://github.com/Lightning-AI/lightning/pull/6142),
    [#6321](https://github.com/Lightning-AI/lightning/pull/6321))
- Improved verbose logging for `EarlyStopping` callback ([#6811](https://github.com/Lightning-AI/lightning/pull/6811))
- Run ddp_spawn dataloader checks on Windows ([#6930](https://github.com/Lightning-AI/lightning/pull/6930))
- Updated mlflow with using `resolve_tags` ([#6746](https://github.com/Lightning-AI/lightning/pull/6746))
- Moved `save_hyperparameters` to its own function ([#7119](https://github.com/Lightning-AI/lightning/pull/7119))
- Replaced `_DataModuleWrapper` with `__new__` ([#7289](https://github.com/Lightning-AI/lightning/pull/7289))
- Reset `current_fx` properties on lightning module in teardown ([#7247](https://github.com/Lightning-AI/lightning/pull/7247))
- Auto-set `DataLoader.worker_init_fn` with `seed_everything` ([#6960](https://github.com/Lightning-AI/lightning/pull/6960))
- Remove `model.trainer` call inside of dataloading mixin ([#7317](https://github.com/Lightning-AI/lightning/pull/7317))
- Split profilers module ([#6261](https://github.com/Lightning-AI/lightning/pull/6261))
- Ensure accelerator is valid if running interactively ([#5970](https://github.com/Lightning-AI/lightning/pull/5970))
- Disabled batch transfer in DP mode ([#6098](https://github.com/Lightning-AI/lightning/pull/6098))

### Deprecated

- Deprecated `outputs` in both `LightningModule.on_train_epoch_end` and `Callback.on_train_epoch_end` hooks ([#7339](https://github.com/Lightning-AI/lightning/pull/7339))
- Deprecated `Trainer.truncated_bptt_steps` in favor of `LightningModule.truncated_bptt_steps` ([#7323](https://github.com/Lightning-AI/lightning/pull/7323))
- Deprecated `outputs` in both `LightningModule.on_train_epoch_end` and `Callback.on_train_epoch_end` hooks ([#7339](https://github.com/Lightning-AI/lightning/pull/7339))
- Deprecated `LightningModule.grad_norm` in favor of `pl.utilities.grads.grad_norm` ([#7292](https://github.com/Lightning-AI/lightning/pull/7292))
- Deprecated the `save_function` property from the `ModelCheckpoint` callback ([#7201](https://github.com/Lightning-AI/lightning/pull/7201))
- Deprecated `LightningModule.write_predictions` and `LightningModule.write_predictions_dict` ([#7066](https://github.com/Lightning-AI/lightning/pull/7066))
- Deprecated `TrainerLoggingMixin` in favor of a separate utilities module for metric handling ([#7180](https://github.com/Lightning-AI/lightning/pull/7180))
- Deprecated `TrainerTrainingTricksMixin` in favor of a separate utilities module for NaN/Inf detection for gradients and parameters ([#6834](https://github.com/Lightning-AI/lightning/pull/6834))
- `period` has been deprecated in favor of `every_n_val_epochs` in the `ModelCheckpoint` callback ([#6146](https://github.com/Lightning-AI/lightning/pull/6146))
- Deprecated `trainer.running_sanity_check` in favor of `trainer.sanity_checking` ([#4945](https://github.com/Lightning-AI/lightning/pull/4945))
- Deprecated `Profiler(output_filename)` in favor of `dirpath` and `filename` ([#6621](https://github.com/Lightning-AI/lightning/pull/6621))
- Deprecated `PyTorchProfiler(profiled_functions)` in favor of `record_functions` ([#6349](https://github.com/Lightning-AI/lightning/pull/6349))
- Deprecated `@auto_move_data` in favor of `trainer.predict` ([#6993](https://github.com/Lightning-AI/lightning/pull/6993))
- Deprecated `Callback.on_load_checkpoint(checkpoint)` in favor of `Callback.on_load_checkpoint(trainer, pl_module, checkpoint)` ([#7253](https://github.com/Lightning-AI/lightning/pull/7253))
- Deprecated metrics in favor of `torchmetrics` (
    [#6505](https://github.com/Lightning-AI/lightning/pull/6505),
    [#6530](https://github.com/Lightning-AI/lightning/pull/6530),
    [#6540](https://github.com/Lightning-AI/lightning/pull/6540),
    [#6547](https://github.com/Lightning-AI/lightning/pull/6547),
    [#6515](https://github.com/Lightning-AI/lightning/pull/6515),
    [#6572](https://github.com/Lightning-AI/lightning/pull/6572),
    [#6573](https://github.com/Lightning-AI/lightning/pull/6573),
    [#6584](https://github.com/Lightning-AI/lightning/pull/6584),
    [#6636](https://github.com/Lightning-AI/lightning/pull/6636),
    [#6637](https://github.com/Lightning-AI/lightning/pull/6637),
    [#6649](https://github.com/Lightning-AI/lightning/pull/6649),
    [#6659](https://github.com/Lightning-AI/lightning/pull/6659),
    [#7131](https://github.com/Lightning-AI/lightning/pull/7131),
)
- Deprecated the `LightningModule.datamodule` getter and setter methods; access them through `Trainer.datamodule` instead ([#7168](https://github.com/Lightning-AI/lightning/pull/7168))
- Deprecated the use of `Trainer(gpus="i")` (string) for selecting the i-th GPU; from v1.5 this will set the number of GPUs instead of the index ([#6388](https://github.com/Lightning-AI/lightning/pull/6388))

### Removed

- Removed the `exp_save_path` property from the `LightningModule` ([#7266](https://github.com/Lightning-AI/lightning/pull/7266))
- Removed training loop explicitly calling `EarlyStopping.on_validation_end` if no validation is run ([#7069](https://github.com/Lightning-AI/lightning/pull/7069))
- Removed `automatic_optimization` as a property from the training loop in favor of `LightningModule.automatic_optimization` ([#7130](https://github.com/Lightning-AI/lightning/pull/7130))
- Removed evaluation loop legacy returns for `*_epoch_end` hooks ([#6973](https://github.com/Lightning-AI/lightning/pull/6973))
- Removed support for passing a bool value to `profiler` argument of Trainer ([#6164](https://github.com/Lightning-AI/lightning/pull/6164))
- Removed no return warning from val/test step ([#6139](https://github.com/Lightning-AI/lightning/pull/6139))
- Removed passing a `ModelCheckpoint` instance to `Trainer(checkpoint_callback)` ([#6166](https://github.com/Lightning-AI/lightning/pull/6166))
- Removed deprecated Trainer argument `enable_pl_optimizer` and `automatic_optimization` ([#6163](https://github.com/Lightning-AI/lightning/pull/6163))
- Removed deprecated metrics ([#6161](https://github.com/Lightning-AI/lightning/pull/6161))
    * from `pl.metrics.functional.classification` removed `to_onehot`, `to_categorical`, `get_num_classes`, `roc`, `multiclass_roc`, `average_precision`, `precision_recall_curve`, `multiclass_precision_recall_curve`
    * from `pl.metrics.functional.reduction` removed `reduce`, `class_reduce`
- Removed deprecated `ModelCheckpoint` arguments `prefix`, `mode="auto"` ([#6162](https://github.com/Lightning-AI/lightning/pull/6162))
- Removed `mode='auto'` from `EarlyStopping` ([#6167](https://github.com/Lightning-AI/lightning/pull/6167))
- Removed `epoch` and `step` arguments from `ModelCheckpoint.format_checkpoint_name()`, these are now included in the `metrics` argument ([#7344](https://github.com/Lightning-AI/lightning/pull/7344))
- Removed legacy references for magic keys in the `Result` object ([#6016](https://github.com/Lightning-AI/lightning/pull/6016))
- Removed deprecated `LightningModule` `hparams` setter ([#6207](https://github.com/Lightning-AI/lightning/pull/6207))
- Removed legacy code to log or include metrics in the progress bar by returning them in a dict with the `"log"/"progress_bar"` magic keys. Use `self.log` instead ([#6734](https://github.com/Lightning-AI/lightning/pull/6734))
- Removed `trainer.fit()` return value of `1`. It has no return now ([#7237](https://github.com/Lightning-AI/lightning/pull/7237))
- Removed `logger_connector` legacy code ([#6733](https://github.com/Lightning-AI/lightning/pull/6733))
- Removed unused mixin attributes ([#6487](https://github.com/Lightning-AI/lightning/pull/6487))

### Fixed

- Fixed NaN errors in progress bars when training with iterable datasets with no length defined ([#7306](https://github.com/Lightning-AI/lightning/pull/7306))
- Fixed attaching train and validation dataloaders when `reload_dataloaders_every_epoch=True` and `num_sanity_val_steps=0` ([#7207](https://github.com/Lightning-AI/lightning/pull/7207))
- Added a barrier in the accelerator `teardown` to synchronize processes before execution finishes ([#6814](https://github.com/Lightning-AI/lightning/pull/6814))
- Fixed multi-node DDP sub-process launch by using `local_rank` instead of `global_rank` for main process assertion ([#7061](https://github.com/Lightning-AI/lightning/pull/7061))
- Fixed incorrect removal of `WORLD_SIZE` environment variable in DDP training when launching with torch distributed/torchelastic ([#6942](https://github.com/Lightning-AI/lightning/pull/6942))
- Made the `Plugin.reduce` method more consistent across all Plugins to reflect a mean-reduction by default ([#6011](https://github.com/Lightning-AI/lightning/pull/6011))
- Move lightning module to correct device type when using LightningDistributedWrapper ([#6070](https://github.com/Lightning-AI/lightning/pull/6070))
- Do not print top-k verbose log with `ModelCheckpoint(monitor=None)` ([#6109](https://github.com/Lightning-AI/lightning/pull/6109))
- Fixed `ModelCheckpoint(save_top_k=0, save_last=True)` not saving the `last` checkpoint ([#6136](https://github.com/Lightning-AI/lightning/pull/6136))
- Fixed `.teardown(stage='fit')` and `.on_fit_{start,end}()` getting called during `trainer.test` ([#6386](https://github.com/Lightning-AI/lightning/pull/6386))
- Fixed LightningModule `all_gather` on cpu tensors ([#6416](https://github.com/Lightning-AI/lightning/pull/6416))
- Fixed torch distributed not available in setup hook for DDP ([#6506](https://github.com/Lightning-AI/lightning/pull/6506))
- Fixed `trainer.tuner.{lr_find,scale_batch_size}` not setting the `Trainer` state properly ([#7258](https://github.com/Lightning-AI/lightning/pull/7258))
- Fixed bug where the learning rate schedulers did not follow the optimizer frequencies ([#4868](https://github.com/Lightning-AI/lightning/pull/4868))
- Fixed pickle error checker to now check for `pickle.PickleError` to catch all pickle errors ([#6917](https://github.com/Lightning-AI/lightning/pull/6917))
- Fixed a bug where the outputs object passed to `LightningModule.training_epoch_end` was different from the object passed to the `on_train_end_epoch` hook ([#6969](https://github.com/Lightning-AI/lightning/pull/6969))
- Fixed a bug where the outputs passed to `train_batch_end` would be lists even when using a single optimizer and no truncated backprop through time steps ([#6969](https://github.com/Lightning-AI/lightning/pull/6969))
- Fixed bug for trainer error handling which would cause hang for distributed training ([#6864](https://github.com/Lightning-AI/lightning/pull/6864))
- Fixed `self.device` not returning the correct device in replicas of data-parallel ([#6414](https://github.com/Lightning-AI/lightning/pull/6414))
- Fixed `lr_find` trying beyond `num_training` steps and suggesting a too high learning rate ([#7076](https://github.com/Lightning-AI/lightning/pull/7076))
- Fixed logger creating incorrect version folder in DDP with repeated `Trainer.fit` calls ([#7077](https://github.com/Lightning-AI/lightning/pull/7077))
- Fixed metric objects passed directly to `self.log` not being reset correctly ([#7055](https://github.com/Lightning-AI/lightning/pull/7055))
- Fixed `CombinedLoader` in distributed settings for validation / testing ([#7102](https://github.com/Lightning-AI/lightning/pull/7102))
- Fixed the save_dir in `WandbLogger` when the run was initiated externally ([#7106](https://github.com/Lightning-AI/lightning/pull/7106))
- Fixed `num_sanity_val_steps` affecting reproducibility of training data shuffling ([#7014](https://github.com/Lightning-AI/lightning/pull/7014))
- Fixed resetting device after `fitting/evaluating/predicting` ([#7188](https://github.com/Lightning-AI/lightning/pull/7188))
- Fixed bug where `trainer.tuner.scale_batch_size(max_trials=0)` would not return the correct batch size result ([#7262](https://github.com/Lightning-AI/lightning/pull/7262))
- Fixed metrics not being properly logged with `precision=16` and `manual_optimization` ([#7228](https://github.com/Lightning-AI/lightning/pull/7228))
- Fixed `BaseFinetuning` properly reloading `optimizer_states` when using `resume_from_checkpoint` ([#6891](https://github.com/Lightning-AI/lightning/pull/6891))
- Fixed `parameters_to_ignore` not properly set to DDPWrapper ([#7239](https://github.com/Lightning-AI/lightning/pull/7239))
- Fixed parsing of `fast_dev_run=True` with the built-in `ArgumentParser` ([#7240](https://github.com/Lightning-AI/lightning/pull/7240))
- Fixed handling an `IterableDataset` that fails to produce a batch at the beginning of an epoch ([#7294](https://github.com/Lightning-AI/lightning/pull/7294))
- Fixed `LightningModule.save_hyperparameters()` when attempting to save an empty container ([#7268](https://github.com/Lightning-AI/lightning/pull/7268))
- Fixed `apex` not properly instantiated when running with `ddp` ([#7274](https://github.com/Lightning-AI/lightning/pull/7274))
- Fixed optimizer `state` not moved to `GPU` ([#7277](https://github.com/Lightning-AI/lightning/pull/7277))
- Fixed custom init args for `WandbLogger` ([#6989](https://github.com/Lightning-AI/lightning/pull/6989))
- Fixed a bug where an error would be raised if the train dataloader sometimes produced None for a batch ([#7342](https://github.com/Lightning-AI/lightning/pull/7342))
- Fixed examples (
    [#6600](https://github.com/Lightning-AI/lightning/pull/6600),
    [#6638](https://github.com/Lightning-AI/lightning/pull/6638),
    [#7096](https://github.com/Lightning-AI/lightning/pull/7096),
    [#7246](https://github.com/Lightning-AI/lightning/pull/7246),
    [#6357](https://github.com/Lightning-AI/lightning/pull/6357),
    [#6476](https://github.com/Lightning-AI/lightning/pull/6476),
    [#6294](https://github.com/Lightning-AI/lightning/pull/6294),
    [#6373](https://github.com/Lightning-AI/lightning/pull/6373),
    [#6088](https://github.com/Lightning-AI/lightning/pull/6088),
    [#7398](https://github.com/Lightning-AI/lightning/pull/7398)
)
- Resolved schedule step bug for PyTorch Profiler ([#6674](https://github.com/Lightning-AI/lightning/pull/6674),
    [#6681](https://github.com/Lightning-AI/lightning/pull/6681))
- Updated logic for checking TPUs availability ([#6767](https://github.com/Lightning-AI/lightning/pull/6767))
- Resolve TPU miss rendezvous ([#6781](https://github.com/Lightning-AI/lightning/pull/6781))
- Fixed auto-scaling mode when calling tune method on trainer ([#7321](https://github.com/Lightning-AI/lightning/pull/7321))
- Fixed finetuning complex models correctly unfreezes ([#6880](https://github.com/Lightning-AI/lightning/pull/6880))
- Ensure we set the eval/train flag correctly on accelerator model ([#6877](https://github.com/Lightning-AI/lightning/pull/6877))
- Set better defaults for `rank_zero_only.rank` when training is launched with SLURM and torchelastic ([#6802](https://github.com/Lightning-AI/lightning/pull/6802))
- Fixed matching the number of outputs of backward with forward for AllGatherGrad ([#6625](https://github.com/Lightning-AI/lightning/pull/6625))
- Fixed the `gradient_clip_algorithm` has no effect ([#6928](https://github.com/Lightning-AI/lightning/pull/6928))
- Fixed CUDA OOM detection and handling ([#6934](https://github.com/Lightning-AI/lightning/pull/6934))
- Fixed `unfreeze_and_add_param_group` expects `modules` rather than `module` ([#6822](https://github.com/Lightning-AI/lightning/pull/6822))
- Fixed DPP + SyncBN when move on device ([#6838](https://github.com/Lightning-AI/lightning/pull/6838))
- Fixed missing arguments in `lr_find` call ([#6784](https://github.com/Lightning-AI/lightning/pull/6784))
- Fixed `set_default_tensor_type` to `torch.DoubleTensor` with precision=64 ([#7108](https://github.com/Lightning-AI/lightning/pull/7108))
- Fixed `NeptuneLogger.log_text(step=None)` ([#7194](https://github.com/Lightning-AI/lightning/pull/7194))
- Fixed importing torchtext batch ([#6365](https://github.com/Lightning-AI/lightning/pull/6365),
    [#6323](https://github.com/Lightning-AI/lightning/pull/6323),
    [#6211](https://github.com/Lightning-AI/lightning/pull/6211))


## [1.2.9] - 2021-04-20

### Fixed

- Fixed the order to call for world ranks & the `root_device` property in `TPUSpawnPlugin` ([#7074](https://github.com/Lightning-AI/lightning/pull/7074))
- Fixed multi-gpu join for Horovod ([#6954](https://github.com/Lightning-AI/lightning/pull/6954))
- Fixed parsing for pre-release package versions ([#6999](https://github.com/Lightning-AI/lightning/pull/6999))


## [1.2.8] - 2021-04-14

### Added

- Added TPUSpawn + IterableDataset error message ([#6875](https://github.com/Lightning-AI/lightning/pull/6875))

### Fixed

- Fixed process rank not being available right away after `Trainer` instantiation ([#6941](https://github.com/Lightning-AI/lightning/pull/6941))
- Fixed `sync_dist` for tpus ([#6950](https://github.com/Lightning-AI/lightning/pull/6950))
- Fixed `AttributeError` for `require_backward_grad_sync` when running manual optimization with sharded plugin ([#6915](https://github.com/Lightning-AI/lightning/pull/6915))
- Fixed `--gpus` default for parser returned by `Trainer.add_argparse_args` ([#6898](https://github.com/Lightning-AI/lightning/pull/6898))
- Fixed TPU Spawn all gather ([#6896](https://github.com/Lightning-AI/lightning/pull/6896))
- Fixed `EarlyStopping` logic when `min_epochs` or `min_steps` requirement is not met ([#6705](https://github.com/Lightning-AI/lightning/pull/6705))
- Fixed csv extension check ([#6436](https://github.com/Lightning-AI/lightning/pull/6436))
- Fixed checkpoint issue when using Horovod distributed backend ([#6958](https://github.com/Lightning-AI/lightning/pull/6958))
- Fixed tensorboard exception raising ([#6901](https://github.com/Lightning-AI/lightning/pull/6901))
- Fixed setting the eval/train flag correctly on accelerator model ([#6983](https://github.com/Lightning-AI/lightning/pull/6983))
- Fixed DDP_SPAWN compatibility with bug_report_model.py ([#6892](https://github.com/Lightning-AI/lightning/pull/6892))
- Fixed bug where `BaseFinetuning.flatten_modules()` was duplicating leaf node parameters ([#6879](https://github.com/Lightning-AI/lightning/pull/6879))
- Set better defaults for `rank_zero_only.rank` when training is launched with SLURM and torchelastic:
    * Support SLURM and torchelastic global rank environment variables ([#5715](https://github.com/Lightning-AI/lightning/pull/5715))
    * Remove hardcoding of local rank in accelerator connector ([#6878](https://github.com/Lightning-AI/lightning/pull/6878))


## [1.2.7] - 2021-04-06

### Fixed

- Fixed resolve a bug with omegaconf and xm.save ([#6741](https://github.com/Lightning-AI/lightning/pull/6741))
- Fixed an issue with IterableDataset when __len__ is not defined ([#6828](https://github.com/Lightning-AI/lightning/pull/6828))
- Sanitize None params during pruning ([#6836](https://github.com/Lightning-AI/lightning/pull/6836))
- Enforce an epoch scheduler interval when using SWA ([#6588](https://github.com/Lightning-AI/lightning/pull/6588))
- Fixed TPU Colab hang issue, post training ([#6816](https://github.com/Lightning-AI/lightning/pull/6816))
- Fixed a bug where `TensorBoardLogger` would give a warning and not log correctly to a symbolic link `save_dir` ([#6730](https://github.com/Lightning-AI/lightning/pull/6730))
- Fixed bug where `predict` could not be used when `progress_bar_refresh_rate=0` ([#6884](https://github.com/Lightning-AI/lightning/pull/6884))


## [1.2.6] - 2021-03-30

### Changed

- Changed the behavior of `on_epoch_start` to run at the beginning of validation & test epoch ([#6498](https://github.com/Lightning-AI/lightning/pull/6498))

### Removed

- Removed legacy code to include `step` dictionary returns in `callback_metrics`. Use `self.log_dict` instead. ([#6682](https://github.com/Lightning-AI/lightning/pull/6682))

### Fixed

- Fixed `DummyLogger.log_hyperparams` raising a `TypeError` when running with `fast_dev_run=True` ([#6398](https://github.com/Lightning-AI/lightning/pull/6398))
- Fixed error on TPUs when there was no `ModelCheckpoint` ([#6654](https://github.com/Lightning-AI/lightning/pull/6654))
- Fixed `trainer.test` freeze on TPUs ([#6654](https://github.com/Lightning-AI/lightning/pull/6654))
- Fixed a bug where gradients were disabled after calling `Trainer.predict` ([#6657](https://github.com/Lightning-AI/lightning/pull/6657))
- Fixed bug where no TPUs were detected in a TPU pod env ([#6719](https://github.com/Lightning-AI/lightning/pull/6719))


## [1.2.5] - 2021-03-23

### Changed

- Update Gradient Clipping for the TPU Accelerator ([#6576](https://github.com/Lightning-AI/lightning/pull/6576))
- Refactored setup for typing friendly ([#6590](https://github.com/Lightning-AI/lightning/pull/6590))

### Fixed

- Fixed a bug where `all_gather` would not work correctly with `tpu_cores=8` ([#6587](https://github.com/Lightning-AI/lightning/pull/6587))
- Fixed comparing required versions ([#6434](https://github.com/Lightning-AI/lightning/pull/6434))
- Fixed duplicate logs appearing in console when using the python logging module ([#6275](https://github.com/Lightning-AI/lightning/pull/6275))
- Added Autocast in validation, test and predict modes for Native AMP ([#6565](https://github.com/Lightning-AI/lightning/pull/6565))


## [1.2.4] - 2021-03-16

### Changed

- Changed the default of `find_unused_parameters` back to `True` in DDP and DDP Spawn ([#6438](https://github.com/Lightning-AI/lightning/pull/6438))

### Fixed

- Expose DeepSpeed loss parameters to allow users to fix loss instability ([#6115](https://github.com/Lightning-AI/lightning/pull/6115))
- Fixed DP reduction with collection ([#6324](https://github.com/Lightning-AI/lightning/pull/6324))
- Fixed an issue where the tuner would not tune the learning rate if also tuning the batch size ([#4688](https://github.com/Lightning-AI/lightning/pull/4688))
- Fixed broadcast to use PyTorch `broadcast_object_list` and add `reduce_decision` ([#6410](https://github.com/Lightning-AI/lightning/pull/6410))
- Fixed logger creating directory structure too early in DDP ([#6380](https://github.com/Lightning-AI/lightning/pull/6380))
- Fixed DeepSpeed additional memory use on rank 0 when default device not set early enough ([#6460](https://github.com/Lightning-AI/lightning/pull/6460))
- Fixed an issue with `Tuner.scale_batch_size` not finding the batch size attribute in the datamodule ([#5968](https://github.com/Lightning-AI/lightning/pull/5968))
- Fixed an exception in the layer summary when the model contains torch.jit scripted submodules ([#6511](https://github.com/Lightning-AI/lightning/pull/6511))
- Fixed when Train loop config was run during `Trainer.predict` ([#6541](https://github.com/Lightning-AI/lightning/pull/6541))


## [1.2.3] - 2021-03-09

### Fixed

- Fixed `ModelPruning(make_pruning_permanent=True)` pruning buffers getting removed when saved during training ([#6073](https://github.com/Lightning-AI/lightning/pull/6073))
- Fixed when `_stable_1d_sort` to work when `n >= N` ([#6177](https://github.com/Lightning-AI/lightning/pull/6177))
- Fixed `AttributeError` when `logger=None` on TPU ([#6221](https://github.com/Lightning-AI/lightning/pull/6221))
- Fixed PyTorch Profiler with `emit_nvtx` ([#6260](https://github.com/Lightning-AI/lightning/pull/6260))
- Fixed `trainer.test` from `best_path` hangs after calling `trainer.fit`  ([#6272](https://github.com/Lightning-AI/lightning/pull/6272))
- Fixed `SingleTPU` calling `all_gather` ([#6296](https://github.com/Lightning-AI/lightning/pull/6296))
- Ensure we check DeepSpeed/Sharded in multi-node DDP ([#6297](https://github.com/Lightning-AI/lightning/pull/6297)
- Check `LightningOptimizer` doesn't delete optimizer hooks ([#6305](https://github.com/Lightning-AI/lightning/pull/6305)
- Resolve memory leak for evaluation ([#6326](https://github.com/Lightning-AI/lightning/pull/6326)
- Ensure that clip gradients is only called if the value is greater than 0 ([#6330](https://github.com/Lightning-AI/lightning/pull/6330)
- Fixed `Trainer` not resetting `lightning_optimizers` when calling `Trainer.fit()` multiple times ([#6372](https://github.com/Lightning-AI/lightning/pull/6372))


## [1.2.2] - 2021-03-02

### Added

- Added `checkpoint` parameter to callback's `on_save_checkpoint` hook ([#6072](https://github.com/Lightning-AI/lightning/pull/6072))

### Changed

- Changed the order of `backward`, `step`, `zero_grad` to `zero_grad`, `backward`, `step` ([#6147](https://github.com/Lightning-AI/lightning/pull/6147))
- Changed default for DeepSpeed CPU Offload to False, due to prohibitively slow speeds at smaller scale ([#6262](https://github.com/Lightning-AI/lightning/pull/6262))

### Fixed

- Fixed epoch level schedulers not being called when `val_check_interval < 1.0` ([#6075](https://github.com/Lightning-AI/lightning/pull/6075))
- Fixed multiple early stopping callbacks ([#6197](https://github.com/Lightning-AI/lightning/pull/6197))
- Fixed incorrect usage of `detach()`, `cpu()`, `to()` ([#6216](https://github.com/Lightning-AI/lightning/pull/6216))
- Fixed LBFGS optimizer support which didn't converge in automatic optimization ([#6147](https://github.com/Lightning-AI/lightning/pull/6147))
- Prevent `WandbLogger` from dropping values ([#5931](https://github.com/Lightning-AI/lightning/pull/5931))
- Fixed error thrown when using valid distributed mode in multi node ([#6297](https://github.com/Lightning-AI/lightning/pull/6297)


## [1.2.1] - 2021-02-23

### Fixed

- Fixed incorrect yield logic for the amp autocast context manager ([#6080](https://github.com/Lightning-AI/lightning/pull/6080))
- Fixed priority of plugin/accelerator when setting distributed mode ([#6089](https://github.com/Lightning-AI/lightning/pull/6089))
- Fixed error message for AMP + CPU incompatibility ([#6107](https://github.com/Lightning-AI/lightning/pull/6107))
- Disabled batch transfer in DP mode ([#6093](https://github.com/Lightning-AI/lightning/pull/6093))


## [1.2.0] - 2021-02-18

### Added

- Added `DataType`, `AverageMethod` and `MDMCAverageMethod` enum in metrics ([#5657](https://github.com/Lightning-AI/lightning/pull/5689))
- Added support for summarized model total params size in megabytes ([#5590](https://github.com/Lightning-AI/lightning/pull/5590))
- Added support for multiple train loaders ([#1959](https://github.com/Lightning-AI/lightning/pull/1959))
- Added `Accuracy` metric now generalizes to Top-k accuracy for (multi-dimensional) multi-class inputs using the `top_k` parameter ([#4838](https://github.com/Lightning-AI/lightning/pull/4838))
- Added `Accuracy` metric now enables the computation of subset accuracy for multi-label or multi-dimensional multi-class inputs with the `subset_accuracy` parameter ([#4838](https://github.com/Lightning-AI/lightning/pull/4838))
- Added `HammingDistance` metric to compute the hamming distance (loss) ([#4838](https://github.com/Lightning-AI/lightning/pull/4838))
- Added `max_fpr` parameter to `auroc` metric for computing partial auroc metric ([#3790](https://github.com/Lightning-AI/lightning/pull/3790))
- Added `StatScores` metric to compute the number of true positives, false positives, true negatives and false negatives ([#4839](https://github.com/Lightning-AI/lightning/pull/4839))
- Added `R2Score` metric ([#5241](https://github.com/Lightning-AI/lightning/pull/5241))
- Added `LambdaCallback` ([#5347](https://github.com/Lightning-AI/lightning/pull/5347))
- Added `BackboneLambdaFinetuningCallback` ([#5377](https://github.com/Lightning-AI/lightning/pull/5377))
- Accelerator `all_gather` supports collection ([#5221](https://github.com/Lightning-AI/lightning/pull/5221))
- Added `image_gradients` functional metric to compute the image gradients of a given input image. ([#5056](https://github.com/Lightning-AI/lightning/pull/5056))
- Added `MetricCollection` ([#4318](https://github.com/Lightning-AI/lightning/pull/4318))
- Added `.clone()` method to metrics ([#4318](https://github.com/Lightning-AI/lightning/pull/4318))
- Added `IoU` class interface ([#4704](https://github.com/Lightning-AI/lightning/pull/4704))
- Support to tie weights after moving model to TPU via `on_post_move_to_device` hook
- Added missing val/test hooks in `LightningModule` ([#5467](https://github.com/Lightning-AI/lightning/pull/5467))
- The `Recall` and `Precision` metrics (and their functional counterparts `recall` and `precision`) can now be generalized to Recall@K and Precision@K with the use of `top_k` parameter ([#4842](https://github.com/Lightning-AI/lightning/pull/4842))
- Added `ModelPruning` Callback ([#5618](https://github.com/Lightning-AI/lightning/pull/5618),
    [#5825](https://github.com/Lightning-AI/lightning/pull/5825),
    [#6045](https://github.com/Lightning-AI/lightning/pull/6045))
- Added `PyTorchProfiler` ([#5560](https://github.com/Lightning-AI/lightning/pull/5560))
- Added compositional metrics ([#5464](https://github.com/Lightning-AI/lightning/pull/5464))
- Added Trainer method `predict(...)` for high performance predictions ([#5579](https://github.com/Lightning-AI/lightning/pull/5579))
- Added `on_before_batch_transfer` and `on_after_batch_transfer` data hooks ([#3671](https://github.com/Lightning-AI/lightning/pull/3671))
- Added AUC/AUROC class interface ([#5479](https://github.com/Lightning-AI/lightning/pull/5479))
- Added `PredictLoop` object ([#5752](https://github.com/Lightning-AI/lightning/pull/5752))
- Added `QuantizationAwareTraining` callback ([#5706](https://github.com/Lightning-AI/lightning/pull/5706),
    [#6040](https://github.com/Lightning-AI/lightning/pull/6040))
- Added `LightningModule.configure_callbacks` to enable the definition of model-specific callbacks ([#5621](https://github.com/Lightning-AI/lightning/pull/5621))
- Added `dim` to `PSNR` metric for mean-squared-error reduction ([#5957](https://github.com/Lightning-AI/lightning/pull/5957))
- Added promxial policy optimization template to pl_examples ([#5394](https://github.com/Lightning-AI/lightning/pull/5394))
- Added `log_graph` to `CometLogger` ([#5295](https://github.com/Lightning-AI/lightning/pull/5295))
- Added possibility for nested loaders ([#5404](https://github.com/Lightning-AI/lightning/pull/5404))
- Added `sync_step` to Wandb logger ([#5351](https://github.com/Lightning-AI/lightning/pull/5351))
- Added `StochasticWeightAveraging` callback ([#5640](https://github.com/Lightning-AI/lightning/pull/5640))
- Added `LightningDataModule.from_datasets(...)` ([#5133](https://github.com/Lightning-AI/lightning/pull/5133))
- Added `PL_TORCH_DISTRIBUTED_BACKEND` env variable to select backend ([#5981](https://github.com/Lightning-AI/lightning/pull/5981))
- Added `Trainer` flag to activate Stochastic Weight Averaging (SWA) `Trainer(stochastic_weight_avg=True)` ([#6038](https://github.com/Lightning-AI/lightning/pull/6038))
- Added DeepSpeed integration ([#5954](https://github.com/Lightning-AI/lightning/pull/5954),
    [#6042](https://github.com/Lightning-AI/lightning/pull/6042))

### Changed

- Changed `stat_scores` metric now calculates stat scores over all classes and gains new parameters, in line with the new `StatScores` metric ([#4839](https://github.com/Lightning-AI/lightning/pull/4839))
- Changed `computer_vision_fine_tunning` example to use `BackboneLambdaFinetuningCallback` ([#5377](https://github.com/Lightning-AI/lightning/pull/5377))
- Changed `automatic casting` for LoggerConnector `metrics` ([#5218](https://github.com/Lightning-AI/lightning/pull/5218))
- Changed `iou` [func] to allow float input ([#4704](https://github.com/Lightning-AI/lightning/pull/4704))
- Metric `compute()` method will no longer automatically call `reset()` ([#5409](https://github.com/Lightning-AI/lightning/pull/5409))
- Set PyTorch 1.4 as min requirements, also for testing and examples `torchvision>=0.5` and `torchtext>=0.5` ([#5418](https://github.com/Lightning-AI/lightning/pull/5418))
- Changed `callbacks` argument in `Trainer` to allow `Callback` input ([#5446](https://github.com/Lightning-AI/lightning/pull/5446))
- Changed the default of `find_unused_parameters` to `False` in DDP ([#5185](https://github.com/Lightning-AI/lightning/pull/5185))
- Changed `ModelCheckpoint` version suffixes to start at 1 ([#5008](https://github.com/Lightning-AI/lightning/pull/5008))
- Progress bar metrics tensors are now converted to float ([#5692](https://github.com/Lightning-AI/lightning/pull/5692))
- Changed the default value for the `progress_bar_refresh_rate` Trainer argument in Google COLAB notebooks to 20 ([#5516](https://github.com/Lightning-AI/lightning/pull/5516))
- Extended support for purely iteration-based training ([#5726](https://github.com/Lightning-AI/lightning/pull/5726))
- Made `LightningModule.global_rank`, `LightningModule.local_rank` and `LightningModule.logger` read-only properties ([#5730](https://github.com/Lightning-AI/lightning/pull/5730))
- Forced `ModelCheckpoint` callbacks to run after all others to guarantee all states are saved to the checkpoint ([#5731](https://github.com/Lightning-AI/lightning/pull/5731))
- Refactored Accelerators and Plugins:
    * Added base classes for plugins ([#5715](https://github.com/Lightning-AI/lightning/pull/5715))
    * Added parallel plugins for DP, DDP, DDPSpawn, DDP2 and Horovod ([#5714](https://github.com/Lightning-AI/lightning/pull/5714))
    * Precision Plugins ([#5718](https://github.com/Lightning-AI/lightning/pull/5718))
    * Added new Accelerators for CPU, GPU and TPU ([#5719](https://github.com/Lightning-AI/lightning/pull/5719))
    * Added RPC and Sharded plugins ([#5732](https://github.com/Lightning-AI/lightning/pull/5732))
    * Added missing `LightningModule`-wrapper logic to new plugins and accelerator ([#5734](https://github.com/Lightning-AI/lightning/pull/5734))
    * Moved device-specific teardown logic from training loop to accelerator ([#5973](https://github.com/Lightning-AI/lightning/pull/5973))
    * Moved accelerator_connector.py to the connectors subfolder ([#6033](https://github.com/Lightning-AI/lightning/pull/6033))
    * Trainer only references accelerator ([#6039](https://github.com/Lightning-AI/lightning/pull/6039))
    * Made parallel devices optional across all plugins ([#6051](https://github.com/Lightning-AI/lightning/pull/6051))
    * Cleaning ([#5948](https://github.com/Lightning-AI/lightning/pull/5948),
        [#5949](https://github.com/Lightning-AI/lightning/pull/5949),
        [#5950](https://github.com/Lightning-AI/lightning/pull/5950))
- Enabled `self.log` in callbacks ([#5094](https://github.com/Lightning-AI/lightning/pull/5094))
- Renamed xxx_AVAILABLE as protected ([#5082](https://github.com/Lightning-AI/lightning/pull/5082))
- Unified module names in Utils ([#5199](https://github.com/Lightning-AI/lightning/pull/5199))
- Separated utils: imports & enums ([#5256](https://github.com/Lightning-AI/lightning/pull/5256)
    [#5874](https://github.com/Lightning-AI/lightning/pull/5874))
- Refactor: clean trainer device & distributed getters ([#5300](https://github.com/Lightning-AI/lightning/pull/5300))
- Simplified training phase as LightningEnum ([#5419](https://github.com/Lightning-AI/lightning/pull/5419))
- Updated metrics to use LightningEnum ([#5689](https://github.com/Lightning-AI/lightning/pull/5689))
- Changed the seq of `on_train_batch_end`, `on_batch_end` & `on_train_epoch_end`, `on_epoch_end hooks` ([#5688](https://github.com/Lightning-AI/lightning/pull/5688))
- Refactored `setup_training` and remove `test_mode` ([#5388](https://github.com/Lightning-AI/lightning/pull/5388))
- Disabled training with zero `num_training_batches` when insufficient `limit_train_batches` ([#5703](https://github.com/Lightning-AI/lightning/pull/5703))
- Refactored `EpochResultStore` ([#5522](https://github.com/Lightning-AI/lightning/pull/5522))
- Update `lr_finder` to check for attribute if not running `fast_dev_run` ([#5990](https://github.com/Lightning-AI/lightning/pull/5990))
- LightningOptimizer manual optimizer is more flexible and expose `toggle_model` ([#5771](https://github.com/Lightning-AI/lightning/pull/5771))
- `MlflowLogger` limit parameter value length to 250 char ([#5893](https://github.com/Lightning-AI/lightning/pull/5893))
- Re-introduced fix for Hydra directory sync with multiple process ([#5993](https://github.com/Lightning-AI/lightning/pull/5993))

### Deprecated

- Function `stat_scores_multiple_classes` is deprecated in favor of `stat_scores` ([#4839](https://github.com/Lightning-AI/lightning/pull/4839))
- Moved accelerators and plugins to its `legacy` pkg ([#5645](https://github.com/Lightning-AI/lightning/pull/5645))
- Deprecated `LightningDistributedDataParallel` in favor of new wrapper module `LightningDistributedModule` ([#5185](https://github.com/Lightning-AI/lightning/pull/5185))
- Deprecated `LightningDataParallel` in favor of new wrapper module `LightningParallelModule` ([#5670](https://github.com/Lightning-AI/lightning/pull/5670))
- Renamed utils modules ([#5199](https://github.com/Lightning-AI/lightning/pull/5199))
    * `argparse_utils` >> `argparse`
    * `model_utils` >> `model_helpers`
    * `warning_utils` >> `warnings`
    * `xla_device_utils` >> `xla_device`
- Deprecated using `'val_loss'` to set the `ModelCheckpoint` monitor ([#6012](https://github.com/Lightning-AI/lightning/pull/6012))
- Deprecated `.get_model()` with explicit `.lightning_module` property ([#6035](https://github.com/Lightning-AI/lightning/pull/6035))
- Deprecated Trainer attribute `accelerator_backend` in favor of `accelerator` ([#6034](https://github.com/Lightning-AI/lightning/pull/6034))

### Removed

- Removed deprecated checkpoint argument `filepath` ([#5321](https://github.com/Lightning-AI/lightning/pull/5321))
- Removed deprecated `Fbeta`, `f1_score` and `fbeta_score` metrics ([#5322](https://github.com/Lightning-AI/lightning/pull/5322))
- Removed deprecated `TrainResult` ([#5323](https://github.com/Lightning-AI/lightning/pull/5323))
- Removed deprecated `EvalResult` ([#5633](https://github.com/Lightning-AI/lightning/pull/5633))
- Removed `LoggerStages` ([#5673](https://github.com/Lightning-AI/lightning/pull/5673))

### Fixed

- Fixed distributed setting and `ddp_cpu` only with `num_processes>1` ([#5297](https://github.com/Lightning-AI/lightning/pull/5297))
- Fixed `num_workers` for Windows example ([#5375](https://github.com/Lightning-AI/lightning/pull/5375))
- Fixed loading yaml ([#5619](https://github.com/Lightning-AI/lightning/pull/5619))
- Fixed support custom DataLoader with DDP if they can be re-instantiated ([#5745](https://github.com/Lightning-AI/lightning/pull/5745))
- Fixed repeated `.fit()` calls ignore max_steps iteration bound ([#5936](https://github.com/Lightning-AI/lightning/pull/5936))
- Fixed throwing `MisconfigurationError` on unknown mode ([#5255](https://github.com/Lightning-AI/lightning/pull/5255))
- Resolve bug with Finetuning ([#5744](https://github.com/Lightning-AI/lightning/pull/5744))
- Fixed `ModelCheckpoint` race condition in file existence check ([#5155](https://github.com/Lightning-AI/lightning/pull/5155))
- Fixed some compatibility with PyTorch 1.8 ([#5864](https://github.com/Lightning-AI/lightning/pull/5864))
- Fixed forward cache ([#5895](https://github.com/Lightning-AI/lightning/pull/5895))
- Fixed recursive detach of tensors to CPU ([#6007](https://github.com/Lightning-AI/lightning/pull/6007))
- Fixed passing wrong strings for scheduler interval doesn't throw an error ([#5923](https://github.com/Lightning-AI/lightning/pull/5923))
- Fixed wrong `requires_grad` state after `return None` with multiple optimizers ([#5738](https://github.com/Lightning-AI/lightning/pull/5638))
- Fixed add `on_epoch_end` hook at the end of `validation`, `test` epoch ([#5986](https://github.com/Lightning-AI/lightning/pull/5986))
- Fixed missing `process_dataloader` call for `TPUSpawn` when in distributed mode ([#6015](https://github.com/Lightning-AI/lightning/pull/6015))
- Fixed progress bar flickering by appending 0 to floats/strings ([#6009](https://github.com/Lightning-AI/lightning/pull/6009))
- Fixed synchronization issues with TPU training ([#6027](https://github.com/Lightning-AI/lightning/pull/6027))
- Fixed `hparams.yaml` saved twice when using `TensorBoardLogger` ([#5953](https://github.com/Lightning-AI/lightning/pull/5953))
- Fixed basic examples ([#5912](https://github.com/Lightning-AI/lightning/pull/5912),
    [#5985](https://github.com/Lightning-AI/lightning/pull/5985))
- Fixed `fairscale` compatible with PT 1.8 ([#5996](https://github.com/Lightning-AI/lightning/pull/5996))
- Ensured `process_dataloader` is called when `tpu_cores > 1` to use Parallel DataLoader ([#6015](https://github.com/Lightning-AI/lightning/pull/6015))
- Attempted SLURM auto resume call when non-shell call fails ([#6002](https://github.com/Lightning-AI/lightning/pull/6002))
- Fixed wrapping optimizers upon assignment ([#6006](https://github.com/Lightning-AI/lightning/pull/6006))
- Fixed allowing hashing of metrics with lists in their state ([#5939](https://github.com/Lightning-AI/lightning/pull/5939))


## [1.1.8] - 2021-02-08

### Fixed

- Separate epoch validation from step validation ([#5208](https://github.com/Lightning-AI/lightning/pull/5208))
- Fixed `toggle_optimizers` not handling all optimizer parameters ([#5775](https://github.com/Lightning-AI/lightning/pull/5775))


## [1.1.7] - 2021-02-03

### Fixed

- Fixed `TensorBoardLogger` not closing `SummaryWriter` on `finalize` ([#5696](https://github.com/Lightning-AI/lightning/pull/5696))
- Fixed filtering of pytorch  "unsqueeze" warning when using DP ([#5622](https://github.com/Lightning-AI/lightning/pull/5622))
- Fixed `num_classes` argument in F1 metric ([#5663](https://github.com/Lightning-AI/lightning/pull/5663))
- Fixed `log_dir` property ([#5537](https://github.com/Lightning-AI/lightning/pull/5537))
- Fixed a race condition in `ModelCheckpoint` when checking if a checkpoint file exists ([#5144](https://github.com/Lightning-AI/lightning/pull/5144))
- Remove unnecessary intermediate layers in Dockerfiles ([#5697](https://github.com/Lightning-AI/lightning/pull/5697))
- Fixed auto learning rate ordering ([#5638](https://github.com/Lightning-AI/lightning/pull/5638))


## [1.1.6] - 2021-01-26

### Changed

- Increased TPU check timeout from 20s to 100s ([#5598](https://github.com/Lightning-AI/lightning/pull/5598))
- Ignored `step` param in Neptune logger's log_metric method ([#5510](https://github.com/Lightning-AI/lightning/pull/5510))
- Pass batch outputs to `on_train_batch_end` instead of `epoch_end` outputs ([#4369](https://github.com/Lightning-AI/lightning/pull/4369))

### Fixed

- Fixed `toggle_optimizer` to reset `requires_grad` state  ([#5574](https://github.com/Lightning-AI/lightning/pull/5574))
- Fixed FileNotFoundError for best checkpoint when using DDP with Hydra ([#5629](https://github.com/Lightning-AI/lightning/pull/5629))
- Fixed an error when logging a progress bar metric with a reserved name ([#5620](https://github.com/Lightning-AI/lightning/pull/5620))
- Fixed `Metric`'s `state_dict` not included when child modules ([#5614](https://github.com/Lightning-AI/lightning/pull/5614))
- Fixed Neptune logger creating multiple experiments when GPUs > 1 ([#3256](https://github.com/Lightning-AI/lightning/pull/3256))
- Fixed duplicate logs appearing in console when using the python logging module ([#5509](https://github.com/Lightning-AI/lightning/pull/5509))
- Fixed tensor printing in `trainer.test()` ([#5138](https://github.com/Lightning-AI/lightning/pull/5138))
- Fixed not using dataloader when `hparams` present ([#4559](https://github.com/Lightning-AI/lightning/pull/4559))


## [1.1.5] - 2021-01-19

### Fixed

- Fixed a visual bug in the progress bar display initialization ([#4579](https://github.com/Lightning-AI/lightning/pull/4579))
- Fixed logging `on_train_batch_end` in a callback with multiple optimizers ([#5521](https://github.com/Lightning-AI/lightning/pull/5521))
- Fixed `reinit_scheduler_properties` with correct optimizer ([#5519](https://github.com/Lightning-AI/lightning/pull/5519))
- Fixed `val_check_interval` with `fast_dev_run` ([#5540](https://github.com/Lightning-AI/lightning/pull/5540))


## [1.1.4] - 2021-01-12

### Added

- Add automatic optimization property setter to lightning module ([#5169](https://github.com/Lightning-AI/lightning/pull/5169))

### Changed

- Changed deprecated `enable_pl_optimizer=True` ([#5244](https://github.com/Lightning-AI/lightning/pull/5244))

### Fixed

- Fixed `transfer_batch_to_device` for DDP with `len(devices_ids) == 1` ([#5195](https://github.com/Lightning-AI/lightning/pull/5195))
- Logging only on `not should_accumulate()` during training ([#5417](https://github.com/Lightning-AI/lightning/pull/5417))
- Resolve interpolation bug with Hydra ([#5406](https://github.com/Lightning-AI/lightning/pull/5406))
- Check environ before selecting a seed to prevent warning message ([#4743](https://github.com/Lightning-AI/lightning/pull/4743))
- Fixed signature mismatch in `model_to_device` of `DDPCPUHPCAccelerator` ([#5505](https://github.com/Lightning-AI/lightning/pull/5505))

## [1.1.3] - 2021-01-05

### Added

- Added a check for optimizer attached to `lr_scheduler` ([#5338](https://github.com/Lightning-AI/lightning/pull/5338))
- Added support for passing non-existing filepaths to `resume_from_checkpoint` ([#4402](https://github.com/Lightning-AI/lightning/pull/4402))

### Changed

- Skip restore from `resume_from_checkpoint` while `testing` ([#5161](https://github.com/Lightning-AI/lightning/pull/5161))
- Allowed `log_momentum` for adaptive optimizers in `LearningRateMonitor` ([#5333](https://github.com/Lightning-AI/lightning/pull/5333))
- Disabled checkpointing, earlystopping and logging with `fast_dev_run` ([#5277](https://github.com/Lightning-AI/lightning/pull/5277))
- Distributed group defaults to `WORLD` if `None` ([#5125](https://github.com/Lightning-AI/lightning/pull/5125))

### Fixed

- Fixed `trainer.test` returning non-test metrics ([#5214](https://github.com/Lightning-AI/lightning/pull/5214))
- Fixed metric state reset ([#5273](https://github.com/Lightning-AI/lightning/pull/5273))
- Fixed `--num-nodes` on `DDPSequentialPlugin` ([#5327](https://github.com/Lightning-AI/lightning/pull/5327))
- Fixed invalid value for `weights_summary` ([#5296](https://github.com/Lightning-AI/lightning/pull/5296))
- Fixed `Trainer.test` not using the latest `best_model_path` ([#5161](https://github.com/Lightning-AI/lightning/pull/5161))
- Fixed existence check for hparams not using underlying filesystem ([#5250](https://github.com/Lightning-AI/lightning/pull/5250))
- Fixed `LightningOptimizer` AMP bug ([#5191](https://github.com/Lightning-AI/lightning/pull/5191))
- Fixed casted key to string in `_flatten_dict` ([#5354](https://github.com/Lightning-AI/lightning/pull/5354))


## [1.1.2] - 2020-12-23

### Added

- Support number for logging with `sync_dist=True` ([#5080](https://github.com/Lightning-AI/lightning/pull/5080))
- Added offset logging step when resuming for Wandb logger ([#5050](https://github.com/Lightning-AI/lightning/pull/5050))

### Removed

- `enable_pl_optimizer=False` by default to temporarily fix AMP issues ([#5163](https://github.com/Lightning-AI/lightning/pull/5163))

### Fixed

- Metric reduction with Logging ([#5150](https://github.com/Lightning-AI/lightning/pull/5150))
- Remove nan loss in manual optimization ([#5121](https://github.com/Lightning-AI/lightning/pull/5121))
- Un-balanced logging properly supported ([#5119](https://github.com/Lightning-AI/lightning/pull/5119))
- Fix hanging in DDP HPC accelerators ([#5157](https://github.com/Lightning-AI/lightning/pull/5157))
- Fix reset `TensorRunningAccum` ([#5106](https://github.com/Lightning-AI/lightning/pull/5106))
- Updated `DALIClassificationLoader` to not use deprecated arguments ([#4925](https://github.com/Lightning-AI/lightning/pull/4925))
- Corrected call to `torch.no_grad` ([#5124](https://github.com/Lightning-AI/lightning/pull/5124))


## [1.1.1] - 2020-12-15

### Added

- Add a notebook example to reach a quick baseline of ~94% accuracy on CIFAR10 using Resnet in Lightning ([#4818](https://github.com/Lightning-AI/lightning/pull/4818))

### Changed

- Simplify accelerator steps ([#5015](https://github.com/Lightning-AI/lightning/pull/5015))
- Refactor load in checkpoint connector ([#4593](https://github.com/Lightning-AI/lightning/pull/4593))
- Fixed the saved filename in `ModelCheckpoint` when it already exists ([#4861](https://github.com/Lightning-AI/lightning/pull/4861))

### Removed

- Drop duplicate metrics ([#5014](https://github.com/Lightning-AI/lightning/pull/5014))
- Remove beta arg from F1 class and functional ([#5076](https://github.com/Lightning-AI/lightning/pull/5076))

### Fixed

- Fixed trainer by default `None` in `DDPAccelerator` ([#4915](https://github.com/Lightning-AI/lightning/pull/4915))
- Fixed `LightningOptimizer` to expose optimizer attributes ([#5095](https://github.com/Lightning-AI/lightning/pull/5095))
- Do not warn when the `name` key is used in the `lr_scheduler` dict ([#5057](https://github.com/Lightning-AI/lightning/pull/5057))
- Check if optimizer supports closure ([#4981](https://github.com/Lightning-AI/lightning/pull/4981))
- Add deprecated metric utility functions back to functional (
    [#5067](https://github.com/Lightning-AI/lightning/pull/5067),
    [#5068](https://github.com/Lightning-AI/lightning/pull/5068))
- Allow any input in `to_onnx` and `to_torchscript` ([#4378](https://github.com/Lightning-AI/lightning/pull/4378))
- Fixed `DDPHPCAccelerator` hangs in DDP construction by calling `init_device` ([#5157](https://github.com/Lightning-AI/lightning/pull/5157))


## [1.1.0] - 2020-12-09

### Added

- Added "monitor" key to saved `ModelCheckpoints` ([#4383](https://github.com/Lightning-AI/lightning/pull/4383))
- Added `ConfusionMatrix` class interface ([#4348](https://github.com/Lightning-AI/lightning/pull/4348))
- Added multiclass AUROC metric ([#4236](https://github.com/Lightning-AI/lightning/pull/4236))
- Added global step indexing to the checkpoint name for a better sub-epoch checkpointing experience ([#3807](https://github.com/Lightning-AI/lightning/pull/3807))
- Added optimizer hooks in callbacks ([#4379](https://github.com/Lightning-AI/lightning/pull/4379))
- Added option to log momentum ([#4384](https://github.com/Lightning-AI/lightning/pull/4384))
- Added `current_score` to `ModelCheckpoint.on_save_checkpoint` ([#4721](https://github.com/Lightning-AI/lightning/pull/4721))
- Added logging using `self.log` in train and evaluation for epoch end hooks (
    [#4552](https://github.com/Lightning-AI/lightning/pull/4552),
    [#4495](https://github.com/Lightning-AI/lightning/pull/4495),
    [#4439](https://github.com/Lightning-AI/lightning/pull/4439),
    [#4684](https://github.com/Lightning-AI/lightning/pull/4684),
    [#4913](https://github.com/Lightning-AI/lightning/pull/4913))
- Added ability for DDP plugin to modify optimizer state saving ([#4675](https://github.com/Lightning-AI/lightning/pull/4675))
- Added `prefix` argument in loggers ([#4557](https://github.com/Lightning-AI/lightning/pull/4557))
- Added printing of total num of params, trainable and non-trainable params in ModelSummary ([#4521](https://github.com/Lightning-AI/lightning/pull/4521))
- Added `PrecisionRecallCurve, ROC, AveragePrecision` class metric ([#4549](https://github.com/Lightning-AI/lightning/pull/4549))
- Added custom `Apex` and `NativeAMP` as `Precision plugins` ([#4355](https://github.com/Lightning-AI/lightning/pull/4355))
- Added `DALI MNIST` example ([#3721](https://github.com/Lightning-AI/lightning/pull/3721))
- Added `sharded plugin` for DDP for multi-gpu training memory optimizations (
    [#4639](https://github.com/Lightning-AI/lightning/pull/4639),
    [#4686](https://github.com/Lightning-AI/lightning/pull/4686),
    [#4737](https://github.com/Lightning-AI/lightning/pull/4737),
    [#4773](https://github.com/Lightning-AI/lightning/pull/4773))
- Added `experiment_id` to the NeptuneLogger ([#3462](https://github.com/Lightning-AI/lightning/pull/3462))
- Added `PyTorch Geometric` integration example with Lightning ([#4568](https://github.com/Lightning-AI/lightning/pull/4568))
- Added `all_gather` method to `LightningModule` which allows gradient based tensor synchronizations for use-cases such as negative sampling. ([#5012](https://github.com/Lightning-AI/lightning/pull/5012))
- Enabled `self.log` in most functions ([#4969](https://github.com/Lightning-AI/lightning/pull/4969))
- Added changeable extension variable for `ModelCheckpoint` ([#4977](https://github.com/Lightning-AI/lightning/pull/4977))


### Changed

- Tuner algorithms will be skipped if `fast_dev_run=True` ([#3903](https://github.com/Lightning-AI/lightning/pull/3903))
- `WandbLogger` does not force wandb `reinit` arg to True anymore and creates a run only when needed ([#4648](https://github.com/Lightning-AI/lightning/pull/4648))
- Changed `automatic_optimization` to be a model attribute ([#4602](https://github.com/Lightning-AI/lightning/pull/4602))
- Changed `Simple Profiler` report to order by percentage time spent + num calls ([#4880](https://github.com/Lightning-AI/lightning/pull/4880))
- Simplify optimization Logic ([#4984](https://github.com/Lightning-AI/lightning/pull/4984))
- Classification metrics overhaul ([#4837](https://github.com/Lightning-AI/lightning/pull/4837))
- Updated `fast_dev_run` to accept integer representing num_batches ([#4629](https://github.com/Lightning-AI/lightning/pull/4629))
- Refactored optimizer ([#4658](https://github.com/Lightning-AI/lightning/pull/4658))


### Deprecated

- Deprecated `prefix` argument in `ModelCheckpoint` ([#4765](https://github.com/Lightning-AI/lightning/pull/4765))
- Deprecated the old way of assigning hyper-parameters through `self.hparams = ...` ([#4813](https://github.com/Lightning-AI/lightning/pull/4813))
- Deprecated `mode='auto'` from `ModelCheckpoint` and `EarlyStopping` ([#4695](https://github.com/Lightning-AI/lightning/pull/4695))

### Removed

- Removed `reorder` parameter of the `auc` metric ([#5004](https://github.com/Lightning-AI/lightning/pull/5004))
- Removed `multiclass_roc` and `multiclass_precision_recall_curve`, use `roc` and `precision_recall_curve` instead ([#4549](https://github.com/Lightning-AI/lightning/pull/4549))

### Fixed

- Added feature to move tensors to CPU before saving ([#4309](https://github.com/Lightning-AI/lightning/pull/4309))
- Fixed `LoggerConnector` to have logged metrics on root device in DP ([#4138](https://github.com/Lightning-AI/lightning/pull/4138))
- Auto convert tensors to contiguous format when `gather_all` ([#4907](https://github.com/Lightning-AI/lightning/pull/4907))
- Fixed `PYTHONPATH` for ddp test model ([#4528](https://github.com/Lightning-AI/lightning/pull/4528))
- Fixed allowing logger to support indexing ([#4595](https://github.com/Lightning-AI/lightning/pull/4595))
- Fixed DDP and manual_optimization ([#4976](https://github.com/Lightning-AI/lightning/pull/4976))


## [1.0.8] - 2020-11-24

### Added

- Added casting to python types for numpy scalars when logging `hparams` ([#4647](https://github.com/Lightning-AI/lightning/pull/4647))
- Added warning when progress bar refresh rate is less than 20 on Google Colab to prevent crashing ([#4654](https://github.com/Lightning-AI/lightning/pull/4654))
- Added `F1` class metric ([#4656](https://github.com/Lightning-AI/lightning/pull/4656))

### Changed

- Consistently use `step=trainer.global_step` in `LearningRateMonitor` independently of `logging_interval` ([#4376](https://github.com/Lightning-AI/lightning/pull/4376))
- Metric states are no longer as default added to `state_dict` ([#4685](https://github.com/Lightning-AI/lightning/pull/4685))
- Renamed class metric `Fbeta` >> `FBeta` ([#4656](https://github.com/Lightning-AI/lightning/pull/4656))
- Model summary: add 1 decimal place ([#4745](https://github.com/Lightning-AI/lightning/pull/4745))
- Do not override `PYTHONWARNINGS` ([#4700](https://github.com/Lightning-AI/lightning/pull/4700))
- Changed `init_ddp_connection` moved from `DDP` to `DDPPlugin` ([#4407](https://github.com/Lightning-AI/lightning/pull/4407))


### Fixed

- Fixed checkpoint `hparams` dict casting when `omegaconf` is available ([#4770](https://github.com/Lightning-AI/lightning/pull/4770))
- Fixed incomplete progress bars when total batches not divisible by refresh rate ([#4577](https://github.com/Lightning-AI/lightning/pull/4577))
- Updated SSIM metric ([#4566](https://github.com/Lightning-AI/lightning/pull/4566))
- Fixed batch_arg_name - add `batch_arg_name` to all calls to `_adjust_batch_size`bug ([#4812](https://github.com/Lightning-AI/lightning/pull/4812))
- Fixed `torchtext` data to GPU ([#4785](https://github.com/Lightning-AI/lightning/pull/4785))
- Fixed a crash bug in MLFlow logger ([#4716](https://github.com/Lightning-AI/lightning/pull/4716))

## [1.0.7] - 2020-11-17

### Added

- Added lambda closure to `manual_optimizer_step` ([#4618](https://github.com/Lightning-AI/lightning/pull/4618))

### Changed

- Change Metrics `persistent` default mode to `False` ([#4685](https://github.com/Lightning-AI/lightning/pull/4685))
- LoggerConnector log_metrics will use `total_batch_idx` instead of `global_step` when logging on `training step` ([#4738](https://github.com/Lightning-AI/lightning/pull/4738))


### Fixed

- Prevent crash if `sync_dist=True` on CPU ([#4626](https://github.com/Lightning-AI/lightning/pull/4626))
- Fixed average pbar Metrics ([#4534](https://github.com/Lightning-AI/lightning/pull/4534))
- Fixed `setup` callback hook to correctly pass the LightningModule through ([#4608](https://github.com/Lightning-AI/lightning/pull/4608))
- Allowing decorate model init with saving `hparams` inside ([#4662](https://github.com/Lightning-AI/lightning/pull/4662))
- Fixed `split_idx` set by `LoggerConnector` in `on_trainer_init` to `Trainer`  ([#4697](https://github.com/Lightning-AI/lightning/pull/4697))


## [1.0.6] - 2020-11-11

### Added

- Added metrics aggregation in Horovod and fixed early stopping ([#3775](https://github.com/Lightning-AI/lightning/pull/3775))
- Added `manual_optimizer_step` which work with `AMP Native` and `accumulated_grad_batches` ([#4485](https://github.com/Lightning-AI/lightning/pull/4485))
- Added `persistent(mode)` method to metrics, to enable and disable metric states being added to `state_dict` ([#4482](https://github.com/Lightning-AI/lightning/pull/4482))
- Added congratulations at the end of our notebooks ([#4555](https://github.com/Lightning-AI/lightning/pull/4555))
- Added parameters `move_metrics_to_cpu` in Trainer to disable gpu leak ([#4592](https://github.com/Lightning-AI/lightning/pull/4592))


### Changed

- Changed `fsspec` to tuner ([#4458](https://github.com/Lightning-AI/lightning/pull/4458))
- Unify SLURM/TorchElastic under backend plugin ([#4578](https://github.com/Lightning-AI/lightning/pull/4578),
        [#4580](https://github.com/Lightning-AI/lightning/pull/4580),
        [#4581](https://github.com/Lightning-AI/lightning/pull/4581),
        [#4582](https://github.com/Lightning-AI/lightning/pull/4582),
        [#4583](https://github.com/Lightning-AI/lightning/pull/4583))

### Fixed

- Fixed feature-lack in `hpc_load` ([#4526](https://github.com/Lightning-AI/lightning/pull/4526))
- Fixed metrics states being overridden in DDP mode ([#4482](https://github.com/Lightning-AI/lightning/pull/4482))
- Fixed `lightning_getattr`, `lightning_hasattr` not finding the correct attributes in datamodule ([#4347](https://github.com/Lightning-AI/lightning/pull/4347))
- Fixed automatic optimization AMP by `manual_optimization_step` ([#4485](https://github.com/Lightning-AI/lightning/pull/4485))
- Replace `MisconfigurationException` with warning in `ModelCheckpoint` Callback ([#4560](https://github.com/Lightning-AI/lightning/pull/4560))
- Fixed logged keys in mlflow logger ([#4412](https://github.com/Lightning-AI/lightning/pull/4412))
- Fixed `is_picklable` by catching `AttributeError` ([#4508](https://github.com/Lightning-AI/lightning/pull/4508))
- Fixed multi test dataloaders dict `AttributeError` error ([#4480](https://github.com/Lightning-AI/lightning/pull/4480))
- Fixed show progress bar only for `progress_rank 0` on `DDP_SLURM` ([#4437](https://github.com/Lightning-AI/lightning/pull/4437))

## [1.0.5] - 2020-11-03

### Added

- Added PyTorch 1.7 Stable support ([#3821](https://github.com/Lightning-AI/lightning/pull/3821))
- Added timeout for `tpu_device_exists` to ensure process does not hang indefinitely ([#4340](https://github.com/Lightning-AI/lightning/pull/4340))

### Changed

- W&B log in sync with `Trainer` step ([#4405](https://github.com/Lightning-AI/lightning/pull/4405))
- Hook `on_after_backward` is called only when `optimizer_step` is being called ([#4439](https://github.com/Lightning-AI/lightning/pull/4439))
- Moved `track_and_norm_grad` into `training loop` and called only when `optimizer_step` is being called ([#4439](https://github.com/Lightning-AI/lightning/pull/4439))
- Changed type checker with explicit cast of `ref_model` object ([#4457](https://github.com/Lightning-AI/lightning/pull/4457))
- Changed `distributed_backend` -> `accelerator` ([#4429](https://github.com/Lightning-AI/lightning/pull/4429))

### Deprecated

- Deprecated passing `ModelCheckpoint` instance to `checkpoint_callback` Trainer argument ([#4336](https://github.com/Lightning-AI/lightning/pull/4336))

### Fixed

- Disable saving checkpoints if not trained ([#4372](https://github.com/Lightning-AI/lightning/pull/4372))
- Fixed error using `auto_select_gpus=True` with `gpus=-1` ([#4209](https://github.com/Lightning-AI/lightning/pull/4209))
- Disabled training when `limit_train_batches=0` ([#4371](https://github.com/Lightning-AI/lightning/pull/4371))
- Fixed that metrics do not store computational graph for all seen data ([#4313](https://github.com/Lightning-AI/lightning/pull/4313))
- Fixed AMP unscale for `on_after_backward` ([#4439](https://github.com/Lightning-AI/lightning/pull/4439))
- Fixed TorchScript export when module includes Metrics ([#4428](https://github.com/Lightning-AI/lightning/pull/4428))
- Fixed TorchScript trace method's data to device and docstring ([#4360](https://github.com/Lightning-AI/lightning/pull/4360))
- Fixed CSV logger warning ([#4419](https://github.com/Lightning-AI/lightning/pull/4419))
- Fixed skip DDP parameter sync ([#4301](https://github.com/Lightning-AI/lightning/pull/4301))
- Fixed `WandbLogger` _sanitize_callable function ([#4422](https://github.com/Lightning-AI/lightning/pull/4422))
- Fixed `AMP Native` `_unscale` gradient ([#4441](https://github.com/Lightning-AI/lightning/pull/4441))


## [1.0.4] - 2020-10-27

### Added

- Added `dirpath` and `filename` parameter in `ModelCheckpoint` ([#4213](https://github.com/Lightning-AI/lightning/pull/4213))
- Added plugins docs and DDPPlugin to customize ddp across all accelerators ([#4258](https://github.com/Lightning-AI/lightning/pull/4285))
- Added `strict` option to the scheduler dictionary ([#3586](https://github.com/Lightning-AI/lightning/pull/3586))
- Added `fsspec` support for profilers ([#4162](https://github.com/Lightning-AI/lightning/pull/4162))
- Added autogenerated helptext to `Trainer.add_argparse_args` ([#4344](https://github.com/Lightning-AI/lightning/pull/4344))
- Added support for string values in `Trainer`'s `profiler` parameter ([#3656](https://github.com/Lightning-AI/lightning/pull/3656))
- Added `optimizer_closure` to `optimizer.step` when supported ([#4190](https://github.com/Lightning-AI/lightning/pull/4190))
- Added unification of regression metrics ([#4166](https://github.com/Lightning-AI/lightning/pull/4166))
- Added checkpoint load from Bytes ([#4314](https://github.com/Lightning-AI/lightning/pull/4314))

### Changed

- Improved error messages for invalid `configure_optimizers` returns ([#3587](https://github.com/Lightning-AI/lightning/pull/3587))
- Allow changing the logged step value in `validation_step` ([#4130](https://github.com/Lightning-AI/lightning/pull/4130))
- Allow setting `replace_sampler_ddp=True` with a distributed sampler already added ([#4273](https://github.com/Lightning-AI/lightning/pull/4273))
- Fixed sanitized parameters for `WandbLogger.log_hyperparams` ([#4320](https://github.com/Lightning-AI/lightning/pull/4320))

### Deprecated

- Deprecated `filepath` in `ModelCheckpoint` ([#4213](https://github.com/Lightning-AI/lightning/pull/4213))
- Deprecated `reorder` parameter of the `auc` metric ([#4237](https://github.com/Lightning-AI/lightning/pull/4237))
- Deprecated bool values in `Trainer`'s `profiler` parameter ([#3656](https://github.com/Lightning-AI/lightning/pull/3656))

### Fixed

- Fixed setting device ids in DDP ([#4297](https://github.com/Lightning-AI/lightning/pull/4297))
- Fixed synchronization of best model path in `ddp_accelerator` ([#4323](https://github.com/Lightning-AI/lightning/pull/4323))
- Fixed `WandbLogger` not uploading checkpoint artifacts at the end of training ([#4341](https://github.com/Lightning-AI/lightning/pull/4341))
- Fixed `FBeta` computation ([#4183](https://github.com/Lightning-AI/lightning/pull/4183))
- Fixed `accumulation across batches` has completed `before breaking training loop` ([#4278](https://github.com/Lightning-AI/lightning/pull/4278))
- Fixed `ModelCheckpoint` don't increase current_epoch and global_step when not training ([#4291](https://github.com/Lightning-AI/lightning/pull/4291))
- Fixed `COMET_EXPERIMENT_KEY` environment variable usage in comet logger ([#4230](https://github.com/Lightning-AI/lightning/pull/4230))

## [1.0.3] - 2020-10-20

### Added

- Added persistent flag to `Metric.add_state` ([#4195](https://github.com/Lightning-AI/lightning/pull/4195))

### Changed

- Used `checkpoint_connector.hpc_save` in SLURM ([#4217](https://github.com/Lightning-AI/lightning/pull/4217))
- Moved base req. to root ([#4219](https://github.com/Lightning-AI/lightning/pull/4219))

### Fixed

- Fixed `hparams` assign in init ([#4189](https://github.com/Lightning-AI/lightning/pull/4189))
- Fixed overwrite check for model hooks ([#4010](https://github.com/Lightning-AI/lightning/pull/4010))


## [1.0.2] - 2020-10-15

### Added

- Added trace functionality to the function `to_torchscript` ([#4142](https://github.com/Lightning-AI/lightning/pull/4142))

### Changed

- Called `on_load_checkpoint` before loading `state_dict` ([#4057](https://github.com/Lightning-AI/lightning/pull/4057))

### Removed

- Removed duplicate metric vs step log for train loop ([#4173](https://github.com/Lightning-AI/lightning/pull/4173))

### Fixed

- Fixed the `self.log` problem in `validation_step()` ([#4169](https://github.com/Lightning-AI/lightning/pull/4169))
- Fixed `hparams` saving - save the state when `save_hyperparameters()` is called [in `__init__`] ([#4163](https://github.com/Lightning-AI/lightning/pull/4163))
- Fixed runtime failure while exporting `hparams` to yaml ([#4158](https://github.com/Lightning-AI/lightning/pull/4158))


## [1.0.1] - 2020-10-14

### Added

- Added getstate/setstate method for torch.save serialization ([#4127](https://github.com/Lightning-AI/lightning/pull/4127))


## [1.0.0] - 2020-10-13

### Added

- Added Explained Variance Metric + metric fix ([#4013](https://github.com/Lightning-AI/lightning/pull/4013))
- Added Metric <-> Lightning Module integration tests ([#4008](https://github.com/Lightning-AI/lightning/pull/4008))
- Added parsing OS env vars in `Trainer` ([#4022](https://github.com/Lightning-AI/lightning/pull/4022))
- Added classification metrics ([#4043](https://github.com/Lightning-AI/lightning/pull/4043))
- Updated explained variance metric ([#4024](https://github.com/Lightning-AI/lightning/pull/4024))
- Enabled plugins ([#4041](https://github.com/Lightning-AI/lightning/pull/4041))
- Enabled custom clusters ([#4048](https://github.com/Lightning-AI/lightning/pull/4048))
- Enabled passing in custom accelerators ([#4050](https://github.com/Lightning-AI/lightning/pull/4050))
- Added `LightningModule.toggle_optimizer` ([#4058](https://github.com/Lightning-AI/lightning/pull/4058))
- Added `LightningModule.manual_backward` ([#4063](https://github.com/Lightning-AI/lightning/pull/4063))
- Added `output` argument to `*_batch_end` hooks ([#3965](https://github.com/Lightning-AI/lightning/pull/3965),
    [#3966](https://github.com/Lightning-AI/lightning/pull/3966))
- Added `output` argument to `*_epoch_end` hooks ([#3967](https://github.com/Lightning-AI/lightning/pull/3967))

### Changed

- Integrated metrics API with self.log ([#3961](https://github.com/Lightning-AI/lightning/pull/3961))
- Decoupled Apex ([#4052](https://github.com/Lightning-AI/lightning/pull/4052),
        [#4054](https://github.com/Lightning-AI/lightning/pull/4054),
        [#4055](https://github.com/Lightning-AI/lightning/pull/4055),
        [#4056](https://github.com/Lightning-AI/lightning/pull/4056),
        [#4058](https://github.com/Lightning-AI/lightning/pull/4058),
        [#4060](https://github.com/Lightning-AI/lightning/pull/4060),
        [#4061](https://github.com/Lightning-AI/lightning/pull/4061),
        [#4062](https://github.com/Lightning-AI/lightning/pull/4062),
        [#4063](https://github.com/Lightning-AI/lightning/pull/4063),
        [#4064](https://github.com/Lightning-AI/lightning/pull/4064),
        [#4065](https://github.com/Lightning-AI/lightning/pull/4065))
- Renamed all backends to `Accelerator` ([#4066](https://github.com/Lightning-AI/lightning/pull/4066))
- Enabled manual returns ([#4089](https://github.com/Lightning-AI/lightning/pull/4089))

### Removed

- Removed support for EvalResult and TrainResult ([#3968](https://github.com/Lightning-AI/lightning/pull/3968))
- Removed deprecated trainer flags: `overfit_pct`, `log_save_interval`, `row_log_interval` ([#3969](https://github.com/Lightning-AI/lightning/pull/3969))
- Removed deprecated early_stop_callback ([#3982](https://github.com/Lightning-AI/lightning/pull/3982))
- Removed deprecated model hooks ([#3980](https://github.com/Lightning-AI/lightning/pull/3980))
- Removed deprecated callbacks ([#3979](https://github.com/Lightning-AI/lightning/pull/3979))
- Removed `trainer` argument in `LightningModule.backward` [#4056](https://github.com/Lightning-AI/lightning/pull/4056))

### Fixed

- Fixed `current_epoch` property update to reflect true epoch number inside `LightningDataModule`, when `reload_dataloaders_every_epoch=True`. ([#3974](https://github.com/Lightning-AI/lightning/pull/3974))
- Fixed to print scaler value in progress bar ([#4053](https://github.com/Lightning-AI/lightning/pull/4053))
- Fixed mismatch between docstring and code regarding when `on_load_checkpoint` hook is called ([#3996](https://github.com/Lightning-AI/lightning/pull/3996))


## [0.10.0] - 2020-10-07

### Added

- Added new Metrics API. ([#3868](https://github.com/Lightning-AI/lightning/pull/3868), [#3921](https://github.com/Lightning-AI/lightning/pull/3921))
- Enable PyTorch 1.7 compatibility ([#3541](https://github.com/Lightning-AI/lightning/pull/3541))
- Added `LightningModule.to_torchscript` to support exporting as `ScriptModule` ([#3258](https://github.com/Lightning-AI/lightning/pull/3258))
- Added warning when dropping unpicklable `hparams` ([#2874](https://github.com/Lightning-AI/lightning/pull/2874))
- Added EMB similarity ([#3349](https://github.com/Lightning-AI/lightning/pull/3349))
- Added `ModelCheckpoint.to_yaml` method ([#3048](https://github.com/Lightning-AI/lightning/pull/3048))
- Allow `ModelCheckpoint` monitor to be `None`, meaning it will always save ([#3630](https://github.com/Lightning-AI/lightning/pull/3630))
- Disabled optimizers setup during testing ([#3059](https://github.com/Lightning-AI/lightning/pull/3059))
- Added support for datamodules to save and load checkpoints when training ([#3563](https://github.com/Lightning-AI/lightning/pull/3563))
- Added support for datamodule in learning rate finder ([#3425](https://github.com/Lightning-AI/lightning/pull/3425))
- Added gradient clip test for native AMP ([#3754](https://github.com/Lightning-AI/lightning/pull/3754))
- Added dist lib to enable syncing anything across devices ([#3762](https://github.com/Lightning-AI/lightning/pull/3762))
- Added `broadcast` to `TPUBackend` ([#3814](https://github.com/Lightning-AI/lightning/pull/3814))
- Added `XLADeviceUtils` class to check XLA device type ([#3274](https://github.com/Lightning-AI/lightning/pull/3274))

### Changed

- Refactored accelerator backends:
   * moved TPU `xxx_step` to backend ([#3118](https://github.com/Lightning-AI/lightning/pull/3118))
   * refactored DDP backend `forward` ([#3119](https://github.com/Lightning-AI/lightning/pull/3119))
   * refactored GPU backend `__step` ([#3120](https://github.com/Lightning-AI/lightning/pull/3120))
   * refactored Horovod backend ([#3121](https://github.com/Lightning-AI/lightning/pull/3121),
        [#3122](https://github.com/Lightning-AI/lightning/pull/3122))
   * remove obscure forward call in eval + CPU backend `___step` ([#3123](https://github.com/Lightning-AI/lightning/pull/3123))
   * reduced all simplified forward ([#3126](https://github.com/Lightning-AI/lightning/pull/3126))
   * added hook base method ([#3127](https://github.com/Lightning-AI/lightning/pull/3127))
   * refactor eval loop to use hooks - use `test_mode` for if so we can split later ([#3129](https://github.com/Lightning-AI/lightning/pull/3129))
   * moved `___step_end` hooks ([#3130](https://github.com/Lightning-AI/lightning/pull/3130))
   * training forward refactor ([#3134](https://github.com/Lightning-AI/lightning/pull/3134))
   * training AMP scaling refactor ([#3135](https://github.com/Lightning-AI/lightning/pull/3135))
   * eval step scaling factor ([#3136](https://github.com/Lightning-AI/lightning/pull/3136))
   * add eval loop object to streamline eval loop ([#3138](https://github.com/Lightning-AI/lightning/pull/3138))
   * refactored dataloader process hook ([#3139](https://github.com/Lightning-AI/lightning/pull/3139))
   * refactored inner eval loop ([#3141](https://github.com/Lightning-AI/lightning/pull/3141))
   * final inner eval loop hooks ([#3154](https://github.com/Lightning-AI/lightning/pull/3154))
   * clean up hooks in `run_evaluation` ([#3156](https://github.com/Lightning-AI/lightning/pull/3156))
   * clean up data reset ([#3161](https://github.com/Lightning-AI/lightning/pull/3161))
   * expand eval loop out ([#3165](https://github.com/Lightning-AI/lightning/pull/3165))
   * moved hooks around in eval loop ([#3195](https://github.com/Lightning-AI/lightning/pull/3195))
   * remove `_evaluate` fx ([#3197](https://github.com/Lightning-AI/lightning/pull/3197))
   * `Trainer.fit` hook clean up ([#3198](https://github.com/Lightning-AI/lightning/pull/3198))
   * DDPs train hooks ([#3203](https://github.com/Lightning-AI/lightning/pull/3203))
   * refactor DDP backend ([#3204](https://github.com/Lightning-AI/lightning/pull/3204),
        [#3207](https://github.com/Lightning-AI/lightning/pull/3207),
        [#3208](https://github.com/Lightning-AI/lightning/pull/3208),
        [#3209](https://github.com/Lightning-AI/lightning/pull/3209),
        [#3210](https://github.com/Lightning-AI/lightning/pull/3210))
   * reduced accelerator selection ([#3211](https://github.com/Lightning-AI/lightning/pull/3211))
   * group prepare data hook ([#3212](https://github.com/Lightning-AI/lightning/pull/3212))
   * added data connector ([#3285](https://github.com/Lightning-AI/lightning/pull/3285))
   * modular is_overridden ([#3290](https://github.com/Lightning-AI/lightning/pull/3290))
   * adding `Trainer.tune()` ([#3293](https://github.com/Lightning-AI/lightning/pull/3293))
   * move `run_pretrain_routine` -> `setup_training` ([#3294](https://github.com/Lightning-AI/lightning/pull/3294))
   * move train outside of setup training ([#3297](https://github.com/Lightning-AI/lightning/pull/3297))
   * move `prepare_data` to data connector ([#3307](https://github.com/Lightning-AI/lightning/pull/3307))
   * moved accelerator router ([#3309](https://github.com/Lightning-AI/lightning/pull/3309))
   * train loop refactor - moving train loop to own object ([#3310](https://github.com/Lightning-AI/lightning/pull/3310),
        [#3312](https://github.com/Lightning-AI/lightning/pull/3312),
        [#3313](https://github.com/Lightning-AI/lightning/pull/3313),
        [#3314](https://github.com/Lightning-AI/lightning/pull/3314))
   * duplicate data interface definition up into DataHooks class ([#3344](https://github.com/Lightning-AI/lightning/pull/3344))
   * inner train loop ([#3359](https://github.com/Lightning-AI/lightning/pull/3359),
        [#3361](https://github.com/Lightning-AI/lightning/pull/3361),
        [#3362](https://github.com/Lightning-AI/lightning/pull/3362),
        [#3363](https://github.com/Lightning-AI/lightning/pull/3363),
        [#3365](https://github.com/Lightning-AI/lightning/pull/3365),
        [#3366](https://github.com/Lightning-AI/lightning/pull/3366),
        [#3367](https://github.com/Lightning-AI/lightning/pull/3367),
        [#3368](https://github.com/Lightning-AI/lightning/pull/3368),
        [#3369](https://github.com/Lightning-AI/lightning/pull/3369),
        [#3370](https://github.com/Lightning-AI/lightning/pull/3370),
        [#3371](https://github.com/Lightning-AI/lightning/pull/3371),
        [#3372](https://github.com/Lightning-AI/lightning/pull/3372),
        [#3373](https://github.com/Lightning-AI/lightning/pull/3373),
        [#3374](https://github.com/Lightning-AI/lightning/pull/3374),
        [#3375](https://github.com/Lightning-AI/lightning/pull/3375),
        [#3376](https://github.com/Lightning-AI/lightning/pull/3376),
        [#3385](https://github.com/Lightning-AI/lightning/pull/3385),
        [#3388](https://github.com/Lightning-AI/lightning/pull/3388),
        [#3397](https://github.com/Lightning-AI/lightning/pull/3397))
   * all logging related calls in a connector ([#3395](https://github.com/Lightning-AI/lightning/pull/3395))
   * device parser ([#3400](https://github.com/Lightning-AI/lightning/pull/3400),
        [#3405](https://github.com/Lightning-AI/lightning/pull/3405))
   * added model connector ([#3407](https://github.com/Lightning-AI/lightning/pull/3407))
   * moved eval loop logging to loggers ([#3408](https://github.com/Lightning-AI/lightning/pull/3408))
   * moved eval loop (#3412[#3408](https://github.com/Lightning-AI/lightning/pull/3408))
   * trainer/separate argparse ([#3421](https://github.com/Lightning-AI/lightning/pull/3421),
        [#3428](https://github.com/Lightning-AI/lightning/pull/3428),
        [#3432](https://github.com/Lightning-AI/lightning/pull/3432))
   * move `lr_finder` ([#3434](https://github.com/Lightning-AI/lightning/pull/3434))
   * organize args (#[#3435](https://github.com/Lightning-AI/lightning/pull/3435),
        [#3442](https://github.com/Lightning-AI/lightning/pull/3442),
        [#3447](https://github.com/Lightning-AI/lightning/pull/3447),
        [#3448](https://github.com/Lightning-AI/lightning/pull/3448),
        [#3449](https://github.com/Lightning-AI/lightning/pull/3449),
        [#3456](https://github.com/Lightning-AI/lightning/pull/3456))
   * move specific accelerator code ([#3457](https://github.com/Lightning-AI/lightning/pull/3457))
   * group connectors ([#3472](https://github.com/Lightning-AI/lightning/pull/3472))
   * accelerator connector methods x/n ([#3469](https://github.com/Lightning-AI/lightning/pull/3469),
        [#3470](https://github.com/Lightning-AI/lightning/pull/3470),
        [#3474](https://github.com/Lightning-AI/lightning/pull/3474))
   * merge backends x/n ([#3476](https://github.com/Lightning-AI/lightning/pull/3476),
        [#3477](https://github.com/Lightning-AI/lightning/pull/3477),
        [#3478](https://github.com/Lightning-AI/lightning/pull/3478),
        [#3480](https://github.com/Lightning-AI/lightning/pull/3480),
        [#3482](https://github.com/Lightning-AI/lightning/pull/3482))
   * apex plugin ([#3502](https://github.com/Lightning-AI/lightning/pull/3502))
   * precision plugins ([#3504](https://github.com/Lightning-AI/lightning/pull/3504))
   * Result - make monitor default to `checkpoint_on` to simplify ([#3571](https://github.com/Lightning-AI/lightning/pull/3571))
   * reference to the Trainer on the `LightningDataModule` ([#3684](https://github.com/Lightning-AI/lightning/pull/3684))
   * add `.log` to lightning module ([#3686](https://github.com/Lightning-AI/lightning/pull/3686),
        [#3699](https://github.com/Lightning-AI/lightning/pull/3699),
        [#3701](https://github.com/Lightning-AI/lightning/pull/3701),
        [#3704](https://github.com/Lightning-AI/lightning/pull/3704),
        [#3715](https://github.com/Lightning-AI/lightning/pull/3715))
   * enable tracking original metric when step and epoch are both true ([#3685](https://github.com/Lightning-AI/lightning/pull/3685))
   * deprecated results obj, added support for simpler comms ([#3681](https://github.com/Lightning-AI/lightning/pull/3681))
   * move backends back to individual files ([#3712](https://github.com/Lightning-AI/lightning/pull/3712))
   * fixes logging for eval steps ([#3763](https://github.com/Lightning-AI/lightning/pull/3763))
   * decoupled DDP, DDP spawn ([#3733](https://github.com/Lightning-AI/lightning/pull/3733),
        [#3766](https://github.com/Lightning-AI/lightning/pull/3766),
        [#3767](https://github.com/Lightning-AI/lightning/pull/3767),
        [#3774](https://github.com/Lightning-AI/lightning/pull/3774),
        [#3802](https://github.com/Lightning-AI/lightning/pull/3802),
        [#3806](https://github.com/Lightning-AI/lightning/pull/3806),
        [#3817](https://github.com/Lightning-AI/lightning/pull/3817),
        [#3819](https://github.com/Lightning-AI/lightning/pull/3819),
        [#3927](https://github.com/Lightning-AI/lightning/pull/3927))
   * remove weight loading hack for ddp_cpu ([#3808](https://github.com/Lightning-AI/lightning/pull/3808))
   * separate `torchelastic` from DDP ([#3810](https://github.com/Lightning-AI/lightning/pull/3810))
   * separate SLURM from DDP ([#3809](https://github.com/Lightning-AI/lightning/pull/3809))
   * decoupled DDP2 ([#3816](https://github.com/Lightning-AI/lightning/pull/3816))
   * bug fix with logging val epoch end + monitor ([#3812](https://github.com/Lightning-AI/lightning/pull/3812))
   * callback system and init DDP ([#3836](https://github.com/Lightning-AI/lightning/pull/3836))
   * adding compute environments ([#3837](https://github.com/Lightning-AI/lightning/pull/3837), [#3842](https://github.com/Lightning-AI/lightning/pull/3842))
   * epoch can now log independently ([#3843](https://github.com/Lightning-AI/lightning/pull/3843))
   * test selecting the correct backend. temp backends while slurm and TorchElastic are decoupled ([#3848](https://github.com/Lightning-AI/lightning/pull/3848))
   * fixed `init_slurm_connection` causing hostname errors ([#3856](https://github.com/Lightning-AI/lightning/pull/3856))
   * moves init apex from LM to apex connector ([#3923](https://github.com/Lightning-AI/lightning/pull/3923))
   * moves sync bn to each backend ([#3925](https://github.com/Lightning-AI/lightning/pull/3925))
   * moves configure ddp to each backend ([#3924](https://github.com/Lightning-AI/lightning/pull/3924))
- Deprecation warning ([#3844](https://github.com/Lightning-AI/lightning/pull/3844))
- Changed `LearningRateLogger` to `LearningRateMonitor` ([#3251](https://github.com/Lightning-AI/lightning/pull/3251))
- Used `fsspec` instead of `gfile` for all IO ([#3320](https://github.com/Lightning-AI/lightning/pull/3320))
    * Swapped `torch.load` for `fsspec` load in DDP spawn backend ([#3787](https://github.com/Lightning-AI/lightning/pull/3787))
    * Swapped `torch.load` for `fsspec` load in cloud_io loading ([#3692](https://github.com/Lightning-AI/lightning/pull/3692))
    * Added support for `to_disk()` to use remote filepaths with `fsspec` ([#3930](https://github.com/Lightning-AI/lightning/pull/3930))
    * Updated model_checkpoint's to_yaml to use `fsspec` open ([#3801](https://github.com/Lightning-AI/lightning/pull/3801))
    * Fixed `fsspec` is inconsistent when doing `fs.ls` ([#3805](https://github.com/Lightning-AI/lightning/pull/3805))
- Refactor `GPUStatsMonitor` to improve training speed ([#3257](https://github.com/Lightning-AI/lightning/pull/3257))
- Changed IoU score behavior for classes absent in target and pred ([#3098](https://github.com/Lightning-AI/lightning/pull/3098))
- Changed IoU `remove_bg` bool to `ignore_index` optional int ([#3098](https://github.com/Lightning-AI/lightning/pull/3098))
- Changed defaults of `save_top_k` and `save_last` to `None` in ModelCheckpoint ([#3680](https://github.com/Lightning-AI/lightning/pull/3680))
- `row_log_interval` and `log_save_interval` are now based on training loop's `global_step` instead of epoch-internal batch index ([#3667](https://github.com/Lightning-AI/lightning/pull/3667))
- Silenced some warnings. verified ddp refactors ([#3483](https://github.com/Lightning-AI/lightning/pull/3483))
- Cleaning up stale logger tests ([#3490](https://github.com/Lightning-AI/lightning/pull/3490))
- Allow `ModelCheckpoint` monitor to be `None` ([#3633](https://github.com/Lightning-AI/lightning/pull/3633))
- Enable `None` model checkpoint default ([#3669](https://github.com/Lightning-AI/lightning/pull/3669))
- Skipped `best_model_path` if `checkpoint_callback` is `None` ([#2962](https://github.com/Lightning-AI/lightning/pull/2962))
- Used `raise .. from ..` to explicitly chain exceptions ([#3750](https://github.com/Lightning-AI/lightning/pull/3750))
-  Mocking loggers ([#3596](https://github.com/Lightning-AI/lightning/pull/3596),
    [#3617](https://github.com/Lightning-AI/lightning/pull/3617),
    [#3851](https://github.com/Lightning-AI/lightning/pull/3851),
    [#3859](https://github.com/Lightning-AI/lightning/pull/3859),
    [#3884](https://github.com/Lightning-AI/lightning/pull/3884),
    [#3853](https://github.com/Lightning-AI/lightning/pull/3853),
    [#3910](https://github.com/Lightning-AI/lightning/pull/3910),
    [#3889](https://github.com/Lightning-AI/lightning/pull/3889),
    [#3926](https://github.com/Lightning-AI/lightning/pull/3926))
- Write predictions in LightningModule instead of EvalResult [#3882](https://github.com/Lightning-AI/lightning/pull/3882)

### Deprecated

- Deprecated `TrainResult` and `EvalResult`, use `self.log` and `self.write` from the `LightningModule` to log metrics and write predictions. `training_step` can now only return a scalar (for the loss) or a dictionary with anything you want. ([#3681](https://github.com/Lightning-AI/lightning/pull/3681))
- Deprecate `early_stop_callback` Trainer argument ([#3845](https://github.com/Lightning-AI/lightning/pull/3845))
- Rename Trainer arguments `row_log_interval` >> `log_every_n_steps` and `log_save_interval` >> `flush_logs_every_n_steps` ([#3748](https://github.com/Lightning-AI/lightning/pull/3748))

### Removed

- Removed experimental Metric API ([#3943](https://github.com/Lightning-AI/lightning/pull/3943),
        [#3949](https://github.com/Lightning-AI/lightning/pull/3949),
        [#3946](https://github.com/Lightning-AI/lightning/pull/3946)), listed changes before final removal:
    * Added `EmbeddingSimilarity` metric ([#3349](https://github.com/Lightning-AI/lightning/pull/3349), [#3358](https://github.com/Lightning-AI/lightning/pull/3358))
    * Added hooks to metric module interface ([#2528](https://github.com/Lightning-AI/lightning/pull/2528))
    * Added error when AUROC metric is used for multiclass problems ([#3350](https://github.com/Lightning-AI/lightning/pull/3350))
    * Fixed `ModelCheckpoint` with `save_top_k=-1` option not tracking the best models when a monitor metric is available ([#3735](https://github.com/Lightning-AI/lightning/pull/3735))
    * Fixed counter-intuitive error being thrown in `Accuracy` metric for zero target tensor ([#3764](https://github.com/Lightning-AI/lightning/pull/3764))
    * Fixed aggregation of metrics ([#3517](https://github.com/Lightning-AI/lightning/pull/3517))
    * Fixed Metric aggregation ([#3321](https://github.com/Lightning-AI/lightning/pull/3321))
    * Fixed RMSLE metric ([#3188](https://github.com/Lightning-AI/lightning/pull/3188))
    * Renamed `reduction` to `class_reduction` in classification metrics ([#3322](https://github.com/Lightning-AI/lightning/pull/3322))
    * Changed `class_reduction` similar to sklearn for classification metrics ([#3322](https://github.com/Lightning-AI/lightning/pull/3322))
    * Renaming of precision recall metric ([#3308](https://github.com/Lightning-AI/lightning/pull/3308))

### Fixed

- Fixed `on_train_batch_start` hook to end epoch early ([#3700](https://github.com/Lightning-AI/lightning/pull/3700))
- Fixed `num_sanity_val_steps` is clipped to `limit_val_batches` ([#2917](https://github.com/Lightning-AI/lightning/pull/2917))
- Fixed ONNX model save on GPU ([#3145](https://github.com/Lightning-AI/lightning/pull/3145))
- Fixed `GpuUsageLogger` to work on different platforms ([#3008](https://github.com/Lightning-AI/lightning/pull/3008))
- Fixed auto-scale batch size not dumping `auto_lr_find` parameter ([#3151](https://github.com/Lightning-AI/lightning/pull/3151))
- Fixed `batch_outputs` with optimizer frequencies ([#3229](https://github.com/Lightning-AI/lightning/pull/3229))
- Fixed setting batch size in `LightningModule.datamodule` when using `auto_scale_batch_size` ([#3266](https://github.com/Lightning-AI/lightning/pull/3266))
- Fixed Horovod distributed backend compatibility with native AMP ([#3404](https://github.com/Lightning-AI/lightning/pull/3404))
- Fixed batch size auto scaling exceeding the size of the dataset ([#3271](https://github.com/Lightning-AI/lightning/pull/3271))
- Fixed getting `experiment_id` from MLFlow only once instead of each training loop ([#3394](https://github.com/Lightning-AI/lightning/pull/3394))
- Fixed `overfit_batches` which now correctly disables shuffling for the training loader. ([#3501](https://github.com/Lightning-AI/lightning/pull/3501))
- Fixed gradient norm tracking for `row_log_interval > 1` ([#3489](https://github.com/Lightning-AI/lightning/pull/3489))
- Fixed `ModelCheckpoint` name formatting ([#3164](https://github.com/Lightning-AI/lightning/pull/3163))
- Fixed example implementation of AutoEncoder ([#3190](https://github.com/Lightning-AI/lightning/pull/3190))
- Fixed invalid paths when remote logging with TensorBoard ([#3236](https://github.com/Lightning-AI/lightning/pull/3236))
- Fixed change `t()` to `transpose()` as XLA devices do not support `.t()` on 1-dim tensor ([#3252](https://github.com/Lightning-AI/lightning/pull/3252))
- Fixed (weights only) checkpoints loading without PL ([#3287](https://github.com/Lightning-AI/lightning/pull/3287))
- Fixed `gather_all_tensors` cross GPUs in DDP ([#3319](https://github.com/Lightning-AI/lightning/pull/3319))
- Fixed CometML save dir ([#3419](https://github.com/Lightning-AI/lightning/pull/3419))
- Fixed forward key metrics ([#3467](https://github.com/Lightning-AI/lightning/pull/3467))
- Fixed normalize mode at confusion matrix (replace NaNs with zeros) ([#3465](https://github.com/Lightning-AI/lightning/pull/3465))
- Fixed global step increment in training loop when `training_epoch_end` hook is used ([#3673](https://github.com/Lightning-AI/lightning/pull/3673))
- Fixed dataloader shuffling not getting turned off with `overfit_batches > 0` and `distributed_backend = "ddp"` ([#3534](https://github.com/Lightning-AI/lightning/pull/3534))
- Fixed determinism in `DDPSpawnBackend` when using `seed_everything` in main process ([#3335](https://github.com/Lightning-AI/lightning/pull/3335))
- Fixed `ModelCheckpoint` `period` to actually save every `period` epochs ([#3630](https://github.com/Lightning-AI/lightning/pull/3630))
- Fixed `val_progress_bar` total with `num_sanity_val_steps` ([#3751](https://github.com/Lightning-AI/lightning/pull/3751))
- Fixed Tuner dump: add `current_epoch` to dumped_params ([#3261](https://github.com/Lightning-AI/lightning/pull/3261))
- Fixed `current_epoch` and `global_step` properties mismatch between `Trainer` and `LightningModule` ([#3785](https://github.com/Lightning-AI/lightning/pull/3785))
- Fixed learning rate scheduler for optimizers with internal state ([#3897](https://github.com/Lightning-AI/lightning/pull/3897))
- Fixed `tbptt_reduce_fx` when non-floating tensors are logged ([#3796](https://github.com/Lightning-AI/lightning/pull/3796))
- Fixed model checkpoint frequency ([#3852](https://github.com/Lightning-AI/lightning/pull/3852))
- Fixed logging non-tensor scalar with result breaks subsequent epoch aggregation ([#3855](https://github.com/Lightning-AI/lightning/pull/3855))
- Fixed `TrainerEvaluationLoopMixin` activates `model.train()` at the end ([#3858](https://github.com/Lightning-AI/lightning/pull/3858))
- Fixed `overfit_batches` when using with multiple val/test_dataloaders ([#3857](https://github.com/Lightning-AI/lightning/pull/3857))
- Fixed enables `training_step` to return `None` ([#3862](https://github.com/Lightning-AI/lightning/pull/3862))
- Fixed init nan for checkpointing ([#3863](https://github.com/Lightning-AI/lightning/pull/3863))
- Fixed for `load_from_checkpoint` ([#2776](https://github.com/Lightning-AI/lightning/pull/2776))
- Fixes incorrect `batch_sizes` when Dataloader returns a dict with multiple tensors ([#3668](https://github.com/Lightning-AI/lightning/pull/3668))
- Fixed unexpected signature for `validation_step` ([#3947](https://github.com/Lightning-AI/lightning/pull/3947))

## [0.9.0] - 2020-08-20

### Added

- Added SyncBN for DDP ([#2801](https://github.com/Lightning-AI/lightning/pull/2801),
     [#2838](https://github.com/Lightning-AI/lightning/pull/2838))
- Added basic `CSVLogger` ([#2721](https://github.com/Lightning-AI/lightning/pull/2721))
- Added SSIM metrics ([#2671](https://github.com/Lightning-AI/lightning/pull/2671))
- Added BLEU metrics ([#2535](https://github.com/Lightning-AI/lightning/pull/2535))
- Added support to export a model to ONNX format ([#2596](https://github.com/Lightning-AI/lightning/pull/2596))
- Added support for `Trainer(num_sanity_val_steps=-1)` to check all validation data before training ([#2246](https://github.com/Lightning-AI/lightning/pull/2246))
- Added struct. output:
  * tests for val loop flow ([#2605](https://github.com/Lightning-AI/lightning/pull/2605))
  * `EvalResult` support for train and val. loop ([#2615](https://github.com/Lightning-AI/lightning/pull/2615),
       [#2651](https://github.com/Lightning-AI/lightning/pull/2651))
  * weighted average in results obj ([#2930](https://github.com/Lightning-AI/lightning/pull/2930))
  * fix result obj DP auto reduce ([#3013](https://github.com/Lightning-AI/lightning/pull/3013))
- Added class `LightningDataModule` ([#2668](https://github.com/Lightning-AI/lightning/pull/2668))
- Added support for PyTorch 1.6 ([#2745](https://github.com/Lightning-AI/lightning/pull/2745))
- Added call DataModule hooks implicitly in trainer ([#2755](https://github.com/Lightning-AI/lightning/pull/2755))
- Added support for Mean in DDP Sync ([#2568](https://github.com/Lightning-AI/lightning/pull/2568))
- Added remaining `sklearn` metrics: `AveragePrecision`, `BalancedAccuracy`, `CohenKappaScore`, `DCG`, `Hamming`, `Hinge`, `Jaccard`, `MeanAbsoluteError`, `MeanSquaredError`, `MeanSquaredLogError`, `MedianAbsoluteError`, `R2Score`, `MeanPoissonDeviance`, `MeanGammaDeviance`, `MeanTweedieDeviance`, `ExplainedVariance` ([#2562](https://github.com/Lightning-AI/lightning/pull/2562))
- Added support for `limit_{mode}_batches (int)` to work with infinite dataloader (IterableDataset) ([#2840](https://github.com/Lightning-AI/lightning/pull/2840))
- Added support returning python scalars in DP ([#1935](https://github.com/Lightning-AI/lightning/pull/1935))
- Added support to Tensorboard logger for OmegaConf `hparams` ([#2846](https://github.com/Lightning-AI/lightning/pull/2846))
- Added tracking of basic states in `Trainer` ([#2541](https://github.com/Lightning-AI/lightning/pull/2541))
- Tracks all outputs including TBPTT and multiple optimizers ([#2890](https://github.com/Lightning-AI/lightning/pull/2890))
- Added GPU Usage Logger ([#2932](https://github.com/Lightning-AI/lightning/pull/2932))
- Added `strict=False` for `load_from_checkpoint` ([#2819](https://github.com/Lightning-AI/lightning/pull/2819))
- Added saving test predictions on multiple GPUs ([#2926](https://github.com/Lightning-AI/lightning/pull/2926))
- Auto log the computational graph for loggers that support this ([#3003](https://github.com/Lightning-AI/lightning/pull/3003))
- Added warning when changing monitor and using results obj ([#3014](https://github.com/Lightning-AI/lightning/pull/3014))
- Added a hook `transfer_batch_to_device` to the `LightningDataModule` ([#3038](https://github.com/Lightning-AI/lightning/pull/3038))

### Changed

- Truncated long version numbers in progress bar ([#2594](https://github.com/Lightning-AI/lightning/pull/2594))
- Enabling val/test loop disabling ([#2692](https://github.com/Lightning-AI/lightning/pull/2692))
- Refactored into `accelerator` module:
    * GPU training ([#2704](https://github.com/Lightning-AI/lightning/pull/2704))
    * TPU training ([#2708](https://github.com/Lightning-AI/lightning/pull/2708))
    * DDP(2) backend ([#2796](https://github.com/Lightning-AI/lightning/pull/2796))
    * Retrieve last logged val from result by key ([#3049](https://github.com/Lightning-AI/lightning/pull/3049))
- Using `.comet.config` file for `CometLogger` ([#1913](https://github.com/Lightning-AI/lightning/pull/1913))
- Updated hooks arguments - breaking for `setup` and `teardown` ([#2850](https://github.com/Lightning-AI/lightning/pull/2850))
- Using `gfile` to support remote directories ([#2164](https://github.com/Lightning-AI/lightning/pull/2164))
- Moved optimizer creation after device placement for DDP backends ([#2904](https://github.com/Lightning-AI/lightning/pull/2904))
- Support `**DictConfig` for `hparam` serialization ([#2519](https://github.com/Lightning-AI/lightning/pull/2519))
- Removed callback metrics from test results obj ([#2994](https://github.com/Lightning-AI/lightning/pull/2994))
- Re-enabled naming metrics in ckpt name ([#3060](https://github.com/Lightning-AI/lightning/pull/3060))
- Changed progress bar epoch counting to start from 0 ([#3061](https://github.com/Lightning-AI/lightning/pull/3061))

### Deprecated

- Deprecated Trainer attribute `ckpt_path`, which will now be set by `weights_save_path` ([#2681](https://github.com/Lightning-AI/lightning/pull/2681))

### Removed

- Removed deprecated: ([#2760](https://github.com/Lightning-AI/lightning/pull/2760))
    * core decorator `data_loader`
    * Module hook `on_sanity_check_start` and loading `load_from_metrics`
    * package `pl.logging`
    * Trainer arguments: `show_progress_bar`, `num_tpu_cores`, `use_amp`, `print_nan_grads`
    * LR Finder argument `num_accumulation_steps`

### Fixed

- Fixed `accumulate_grad_batches` for last batch ([#2853](https://github.com/Lightning-AI/lightning/pull/2853))
- Fixed setup call while testing ([#2624](https://github.com/Lightning-AI/lightning/pull/2624))
- Fixed local rank zero casting ([#2640](https://github.com/Lightning-AI/lightning/pull/2640))
- Fixed single scalar return from training ([#2587](https://github.com/Lightning-AI/lightning/pull/2587))
- Fixed Horovod backend to scale LR schedlers with the optimizer ([#2626](https://github.com/Lightning-AI/lightning/pull/2626))
- Fixed `dtype` and `device` properties not getting updated in submodules ([#2657](https://github.com/Lightning-AI/lightning/pull/2657))
- Fixed `fast_dev_run` to run for all dataloaders ([#2581](https://github.com/Lightning-AI/lightning/pull/2581))
- Fixed `save_dir` in loggers getting ignored by default value of `weights_save_path` when user did not specify `weights_save_path` ([#2681](https://github.com/Lightning-AI/lightning/pull/2681))
- Fixed `weights_save_path` getting ignored when `logger=False` is passed to Trainer ([#2681](https://github.com/Lightning-AI/lightning/pull/2681))
- Fixed TPU multi-core and Float16 ([#2632](https://github.com/Lightning-AI/lightning/pull/2632))
- Fixed test metrics not being logged with `LoggerCollection` ([#2723](https://github.com/Lightning-AI/lightning/pull/2723))
- Fixed data transfer to device when using `torchtext.data.Field` and `include_lengths is True` ([#2689](https://github.com/Lightning-AI/lightning/pull/2689))
- Fixed shuffle argument for distributed sampler ([#2789](https://github.com/Lightning-AI/lightning/pull/2789))
- Fixed logging interval ([#2694](https://github.com/Lightning-AI/lightning/pull/2694))
- Fixed loss value in the progress bar is wrong when `accumulate_grad_batches > 1` ([#2738](https://github.com/Lightning-AI/lightning/pull/2738))
- Fixed correct CWD for ddp sub-processes when using Hydra ([#2719](https://github.com/Lightning-AI/lightning/pull/2719))
- Fixed selecting GPUs using `CUDA_VISIBLE_DEVICES` ([#2739](https://github.com/Lightning-AI/lightning/pull/2739))
- Fixed false `num_classes` warning in metrics ([#2781](https://github.com/Lightning-AI/lightning/pull/2781))
- Fixed shell injection vulnerability in subprocess call ([#2786](https://github.com/Lightning-AI/lightning/pull/2786))
- Fixed LR finder and `hparams` compatibility ([#2821](https://github.com/Lightning-AI/lightning/pull/2821))
- Fixed `ModelCheckpoint` not saving the latest information when `save_last=True` ([#2881](https://github.com/Lightning-AI/lightning/pull/2881))
- Fixed ImageNet example: learning rate scheduler, number of workers and batch size when using DDP ([#2889](https://github.com/Lightning-AI/lightning/pull/2889))
- Fixed apex gradient clipping ([#2829](https://github.com/Lightning-AI/lightning/pull/2829))
- Fixed save apex scaler states ([#2828](https://github.com/Lightning-AI/lightning/pull/2828))
- Fixed a model loading issue with inheritance and variable positional arguments ([#2911](https://github.com/Lightning-AI/lightning/pull/2911))
- Fixed passing `non_blocking=True` when transferring a batch object that does not support it ([#2910](https://github.com/Lightning-AI/lightning/pull/2910))
- Fixed checkpointing to remote file paths ([#2925](https://github.com/Lightning-AI/lightning/pull/2925))
- Fixed adding val step argument to metrics ([#2986](https://github.com/Lightning-AI/lightning/pull/2986))
- Fixed an issue that caused `Trainer.test()` to stall in ddp mode ([#2997](https://github.com/Lightning-AI/lightning/pull/2997))
- Fixed gathering of results with tensors of varying shape ([#3020](https://github.com/Lightning-AI/lightning/pull/3020))
- Fixed batch size auto-scaling feature to set the new value on the correct model attribute ([#3043](https://github.com/Lightning-AI/lightning/pull/3043))
- Fixed automatic batch scaling not working with half precision ([#3045](https://github.com/Lightning-AI/lightning/pull/3045))
- Fixed setting device to root gpu ([#3042](https://github.com/Lightning-AI/lightning/pull/3042))

## [0.8.5] - 2020-07-09

### Added

- Added a PSNR metric: peak signal-to-noise ratio ([#2483](https://github.com/Lightning-AI/lightning/pull/2483))
- Added functional regression metrics ([#2492](https://github.com/Lightning-AI/lightning/pull/2492))

### Removed

- Removed auto val reduce ([#2462](https://github.com/Lightning-AI/lightning/pull/2462))

### Fixed

- Flattening Wandb Hyperparameters ([#2459](https://github.com/Lightning-AI/lightning/pull/2459))
- Fixed using the same DDP python interpreter and actually running ([#2482](https://github.com/Lightning-AI/lightning/pull/2482))
- Fixed model summary input type conversion for models that have input dtype different from model parameters ([#2510](https://github.com/Lightning-AI/lightning/pull/2510))
- Made `TensorBoardLogger` and `CometLogger` pickleable ([#2518](https://github.com/Lightning-AI/lightning/pull/2518))
- Fixed a problem with `MLflowLogger` creating multiple run folders ([#2502](https://github.com/Lightning-AI/lightning/pull/2502))
- Fixed global_step increment ([#2455](https://github.com/Lightning-AI/lightning/pull/2455))
- Fixed TPU hanging example ([#2488](https://github.com/Lightning-AI/lightning/pull/2488))
- Fixed `argparse` default value bug ([#2526](https://github.com/Lightning-AI/lightning/pull/2526))
- Fixed Dice and IoU to avoid NaN by adding small eps ([#2545](https://github.com/Lightning-AI/lightning/pull/2545))
- Fixed accumulate gradients schedule at epoch 0 (continued) ([#2513](https://github.com/Lightning-AI/lightning/pull/2513))
- Fixed Trainer `.fit()` returning last not best weights in "ddp_spawn" ([#2565](https://github.com/Lightning-AI/lightning/pull/2565))
- Fixed passing (do not pass) TPU weights back on test ([#2566](https://github.com/Lightning-AI/lightning/pull/2566))
- Fixed DDP tests and `.test()` ([#2512](https://github.com/Lightning-AI/lightning/pull/2512),
     [#2570](https://github.com/Lightning-AI/lightning/pull/2570))

## [0.8.4] - 2020-07-01

### Added

- Added reduce ddp results on eval ([#2434](https://github.com/Lightning-AI/lightning/pull/2434))
- Added a warning when an `IterableDataset` has `__len__` defined ([#2437](https://github.com/Lightning-AI/lightning/pull/2437))

### Changed

- Enabled no returns from eval ([#2446](https://github.com/Lightning-AI/lightning/pull/2446))

### Fixed

- Fixes train outputs ([#2428](https://github.com/Lightning-AI/lightning/pull/2428))
- Fixes Conda dependencies ([#2412](https://github.com/Lightning-AI/lightning/pull/2412))
- Fixed Apex scaling with decoupled backward ([#2433](https://github.com/Lightning-AI/lightning/pull/2433))
- Fixed crashing or wrong displaying progressbar because of missing ipywidgets ([#2417](https://github.com/Lightning-AI/lightning/pull/2417))
- Fixed TPU saving dir ([fc26078e](https://github.com/Lightning-AI/lightning/commit/fc26078e395f8a001f4c6dd7b3fe7ca202f914a3), [04e68f02](https://github.com/Lightning-AI/lightning/commit/04e68f022fc03dd5f1555ee86dea997d42a448ad))
- Fixed logging on rank 0 only ([#2425](https://github.com/Lightning-AI/lightning/pull/2425))


## [0.8.3] - 2020-06-29

### Fixed

- Fixed AMP wrong call ([593837e](https://github.com/Lightning-AI/lightning/commit/593837e1da24ff6c942b24ed803fc1496a304609))
- Fixed batch typo ([92d1e75](https://github.com/Lightning-AI/lightning/commit/92d1e75b2638a493d9d21ed5fe00a22093888285))

## [0.8.2] - 2020-06-28

### Added

- Added TorchText support for moving data to GPU ([#2379](https://github.com/Lightning-AI/lightning/pull/2379))

### Changed

- Changed epoch indexing from 0 instead of 1 ([#2289](https://github.com/Lightning-AI/lightning/pull/2289))
- Refactor Model `backward` ([#2276](https://github.com/Lightning-AI/lightning/pull/2276))
- Refactored `training_batch` + tests to verify correctness ([#2327](https://github.com/Lightning-AI/lightning/pull/2327),
     [#2328](https://github.com/Lightning-AI/lightning/pull/2328))
- Refactored training loop ([#2336](https://github.com/Lightning-AI/lightning/pull/2336))
- Made optimization steps for hooks ([#2363](https://github.com/Lightning-AI/lightning/pull/2363))
- Changed default apex level to 'O2' ([#2362](https://github.com/Lightning-AI/lightning/pull/2362))

### Removed

- Moved `TrainsLogger` to Bolts ([#2384](https://github.com/Lightning-AI/lightning/pull/2384))

### Fixed

- Fixed parsing TPU arguments and TPU tests ([#2094](https://github.com/Lightning-AI/lightning/pull/2094))
- Fixed number batches in case of multiple dataloaders and `limit_{*}_batches` ([#1920](https://github.com/Lightning-AI/lightning/pull/1920),
     [#2226](https://github.com/Lightning-AI/lightning/pull/2226))
- Fixed an issue with forward hooks not being removed after model summary ([#2298](https://github.com/Lightning-AI/lightning/pull/2298))
- Fix for `load_from_checkpoint()` not working with absolute path on Windows ([#2294](https://github.com/Lightning-AI/lightning/pull/2294))
- Fixed an issue how _has_len handles `NotImplementedError` e.g. raised by `torchtext.data.Iterator` ([#2293](https://github.com/Lightning-AI/lightning/pull/2293)), ([#2307](https://github.com/Lightning-AI/lightning/pull/2307))
- Fixed `average_precision` metric ([#2319](https://github.com/Lightning-AI/lightning/pull/2319))
- Fixed ROC metric for CUDA tensors ([#2304](https://github.com/Lightning-AI/lightning/pull/2304))
- Fixed lost compatibility with custom datatypes implementing `.to` ([#2335](https://github.com/Lightning-AI/lightning/pull/2335))
- Fixed loading model with kwargs ([#2387](https://github.com/Lightning-AI/lightning/pull/2387))
- Fixed sum(0) for `trainer.num_val_batches` ([#2268](https://github.com/Lightning-AI/lightning/pull/2268))
- Fixed checking if the parameters are a `DictConfig` Object ([#2216](https://github.com/Lightning-AI/lightning/pull/2216))
- Fixed SLURM weights saving ([#2341](https://github.com/Lightning-AI/lightning/pull/2341))
- Fixed swaps LR scheduler order ([#2356](https://github.com/Lightning-AI/lightning/pull/2356))
- Fixed adding tensorboard `hparams` logging test ([#2342](https://github.com/Lightning-AI/lightning/pull/2342))
- Fixed use model ref for tear down ([#2360](https://github.com/Lightning-AI/lightning/pull/2360))
- Fixed logger crash on DDP ([#2388](https://github.com/Lightning-AI/lightning/pull/2388))
- Fixed several issues with early stopping and checkpoint callbacks ([#1504](https://github.com/Lightning-AI/lightning/pull/1504),
     [#2391](https://github.com/Lightning-AI/lightning/pull/2391))
- Fixed loading past checkpoints from v0.7.x ([#2405](https://github.com/Lightning-AI/lightning/pull/2405))
- Fixed loading model without arguments ([#2403](https://github.com/Lightning-AI/lightning/pull/2403))
- Fixed Windows compatibility issue ([#2358](https://github.com/Lightning-AI/lightning/pull/2358))

## [0.8.1] - 2020-06-19

### Fixed

- Fixed the `load_from_checkpoint` path detected as URL bug ([#2244](https://github.com/Lightning-AI/lightning/pull/2244))
- Fixed hooks - added barrier ([#2245](https://github.com/Lightning-AI/lightning/pull/2245),
     [#2257](https://github.com/Lightning-AI/lightning/pull/2257),
     [#2260](https://github.com/Lightning-AI/lightning/pull/220))
- Fixed `hparams` - remove frame inspection on `self.hparams` ([#2253](https://github.com/Lightning-AI/lightning/pull/2253))
- Fixed setup and on fit calls ([#2252](https://github.com/Lightning-AI/lightning/pull/2252))
- Fixed GPU template ([#2255](https://github.com/Lightning-AI/lightning/pull/2255))

## [0.8.0] - 2020-06-18

### Added

- Added `overfit_batches`, `limit_{val|test}_batches` flags (overfit now uses training set for all three) ([#2213](https://github.com/Lightning-AI/lightning/pull/2213))
- Added metrics
  * Base classes ([#1326](https://github.com/Lightning-AI/lightning/pull/1326),
       [#1877](https://github.com/Lightning-AI/lightning/pull/1877))
  * Sklearn metrics classes ([#1327](https://github.com/Lightning-AI/lightning/pull/1327))
  * Native torch metrics ([#1488](https://github.com/Lightning-AI/lightning/pull/1488),
       [#2062](https://github.com/Lightning-AI/lightning/pull/2062))
  * docs for all Metrics ([#2184](https://github.com/Lightning-AI/lightning/pull/2184),
       [#2209](https://github.com/Lightning-AI/lightning/pull/2209))
  * Regression metrics ([#2221](https://github.com/Lightning-AI/lightning/pull/2221))
- Allow dataloaders without sampler field present ([#1907](https://github.com/Lightning-AI/lightning/pull/1907))
- Added option `save_last` to save the model at the end of every epoch in `ModelCheckpoint` ([#1908](https://github.com/Lightning-AI/lightning/pull/1908))
- Early stopping checks `on_validation_end` ([#1458](https://github.com/Lightning-AI/lightning/pull/1458))
- Speed up single-core TPU training by loading data using `ParallelLoader` ([#2033](https://github.com/Lightning-AI/lightning/pull/2033))
- Added a model hook `transfer_batch_to_device` that enables moving custom data structures to the target device ([#1756](https://github.com/Lightning-AI/lightning/pull/1756))
- Added [black](https://black.readthedocs.io/en/stable/) formatter for the code with code-checker on pull ([#1610](https://github.com/Lightning-AI/lightning/pull/1610))
- Added back the slow spawn ddp implementation as `ddp_spawn` ([#2115](https://github.com/Lightning-AI/lightning/pull/2115))
- Added loading checkpoints from URLs ([#1667](https://github.com/Lightning-AI/lightning/pull/1667))
- Added a callback method `on_keyboard_interrupt` for handling KeyboardInterrupt events during training ([#2134](https://github.com/Lightning-AI/lightning/pull/2134))
- Added a decorator `auto_move_data` that moves data to the correct device when using the LightningModule for inference ([#1905](https://github.com/Lightning-AI/lightning/pull/1905))
- Added `ckpt_path` option to `LightningModule.test(...)` to load particular checkpoint ([#2190](https://github.com/Lightning-AI/lightning/pull/2190))
- Added `setup` and `teardown` hooks for model ([#2229](https://github.com/Lightning-AI/lightning/pull/2229))

### Changed

- Allow user to select individual TPU core to train on ([#1729](https://github.com/Lightning-AI/lightning/pull/1729))
- Removed non-finite values from loss in `LRFinder` ([#1862](https://github.com/Lightning-AI/lightning/pull/1862))
- Allow passing model hyperparameters as complete kwarg list ([#1896](https://github.com/Lightning-AI/lightning/pull/1896))
- Renamed `ModelCheckpoint`'s attributes `best` to `best_model_score` and `kth_best_model` to `kth_best_model_path` ([#1799](https://github.com/Lightning-AI/lightning/pull/1799))
- Re-Enable Logger's `ImportError`s ([#1938](https://github.com/Lightning-AI/lightning/pull/1938))
- Changed the default value of the Trainer argument `weights_summary` from `full` to `top` ([#2029](https://github.com/Lightning-AI/lightning/pull/2029))
- Raise an error when lightning replaces an existing sampler ([#2020](https://github.com/Lightning-AI/lightning/pull/2020))
- Enabled `prepare_data` from correct processes - clarify local vs global rank ([#2166](https://github.com/Lightning-AI/lightning/pull/2166))
- Remove explicit flush from tensorboard logger ([#2126](https://github.com/Lightning-AI/lightning/pull/2126))
- Changed epoch indexing from 1 instead of 0 ([#2206](https://github.com/Lightning-AI/lightning/pull/2206))

### Deprecated

- Deprecated flags: ([#2213](https://github.com/Lightning-AI/lightning/pull/2213))
  * `overfit_pct` in favour of `overfit_batches`
  * `val_percent_check` in favour of `limit_val_batches`
  * `test_percent_check` in favour of `limit_test_batches`
- Deprecated `ModelCheckpoint`'s attributes `best` and `kth_best_model` ([#1799](https://github.com/Lightning-AI/lightning/pull/1799))
- Dropped official support/testing for older PyTorch versions <1.3 ([#1917](https://github.com/Lightning-AI/lightning/pull/1917))
- Deprecated Trainer `proc_rank` in favour of `global_rank` ([#2166](https://github.com/Lightning-AI/lightning/pull/2166),
     [#2269](https://github.com/Lightning-AI/lightning/pull/2269))

### Removed

- Removed unintended Trainer argument `progress_bar_callback`, the callback should be passed in by `Trainer(callbacks=[...])` instead ([#1855](https://github.com/Lightning-AI/lightning/pull/1855))
- Removed obsolete `self._device` in Trainer ([#1849](https://github.com/Lightning-AI/lightning/pull/1849))
- Removed deprecated API ([#2073](https://github.com/Lightning-AI/lightning/pull/2073))
   * Packages: `pl.pt_overrides`, `pl.root_module`
   * Modules: `pl.logging.comet_logger`, `pl.logging.mlflow_logger`, `pl.logging.test_tube_logger`, `pl.overrides.override_data_parallel`, `pl.core.model_saving`, `pl.core.root_module`
   * Trainer arguments: `add_row_log_interval`, `default_save_path`, `gradient_clip`, `nb_gpu_nodes`, `max_nb_epochs`, `min_nb_epochs`, `nb_sanity_val_steps`
   * Trainer attributes: `nb_gpu_nodes`, `num_gpu_nodes`, `gradient_clip`, `max_nb_epochs`, `min_nb_epochs`, `nb_sanity_val_steps`, `default_save_path`, `tng_tqdm_dic`

### Fixed

- Run graceful training teardown on interpreter exit ([#1631](https://github.com/Lightning-AI/lightning/pull/1631))
- Fixed user warning when apex was used together with learning rate schedulers ([#1873](https://github.com/Lightning-AI/lightning/pull/1873))
- Fixed multiple calls of `EarlyStopping` callback ([#1863](https://github.com/Lightning-AI/lightning/pull/1863))
- Fixed an issue with `Trainer.from_argparse_args` when passing in unknown Trainer args ([#1932](https://github.com/Lightning-AI/lightning/pull/1932))
- Fixed bug related to logger not being reset correctly for model after tuner algorithms ([#1933](https://github.com/Lightning-AI/lightning/pull/1933))
- Fixed root node resolution for SLURM cluster with dash in host name ([#1954](https://github.com/Lightning-AI/lightning/pull/1954))
- Fixed `LearningRateLogger` in multi-scheduler setting ([#1944](https://github.com/Lightning-AI/lightning/pull/1944))
- Fixed test configuration check and testing ([#1804](https://github.com/Lightning-AI/lightning/pull/1804))
- Fixed an issue with Trainer constructor silently ignoring unknown/misspelled arguments ([#1820](https://github.com/Lightning-AI/lightning/pull/1820))
- Fixed `save_weights_only` in ModelCheckpoint ([#1780](https://github.com/Lightning-AI/lightning/pull/1780))
- Allow use of same `WandbLogger` instance for multiple training loops ([#2055](https://github.com/Lightning-AI/lightning/pull/2055))
- Fixed an issue with `_auto_collect_arguments` collecting local variables that are not constructor arguments and not working for signatures that have the instance not named `self` ([#2048](https://github.com/Lightning-AI/lightning/pull/2048))
- Fixed mistake in parameters' grad norm tracking ([#2012](https://github.com/Lightning-AI/lightning/pull/2012))
- Fixed CPU and hanging GPU crash ([#2118](https://github.com/Lightning-AI/lightning/pull/2118))
- Fixed an issue with the model summary and `example_input_array` depending on a specific ordering of the submodules in a LightningModule ([#1773](https://github.com/Lightning-AI/lightning/pull/1773))
- Fixed Tpu logging ([#2230](https://github.com/Lightning-AI/lightning/pull/2230))
- Fixed Pid port + duplicate `rank_zero` logging ([#2140](https://github.com/Lightning-AI/lightning/pull/2140),
     [#2231](https://github.com/Lightning-AI/lightning/pull/2231))

## [0.7.6] - 2020-05-16

### Added

- Added callback for logging learning rates ([#1498](https://github.com/Lightning-AI/lightning/pull/1498))
- Added transfer learning example (for a binary classification task in computer vision) ([#1564](https://github.com/Lightning-AI/lightning/pull/1564))
- Added type hints in `Trainer.fit()` and `Trainer.test()` to reflect that also a list of dataloaders can be passed in ([#1723](https://github.com/Lightning-AI/lightning/pull/1723)).
- Added auto scaling of batch size ([#1638](https://github.com/Lightning-AI/lightning/pull/1638))
- The progress bar metrics now also get updated in `training_epoch_end` ([#1724](https://github.com/Lightning-AI/lightning/pull/1724))
- Enable `NeptuneLogger` to work with `distributed_backend=ddp` ([#1753](https://github.com/Lightning-AI/lightning/pull/1753))
- Added option to provide seed to random generators to ensure reproducibility ([#1572](https://github.com/Lightning-AI/lightning/pull/1572))
- Added override for hparams in `load_from_ckpt` ([#1797](https://github.com/Lightning-AI/lightning/pull/1797))
- Added support multi-node distributed execution under `torchelastic` ([#1811](https://github.com/Lightning-AI/lightning/pull/1811),
     [#1818](https://github.com/Lightning-AI/lightning/pull/1818))
- Added using `store_true` for bool args ([#1822](https://github.com/Lightning-AI/lightning/pull/1822),
     [#1842](https://github.com/Lightning-AI/lightning/pull/1842))
- Added dummy logger for internally disabling logging for some features ([#1836](https://github.com/Lightning-AI/lightning/pull/1836))

### Changed

- Enable `non-blocking` for device transfers to GPU ([#1843](https://github.com/Lightning-AI/lightning/pull/1843))
- Replace mata_tags.csv with hparams.yaml ([#1271](https://github.com/Lightning-AI/lightning/pull/1271))
- Reduction when `batch_size < num_gpus` ([#1609](https://github.com/Lightning-AI/lightning/pull/1609))
- Updated LightningTemplateModel to look more like Colab example ([#1577](https://github.com/Lightning-AI/lightning/pull/1577))
- Don't convert `namedtuple` to `tuple` when transferring the batch to target device ([#1589](https://github.com/Lightning-AI/lightning/pull/1589))
- Allow passing hparams as keyword argument to LightningModule when loading from checkpoint ([#1639](https://github.com/Lightning-AI/lightning/pull/1639))
- Args should come after the last positional argument ([#1807](https://github.com/Lightning-AI/lightning/pull/1807))
- Made ddp the default if no backend specified with multiple GPUs ([#1789](https://github.com/Lightning-AI/lightning/pull/1789))

### Deprecated

- Deprecated `tags_csv` in favor of `hparams_file` ([#1271](https://github.com/Lightning-AI/lightning/pull/1271))

### Fixed

- Fixed broken link in PR template ([#1675](https://github.com/Lightning-AI/lightning/pull/1675))
- Fixed ModelCheckpoint not None checking filepath ([#1654](https://github.com/Lightning-AI/lightning/pull/1654))
- Trainer now calls `on_load_checkpoint()` when resuming from a checkpoint ([#1666](https://github.com/Lightning-AI/lightning/pull/1666))
- Fixed sampler logic for ddp with iterable dataset ([#1734](https://github.com/Lightning-AI/lightning/pull/1734))
- Fixed `_reset_eval_dataloader()` for IterableDataset ([#1560](https://github.com/Lightning-AI/lightning/pull/1560))
- Fixed Horovod distributed backend to set the `root_gpu` property ([#1669](https://github.com/Lightning-AI/lightning/pull/1669))
- Fixed wandb logger `global_step` affects other loggers ([#1492](https://github.com/Lightning-AI/lightning/pull/1492))
- Fixed disabling progress bar on non-zero ranks using Horovod backend ([#1709](https://github.com/Lightning-AI/lightning/pull/1709))
- Fixed bugs that prevent lr finder to be used together with early stopping and validation dataloaders ([#1676](https://github.com/Lightning-AI/lightning/pull/1676))
- Fixed a bug in Trainer that prepended the checkpoint path with `version_` when it shouldn't ([#1748](https://github.com/Lightning-AI/lightning/pull/1748))
- Fixed lr key name in case of param groups in LearningRateLogger ([#1719](https://github.com/Lightning-AI/lightning/pull/1719))
- Fixed accumulation parameter and suggestion method for learning rate finder ([#1801](https://github.com/Lightning-AI/lightning/pull/1801))
- Fixed num processes wasn't being set properly and auto sampler was ddp failing ([#1819](https://github.com/Lightning-AI/lightning/pull/1819))
- Fixed bugs in semantic segmentation example ([#1824](https://github.com/Lightning-AI/lightning/pull/1824))
- Fixed saving native AMP scaler state ([#1777](https://github.com/Lightning-AI/lightning/pull/1777))
- Fixed native amp + ddp ([#1788](https://github.com/Lightning-AI/lightning/pull/1788))
- Fixed `hparam` logging with metrics ([#1647](https://github.com/Lightning-AI/lightning/pull/1647))

## [0.7.5] - 2020-04-27

### Changed

- Allow logging of metrics together with `hparams` ([#1630](https://github.com/Lightning-AI/lightning/pull/1630))

### Removed

- Removed Warning from trainer loop ([#1634](https://github.com/Lightning-AI/lightning/pull/1634))

### Fixed

- Fixed ModelCheckpoint not being fixable ([#1632](https://github.com/Lightning-AI/lightning/pull/1632))
- Fixed CPU DDP breaking change and DDP change ([#1635](https://github.com/Lightning-AI/lightning/pull/1635))
- Tested pickling ([#1636](https://github.com/Lightning-AI/lightning/pull/1636))


## [0.7.4] - 2020-04-26

### Added

- Added flag `replace_sampler_ddp` to manually disable sampler replacement in DDP  ([#1513](https://github.com/Lightning-AI/lightning/pull/1513))
- Added `auto_select_gpus` flag to trainer that enables automatic selection of available GPUs on exclusive mode systems.
- Added learning rate finder ([#1347](https://github.com/Lightning-AI/lightning/pull/1347))
- Added support for DDP mode in clusters without SLURM ([#1387](https://github.com/Lightning-AI/lightning/pull/1387))
- Added `test_dataloaders` parameter to `Trainer.test()` ([#1434](https://github.com/Lightning-AI/lightning/pull/1434))
- Added `terminate_on_nan` flag to trainer that performs a NaN check with each training iteration when set to `True` ([#1475](https://github.com/Lightning-AI/lightning/pull/1475))
- Added speed parity tests (max 1 sec difference per epoch)([#1482](https://github.com/Lightning-AI/lightning/pull/1482))
- Added `ddp_cpu` backend for testing ddp without GPUs ([#1158](https://github.com/Lightning-AI/lightning/pull/1158))
- Added [Horovod](http://horovod.ai) support as a distributed backend `Trainer(distributed_backend='horovod')` ([#1529](https://github.com/Lightning-AI/lightning/pull/1529))
- Added support for 8 core distributed training on Kaggle TPU's ([#1568](https://github.com/Lightning-AI/lightning/pull/1568))
- Added support for native AMP ([#1561](https://github.com/Lightning-AI/lightning/pull/1561),
    [#1580](https://github.com/Lightning-AI/lightning/pull/1580))

### Changed

- Changed the default behaviour to no longer include a NaN check with each training iteration ([#1475](https://github.com/Lightning-AI/lightning/pull/1475))
- Decoupled the progress bar from trainer` it is a callback now and can be customized or even be replaced entirely ([#1450](https://github.com/Lightning-AI/lightning/pull/1450)).
- Changed lr schedule step interval behavior to update every backwards pass instead of every forwards pass ([#1477](https://github.com/Lightning-AI/lightning/pull/1477))
- Defines shared proc. rank, remove rank from instances (e.g. loggers) ([#1408](https://github.com/Lightning-AI/lightning/pull/1408))
- Updated semantic segmentation example with custom U-Net and logging ([#1371](https://github.com/Lightning-AI/lightning/pull/1371))
- Disabled val and test shuffling ([#1600](https://github.com/Lightning-AI/lightning/pull/1600))

### Deprecated

- Deprecated `training_tqdm_dict` in favor of `progress_bar_dict` ([#1450](https://github.com/Lightning-AI/lightning/pull/1450)).

### Removed

- Removed `test_dataloaders` parameter from `Trainer.fit()` ([#1434](https://github.com/Lightning-AI/lightning/pull/1434))

### Fixed

- Added the possibility to pass nested metrics dictionaries to loggers ([#1582](https://github.com/Lightning-AI/lightning/pull/1582))
- Fixed memory leak from opt return ([#1528](https://github.com/Lightning-AI/lightning/pull/1528))
- Fixed saving checkpoint before deleting old ones ([#1453](https://github.com/Lightning-AI/lightning/pull/1453))
- Fixed loggers - flushing last logged metrics even before continue, e.g. `trainer.test()` results ([#1459](https://github.com/Lightning-AI/lightning/pull/1459))
- Fixed optimizer configuration when `configure_optimizers` returns dict without `lr_scheduler` ([#1443](https://github.com/Lightning-AI/lightning/pull/1443))
- Fixed `LightningModule` - mixing hparams and arguments in `LightningModule.__init__()` crashes load_from_checkpoint() ([#1505](https://github.com/Lightning-AI/lightning/pull/1505))
- Added a missing call to the `on_before_zero_grad` model hook ([#1493](https://github.com/Lightning-AI/lightning/pull/1493)).
- Allow use of sweeps with `WandbLogger` ([#1512](https://github.com/Lightning-AI/lightning/pull/1512))
- Fixed a bug that caused the `callbacks` Trainer argument to reference a global variable ([#1534](https://github.com/Lightning-AI/lightning/pull/1534)).
- Fixed a bug that set all boolean CLI arguments from `Trainer.add_argparse_args` always to True ([#1571](https://github.com/Lightning-AI/lightning/pull/1571))
- Fixed do not copy the batch when training on a single GPU ([#1576](https://github.com/Lightning-AI/lightning/pull/1576),
    [#1579](https://github.com/Lightning-AI/lightning/pull/1579))
- Fixed soft checkpoint removing on DDP ([#1408](https://github.com/Lightning-AI/lightning/pull/1408))
- Fixed automatic parser bug ([#1585](https://github.com/Lightning-AI/lightning/pull/1585))
- Fixed bool conversion from string ([#1606](https://github.com/Lightning-AI/lightning/pull/1606))

## [0.7.3] - 2020-04-09

### Added

- Added `rank_zero_warn` for warning only in rank 0 ([#1428](https://github.com/Lightning-AI/lightning/pull/1428))

### Fixed

- Fixed default `DistributedSampler` for DDP training ([#1425](https://github.com/Lightning-AI/lightning/pull/1425))
- Fixed workers warning not on windows ([#1430](https://github.com/Lightning-AI/lightning/pull/1430))
- Fixed returning tuple from `run_training_batch` ([#1431](https://github.com/Lightning-AI/lightning/pull/1431))
- Fixed gradient clipping ([#1438](https://github.com/Lightning-AI/lightning/pull/1438))
- Fixed pretty print ([#1441](https://github.com/Lightning-AI/lightning/pull/1441))


## [0.7.2] - 2020-04-07

### Added

- Added same step loggers' metrics aggregation ([#1278](https://github.com/Lightning-AI/lightning/pull/1278))
- Added parity test between a vanilla MNIST model and lightning model ([#1284](https://github.com/Lightning-AI/lightning/pull/1284))
- Added parity test between a vanilla RNN model and lightning model ([#1351](https://github.com/Lightning-AI/lightning/pull/1351))
- Added Reinforcement Learning - Deep Q-network (DQN) lightning example ([#1232](https://github.com/Lightning-AI/lightning/pull/1232))
- Added support for hierarchical `dict` ([#1152](https://github.com/Lightning-AI/lightning/pull/1152))
- Added `TrainsLogger` class ([#1122](https://github.com/Lightning-AI/lightning/pull/1122))
- Added type hints to `pl.core` ([#946](https://github.com/Lightning-AI/lightning/pull/946))
- Added support for `IterableDataset` in validation and testing ([#1104](https://github.com/Lightning-AI/lightning/pull/1104))
- Added support for non-primitive types in `hparams` for `TensorboardLogger` ([#1130](https://github.com/Lightning-AI/lightning/pull/1130))
- Added a check that stops the training when loss or weights contain `NaN` or `inf` values. ([#1097](https://github.com/Lightning-AI/lightning/pull/1097))
- Added support for `IterableDataset` when `val_check_interval=1.0` (default), this will trigger validation at the end of each epoch. ([#1283](https://github.com/Lightning-AI/lightning/pull/1283))
- Added `summary` method to Profilers. ([#1259](https://github.com/Lightning-AI/lightning/pull/1259))
- Added informative errors if user defined dataloader has zero length ([#1280](https://github.com/Lightning-AI/lightning/pull/1280))
- Added testing for python 3.8 ([#915](https://github.com/Lightning-AI/lightning/pull/915))
- Added model configuration checking ([#1199](https://github.com/Lightning-AI/lightning/pull/1199))
- Added support for optimizer frequencies through `LightningModule.configure_optimizers()` ([#1269](https://github.com/Lightning-AI/lightning/pull/1269))
- Added option to run without an optimizer by returning `None` from `configure_optimizers`. ([#1279](https://github.com/Lightning-AI/lightning/pull/1279))
- Added a warning when the number of data loader workers is small. ([#1378](https://github.com/Lightning-AI/lightning/pull/1378))

### Changed

- Changed (renamed and refatored) `TensorRunningMean` -> `TensorRunningAccum`: running accumulations were generalized. ([#1278](https://github.com/Lightning-AI/lightning/pull/1278))
- Changed `progress_bar_refresh_rate` trainer flag to disable progress bar when set to 0. ([#1108](https://github.com/Lightning-AI/lightning/pull/1108))
- Enhanced `load_from_checkpoint` to also forward params to the model ([#1307](https://github.com/Lightning-AI/lightning/pull/1307))
- Updated references to `self.forward()` to instead use the `__call__` interface. ([#1211](https://github.com/Lightning-AI/lightning/pull/1211))
- Changed default behaviour of `configure_optimizers` to use no optimizer rather than Adam. ([#1279](https://github.com/Lightning-AI/lightning/pull/1279))
- Allow to upload models on W&B ([#1339](https://github.com/Lightning-AI/lightning/pull/1339))
- On DP and DDP2 unsqueeze is automated now ([#1319](https://github.com/Lightning-AI/lightning/pull/1319))
- Did not always create a DataLoader during reinstantiation, but the same type as before (if subclass of DataLoader) ([#1346](https://github.com/Lightning-AI/lightning/pull/1346))
- Did not interfere with a default sampler ([#1318](https://github.com/Lightning-AI/lightning/pull/1318))
- Remove default Adam optimizer ([#1317](https://github.com/Lightning-AI/lightning/pull/1317))
- Give warnings for unimplemented required lightning methods ([#1317](https://github.com/Lightning-AI/lightning/pull/1317))
- Made `evaluate` method private >> `Trainer._evaluate(...)`. ([#1260](https://github.com/Lightning-AI/lightning/pull/1260))
- Simplify the PL examples structure (shallower and more readable) ([#1247](https://github.com/Lightning-AI/lightning/pull/1247))
- Changed min max gpu memory to be on their own plots ([#1358](https://github.com/Lightning-AI/lightning/pull/1358))
- Remove `.item` which causes sync issues ([#1254](https://github.com/Lightning-AI/lightning/pull/1254))
- Changed smoothing in TQDM to decrease variability of time remaining between training / eval ([#1194](https://github.com/Lightning-AI/lightning/pull/1194))
- Change default logger to dedicated one ([#1064](https://github.com/Lightning-AI/lightning/pull/1064))

### Deprecated

- Deprecated Trainer argument `print_nan_grads` ([#1097](https://github.com/Lightning-AI/lightning/pull/1097))
- Deprecated Trainer argument `show_progress_bar` ([#1108](https://github.com/Lightning-AI/lightning/pull/1108))

### Removed

- Removed test for no test dataloader in .fit ([#1495](https://github.com/Lightning-AI/lightning/pull/1495))
- Removed duplicated module `pl.utilities.arg_parse` for loading CLI arguments ([#1167](https://github.com/Lightning-AI/lightning/pull/1167))
- Removed wandb logger's `finalize` method ([#1193](https://github.com/Lightning-AI/lightning/pull/1193))
- Dropped `torchvision` dependency in tests and added own MNIST dataset class instead ([#986](https://github.com/Lightning-AI/lightning/pull/986))

### Fixed

- Fixed `model_checkpoint` when saving all models ([#1359](https://github.com/Lightning-AI/lightning/pull/1359))
- `Trainer.add_argparse_args` classmethod fixed. Now it adds a type for the arguments ([#1147](https://github.com/Lightning-AI/lightning/pull/1147))
- Fixed bug related to type checking of `ReduceLROnPlateau` lr schedulers([#1126](https://github.com/Lightning-AI/lightning/pull/1126))
- Fixed a bug to ensure lightning checkpoints to be backward compatible ([#1132](https://github.com/Lightning-AI/lightning/pull/1132))
- Fixed a bug that created an extra dataloader with active `reload_dataloaders_every_epoch` ([#1196](https://github.com/Lightning-AI/lightning/pull/1196))
- Fixed all warnings and errors in the docs build process ([#1191](https://github.com/Lightning-AI/lightning/pull/1191))
- Fixed an issue where `val_percent_check=0` would not disable validation ([#1251](https://github.com/Lightning-AI/lightning/pull/1251))
- Fixed average of incomplete `TensorRunningMean` ([#1309](https://github.com/Lightning-AI/lightning/pull/1309))
- Fixed `WandbLogger.watch` with `wandb.init()` ([#1311](https://github.com/Lightning-AI/lightning/pull/1311))
- Fixed an issue with early stopping that would prevent it from monitoring training metrics when validation is disabled / not implemented ([#1235](https://github.com/Lightning-AI/lightning/pull/1235)).
- Fixed a bug that would cause `trainer.test()` to run on the validation set when overloading `validation_epoch_end` and `test_end` ([#1353](https://github.com/Lightning-AI/lightning/pull/1353))
- Fixed `WandbLogger.watch` - use of the watch method without importing `wandb` ([#1311](https://github.com/Lightning-AI/lightning/pull/1311))
- Fixed `WandbLogger` to be used with 'ddp' - allow reinits in sub-processes ([#1149](https://github.com/Lightning-AI/lightning/pull/1149),
     [#1360](https://github.com/Lightning-AI/lightning/pull/1360))
- Made `training_epoch_end` behave like `validation_epoch_end` ([#1357](https://github.com/Lightning-AI/lightning/pull/1357))
- Fixed `fast_dev_run` running validation twice ([#1365](https://github.com/Lightning-AI/lightning/pull/1365))
- Fixed pickle error from quick patch `__code__` ([#1352](https://github.com/Lightning-AI/lightning/pull/1352))
- Fixed memory leak on GPU0 ([#1094](https://github.com/Lightning-AI/lightning/pull/1094),
     [#1349](https://github.com/Lightning-AI/lightning/pull/1349))
- Fixed checkpointing interval ([#1272](https://github.com/Lightning-AI/lightning/pull/1272))
- Fixed validation and training loops run the partial dataset ([#1192](https://github.com/Lightning-AI/lightning/pull/1192))
- Fixed running `on_validation_end` only on main process in DDP ([#1125](https://github.com/Lightning-AI/lightning/pull/1125))
- Fixed `load_spawn_weights` only in proc rank 0 ([#1385](https://github.com/Lightning-AI/lightning/pull/1385))
- Fixes using deprecated `use_amp` attribute ([#1145](https://github.com/Lightning-AI/lightning/pull/1145))
- Fixed Tensorboard logger error: lightning_logs directory not exists in multi-node DDP on nodes with rank != 0 ([#1377](https://github.com/Lightning-AI/lightning/pull/1377))
- Fixed `Unimplemented backend XLA` error on TPU ([#1387](https://github.com/Lightning-AI/lightning/pull/1387))

## [0.7.1] - 2020-03-07

### Fixed

- Fixes `print` issues and `data_loader` ([#1080](https://github.com/Lightning-AI/lightning/pull/1080))

## [0.7.0] - 2020-03-06

### Added

- Added automatic sampler setup. Depending on DDP or TPU, lightning configures the sampler correctly (user needs to do nothing) ([#926](https://github.com/Lightning-AI/lightning/pull/926))
- Added `reload_dataloaders_every_epoch=False` flag for trainer. Some users require reloading data every epoch ([#926](https://github.com/Lightning-AI/lightning/pull/926))
- Added `progress_bar_refresh_rate=50` flag for trainer. Throttle refresh rate on notebooks ([#926](https://github.com/Lightning-AI/lightning/pull/926))
- Updated governance docs
- Added a check to ensure that the metric used for early stopping exists before training commences ([#542](https://github.com/Lightning-AI/lightning/pull/542))
- Added `optimizer_idx` argument to `backward` hook ([#733](https://github.com/Lightning-AI/lightning/pull/733))
- Added `entity` argument to `WandbLogger` to be passed to `wandb.init` ([#783](https://github.com/Lightning-AI/lightning/pull/783))
- Added a tool for profiling training runs ([#782](https://github.com/Lightning-AI/lightning/pull/782))
- Improved flexibility for naming of TensorBoard logs, can now set `version` to a `str` to just save to that directory, and use `name=''` to prevent experiment-name directory ([#804](https://github.com/Lightning-AI/lightning/pull/804))
- Added option to specify `step` key when logging metrics ([#808](https://github.com/Lightning-AI/lightning/pull/808))
- Added `train_dataloader`, `val_dataloader` and `test_dataloader` arguments to `Trainer.fit()`, for alternative data parsing ([#759](https://github.com/Lightning-AI/lightning/pull/759))
- Added Tensor Processing Unit (TPU) support ([#868](https://github.com/Lightning-AI/lightning/pull/868))
- Added semantic segmentation example ([#751](https://github.com/Lightning-AI/lightning/pull/751),[#876](https://github.com/Lightning-AI/lightning/pull/876),
     [#881](https://github.com/Lightning-AI/lightning/pull/881))
- Split callbacks in multiple files ([#849](https://github.com/Lightning-AI/lightning/pull/849))
- Support for user defined callbacks ([#889](https://github.com/Lightning-AI/lightning/pull/889) and [#950](https://github.com/Lightning-AI/lightning/pull/950))
- Added support for multiple loggers to be passed to `Trainer` as an iterable (e.g. list, tuple, etc.) ([#903](https://github.com/Lightning-AI/lightning/pull/903))
- Added support for step-based learning rate scheduling ([#941](https://github.com/Lightning-AI/lightning/pull/941))
- Added support for logging `hparams` as dict ([#1029](https://github.com/Lightning-AI/lightning/pull/1029))
- Checkpoint and early stopping now work without val. step ([#1041](https://github.com/Lightning-AI/lightning/pull/1041))
- Support graceful training cleanup after Keyboard Interrupt ([#856](https://github.com/Lightning-AI/lightning/pull/856),
     [#1019](https://github.com/Lightning-AI/lightning/pull/1019))
- Added type hints for function arguments ([#912](https://github.com/Lightning-AI/lightning/pull/912), )
- Added default `argparser` for `Trainer` ([#952](https://github.com/Lightning-AI/lightning/pull/1023),
     [#1023](https://github.com/Lightning-AI/lightning/pull/1023))
- Added TPU gradient clipping ([#963](https://github.com/Lightning-AI/lightning/pull/963))
- Added max/min number of steps in `Trainer` ([#728](https://github.com/Lightning-AI/lightning/pull/728))

### Changed

- Improved `NeptuneLogger` by adding `close_after_fit` argument to allow logging after training([#908](https://github.com/Lightning-AI/lightning/pull/1084))
- Changed default TQDM to use `tqdm.auto` for prettier outputs in IPython notebooks ([#752](https://github.com/Lightning-AI/lightning/pull/752))
- Changed `pl.logging` to `pl.loggers` ([#767](https://github.com/Lightning-AI/lightning/pull/767))
- Moved the default `tqdm_dict` definition from Trainer to `LightningModule`, so it can be overridden by the user ([#749](https://github.com/Lightning-AI/lightning/pull/749))
- Moved functionality of `LightningModule.load_from_metrics` into `LightningModule.load_from_checkpoint` ([#995](https://github.com/Lightning-AI/lightning/pull/995))
- Changed Checkpoint path parameter from `filepath` to `dirpath` ([#1016](https://github.com/Lightning-AI/lightning/pull/1016))
- Freezed models `hparams` as `Namespace` property ([#1029](https://github.com/Lightning-AI/lightning/pull/1029))
- Dropped `logging` config in package init ([#1015](https://github.com/Lightning-AI/lightning/pull/1015))
- Renames model steps ([#1051](https://github.com/Lightning-AI/lightning/pull/1051))
  - `training_end` >> `training_epoch_end`
  - `validation_end` >> `validation_epoch_end`
  - `test_end` >> `test_epoch_end`
- Refactor dataloading, supports infinite dataloader ([#955](https://github.com/Lightning-AI/lightning/pull/955))
- Create single file in `TensorBoardLogger` ([#777](https://github.com/Lightning-AI/lightning/pull/777))

### Deprecated

- Deprecated `pl.logging` ([#767](https://github.com/Lightning-AI/lightning/pull/767))
- Deprecated `LightningModule.load_from_metrics` in favour of `LightningModule.load_from_checkpoint` ([#995](https://github.com/Lightning-AI/lightning/pull/995),
     [#1079](https://github.com/Lightning-AI/lightning/pull/1079))
- Deprecated `@data_loader` decorator ([#926](https://github.com/Lightning-AI/lightning/pull/926))
- Deprecated model steps `training_end`, `validation_end` and `test_end` ([#1051](https://github.com/Lightning-AI/lightning/pull/1051),
     [#1056](https://github.com/Lightning-AI/lightning/pull/1056))

### Removed

- Removed dependency on `pandas` ([#736](https://github.com/Lightning-AI/lightning/pull/736))
- Removed dependency on `torchvision` ([#797](https://github.com/Lightning-AI/lightning/pull/797))
- Removed dependency on `scikit-learn` ([#801](https://github.com/Lightning-AI/lightning/pull/801))

### Fixed

- Fixed a bug where early stopping `on_end_epoch` would be called inconsistently when `check_val_every_n_epoch == 0` ([#743](https://github.com/Lightning-AI/lightning/pull/743))
- Fixed a bug where the model checkpointer didn't write to the same directory as the logger ([#771](https://github.com/Lightning-AI/lightning/pull/771))
- Fixed a bug where the `TensorBoardLogger` class would create an additional empty log file during fitting ([#777](https://github.com/Lightning-AI/lightning/pull/777))
- Fixed a bug where `global_step` was advanced incorrectly when using `accumulate_grad_batches > 1` ([#832](https://github.com/Lightning-AI/lightning/pull/832))
- Fixed a bug when calling `self.logger.experiment` with multiple loggers ([#1009](https://github.com/Lightning-AI/lightning/pull/1009))
- Fixed a bug when calling `logger.append_tags` on a `NeptuneLogger` with a single tag ([#1009](https://github.com/Lightning-AI/lightning/pull/1009))
- Fixed sending back data from `.spawn` by saving and loading the trained model in/out of the process ([#1017](https://github.com/Lightning-AI/lightning/pull/1017)
- Fixed port collision on DDP ([#1010](https://github.com/Lightning-AI/lightning/pull/1010))
- Fixed/tested pass overrides ([#918](https://github.com/Lightning-AI/lightning/pull/918))
- Fixed comet logger to log after train ([#892](https://github.com/Lightning-AI/lightning/pull/892))
- Remove deprecated args to learning rate step function ([#890](https://github.com/Lightning-AI/lightning/pull/890))

## [0.6.0] - 2020-01-21

### Added

- Added support for resuming from a specific checkpoint via `resume_from_checkpoint` argument ([#516](https://github.com/Lightning-AI/lightning/pull/516))
- Added support for `ReduceLROnPlateau` scheduler ([#320](https://github.com/Lightning-AI/lightning/pull/320))
- Added support for Apex mode `O2` in conjunction with Data Parallel ([#493](https://github.com/Lightning-AI/lightning/pull/493))
- Added option (`save_top_k`) to save the top k models in the `ModelCheckpoint` class ([#128](https://github.com/Lightning-AI/lightning/pull/128))
- Added `on_train_start` and `on_train_end` hooks to `ModelHooks` ([#598](https://github.com/Lightning-AI/lightning/pull/598))
- Added `TensorBoardLogger` ([#607](https://github.com/Lightning-AI/lightning/pull/607))
- Added support for weight summary of model with multiple inputs ([#543](https://github.com/Lightning-AI/lightning/pull/543))
- Added `map_location` argument to `load_from_metrics` and `load_from_checkpoint` ([#625](https://github.com/Lightning-AI/lightning/pull/625))
- Added option to disable validation by setting `val_percent_check=0` ([#649](https://github.com/Lightning-AI/lightning/pull/649))
- Added `NeptuneLogger` class ([#648](https://github.com/Lightning-AI/lightning/pull/648))
- Added `WandbLogger` class ([#627](https://github.com/Lightning-AI/lightning/pull/627))

### Changed

- Changed the default progress bar to print to stdout instead of stderr ([#531](https://github.com/Lightning-AI/lightning/pull/531))
- Renamed `step_idx` to `step`, `epoch_idx` to `epoch`, `max_num_epochs` to `max_epochs` and `min_num_epochs` to `min_epochs` ([#589](https://github.com/Lightning-AI/lightning/pull/589))
- Renamed `total_batch_nb` to `total_batches`, `nb_val_batches` to `num_val_batches`, `nb_training_batches` to `num_training_batches`, `max_nb_epochs` to `max_epochs`, `min_nb_epochs` to `min_epochs`, `nb_test_batches` to `num_test_batches`, and `nb_val_batches` to `num_val_batches` ([#567](https://github.com/Lightning-AI/lightning/pull/567))
- Changed gradient logging to use parameter names instead of indexes ([#660](https://github.com/Lightning-AI/lightning/pull/660))
- Changed the default logger to `TensorBoardLogger` ([#609](https://github.com/Lightning-AI/lightning/pull/609))
- Changed the directory for tensorboard logging to be the same as model checkpointing ([#706](https://github.com/Lightning-AI/lightning/pull/706))

### Deprecated

- Deprecated `max_nb_epochs` and `min_nb_epochs` ([#567](https://github.com/Lightning-AI/lightning/pull/567))
- Deprecated the `on_sanity_check_start` hook in `ModelHooks` ([#598](https://github.com/Lightning-AI/lightning/pull/598))

### Removed

- Removed the `save_best_only` argument from `ModelCheckpoint`, use `save_top_k=1` instead ([#128](https://github.com/Lightning-AI/lightning/pull/128))

### Fixed

- Fixed a bug which occurred when using Adagrad with cuda ([#554](https://github.com/Lightning-AI/lightning/pull/554))
- Fixed a bug where training would be on the GPU despite setting `gpus=0` or `gpus=[]` ([#561](https://github.com/Lightning-AI/lightning/pull/561))
- Fixed an error with `print_nan_gradients` when some parameters do not require gradient ([#579](https://github.com/Lightning-AI/lightning/pull/579))
- Fixed a bug where the progress bar would show an incorrect number of total steps during the validation sanity check when using multiple validation data loaders ([#597](https://github.com/Lightning-AI/lightning/pull/597))
- Fixed support for PyTorch 1.1.0 ([#552](https://github.com/Lightning-AI/lightning/pull/552))
- Fixed an issue with early stopping when using a `val_check_interval < 1.0` in `Trainer` ([#492](https://github.com/Lightning-AI/lightning/pull/492))
- Fixed bugs relating to the `CometLogger` object that would cause it to not work properly ([#481](https://github.com/Lightning-AI/lightning/pull/481))
- Fixed a bug that would occur when returning `-1` from `on_batch_start` following an early exit or when the batch was `None` ([#509](https://github.com/Lightning-AI/lightning/pull/509))
- Fixed a potential race condition with several processes trying to create checkpoint directories ([#530](https://github.com/Lightning-AI/lightning/pull/530))
- Fixed a bug where batch 'segments' would remain on the GPU when using `truncated_bptt > 1` ([#532](https://github.com/Lightning-AI/lightning/pull/532))
- Fixed a bug when using `IterableDataset` ([#547](https://github.com/Lightning-AI/lightning/pull/547))
- Fixed a bug where `.item` was called on non-tensor objects ([#602](https://github.com/Lightning-AI/lightning/pull/602))
- Fixed a bug where `Trainer.train` would crash on an uninitialized variable if the trainer was run after resuming from a checkpoint that was already at `max_epochs` ([#608](https://github.com/Lightning-AI/lightning/pull/608))
- Fixed a bug where early stopping would begin two epochs early ([#617](https://github.com/Lightning-AI/lightning/pull/617))
- Fixed a bug where `num_training_batches` and `num_test_batches` would sometimes be rounded down to zero ([#649](https://github.com/Lightning-AI/lightning/pull/649))
- Fixed a bug where an additional batch would be processed when manually setting `num_training_batches` ([#653](https://github.com/Lightning-AI/lightning/pull/653))
- Fixed a bug when batches did not have a `.copy` method ([#701](https://github.com/Lightning-AI/lightning/pull/701))
- Fixed a bug when using `log_gpu_memory=True` in Python 3.6 ([#715](https://github.com/Lightning-AI/lightning/pull/715))
- Fixed a bug where checkpoint writing could exit before completion, giving incomplete checkpoints ([#689](https://github.com/Lightning-AI/lightning/pull/689))
- Fixed a bug where `on_train_end` was not called when ealy stopping ([#723](https://github.com/Lightning-AI/lightning/pull/723))

## [0.5.3] - 2019-11-06

### Added

- Added option to disable default logger, checkpointer, and early stopping by passing `logger=False`, `checkpoint_callback=False` and `early_stop_callback=False` respectively
- Added `CometLogger` for use with Comet.ml
- Added `val_check_interval` argument to `Trainer` allowing validition to be performed at every given number of batches
- Added functionality to save and load hyperparameters using the standard checkpoint mechanism
- Added call to `torch.cuda.empty_cache` before training starts
- Added option for user to override the call t `backward`
- Added support for truncated backprop through time via the `truncated_bptt_steps` argument in `Trainer`
- Added option to operate on all outputs from `training_step` in DDP2
- Added a hook for modifying DDP init
- Added a hook for modifying Apex

### Changed

- Changed experiment version to be padded with zeros (e.g. `/dir/version_9` becomes `/dir/version_0009`)
- Changed callback metrics to include any metrics given in logs or progress bar
- Changed the default for `save_best_only` in `ModelCheckpoint` to `True`
- Added `tng_data_loader` for backwards compatibility
- Renamed `MLFlowLogger.client` to `MLFlowLogger.experiment` for consistency
- Moved `global_step` increment to happen after the batch has been processed
- Changed weights restore to first attempt HPC weights before restoring normally, preventing both weights being restored and running out of memory
- Changed progress bar functionality to add multiple progress bars for train/val/test
- Changed calls to `print` to use `logging` instead

### Deprecated

- Deprecated `tng_dataloader`

### Fixed

- Fixed an issue where the number of batches was off by one during training
- Fixed a bug that occurred when setting a ckeckpoint callback and `early_stop_callback=False`
- Fixed an error when importing CometLogger
- Fixed a bug where the `gpus` argument had some unexpected behaviour
- Fixed a bug where the computed total number of batches was sometimes incorrect
- Fixed a bug where the progress bar would sometimes not show the total number of batches in test mode
- Fixed a bug when using the `log_gpu_memory='min_max'` option in `Trainer`
- Fixed a bug where checkpointing would sometimes erase the current directory

## [0.5.2] - 2019-10-10

### Added

- Added `weights_summary` argument to `Trainer` to be set to `full` (full summary), `top` (just top level modules) or other
- Added `tags` argument to `MLFlowLogger`

### Changed

- Changed default for `amp_level` to `O1`

### Removed

- Removed the `print_weights_summary` argument from `Trainer`

### Fixed

- Fixed a bug where logs were not written properly
- Fixed a bug where `logger.finalize` wasn't called after training is complete
- Fixed callback metric errors in DDP
- Fixed a bug where `TestTubeLogger` didn't log to the correct directory

## [0.5.1] - 2019-10-05

### Added

- Added the `LightningLoggerBase` class for experiment loggers
- Added `MLFlowLogger` for logging with `mlflow`
- Added `TestTubeLogger` for logging with `test_tube`
- Added a different implementation of DDP (`distributed_backed='ddp2'`) where every node has one model using all GPUs
- Added support for optimisers which require a closure (e.g. LBFGS)
- Added automatic `MASTER_PORT` default for DDP when not set manually
- Added new GPU memory logging options `'min_max'` (log only the min/max utilization) and `'all'` (log all the GPU memory)

### Changed

- Changed schedulers to always be called with the current epoch
- Changed `test_tube` to an optional dependency
- Changed data loaders to internally use a getter instead of a python property
- Disabled auto GPU loading when restoring weights to prevent out of memory errors
- Changed logging, early stopping and checkpointing to occur by default

### Fixed

- Fixed a bug with samplers that do not specify `set_epoch`
- Fixed a bug when using the `MLFlowLogger` with unsupported data types, this will now raise a warning
- Fixed a bug where gradient norms were always zero using `track_grad_norm`
- Fixed a bug which causes a crash when logging memory

## [0.5.0] - 2019-09-26

### Changed

- Changed `data_batch` argument to `batch` throughout
- Changed `batch_i` argument to `batch_idx` throughout
- Changed `tng_dataloader` method to `train_dataloader`
- Changed `on_tng_metrics` method to `on_training_metrics`
- Changed `gradient_clip` argument to `gradient_clip_val`
- Changed `add_log_row_interval` to `row_log_interval`

### Fixed

- Fixed a bug with tensorboard logging in multi-gpu setup

## [0.4.9] - 2019-09-16

### Added

- Added the flag `log_gpu_memory` to `Trainer` to deactivate logging of GPU memory utilization
- Added SLURM resubmit functionality (port from test-tube)
- Added optional weight_save_path to trainer to remove the need for a checkpoint_callback when using cluster training
- Added option to use single gpu per node with `DistributedDataParallel`

### Changed

- Changed functionality of `validation_end` and `test_end` with multiple dataloaders to be given all of the dataloaders at once rather than in separate calls
- Changed print_nan_grads to only print the parameter value and gradients when they contain NaN
- Changed gpu API to take integers as well (e.g. `gpus=2` instead of `gpus=[0, 1]`)
- All models now loaded on to CPU to avoid device and out of memory issues in PyTorch

### Fixed

- Fixed a bug where data types that implement `.to` but not `.cuda` would not be properly moved onto the GPU
- Fixed a bug where data would not be re-shuffled every epoch when using a `DistributedSampler`

## [0.4.8] - 2019-08-31

### Added

- Added `test_step` and `test_end` methods, used when `Trainer.test` is called
- Added `GradientAccumulationScheduler` callback which can be used to schedule changes to the number of accumulation batches
- Added option to skip the validation sanity check by setting `nb_sanity_val_steps = 0`

### Fixed

- Fixed a bug when setting `nb_sanity_val_steps = 0`

## [0.4.7] - 2019-08-24

### Changed

- Changed the default `val_check_interval` to `1.0`
- Changed defaults for `nb_val_batches`, `nb_tng_batches` and `nb_test_batches` to 0

### Fixed

- Fixed a bug where the full validation set as used despite setting `val_percent_check`
- Fixed a bug where an `Exception` was thrown when using a data set containing a single batch
- Fixed a bug where an `Exception` was thrown if no `val_dataloader` was given
- Fixed a bug where tuples were not properly transferred to the GPU
- Fixed a bug where data of a non standard type was not properly handled by the trainer
- Fixed a bug when loading data as a tuple
- Fixed a bug where `AttributeError` could be suppressed by the `Trainer`

## [0.4.6] - 2019-08-15

### Added

- Added support for data to be given as a `dict` or `list` with a single gpu
- Added support for `configure_optimizers` to return a single optimizer, two list (optimizers and schedulers), or a single list

### Fixed

- Fixed a bug where returning just an optimizer list (i.e. without schedulers) from `configure_optimizers` would throw an `Exception`

## [0.4.5] - 2019-08-13

### Added

- Added `optimizer_step` method that can be overridden to change the standard optimizer behaviour

## [0.4.4] - 2019-08-12

### Added

- Added supoort for multiple validation dataloaders
- Added support for latest test-tube logger (optimised for `torch==1.2.0`)

### Changed

- `validation_step` and `val_dataloader` are now optional
- `lr_scheduler` is now activated after epoch

### Fixed

- Fixed a bug where a warning would show when using `lr_scheduler` in `torch>1.1.0`
- Fixed a bug where an `Exception` would be thrown if using `torch.DistributedDataParallel` without using a `DistributedSampler`, this now throws a `Warning` instead

## [0.4.3] - 2019-08-10

### Fixed

- Fixed a bug where accumulate gradients would scale the loss incorrectly

## [0.4.2] - 2019-08-08

### Changed

- Changed install requirement to `torch==1.2.0`

## [0.4.1] - 2019-08-08

### Changed

- Changed install requirement to `torch==1.1.0`

## [0.4.0] - 2019-08-08

### Added

- Added 16-bit support for a single GPU
- Added support for training continuation (preserves epoch, global step etc.)

### Changed

- Changed `training_step` and `validation_step`, outputs will no longer be automatically reduced

### Removed

- Removed need for `Experiment` object in `Trainer`

### Fixed

- Fixed issues with reducing outputs from generative models (such as images and text)

## [0.3.6] - 2019-07-25

### Added

- Added a decorator to do lazy data loading internally

### Fixed

- Fixed a bug where `Experiment` object was not process safe, potentially causing logs to be overwritten

## [0.3.5] - 2019-07-25

## [0.3.4] - 2019-07-22

## [0.3.3] - 2019-07-22

## [0.3.2] - 2019-07-21

## [0.3.1] - 2019-07-21

## [0.2.x] - 2019-07-09

## [0.1.x] - 2019-06-DD<|MERGE_RESOLUTION|>--- conflicted
+++ resolved
@@ -17,7 +17,7 @@
 
 - Added support for the TPU-v4 architecture ([#17227](https://github.com/Lightning-AI/lightning/pull/17227))
 
--
+
 - Added support for XLA's new PJRT runtime ([#17352](https://github.com/Lightning-AI/lightning/pull/17352))
 
 
@@ -25,6 +25,7 @@
 
 
 - Added support for multiple optimizer parameter groups when using the FSDP strategy ([#17309](https://github.com/Lightning-AI/lightning/pull/17309))
+
 
 - Enabled saving the full model state dict when using the `FSDPStrategy` ([#16558](https://github.com/Lightning-AI/lightning/pull/16558))
 
@@ -65,12 +66,12 @@
 ### Fixed
 
 - Fixed issue where `Model.load_from_checkpoint("checkpoint.ckpt", map_location=map_location)` would always return model on CPU ([#17308](https://github.com/Lightning-AI/lightning/pull/17308))
-<<<<<<< HEAD
+
+
 - Fixed a potential bug with uploading model checkpoints to Neptune.ai by uploading files from stream ([#17430](https://github.com/Lightning-AI/lightning/pull/17430))
-=======
+
 
 - Fixed an issue that caused `num_nodes` not to be set correctly for `FSDPStrategy` ([#17438](https://github.com/Lightning-AI/lightning/pull/17438))
->>>>>>> a5c43d3b
 
 
 ## [2.0.1.post0] - 2023-04-11

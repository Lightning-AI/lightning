# Changelog

All notable changes to this project will be documented in this file.

The format is based on [Keep a Changelog](http://keepachangelog.com/en/1.0.0/).


## [UnReleased] - 2023-MM-DD

### Added

- Changed default metric formatting from `round(..., 3)` to `".3f"` format string in `MetricsTextColumn` class ([#18483])(https://github.com/Lightning-AI/lightning/pull/18483)

- Added `metrics_format` attribute to `RichProgressBarTheme` class ([#18373](https://github.com/Lightning-AI/lightning/pull/18373))

- Added `CHECKPOINT_EQUALS_CHAR` attribute to `ModelCheckpoint` class ([#17999](https://github.com/Lightning-AI/lightning/pull/17999))

- Added `**summarize_kwargs` to `ModelSummary` and `RichModelSummary` callbacks ([#16788](https://github.com/Lightning-AI/lightning/pull/16788))


- Added support for the `max_size_cycle|max_size|min_size` iteration modes during evaluation ([#17163](https://github.com/Lightning-AI/lightning/pull/17163))


- Added support for the TPU-v4 architecture ([#17227](https://github.com/Lightning-AI/lightning/pull/17227))


- Added support for XLA's new PJRT runtime ([#17352](https://github.com/Lightning-AI/lightning/pull/17352))


- Check for invalid TPU device inputs ([#17227](https://github.com/Lightning-AI/lightning/pull/17227))


- Added `XLAStrategy(sync_module_states=bool)` to control whether to broadcast the parameters to all devices ([#17522](https://github.com/Lightning-AI/lightning/pull/17522))


- Added support for multiple optimizer parameter groups when using the FSDP strategy ([#17309](https://github.com/Lightning-AI/lightning/pull/17309))


- Enabled saving the full model state dict when using the `FSDPStrategy` ([#16558](https://github.com/Lightning-AI/lightning/pull/16558))


- Update `LightningDataModule.from_datasets` to support arbitrary iterables ([#17402](https://github.com/Lightning-AI/lightning/pull/17402))


- Run the DDP wrapper in a CUDA stream ([#17334](https://github.com/Lightning-AI/lightning/pull/17334))


- Added `SaveConfigCallback.save_config` to ease use cases such as saving the config to a logger ([#17475](https://github.com/Lightning-AI/lightning/pull/17475))


- Enabled optional file versioning of model checkpoints ([#17320](hhttps://github.com/Lightning-AI/lightning/pull/17320))


- Added the process group timeout argument `FSDPStrategy(timeout=...)` for the FSDP strategy ([#17274](https://github.com/Lightning-AI/lightning/pull/17274))


- Added `FSDPStrategy(activation_checkpointing_policy=...)` to customize the layer policy for automatic activation checkpointing (requires torch>=2.1) ([#18045](https://github.com/Lightning-AI/lightning/pull/18045))


- Added CLI option `--map-to-cpu` to the checkpoint upgrade script to enable converting GPU checkpoints on a CPU-only machine ([#17527](https://github.com/Lightning-AI/lightning/pull/17527))


- Added non-layer param count to the model summary ([#17005](https://github.com/Lightning-AI/lightning/pull/17005))


- Updated `LearningRateMonitor` to log monitored values to `trainer.callback_metrics` ([#17626](https://github.com/Lightning-AI/lightning/pull/17626))


- Added `log_weight_decay` argument to `LearningRateMonitor` callback ([#18439](https://github.com/Lightning-AI/lightning/pull/18439))


- Added `Trainer.print()` to print on local rank zero only ([#17980](https://github.com/Lightning-AI/lightning/pull/17980))


- Added `Trainer.init_module()` context manager to instantiate large models efficiently directly on device, dtype ([#18004](https://github.com/Lightning-AI/lightning/pull/18004))
  * Creates the model parameters in the desired dtype (`torch.float32`, `torch.float64`) depending on the 'true' precision choice in `Trainer(precision='32-true'|'64-true')`


- Added the `LightningModule.configure_model()` hook to instantiate large models efficiently directly on device, dtype, and with sharding support ([#18004](https://github.com/Lightning-AI/lightning/pull/18004))
  * Handles initialization for FSDP models before wrapping and the Zero stage 3 initialization for DeepSpeed before sharding


- Added support for meta-device initialization with `Trainer.init_module(empty_init=True)` in FSDP ([#18385](https://github.com/Lightning-AI/lightning/pull/18385))


- Added `lightning.pytorch.plugins.PrecisionPlugin.init_context()` and `lightning.pytorch.strategies.Strategy.tensor_init_context()` context managers to control model and tensor instantiation ([#18004](https://github.com/Lightning-AI/lightning/pull/18004))


- Automatically call `xla_model.mark_step()` before saving checkpoints with XLA ([#17882](https://github.com/Lightning-AI/lightning/pull/17882))


- Added a callback for spike-detection ([#18014](https://github.com/Lightning-AI/lightning/pull/18014))


- Added the ability to set the `torch.distributed.fsdp.ShardingStrategy` via string in `FSDPStrategy` ([#18087](https://github.com/Lightning-AI/lightning/pull/18087))


- Improved error messages when attempting to load a DeepSpeed checkpoint at an invalid path ([#17795](https://github.com/Lightning-AI/lightning/pull/17795))


- Allowed accessing rank information in the main process before processes are launched when using the `XLAStrategy` ([#18194](https://github.com/Lightning-AI/lightning/pull/18194))


- Added support for true half-precision training via `Trainer(precision="16-true"|"bf16-true")` ([#18193](https://github.com/Lightning-AI/lightning/pull/18193), [#18217](https://github.com/Lightning-AI/lightning/pull/18217), [#18213](https://github.com/Lightning-AI/lightning/pull/18213), [#18219](https://github.com/Lightning-AI/lightning/pull/18219))


- Added automatic process cleanup to avoid zombie child processes and stalls when exceptions are raised ([#18218](https://github.com/Lightning-AI/lightning/pull/18218))


- Added validation of user input for `devices` and `num_nodes` when running with `SLURM` or `TorchElastic` ([#18292](https://github.com/Lightning-AI/lightning/pull/18292))


- Added support for saving checkpoints with either full state-dict or sharded state dict via `FSDPStrategy(state_dict_type="full"|"sharded")` ([#18364](https://github.com/Lightning-AI/lightning/pull/18364))


- Added support for loading sharded/distributed checkpoints in FSDP ([#18358](https://github.com/Lightning-AI/lightning/pull/18358))


- Made the text delimiter in the rich progress bar configurable ([#18372](https://github.com/Lightning-AI/lightning/pull/18372))


- Improved the error messaging and instructions when handling custom batch samplers in distributed settings ([#18402](https://github.com/Lightning-AI/lightning/pull/18402))


- Added support for mixed 8-bit precision as `Trainer(precision="transformer-engine")` using [Nvidia's Transformer Engine](https://docs.nvidia.com/deeplearning/transformer-engine) ([#18459](https://github.com/Lightning-AI/lightning/pull/18459))

### Changed

- Removed the limitation to call `self.trainer.model.parameters()` in `LightningModule.configure_optimizers()` ([#17309](https://github.com/Lightning-AI/lightning/pull/17309))


- `Trainer(accelerator="tpu", devices=[i])"` now selects the i-th TPU core (0-based, previously it was 1-based) ([#17227](https://github.com/Lightning-AI/lightning/pull/17227))


- Allow using iterable-style datasets with TPUs ([#17331](https://github.com/Lightning-AI/lightning/pull/17331))


- On XLA, avoid setting the global rank before processes have been launched as this will initialize the PJRT computation client in the main process ([#16966](https://github.com/Lightning-AI/lightning/pull/16966))


- Increased the minimum XLA requirement to 1.13 ([#17368](https://github.com/Lightning-AI/lightning/pull/17368))


- `self.log`ed tensors are now kept in the original device to reduce unnecessary host-to-device synchronizations ([#17334](https://github.com/Lightning-AI/lightning/pull/17334))


- Made the run initialization in `WandbLogger` lazy to avoid creating artifacts when the CLI is used ([#17573](https://github.com/Lightning-AI/lightning/pull/17573))


- Simplified redirection of `*_step` methods in strategies by removing the `_LightningModuleWrapperBase` wrapper module ([#17531](https://github.com/Lightning-AI/lightning/pull/17531))


- Support kwargs input for LayerSummary ([#17709](https://github.com/Lightning-AI/lightning/pull/17709))


- Dropped support for `wandb` versions older than 0.12.0 in `WandbLogger` ([#17876](https://github.com/Lightning-AI/lightning/pull/17876))


- During `LightningModule.setup()`, the `self.device` now returns the device the module will be placed on instead of `cpu` ([#18021](https://github.com/Lightning-AI/lightning/pull/18021))


- Increased the minimum supported `wandb` version for `WandbLogger` from 0.12.0 to 0.12.10 ([#18171](https://github.com/Lightning-AI/lightning/pull/18171))


- The input tensors now get cast to the right precision type before transfer to the device ([#18264](https://github.com/Lightning-AI/lightning/pull/18264))


- Broadcast and reduction of tensors with XLA-based strategies now preserve the input's device ([#18275](https://github.com/Lightning-AI/lightning/pull/18275))


- The `FSDPStrategy` now loads checkpoints after the `configure_model`/`configure_sharded_model` hook ([#18358](https://github.com/Lightning-AI/lightning/pull/18358))


- The `FSDPStrategy.load_optimizer_state_dict` and `FSDPStrategy.load_model_state_dict` are a no-op now ([#18358](https://github.com/Lightning-AI/lightning/pull/18358))


- The `Trainer.num_val_batches`, `Trainer.num_test_batches` and `Trainer.num_sanity_val_batches` now return a list of sizes per dataloader instead of a single integer ([#18441](https://github.com/Lightning-AI/lightning/pull/18441))

- The `*_step(dataloader_iter)` flavor now no longer takes the `batch_idx` in the signature ([#18390](https://github.com/Lightning-AI/lightning/pull/18390))
- Calling `next(dataloader_iter)` now returns a triplet `(batch, batch_idx, dataloader_idx)` ([#18390](https://github.com/Lightning-AI/lightning/pull/18390))
- Calling `next(combined_loader)` now returns a triplet `(batch, batch_idx, dataloader_idx)` ([#18390](https://github.com/Lightning-AI/lightning/pull/18390))


### Deprecated

- Deprecated the `SingleTPUStrategy` (`strategy="single_tpu"`) in favor of `SingleDeviceXLAStrategy` (`strategy="single_xla"`) ([#17383](https://github.com/Lightning-AI/lightning/pull/17383))


- Deprecated the `TPUAccelerator` in favor of `XLAAccelerator` ([#17383](https://github.com/Lightning-AI/lightning/pull/17383))


- Deprecated the `TPUPrecisionPlugin` in favor of `XLAPrecisionPlugin` ([#17383](https://github.com/Lightning-AI/lightning/pull/17383))


- Deprecated the `TPUBf16PrecisionPlugin` in favor of `XLABf16PrecisionPlugin` ([#17383](https://github.com/Lightning-AI/lightning/pull/17383))


- Deprecated the `Strategy.post_training_step` method ([#17531](https://github.com/Lightning-AI/lightning/pull/17531))


- Deprecated the `LightningModule.configure_sharded_model` hook in favor of `LightningModule.configure_model` ([#18004](https://github.com/Lightning-AI/lightning/pull/18004))


- Deprecated the `LightningDoublePrecisionModule` wrapper in favor of calling `Trainer.precision_plugin.convert_input()` ([#18209](https://github.com/Lightning-AI/lightning/pull/18209))


### Removed

- Removed the `XLAStrategy.is_distributed` property. It is always True ([#17381](https://github.com/Lightning-AI/lightning/pull/17381))
- Removed the `SingleTPUStrategy.is_distributed` property. It is always False ([#17381](https://github.com/Lightning-AI/lightning/pull/17381))


- Removed experimental support for `torchdistx` due to a lack of project maintenance ([#17995](https://github.com/Lightning-AI/lightning/pull/17995))

### Fixed

- Fixed FSDP full-precision `param_dtype` training (`16-mixed`, `bf16-mixed` and `32-true` configurations) to avoid FSDP assertion errors with PyTorch < 2.0 ([#18278](https://github.com/Lightning-AI/lightning/pull/18278))


- Fixed an issue with reusing the same model across multiple trainer stages when using the `DeepSpeedStrategy` ([#17531](https://github.com/Lightning-AI/lightning/pull/17531))


- Fixed the saving and loading of FSDP optimizer states ([#17819](https://github.com/Lightning-AI/lightning/pull/17819))


- Fixed FSDP re-applying activation checkpointing when the user had manually applied it already ([#18006](https://github.com/Lightning-AI/lightning/pull/18006))


- Fixed an issue that prevented the use of custom logger classes without an `experiment` property defined ([#18093](https://github.com/Lightning-AI/lightning/pull/18093))


- Fixed model parameters getting shared between processes when running with `strategy="ddp_spawn"` and `accelerator="cpu"`; this has a necessary memory impact, as parameters are replicated for each process now ([#18238](https://github.com/Lightning-AI/lightning/pull/18238))


- Fixed setting the tracking uri in `MLFlowLogger` for logging artifacts to the MLFlow server ([#18395](https://github.com/Lightning-AI/lightning/pull/18395))


- Fixed redundant `iter()` call to dataloader when checking dataloading configuration ([#18415](https://github.com/Lightning-AI/lightning/pull/18415))


- Fixed an issue that wouldn't prevent the user to set the `log_model` parameter in `WandbLogger` via the LightningCLI ([#18458](https://github.com/Lightning-AI/lightning/pull/18458))


- Fixed the display of `v_num` in the progress bar when running with `Trainer(fast_dev_run=True)` ([#18491](https://github.com/Lightning-AI/lightning/pull/18491))


<<<<<<< HEAD
- Fixed issue where unexpected exceptions would leave the default torch dtype modified when using true precision settings ([#18500](https://github.com/Lightning-AI/lightning/pull/18500))
=======
- Fixed `UnboundLocalError` when running with `python -O` ([#18496](https://github.com/Lightning-AI/lightning/pull/18496))
>>>>>>> 756e4819


## [2.0.7] - 2023-08-14

### Added

- Added `LightningOptimizer.refresh()` to update the `__dict__` in case the optimizer it wraps has changed its internal state ([#18280](https://github.com/Lightning-AI/lightning/pull/18280))

### Changed

- Disabled the auto-detection of the Kubeflow environment ([#18137](https://github.com/Lightning-AI/lightning/pull/18137))

### Fixed

- Fixed a `Missing folder` exception when using a Google Storage URL as a `default_root_dir` ([#18088](https://github.com/Lightning-AI/lightning/pull/18088))
- Fixed an issue that would prevent the user to set the multiprocessing start method after importing lightning ([#18177](https://github.com/Lightning-AI/lightning/pull/18177))
- Fixed the gradient unscaling logic if the training step skipped backward (by returning `None`) ([#18267](https://github.com/Lightning-AI/lightning/pull/18267))
- Ensure that the closure running inside the optimizer step has gradients enabled, even if the optimizer step has it disabled ([#18268](https://github.com/Lightning-AI/lightning/pull/18268))
- Fixed an issue that could cause the `LightningOptimizer` wrapper returned by `LightningModule.optimizers()` have different internal state than the optimizer it wraps ([#18280](https://github.com/Lightning-AI/lightning/pull/18280))


## [2.0.6] - 2023-07-20

### Fixed

- `LightningCLI` not saving correctly `seed_everything` when `run=True` and `seed_everything=True` ([#18056](https://github.com/Lightning-AI/lightning/pull/18056))
- Fixed validation of non-PyTorch LR schedulers in manual optimization mode ([#18092](https://github.com/Lightning-AI/lightning/pull/18092))
- Fixed an attribute error for `_FaultTolerantMode` when loading an old checkpoint that pickled the enum ([#18094](https://github.com/Lightning-AI/lightning/pull/18094))


## [2.0.5] - 2023-07-07

### Fixed

- Fixed delayed creation of experiment metadata and checkpoint/log dir name when using `WandbLogger` ([#17818](https://github.com/Lightning-AI/lightning/pull/17818))
- Fixed incorrect parsing of arguments when augmenting exception messages in DDP ([#17948](https://github.com/Lightning-AI/lightning/pull/17948))
- Fixed an issue causing the `torch.set_float32_matmul_precision` info message to show multiple times ([#17960](https://github.com/Lightning-AI/lightning/pull/17960))
- Added missing `map_location` argument for the `LightningDataModule.load_from_checkpoint` function ([#17950](https://github.com/Lightning-AI/lightning/pull/17950))
- Fix support for `neptune-client` ([#17939](https://github.com/Lightning-AI/lightning/pull/17939))


## [2.0.4] - 2023-06-22

- Added validation against misconfigured device selection when using the DeepSpeed strategy ([#17952](https://github.com/Lightning-AI/lightning/pull/17952))

### Changed

- Changes to the `NeptuneLogger` ([#16761](https://github.com/Lightning-AI/lightning/pull/16761)):
  * It now supports neptune-client 0.16.16 and neptune >=1.0, and we have replaced the `log()` method with `append()` and `extend()`.
  * It now accepts a namespace `Handler` as an alternative to `Run` for the `run` argument. This means that you can call it like `NeptuneLogger(run=run["some/namespace"])` to log everything to the `some/namespace/` location of the run.

### Fixed

- Fixed validation of parameters of `plugins.precision.MixedPrecisionPlugin` ([#17687](https://github.com/Lightning-AI/lightning/pull/17687))
- Fixed deriving default map location in `LightningModule.load_from_checkpoint` when there is extra state ([#17812](https://github.com/Lightning-AI/lightning/pull/17812))


## [2.0.3] - 2023-06-07

### Changed

- Made type hints public ([#17100](https://github.com/Lightning-AI/lightning/pull/17100))


### Fixed

- `CombinedLoader` only starts DataLoader workers when necessary when operating in sequential mode ([#17639](https://github.com/Lightning-AI/lightning/pull/17639))
- Fixed a potential bug with uploading model checkpoints to Neptune.ai by uploading files from stream ([#17430](https://github.com/Lightning-AI/lightning/pull/17430))
- Fixed signature inspection of decorated hooks ([#17507](https://github.com/Lightning-AI/lightning/pull/17507))
- The `WandbLogger` no longer flattens dictionaries in the hyperparameters logged to the dashboard ([#17574](https://github.com/Lightning-AI/lightning/pull/17574))
- Fixed computing the next version folder in `CSVLogger` ([#17139](https://github.com/Lightning-AI/lightning/pull/17139))
- Fixed a formatting issue when the filename in `ModelCheckpoint` contained metrics that were substrings of each other ([#17610](https://github.com/Lightning-AI/lightning/pull/17610))
- Fixed `WandbLogger` ignoring the `WANDB_PROJECT` environment variable ([#16222](https://github.com/Lightning-AI/lightning/pull/16222))
- Fixed inconsistent settings for FSDP Precision ([#17670](https://github.com/Lightning-AI/lightning/issues/17670))
- Fixed an edge case causing overlapping samples in DDP when no global seed is set ([#17713](https://github.com/Lightning-AI/lightning/pull/17713))
- Fallback to module available check for mlflow ([#17467](https://github.com/Lightning-AI/lightning/pull/17467))
- Fixed LR finder max val batches ([#17636](https://github.com/Lightning-AI/lightning/pull/17636))
- Fixed multithreading checkpoint loading ([#17678](https://github.com/Lightning-AI/lightning/pull/17678))


## [2.0.2] - 2023-04-24

### Fixed

- Fixed issue where `Model.load_from_checkpoint("checkpoint.ckpt", map_location=map_location)` would always return model on CPU ([#17308](https://github.com/Lightning-AI/lightning/pull/17308))
- Fixed Sync module states during non-fit ([#17370](https://github.com/Lightning-AI/lightning/pull/17370))
- Fixed an issue that caused `num_nodes` not to be set correctly for `FSDPStrategy` ([#17438](https://github.com/Lightning-AI/lightning/pull/17438))


## [2.0.1] - 2023-03-30

### Changed

- Pickling the `LightningModule` no longer pickles the `Trainer` ([#17133](https://github.com/Lightning-AI/lightning/pull/17133))
- Generalized `Optimizer` validation to accommodate both FSDP 1.x and 2.x ([#16733](https://github.com/Lightning-AI/lightning/pull/16733))
- Disable `torch.inference_mode` with `torch.compile` in PyTorch 2.0 ([#17215](https://github.com/Lightning-AI/lightning/pull/17215))

### Fixed

- Fixed issue where pickling the module instance would fail with a DataLoader error ([#17130](https://github.com/Lightning-AI/lightning/pull/17130))
- Fixed WandbLogger not showing "best" aliases for model checkpoints when `ModelCheckpoint(save_top_k>0)` is used ([#17121](https://github.com/Lightning-AI/lightning/pull/17121))
- Fixed the availability check for `rich` that prevented Lightning to be imported in Google Colab ([#17156](https://github.com/Lightning-AI/lightning/pull/17156))
- Fixed parsing the precision config for inference in `DeepSpeedStrategy` ([#16973](https://github.com/Lightning-AI/lightning/pull/16973))
- Fixed issue where `torch.compile` would fail when logging to WandB ([#17216](https://github.com/Lightning-AI/lightning/pull/17216))
- Changed the `is_picklable` util function to handle the edge case that throws a `TypeError` ([#17270](https://github.com/Lightning-AI/lightning/pull/17270))


## [2.0.0] - 2023-03-15

### Added

- Added migration logic to warn about checkpoints with apex AMP state ([#16161](https://github.com/Lightning-AI/lightning/pull/16161))
- Added the `Trainer.ckpt_path = ...` setter to statefully set the checkpoint path to load. This can act as a replacement for the removed `Trainer(resume_from_checkpoint=...)` flag ([#16187](https://github.com/Lightning-AI/lightning/pull/16187))
- Added an argument `include_cuda` in `pl.utilities.seed.isolate_rng` to disable managing `torch.cuda`'s rng ([#16423](https://github.com/Lightning-AI/lightning/pull/16423))
- Added `Tuner.lr_find(attr_name=...)` to specify custom learning rate attribute names ([#16462](https://github.com/Lightning-AI/lightning/pull/16462))
- Added an `OnExceptionCheckpoint` callback to save a checkpoint on exception ([#16512](https://github.com/Lightning-AI/lightning/pull/16512))
- Added support for running the `MLFlowLogger` with the `mlflow-skinny` package ([16513](https://github.com/Lightning-AI/lightning/pull/16513))
- Added a `Trainer.received_sigterm` property to check whether a SIGTERM signal was received ([#16501](https://github.com/Lightning-AI/lightning/pull/16501))
- Added support for cascading a SIGTERM signal to launched processes after the launching process (rank 0) receives it ([#16525](https://github.com/Lightning-AI/lightning/pull/16525))
- Added a `kill` method to launchers to kill all launched processes ([#16525](https://github.com/Lightning-AI/lightning/pull/16525))
- Added suffix option to DDP strategy names to enable `find_unused_parameters=True`, for example `strategy="ddp_find_unused_parameters_true"` ([#16611](https://github.com/Lightning-AI/lightning/pull/16611))
- Added a new method `Strategy.on_exception` to the strategy base interface ([#16646](https://github.com/Lightning-AI/lightning/pull/16646))
- Added support for `predict_step(dataloader_iter, batch_index)` ([#16726](https://github.com/Lightning-AI/lightning/pull/16726))
- Added support for arbitrary iterables as dataloaders ([#16726](https://github.com/Lightning-AI/lightning/pull/16726))
- Added "sequential" mode support to `CombinedLoader` to consume multiple iterables in sequence ([#16743](https://github.com/Lightning-AI/lightning/pull/16743), [#16784](https://github.com/Lightning-AI/lightning/pull/16784))
- Added "max_size" mode support to `CombinedLoader` to consume multiple iterables entirely without cycling ([#16939](https://github.com/Lightning-AI/lightning/pull/16939)
- Added a `Trainer(barebones=True)` argument where all features that may impact raw speed are disabled ([#16854](https://github.com/Lightning-AI/lightning/pull/16854))
- Added support for writing logs remote file systems on `CSVLoggers`. ([#16880](https://github.com/Lightning-AI/lightning/pull/16880))
- Added `DDPStrategy(start_method=...)` argument, defaulting to 'popen' ([#16809](https://github.com/Lightning-AI/lightning/pull/16809))
- Added checks for whether the iterables used by the loops are valid ([#17007](https://github.com/Lightning-AI/lightning/pull/17007))

### Changed

- The Trainer's signal handlers are now registered for `trainer.{validate,test,predict}` ([#17017](https://github.com/Lightning-AI/lightning/pull/17017))
- Renamed `ProgressBarBase` to `ProgressBar` ([#17058](https://github.com/Lightning-AI/lightning/pull/17058))
- The `Trainer` now chooses `accelerator="auto", strategy="auto", devices="auto"` as defaults ([#16847](https://github.com/Lightning-AI/lightning/pull/16847))
- "Native" suffix removal ([#16490](https://github.com/Lightning-AI/lightning/pull/16490))
 * `strategy="fsdp_native"` is now `strategy="fsdp"`
 * `strategy="fsdp_native_full_shard_offload"` is now `strategy="fsdp_cpu_offload"`
 * `pl.strategies.fully_sharded_native.DDPFullyShardedNativeStrategy` is now `pl.strategies.fsdp.FSDPStrategy`
 * `pl.plugins.precision.fsdp_native_native_amp.FullyShardedNativeNativeMixedPrecisionPlugin` is now `pl.plugins.precision.fsdp.FSDPMixedPrecisionPlugin`
 * `pl.plugins.precision.native_amp` is now `pl.plugins.precision.amp`
 * `NativeSyncBatchNorm` is now `TorchSyncBatchNorm`
- Changed the default of `LearningRateFinder(update_attr=...)` and `Tuner.lr_find(update_attr=...)` to `True` ([#16462](https://github.com/Lightning-AI/lightning/pull/16462))
- Renamed the `pl.utilities.exceptions.GracefulExitException` to `SIGTERMException` ([#16501](https://github.com/Lightning-AI/lightning/pull/16501))
- The `Callback.on_train_epoch_end` hook now runs after the `LightningModule.on_train_epoch_end` hook for instances of `EarlyStopping` and `Checkpoint` callbacks ([#16567](https://github.com/Lightning-AI/lightning/pull/16567))
- The `LightningModule.{un}toggle_optimizer` methods no longer accept a `optimizer_idx` argument to select the relevant optimizer. Instead, the optimizer object can be passed in directly ([#16560](https://github.com/Lightning-AI/lightning/pull/16560))
- Manual optimization is now required for working with multiple optimizers ([#16539](https://github.com/Lightning-AI/lightning/pull/16539))
- DDP's `find_unused_parameters` now defaults to `False` ([#16611](https://github.com/Lightning-AI/lightning/pull/16611))
- The strategy selected by `accelerator="hpu"` now defaults to `find_unused_parameters=False` ([#16611](https://github.com/Lightning-AI/lightning/pull/16611))
- The main progress bar displayed during training no longer includes the combined progress for validation ([#16695](https://github.com/Lightning-AI/lightning/pull/16695))
- Renamed `TQDMProgressBar.main_progress_bar` to `TQDMProgressBar.train_progress_bar` ([#16695](https://github.com/Lightning-AI/lightning/pull/16695))
- Marked the progress tracking classes as protected ([#17009](https://github.com/Lightning-AI/lightning/pull/17009))
- Marked the `lightning.pytorch.trainer.configuration_validator.verify_loop_configurations` function as protected ([#17009](https://github.com/Lightning-AI/lightning/pull/17009))
- Marked the `lightning.pytorch.utiltiies.distirbuted.register_ddp_comm_hook` function as protected ([#17009](https://github.com/Lightning-AI/lightning/pull/17009))
- Marked `lightning.pytorch.utilities.supporters.CombinedDataset` as protected ([#16714](https://github.com/Lightning-AI/lightning/pull/16714))
- Marked the `{Accelerator,Signal,Callback,Checkpoint,Data,Logger}Connector` classes as protected ([#17008](https://github.com/Lightning-AI/lightning/pull/17008))
- Marked the `lightning.pytorch.trainer.connectors.signal_connector.HandlersCompose` class as protected ([#17008](https://github.com/Lightning-AI/lightning/pull/17008))
- Disabled strict loading in multiprocessing launcher ("ddp_spawn", etc.) when loading weights back into the main process ([#16365](https://github.com/Lightning-AI/lightning/pull/16365))
- Renamed `CombinedLoader.loaders` to `CombinedLoader.iterables` ([#16743](https://github.com/Lightning-AI/lightning/pull/16743))
- Renamed `Trainer(replace_sampler_ddp=...)` to `Trainer(use_distributed_sampler=...)` ([#16829](https://github.com/Lightning-AI/lightning/pull/16829))
- Moved the `CombinedLoader` class from `lightning.pytorch.trainer.supporters` to `lightning.pytorch.combined_loader` ([#16819](https://github.com/Lightning-AI/lightning/pull/16819))
- The top-level loops now own the data sources and combined dataloaders ([#16726](https://github.com/Lightning-AI/lightning/pull/16726))
- The `trainer.*_dataloader` properties now return what the user returned in their `LightningModule.*_dataloader()` hook ([#16726](https://github.com/Lightning-AI/lightning/pull/16726), [#16800](https://github.com/Lightning-AI/lightning/pull/16800))
- The `dataloader_idx` argument is now optional for the `on_{validation,test,predict}_batch_{start,end}` hooks. Remove it or default it to 0 if you don't use multiple dataloaders ([#16753](https://github.com/Lightning-AI/lightning/pull/16753))
- Renamed `TPUSpawnStrategy` to `XLAStrategy` ([#16781](https://github.com/Lightning-AI/lightning/pull/16781))
- Renamed `strategy='tpu_spawn'` to `strategy='xla'` and `strategy='tpu_spawn_debug'` to `strategy='xla_debug'` ([#16781](https://github.com/Lightning-AI/lightning/pull/16781))
- Changed arguments for precision settings (from [64|32|16|bf16] to ["64-true"|"32-true"|"16-mixed"|"bf16-mixed"]) ([#16783](https://github.com/Lightning-AI/lightning/pull/16783))
- When using multiple devices, the strategy now defaults to "ddp" instead of "ddp_spawn" when none is set ([#16780](https://github.com/Lightning-AI/lightning/pull/16780))
- The selection `Trainer(strategy="ddp_spawn", ...)` no longer falls back to "ddp" when a cluster environment gets detected ([#16780](https://github.com/Lightning-AI/lightning/pull/16780))
- Predict's custom BatchSampler that tracks the batch indices no longer consumes the entire batch sampler at the beginning ([#16826](https://github.com/Lightning-AI/lightning/pull/16826))
- Gradient norm tracking with `track_grad_norm` no longer rounds the norms to 4 digits, but instead logs them at full resolution ([#16877](https://github.com/Lightning-AI/lightning/pull/16877))
- Merged the `DDPSpawnStrategy` into `DDPStrategy` ([#16809](https://github.com/Lightning-AI/lightning/pull/16809))
- The `NeptuneLogger` now requires `neptune>=1.0.0` ([#16888](https://github.com/Lightning-AI/lightning/pull/16888))
- Changed minimum supported version of `rich` from `10.14.0` to `12.13.0` ([#16798](https://github.com/Lightning-AI/lightning/pull/16798))
- Removed the `lightning.pytorch.overrides.torch_distributed.broadcast_object_list` function ([#17011](https://github.com/Lightning-AI/lightning/pull/17011))
- The `ServableModule` is now an abstract interface ([#17000](https://github.com/Lightning-AI/lightning/pull/17000))
- The `psutil` package is now required for CPU monitoring ([#17010](https://github.com/Lightning-AI/lightning/pull/17010))
- The Trainer no longer accepts positional arguments to ([#17022](https://github.com/Lightning-AI/lightning/pull/17022))

### Removed

- Removed support for PyTorch 1.10 ([#16492](https://github.com/Lightning-AI/lightning/pull/16492))
- Removed support for Python 3.7 ([#16579](https://github.com/Lightning-AI/lightning/pull/16579))
- Removed the `pl.lite` module in favor of `lightning_fabric` ([#15953](https://github.com/Lightning-AI/lightning/pull/15953))
- `nvidia/apex` removal ([#16149](https://github.com/Lightning-AI/lightning/pull/16149))
  * Removed `pl.plugins.NativeMixedPrecisionPlugin` in favor of `pl.plugins.MixedPrecisionPlugin`
  * Removed the `LightningModule.optimizer_step(using_native_amp=...)` argument
  * Removed the `Trainer(amp_backend=...)` argument
  * Removed the `Trainer.amp_backend` property
  * Removed the `Trainer(amp_level=...)` argument
  * Removed the `pl.plugins.ApexMixedPrecisionPlugin` class
  * Removed the `pl.utilities.enums.AMPType` enum
  * Removed the `DeepSpeedPrecisionPlugin(amp_type=..., amp_level=...)` arguments
- Removed `Trainer(strategy='horovod')` support ([#16150](https://github.com/Lightning-AI/lightning/pull/16150))
- `FairScale` removal (in favor of PyTorch's FSDP implementation) ([#16400](https://github.com/Lightning-AI/lightning/pull/16400))
  * Removed the `pl.overrides.fairscale.LightningShardedDataParallel` class
  * Removed the `pl.plugins.precision.fully_sharded_native_amp.FullyShardedNativeMixedPrecisionPlugin` class
  * Removed the `pl.plugins.precision.sharded_native_amp.ShardedNativeMixedPrecisionPlugin` class
  * Removed the `pl.strategies.fully_sharded.DDPFullyShardedStrategy` (fsdp) class
  * Removed the `pl.strategies.sharded.DDPShardedStrategy` (ddp_sharded) class
  * Removed the `pl.strategies.sharded_spawn.DDPSpawnShardedStrategy` (ddp_sharded_spawn) class
- Removed legacy device arguments in Trainer ([#16171](https://github.com/Lightning-AI/lightning/pull/16171))
  * Removed the `Trainer(gpus=...)` argument
  * Removed the `Trainer(tpu_cores=...)` argument
  * Removed the `Trainer(ipus=...)` argument
  * Removed the `Trainer(num_processes=...)` argument
- Removed the deprecated `pl.utilities.AllGatherGrad` class ([#16360](https://github.com/Lightning-AI/lightning/pull/16360))
- Removed the deprecated `resume_from_checkpoint` Trainer argument ([#16167](https://github.com/Lightning-AI/lightning/pull/16167))
- Removed the deprecated `pl.profiler` module ([#16359](https://github.com/Lightning-AI/lightning/pull/16359))
- Removed deadlock detection / process reconciliation (`PL_RECONCILE_PROCESS=1`) ([#16204](https://github.com/Lightning-AI/lightning/pull/16204))
- Removed the `{training,validation,test}_epoch_end` hooks which would retain step outputs in memory. Alternative implementations are suggested by implementing their `on_*_epoch_end` hooks instead ([#16520](https://github.com/Lightning-AI/lightning/pull/16520))
- Removed the `outputs` argument from the `on_predict_epoch_end` hook. You can access them via `trainer.predict_loop.predictions` ([#16655](https://github.com/Lightning-AI/lightning/pull/16655))
- Removed support for the experimental `PL_FAULT_TOLERANT_TRAINING` environment flag ([#16516](https://github.com/Lightning-AI/lightning/pull/16516), [#16533](https://github.com/Lightning-AI/lightning/pull/16533))
- Removed the deprecated `LightningCLI` arguments ([#16380](https://github.com/Lightning-AI/lightning/pull/16380))
  * `save_config_filename`
  * `save_config_overwrite`
  * `save_config_multifile`
  * `description`
  * `env_prefix`
  * `env_parse`
- Removed the deprecated `pl.strategies.utils.on_colab_kaggle` function ([#16437](https://github.com/Lightning-AI/lightning/pull/16437))
- Removed the deprecated code in:
  * `pl.core.mixins` ([#16424](https://github.com/Lightning-AI/lightning/pull/16424))
  * `pl.utilities.distributed` ([#16390](https://github.com/Lightning-AI/lightning/pull/16390))
  * `pl.utilities.apply_func` ([#16413](https://github.com/Lightning-AI/lightning/pull/16413))
  * `pl.utilities.xla_device` ([#16404](https://github.com/Lightning-AI/lightning/pull/16404))
  * `pl.utilities.data` ([#16440](https://github.com/Lightning-AI/lightning/pull/16440))
  * `pl.utilities.device_parser` ([#16412](https://github.com/Lightning-AI/lightning/pull/16412))
  * `pl.utilities.optimizer` ([#16439](https://github.com/Lightning-AI/lightning/pull/16439))
  * `pl.utilities.seed` ([#16422](https://github.com/Lightning-AI/lightning/pull/16422))
  * `pl.utilities.cloud_io` ([#16438](https://github.com/Lightning-AI/lightning/pull/16438))
- Removed the deprecated `Accelerator.setup_environment` method ([#16436](https://github.com/Lightning-AI/lightning/pull/16436))
- Mark the `forward_module` argument as required ([#16386](https://github.com/Lightning-AI/lightning/pull/16386))
  * Removed the deprecated `pl_module` argument from the distributed module wrappers
  * Removed the deprecated `pl.overrides.base.unwrap_lightning_module` function
  * Removed the `pl.overrides.distributed.LightningDistributedModule` class
  * Removed the deprecated `pl.overrides.fairscale.unwrap_lightning_module_sharded` function
  * Removed the `pl.overrides.fairscale.LightningDistributedModule` class
- Removed the deprecated automatic GPU selection ([#16184](https://github.com/Lightning-AI/lightning/pull/16184))
  * Removed the `Trainer(auto_select_gpus=...)` argument
  * Removed the `pl.tuner.auto_gpu_select.{pick_single_gpu,pick_multiple_gpus}` functions
- Removed support for loop customization
  * Removed `Loop.replace()` ([#16361](https://github.com/Lightning-AI/lightning/pull/16361))
  * Removed `Loop.connect()` ([#16384](https://github.com/Lightning-AI/lightning/pull/16384))
  * Removed the `trainer.{fit,validate,test,predict}_loop` properties ([#16384](https://github.com/Lightning-AI/lightning/pull/16384))
  * Removed the default `Loop.run()` implementation ([#16384](https://github.com/Lightning-AI/lightning/pull/16384))
  * The loop classes are now marked as protected ([#16445](https://github.com/Lightning-AI/lightning/pull/16445))
  * The fetching classes are now marked as protected ([#16664](https://github.com/Lightning-AI/lightning/pull/16664))
- The `lightning.pytorch.overrides.distributed.IndexBatchSamplerWrapper` class is now marked as protected ([#16826](https://github.com/Lightning-AI/lightning/pull/16826))
- Removed the `DataLoaderLoop`, `EvaluationEpochLoop`, and `PredictionEpochLoop` classes ([#16726](https://github.com/Lightning-AI/lightning/pull/16726))
- Removed `trainer.reset_*_dataloader()` methods in favor of `Loop.setup_data()` for the top-level loops ([#16726](https://github.com/Lightning-AI/lightning/pull/16726))
- Removed special support for truncated backpropagation through time (TBPTT) ([#16172](https://github.com/Lightning-AI/lightning/pull/16172))
  * Removed the `LightningModule.truncated_bptt_steps` attribute
  * Removed the `LightningModule.tbptt_split_batch` hook
  * The `LightningModule.training_step` no longer accepts a `hiddens` argument
  * Removed the `pl.loops.batch.TrainingBatchLoop`
  * Removed the `FitLoop.split_idx` property
  * Removed the `LoggerConnector.on_train_split_start` method
- Removed the experimental `PL_INTER_BATCH_PARALLELISM` environment flag ([#16355](https://github.com/Lightning-AI/lightning/pull/16355))
- Removed the `Trainer(move_metrics_to_cpu=True)` argument ([#16358](https://github.com/Lightning-AI/lightning/pull/16358))
- Removed the `LightningModule.precision` attribute ([#16203](https://github.com/Lightning-AI/lightning/pull/16203))
- Removed the automatic addition of a moving average of the `training_step` loss in the progress bar. Use `self.log("loss", ..., prog_bar=True)` instead. ([#16192](https://github.com/Lightning-AI/lightning/issues/16192))
- Removed support for passing a dictionary value to `self.log()` ([#16389](https://github.com/Lightning-AI/lightning/pull/16389))
- Removed `Trainer.model` setter ([#16462](https://github.com/Lightning-AI/lightning/pull/16462))
- Removed the argument `Trainer(multiple_trainloader_mode=...)`. You can use `CombinedLoader(..., mode=...)` directly now ([#16800](https://github.com/Lightning-AI/lightning/pull/16800))
- Removed the unused `lightning.pytorch.utilities.finite_checks.print_nan_gradients` function ([#16682](https://github.com/Lightning-AI/lightning/pull/16682))
- Removed the unused `lightning.pytorch.utilities.finite_checks.detect_nan_parameters` function ([#16682](https://github.com/Lightning-AI/lightning/pull/16682))
- Removed the unused `lightning.pytorch.utilities.parsing.flatten_dict` function ([#16744](https://github.com/Lightning-AI/lightning/pull/16744))
- Removed the unused `lightning.pytorch.utilities.metrics.metrics_to_scalars` function ([#16681](https://github.com/Lightning-AI/lightning/pull/16681))
- Removed the unused `lightning.pytorch.utilities.supporters.{SharedCycleIteratorState,CombinedLoaderIterator}` classes ([#16714](https://github.com/Lightning-AI/lightning/pull/16714))
- Tuner removal
  * Removed the deprecated `trainer.tuning` property ([#16379](https://github.com/Lightning-AI/lightning/pull/16379))
  * Removed the deprecated `TrainerFn.TUNING` and `RunningStage.TUNING` enums ([#16379](https://github.com/Lightning-AI/lightning/pull/16379))
  * Removed `Trainer.tune()` in favor of `Tuner(trainer).{lr_find,scale_batch_size}` ([#16462](https://github.com/Lightning-AI/lightning/pull/16462))
  * Removed `Trainer(auto_scale_batch_size=...)` in favor of `Tuner(trainer).scale_batch_size()` ([#16462](https://github.com/Lightning-AI/lightning/pull/16462))
  * Removed `Trainer(auto_lr_find=...)` in favor of `Tuner(trainer).lr_find()` ([#16462](https://github.com/Lightning-AI/lightning/pull/16462))
- Removed the `on_tpu` argument from `LightningModule.optimizer_step` hook ([#16537](https://github.com/Lightning-AI/lightning/pull/16537))
- Removed the `using_lbfgs` argument from `LightningModule.optimizer_step` hook ([#16538](https://github.com/Lightning-AI/lightning/pull/16538))
- Removed the `Trainer.data_parallel` property. Use `isinstance(trainer.strategy, ParallelStrategy)` instead ([#16703](https://github.com/Lightning-AI/lightning/pull/16703))
- Removed the `Trainer.prediction_writer_callbacks` property ([#16759](https://github.com/Lightning-AI/lightning/pull/16759))
- Removed support for multiple optimizers in automatic optimization mode ([#16539](https://github.com/Lightning-AI/lightning/pull/16539))
  * Removed `opt_idx` argument from `BaseFinetuning.finetune_function` callback method
  * Removed `opt_idx` argument from `Callback.on_before_optimizer_step` callback method
  * Removed `optimizer_idx` as an optional argument in `LightningModule.training_step`
  * Removed `optimizer_idx` argument from `LightningModule.on_before_optimizer_step`
  * Removed `optimizer_idx` argument from `LightningModule.configure_gradient_clipping`
  * Removed `optimizer_idx` argument from `LightningModule.optimizer_step`
  * Removed `optimizer_idx` argument from `LightningModule.optimizer_zero_grad`
  * Removed `optimizer_idx` argument from `LightningModule.lr_scheduler_step`
  * Removed support for declaring optimizer frequencies in the dictionary returned from `LightningModule.configure_optimizers`
  * Removed arguments `optimizer` and `optimizer_idx` from `LightningModule.backward`
  * Removed `optimizer_idx` argument from `PrecisionPlugin.optimizer_step` and all of its overrides in subclasses
  * Removed `optimizer_idx` argument from `PrecisionPlugin.{optimizer_step,backward}` and all of its overrides in subclasses
  * Removed `optimizer_idx` argument from `Strategy.{optimizer_step,backward}` and all of its overrides in subclasses
  * Removed `Trainer.optimizer_frequencies` attribute
- Removed `Strategy.dispatch` ([#16618](https://github.com/Lightning-AI/lightning/pull/16618))
- Removed `PrecisionPlugin.dispatch` ([#16618](https://github.com/Lightning-AI/lightning/pull/16618))
- Removed legacy argparse utilities ([#16708](https://github.com/Lightning-AI/lightning/pull/16708))
  * Removed `LightningDataModule` methods: `add_argparse_args()`, `from_argparse_args()`, `parse_argparser()`, `get_init_arguments_and_types()`
  * Removed class methods from Trainer: `default_attributes()`, `from_argparse_args()`, `parse_argparser()`, `match_env_arguments()`, `add_argparse_args()`
  * Removed functions from `lightning.pytorch.utilities.argparse`: `from_argparse_args()`, `parse_argparser()`, `parse_env_variables()`, `get_init_arguments_and_types()`, `add_argparse_args()`
  * Removed functions from `lightning.pytorch.utilities.parsing`: `import str_to_bool()`, `str_to_bool_or_int()`, `str_to_bool_or_str()`
- Removed support for passing a scheduling dictionary to `Trainer(accumulate_grad_batches=...)` ([#16729](https://github.com/Lightning-AI/lightning/pull/16729))
- Removed support for `DataParallel` (`strategy='dp'`) and the `LightningParallelModule`-Wrapper, ([#16748](https://github.com/Lightning-AI/lightning/pull/16748))
- Removed the unused `lightning.pytorch.utilities.supporters.{SharedCycleIteratorState,CombinedLoaderIterator}` classes ([#16714](https://github.com/Lightning-AI/lightning/pull/16714))
- Removed `ProgressBarBase.{train_batch_idx,val_batch_idx,test_batch_idx,predict_batch_idx}` properties ([#16760](https://github.com/Lightning-AI/lightning/pull/16760))
- Removed the `fit_loop.{min,max}_steps` setters ([#16803](https://github.com/Lightning-AI/lightning/pull/16803))
- Removed the `Trainer(track_grad_norm=...)` argument ([#16745](https://github.com/Lightning-AI/lightning/pull/16745))
- Removed the `LightningModule.log_grad_norm()` hook method ([#16745](https://github.com/Lightning-AI/lightning/pull/16745))
- Removed the `QuantizationAwareTraining` callback ([#16750](https://github.com/Lightning-AI/lightning/pull/16750))
- Removed the `ColossalAIStrategy` and `ColossalAIPrecisionPlugin` in favor of the new [lightning-colossalai](https://github.com/Lightning-AI/lightning-colossalai) package ([#16757](https://github.com/Lightning-AI/lightning/pull/16757), [#16778](https://github.com/Lightning-AI/lightning/pull/16778))
- Removed the `training_step_end`, `validation_step_end`, and `test_step_end` hooks from the `LightningModule` in favor of the `*_batch_end` hooks ([#16791](https://github.com/Lightning-AI/lightning/pull/16791))
- Removed the `lightning.pytorch.strategies.DDPSpawnStrategy` in favor of `DDPStrategy(start_method='spawn')` (merged both classes) ([#16809](https://github.com/Lightning-AI/lightning/pull/16809))
- Removed registration of `ShardedTensor` state dict hooks in `LightningModule.__init__` with `torch>=2.1` ([#16892](https://github.com/Lightning-AI/lightning/pull/16892))
- Removed the `lightning.pytorch.core.saving.ModelIO` class interface ([#16999](https://github.com/Lightning-AI/lightning/pull/16999))
- Removed the unused `lightning.pytorch.utilities.memory.get_model_size_mb` function ([#17001](https://github.com/Lightning-AI/lightning/pull/17001))

### Fixed

- Fixed an issue where `DistributedSampler.set_epoch` wasn't getting called during `trainer.predict` ([#16785](https://github.com/Lightning-AI/lightning/pull/16785), [#16826](https://github.com/Lightning-AI/lightning/pull/16826))

- Fixed an issue with comparing torch versions when using a version of torch built from source ([#17030](https://github.com/Lightning-AI/lightning/pull/17030))


- Improved the error message for installing tensorboard or tensorboardx ([#17053](https://github.com/Lightning-AI/lightning/pull/17053))


## [1.9.4] - 2023-03-01

### Added

- Added `Fabric(strategy="auto")` support. It will choose DDP over DDP-spawn, contrary to `strategy=None` (default) ([#16916](https://github.com/Lightning-AI/lightning/pull/16916))

### Fixed

- Fixed DDP spawn hang on TPU Pods ([#16844](https://github.com/Lightning-AI/lightning/pull/16844))
- Fixed edge cases in parsing device ids using NVML ([#16795](https://github.com/Lightning-AI/lightning/pull/16795))
- Fixed backwards compatibility for `lightning.pytorch.utilities.parsing.get_init_args` ([#16851](https://github.com/Lightning-AI/lightning/pull/16851))


## [1.9.3] - 2023-02-21

### Fixed

- Fixed an issue causing a wrong environment plugin to be selected when `accelerator=tpu` and `devices > 1` ([#16806](https://github.com/Lightning-AI/lightning/pull/16806))


## [1.9.2] - 2023-02-15

### Fixed

- Fixed an attribute error and improved input validation for invalid strategy types being passed to Trainer ([#16693](https://github.com/Lightning-AI/lightning/pull/16693))
- Fixed early stopping triggering extra validation runs after reaching `min_epochs` or `min_steps` ([#16719](https://github.com/Lightning-AI/lightning/pull/16719))


## [1.9.1] - 2023-02-10

### Fixed

- Fixed an unintended limitation for calling `save_hyperparameters` on mixin classes that don't subclass `LightningModule`/`LightningDataModule` ([#16369](https://github.com/Lightning-AI/lightning/pull/16369))
- Fixed an issue with `MLFlowLogger` logging the wrong keys with `.log_hyperparams()` ([#16418](https://github.com/Lightning-AI/lightning/pull/16418))
- Fixed logging more than 100 parameters with `MLFlowLogger` and long values are truncated ([#16451](https://github.com/Lightning-AI/lightning/pull/16451))
- Fixed strict availability check for `torch_xla` requirement ([#16476](https://github.com/Lightning-AI/lightning/pull/16476))
- Fixed an issue where PL would wrap DataLoaders with XLA's MpDeviceLoader more than once ([#16571](https://github.com/Lightning-AI/lightning/pull/16571))
- Fixed the batch_sampler reference for DataLoaders wrapped with XLA's MpDeviceLoader ([#16571](https://github.com/Lightning-AI/lightning/pull/16571))
- Fixed an import error when `torch.distributed` is not available ([#16658](https://github.com/Lightning-AI/lightning/pull/16658))


## [1.9.0] - 2023-01-17

### Added

- Added support for native logging of `MetricCollection` with enabled compute groups ([#15580](https://github.com/Lightning-AI/lightning/pull/15580))
- Added support for custom artifact names in `pl.loggers.WandbLogger` ([#16173](https://github.com/Lightning-AI/lightning/pull/16173))
- Added support for DDP with `LRFinder` ([#15304](https://github.com/Lightning-AI/lightning/pull/15304))
- Added utilities to migrate checkpoints from one Lightning version to another ([#15237](https://github.com/Lightning-AI/lightning/pull/15237))
- Added support to upgrade all checkpoints in a folder using the `pl.utilities.upgrade_checkpoint` script ([#15333](https://github.com/Lightning-AI/lightning/pull/15333))
- Add an axes argument `ax` to the `.lr_find().plot()` to enable writing to a user-defined axes in a matplotlib figure ([#15652](https://github.com/Lightning-AI/lightning/pull/15652))
- Added `log_model` parameter to `MLFlowLogger` ([#9187](https://github.com/Lightning-AI/lightning/pull/9187))
- Added a check to validate that wrapped FSDP models are used while initializing optimizers ([#15301](https://github.com/Lightning-AI/lightning/pull/15301))
- Added a warning when `self.log(..., logger=True)` is called without a configured logger ([#15814](https://github.com/Lightning-AI/lightning/pull/15814))
- Added support for colossalai 0.1.11 ([#15888](https://github.com/Lightning-AI/lightning/pull/15888))
- Added `LightningCLI` support for optimizer and learning schedulers via callable type dependency injection ([#15869](https://github.com/Lightning-AI/lightning/pull/15869))
- Added support for activation checkpointing for the `DDPFullyShardedNativeStrategy` strategy ([#15826](https://github.com/Lightning-AI/lightning/pull/15826))
- Added the option to set `DDPFullyShardedNativeStrategy(cpu_offload=True|False)` via bool instead of needing to pass a configuration object ([#15832](https://github.com/Lightning-AI/lightning/pull/15832))
- Added info message for Ampere CUDA GPU users to enable tf32 matmul precision ([#16037](https://github.com/Lightning-AI/lightning/pull/16037))
- Added support for returning optimizer-like classes in `LightningModule.configure_optimizers` ([#16189](https://github.com/Lightning-AI/lightning/pull/16189))

### Changed

- Drop PyTorch 1.9 support ([#15347](https://github.com/Lightning-AI/lightning/pull/15347))
- Switch from `tensorboard` to `tensorboardx` in `TensorBoardLogger` ([#15728](https://github.com/Lightning-AI/lightning/pull/15728))
- From now on, Lightning Trainer and `LightningModule.load_from_checkpoint` automatically upgrade the loaded checkpoint if it was produced in an old version of Lightning ([#15237](https://github.com/Lightning-AI/lightning/pull/15237))
- `Trainer.{validate,test,predict}(ckpt_path=...)` no longer restores the `Trainer.global_step` and `trainer.current_epoch` value from the checkpoints - From now on, only `Trainer.fit` will restore this value ([#15532](https://github.com/Lightning-AI/lightning/pull/15532))
- The `ModelCheckpoint.save_on_train_epoch_end` attribute is now computed dynamically every epoch, accounting for changes to the validation dataloaders ([#15300](https://github.com/Lightning-AI/lightning/pull/15300))
- The Trainer now raises an error if it is given multiple stateful callbacks of the same time with colliding state keys ([#15634](https://github.com/Lightning-AI/lightning/pull/15634))
- `MLFlowLogger` now logs hyperparameters and metrics in batched API calls ([#15915](https://github.com/Lightning-AI/lightning/pull/15915))
- Overriding the `on_train_batch_{start,end}` hooks in conjunction with taking a `dataloader_iter` in the `training_step` no longer errors out and instead shows a warning ([#16062](https://github.com/Lightning-AI/lightning/pull/16062))
- Move `tensorboardX` to extra dependencies. Use the `CSVLogger` by default ([#16349](https://github.com/Lightning-AI/lightning/pull/16349))

### Deprecated

- Deprecated `description`, `env_prefix` and `env_parse` parameters in `LightningCLI.__init__` in favour of giving them through `parser_kwargs` ([#15651](https://github.com/Lightning-AI/lightning/pull/15651))
- Deprecated `pl.profiler` in favor of `pl.profilers` ([#16059](https://github.com/Lightning-AI/lightning/pull/16059))
- Deprecated `Trainer(auto_select_gpus=...)` in favor of `pl.accelerators.find_usable_cuda_devices` ([#16147](https://github.com/Lightning-AI/lightning/pull/16147))
- Deprecated `pl.tuner.auto_gpu_select.{pick_single_gpu,pick_multiple_gpus}` in favor of `pl.accelerators.find_usable_cuda_devices` ([#16147](https://github.com/Lightning-AI/lightning/pull/16147))
- `nvidia/apex` deprecation ([#16039](https://github.com/Lightning-AI/lightning/pull/16039))
  * Deprecated `pl.plugins.NativeMixedPrecisionPlugin` in favor of `pl.plugins.MixedPrecisionPlugin`
  * Deprecated the `LightningModule.optimizer_step(using_native_amp=...)` argument
  * Deprecated the `Trainer(amp_backend=...)` argument
  * Deprecated the `Trainer.amp_backend` property
  * Deprecated the `Trainer(amp_level=...)` argument
  * Deprecated the `pl.plugins.ApexMixedPrecisionPlugin` class
  * Deprecates the `pl.utilities.enums.AMPType` enum
  * Deprecates the `DeepSpeedPrecisionPlugin(amp_type=..., amp_level=...)` arguments
- `horovod` deprecation ([#16141](https://github.com/Lightning-AI/lightning/pull/16141))
  * Deprecated `Trainer(strategy="horovod")`
  * Deprecated the `HorovodStrategy` class
- Deprecated `pl.lite.LightningLite` in favor of `lightning.fabric.Fabric` ([#16314](https://github.com/Lightning-AI/lightning/pull/16314))
- `FairScale` deprecation (in favor of PyTorch's FSDP implementation) ([#16353](https://github.com/Lightning-AI/lightning/pull/16353))
  * Deprecated the `pl.overrides.fairscale.LightningShardedDataParallel` class
  * Deprecated the `pl.plugins.precision.fully_sharded_native_amp.FullyShardedNativeMixedPrecisionPlugin` class
  * Deprecated the `pl.plugins.precision.sharded_native_amp.ShardedNativeMixedPrecisionPlugin` class
  * Deprecated the `pl.strategies.fully_sharded.DDPFullyShardedStrategy` class
  * Deprecated the `pl.strategies.sharded.DDPShardedStrategy` class
  * Deprecated the `pl.strategies.sharded_spawn.DDPSpawnShardedStrategy` class


### Removed

- Removed deprecated `pl.utilities.memory.get_gpu_memory_map` in favor of `pl.accelerators.cuda.get_nvidia_gpu_stats` ([#15617](https://github.com/Lightning-AI/lightning/pull/15617))
- Temporarily removed support for Hydra multi-run ([#15737](https://github.com/Lightning-AI/lightning/pull/15737))
- Removed deprecated `pl.profiler.base.AbstractProfiler` in favor of `pl.profilers.profiler.Profiler` ([#15637](https://github.com/Lightning-AI/lightning/pull/15637))
- Removed deprecated `pl.profiler.base.BaseProfiler` in favor of `pl.profilers.profiler.Profiler` ([#15637](https://github.com/Lightning-AI/lightning/pull/15637))
- Removed deprecated code in `pl.utilities.meta` ([#16038](https://github.com/Lightning-AI/lightning/pull/16038))
- Removed the deprecated `LightningDeepSpeedModule` ([#16041](https://github.com/Lightning-AI/lightning/pull/16041))
- Removed the deprecated `pl.accelerators.GPUAccelerator` in favor of `pl.accelerators.CUDAAccelerator` ([#16050](https://github.com/Lightning-AI/lightning/pull/16050))
- Removed the deprecated `pl.profiler.*` classes in favor of `pl.profilers` ([#16059](https://github.com/Lightning-AI/lightning/pull/16059))
- Removed the deprecated `pl.utilities.cli` module in favor of `pl.cli` ([#16116](https://github.com/Lightning-AI/lightning/pull/16116))
- Removed the deprecated `pl.loggers.base` module in favor of `pl.loggers.logger` ([#16120](https://github.com/Lightning-AI/lightning/pull/16120))
- Removed the deprecated `pl.loops.base` module in favor of `pl.loops.loop` ([#16142](https://github.com/Lightning-AI/lightning/pull/16142))
- Removed the deprecated `pl.core.lightning` module in favor of `pl.core.module` ([#16318](https://github.com/Lightning-AI/lightning/pull/16318))
- Removed the deprecated `pl.callbacks.base` module in favor of `pl.callbacks.callback` ([#16319](https://github.com/Lightning-AI/lightning/pull/16319))
- Removed the deprecated `Trainer.reset_train_val_dataloaders()` in favor of `Trainer.reset_{train,val}_dataloader` ([#16131](https://github.com/Lightning-AI/lightning/pull/16131))
- Removed support for `LightningCLI(seed_everything_default=None)` ([#16131](https://github.com/Lightning-AI/lightning/pull/16131))
- Removed support in LightningLite for FairScale's sharded training (`strategy='ddp_sharded'|'ddp_sharded_spawn'`). Use Fully-Sharded Data Parallel instead (`strategy='fsdp'`) ([#16329](https://github.com/Lightning-AI/lightning/pull/16329))


### Fixed

- Enhanced `reduce_boolean_decision` to accommodate `any`-analogous semantics expected by the `EarlyStopping` callback ([#15253](https://github.com/Lightning-AI/lightning/pull/15253))
- Fixed the incorrect optimizer step synchronization when running across multiple TPU devices ([#16020](https://github.com/Lightning-AI/lightning/pull/16020))
- Fixed a type error when dividing the chunk size in the ColossalAI strategy ([#16212](https://github.com/Lightning-AI/lightning/pull/16212))
- Fixed bug where the ``interval`` key of the scheduler would be ignored during manual optimization, making the LearningRateMonitor callback fail to log the learning rate ([#16308](https://github.com/Lightning-AI/lightning/pull/16308))
- Fixed an issue with `MLFlowLogger` not finalizing correctly when status code 'finished' was passed ([#16340](https://github.com/Lightning-AI/lightning/pull/16340))


## [1.8.6] - 2022-12-21

- minor cleaning


## [1.8.5] - 2022-12-15

- Add function to remove checkpoint to allow override for extended classes ([#16067](https://github.com/Lightning-AI/lightning/pull/16067))


## [1.8.4] - 2022-12-08

### Changed

- Direct support for compiled models (
   [#15922](https://github.com/Lightning-AI/lightning/pull/15922),
   [#15957](https://github.com/Lightning-AI/lightning/pull/15957)
)

### Fixed

- Fixed issue with unsupported torch.inference_mode() on hpu backends ([#15918](https://github.com/Lightning-AI/lightning/pull/15918))
- Fixed LRScheduler import for PyTorch 2.0 ([#15940](https://github.com/Lightning-AI/lightning/pull/15940))
- Fixed `fit_loop.restarting` to be `False` for lr finder ([#15620](https://github.com/Lightning-AI/lightning/pull/15620))
- Fixed `torch.jit.script`-ing a LightningModule causing an unintended error message about deprecated `use_amp` property ([#15947](https://github.com/Lightning-AI/lightning/pull/15947))
- Fixed the `XLAProfiler` not recording anything due to mismatching of action names ([#15885](https://github.com/Lightning-AI/lightning/pull/15885))


## [1.8.3] - 2022-11-22

### Changed

- Temporarily removed support for Hydra multi-run ([#15737](https://github.com/Lightning-AI/lightning/pull/15737))
- Switch from `tensorboard` to `tensorboardx` in `TensorBoardLogger` ([#15728](https://github.com/Lightning-AI/lightning/pull/15728))


## [1.8.2] - 2022-11-17

### Fixed

- Make sure save_dir can be empty str ([#15638](https://github.com/Lightning-AI/lightning/pull/15638))
- Fixed the automatic fallback from `Trainer(strategy="ddp_spawn", ...)` to `Trainer(strategy="ddp", ...)` when on an LSF cluster ([#15103](https://github.com/Lightning-AI/lightning/pull/15103))



## [1.8.1] - 2022-11-10

### Added

- Added back the accidentally removed `pl.utilities.distributed.rank_zero_only` function ([#15536](https://github.com/Lightning-AI/lightning/pull/15536))

### Deprecated

- Deprecated `pl.utilities.distributed.rank_zero_only` in favor of `pl.utilities.rank_zero_only` ([#15536](https://github.com/Lightning-AI/lightning/pull/15536))

### Fixed

- Fixed `TensorBoardLogger` not validating the input array type when logging the model graph ([#15323](https://github.com/Lightning-AI/lightning/pull/15323))
- Fixed an attribute error in `ColossalAIStrategy` at import time when `torch.distributed` is not available ([#15535](https://github.com/Lightning-AI/lightning/pull/15535))
- Fixed an issue when calling `fs.listdir` with file URI instead of path in `CheckpointConnector` ([#15413](https://github.com/Lightning-AI/lightning/pull/15413))
- Fixed an issue with the `BaseFinetuning` callback not setting the `track_running_stats` attribute for batch normaliztion layers ([#15063](https://github.com/Lightning-AI/lightning/pull/15063))
- Fixed an issue with `WandbLogger(log_model=True|'all)` raising an error and not being able to serialize tensors in the metadata ([#15544](https://github.com/Lightning-AI/lightning/pull/15544))
- Fixed the gradient unscaling logic when using `Trainer(precision=16)` and fused optimizers such as `Adam(..., fused=True)` ([#15544](https://github.com/Lightning-AI/lightning/pull/15544))
- Fixed model state transfer in multiprocessing launcher when running multi-node ([#15567](https://github.com/Lightning-AI/lightning/pull/15567))
- Fixed manual optimization raising `AttributeError` with Bagua Strategy ([#12534](https://github.com/Lightning-AI/lightning/pull/12534))
- Fixed the import of `pytorch_lightning` causing a warning 'Redirects are currently not supported in Windows or MacOs' ([#15610](https://github.com/Lightning-AI/lightning/pull/15610))


## [1.8.0] - 2022-11-01

### Added

- Added support for requeueing slurm array jobs ([#15040](https://github.com/Lightning-AI/lightning/pull/15040))
- Added native AMP support for `ddp_fork` (and associated alias strategies) with CUDA GPUs ([#14983](https://github.com/Lightning-AI/lightning/pull/14983))
- Added `BatchSizeFinder` callback ([#11089](https://github.com/Lightning-AI/lightning/pull/11089))
- Added `LearningRateFinder` callback ([#13802](https://github.com/Lightning-AI/lightning/pull/13802))
- Tuner now supports a new `method` argument which will determine when to run the `BatchSizeFinder`: one of `fit`, `validate`, `test` or `predict` ([#11089](https://github.com/Lightning-AI/lightning/pull/11089))
- Added prefix to log message in `seed_everything` with rank info ([#14031](https://github.com/Lightning-AI/lightning/pull/14031))
- Added support for auto wrapping for `DDPFullyShardedNativeStrategy` ([#14252](https://github.com/Lightning-AI/lightning/pull/14252))
- Added support for passing extra init-parameters to the `LightningDataModule.from_datasets` ([#14185](https://github.com/Lightning-AI/lightning/pull/14185))
- Added support for saving sharded optimizer state dict outside of `DDPShardedStrategy` ([#14208](https://github.com/Lightning-AI/lightning/pull/14208))
- Added support for auto wrapping for `DDPFullyShardedStrategy` ([#14383](https://github.com/Lightning-AI/lightning/pull/14383))
- Integrate the `lightning_utilities` package (
  [#14475](https://github.com/Lightning-AI/lightning/pull/14475),
  [#14537](https://github.com/Lightning-AI/lightning/pull/14537),
  [#14556](https://github.com/Lightning-AI/lightning/pull/14556),
  [#14558](https://github.com/Lightning-AI/lightning/pull/14558),
  [#14575](https://github.com/Lightning-AI/lightning/pull/14575),
  [#14620](https://github.com/Lightning-AI/lightning/pull/14620))
- Added `args` parameter to `LightningCLI` to ease running from within Python ([#14596](https://github.com/Lightning-AI/lightning/pull/14596))
- Added `WandbLogger.download_artifact` and `WandbLogger.use_artifact` for managing artifacts with Weights and Biases ([#14551](https://github.com/Lightning-AI/lightning/pull/14551))
- Added an option to configure the signal SLURM sends when a job is preempted or requeued ([#14626](https://github.com/Lightning-AI/lightning/pull/14626))
- Added a warning when the model passed to `LightningLite.setup()` does not have all parameters on the same device ([#14822](https://github.com/Lightning-AI/lightning/pull/14822))
- The `CometLogger` now flags the Comet Experiments as being created from Lightning for analytics purposes ([#14906](https://github.com/Lightning-AI/lightning/pull/14906))
- Introduce `ckpt_path="hpc"` keyword for checkpoint loading ([#14911](https://github.com/Lightning-AI/lightning/pull/14911))
- Added a more descriptive error message when attempting to fork processes with pre-initialized CUDA context ([#14709](https://github.com/Lightning-AI/lightning/pull/14709))
- Added support for custom parameters in subclasses of `SaveConfigCallback` ([#14998](https://github.com/Lightning-AI/lightning/pull/14998))
- Added `inference_mode` flag to Trainer to let users enable/disable inference mode during evaluation ([#15034](https://github.com/Lightning-AI/lightning/pull/15034))
- Added `LightningLite.no_backward_sync` for control over efficient gradient accumulation with distributed strategies ([#14966](https://github.com/Lightning-AI/lightning/pull/14966))
- Added a sanity check that scripts are executed with the `srun` command in SLURM and that environment variables are not conflicting ([#15011](https://github.com/Lightning-AI/lightning/pull/15011))
- Added an error message when attempting to launch processes with `python -i` and an interactive-incompatible strategy ([#15293](https://github.com/Lightning-AI/lightning/pull/15293))

### Changed

- The `Trainer.{fit,validate,test,predict,tune}` methods now raise a useful error message if the input is not a `LightningModule` ([#13892](https://github.com/Lightning-AI/lightning/pull/13892))
- Raised a `MisconfigurationException` if batch transfer hooks are overriden with `IPUAccelerator` ([#13961](https://github.com/Lightning-AI/lightning/pull/13961))
- Replaced the unwrapping logic in strategies with direct access to unwrapped `LightningModule` ([#13738](https://github.com/Lightning-AI/lightning/pull/13738))
- Enabled `on_before_batch_transfer` for `DPStrategy` and `IPUAccelerator` ([#14023](https://github.com/Lightning-AI/lightning/pull/14023))
- When resuming training with Apex enabled, the `Trainer` will now raise an error ([#14341](https://github.com/Lightning-AI/lightning/pull/14341))
- Included `torch.cuda` rng state to the aggregate `_collect_rng_states()` and `_set_rng_states()` ([#14384](https://github.com/Lightning-AI/lightning/pull/14384))
- Changed `trainer.should_stop` to not stop in between an epoch and run until `min_steps/min_epochs` only ([#13890](https://github.com/Lightning-AI/lightning/pull/13890))
- The `pyDeprecate` dependency is no longer installed ([#14472](https://github.com/Lightning-AI/lightning/pull/14472))
- When using multiple loggers, by default checkpoints and profiler output now get saved to the log dir of the first logger in the list ([#14325](https://github.com/Lightning-AI/lightning/pull/14325))
- In Lightning Lite, state-dict access to the module wrapper now gets passed through to the original module reference ([#14629](https://github.com/Lightning-AI/lightning/pull/14629))
- Removed fall-back to `LightningEnvironment` when number of SLURM tasks does not correspond to number of processes in Trainer ([#14300](https://github.com/Lightning-AI/lightning/pull/14300))
- Aligned DDP and DDPSpawn strategies in setting up the environment ([#11073](https://github.com/Lightning-AI/lightning/pull/11073))
- Integrated the Lite Precision plugins into the PL Precision plugins - the base class in PL now extends the `lightning_lite.precision.Precision` base class ([#14798](https://github.com/Lightning-AI/lightning/pull/14798))
  * The `PrecisionPlugin.backward` signature changed: The `closure_loss` argument was renamed to `tensor`
  * The `PrecisionPlugin.{pre_,post_}backward` signature changed: The `closure_loss` argument was renamed to `tensor` and moved as the first argument
  * The `PrecisionPlugin.optimizer_step` signature changed: The `model`, `optimizer_idx` and `closure` arguments need to be passed as keyword arguments now
- Trainer queries the CUDA devices through NVML if available to avoid initializing CUDA before forking, which eliminates the need for the `PL_DISABLE_FORK` environment variable introduced in v1.7.4 ([#14631](https://github.com/Lightning-AI/lightning/pull/14631))
- The `MLFlowLogger.finalize()` now sets the status to `FAILED` when an exception occurred in `Trainer`, and sets the status to `FINISHED` on successful completion ([#12292](https://github.com/Lightning-AI/lightning/pull/12292))
- It is no longer needed to call `model.double()` when using `precision=64` in Lightning Lite ([#14827](https://github.com/Lightning-AI/lightning/pull/14827))
- HPC checkpoints are now loaded automatically only in slurm environment when no specific value for `ckpt_path` has been set ([#14911](https://github.com/Lightning-AI/lightning/pull/14911))
- The `Callback.on_load_checkpoint` now gets the full checkpoint dictionary and the `callback_state` argument was renamed `checkpoint` ([#14835](https://github.com/Lightning-AI/lightning/pull/14835))
- Moved the warning about saving nn.Module in `save_hyperparameters()` to before the deepcopy ([#15132](https://github.com/Lightning-AI/lightning/pull/15132))
- To avoid issues with forking processes, from PyTorch 1.13 and higher, Lightning will directly use the PyTorch NVML-based check for `torch.cuda.device_count` and from PyTorch 2.0 and higher, Lightning will configure PyTorch to use a NVML-based check for `torch.cuda.is_available`. ([#15110](https://github.com/Lightning-AI/lightning/pull/15110), [#15133](https://github.com/Lightning-AI/lightning/pull/15133))
- The `NeptuneLogger` now uses `neptune.init_run` instead of the deprecated `neptune.init` to initialize a run ([#15393](https://github.com/Lightning-AI/lightning/pull/15393))

### Deprecated

- Deprecated `LightningDeepSpeedModule` ([#14000](https://github.com/Lightning-AI/lightning/pull/14000))
- Deprecated `amp_level` from `Trainer` in favour of passing it explictly via precision plugin ([#13898](https://github.com/Lightning-AI/lightning/pull/13898))
- Deprecated the calls to `pl.utiltiies.meta` functions in favor of built-in https://github.com/pytorch/torchdistx support ([#13868](https://github.com/Lightning-AI/lightning/pull/13868))
- Deprecated the `unwrap_lightning_module` and `unwrap_lightning_module_sharded` utility functions in favor of accessing the unwrapped `LightningModule` on the strategy directly ([#13738](https://github.com/Lightning-AI/lightning/pull/13738))
- Deprecated the `pl_module` argument in `LightningParallelModule`, `LightningDistributedModule`, `LightningShardedDataParallel`, `LightningBaguaModule` and `LightningDeepSpeedModule` wrapper classes ([#13738](https://github.com/Lightning-AI/lightning/pull/13738))
- Deprecated the `on_colab_kaggle` function ([#14247](https://github.com/Lightning-AI/lightning/pull/14247))
- Deprecated the internal `pl.core.mixins.DeviceDtypeModuleMixin` class ([#14511](https://github.com/Lightning-AI/lightning/pull/14511), [#14548](https://github.com/Lightning-AI/lightning/pull/14548))
- Deprecated all functions in `pl.utilities.xla_device` ([#14514](https://github.com/Lightning-AI/lightning/pull/14514), [#14550](https://github.com/Lightning-AI/lightning/pull/14550))
  * Deprecated the internal `inner_f` function
  * Deprecated the internal `pl_multi_process` function
  * Deprecated the internal `XLADeviceUtils.xla_available` staticmethod
  * Deprecated the `XLADeviceUtils.tpu_device_exists` staticmethod in favor of `pl.accelerators.TPUAccelerator.is_available()`
- Deprecated `pl.utilities.distributed.tpu_distributed` in favor of `lightning_lite.accelerators.tpu.tpu_distributed` ([#14550](https://github.com/Lightning-AI/lightning/pull/14550))
- Deprecated all functions in `pl.utilities.cloud_io` in favor of `lightning_lite.utilities.cloud_io` ([#14515](https://github.com/Lightning-AI/lightning/pull/14515))
- Deprecated the functions in `pl.utilities.apply_func` in favor of `lightning_utilities.core.apply_func` ([#14516](https://github.com/Lightning-AI/lightning/pull/14516), [#14537](https://github.com/Lightning-AI/lightning/pull/14537))
- Deprecated all functions in `pl.utilities.device_parser` ([#14492](https://github.com/Lightning-AI/lightning/pull/14492), [#14753](https://github.com/Lightning-AI/lightning/pull/14753))
  * Deprecated the `pl.utilities.device_parser.determine_root_gpu_device` in favor of `lightning_lite.utilities.device_parser.determine_root_gpu_device`
  * Deprecated the `pl.utilities.device_parser.parse_gpu_ids` in favor of `lightning_lite.utilities.device_parser.parse_gpu_ids`
  * Deprecated the `pl.utilities.device_parser.is_cuda_available` in favor of `lightning_lite.accelerators.cuda.is_cuda_available`
  * Deprecated the `pl.utilities.device_parser.num_cuda_devices` in favor of `lightning_lite.accelerators.cuda.num_cuda_devices`
  * Deprecated the `pl.utilities.device_parser.parse_cpu_cores` in favor of `lightning_lite.accelerators.cpu.parse_cpu_cores`
  * Deprecated the `pl.utilities.device_parser.parse_tpu_cores` in favor of `lightning_lite.accelerators.tpu.parse_tpu_cores`
  * Deprecated the `pl.utilities.device_parser.parse_hpus` in favor of `pl.accelerators.hpu.parse_hpus`
- Deprecated duplicate `SaveConfigCallback` parameters in `LightningCLI.__init__`: `save_config_kwargs`, `save_config_overwrite` and `save_config_multifile`. New `save_config_kwargs` parameter should be used instead ([#14998](https://github.com/Lightning-AI/lightning/pull/14998))
- Deprecated `TrainerFn.TUNING`, `RunningStage.TUNING` and `trainer.tuning` property ([#15100](https://github.com/Lightning-AI/lightning/pull/15100))
- Deprecated custom `pl.utilities.distributed.AllGatherGrad` implementation in favor of PyTorch's ([#15364](https://github.com/Lightning-AI/lightning/pull/15364))

### Removed

- Removed the deprecated `Trainer.training_type_plugin` property in favor of `Trainer.strategy` ([#14011](https://github.com/Lightning-AI/lightning/pull/14011))
- Removed all deprecated training type plugins ([#14011](https://github.com/Lightning-AI/lightning/pull/14011))
- Removed the deprecated `DDP2Strategy` ([#14026](https://github.com/Lightning-AI/lightning/pull/14026))
- Removed the deprecated `DistributedType` and `DeviceType` enum classes ([#14045](https://github.com/Lightning-AI/lightning/pull/14045))
- Removed deprecated support for passing the `rank_zero_warn` warning category positionally ([#14470](https://github.com/Lightning-AI/lightning/pull/14470))
- Removed the legacy and unused `Trainer.get_deprecated_arg_names()` ([#14415](https://github.com/Lightning-AI/lightning/pull/14415))
- Removed the deprecated `on_train_batch_end(outputs)` format when multiple optimizers are used and TBPTT is enabled ([#14373](https://github.com/Lightning-AI/lightning/pull/14373))
- Removed the deprecated `training_epoch_end(outputs)` format when multiple optimizers are used and TBPTT is enabled ([#14373](https://github.com/Lightning-AI/lightning/pull/14373))
- Removed the experimental `pl.utiltiies.meta` functions in favor of built-in https://github.com/pytorch/torchdistx support ([#13868](https://github.com/Lightning-AI/lightning/pull/13868))
- Removed the deprecated `LoggerCollection`; `Trainer.logger` and `LightningModule.logger` now returns the first logger when more than one gets passed to the Trainer ([#14283](https://github.com/Lightning-AI/lightning/pull/14283))
- Removed the deprecated the `trainer.lr_schedulers` ([#14408](https://github.com/Lightning-AI/lightning/pull/14408))
- Removed the deprecated `LightningModule.{on_hpc_load,on_hpc_save}` hooks in favor of the general purpose hooks `LightningModule.{on_load_checkpoint,on_save_checkpoint}` ([#14315](https://github.com/Lightning-AI/lightning/pull/14315))
- Removed deprecated support for old torchtext versions ([#14375](https://github.com/Lightning-AI/lightning/pull/14375))
- Removed deprecated support for the old `neptune-client` API in the `NeptuneLogger` ([#14727](https://github.com/Lightning-AI/lightning/pull/14727))
- Removed the deprecated `weights_save_path` Trainer argumnent and `Trainer.weights_save_path` property ([#14424](https://github.com/Lightning-AI/lightning/pull/14424))
- Removed the deprecated ([#14471](https://github.com/Lightning-AI/lightning/pull/14471))
  * `pl.utilities.distributed.rank_zero_only` in favor of `pl.utilities.rank_zero.rank_zero_only`
  * `pl.utilities.distributed.rank_zero_debug` in favor of `pl.utilities.rank_zero.rank_zero_debug`
  * `pl.utilities.distributed.rank_zero_info` in favor of `pl.utilities.rank_zero.rank_zero_info`
  * `pl.utilities.warnings.rank_zero_warn` in favor of `pl.utilities.rank_zero.rank_zero_warn`
  * `pl.utilities.warnings.rank_zero_deprecation` in favor of `pl.utilities.rank_zero.rank_zero_deprecation`
  * `pl.utilities.warnings.LightningDeprecationWarning` in favor of `pl.utilities.rank_zero.LightningDeprecationWarning`
- Removed deprecated `Trainer.num_processes` attribute in favour of `Trainer.num_devices` ([#14423](https://github.com/Lightning-AI/lightning/pull/14423))
- Removed the deprecated `Trainer.data_parallel_device_ids` hook in favour of `Trainer.device_ids` ([#14422](https://github.com/Lightning-AI/lightning/pull/14422))
- Removed the deprecated class `TrainerCallbackHookMixin` ([#14401](https://github.com/Lightning-AI/lightning/pull/14401))
- Removed the deprecated `BaseProfiler` and `AbstractProfiler` classes ([#14404](https://github.com/Lightning-AI/lightning/pull/14404))
- Removed the deprecated way to set the distributed backend via the environment variable `PL_TORCH_DISTRIBUTED_BACKEND`, in favor of setting the `process_group_backend` in the strategy constructor ([#14693](https://github.com/Lightning-AI/lightning/pull/14693))
- Removed deprecated callback hooks ([#14834](https://github.com/Lightning-AI/lightning/pull/14834))
  * `Callback.on_configure_sharded_model` in favor of `Callback.setup`
  * `Callback.on_before_accelerator_backend_setup` in favor of `Callback.setup`
  * `Callback.on_batch_start` in favor of `Callback.on_train_batch_start`
  * `Callback.on_batch_end` in favor of `Callback.on_train_batch_end`
  * `Callback.on_epoch_start` in favor of `Callback.on_{train,validation,test}_epoch_start`
  * `Callback.on_epoch_end` in favor of `Callback.on_{train,validation,test}_epoch_end`
  * `Callback.on_pretrain_routine_{start,end}` in favor of `Callback.on_fit_start`
- Removed the deprecated device attributes `Trainer.{devices,gpus,num_gpus,ipus,tpu_cores}` in favor of the accelerator-agnostic `Trainer.num_devices` ([#14829](https://github.com/Lightning-AI/lightning/pull/14829))
- Removed the deprecated `LightningIPUModule` ([#14830](https://github.com/Lightning-AI/lightning/pull/14830))
- Removed the deprecated `Logger.agg_and_log_metrics` hook in favour of `Logger.log_metrics` and the `agg_key_funcs` and `agg_default_func` arguments. ([#14840](https://github.com/Lightning-AI/lightning/pull/14840))
- Removed the deprecated precision plugin checkpoint hooks `PrecisionPlugin.on_load_checkpoint` and `PrecisionPlugin.on_save_checkpoint` ([#14833](https://github.com/Lightning-AI/lightning/pull/14833))
- Removed the deprecated `Trainer.root_gpu` attribute in favor of `Trainer.strategy.root_device` ([#14829](https://github.com/Lightning-AI/lightning/pull/14829))
- Removed the deprecated `Trainer.use_amp` and `LightningModule.use_amp` attributes ([#14832](https://github.com/Lightning-AI/lightning/pull/14832))
- Removed the deprecated callback hooks `Callback.on_init_start` and `Callback.on_init_end` ([#14867](https://github.com/Lightning-AI/lightning/pull/14867))
- Removed the deprecated `Trainer.run_stage` in favor of `Trainer.{fit,validate,test,predict}` ([#14870](https://github.com/Lightning-AI/lightning/pull/14870))
- Removed the deprecated `SimpleProfiler.profile_iterable` and `AdvancedProfiler.profile_iterable` attributes ([#14864](https://github.com/Lightning-AI/lightning/pull/14864))
- Removed the deprecated `Trainer.verbose_evaluate` ([#14884](https://github.com/Lightning-AI/lightning/pull/14884))
- Removed the deprecated `Trainer.should_rank_save_checkpoint` ([#14885](https://github.com/Lightning-AI/lightning/pull/14885))
- Removed the deprecated `TrainerOptimizersMixin` ([#14887](https://github.com/Lightning-AI/lightning/pull/14887))
- Removed the deprecated `Trainer.lightning_optimizers` ([#14889](https://github.com/Lightning-AI/lightning/pull/14889))
- Removed the deprecated `TrainerDataLoadingMixin` ([#14888](https://github.com/Lightning-AI/lightning/pull/14888))
- Removed the deprecated `Trainer.call_hook` in favor of `Trainer._call_callback_hooks`, `Trainer._call_lightning_module_hook`, `Trainer._call_ttp_hook`, and `Trainer._call_accelerator_hook` ([#14869](https://github.com/Lightning-AI/lightning/pull/14869))
- Removed the deprecated `Trainer.{validated,tested,predicted}_ckpt_path` ([#14897](https://github.com/Lightning-AI/lightning/pull/14897))
- Removed the deprecated `device_stats_monitor_prefix_metric_keys` ([#14890](https://github.com/Lightning-AI/lightning/pull/14890))
- Removed the deprecated `LightningDataModule.on_save/load_checkpoint` hooks ([#14909](https://github.com/Lightning-AI/lightning/pull/14909))
- Removed support for returning a value in `Callback.on_save_checkpoint` in favor of implementing `Callback.state_dict` ([#14835](https://github.com/Lightning-AI/lightning/pull/14835))

### Fixed

- Fixed an issue with `LightningLite.setup()` not setting the `.device` attribute correctly on the returned wrapper ([#14822](https://github.com/Lightning-AI/lightning/pull/14822))
- Fixed an attribute error when running the tuner together with the `StochasticWeightAveraging` callback ([#14836](https://github.com/Lightning-AI/lightning/pull/14836))
- Fixed MissingFieldException in offline mode for the `NeptuneLogger()` ([#14919](https://github.com/Lightning-AI/lightning/pull/14919))
- Fixed wandb `save_dir` is overridden by `None` `dir` when using CLI ([#14878](https://github.com/Lightning-AI/lightning/pull/14878))
- Fixed a missing call to `LightningDataModule.load_state_dict` hook while restoring checkpoint using `LightningDataModule.load_from_checkpoint` ([#14883](https://github.com/Lightning-AI/lightning/pull/14883))
- Fixed torchscript error with containers of LightningModules ([#14904](https://github.com/Lightning-AI/lightning/pull/14904))
- Fixed reloading of the last checkpoint on run restart ([#14907](https://github.com/Lightning-AI/lightning/pull/14907))
- `SaveConfigCallback` instances should only save the config once to allow having the `overwrite=False` safeguard when using `LightningCLI(..., run=False)` ([#14927](https://github.com/Lightning-AI/lightning/pull/14927))
- Fixed an issue with terminating the trainer profiler when a `StopIteration` exception is raised while using an `IterableDataset` ([#14940](https://github.com/Lightning-AI/lightning/pull/14945))
- Do not update on-plateau schedulers when reloading from an end-of-epoch checkpoint ([#14702](https://github.com/Lightning-AI/lightning/pull/14702))
- Fixed `Trainer` support for PyTorch built without distributed support ([#14971](https://github.com/Lightning-AI/lightning/pull/14971))
- Fixed batch normalization statistics calculation in `StochasticWeightAveraging` callback ([#14866](https://github.com/Lightning-AI/lightning/pull/14866))
- Avoided initializing optimizers during deepspeed inference ([#14944](https://github.com/Lightning-AI/lightning/pull/14944))
- Fixed `LightningCLI` parse_env and description in subcommands ([#15138](https://github.com/Lightning-AI/lightning/pull/15138))
- Fixed an exception that would occur when creating a `multiprocessing.Pool` after importing Lightning ([#15292](https://github.com/Lightning-AI/lightning/pull/15292))
- Fixed a pickling error when using `RichProgressBar` together with checkpointing ([#15319](https://github.com/Lightning-AI/lightning/pull/15319))
- Fixed the `RichProgressBar` crashing when used with distributed strategies ([#15376](https://github.com/Lightning-AI/lightning/pull/15376))
- Fixed an issue with `RichProgressBar` not resetting the internal state for the sanity check progress ([#15377](https://github.com/Lightning-AI/lightning/pull/15377))
- Fixed an issue with DataLoader re-instantiation when the attribute is an array and the default value of the corresponding argument changed ([#15409](https://github.com/Lightning-AI/lightning/pull/15409))


## [1.7.7] - 2022-09-22

### Fixed

- Fixed the availability check for the neptune-client package ([#14714](https://github.com/Lightning-AI/lightning/pull/14714))
- Break HPU Graphs into two parts (forward + backward as one and optimizer as another) for better performance ([#14656](https://github.com/Lightning-AI/lightning/pull/14656))
- Fixed torchscript error with ensembles of LightningModules ([#14657](https://github.com/Lightning-AI/lightning/pull/14657), [#14724](https://github.com/Lightning-AI/lightning/pull/14724))
- Fixed an issue with `TensorBoardLogger.finalize` creating a new experiment when none was created during the Trainer's execution ([#14762](https://github.com/Lightning-AI/lightning/pull/14762))
- Fixed `TypeError` on import when `torch.distributed` is not available ([#14809](https://github.com/Lightning-AI/lightning/pull/14809))


## [1.7.6] - 2022-09-13

### Changed

- Improved the error messaging when passing `Trainer.method(model, x_dataloader=None)` with no module-method implementations available ([#14614](https://github.com/Lightning-AI/lightning/pull/14614))

### Fixed

- Reset the dataloaders on OOM failure in batch size finder to use the last successful batch size ([#14372](https://github.com/Lightning-AI/lightning/pull/14372))
- Fixed an issue to keep downscaling the batch size in case there hasn't been even a single successful optimal batch size with `mode="power"` ([#14372](https://github.com/Lightning-AI/lightning/pull/14372))
- Fixed an issue where `self.log`-ing a tensor would create a user warning from PyTorch about cloning tensors ([#14599](https://github.com/Lightning-AI/lightning/pull/14599))
- Fixed compatibility when `torch.distributed` is not available ([#14454](https://github.com/Lightning-AI/lightning/pull/14454))


## [1.7.5] - 2022-09-06

### Fixed

- Squeezed tensor values when logging with `LightningModule.log` ([#14489](https://github.com/Lightning-AI/lightning/pull/14489))
- Fixed `WandbLogger` `save_dir` is not set after creation ([#14326](https://github.com/Lightning-AI/lightning/pull/14326))
- Fixed `Trainer.estimated_stepping_batches` when maximum number of epochs is not set ([#14317](https://github.com/Lightning-AI/lightning/pull/14317))


## [1.7.4] - 2022-08-31

### Added

- Added an environment variable `PL_DISABLE_FORK` that can be used to disable all forking in the Trainer ([#14319](https://github.com/Lightning-AI/lightning/pull/14319))

### Fixed

- Fixed `LightningDataModule` hparams parsing ([#12806](https://github.com/Lightning-AI/lightning/pull/12806))
- Reset epoch progress with batch size scaler ([#13846](https://github.com/Lightning-AI/lightning/pull/13846))
- Fixed restoring the trainer after using `lr_find()` so that the correct LR schedule is used for the actual training ([#14113](https://github.com/Lightning-AI/lightning/pull/14113))
- Fixed incorrect values after transferring data to an MPS device ([#14368](https://github.com/Lightning-AI/lightning/pull/14368))


## [1.7.3] - 2022-08-25

### Fixed

- Fixed an assertion error when using a `ReduceOnPlateau` scheduler with the Horovod strategy ([#14215](https://github.com/Lightning-AI/lightning/pull/14215))
- Fixed an `AttributeError` when accessing `LightningModule.logger` and the Trainer has multiple loggers ([#14234](https://github.com/Lightning-AI/lightning/pull/14234))
- Added back support for `log`ging in the `configure_gradient_clipping` hook after unintended removal in v1.7.2 ([#14298](https://github.com/Lightning-AI/lightning/pull/14298))
- Fixed wrong num padding for `RichProgressBar` ([#14296](https://github.com/Lightning-AI/lightning/pull/14296))
- Fixed an issue to avoid the impact of sanity check on `reload_dataloaders_every_n_epochs` for validation ([#13964](https://github.com/Lightning-AI/lightning/pull/13964))


## [1.7.2] - 2022-08-17

### Added

- Added `FullyShardedNativeNativeMixedPrecisionPlugin` to handle precision for `DDPFullyShardedNativeStrategy` ([#14092](https://github.com/Lightning-AI/lightning/pull/14092))
- Added profiling to these hooks: `on_before_batch_transfer`, `transfer_batch_to_device`, `on_after_batch_transfer`, `configure_gradient_clipping`, `clip_gradients` ([#14069](https://github.com/Lightning-AI/lightning/pull/14069))

### Changed

- The `WandbLogger.name` property no longer returns the name of the experiment, and instead returns the project's name ([#14145](https://github.com/Lightning-AI/lightning/pull/14145))
- The default project name in `WandbLogger` is now "lightning_logs" ([#14145](https://github.com/Lightning-AI/lightning/pull/14145))
- Updated compatibility for LightningLite to run with the latest DeepSpeed 0.7.0 ([13967](https://github.com/Lightning-AI/lightning/pull/13967))

### Fixed

- Fixed a bug that caused spurious `AttributeError` when multiple `DataLoader` classes are imported ([#14117](https://github.com/Lightning-AI/lightning/pull/14117))
- Fixed epoch-end logging results not being reset after the end of the epoch ([#14061](https://github.com/Lightning-AI/lightning/pull/14061))
- Fixed resuming from a checkpoint when using Stochastic Weight Averaging (SWA) ([#9938](https://github.com/Lightning-AI/lightning/pull/9938))
- Fixed the device placement when `LightningModule.cuda()` gets called without specifying a device index and the current cuda device was not 0 ([#14128](https://github.com/Lightning-AI/lightning/pull/14128))
- Avoided false positive warning about using `sync_dist` when using torchmetrics ([#14143](https://github.com/Lightning-AI/lightning/pull/14143))
- Avoid `metadata.entry_points` deprecation warning on Python 3.10 ([#14052](https://github.com/Lightning-AI/lightning/pull/14052))
- Fixed epoch-end logging results not being reset after the end of the epoch ([#14061](https://github.com/Lightning-AI/lightning/pull/14061))
- Avoid raising the sampler warning if num_replicas=1 ([#14097](https://github.com/Lightning-AI/lightning/pull/14097))
- Fixed saving hyperparameters in a composition where the parent class is not a `LightningModule` or `LightningDataModule` ([#14151](https://github.com/Lightning-AI/lightning/pull/14151))
- Avoided requiring the FairScale package to use precision with the fsdp native strategy ([#14092](https://github.com/Lightning-AI/lightning/pull/14092))
- Fixed an issue in which the default name for a run in `WandbLogger` would be set to the project name instead of a randomly generated string ([#14145](https://github.com/Lightning-AI/lightning/pull/14145))
- Fixed not preserving set attributes on `DataLoader` and `BatchSampler` when instantiated inside `*_dataloader` hooks ([#14212](https://github.com/Lightning-AI/lightning/pull/14212))


## [1.7.1] - 2022-08-09

### Fixed

- Casted only floating point tensors to fp16 with IPUs ([#13983](https://github.com/Lightning-AI/lightning/pull/13983))
- Casted tensors to fp16 before moving them to device with  `DeepSpeedStrategy` ([#14000](https://github.com/Lightning-AI/lightning/pull/14000))
- Fixed the `NeptuneLogger` dependency being unrecognized ([#13988](https://github.com/Lightning-AI/lightning/pull/13988))
- Fixed an issue where users would be warned about unset `max_epochs` even when `fast_dev_run` was set ([#13262](https://github.com/Lightning-AI/lightning/pull/13262))
- Fixed MPS device being unrecognized ([#13992](https://github.com/Lightning-AI/lightning/pull/13992))
- Fixed incorrect `precision="mixed"` being used with `DeepSpeedStrategy` and `IPUStrategy` ([#14041](https://github.com/Lightning-AI/lightning/pull/14041))
- Fixed dtype inference during gradient norm computation ([#14051](https://github.com/Lightning-AI/lightning/pull/14051))
- Fixed a bug that caused `ddp_find_unused_parameters` to be set `False`, whereas the intended default is `True` ([#14095](https://github.com/Lightning-AI/lightning/pull/14095))


## [1.7.0] - 2022-08-02

### Added

-  Added ``ServableModule`` and its associated callback called ``ServableModuleValidator`` to ensure the model can served ([#13614](https://github.com/Lightning-AI/lightning/pull/13614))
-  Converted validation loop config warnings to `PossibleUserWarning` ([#13377](https://github.com/Lightning-AI/lightning/pull/13377))
- Added a flag named `log_rank_zero_only` to `EarlyStopping` to disable logging to non-zero rank processes ([#13233](https://github.com/Lightning-AI/lightning/pull/13233))
- Added support for reloading the last checkpoint saved by passing `ckpt_path="last"` ([#12816](https://github.com/Lightning-AI/lightning/pull/12816))
- Added `LightningDataModule.load_from_checkpoint` to support loading datamodules directly from checkpoint ([#12550](https://github.com/Lightning-AI/lightning/pull/12550))
- Added a friendly error message when attempting to call `Trainer.save_checkpoint()` without a model attached ([#12772](https://github.com/Lightning-AI/lightning/pull/12772))
- Added a friendly error message when attempting to use `DeepSpeedStrategy` on unsupported accelerators ([#12699](https://github.com/Lightning-AI/lightning/pull/12699))
- Enabled `torch.inference_mode` for evaluation and prediction ([#12715](https://github.com/Lightning-AI/lightning/pull/12715))
- Added support for setting `val_check_interval` to a value higher than the amount of training batches when `check_val_every_n_epoch=None` ([#11993](https://github.com/Lightning-AI/lightning/pull/11993))
- Include the `pytorch_lightning` version as a header in the CLI config files ([#12532](https://github.com/Lightning-AI/lightning/pull/12532))
- Added support for `Callback` registration through entry points ([#12739](https://github.com/Lightning-AI/lightning/pull/12739))
- Added support for `Trainer(deterministic="warn")` to warn instead of fail when a non-deterministic operation is encountered ([#12588](https://github.com/Lightning-AI/lightning/pull/12588))
- Added profiling to the loops' dataloader `__next__` calls ([#12124](https://github.com/Lightning-AI/lightning/pull/12124))
- Hivemind Strategy
    * Added `CollaborativeStrategy` ([#12842](https://github.com/Lightning-AI/lightning/pull/12842))
    * Renamed `CollaborativeStrategy` to `HivemindStrategy` ([#13388](https://github.com/Lightning-AI/lightning/pull/13388))
    * Removed unnecessary endpoint logic, renamed `collaborative` to `hivemind` ([#13392](https://github.com/Lightning-AI/lightning/pull/13392))
- Include a version suffix for new "last" checkpoints of later runs in the same directory ([#12902](https://github.com/Lightning-AI/lightning/pull/12902))
- Show a better error message when a Metric that does not return a Tensor is logged ([#13164](https://github.com/Lightning-AI/lightning/pull/13164))
- Added missing `predict_dataset` argument in `LightningDataModule.from_datasets` to create predict dataloaders ([#12942](https://github.com/Lightning-AI/lightning/pull/12942))
- Added class name prefix to metrics logged by `DeviceStatsMonitor` ([#12228](https://github.com/Lightning-AI/lightning/pull/12228))
- Automatically wrap custom samplers under a distributed environment by using `DistributedSamplerWrapper` ([#12959](https://github.com/Lightning-AI/lightning/pull/12959))
- Added profiling of `LightningDataModule` hooks ([#12971](https://github.com/Lightning-AI/lightning/pull/12971))
- Added Native FSDP Strategy ([#12447](https://github.com/Lightning-AI/lightning/pull/12447))
- Added breaking of lazy graph across training, validation, test and predict steps when training with habana accelerators to ensure better performance ([#12938](https://github.com/Lightning-AI/lightning/pull/12938))
- Added `Checkpoint` class to inherit from ([#13024](https://github.com/Lightning-AI/lightning/pull/13024))
- Added CPU metric tracking to `DeviceStatsMonitor` ([#11795](https://github.com/Lightning-AI/lightning/pull/11795))
- Added `teardown()` method to `Accelerator` ([#11935](https://github.com/Lightning-AI/lightning/pull/11935))
- Added support for using custom Trainers that don't include callbacks using the CLI ([#13138](https://github.com/Lightning-AI/lightning/pull/13138))
- Added a `timeout` argument to `DDPStrategy` and `DDPSpawnStrategy`. ([#13244](https://github.com/Lightning-AI/lightning/pull/13244), [#13383](https://github.com/Lightning-AI/lightning/pull/13383))
- Added `XLAEnvironment` cluster environment plugin ([#11330](https://github.com/Lightning-AI/lightning/pull/11330))
- Added logging messages to notify when `FitLoop` stopping conditions are met ([#9749](https://github.com/Lightning-AI/lightning/pull/9749))
- Added support for calling unknown methods with `DummyLogger` ([#13224](https://github.com/Lightning-AI/lightning/pull/13224)
- Added support for recursively setting the `Trainer` reference for ensembles of `LightningModule`s ([#13638](https://github.com/Lightning-AI/lightning/pull/13638)
- Added Apple Silicon Support via `MPSAccelerator` ([#13123](https://github.com/Lightning-AI/lightning/pull/13123))
- Added support for DDP Fork ([#13405](https://github.com/Lightning-AI/lightning/pull/13405))
- Added support for async checkpointing ([#13658](https://github.com/Lightning-AI/lightning/pull/13658))
- Added support for HPU Device stats monitor ([#13819](https://github.com/Lightning-AI/lightning/pull/13819))

### Changed

- `accelerator="gpu"` now automatically selects an available GPU backend (CUDA and MPS currently) ([#13642](https://github.com/Lightning-AI/lightning/pull/13642))
- Enable validation during overfitting ([#12527](https://github.com/Lightning-AI/lightning/pull/12527))
- Added dataclass support to `extract_batch_size` ([#12573](https://github.com/Lightning-AI/lightning/pull/12573))
- Changed checkpoints save path in the case of one logger and user-provided weights_save_path from `weights_save_path/name/version/checkpoints` to `weights_save_path/checkpoints` ([#12372](https://github.com/Lightning-AI/lightning/pull/12372))
- Changed checkpoints save path in the case of multiple loggers and user-provided weights_save_path from `weights_save_path/name1_name2/version1_version2/checkpoints` to `weights_save_path/checkpoints` ([#12372](https://github.com/Lightning-AI/lightning/pull/12372))
- Marked `swa_lrs` argument in `StochasticWeightAveraging` callback as required ([#12556](https://github.com/Lightning-AI/lightning/pull/12556))
- `LightningCLI`'s shorthand notation changed to use jsonargparse native feature ([#12614](https://github.com/Lightning-AI/lightning/pull/12614))
- `LightningCLI` changed to use jsonargparse native support for list append ([#13129](https://github.com/Lightning-AI/lightning/pull/13129))
- Changed `seed_everything_default` argument in the `LightningCLI` to type `Union[bool, int]`. If set to `True` a seed is automatically generated for the parser argument `--seed_everything`. ([#12822](https://github.com/Lightning-AI/lightning/pull/12822), [#13110](https://github.com/Lightning-AI/lightning/pull/13110))
- Make positional arguments required for classes passed into the `add_argparse_args` function. ([#12504](https://github.com/Lightning-AI/lightning/pull/12504))
- Raise an error if there are insufficient training batches when using a float value of `limit_train_batches` ([#12885](https://github.com/Lightning-AI/lightning/pull/12885))
- `DataLoader` instantiated inside a `*_dataloader` hook will not set the passed arguments as attributes anymore ([#12981](https://github.com/Lightning-AI/lightning/pull/12981))
- When a multi-element tensor is logged, an error is now raised instead of silently taking the mean of all elements ([#13164](https://github.com/Lightning-AI/lightning/pull/13164))
- The `WandbLogger` will now use the run name in the logs folder if it is provided, and otherwise the project name  ([#12604](https://github.com/Lightning-AI/lightning/pull/12604))
- Enabled using any Sampler in distributed environment in Lite ([#13646](https://github.com/Lightning-AI/lightning/pull/13646))
- Raised a warning instead of forcing `sync_dist=True` on epoch end ([13364](https://github.com/Lightning-AI/lightning/pull/13364))
- Updated `val_check_interval`(int) to consider total train batches processed instead of `_batches_that_stepped` for validation check during training ([#12832](https://github.com/Lightning-AI/lightning/pull/12832)
- Updated Habana Accelerator's `auto_device_count`, `is_available` & `get_device_name` methods based on the latest torch habana package ([#13423](https://github.com/Lightning-AI/lightning/pull/13423))
- Disallowed using `BatchSampler` when running on multiple IPUs ([#13854](https://github.com/Lightning-AI/lightning/pull/13854))

### Deprecated

- Deprecated `pl.accelerators.gpu.GPUAccelerator` in favor of `pl.accelerators.cuda.CUDAAccelerator` ([#13636](https://github.com/Lightning-AI/lightning/pull/13636))
- Deprecated `pl.loggers.base.LightningLoggerBase` in favor of `pl.loggers.logger.Logger`, and deprecated `pl.loggers.base` in favor of `pl.loggers.logger` ([#120148](https://github.com/Lightning-AI/lightning/pull/12014))
- Deprecated `pl.callbacks.base.Callback` in favor of `pl.callbacks.callback.Callback` ([#13031](https://github.com/Lightning-AI/lightning/pull/13031))
- Deprecated `num_processes`, `gpus`, `tpu_cores,` and `ipus` from the `Trainer` constructor in favor of using the `accelerator` and `devices` arguments ([#11040](https://github.com/Lightning-AI/lightning/pull/11040))
- Deprecated setting `LightningCLI(seed_everything_default=None)` in favor of `False` ([#12804](https://github.com/Lightning-AI/lightning/pull/12804)).
- Deprecated `pl.core.lightning.LightningModule` in favor of `pl.core.module.LightningModule` ([#12740](https://github.com/Lightning-AI/lightning/pull/12740))
- Deprecated `pl.loops.base.Loop` in favor of `pl.loops.loop.Loop` ([#13043](https://github.com/Lightning-AI/lightning/pull/13043))
- Deprecated `Trainer.reset_train_val_dataloaders()` in favor of `Trainer.reset_{train,val}_dataloader` ([#12184](https://github.com/Lightning-AI/lightning/pull/12184))
- Deprecated LightningCLI's registries in favor of importing the respective package ([#13221](https://github.com/Lightning-AI/lightning/pull/13221))
- Deprecated public utilities in `pl.utilities.cli.LightningCLI` in favor of equivalent copies in `pl.cli.LightningCLI` ([#13767](https://github.com/Lightning-AI/lightning/pull/13767))
- Deprecated `pl.profiler.*` in favor of `pl.profilers` ([#12308](https://github.com/Lightning-AI/lightning/pull/12308))

### Removed

- Removed deprecated `IndexBatchSamplerWrapper.batch_indices` ([#13565](https://github.com/Lightning-AI/lightning/pull/13565))
- Removed the deprecated `LightningModule.add_to_queue` and `LightningModule.get_from_queue` method ([#13600](https://github.com/Lightning-AI/lightning/pull/13600))
- Removed deprecated `pl.core.decorators.parameter_validation` from `decorators` ([#13514](https://github.com/Lightning-AI/lightning/pull/13514))
- Removed the deprecated `Logger.close` method ([#13149](https://github.com/Lightning-AI/lightning/pull/13149))
- Removed the deprecated `weights_summary` argument from the `Trainer` constructor ([#13070](https://github.com/Lightning-AI/lightning/pull/13070))
- Removed the deprecated `flush_logs_every_n_steps` argument from the `Trainer` constructor ([#13074](https://github.com/Lightning-AI/lightning/pull/13074))
- Removed the deprecated `process_position` argument from the `Trainer` constructor ([13071](https://github.com/Lightning-AI/lightning/pull/13071))
- Removed the deprecated `checkpoint_callback` argument from the `Trainer` constructor ([#13027](https://github.com/Lightning-AI/lightning/pull/13027))
- Removed the deprecated `on_{train,val,test,predict}_dataloader` hooks from the `LightningModule` and `LightningDataModule` ([#13033](https://github.com/Lightning-AI/lightning/pull/13033))
- Removed the deprecated `TestTubeLogger` ([#12859](https://github.com/Lightning-AI/lightning/pull/12859))
- Removed the deprecated `pl.core.memory.LayerSummary` and `pl.core.memory.ModelSummary` ([#12593](https://github.com/Lightning-AI/lightning/pull/12593))
- Removed the deprecated `summarize` method from the `LightningModule` ([#12559](https://github.com/Lightning-AI/lightning/pull/12559))
- Removed the deprecated `model_size` property from the `LightningModule` class ([#12641](https://github.com/Lightning-AI/lightning/pull/12641))
- Removed the deprecated `stochastic_weight_avg` argument from the `Trainer` constructor ([#12535](https://github.com/Lightning-AI/lightning/pull/12535))
- Removed the deprecated `progress_bar_refresh_rate` argument from the `Trainer` constructor ([#12514](https://github.com/Lightning-AI/lightning/pull/12514))
- Removed the deprecated `prepare_data_per_node` argument from the `Trainer` constructor ([#12536](https://github.com/Lightning-AI/lightning/pull/12536))
- Removed the deprecated `pl.core.memory.{get_gpu_memory_map,get_memory_profile}` ([#12659](https://github.com/Lightning-AI/lightning/pull/12659))
- Removed the deprecated `terminate_on_nan` argument from the `Trainer` constructor ([#12553](https://github.com/Lightning-AI/lightning/pull/12553))
- Removed the deprecated `XLAStatsMonitor` callback ([#12688](https://github.com/Lightning-AI/lightning/pull/12688))
- Remove deprecated `pl.callbacks.progress.progress` ([#12658](https://github.com/Lightning-AI/lightning/pull/12658))
- Removed the deprecated `dim` and `size` arguments from the `LightningDataModule` constructor([#12780](https://github.com/Lightning-AI/lightning/pull/12780))
- Removed the deprecated `train_transforms` argument from the `LightningDataModule` constructor([#12662](https://github.com/Lightning-AI/lightning/pull/12662))
- Removed the deprecated `log_gpu_memory` argument from the `Trainer` constructor ([#12657](https://github.com/Lightning-AI/lightning/pull/12657))
- Removed the deprecated automatic logging of GPU stats by the logger connector ([#12657](https://github.com/Lightning-AI/lightning/pull/12657))
- Removed deprecated `GPUStatsMonitor` callback ([#12554](https://github.com/Lightning-AI/lightning/pull/12554))
- Removed support for passing strategy names or strategy instances to the accelerator Trainer argument ([#12696](https://github.com/Lightning-AI/lightning/pull/12696))
- Removed support for passing strategy names or strategy instances to the plugins Trainer argument ([#12700](https://github.com/Lightning-AI/lightning/pull/12700))
- Removed the deprecated `val_transforms` argument from the `LightningDataModule` constructor ([#12763](https://github.com/Lightning-AI/lightning/pull/12763))
- Removed the deprecated `test_transforms` argument from the `LightningDataModule` constructor ([#12773](https://github.com/Lightning-AI/lightning/pull/12773))
- Removed deprecated `Trainer(max_steps=None)` ([#13591](https://github.com/Lightning-AI/lightning/pull/13591))
- Removed deprecated `dataloader_idx` argument from `on_train_batch_start/end` hooks `Callback` and `LightningModule` ([#12769](https://github.com/Lightning-AI/lightning/pull/12769), [#12977](https://github.com/Lightning-AI/lightning/pull/12977))
- Removed deprecated `get_progress_bar_dict` property from `LightningModule` ([#12839](https://github.com/Lightning-AI/lightning/pull/12839))
- Removed sanity check for multi-optimizer support with habana backends ([#13217](https://github.com/Lightning-AI/lightning/pull/13217))
- Removed the need to explicitly load habana module ([#13338](https://github.com/Lightning-AI/lightning/pull/13338))
- Removed the deprecated `Strategy.post_dispatch()` hook ([#13461](https://github.com/Lightning-AI/lightning/pull/13461))
- Removed deprecated `pl.callbacks.lr_monitor.LearningRateMonitor.lr_sch_names` ([#13353](https://github.com/Lightning-AI/lightning/pull/13353))
- Removed deprecated `Trainer.slurm_job_id` in favor of `SLURMEnvironment.job_id` ([#13459](https://github.com/Lightning-AI/lightning/pull/13459))
- Removed support for the `DDP2Strategy` ([#12705](https://github.com/Lightning-AI/lightning/pull/12705))
- Removed deprecated `LightningDistributed` ([#13549](https://github.com/Lightning-AI/lightning/pull/13549))
- Removed deprecated ClusterEnvironment properties `master_address` and `master_port` in favor of `main_address` and `main_port` ([#13458](https://github.com/Lightning-AI/lightning/pull/13458))
- Removed deprecated ClusterEnvironment methods `KubeflowEnvironment.is_using_kubelfow()`, `LSFEnvironment.is_using_lsf()` and `TorchElasticEnvironment.is_using_torchelastic()` in favor of the `detect()` method ([#13458](https://github.com/Lightning-AI/lightning/pull/13458))
- Removed deprecated `Callback.on_keyboard_interrupt` ([#13438](https://github.com/Lightning-AI/lightning/pull/13438))
- Removed deprecated `LightningModule.on_post_move_to_device` ([#13548](https://github.com/Lightning-AI/lightning/pull/13548))
- Removed `TPUSpawnStrategy.{tpu_local_core_rank,tpu_global_core_rank}` attributes in favor of `TPUSpawnStrategy.{local_rank,global_rank}` ([#11163](https://github.com/Lightning-AI/lightning/pull/11163))
- Removed `SingleTPUStrategy.{tpu_local_core_rank,tpu_global_core_rank}` attributes in favor of `SingleTPUStrategy.{local_rank,global_rank}`([#11163](https://github.com/Lightning-AI/lightning/pull/11163))

### Fixed

- Improved support for custom `DataLoader`s when instantiated in `*_dataloader` hook ([#12981](https://github.com/Lightning-AI/lightning/pull/12981))
- Allowed custom `BatchSampler`s when instantiated in `*_dataloader` hook [#13640](https://github.com/Lightning-AI/lightning/pull/13640))
- Fixed an issue with unsupported torch.inference_mode() on hpu backends by making it use no_grad ([#13014](https://github.com/Lightning-AI/lightning/pull/13014))
- The model wrapper returned by `LightningLite.setup()` now properly supports pass-through when looking up attributes ([#12597](https://github.com/Lightning-AI/lightning/pull/12597))
- Fixed issue where the CLI fails with certain torch objects ([#13153](https://github.com/Lightning-AI/lightning/pull/13153))
- Fixed ``LightningCLI`` signature parameter resolving for some lightning classes ([#13283](https://github.com/Lightning-AI/lightning/pull/13283))
- Fixed Model Summary when using DeepSpeed Stage 3 ([#13427](https://github.com/Lightning-AI/lightning/pull/13427))
- Fixed `pl.utilities.distributed.gather_all_tensors` to handle tensors of different dimensions ([#12630](https://github.com/Lightning-AI/lightning/pull/12630))
- Fixed the input validation for the accelerator Trainer argument when passed as a string ([#13417](https://github.com/Lightning-AI/lightning/pull/13417))
- Fixed `Trainer.predict(return_predictions=False)` to track prediction's batch_indices ([#13629](https://github.com/Lightning-AI/lightning/pull/13629))
- Fixed and issue that prevented setting a custom `CheckpointIO` plugin with strategies ([#13785](https://github.com/Lightning-AI/lightning/pull/13785))
- Fixed main progress bar counter when `val_check_interval=int` and `check_val_every_n_epoch=None` ([#12832](https://github.com/Lightning-AI/lightning/pull/12832)
- Improved support for custom `ReduceLROnPlateau` scheduler if `reduce_on_plateau` is set by the user in scheduler config ([#13838](https://github.com/Lightning-AI/lightning/pull/13838))
- Used `global_step` while restoring logging step for old checkpoints ([#13645](https://github.com/Lightning-AI/lightning/pull/13645))
- When training with `precision=16` on IPU, the cast has been moved off the IPU onto the host, making the copies from host to IPU cheaper ([#13880](https://github.com/Lightning-AI/lightning/pull/13880))
- Fixed error handling in learning rate finder when not enough data points are available to give a good suggestion ([#13845](https://github.com/Lightning-AI/lightning/pull/13845))
- Fixed an issue that caused the learning rate finder to set the model's learning rate to None when no suggestion was possible ([#13845](https://github.com/Lightning-AI/lightning/pull/13845))
- Fixed an issue causing deterministic algorighms and other globals to get reset in spawned processes ([#13921](https://github.com/Lightning-AI/lightning/pull/13921))
- Fixed default `amp_level` for `DeepSpeedPrecisionPlugin` to `O2` ([#13897](https://github.com/Lightning-AI/lightning/pull/13897))
- Fixed Python 3.10 compatibility for truncated back-propagation through time (TBPTT) ([#13973](https://github.com/Lightning-AI/lightning/pull/13973))
- Fixed `TQDMProgressBar` reset and update to show correct time estimation (2/2) ([#13962](https://github.com/Lightning-AI/lightning/pull/13962))


## [1.6.5] - 2022-07-13

### Fixed

- Fixed `estimated_stepping_batches` requiring distributed comms in `configure_optimizers` for the `DeepSpeedStrategy` ([#13350](https://github.com/Lightning-AI/lightning/pull/13350))
- Fixed bug with Python version check that prevented use with development versions of Python ([#13420](https://github.com/Lightning-AI/lightning/pull/13420))
- The loops now call `.set_epoch()` also on batch samplers if the dataloader has one wrapped in a distributed sampler ([#13396](https://github.com/Lightning-AI/lightning/pull/13396))
- Fixed the restoration of log step during restart ([#13467](https://github.com/Lightning-AI/lightning/pull/13467))


## [1.6.4] - 2022-06-01

### Added

- Added all DDP params to be exposed through hpu parallel strategy ([#13067](https://github.com/Lightning-AI/lightning/pull/13067))

### Changed

- Keep `torch.backends.cudnn.benchmark=False` by default (unlike in v1.6.{0-3}) after speed and memory problems depending on the data used. Please consider tuning `Trainer(benchmark)` manually. ([#13154](https://github.com/Lightning-AI/lightning/pull/13154))
- Prevent modification of `torch.backends.cudnn.benchmark` when `Trainer(benchmark=...)` is not set ([#13154](https://github.com/Lightning-AI/lightning/pull/13154))

### Fixed

- Fixed an issue causing zero-division error for empty dataloaders ([#12885](https://github.com/Lightning-AI/lightning/pull/12885))
- Fixed mismatching default values for the types of some arguments in the DeepSpeed and Fully-Sharded strategies which made the CLI unable to use them ([#12989](https://github.com/Lightning-AI/lightning/pull/12989))
- Avoid redundant callback restore warning while tuning ([#13026](https://github.com/Lightning-AI/lightning/pull/13026))
- Fixed `Trainer(precision=64)` during evaluation which now uses the wrapped precision module ([#12983](https://github.com/Lightning-AI/lightning/pull/12983))
- Fixed an issue to use wrapped `LightningModule` for evaluation during `trainer.fit` for `BaguaStrategy` ([#12983](https://github.com/Lightning-AI/lightning/pull/12983))
- Fixed an issue wrt unnecessary usage of habana mixed precision package for fp32 types ([#13028](https://github.com/Lightning-AI/lightning/pull/13028))
- Fixed the number of references of `LightningModule` so it can be deleted ([#12897](https://github.com/Lightning-AI/lightning/pull/12897))
- Fixed `materialize_module` setting a module's child recursively ([#12870](https://github.com/Lightning-AI/lightning/pull/12870))
- Fixed issue where the CLI could not pass a `Profiler` to the `Trainer` ([#13084](https://github.com/Lightning-AI/lightning/pull/13084))
- Fixed torchelastic detection with non-distributed installations ([#13142](https://github.com/Lightning-AI/lightning/pull/13142))
- Fixed logging's step values when multiple dataloaders are used during evaluation ([#12184](https://github.com/Lightning-AI/lightning/pull/12184))
- Fixed epoch logging on train epoch end ([#13025](https://github.com/Lightning-AI/lightning/pull/13025))
- Fixed `DDPStrategy` and `DDPSpawnStrategy` to initialize optimizers only after moving the module to the device ([#11952](https://github.com/Lightning-AI/lightning/pull/11952))


## [1.6.3] - 2022-05-03

### Fixed

- Use only a single instance of `rich.console.Console` throughout codebase ([#12886](https://github.com/Lightning-AI/lightning/pull/12886))
- Fixed an issue to ensure all the checkpoint states are saved in a common filepath with `DeepspeedStrategy` ([#12887](https://github.com/Lightning-AI/lightning/pull/12887))
- Fixed `trainer.logger` deprecation message ([#12671](https://github.com/Lightning-AI/lightning/pull/12671))
- Fixed an issue where sharded grad scaler is passed in when using BF16 with the `ShardedStrategy` ([#12915](https://github.com/Lightning-AI/lightning/pull/12915))
- Fixed an issue wrt recursive invocation of DDP configuration in hpu parallel plugin ([#12912](https://github.com/Lightning-AI/lightning/pull/12912))
- Fixed printing of ragged dictionaries in `Trainer.validate` and `Trainer.test` ([#12857](https://github.com/Lightning-AI/lightning/pull/12857))
- Fixed threading support for legacy loading of checkpoints ([#12814](https://github.com/Lightning-AI/lightning/pull/12814))
- Fixed pickling of `KFoldLoop` ([#12441](https://github.com/Lightning-AI/lightning/pull/12441))
- Stopped `optimizer_zero_grad` from being called after IPU execution ([#12913](https://github.com/Lightning-AI/lightning/pull/12913))
- Fixed `fuse_modules` to be qat-aware for `torch>=1.11` ([#12891](https://github.com/Lightning-AI/lightning/pull/12891))
- Enforced eval shuffle warning only for default samplers in DataLoader ([#12653](https://github.com/Lightning-AI/lightning/pull/12653))
- Enable mixed precision in `DDPFullyShardedStrategy` when `precision=16` ([#12965](https://github.com/Lightning-AI/lightning/pull/12965))
- Fixed `TQDMProgressBar` reset and update to show correct time estimation (1/2) ([#12889](https://github.com/Lightning-AI/lightning/pull/12889))
- Fixed fit loop restart logic to enable resume using the checkpoint ([#12821](https://github.com/Lightning-AI/lightning/pull/12821))


## [1.6.2] - 2022-04-27

### Fixed

- Fixed `ImportError` when `torch.distributed` is not available. ([#12794](https://github.com/Lightning-AI/lightning/pull/12794))
- When using custom DataLoaders in LightningDataModule, multiple inheritance is resolved properly ([#12716](https://github.com/Lightning-AI/lightning/pull/12716))
- Fixed encoding issues on terminals that do not support unicode characters ([#12828](https://github.com/Lightning-AI/lightning/pull/12828))
- Fixed support for `ModelCheckpoint` monitors with dots ([#12783](https://github.com/Lightning-AI/lightning/pull/12783))


## [1.6.1] - 2022-04-13

### Changed

- Support `strategy` argument being case insensitive ([#12528](https://github.com/Lightning-AI/lightning/pull/12528))

### Fixed

- Run main progress bar updates independent of val progress bar updates in `TQDMProgressBar` ([#12563](https://github.com/Lightning-AI/lightning/pull/12563))
- Avoid calling `average_parameters` multiple times per optimizer step ([#12452](https://github.com/Lightning-AI/lightning/pull/12452))
- Properly pass some Logger's parent's arguments to `super().__init__()` ([#12609](https://github.com/Lightning-AI/lightning/pull/12609))
- Fixed an issue where incorrect type warnings appear when the overridden `LightningLite.run` method accepts user-defined arguments ([#12629](https://github.com/Lightning-AI/lightning/pull/12629))
- Fixed `rank_zero_only` decorator in LSF environments ([#12587](https://github.com/Lightning-AI/lightning/pull/12587))
- Don't raise a warning when `nn.Module` is not saved under hparams ([#12669](https://github.com/Lightning-AI/lightning/pull/12669))
- Raise `MisconfigurationException` when the accelerator is available but the user passes invalid `([]/0/"0")` values to the `devices` flag ([#12708](https://github.com/Lightning-AI/lightning/pull/12708))
- Support `auto_select_gpus` with the accelerator and devices API ([#12608](https://github.com/Lightning-AI/lightning/pull/12608))


## [1.6.0] - 2022-03-29

### Added

- Allow logging to an existing run ID in MLflow with `MLFlowLogger` ([#12290](https://github.com/Lightning-AI/lightning/pull/12290))
- Enable gradient accumulation using Horovod's `backward_passes_per_step` ([#11911](https://github.com/Lightning-AI/lightning/pull/11911))
- Add new `DETAIL` log level to provide useful logs for improving monitoring and debugging of batch jobs ([#11008](https://github.com/Lightning-AI/lightning/pull/11008))
- Added a flag `SLURMEnvironment(auto_requeue=True|False)` to control whether Lightning handles the requeuing ([#10601](https://github.com/Lightning-AI/lightning/pull/10601))
- Fault Tolerant Manual
    * Add `_Stateful` protocol to detect if classes are stateful ([#10646](https://github.com/Lightning-AI/lightning/pull/10646))
    * Add `_FaultTolerantMode` enum used to track different supported fault tolerant modes ([#10645](https://github.com/Lightning-AI/lightning/pull/10645))
    * Add a `_rotate_worker_indices` utility to reload the state according the latest worker ([#10647](https://github.com/Lightning-AI/lightning/pull/10647))
    * Add stateful workers ([#10674](https://github.com/Lightning-AI/lightning/pull/10674))
    * Add an utility to collect the states across processes ([#10639](https://github.com/Lightning-AI/lightning/pull/10639))
    * Add logic to reload the states across data loading components ([#10699](https://github.com/Lightning-AI/lightning/pull/10699))
    * Cleanup some fault tolerant utilities ([#10703](https://github.com/Lightning-AI/lightning/pull/10703))
    * Enable Fault Tolerant Manual Training ([#10707](https://github.com/Lightning-AI/lightning/pull/10707))
    * Broadcast the `_terminate_gracefully` to all processes and add support for DDP ([#10638](https://github.com/Lightning-AI/lightning/pull/10638))
- Added support for re-instantiation of custom (subclasses of) `DataLoaders` returned in the `*_dataloader()` methods, i.e., automatic replacement of samplers now works with custom types of `DataLoader` ([#10680](https://github.com/Lightning-AI/lightning/pull/10680))
- Added a function to validate if fault tolerant training is supported. ([#10465](https://github.com/Lightning-AI/lightning/pull/10465))
- Added a private callback to manage the creation and deletion of fault-tolerance checkpoints ([#11862](https://github.com/Lightning-AI/lightning/pull/11862))
- Show a better error message when a custom `DataLoader` implementation is not well implemented and we need to reconstruct it ([#10719](https://github.com/Lightning-AI/lightning/pull/10719))
- Show a better error message when frozen dataclass is used as a batch ([#10927](https://github.com/Lightning-AI/lightning/pull/10927))
- Save the `Loop`'s state by default in the checkpoint ([#10784](https://github.com/Lightning-AI/lightning/pull/10784))
- Added `Loop.replace` to easily switch one loop for another ([#10324](https://github.com/Lightning-AI/lightning/pull/10324))
- Added support for `--lr_scheduler=ReduceLROnPlateau` to the `LightningCLI` ([#10860](https://github.com/Lightning-AI/lightning/pull/10860))
- Added `LightningCLI.configure_optimizers` to override the `configure_optimizers` return value ([#10860](https://github.com/Lightning-AI/lightning/pull/10860))
- Added `LightningCLI(auto_registry)` flag to register all subclasses of the registerable components automatically ([#12108](https://github.com/Lightning-AI/lightning/pull/12108))
- Added a warning that shows when `max_epochs` in the `Trainer` is not set ([#10700](https://github.com/Lightning-AI/lightning/pull/10700))
- Added support for returning a single Callback from `LightningModule.configure_callbacks` without wrapping it into a list ([#11060](https://github.com/Lightning-AI/lightning/pull/11060))
- Added `console_kwargs` for `RichProgressBar` to initialize inner Console ([#10875](https://github.com/Lightning-AI/lightning/pull/10875))
- Added support for shorthand notation to instantiate loggers with the `LightningCLI` ([#11533](https://github.com/Lightning-AI/lightning/pull/11533))
- Added a `LOGGER_REGISTRY` instance to register custom loggers to the `LightningCLI` ([#11533](https://github.com/Lightning-AI/lightning/pull/11533))
- Added info message when the `Trainer` arguments `limit_*_batches`, `overfit_batches`, or `val_check_interval` are set to `1` or `1.0` ([#11950](https://github.com/Lightning-AI/lightning/pull/11950))
- Added a `PrecisionPlugin.teardown` method ([#10990](https://github.com/Lightning-AI/lightning/pull/10990))
- Added `LightningModule.lr_scheduler_step` ([#10249](https://github.com/Lightning-AI/lightning/pull/10249))
- Added support for no pre-fetching to `DataFetcher` ([#11606](https://github.com/Lightning-AI/lightning/pull/11606))
- Added support for optimizer step progress tracking with manual optimization ([#11848](https://github.com/Lightning-AI/lightning/pull/11848))
- Return the output of the `optimizer.step`. This can be useful for `LightningLite` users, manual optimization users, or users overriding `LightningModule.optimizer_step` ([#11711](https://github.com/Lightning-AI/lightning/pull/11711))
- Teardown the active loop and strategy on exception ([#11620](https://github.com/Lightning-AI/lightning/pull/11620))
- Added a `MisconfigurationException` if user provided `opt_idx` in scheduler config doesn't match with actual optimizer index of its respective optimizer ([#11247](https://github.com/Lightning-AI/lightning/pull/11247))
- Added a `loggers` property to `Trainer` which returns a list of loggers provided by the user ([#11683](https://github.com/Lightning-AI/lightning/pull/11683))
- Added a `loggers` property to `LightningModule` which retrieves the `loggers` property from `Trainer` ([#11683](https://github.com/Lightning-AI/lightning/pull/11683))
- Added support for DDP when using a `CombinedLoader` for the training data ([#11648](https://github.com/Lightning-AI/lightning/pull/11648))
- Added a warning when using `DistributedSampler` during validation/testing ([#11479](https://github.com/Lightning-AI/lightning/pull/11479))
- Added support for `Bagua` training strategy ([#11146](https://github.com/Lightning-AI/lightning/pull/11146))
- Added support for manually returning a `poptorch.DataLoader` in a `*_dataloader` hook ([#12116](https://github.com/Lightning-AI/lightning/pull/12116))
- Added `rank_zero` module to centralize utilities ([#11747](https://github.com/Lightning-AI/lightning/pull/11747))
- Added a `_Stateful` support for `LightningDataModule` ([#11637](https://github.com/Lightning-AI/lightning/pull/11637))
- Added `_Stateful` support for `PrecisionPlugin` ([#11638](https://github.com/Lightning-AI/lightning/pull/11638))
- Added `Accelerator.is_available` to check device availability ([#11797](https://github.com/Lightning-AI/lightning/pull/11797))
- Enabled static type-checking on the signature of `Trainer` ([#11888](https://github.com/Lightning-AI/lightning/pull/11888))
- Added utility functions for moving optimizers to devices ([#11758](https://github.com/Lightning-AI/lightning/pull/11758))
- Added a warning when saving an instance of `nn.Module` with `save_hyperparameters()` ([#12068](https://github.com/Lightning-AI/lightning/pull/12068))
- Added `estimated_stepping_batches` property to `Trainer` ([#11599](https://github.com/Lightning-AI/lightning/pull/11599))
- Added support for pluggable Accelerators ([#12030](https://github.com/Lightning-AI/lightning/pull/12030))
- Added profiling for `on_load_checkpoint`/`on_save_checkpoint` callback and LightningModule hooks ([#12149](https://github.com/Lightning-AI/lightning/pull/12149))
- Added `LayerSync` and `NativeSyncBatchNorm` plugins ([#11754](https://github.com/Lightning-AI/lightning/pull/11754))
- Added optional `storage_options` argument to `Trainer.save_checkpoint()` to pass to custom `CheckpointIO` implementations ([#11891](https://github.com/Lightning-AI/lightning/pull/11891))
- Added support to explicitly specify the process group backend for parallel strategies ([#11745](https://github.com/Lightning-AI/lightning/pull/11745))
- Added `device_ids` and `num_devices` property to `Trainer` ([#12151](https://github.com/Lightning-AI/lightning/pull/12151))
- Added `Callback.state_dict()` and `Callback.load_state_dict()` methods ([#12232](https://github.com/Lightning-AI/lightning/pull/12232))
- Added `AcceleratorRegistry` ([#12180](https://github.com/Lightning-AI/lightning/pull/12180))
- Added support for Habana Accelerator (HPU) ([#11808](https://github.com/Lightning-AI/lightning/pull/11808))
- Added support for dataclasses in `apply_to_collections` ([#11889](https://github.com/Lightning-AI/lightning/pull/11889))

### Changed

- Drop PyTorch 1.7 support ([#12191](https://github.com/Lightning-AI/lightning/pull/12191)), ([#12432](https://github.com/Lightning-AI/lightning/pull/12432))
- Make `benchmark` flag optional and set its value based on the deterministic flag ([#11944](https://github.com/Lightning-AI/lightning/pull/11944))
- Implemented a new native and rich format in `_print_results` method of the `EvaluationLoop` ([#11332](https://github.com/Lightning-AI/lightning/pull/11332))
- Do not print an empty table at the end of the `EvaluationLoop` ([#12427](https://github.com/Lightning-AI/lightning/pull/12427))
- Set the `prog_bar` flag to False in `LightningModule.log_grad_norm` ([#11472](https://github.com/Lightning-AI/lightning/pull/11472))
- Raised exception in `init_dist_connection()` when torch distributed is not available ([#10418](https://github.com/Lightning-AI/lightning/pull/10418))
- The `monitor` argument in the `EarlyStopping` callback is no longer optional ([#10328](https://github.com/Lightning-AI/lightning/pull/10328))
- Do not fail if batch size could not be inferred for logging when using DeepSpeed ([#10438](https://github.com/Lightning-AI/lightning/pull/10438))
- Raised `MisconfigurationException` when `enable_progress_bar=False` and a progress bar instance has been passed in the callback list ([#10520](https://github.com/Lightning-AI/lightning/pull/10520))
- Moved `trainer.connectors.env_vars_connector._defaults_from_env_vars` to `utilities.argsparse._defaults_from_env_vars` ([#10501](https://github.com/Lightning-AI/lightning/pull/10501))
- Changes in `LightningCLI` required for the new major release of jsonargparse v4.0.0 ([#10426](https://github.com/Lightning-AI/lightning/pull/10426))
- Renamed `refresh_rate_per_second` parameter to `refresh_rate` for `RichProgressBar` signature ([#10497](https://github.com/Lightning-AI/lightning/pull/10497))
- Moved ownership of the `PrecisionPlugin` into `TrainingTypePlugin` and updated all references ([#10570](https://github.com/Lightning-AI/lightning/pull/10570))
- Fault Tolerant relies on `signal.SIGTERM` to gracefully exit instead of `signal.SIGUSR1` ([#10605](https://github.com/Lightning-AI/lightning/pull/10605))
- `Loop.restarting=...` now sets the value recursively for all subloops ([#11442](https://github.com/Lightning-AI/lightning/pull/11442))
- Raised an error if the `batch_size` cannot be inferred from the current batch if it contained a string or was a custom batch object ([#10541](https://github.com/Lightning-AI/lightning/pull/10541))
- The validation loop is now disabled when `overfit_batches > 0` is set in the Trainer ([#9709](https://github.com/Lightning-AI/lightning/pull/9709))
- Moved optimizer related logics from `Accelerator` to `TrainingTypePlugin` ([#10596](https://github.com/Lightning-AI/lightning/pull/10596))
- Moved ownership of the lightning optimizers from the `Trainer` to the `Strategy` ([#11444](https://github.com/Lightning-AI/lightning/pull/11444))
- Moved ownership of the data fetchers from the DataConnector to the Loops ([#11621](https://github.com/Lightning-AI/lightning/pull/11621))
- Moved `batch_to_device` method from `Accelerator` to `TrainingTypePlugin` ([#10649](https://github.com/Lightning-AI/lightning/pull/10649))
- The `DDPSpawnPlugin` no longer overrides the `post_dispatch` plugin hook ([#10034](https://github.com/Lightning-AI/lightning/pull/10034))
- Integrate the progress bar implementation with progress tracking ([#11213](https://github.com/Lightning-AI/lightning/pull/11213))
- The `LightningModule.{add_to_queue,get_from_queue}` hooks no longer get a `torch.multiprocessing.SimpleQueue` and instead receive a list based queue ([#10034](https://github.com/Lightning-AI/lightning/pull/10034))
- Changed `training_step`, `validation_step`, `test_step` and `predict_step` method signatures in `Accelerator` and updated input from caller side ([#10908](https://github.com/Lightning-AI/lightning/pull/10908))
- Changed the name of the temporary checkpoint that the `DDPSpawnPlugin` and related plugins save ([#10934](https://github.com/Lightning-AI/lightning/pull/10934))
- `LoggerCollection` returns only unique logger names and versions ([#10976](https://github.com/Lightning-AI/lightning/pull/10976))
- Redesigned process creation for spawn-based plugins (`DDPSpawnPlugin`, `TPUSpawnPlugin`, etc.) ([#10896](https://github.com/Lightning-AI/lightning/pull/10896))
    * All spawn-based plugins now spawn processes immediately upon calling `Trainer.{fit,validate,test,predict}`
    * The hooks/callbacks `prepare_data`, `setup`, `configure_sharded_model` and `teardown` now run under initialized process group for spawn-based plugins just like their non-spawn counterparts
    * Some configuration errors that were previously raised as `MisconfigurationException`s will now be raised as `ProcessRaisedException` (torch>=1.8) or as `Exception` (torch<1.8)
    * Removed the `TrainingTypePlugin.pre_dispatch()` method and merged it with `TrainingTypePlugin.setup()` ([#11137](https://github.com/Lightning-AI/lightning/pull/11137))
- Changed profiler to index and display the names of the hooks with a new pattern [<base class>]<class>.<hook name> ([#11026](https://github.com/Lightning-AI/lightning/pull/11026))
- Changed `batch_to_device` entry in profiling from stage-specific to generic, to match profiling of other hooks ([#11031](https://github.com/Lightning-AI/lightning/pull/11031))
- Changed the info message for finalizing ddp-spawn worker processes to a debug-level message ([#10864](https://github.com/Lightning-AI/lightning/pull/10864))
- Removed duplicated file extension when uploading model checkpoints with `NeptuneLogger` ([#11015](https://github.com/Lightning-AI/lightning/pull/11015))
- Removed `__getstate__` and `__setstate__` of `RichProgressBar` ([#11100](https://github.com/Lightning-AI/lightning/pull/11100))
- The `DDPPlugin` and `DDPSpawnPlugin` and their subclasses now remove the `SyncBatchNorm` wrappers in `teardown()` to enable proper support at inference after fitting ([#11078](https://github.com/Lightning-AI/lightning/pull/11078))
- Moved ownership of the `Accelerator` instance to the `TrainingTypePlugin`; all training-type plugins now take an optional parameter `accelerator` ([#11022](https://github.com/Lightning-AI/lightning/pull/11022))
- Renamed the `TrainingTypePlugin` to `Strategy` ([#11120](https://github.com/Lightning-AI/lightning/pull/11120))
    * Renamed the `ParallelPlugin` to `ParallelStrategy` ([#11123](https://github.com/Lightning-AI/lightning/pull/11123))
    * Renamed the `DataParallelPlugin` to `DataParallelStrategy` ([#11183](https://github.com/Lightning-AI/lightning/pull/11183))
    * Renamed the `DDPPlugin` to `DDPStrategy` ([#11142](https://github.com/Lightning-AI/lightning/pull/11142))
    * Renamed the `DDP2Plugin` to `DDP2Strategy` ([#11185](https://github.com/Lightning-AI/lightning/pull/11185))
    * Renamed the `DDPShardedPlugin` to `DDPShardedStrategy` ([#11186](https://github.com/Lightning-AI/lightning/pull/11186))
    * Renamed the `DDPFullyShardedPlugin` to `DDPFullyShardedStrategy` ([#11143](https://github.com/Lightning-AI/lightning/pull/11143))
    * Renamed the `DDPSpawnPlugin` to `DDPSpawnStrategy` ([#11145](https://github.com/Lightning-AI/lightning/pull/11145))
    * Renamed the `DDPSpawnShardedPlugin` to `DDPSpawnShardedStrategy` ([#11210](https://github.com/Lightning-AI/lightning/pull/11210))
    * Renamed the `DeepSpeedPlugin` to `DeepSpeedStrategy` ([#11194](https://github.com/Lightning-AI/lightning/pull/11194))
    * Renamed the `HorovodPlugin` to `HorovodStrategy` ([#11195](https://github.com/Lightning-AI/lightning/pull/11195))
    * Renamed the `TPUSpawnPlugin` to `TPUSpawnStrategy` ([#11190](https://github.com/Lightning-AI/lightning/pull/11190))
    * Renamed the `IPUPlugin` to `IPUStrategy` ([#11193](https://github.com/Lightning-AI/lightning/pull/11193))
    * Renamed the `SingleDevicePlugin` to `SingleDeviceStrategy` ([#11182](https://github.com/Lightning-AI/lightning/pull/11182))
    * Renamed the `SingleTPUPlugin` to `SingleTPUStrategy` ([#11182](https://github.com/Lightning-AI/lightning/pull/11182))
    * Renamed the `TrainingTypePluginsRegistry` to `StrategyRegistry` ([#11233](https://github.com/Lightning-AI/lightning/pull/11233))
- Marked the `ResultCollection`, `ResultMetric`, and `ResultMetricCollection` classes as protected ([#11130](https://github.com/Lightning-AI/lightning/pull/11130))
- Marked `trainer.checkpoint_connector` as protected ([#11550](https://github.com/Lightning-AI/lightning/pull/11550))
- The epoch start/end hooks are now called by the `FitLoop` instead of the `TrainingEpochLoop` ([#11201](https://github.com/Lightning-AI/lightning/pull/11201))
- DeepSpeed does not require lightning module zero 3 partitioning ([#10655](https://github.com/Lightning-AI/lightning/pull/10655))
- Moved `Strategy` classes to the `strategies` directory ([#11226](https://github.com/Lightning-AI/lightning/pull/11226))
- Renamed `training_type_plugin` file to `strategy` ([#11239](https://github.com/Lightning-AI/lightning/pull/11239))
- Changed `DeviceStatsMonitor` to group metrics based on the logger's `group_separator` ([#11254](https://github.com/Lightning-AI/lightning/pull/11254))
- Raised `UserWarning` if evaluation is triggered with `best` ckpt and trainer is configured with multiple checkpoint callbacks ([#11274](https://github.com/Lightning-AI/lightning/pull/11274))
- `Trainer.logged_metrics` now always contains scalar tensors, even when a Python scalar was logged ([#11270](https://github.com/Lightning-AI/lightning/pull/11270))
- The tuner now uses the checkpoint connector to copy and restore its state ([#11518](https://github.com/Lightning-AI/lightning/pull/11518))
- Changed `MisconfigurationException` to `ModuleNotFoundError` when `rich` isn't available ([#11360](https://github.com/Lightning-AI/lightning/pull/11360))
- The `trainer.current_epoch` value is now increased by 1 during and after `on_train_end` ([#8578](https://github.com/Lightning-AI/lightning/pull/8578))
- The `trainer.global_step` value now accounts for multiple optimizers and TBPTT splits ([#11805](https://github.com/Lightning-AI/lightning/pull/11805))
- The `trainer.global_step` value is now increased right after the `optimizer.step()` call which will impact users who access it during an intra-training validation hook ([#11805](https://github.com/Lightning-AI/lightning/pull/11805))
- The filename of checkpoints created with `ModelCheckpoint(filename='{step}')` is different compared to previous versions. A checkpoint saved after 1 step will be named `step=1.ckpt` instead of `step=0.ckpt` ([#11805](https://github.com/Lightning-AI/lightning/pull/11805))
- Inherit from `ABC` for `Accelerator`: Users need to implement `auto_device_count` ([#11521](https://github.com/Lightning-AI/lightning/pull/11521))
- Changed `parallel_devices` property in `ParallelStrategy` to be lazy initialized ([#11572](https://github.com/Lightning-AI/lightning/pull/11572))
- Updated `TQDMProgressBar` to run a separate progress bar for each eval dataloader ([#11657](https://github.com/Lightning-AI/lightning/pull/11657))
- Sorted `SimpleProfiler(extended=False)` summary based on mean duration for each hook ([#11671](https://github.com/Lightning-AI/lightning/pull/11671))
- Avoid enforcing `shuffle=False` for eval dataloaders ([#11575](https://github.com/Lightning-AI/lightning/pull/11575))
- When using DP (data-parallel), Lightning will no longer automatically reduce all tensors returned in training_step; it will only reduce the loss unless `training_step_end` is overridden ([#11594](https://github.com/Lightning-AI/lightning/pull/11594))
- When using DP (data-parallel), the `training_epoch_end` hook will no longer receive reduced outputs from `training_step` and instead get the full tensor of results from all GPUs ([#11594](https://github.com/Lightning-AI/lightning/pull/11594))
- Changed default logger name to `lightning_logs` for consistency ([#11762](https://github.com/Lightning-AI/lightning/pull/11762))
- Rewrote `accelerator_connector` ([#11448](https://github.com/Lightning-AI/lightning/pull/11448))
- When manual optimization is used with DDP, we no longer force `find_unused_parameters=True` ([#12425](https://github.com/Lightning-AI/lightning/pull/12425))
- Disable loading dataloades if corresponding `limit_batches=0` ([#11576](https://github.com/Lightning-AI/lightning/pull/11576))
- Removed `is_global_zero` check in `training_epoch_loop` before `logger.save`. If you have a custom logger that implements `save` the Trainer will now call `save` on all ranks by default. To change this behavior add `@rank_zero_only` to your `save` implementation ([#12134](https://github.com/Lightning-AI/lightning/pull/12134))
- Disabled tuner with distributed strategies ([#12179](https://github.com/Lightning-AI/lightning/pull/12179))
- Marked `trainer.logger_connector` as protected ([#12195](https://github.com/Lightning-AI/lightning/pull/12195))
- Move `Strategy.process_dataloader` function call from `fit/evaluation/predict_loop.py` to `data_connector.py` ([#12251](https://github.com/Lightning-AI/lightning/pull/12251))
- `ModelCheckpoint(save_last=True, every_n_epochs=N)` now saves a "last" checkpoint every epoch (disregarding `every_n_epochs`) instead of only once at the end of training ([#12418](https://github.com/Lightning-AI/lightning/pull/12418))
- The strategies that support `sync_batchnorm` now only apply it when fitting ([#11919](https://github.com/Lightning-AI/lightning/pull/11919))
- Avoided fallback on CPU if no devices are provided for other accelerators ([#12410](https://github.com/Lightning-AI/lightning/pull/12410))
- Modified `supporters.py` so that in the accumulator element (for loss) is created directly on the device ([#12430](https://github.com/Lightning-AI/lightning/pull/12430))
- Removed `EarlyStopping.on_save_checkpoint` and `EarlyStopping.on_load_checkpoint` in favor of `EarlyStopping.state_dict` and `EarlyStopping.load_state_dict` ([#11887](https://github.com/Lightning-AI/lightning/pull/11887))
- Removed `BaseFinetuning.on_save_checkpoint` and `BaseFinetuning.on_load_checkpoint` in favor of `BaseFinetuning.state_dict` and `BaseFinetuning.load_state_dict` ([#11887](https://github.com/Lightning-AI/lightning/pull/11887))
- Removed `BackboneFinetuning.on_save_checkpoint` and `BackboneFinetuning.on_load_checkpoint` in favor of `BackboneFinetuning.state_dict` and `BackboneFinetuning.load_state_dict` ([#11887](https://github.com/Lightning-AI/lightning/pull/11887))
- Removed `ModelCheckpoint.on_save_checkpoint` and `ModelCheckpoint.on_load_checkpoint` in favor of `ModelCheckpoint.state_dict` and `ModelCheckpoint.load_state_dict` ([#11887](https://github.com/Lightning-AI/lightning/pull/11887))
- Removed `Timer.on_save_checkpoint` and `Timer.on_load_checkpoint` in favor of `Timer.state_dict` and `Timer.load_state_dict` ([#11887](https://github.com/Lightning-AI/lightning/pull/11887))
- Replaced PostLocalSGDOptimizer with a dedicated model averaging component ([#12378](https://github.com/Lightning-AI/lightning/pull/12378))

### Deprecated

- Deprecated `training_type_plugin` property in favor of `strategy` in `Trainer` and updated the references ([#11141](https://github.com/Lightning-AI/lightning/pull/11141))
- Deprecated `Trainer.{validated,tested,predicted}_ckpt_path` and replaced with read-only property `Trainer.ckpt_path` set when checkpoints loaded via `Trainer.{fit,validate,test,predict}` ([#11696](https://github.com/Lightning-AI/lightning/pull/11696))
- Deprecated `ClusterEnvironment.master_{address,port}` in favor of `ClusterEnvironment.main_{address,port}` ([#10103](https://github.com/Lightning-AI/lightning/pull/10103))
- Deprecated `DistributedType` in favor of `_StrategyType` ([#10505](https://github.com/Lightning-AI/lightning/pull/10505))
- Deprecated the `precision_plugin` constructor argument from `Accelerator` ([#10570](https://github.com/Lightning-AI/lightning/pull/10570))
- Deprecated `DeviceType` in favor of `_AcceleratorType` ([#10503](https://github.com/Lightning-AI/lightning/pull/10503))
- Deprecated the property `Trainer.slurm_job_id` in favor of the new `SLURMEnvironment.job_id()` method ([#10622](https://github.com/Lightning-AI/lightning/pull/10622))
- Deprecated the access to the attribute `IndexBatchSamplerWrapper.batch_indices` in favor of `IndexBatchSamplerWrapper.seen_batch_indices` ([#10870](https://github.com/Lightning-AI/lightning/pull/10870))
- Deprecated `on_init_start` and `on_init_end` callback hooks ([#10940](https://github.com/Lightning-AI/lightning/pull/10940))
- Deprecated `Trainer.call_hook` in favor of `Trainer._call_callback_hooks`, `Trainer._call_lightning_module_hook`, `Trainer._call_ttp_hook`, and `Trainer._call_accelerator_hook` ([#10979](https://github.com/Lightning-AI/lightning/pull/10979))
- Deprecated `TrainingTypePlugin.post_dispatch` in favor of `TrainingTypePlugin.teardown` ([#10939](https://github.com/Lightning-AI/lightning/pull/10939))
- Deprecated `ModelIO.on_hpc_{save/load}` in favor of `CheckpointHooks.on_{save/load}_checkpoint` ([#10911](https://github.com/Lightning-AI/lightning/pull/10911))
- Deprecated `Trainer.run_stage` in favor of `Trainer.{fit,validate,test,predict}` ([#11000](https://github.com/Lightning-AI/lightning/pull/11000))
- Deprecated `Trainer.lr_schedulers` in favor of `Trainer.lr_scheduler_configs` which returns a list of dataclasses instead of dictionaries ([#11443](https://github.com/Lightning-AI/lightning/pull/11443))
- Deprecated `Trainer.verbose_evaluate` in favor of `EvaluationLoop(verbose=...)` ([#10931](https://github.com/Lightning-AI/lightning/pull/10931))
- Deprecated `Trainer.should_rank_save_checkpoint` Trainer property ([#11068](https://github.com/Lightning-AI/lightning/pull/11068))
- Deprecated `Trainer.lightning_optimizers` ([#11444](https://github.com/Lightning-AI/lightning/pull/11444))
- Deprecated `TrainerOptimizersMixin` and moved functionality to `core/optimizer.py`([#11155](https://github.com/Lightning-AI/lightning/pull/11155))
- Deprecated the `on_train_batch_end(outputs)` format when multiple optimizers are used and TBPTT is enabled ([#12182](https://github.com/Lightning-AI/lightning/pull/12182))
- Deprecated the `training_epoch_end(outputs)` format when multiple optimizers are used and TBPTT is enabled ([#12182](https://github.com/Lightning-AI/lightning/pull/12182))
- Deprecated `TrainerCallbackHookMixin` ([#11148](https://github.com/Lightning-AI/lightning/pull/11148))
- Deprecated `TrainerDataLoadingMixin` and moved functionality to `Trainer` and `DataConnector` ([#11282](https://github.com/Lightning-AI/lightning/pull/11282))
- Deprecated function `pl.callbacks.device_stats_monitor.prefix_metric_keys` ([#11254](https://github.com/Lightning-AI/lightning/pull/11254))
- Deprecated `Callback.on_epoch_start` hook in favour of `Callback.on_{train/val/test}_epoch_start` ([#11578](https://github.com/Lightning-AI/lightning/pull/11578))
- Deprecated `Callback.on_epoch_end` hook in favour of `Callback.on_{train/val/test}_epoch_end` ([#11578](https://github.com/Lightning-AI/lightning/pull/11578))
- Deprecated `LightningModule.on_epoch_start` hook in favor of `LightningModule.on_{train/val/test}_epoch_start` ([#11578](https://github.com/Lightning-AI/lightning/pull/11578))
- Deprecated `LightningModule.on_epoch_end` hook in favor of `LightningModule.on_{train/val/test}_epoch_end` ([#11578](https://github.com/Lightning-AI/lightning/pull/11578))
- Deprecated `on_before_accelerator_backend_setup` callback hook in favour of `setup` ([#11568](https://github.com/Lightning-AI/lightning/pull/11568))
- Deprecated `on_batch_start` and `on_batch_end` callback hooks in favor of `on_train_batch_start` and `on_train_batch_end` ([#11577](https://github.com/Lightning-AI/lightning/pull/11577))
- Deprecated `on_configure_sharded_model` callback hook in favor of `setup` ([#11627](https://github.com/Lightning-AI/lightning/pull/11627))
- Deprecated `pl.utilities.distributed.rank_zero_only` in favor of `pl.utilities.rank_zero.rank_zero_only` ([#11747](https://github.com/Lightning-AI/lightning/pull/11747))
- Deprecated `pl.utilities.distributed.rank_zero_debug` in favor of `pl.utilities.rank_zero.rank_zero_debug` ([#11747](https://github.com/Lightning-AI/lightning/pull/11747))
- Deprecated `pl.utilities.distributed.rank_zero_info` in favor of `pl.utilities.rank_zero.rank_zero_info` ([#11747](https://github.com/Lightning-AI/lightning/pull/11747))
- Deprecated `pl.utilities.warnings.rank_zero_warn` in favor of `pl.utilities.rank_zero.rank_zero_warn` ([#11747](https://github.com/Lightning-AI/lightning/pull/11747))
- Deprecated `pl.utilities.warnings.rank_zero_deprecation` in favor of `pl.utilities.rank_zero.rank_zero_deprecation` ([#11747](https://github.com/Lightning-AI/lightning/pull/11747))
- Deprecated `pl.utilities.warnings.LightningDeprecationWarning` in favor of `pl.utilities.rank_zero.LightningDeprecationWarning` ([#11747](https://github.com/Lightning-AI/lightning/pull/11747))
- Deprecated `on_pretrain_routine_start` and `on_pretrain_routine_end` callback hooks in favor of `on_fit_start` ([#11794](https://github.com/Lightning-AI/lightning/pull/11794))
- Deprecated `LightningModule.on_pretrain_routine_start` and `LightningModule.on_pretrain_routine_end` hooks in favor of `on_fit_start` ([#12122](https://github.com/Lightning-AI/lightning/pull/12122))
- Deprecated `agg_key_funcs` and `agg_default_func` parameters from `LightningLoggerBase` ([#11871](https://github.com/Lightning-AI/lightning/pull/11871))
- Deprecated `LightningLoggerBase.update_agg_funcs` ([#11871](https://github.com/Lightning-AI/lightning/pull/11871))
- Deprecated `LightningLoggerBase.agg_and_log_metrics` in favor of `LightningLoggerBase.log_metrics` ([#11832](https://github.com/Lightning-AI/lightning/pull/11832))
- Deprecated passing `weights_save_path` to the `Trainer` constructor in favor of adding the `ModelCheckpoint` callback with `dirpath` directly to the list of callbacks ([#12084](https://github.com/Lightning-AI/lightning/pull/12084))
- Deprecated `pl.profiler.AbstractProfiler` in favor of `pl.profiler.Profiler` ([#12106](https://github.com/Lightning-AI/lightning/pull/12106))
- Deprecated `pl.profiler.BaseProfiler` in favor of `pl.profiler.Profiler` ([#12150](https://github.com/Lightning-AI/lightning/pull/12150))
- Deprecated `BaseProfiler.profile_iterable` ([#12102](https://github.com/Lightning-AI/lightning/pull/12102))
- Deprecated `LoggerCollection` in favor of `trainer.loggers` ([#12147](https://github.com/Lightning-AI/lightning/pull/12147))
- Deprecated `PrecisionPlugin.on_{save,load}_checkpoint` in favor of `PrecisionPlugin.{state_dict,load_state_dict}` ([#11978](https://github.com/Lightning-AI/lightning/pull/11978))
- Deprecated `LightningDataModule.on_save/load_checkpoint` in favor of `state_dict/load_state_dict` ([#11893](https://github.com/Lightning-AI/lightning/pull/11893))
- Deprecated `Trainer.use_amp` in favor of `Trainer.amp_backend` ([#12312](https://github.com/Lightning-AI/lightning/pull/12312))
- Deprecated `LightingModule.use_amp` in favor of `Trainer.amp_backend` ([#12315](https://github.com/Lightning-AI/lightning/pull/12315))
- Deprecated specifying the process group backend through the environment variable `PL_TORCH_DISTRIBUTED_BACKEND` ([#11745](https://github.com/Lightning-AI/lightning/pull/11745))
- Deprecated `ParallelPlugin.torch_distributed_backend` in favor of `DDPStrategy.process_group_backend` property ([#11745](https://github.com/Lightning-AI/lightning/pull/11745))
- Deprecated `ModelCheckpoint.save_checkpoint` in favor of `Trainer.save_checkpoint` ([#12456](https://github.com/Lightning-AI/lightning/pull/12456))
- Deprecated `Trainer.devices` in favor of `Trainer.num_devices` and `Trainer.device_ids` ([#12151](https://github.com/Lightning-AI/lightning/pull/12151))
- Deprecated `Trainer.root_gpu` in favor of `Trainer.strategy.root_device.index` when GPU is used ([#12262](https://github.com/Lightning-AI/lightning/pull/12262))
- Deprecated `Trainer.num_gpus` in favor of `Trainer.num_devices` when GPU is used ([#12384](https://github.com/Lightning-AI/lightning/pull/12384))
- Deprecated `Trainer.ipus` in favor of `Trainer.num_devices` when IPU is used ([#12386](https://github.com/Lightning-AI/lightning/pull/12386))
- Deprecated `Trainer.num_processes` in favor of `Trainer.num_devices` ([#12388](https://github.com/Lightning-AI/lightning/pull/12388))
- Deprecated `Trainer.data_parallel_device_ids` in favor of `Trainer.device_ids` ([#12072](https://github.com/Lightning-AI/lightning/pull/12072))
- Deprecated returning state from `Callback.on_save_checkpoint` in favor of returning state in `Callback.state_dict` for checkpointing ([#11887](https://github.com/Lightning-AI/lightning/pull/11887))
- Deprecated passing only the callback state to `Callback.on_load_checkpoint(callback_state)` in favor of passing the callback state to `Callback.load_state_dict` and in 1.8, passing the entire checkpoint dictionary to `Callback.on_load_checkpoint(checkpoint)` ([#11887](https://github.com/Lightning-AI/lightning/pull/11887))
- Deprecated `Trainer.gpus` in favor of `Trainer.device_ids` or `Trainer.num_devices` ([#12436](https://github.com/Lightning-AI/lightning/pull/12436))
- Deprecated `Trainer.tpu_cores` in favor of `Trainer.num_devices` ([#12437](https://github.com/Lightning-AI/lightning/pull/12437))

### Removed

- Removed deprecated parameter `method` in `pl.utilities.model_helpers.is_overridden` ([#10507](https://github.com/Lightning-AI/lightning/pull/10507))
- Remove deprecated method `ClusterEnvironment.creates_children` ([#10339](https://github.com/Lightning-AI/lightning/pull/10339))
- Removed deprecated `TrainerModelHooksMixin.is_function_implemented` and `TrainerModelHooksMixin.has_arg` ([#10322](https://github.com/Lightning-AI/lightning/pull/10322))
- Removed deprecated `pl.utilities.device_dtype_mixin.DeviceDtypeModuleMixin` in favor of `pl.core.mixins.device_dtype_mixin.DeviceDtypeModuleMixin` ([#10442](https://github.com/Lightning-AI/lightning/pull/10442))
- Removed deprecated `LightningModule.loaded_optimizer_states_dict` property ([#10346](https://github.com/Lightning-AI/lightning/pull/10346))
- Removed deprecated `Trainer.fit(train_dataloader=)`, `Trainer.validate(val_dataloaders=)`, and `Trainer.test(test_dataloader=)` ([#10325](https://github.com/Lightning-AI/lightning/pull/10325))
- Removed deprecated `has_prepared_data`, `has_setup_fit`, `has_setup_validate`, `has_setup_test`, `has_setup_predict`, `has_teardown_fit`, `has_teardown_validate`, `has_teardown_test` and `has_teardown_predict` datamodule lifecycle properties  ([#10350](https://github.com/Lightning-AI/lightning/pull/10350))
- Removed deprecated `every_n_val_epochs` parameter of ModelCheckpoint ([#10366](https://github.com/Lightning-AI/lightning/pull/10366))
- Removed deprecated `import pl.profiler.profilers` in favor of `import pl.profiler` ([#10443](https://github.com/Lightning-AI/lightning/pull/10443))
- Removed deprecated property `configure_slurm_dpp` from accelerator connector ([#10370](https://github.com/Lightning-AI/lightning/pull/10370))
- Removed deprecated arguments `num_nodes` and `sync_batchnorm` from `DDPPlugin`, `DDPSpawnPlugin`, `DeepSpeedPlugin` ([#10357](https://github.com/Lightning-AI/lightning/pull/10357))
- Removed deprecated property `is_slurm_managing_tasks` from AcceleratorConnector ([#10353](https://github.com/Lightning-AI/lightning/pull/10353))
- Removed deprecated `LightningModule.log(tbptt_reduce_fx, tbptt_reduce_token, sync_dist_op)` ([#10423](https://github.com/Lightning-AI/lightning/pull/10423))
- Removed deprecated `Plugin.task_idx` ([#10441](https://github.com/Lightning-AI/lightning/pull/10441))
- Removed deprecated method `master_params` from PrecisionPlugin ([#10372](https://github.com/Lightning-AI/lightning/pull/10372))
- Removed the automatic detachment of "extras" returned from `training_step`. For example, `return {'loss': ..., 'foo': foo.detach()}` will now be necessary if `foo` has gradients which you do not want to store ([#10424](https://github.com/Lightning-AI/lightning/pull/10424))
- Removed deprecated passthrough methods and properties from `Accelerator` base class:
  * ([#10403](https://github.com/Lightning-AI/lightning/pull/10403))
  * ([#10448](https://github.com/Lightning-AI/lightning/pull/10448))
- Removed deprecated signature for `transfer_batch_to_device` hook. The new argument `dataloader_idx` is now required ([#10480](https://github.com/Lightning-AI/lightning/pull/10480))
- Removed deprecated `utilities.distributed.rank_zero_{warn/deprecation}` ([#10451](https://github.com/Lightning-AI/lightning/pull/10451))
- Removed deprecated `mode` argument from `ModelSummary` class ([#10449](https://github.com/Lightning-AI/lightning/pull/10449))
- Removed deprecated `Trainer.train_loop` property in favor of `Trainer.fit_loop` ([#10482](https://github.com/Lightning-AI/lightning/pull/10482))
- Removed deprecated `Trainer.train_loop` property in favor of `Trainer.fit_loop` ([#10482](https://github.com/Lightning-AI/lightning/pull/10482))
- Removed deprecated `disable_validation` property from Trainer ([#10450](https://github.com/Lightning-AI/lightning/pull/10450))
- Removed deprecated `CheckpointConnector.hpc_load` property in favor of `CheckpointConnector.restore` ([#10525](https://github.com/Lightning-AI/lightning/pull/10525))
- Removed deprecated `reload_dataloaders_every_epoch` from `Trainer` in favour of `reload_dataloaders_every_n_epochs` ([#10481](https://github.com/Lightning-AI/lightning/pull/10481))
- Removed the `precision_plugin` attribute from `Accelerator` in favor of its equivalent attribute `precision_plugin` in the `TrainingTypePlugin` ([#10570](https://github.com/Lightning-AI/lightning/pull/10570))
- Removed `DeepSpeedPlugin.{precision,amp_type,amp_level}` properties ([#10657](https://github.com/Lightning-AI/lightning/pull/10657))
- Removed patching of `on_before_batch_transfer`, `transfer_batch_to_device` and `on_after_batch_transfer` hooks in `LightningModule` ([#10603](https://github.com/Lightning-AI/lightning/pull/10603))
- Removed argument `return_result` from the `DDPSpawnPlugin.spawn()` method ([#10867](https://github.com/Lightning-AI/lightning/pull/10867))
- Removed the property `TrainingTypePlugin.results` and corresponding properties in subclasses ([#10034](https://github.com/Lightning-AI/lightning/pull/10034))
- Removed the `mp_queue` attribute from `DDPSpawnPlugin` and `TPUSpawnPlugin` ([#10034](https://github.com/Lightning-AI/lightning/pull/10034))
- Removed unnecessary `_move_optimizer_state` method overrides from `TPUSpawnPlugin` and `SingleTPUPlugin` ([#10849](https://github.com/Lightning-AI/lightning/pull/10849))
- Removed `should_rank_save_checkpoint` property from `TrainingTypePlugin` ([#11070](https://github.com/Lightning-AI/lightning/pull/11070))
- Removed `model_sharded_context` method from `Accelerator` ([#10886](https://github.com/Lightning-AI/lightning/pull/10886))
- Removed method `pre_dispatch` from the `PrecisionPlugin` ([#10887](https://github.com/Lightning-AI/lightning/pull/10887))
- Removed method `setup_optimizers_in_pre_dispatch` from the `strategies` and achieve the same logic in `setup` and `pre_dispatch` methods ([#10906](https://github.com/Lightning-AI/lightning/pull/10906))
- Removed methods `pre_dispatch`, `dispatch` and `post_dispatch` from the `Accelerator` ([#10885](https://github.com/Lightning-AI/lightning/pull/10885))
- Removed method `training_step`, `test_step`, `validation_step` and `predict_step` from the `Accelerator` ([#10890](https://github.com/Lightning-AI/lightning/pull/10890))
- Removed `TrainingTypePlugin.start_{training,evaluating,predicting}` hooks and the same in all subclasses ([#10989](https://github.com/Lightning-AI/lightning/pull/10989), [#10896](https://github.com/Lightning-AI/lightning/pull/10896))
- Removed `Accelerator.on_train_start` ([#10999](https://github.com/Lightning-AI/lightning/pull/10999))
- Removed support for Python 3.6 ([#11117](https://github.com/Lightning-AI/lightning/pull/11117))
- Removed `Strategy.init_optimizers` in favor of `Strategy.setup_optimizers` ([#11236](https://github.com/Lightning-AI/lightning/pull/11236))
- Removed `profile("training_step_and_backward")` in `Closure` class since we already profile calls `training_step` and `backward` ([#11222](https://github.com/Lightning-AI/lightning/pull/11222))
- Removed `Strategy.optimizer_zero_grad` ([#11246](https://github.com/Lightning-AI/lightning/pull/11246))
- Removed `Strategy.on_gpu` ([#11537](https://github.com/Lightning-AI/lightning/pull/11537))
- Removed `Strategy.on_tpu` property ([#11536](https://github.com/Lightning-AI/lightning/pull/11536))
- Removed the abstract property `LightningLoggerBase.experiment` ([#11603](https://github.com/Lightning-AI/lightning/pull/11603))
- Removed `FitLoop.current_epoch` getter and setter ([#11562](https://github.com/Lightning-AI/lightning/pull/11562))
- Removed access to `_short_id` in `NeptuneLogger` ([#11517](https://github.com/Lightning-AI/lightning/pull/11517))
- Removed `log_text` and `log_image` from the `LightningLoggerBase` API ([#11857](https://github.com/Lightning-AI/lightning/pull/11857))
- Removed calls to `profile("model_forward")` in favor of profiling `training_step` ([#12032](https://github.com/Lightning-AI/lightning/pull/12032))
- Removed `get_mp_spawn_kwargs` from `DDPSpawnStrategy` and `TPUSpawnStrategy` in favor of configuration in the `_SpawnLauncher` ([#11966](https://github.com/Lightning-AI/lightning/pull/11966))
- Removed `_aggregate_metrics`, `_reduce_agg_metrics`, and `_finalize_agg_metrics` from `LightningLoggerBase` ([#12053](https://github.com/Lightning-AI/lightning/pull/12053))
- Removed the `AcceleratorConnector.device_type` property ([#12081](https://github.com/Lightning-AI/lightning/pull/12081))
- Removed `AcceleratorConnector.num_nodes` ([#12107](https://github.com/Lightning-AI/lightning/pull/12107))
- Removed `AcceleratorConnector.has_ipu` property ([#12111](https://github.com/Lightning-AI/lightning/pull/12111))
- Removed `AcceleratorConnector.use_ipu` property ([#12110](https://github.com/Lightning-AI/lightning/pull/12110))
- Removed `AcceleratorConnector.has_tpu` property ([#12109](https://github.com/Lightning-AI/lightning/pull/12109))
- Removed `AcceleratorConnector.use_dp` property ([#12112](https://github.com/Lightning-AI/lightning/pull/12112))
- Removed `configure_sync_batchnorm` from `ParallelStrategy` and all other strategies that inherit from it ([#11754](https://github.com/Lightning-AI/lightning/pull/11754))
- Removed public attribute `sync_batchnorm` from strategies ([#11754](https://github.com/Lightning-AI/lightning/pull/11754))
- Removed `AcceleratorConnector.root_gpu` property ([#12262](https://github.com/Lightning-AI/lightning/pull/12262))
- Removed `AcceleratorConnector.tpu_id` property ([#12387](https://github.com/Lightning-AI/lightning/pull/12387))
- Removed `AcceleratorConnector.num_gpus` property ([#12384](https://github.com/Lightning-AI/lightning/pull/12384))
- Removed `AcceleratorConnector.num_ipus` property ([#12386](https://github.com/Lightning-AI/lightning/pull/12386))
- Removed `AcceleratorConnector.num_processes` property ([#12388](https://github.com/Lightning-AI/lightning/pull/12388))
- Removed `AcceleratorConnector.parallel_device_ids` property ([#12072](https://github.com/Lightning-AI/lightning/pull/12072))
- Removed `AcceleratorConnector.devices` property ([#12435](https://github.com/Lightning-AI/lightning/pull/12435))
- Removed `AcceleratorConnector.parallel_devices` property ([#12075](https://github.com/Lightning-AI/lightning/pull/12075))
- Removed `AcceleratorConnector.tpu_cores` property ([#12437](https://github.com/Lightning-AI/lightning/pull/12437))

### Fixed

- Fixed an issue where `ModelCheckpoint` could delete last checkpoint from the old directory when `dirpath` has changed during resumed training ([#12225](https://github.com/Lightning-AI/lightning/pull/12225))
- Fixed an issue where `ModelCheckpoint` could delete older checkpoints when `dirpath` has changed during resumed training ([#12045](https://github.com/Lightning-AI/lightning/pull/12045))
- Fixed an issue where `HorovodStrategy.teardown()` did not complete gracefully if an exception was thrown during callback setup [#11752](https://github.com/Lightning-AI/lightning/pull/11752)
- Fixed security vulnerabilities CVE-2020-1747 and CVE-2020-14343 caused by the `PyYAML` dependency ([#11099](https://github.com/Lightning-AI/lightning/pull/11099))
- Fixed security vulnerability "CWE-94: Improper Control of Generation of Code (Code Injection)" ([#12212](https://github.com/Lightning-AI/lightning/pull/12212))
- Fixed logging on `{test,validation}_epoch_end` with multiple dataloaders ([#11132](https://github.com/Lightning-AI/lightning/pull/11132))
- Reset the validation progress tracking state after sanity checking ([#11218](https://github.com/Lightning-AI/lightning/pull/11218))
- Fixed double evaluation bug with fault-tolerance enabled where the second call was completely skipped ([#11119](https://github.com/Lightning-AI/lightning/pull/11119))
- Fixed an issue with the `TPUSpawnPlugin` handling the `XLA_USE_BF16` environment variable incorrectly ([#10990](https://github.com/Lightning-AI/lightning/pull/10990))
- Fixed wrong typehint for `Trainer.lightning_optimizers` ([#11155](https://github.com/Lightning-AI/lightning/pull/11155))
- Fixed the lr-scheduler state not being dumped to checkpoint when using the deepspeed strategy ([#11307](https://github.com/Lightning-AI/lightning/pull/11307))
- Fixed bug that forced overriding `configure_optimizers` with the CLI ([#11672](https://github.com/Lightning-AI/lightning/pull/11672))
- Fixed type promotion when tensors of higher category than float are logged ([#11401](https://github.com/Lightning-AI/lightning/pull/11401))
- Fixed `SimpleProfiler` summary ([#11414](https://github.com/Lightning-AI/lightning/pull/11414))
- No longer set a `DistributedSampler` to the `poptorch.DataLoader` when IPUs are used ([#12114](https://github.com/Lightning-AI/lightning/pull/12114))
- Fixed bug where progress bar was not being disabled when not in rank zero during predict ([#11377](https://github.com/Lightning-AI/lightning/pull/11377))
- Fixed the mid-epoch warning call while resuming training ([#11556](https://github.com/Lightning-AI/lightning/pull/11556))
- Fixed `LightningModule.{un,}toggle_model` when only 1 optimizer is used ([#12088](https://github.com/Lightning-AI/lightning/pull/12088))
- Fixed an issue in `RichProgressbar` to display the metrics logged only on main progress bar ([#11690](https://github.com/Lightning-AI/lightning/pull/11690))
- Fixed `RichProgressBar` progress when refresh rate does not evenly divide the total counter ([#11668](https://github.com/Lightning-AI/lightning/pull/11668))
- Fixed `RichProgressBar` progress validation bar total when using multiple validation runs within a single training epoch ([#11668](https://github.com/Lightning-AI/lightning/pull/11668))
- Configure native Deepspeed schedulers with interval='step' ([#11788](https://github.com/Lightning-AI/lightning/pull/11788)), ([#12031](https://github.com/Lightning-AI/lightning/pull/12031))
- Update `RichProgressBarTheme` styles after detecting light theme on colab ([#10993](https://github.com/Lightning-AI/lightning/pull/10993))
- Fixed passing `_ddp_params_and_buffers_to_ignore` ([#11949](https://github.com/Lightning-AI/lightning/pull/11949))
- Fixed an `AttributeError` when calling `save_hyperparameters` and no parameters need saving ([#11827](https://github.com/Lightning-AI/lightning/pull/11827))
- Fixed environment variable priority for global rank determination ([#11406](https://github.com/Lightning-AI/lightning/pull/11406))
- Fixed an issue that caused the Trainer to produce identical results on subsequent runs without explicit re-seeding ([#11870](https://github.com/Lightning-AI/lightning/pull/11870))
- Fixed an issue that caused the Tuner to affect the random state ([#11870](https://github.com/Lightning-AI/lightning/pull/11870))
- Fixed to avoid common hook warning if no hook is overridden ([#12131](https://github.com/Lightning-AI/lightning/pull/12131))
- Fixed deepspeed keeping old sub-folders in same ckpt path ([#12194](https://github.com/Lightning-AI/lightning/pull/12194))
- Fixed returning logged metrics instead of callback metrics during evaluation ([#12224](https://github.com/Lightning-AI/lightning/pull/12224))
- Fixed the case where `logger=None` is passed to the Trainer ([#12249](https://github.com/Lightning-AI/lightning/pull/12249))
- Fixed bug where the global step tracked by `ModelCheckpoint` was still set even if no checkpoint was saved ([#12418](https://github.com/Lightning-AI/lightning/pull/12418))
- Fixed bug where `ModelCheckpoint` was overriding the `epoch` and `step` logged values ([#12418](https://github.com/Lightning-AI/lightning/pull/12418))
- Fixed bug where monitoring the default `epoch` and `step` values with `ModelCheckpoint` would fail ([#12418](https://github.com/Lightning-AI/lightning/pull/12418))
- Fixed initializing optimizers unnecessarily in `DDPFullyShardedStrategy` ([#12267](https://github.com/Lightning-AI/lightning/pull/12267))
- Fixed check for horovod module ([#12377](https://github.com/Lightning-AI/lightning/pull/12377))
- Fixed logging to loggers with multiple eval dataloaders ([#12454](https://github.com/Lightning-AI/lightning/pull/12454))
- Fixed an issue with resuming from a checkpoint trained with QAT ([#11346](https://github.com/Lightning-AI/lightning/pull/11346))


## [1.5.10] - 2022-02-08

### Fixed

- Fixed an issue to avoid validation loop run on restart ([#11552](https://github.com/Lightning-AI/lightning/pull/11552))
- The `RichProgressBar` now correctly shows the `on_epoch` logged values on train epoch end ([#11689](https://github.com/Lightning-AI/lightning/pull/11689))
- Fixed an issue to make the `step` argument in `WandbLogger.log_image` work ([#11716](https://github.com/Lightning-AI/lightning/pull/11716))
- Fixed `restore_optimizers` for mapping states ([#11757](https://github.com/Lightning-AI/lightning/pull/11757))
- With `DPStrategy`, the batch is not explicitly moved to the device ([#11780](https://github.com/Lightning-AI/lightning/pull/11780))
- Fixed an issue to avoid val bar disappear after `trainer.validate()` ([#11700](https://github.com/Lightning-AI/lightning/pull/11700))
- Fixed supporting remote filesystems with `Trainer.weights_save_path` for fault-tolerant training ([#11776](https://github.com/Lightning-AI/lightning/pull/11776))
- Fixed check for available modules ([#11526](https://github.com/Lightning-AI/lightning/pull/11526))
- Fixed bug where the path for "last" checkpoints was not getting saved correctly which caused newer runs to not remove the previous "last" checkpoint ([#11481](https://github.com/Lightning-AI/lightning/pull/11481))
- Fixed bug where the path for best checkpoints was not getting saved correctly when no metric was monitored which caused newer runs to not use the best checkpoint ([#11481](https://github.com/Lightning-AI/lightning/pull/11481))


## [1.5.9] - 2022-01-20

### Fixed

- Pinned sphinx-autodoc-typehints with <v1.15 ([#11400](https://github.com/Lightning-AI/lightning/pull/11400))
- Skipped testing with PyTorch 1.7 and Python 3.9 on Ubuntu ([#11217](https://github.com/Lightning-AI/lightning/pull/11217))
- Fixed type promotion when tensors of higher category than float are logged ([#11401](https://github.com/Lightning-AI/lightning/pull/11401))
- Fixed the format of the configuration saved automatically by the CLI's `SaveConfigCallback` ([#11532](https://github.com/Lightning-AI/lightning/pull/11532))

### Changed
- Changed `LSFEnvironment` to use `LSB_DJOB_RANKFILE` environment variable instead of `LSB_HOSTS` for determining node rank and main address ([#10825](https://github.com/Lightning-AI/lightning/pull/10825))
- Disabled sampler replacement when using `IterableDataset` ([#11507](https://github.com/Lightning-AI/lightning/pull/11507))


## [1.5.8] - 2022-01-05

### Fixed

- Fixed `LightningCLI` race condition while saving the config ([#11199](https://github.com/Lightning-AI/lightning/pull/11199))
- Fixed the default value used with `log(reduce_fx=min|max)` ([#11310](https://github.com/Lightning-AI/lightning/pull/11310))
- Fixed data fetcher selection ([#11294](https://github.com/Lightning-AI/lightning/pull/11294))
- Fixed a race condition that could result in incorrect (zero) values being observed in prediction writer callbacks ([#11288](https://github.com/Lightning-AI/lightning/pull/11288))
- Fixed dataloaders not getting reloaded the correct amount of times when setting `reload_dataloaders_every_n_epochs` and `check_val_every_n_epoch` ([#10948](https://github.com/Lightning-AI/lightning/pull/10948))
- Fixed deepspeed strategy not restoring the lr-scheduler states when lr-scheduler(s) are configured through `LightningModule.configure_optimizer` ([#11322](https://github.com/Lightning-AI/lightning/pull/11322))


## [1.5.7] - 2021-12-21

### Fixed

- Fixed `NeptuneLogger` when using DDP ([#11030](https://github.com/Lightning-AI/lightning/pull/11030))
- Fixed a bug to disable logging hyperparameters in logger if there are no hparams ([#11105](https://github.com/Lightning-AI/lightning/pull/11105))
- Avoid the deprecated `onnx.export(example_outputs=...)` in torch 1.10 ([#11116](https://github.com/Lightning-AI/lightning/pull/11116))
- Fixed an issue when torch-scripting a `LightningModule` after training with `Trainer(sync_batchnorm=True)` ([#11078](https://github.com/Lightning-AI/lightning/pull/11078))
- Fixed an `AttributeError` occurring when using a `CombinedLoader` (multiple dataloaders) for prediction ([#11111](https://github.com/Lightning-AI/lightning/pull/11111))
- Fixed bug where `Trainer(track_grad_norm=..., logger=False)` would fail ([#11114](https://github.com/Lightning-AI/lightning/pull/11114))
- Fixed an incorrect warning being produced by the model summary when using `bf16` precision on CPU ([#11161](https://github.com/Lightning-AI/lightning/pull/11161))

### Changed

- DeepSpeed does not require lightning module zero 3 partitioning ([#10655](https://github.com/Lightning-AI/lightning/pull/10655))
- The `ModelCheckpoint` callback now saves and restores attributes `best_k_models`, `kth_best_model_path`, `kth_value`, and `last_model_path` ([#10995](https://github.com/Lightning-AI/lightning/pull/10995))


## [1.5.6] - 2021-12-15

### Fixed

- Fixed a bug where the DeepSpeedPlugin arguments `cpu_checkpointing` and `contiguous_memory_optimization` were not being forwarded to deepspeed correctly ([#10874](https://github.com/Lightning-AI/lightning/pull/10874))
- Fixed an issue with `NeptuneLogger` causing checkpoints to be uploaded with a duplicated file extension ([#11015](https://github.com/Lightning-AI/lightning/pull/11015))
- Fixed support for logging within callbacks returned from `LightningModule` ([#10991](https://github.com/Lightning-AI/lightning/pull/10991))
- Fixed running sanity check with `RichProgressBar` ([#10913](https://github.com/Lightning-AI/lightning/pull/10913))
- Fixed support for `CombinedLoader` while checking for warning raised with eval dataloaders ([#10994](https://github.com/Lightning-AI/lightning/pull/10994))
- The TQDM progress bar now correctly shows the `on_epoch` logged values on train epoch end ([#11069](https://github.com/Lightning-AI/lightning/pull/11069))
- Fixed bug where the TQDM updated the training progress bar during `trainer.validate` ([#11069](https://github.com/Lightning-AI/lightning/pull/11069))


## [1.5.5] - 2021-12-07

### Fixed

- Disabled batch_size extraction for torchmetric instances because they accumulate the metrics internally ([#10815](https://github.com/Lightning-AI/lightning/pull/10815))
- Fixed an issue with `SignalConnector` not restoring the default signal handlers on teardown when running on SLURM or with fault-tolerant training enabled ([#10611](https://github.com/Lightning-AI/lightning/pull/10611))
- Fixed `SignalConnector._has_already_handler` check for callable type ([#10483](https://github.com/Lightning-AI/lightning/pull/10483))
- Fixed an issue to return the results for each dataloader separately instead of duplicating them for each ([#10810](https://github.com/Lightning-AI/lightning/pull/10810))
- Improved exception message if `rich` version is less than `10.2.2` ([#10839](https://github.com/Lightning-AI/lightning/pull/10839))
- Fixed uploading best model checkpoint in NeptuneLogger ([#10369](https://github.com/Lightning-AI/lightning/pull/10369))
- Fixed early schedule reset logic in PyTorch profiler that was causing data leak ([#10837](https://github.com/Lightning-AI/lightning/pull/10837))
- Fixed a bug that caused incorrect batch indices to be passed to the `BasePredictionWriter` hooks when using a dataloader with `num_workers > 0` ([#10870](https://github.com/Lightning-AI/lightning/pull/10870))
- Fixed an issue with item assignment on the logger on rank > 0 for those who support it ([#10917](https://github.com/Lightning-AI/lightning/pull/10917))
- Fixed importing `torch_xla.debug` for `torch-xla<1.8` ([#10836](https://github.com/Lightning-AI/lightning/pull/10836))
- Fixed an issue with `DDPSpawnPlugin` and related plugins leaving a temporary checkpoint behind ([#10934](https://github.com/Lightning-AI/lightning/pull/10934))
- Fixed a `TypeError` occurring in the `SingalConnector.teardown()` method ([#10961](https://github.com/Lightning-AI/lightning/pull/10961))


## [1.5.4] - 2021-11-30

### Fixed

- Fixed support for `--key.help=class` with the `LightningCLI` ([#10767](https://github.com/Lightning-AI/lightning/pull/10767))
- Fixed `_compare_version` for python packages ([#10762](https://github.com/Lightning-AI/lightning/pull/10762))
- Fixed TensorBoardLogger `SummaryWriter` not close before spawning the processes ([#10777](https://github.com/Lightning-AI/lightning/pull/10777))
- Fixed a consolidation error in Lite when attempting to save the state dict of a sharded optimizer ([#10746](https://github.com/Lightning-AI/lightning/pull/10746))
- Fixed the default logging level for batch hooks associated with training from `on_step=False, on_epoch=True` to `on_step=True, on_epoch=False` ([#10756](https://github.com/Lightning-AI/lightning/pull/10756))

### Removed

- Removed PyTorch 1.6 support ([#10367](https://github.com/Lightning-AI/lightning/pull/10367), [#10738](https://github.com/Lightning-AI/lightning/pull/10738))


## [1.5.3] - 2021-11-24

### Fixed

- Fixed `ShardedTensor` state dict hook registration to check if torch distributed is available ([#10621](https://github.com/Lightning-AI/lightning/pull/10621))
- Fixed an issue with `self.log` not respecting a tensor's `dtype` when applying computations ([#10076](https://github.com/Lightning-AI/lightning/pull/10076))
- Fixed LigtningLite `_wrap_init` popping unexisting keys from DataLoader signature parameters ([#10613](https://github.com/Lightning-AI/lightning/pull/10613))
- Fixed signals being registered within threads ([#10610](https://github.com/Lightning-AI/lightning/pull/10610))
- Fixed an issue that caused Lightning to extract the batch size even though it was set by the user in `LightningModule.log` ([#10408](https://github.com/Lightning-AI/lightning/pull/10408))
- Fixed `Trainer(move_metrics_to_cpu=True)` not moving the evaluation logged results to CPU ([#10631](https://github.com/Lightning-AI/lightning/pull/10631))
- Fixed the `{validation,test}_step` outputs getting moved to CPU with `Trainer(move_metrics_to_cpu=True)` ([#10631](https://github.com/Lightning-AI/lightning/pull/10631))
- Fixed an issue with collecting logged test results with multiple dataloaders ([#10522](https://github.com/Lightning-AI/lightning/pull/10522))


## [1.5.2] - 2021-11-16

### Fixed

- Fixed `CombinedLoader` and `max_size_cycle` didn't receive a `DistributedSampler` ([#10374](https://github.com/Lightning-AI/lightning/pull/10374))
- Fixed an issue where class or init-only variables of dataclasses were passed to the dataclass constructor in `utilities.apply_to_collection` ([#9702](https://github.com/Lightning-AI/lightning/pull/9702))
- Fixed `isinstance` not working with `init_meta_context`, materialized model not being moved to the device ([#10493](https://github.com/Lightning-AI/lightning/pull/10493))
- Fixed an issue that prevented the Trainer to shutdown workers when execution is interrupted due to failure([#10463](https://github.com/Lightning-AI/lightning/pull/10463))
- Squeeze the early stopping monitor to remove empty tensor dimensions ([#10461](https://github.com/Lightning-AI/lightning/pull/10461))
- Fixed sampler replacement logic with `overfit_batches` to only replace the sample when `SequentialSampler` is not used ([#10486](https://github.com/Lightning-AI/lightning/pull/10486))
- Fixed scripting causing false positive deprecation warnings ([#10470](https://github.com/Lightning-AI/lightning/pull/10470), [#10555](https://github.com/Lightning-AI/lightning/pull/10555))
- Do not fail if batch size could not be inferred for logging when using DeepSpeed ([#10438](https://github.com/Lightning-AI/lightning/pull/10438))
- Fixed propagation of device and dtype information to submodules of LightningLite when they inherit from `DeviceDtypeModuleMixin` ([#10559](https://github.com/Lightning-AI/lightning/pull/10559))


## [1.5.1] - 2021-11-09

### Fixed

- Fixed `apply_to_collection(defaultdict)` ([#10316](https://github.com/Lightning-AI/lightning/pull/10316))
- Fixed failure when `DataLoader(batch_size=None)` is passed ([#10345](https://github.com/Lightning-AI/lightning/pull/10345))
- Fixed interception of `__init__` arguments for sub-classed DataLoader re-instantiation in Lite ([#10334](https://github.com/Lightning-AI/lightning/pull/10334))
- Fixed issue with pickling `CSVLogger` after a call to `CSVLogger.save` ([#10388](https://github.com/Lightning-AI/lightning/pull/10388))
- Fixed an import error being caused by `PostLocalSGD` when `torch.distributed` not available ([#10359](https://github.com/Lightning-AI/lightning/pull/10359))
- Fixed the logging with `on_step=True` in epoch-level hooks causing unintended side-effects. Logging with `on_step=True` in epoch-level hooks will now correctly raise an error ([#10409](https://github.com/Lightning-AI/lightning/pull/10409))
- Fixed deadlocks for distributed training with `RichProgressBar` ([#10428](https://github.com/Lightning-AI/lightning/pull/10428))
- Fixed an issue where the model wrapper in Lite converted non-floating point tensors to float ([#10429](https://github.com/Lightning-AI/lightning/pull/10429))
- Fixed an issue with inferring the dataset type in fault-tolerant training ([#10432](https://github.com/Lightning-AI/lightning/pull/10432))
- Fixed dataloader workers with `persistent_workers` being deleted on every iteration ([#10434](https://github.com/Lightning-AI/lightning/pull/10434))


## [1.5.0] - 2021-11-02

### Added

- Added support for monitoring the learning rate without schedulers in `LearningRateMonitor` ([#9786](https://github.com/Lightning-AI/lightning/pull/9786))
- Added registration of `ShardedTensor` state dict hooks in `LightningModule.__init__` if the PyTorch version supports `ShardedTensor` ([#8944](https://github.com/Lightning-AI/lightning/pull/8944))
- Added error handling including calling of `on_keyboard_interrupt()` and `on_exception()` for all entrypoints (fit, validate, test, predict) ([#8819](https://github.com/Lightning-AI/lightning/pull/8819))
- Added a flavor of `training_step` that takes `dataloader_iter` as an argument ([#8807](https://github.com/Lightning-AI/lightning/pull/8807))
- Added a `state_key` property to the `Callback` base class ([#6886](https://github.com/Lightning-AI/lightning/pull/6886))
- Added progress tracking to loops:
    * Integrated `TrainingEpochLoop.total_batch_idx` ([#8598](https://github.com/Lightning-AI/lightning/pull/8598))
    * Added `BatchProgress` and integrated `TrainingEpochLoop.is_last_batch` ([#9657](https://github.com/Lightning-AI/lightning/pull/9657))
    * Avoid optional `Tracker` attributes ([#9320](https://github.com/Lightning-AI/lightning/pull/9320))
    * Reset `current` progress counters when restarting an epoch loop that had already finished ([#9371](https://github.com/Lightning-AI/lightning/pull/9371))
    * Call `reset_on_restart` in the loop's `reset` hook instead of when loading a checkpoint ([#9561](https://github.com/Lightning-AI/lightning/pull/9561))
    * Use `completed` over `processed` in `reset_on_restart` ([#9656](https://github.com/Lightning-AI/lightning/pull/9656))
    * Renamed `reset_on_epoch` to `reset_on_run` ([#9658](https://github.com/Lightning-AI/lightning/pull/9658))
- Added `batch_size` and `rank_zero_only` arguments for `log_dict` to match `log` ([#8628](https://github.com/Lightning-AI/lightning/pull/8628))
- Added a check for unique GPU ids ([#8666](https://github.com/Lightning-AI/lightning/pull/8666))
- Added `ResultCollection` state_dict to the Loop `state_dict` and added support for distributed reload ([#8641](https://github.com/Lightning-AI/lightning/pull/8641))
- Added DeepSpeed collate checkpoint utility function ([#8701](https://github.com/Lightning-AI/lightning/pull/8701))
- Added a `handles_accumulate_grad_batches` property to the training type plugins ([#8856](https://github.com/Lightning-AI/lightning/pull/8856))
- Added a warning to `WandbLogger` when reusing a wandb run ([#8714](https://github.com/Lightning-AI/lightning/pull/8714))
- Added `log_graph` argument for `watch` method of `WandbLogger` ([#8662](https://github.com/Lightning-AI/lightning/pull/8662))
- `LightningCLI` additions:
  * Added `LightningCLI(run=False|True)` to choose whether to run a `Trainer` subcommand ([#8751](https://github.com/Lightning-AI/lightning/pull/8751))
  * Added support to call any trainer function from the `LightningCLI` via subcommands ([#7508](https://github.com/Lightning-AI/lightning/pull/7508))
  * Allow easy trainer re-instantiation ([#7508](https://github.com/Lightning-AI/lightning/pull/9241))
  * Automatically register all optimizers and learning rate schedulers ([#9565](https://github.com/Lightning-AI/lightning/pull/9565))
  * Allow registering custom optimizers and learning rate schedulers without subclassing the CLI ([#9565](https://github.com/Lightning-AI/lightning/pull/9565))
  * Support shorthand notation to instantiate optimizers and learning rate schedulers ([#9565](https://github.com/Lightning-AI/lightning/pull/9565))
  * Support passing lists of callbacks via command line ([#8815](https://github.com/Lightning-AI/lightning/pull/8815))
  * Support shorthand notation to instantiate models ([#9588](https://github.com/Lightning-AI/lightning/pull/9588))
  * Support shorthand notation to instantiate datamodules ([#10011](https://github.com/Lightning-AI/lightning/pull/10011))
  * Added `multifile` option to `LightningCLI` to enable/disable config saving to preserve multiple files structure ([#9073](https://github.com/Lightning-AI/lightning/pull/9073))
- Fault-tolerant training:
    * Added `FastForwardSampler` and `CaptureIterableDataset` injection to data loading utilities ([#8366](https://github.com/Lightning-AI/lightning/pull/8366))
    * Added `DataFetcher` to control fetching flow ([#8890](https://github.com/Lightning-AI/lightning/pull/8890))
    * Added `SharedCycleIteratorState` to prevent infinite loop ([#8889](https://github.com/Lightning-AI/lightning/pull/8889))
    * Added `CaptureMapDataset` for state management in map-style datasets ([#8891](https://github.com/Lightning-AI/lightning/pull/8891))
    * Added Fault Tolerant Training to `DataFetcher` ([#8891](https://github.com/Lightning-AI/lightning/pull/8891))
    * Replaced old prefetch iterator with new `DataFetcher` in training loop ([#8953](https://github.com/Lightning-AI/lightning/pull/8953))
    * Added partial support for global random state fault-tolerance in map-style datasets ([#8950](https://github.com/Lightning-AI/lightning/pull/8950))
    * Converted state to tuple explicitly when setting Python random state ([#9401](https://github.com/Lightning-AI/lightning/pull/9401))
    * Added support for restarting an optimizer loop (multiple optimizers) ([#9537](https://github.com/Lightning-AI/lightning/pull/9537))
    * Added support for restarting within Evaluation Loop ([#9563](https://github.com/Lightning-AI/lightning/pull/9563))
    * Added mechanism to detect that a signal has been sent so the Trainer can gracefully exit ([#9566](https://github.com/Lightning-AI/lightning/pull/9566))
    * Added support for skipping ahead to validation during the auto-restart of fitting ([#9681](https://github.com/Lightning-AI/lightning/pull/9681))
    * Added support for auto-restart if a fault-tolerant checkpoint is available ([#9722](https://github.com/Lightning-AI/lightning/pull/9722))
- Checkpoint saving and loading extensibility:
  * Added `CheckpointIO` plugin to expose checkpoint IO from training type plugin ([#8743](https://github.com/Lightning-AI/lightning/pull/8743))
  * Refactored `CheckpointConnector` to offload validation logic to the `CheckpointIO` plugin ([#9045](https://github.com/Lightning-AI/lightning/pull/9045))
  * Added `remove_checkpoint` to `CheckpointIO` plugin by moving the responsibility out of the `ModelCheckpoint` callback ([#9373](https://github.com/Lightning-AI/lightning/pull/9373))
  * Added `XLACheckpointIO` plugin ([#9972](https://github.com/Lightning-AI/lightning/pull/9972))
- Loop customization:
    * Added `Closure` and `AbstractClosure` classes ([#8642](https://github.com/Lightning-AI/lightning/pull/8642))
    * Refactored `TrainingBatchLoop` and extracted `OptimizerLoop`, splitting off automatic optimization into its own loop ([#9191](https://github.com/Lightning-AI/lightning/pull/9191))
    * Removed `TrainingBatchLoop.backward()`; manual optimization now calls directly into `Accelerator.backward()` and automatic optimization handles backward in new `OptimizerLoop` ([#9265](https://github.com/Lightning-AI/lightning/pull/9265))
    * Extracted `ManualOptimization` logic from `TrainingBatchLoop` into its own separate loop class ([#9266](https://github.com/Lightning-AI/lightning/pull/9266))
    * Added `OutputResult` and `ManualResult` classes ([#9437](https://github.com/Lightning-AI/lightning/pull/9437), [#9424](https://github.com/Lightning-AI/lightning/pull/9424))
    * Marked `OptimizerLoop.backward` as protected ([#9514](https://github.com/Lightning-AI/lightning/pull/9514))
    * Marked `FitLoop.should_accumulate` as protected ([#9515](https://github.com/Lightning-AI/lightning/pull/9515))
    * Marked several methods in `PredictionLoop` as protected: `on_predict_start`, `on_predict_epoch_end`, `on_predict_end`, `on_predict_model_eval` ([#9516](https://github.com/Lightning-AI/lightning/pull/9516))
    * Marked several methods in `EvaluationLoop` as protected: `get_max_batches`, `on_evaluation_model_eval`, `on_evaluation_model_train`, `on_evaluation_start`, `on_evaluation_epoch_start`, `on_evaluation_epoch_end`, `on_evaluation_end`, `reload_evaluation_dataloaders` ([#9516](https://github.com/Lightning-AI/lightning/pull/9516))
    * Marked several methods in `EvaluationEpochLoop` as protected: `on_evaluation_batch_start`, `evaluation_step`, `evaluation_step_end` ([#9516](https://github.com/Lightning-AI/lightning/pull/9516))
    * Added `yielding_training_step` example ([#9983](https://github.com/Lightning-AI/lightning/pull/9983))
- Added support for saving and loading state of multiple callbacks of the same type ([#7187](https://github.com/Lightning-AI/lightning/pull/7187))
- Added DeepSpeed Stage 1 support ([#8974](https://github.com/Lightning-AI/lightning/pull/8974))
- Added `Python dataclass` support for `LightningDataModule` ([#8272](https://github.com/Lightning-AI/lightning/pull/8272))
- Added sanitization of tensors when they get logged as hyperparameters in `TensorBoardLogger` ([#9031](https://github.com/Lightning-AI/lightning/pull/9031))
- Added `InterBatchParallelDataFetcher` ([#9020](https://github.com/Lightning-AI/lightning/pull/9020))
- Added `DataLoaderIterDataFetcher` ([#9020](https://github.com/Lightning-AI/lightning/pull/9020))
- Added `DataFetcher` within `Fit / Evaluation` Loop  ([#9047](https://github.com/Lightning-AI/lightning/pull/9047))
- Added a friendly error message when DDP attempts to spawn new distributed processes with rank > 0 ([#9005](https://github.com/Lightning-AI/lightning/pull/9005))
- Added Rich integration:
    * Added Rich progress bar ([#8929](https://github.com/Lightning-AI/lightning/pull/8929), [#9559](https://github.com/Lightning-AI/lightning/pull/9559))
    * Added Support for iterable datasets ([#9734](https://github.com/Lightning-AI/lightning/pull/9734))
    * Added `RichModelSummary` callback ([#9546](https://github.com/Lightning-AI/lightning/pull/9546))
    * Added `configure_columns` method to `RichProgressBar` ([#10288](https://github.com/Lightning-AI/lightning/pull/10288))
    * Added `leave` argument to `RichProgressBar` ([#10301](https://github.com/Lightning-AI/lightning/pull/10301))
- Added input validation logic for precision ([#9080](https://github.com/Lightning-AI/lightning/pull/9080))
- Added support for CPU AMP autocast ([#9084](https://github.com/Lightning-AI/lightning/pull/9084))
- Added `on_exception` callback hook ([#9183](https://github.com/Lightning-AI/lightning/pull/9183))
- Added a warning to DeepSpeed when inferring batch size ([#9221](https://github.com/Lightning-AI/lightning/pull/9221))
- Added `ModelSummary` callback ([#9344](https://github.com/Lightning-AI/lightning/pull/9344))
- Added `log_images`, `log_text` and `log_table` to `WandbLogger` ([#9545](https://github.com/Lightning-AI/lightning/pull/9545))
- Added `PL_RECONCILE_PROCESS` environment variable to enable process reconciliation regardless of cluster environment settings ([#9389](https://github.com/Lightning-AI/lightning/pull/9389))
- Added `get_device_stats` to the Accelerator interface and added its implementation for GPU and TPU ([#9586](https://github.com/Lightning-AI/lightning/pull/9586))
- Added a warning when an unknown key is encountered in the optimizer configuration, and when `OneCycleLR` is used with `"interval": "epoch"` ([#9666](https://github.com/Lightning-AI/lightning/pull/9666))
- Added `DeviceStatsMonitor` callback ([#9712](https://github.com/Lightning-AI/lightning/pull/9712))
- Added `enable_progress_bar` to the Trainer constructor ([#9664](https://github.com/Lightning-AI/lightning/pull/9664))
- Added `pl_legacy_patch` load utility for loading old checkpoints that have pickled legacy Lightning attributes ([#9166](https://github.com/Lightning-AI/lightning/pull/9166))
- Added support for `torch.use_deterministic_algorithms` ([#9121](https://github.com/Lightning-AI/lightning/pull/9121))
- Added automatic parameters tying for TPUs ([#9525](https://github.com/Lightning-AI/lightning/pull/9525))
- Added support for `torch.autograd.set_detect_anomaly` through `Trainer` constructor argument `detect_anomaly` ([#9848](https://github.com/Lightning-AI/lightning/pull/9848))
- Added `enable_model_summary` flag to Trainer ([#9699](https://github.com/Lightning-AI/lightning/pull/9699))
- Added `strategy` argument to Trainer ([#8597](https://github.com/Lightning-AI/lightning/pull/8597))
- Added `init_meta_context`, `materialize_module` utilities ([#9920](https://github.com/Lightning-AI/lightning/pull/9920))
- Added `TPUPrecisionPlugin` ([#10020](https://github.com/Lightning-AI/lightning/pull/#10020))
- Added `torch.bfloat16` support:
  * Added bfloat16 support for Lightning Trainer ([#9049](https://github.com/Lightning-AI/lightning/pull/9049))
  * Renamed `TPUHalfPrecisionPlugin` to `TPUBf16PrecisionPlugin` ([#10026](https://github.com/Lightning-AI/lightning/pull/10026))
  * Default to `precision=bf16` on CPU when `precision=16` is passed ([#10033](https://github.com/Lightning-AI/lightning/pull/10033))
  * Added support for `torch.autocast` ([#10053](https://github.com/Lightning-AI/lightning/pull/10053))
- Added `kfold` example for loop customization ([#9965](https://github.com/Lightning-AI/lightning/pull/9965))
- LightningLite:
    * Added `PrecisionPlugin.forward_context`, making it the default implementation for all `{train,val,test,predict}_step_context()` methods ([#9988](https://github.com/Lightning-AI/lightning/pull/9988))
    * Added `DDPSpawnPlugin.spawn()` for spawning new processes of a given function ([#10018](https://github.com/Lightning-AI/lightning/pull/10018), [#10022](https://github.com/Lightning-AI/lightning/pull/10022))
    * Added `TrainingTypePlugin.{_setup_model, _setup_optimizer}` methods ([#9994](https://github.com/Lightning-AI/lightning/pull/9994), [#10064](https://github.com/Lightning-AI/lightning/pull/10064))
    * Implemented `DataParallelPlugin._setup_model` ([#10010](https://github.com/Lightning-AI/lightning/pull/10010))
    * Implemented `DeepSpeedPlugin._setup_model_and_optimizers` ([#10009](https://github.com/Lightning-AI/lightning/pull/10009), [#10064](https://github.com/Lightning-AI/lightning/pull/10064))
    * Implemented `{DDPShardedPlugin,DDPShardedSpawnPlugin}._setup_model_and_optimizers` ([#10028](https://github.com/Lightning-AI/lightning/pull/10028), [#10064](https://github.com/Lightning-AI/lightning/pull/10064))
    * Added optional `model` argument to the `optimizer_step` methods in accelerators and plugins ([#10023](https://github.com/Lightning-AI/lightning/pull/10023))
    * Updated precision attributes in `DeepSpeedPlugin` ([#10164](https://github.com/Lightning-AI/lightning/pull/10164))
    * Added the ability to return a result from rank 0 in `DDPSpawnPlugin.spawn` ([#10162](https://github.com/Lightning-AI/lightning/pull/10162))
    * Added `pl.lite` package ([#10175](https://github.com/Lightning-AI/lightning/pull/10175))
    * Added `LightningLite` documentation ([#10043](https://github.com/Lightning-AI/lightning/pull/10043))
    * Added `LightningLite` examples ([#9987](https://github.com/Lightning-AI/lightning/pull/9987))
    * Make the `_LiteDataLoader` an iterator and add supports for custom dataloader ([#10279](https://github.com/Lightning-AI/lightning/pull/10279))
- Added `use_omegaconf` argument to `save_hparams_to_yaml` plugin ([#9170](https://github.com/Lightning-AI/lightning/pull/9170))
- Added `ckpt_path` argument for `Trainer.fit()` ([#10061](https://github.com/Lightning-AI/lightning/pull/10061))
- Added `auto_device_count` method to `Accelerators` ([#10222](https://github.com/Lightning-AI/lightning/pull/10222))
- Added support for `devices="auto"` ([#10264](https://github.com/Lightning-AI/lightning/pull/10264))
- Added a `filename` argument in `ModelCheckpoint.format_checkpoint_name` ([#9818](https://github.com/Lightning-AI/lightning/pull/9818))
- Added support for empty `gpus` list to run on CPU ([#10246](https://github.com/Lightning-AI/lightning/pull/10246))
- Added a warning if multiple batch sizes are found from ambiguous batch ([#10247](https://github.com/Lightning-AI/lightning/pull/10247))

### Changed

- Trainer now raises a `MisconfigurationException` when its methods are called with `ckpt_path="best"` but a checkpoint callback isn't configured ([#9841](https://github.com/Lightning-AI/lightning/pull/9841))
- Setting `Trainer(accelerator="ddp_cpu")` now does not spawn a subprocess if `num_processes` is kept `1` along with `num_nodes > 1` ([#9603](https://github.com/Lightning-AI/lightning/pull/9603))
- Module imports are now catching `ModuleNotFoundError` instead of `ImportError` ([#9867](https://github.com/Lightning-AI/lightning/pull/9867))
- `pl.loggers.neptune.NeptuneLogger` is now consistent with the new [neptune-client](https://github.com/neptune-ai/neptune-client) API; the old [neptune-client](https://github.com/neptune-ai/neptune-client) API is supported by `NeptuneClient` from the [neptune-contrib](https://github.com/neptune-ai/neptune-contrib) repo ([#6867](https://github.com/Lightning-AI/lightning/pull/6867))
- Parsing of `enums` type hyperparameters to be saved in the `haprams.yaml` file by TensorBoard and CSV loggers has been fixed and made in line with how OmegaConf parses it ([#9170](https://github.com/Lightning-AI/lightning/pull/9170))
- Parsing of the `gpus` Trainer argument has changed: `gpus="n"` (str) no longer selects the GPU index n and instead selects the first n devices ([#8770](https://github.com/Lightning-AI/lightning/pull/8770))
- `iteration_count` and other index attributes in the loops has been replaced with progress dataclasses ([#8477](https://github.com/Lightning-AI/lightning/pull/8477))
- The `trainer.lightning_module` reference is now properly set at the very beginning of a run ([#8536](https://github.com/Lightning-AI/lightning/pull/8536))
- The model weights now get loaded in all cases when the checkpoint path gets provided in validate/test/predict, regardless of whether the model instance is provided or not ([#8352](https://github.com/Lightning-AI/lightning/pull/8352))
- The `Trainer` functions `reset_{train,val,test,predict}_dataloader`, `reset_train_val_dataloaders`, and `request_dataloader` `model` argument is now optional ([#8536](https://github.com/Lightning-AI/lightning/pull/8536))
- Saved checkpoints will no longer use the type of a `Callback` as the key to avoid issues with unpickling ([#6886](https://github.com/Lightning-AI/lightning/pull/6886))
- Improved string conversion for `ResultCollection` ([#8622](https://github.com/Lightning-AI/lightning/pull/8622))
- `LightningCLI` changes:
    * `LightningCLI.init_parser` now returns the parser instance ([#8721](https://github.com/Lightning-AI/lightning/pull/8721))
    * `LightningCLI.add_core_arguments_to_parser`, `LightningCLI.parse_arguments` now take a `parser` argument ([#8721](https://github.com/Lightning-AI/lightning/pull/8721))
    * `LightningCLI.instantiate_trainer` now takes a config and a list of callbacks ([#8721](https://github.com/Lightning-AI/lightning/pull/8721))
    * Split `LightningCLI.add_core_arguments_to_parser` into `LightningCLI.add_default_arguments_to_parser` + `LightningCLI.add_core_arguments_to_parser` ([#8721](https://github.com/Lightning-AI/lightning/pull/8721))
- The accelerator and training type plugin `setup` hooks no longer have a `model` argument ([#8536](https://github.com/Lightning-AI/lightning/pull/8536))
- The accelerator and training type plugin `update_global_step` hook has been removed ([#8856](https://github.com/Lightning-AI/lightning/pull/8856))
- The coverage of `self.log`-ing in any `LightningModule` or `Callback` hook has been improved ([#8498](https://github.com/Lightning-AI/lightning/pull/8498))
- `self.log`-ing without a `Trainer` reference now raises a warning instead of an exception ([#9733](https://github.com/Lightning-AI/lightning/pull/9733))
- Removed restrictions in the Trainer that loggers can only log from rank 0; the existing logger behavior has not changed ([#8608](https://github.com/Lightning-AI/lightning/pull/8608))
- `Trainer.request_dataloader` now takes a `RunningStage` enum instance ([#8858](https://github.com/Lightning-AI/lightning/pull/8858))
- Changed `rank_zero_warn` to `NotImplementedError` in the `{train, val, test, predict}_dataloader` hooks that `Lightning(Data)Module` uses ([#9161](https://github.com/Lightning-AI/lightning/pull/9161))
- Moved `block_ddp_sync_behaviour` out of `TrainingBatchLoop` to loop utilities ([#9192](https://github.com/Lightning-AI/lightning/pull/9192))
- Executing the `optimizer_closure` is now required when overriding the `optimizer_step` hook ([#9360](https://github.com/Lightning-AI/lightning/pull/9360))
- Changed logging of `LightningModule` and `LightningDataModule` hyperparameters to raise an exception only if there are colliding keys with different values ([#9496](https://github.com/Lightning-AI/lightning/pull/9496))
- `seed_everything` now fails when an invalid seed value is passed instead of selecting a random seed ([#8787](https://github.com/Lightning-AI/lightning/pull/8787))
- The Trainer now calls `TrainingTypePlugin` collective APIs directly instead of going through the Accelerator reference ([#9677](https://github.com/Lightning-AI/lightning/pull/9677), [#9901](https://github.com/Lightning-AI/lightning/pull/9901))
- The tuner now uses a unique filename to save a temporary checkpoint ([#9682](https://github.com/Lightning-AI/lightning/pull/9682))
- Changed `HorovodPlugin.all_gather` to return a `torch.Tensor` instead of a list ([#9696](https://github.com/Lightning-AI/lightning/pull/9696))
- Changed Trainer connectors to be protected attributes:
    * Configuration Validator ([#9779](https://github.com/Lightning-AI/lightning/pull/9779))
- The `current_epoch` and `global_step` attributes now get restored irrespective of the Trainer task ([#9413](https://github.com/Lightning-AI/lightning/pull/9413))
- Trainer now raises an exception when requesting `amp_level` with native `amp_backend` ([#9755](https://github.com/Lightning-AI/lightning/pull/9755))
- Update the logic to check for accumulation steps with deepspeed ([#9826](https://github.com/Lightning-AI/lightning/pull/9826))
- `pl.utilities.grads.grad_norm` now raises an exception if parameter `norm_type <= 0` ([#9765](https://github.com/Lightning-AI/lightning/pull/9765))
- Updated error message for interactive incompatible plugins ([#9896](https://github.com/Lightning-AI/lightning/pull/9896))
- Moved the `optimizer_step` and `clip_gradients` hook from the `Accelerator` and `TrainingTypePlugin` into the `PrecisionPlugin` ([#10143](https://github.com/Lightning-AI/lightning/pull/10143), [#10029](https://github.com/Lightning-AI/lightning/pull/10029))
- `NativeMixedPrecisionPlugin` and its subclasses now take an optional `GradScaler` instance ([#10055](https://github.com/Lightning-AI/lightning/pull/10055))
- Trainer is now raising a `MisconfigurationException` instead of a warning if `Trainer.{validate/test}` is missing required methods ([#10016](https://github.com/Lightning-AI/lightning/pull/10016))
- Changed default value of the `max_steps` Trainer argument from `None` to -1 ([#9460](https://github.com/Lightning-AI/lightning/pull/9460))
- LightningModule now raises an error when calling `log(on_step=False, on_epoch=False)` ([#10227](https://github.com/Lightning-AI/lightning/pull/10227))
- Quantization aware training observers are now disabled by default during validating/testing/predicting stages ([#8540](https://github.com/Lightning-AI/lightning/pull/8540))
- Raised `MisconfigurationException` when total length of `dataloader` across ranks is zero, and give warning when total length is non-zero, but only local rank length is zero. ([#9827](https://github.com/Lightning-AI/lightning/pull/9827))
- Changed the model size calculation using `ByteCounter` ([#10123](https://github.com/Lightning-AI/lightning/pull/10123))
- Enabled `on_load_checkpoint` for `LightningDataModule` for all `trainer_fn` ([#10238](https://github.com/Lightning-AI/lightning/pull/10238))
- Allowed separate config files for parameters with class type when LightningCLI is in `subclass_mode=False` ([#10286](https://github.com/Lightning-AI/lightning/pull/10286))

### Deprecated

- Deprecated Trainer argument `terminate_on_nan` in favor of `detect_anomaly`([#9175](https://github.com/Lightning-AI/lightning/pull/9175))
- Deprecated `Trainer.terminate_on_nan` public attribute access ([#9849](https://github.com/Lightning-AI/lightning/pull/9849))
- Deprecated `LightningModule.summarize()` in favor of `pl.utilities.model_summary.summarize()` ([#8513](https://github.com/Lightning-AI/lightning/pull/8513))
- Deprecated `LightningModule.model_size` ([#8343](https://github.com/Lightning-AI/lightning/pull/8343))
- Deprecated `DataModule` properties: `train_transforms`, `val_transforms`, `test_transforms`, `size`, `dims` ([#8851](https://github.com/Lightning-AI/lightning/pull/8851))
- Deprecated `add_to_queue`, `get_from_queue` from `LightningModule` in favor of corresponding methods in the `DDPSpawnPlugin` ([#9118](https://github.com/Lightning-AI/lightning/pull/9118))
- Deprecated `LightningModule.get_progress_bar_dict` and `Trainer.progress_bar_dict` in favor of `pl.callbacks.progress.base.get_standard_metrics` and `ProgressBarBase.get_metrics` ([#8985](https://github.com/Lightning-AI/lightning/pull/8985))
- Deprecated `prepare_data_per_node` flag on Trainer and set it as a property of `DataHooks`, accessible in the `LightningModule` and `LightningDataModule` ([#8958](https://github.com/Lightning-AI/lightning/pull/8958))
- Deprecated the `TestTubeLogger` ([#9065](https://github.com/Lightning-AI/lightning/pull/9065))
- Deprecated `on_{train/val/test/predict}_dataloader()` from `LightningModule` and `LightningDataModule` ([#9098](https://github.com/Lightning-AI/lightning/pull/9098))
- Deprecated `on_keyboard_interrupt` callback hook in favor of new `on_exception` hook ([#9260](https://github.com/Lightning-AI/lightning/pull/9260))
- Deprecated passing `process_position` to the `Trainer` constructor in favor of adding the `ProgressBar` callback with `process_position` directly to the list of callbacks ([#9222](https://github.com/Lightning-AI/lightning/pull/9222))
- Deprecated passing `flush_logs_every_n_steps` as a Trainer argument, instead pass it to the logger init if supported ([#9366](https://github.com/Lightning-AI/lightning/pull/9366))
- Deprecated `LightningLoggerBase.close`, `LoggerCollection.close` in favor of `LightningLoggerBase.finalize`, `LoggerCollection.finalize` ([#9422](https://github.com/Lightning-AI/lightning/pull/9422))
- Deprecated passing `progress_bar_refresh_rate` to the `Trainer` constructor in favor of adding the `ProgressBar` callback with `refresh_rate` directly to the list of callbacks, or passing `enable_progress_bar=False` to disable the progress bar ([#9616](https://github.com/Lightning-AI/lightning/pull/9616))
- Deprecated `LightningDistributed` and moved the broadcast logic to `DDPPlugin` and `DDPSpawnPlugin` directly ([#9691](https://github.com/Lightning-AI/lightning/pull/9691))
- Deprecated passing `stochastic_weight_avg` to the `Trainer` constructor in favor of adding the `StochasticWeightAveraging` callback directly to the list of callbacks ([#8989](https://github.com/Lightning-AI/lightning/pull/8989))
- Deprecated Accelerator collective API `barrier`, `broadcast`, and `all_gather` in favor of calling the `TrainingTypePlugin` collective API directly ([#9677](https://github.com/Lightning-AI/lightning/pull/9677))
- Deprecated `checkpoint_callback` from the `Trainer` constructor in favor of `enable_checkpointing` ([#9754](https://github.com/Lightning-AI/lightning/pull/9754))
- Deprecated the `LightningModule.on_post_move_to_device` method ([#9525](https://github.com/Lightning-AI/lightning/pull/9525))
- Deprecated `pl.core.decorators.parameter_validation` in favor of `pl.utilities.parameter_tying.set_shared_parameters` ([#9525](https://github.com/Lightning-AI/lightning/pull/9525))
- Deprecated passing `weights_summary` to the `Trainer` constructor in favor of adding the `ModelSummary` callback with `max_depth` directly to the list of callbacks ([#9699](https://github.com/Lightning-AI/lightning/pull/9699))
- Deprecated `log_gpu_memory`, `gpu_metrics`, and util funcs in favor of `DeviceStatsMonitor` callback ([#9921](https://github.com/Lightning-AI/lightning/pull/9921))
- Deprecated `GPUStatsMonitor` and `XLAStatsMonitor` in favor of `DeviceStatsMonitor` callback ([#9924](https://github.com/Lightning-AI/lightning/pull/9924))
- Deprecated setting `Trainer(max_steps=None)`; To turn off the limit, set `Trainer(max_steps=-1)` (default) ([#9460](https://github.com/Lightning-AI/lightning/pull/9460))
- Deprecated access to the `AcceleratorConnector.is_slurm_managing_tasks` attribute and marked it as protected ([#10101](https://github.com/Lightning-AI/lightning/pull/10101))
- Deprecated access to the `AcceleratorConnector.configure_slurm_ddp` method and marked it as protected ([#10101](https://github.com/Lightning-AI/lightning/pull/10101))
- Deprecated passing `resume_from_checkpoint` to the `Trainer` constructor in favor of `trainer.fit(ckpt_path=)` ([#10061](https://github.com/Lightning-AI/lightning/pull/10061))
- Deprecated `ClusterEnvironment.creates_children()` in favor of `ClusterEnvironment.creates_processes_externally` (property) ([#10106](https://github.com/Lightning-AI/lightning/pull/10106))
- Deprecated `PrecisionPlugin.master_params()` in favor of `PrecisionPlugin.main_params()` ([#10105](https://github.com/Lightning-AI/lightning/pull/10105))
- Deprecated `lr_sch_names` from `LearningRateMonitor` ([#10066](https://github.com/Lightning-AI/lightning/pull/10066))
- Deprecated `ProgressBar` callback in favor of `TQDMProgressBar` ([#10134](https://github.com/Lightning-AI/lightning/pull/10134))

### Removed

- Removed deprecated `metrics` ([#8586](https://github.com/Lightning-AI/lightning/pull/8586/))
- Removed the deprecated `outputs` argument in both the `LightningModule.on_train_epoch_end` and `Callback.on_train_epoch_end` hooks ([#8587](https://github.com/Lightning-AI/lightning/pull/8587))
- Removed the deprecated `TrainerLoggingMixin` class ([#8609](https://github.com/Lightning-AI/lightning/pull/8609))
- Removed the deprecated `TrainerTrainingTricksMixin` class ([#8679](https://github.com/Lightning-AI/lightning/pull/8679))
- Removed the deprecated `optimizer_idx` from `training_step` as an accepted argument in manual optimization ([#8576](https://github.com/Lightning-AI/lightning/pull/8576))
- Removed support for the deprecated `on_save_checkpoint` signature. The hook now takes a `checkpoint` positional parameter ([#8697](https://github.com/Lightning-AI/lightning/pull/8697))
- Removed support for the deprecated `on_load_checkpoint` signature. The hook now takes a `pl_module` positional parameter ([#8697](https://github.com/Lightning-AI/lightning/pull/8697))
- Removed the deprecated `save_function` property in `ModelCheckpoint` ([#8680](https://github.com/Lightning-AI/lightning/pull/8680))
- Removed the deprecated `model` argument from `ModelCheckpoint.save_checkpoint` ([#8688](https://github.com/Lightning-AI/lightning/pull/8688))
- Removed the deprecated `sync_step` argument from `WandbLogger` ([#8763](https://github.com/Lightning-AI/lightning/pull/8763))
- Removed the deprecated `Trainer.truncated_bptt_steps` in favor of `LightningModule.truncated_bptt_steps` ([#8826](https://github.com/Lightning-AI/lightning/pull/8826))
- Removed `LightningModule.write_predictions` and `LightningModule.write_predictions_dict` ([#8850](https://github.com/Lightning-AI/lightning/pull/8850))
- Removed `on_reset_*_dataloader` hooks in TrainingType Plugins and Accelerators ([#8858](https://github.com/Lightning-AI/lightning/pull/8858))
- Removed deprecated `GradInformation` module in favor of `pl.utilities.grads` ([#8831](https://github.com/Lightning-AI/lightning/pull/8831/))
- Removed `TrainingTypePlugin.on_save` and `Accelerator.on_save` ([#9023](https://github.com/Lightning-AI/lightning/pull/9023))
- Removed `{Accelerator,TrainingTypePlugin,PrecisionPlugin}.post_optimizer_step` ([#9746](https://github.com/Lightning-AI/lightning/pull/9746))
- Removed deprecated `connect_precision_plugin` and `connect_training_type_plugin` from `Accelerator` ([#9019](https://github.com/Lightning-AI/lightning/pull/9019))
- Removed `on_train_epoch_end` from `Accelerator` ([#9035](https://github.com/Lightning-AI/lightning/pull/9035))
- Removed `InterBatchProcessor` in favor of `DataLoaderIterDataFetcher` ([#9052](https://github.com/Lightning-AI/lightning/pull/9052))
- Removed `Plugin` in `base_plugin.py` in favor of accessing `TrainingTypePlugin` and `PrecisionPlugin` directly instead ([#9066](https://github.com/Lightning-AI/lightning/pull/9066))
- Removed `teardown` from `ParallelPlugin` ([#8943](https://github.com/Lightning-AI/lightning/pull/8943))
- Removed deprecated `profiled_functions` argument from `PyTorchProfiler` ([#9178](https://github.com/Lightning-AI/lightning/pull/9178))
- Removed deprecated `pytorch_lighting.utilities.argparse_utils` module ([#9166](https://github.com/Lightning-AI/lightning/pull/9166))
- Removed deprecated property `Trainer.running_sanity_check` in favor of `Trainer.sanity_checking` ([#9209](https://github.com/Lightning-AI/lightning/pull/9209))
- Removed deprecated `BaseProfiler.output_filename` arg from it and its descendants in favor of `dirpath` and `filename` ([#9214](https://github.com/Lightning-AI/lightning/pull/9214))
- Removed deprecated property `ModelCheckpoint.period` in favor of `ModelCheckpoint.every_n_epochs` ([#9213](https://github.com/Lightning-AI/lightning/pull/9213))
- Removed deprecated `auto_move_data` decorator ([#9231](https://github.com/Lightning-AI/lightning/pull/9231))
- Removed deprecated property `LightningModule.datamodule` in favor of `Trainer.datamodule` ([#9233](https://github.com/Lightning-AI/lightning/pull/9233))
- Removed deprecated properties `DeepSpeedPlugin.cpu_offload*` in favor of `offload_optimizer`, `offload_parameters` and `pin_memory` ([#9244](https://github.com/Lightning-AI/lightning/pull/9244))
- Removed deprecated property `AcceleratorConnector.is_using_torchelastic` in favor of `TorchElasticEnvironment.is_using_torchelastic()` ([#9729](https://github.com/Lightning-AI/lightning/pull/9729))
- Removed `pl.utilities.debugging.InternalDebugger` ([#9680](https://github.com/Lightning-AI/lightning/pull/9680))
- Removed `call_configure_sharded_model_hook` property from `Accelerator` and `TrainingTypePlugin` ([#9612](https://github.com/Lightning-AI/lightning/pull/9612))
- Removed `TrainerProperties` mixin and moved property definitions directly into `Trainer` ([#9495](https://github.com/Lightning-AI/lightning/pull/9495))
- Removed a redundant warning with `ModelCheckpoint(monitor=None)` callback ([#9875](https://github.com/Lightning-AI/lightning/pull/9875))
- Remove `epoch` from `trainer.logged_metrics` ([#9904](https://github.com/Lightning-AI/lightning/pull/9904))
- Remove deprecated `distributed_backend` from `Trainer` ([#10017](https://github.com/Lightning-AI/lightning/pull/10017))
- Removed `process_idx` from the `{DDPSpawnPlugin,TPUSpawnPlugin}.new_process` methods ([#10022](https://github.com/Lightning-AI/lightning/pull/10022))
- Removed automatic patching of `{train,val,test,predict}_dataloader()` on the `LightningModule` ([#9764](https://github.com/Lightning-AI/lightning/pull/9764))
- Removed `pl.trainer.connectors.OptimizerConnector` ([#10120](https://github.com/Lightning-AI/lightning/pull/10120))

### Fixed

- Fixed ImageNet evaluation in example ([#10179](https://github.com/Lightning-AI/lightning/pull/10179))
- Fixed an issue with logger outputs not being finalized correctly after prediction runs ([#8685](https://github.com/Lightning-AI/lightning/pull/8685))
- Fixed `move_metrics_to_cpu` moving the loss to CPU while training on device ([#9308](https://github.com/Lightning-AI/lightning/pull/9308))
- Fixed incorrect main progress bar indicator when resuming training mid-epoch ([#9310](https://github.com/Lightning-AI/lightning/pull/9310))
- Fixed an issue with freeing memory of datafetchers during teardown ([#9387](https://github.com/Lightning-AI/lightning/pull/9387))
- Fixed a bug where the training step output needed to be `deepcopy`-ed ([#9349](https://github.com/Lightning-AI/lightning/pull/9349))
- Fixed an issue with freeing memory allocated by the data iterators in `Loop.on_run_end` ([#9386](https://github.com/Lightning-AI/lightning/pull/9386), [#9915](https://github.com/Lightning-AI/lightning/pull/9915))
- Fixed `BasePredictionWriter` not returning the batch indices in a non-distributed setting ([#9432](https://github.com/Lightning-AI/lightning/pull/9432))
- Fixed an error when running in XLA environments with no TPU attached ([#9572](https://github.com/Lightning-AI/lightning/pull/9572))
- Fixed check on torchmetrics logged whose `compute()` output is a multielement tensor ([#9582](https://github.com/Lightning-AI/lightning/pull/9582))
- Fixed gradient accumulation for `DDPShardedPlugin` ([#9122](https://github.com/Lightning-AI/lightning/pull/9122))
- Fixed missing DeepSpeed distributed call ([#9540](https://github.com/Lightning-AI/lightning/pull/9540))
- Fixed an issue with wrapped LightningModule during evaluation; The LightningModule no longer gets wrapped with data-parallel modules when not fitting in `DDPPlugin`, `DDPSpawnPlugin`, `DDPShardedPlugin`, `DDPSpawnShardedPlugin` ([#9096](https://github.com/Lightning-AI/lightning/pull/9096))
- Fixed `trainer.accumulate_grad_batches` to be an int on init. The default value for it is now `None` inside Trainer ([#9652](https://github.com/Lightning-AI/lightning/pull/9652))
- Fixed `broadcast` in `DDPPlugin` and `DDPSpawnPlugin` to respect the `src` input ([#9691](https://github.com/Lightning-AI/lightning/pull/9691))
- Fixed `self.log(on_epoch=True, reduce_fx=sum))` for the `on_batch_start` and `on_train_batch_start` hooks ([#9791](https://github.com/Lightning-AI/lightning/pull/9791))
- Fixed `self.log(on_epoch=True)` for the `on_batch_start` and `on_train_batch_start` hooks ([#9780](https://github.com/Lightning-AI/lightning/pull/9780))
- Fixed restoring training state during `Trainer.fit` only ([#9413](https://github.com/Lightning-AI/lightning/pull/9413))
- Fixed DeepSpeed and Lightning both calling the scheduler ([#9788](https://github.com/Lightning-AI/lightning/pull/9788))
- Fixed missing arguments when saving hyperparameters from the parent class but not from the child class ([#9800](https://github.com/Lightning-AI/lightning/pull/9800))
- Fixed DeepSpeed GPU device IDs ([#9847](https://github.com/Lightning-AI/lightning/pull/9847))
- Reset `val_dataloader` in `tuner/batch_size_scaling` ([#9857](https://github.com/Lightning-AI/lightning/pull/9857))
- Fixed use of `LightningCLI` in computer_vision_fine_tuning.py example ([#9934](https://github.com/Lightning-AI/lightning/pull/9934))
- Fixed issue with non-init dataclass fields in `apply_to_collection` ([#9963](https://github.com/Lightning-AI/lightning/pull/9963))
- Reset `val_dataloader` in `tuner/batch_size_scaling` for binsearch ([#9975](https://github.com/Lightning-AI/lightning/pull/9975))
- Fixed logic to check for spawn in dataloader `TrainerDataLoadingMixin._worker_check` ([#9902](https://github.com/Lightning-AI/lightning/pull/9902))
- Fixed `train_dataloader` getting loaded twice when resuming from a checkpoint during `Trainer.fit()` ([#9671](https://github.com/Lightning-AI/lightning/pull/9671))
- Fixed `LearningRateMonitor` logging with multiple param groups optimizer with no scheduler ([#10044](https://github.com/Lightning-AI/lightning/pull/10044))
- Fixed undesired side effects being caused by `Trainer` patching dataloader methods on the `LightningModule` ([#9764](https://github.com/Lightning-AI/lightning/pull/9764))
- Fixed gradients not being unscaled when clipping or logging the gradient norm ([#9287](https://github.com/Lightning-AI/lightning/pull/9287))
- Fixed `on_before_optimizer_step` getting called before the optimizer closure (including backward) has run ([#10167](https://github.com/Lightning-AI/lightning/pull/10167))
- Fixed monitor value in `ModelCheckpoint` getting moved to the wrong device in a special case where it becomes NaN ([#10118](https://github.com/Lightning-AI/lightning/pull/10118))
- Fixed creation of `dirpath` in `BaseProfiler` if it doesn't exist ([#10073](https://github.com/Lightning-AI/lightning/pull/10073))
- Fixed incorrect handling of sigterm ([#10189](https://github.com/Lightning-AI/lightning/pull/10189))
- Fixed bug where `log(on_step=True, on_epoch=True, sync_dist=True)` wouldn't reduce the value on step ([#10227](https://github.com/Lightning-AI/lightning/pull/10227))
- Fixed an issue with `pl.utilities.seed.reset_seed` converting the `PL_SEED_WORKERS` environment variable to `bool` ([#10099](https://github.com/Lightning-AI/lightning/pull/10099))
- Fixed iterating over a logger collection when `fast_dev_run > 0` ([#10232](https://github.com/Lightning-AI/lightning/pull/10232))
- Fixed `batch_size` in `ResultCollection` not being reset to 1 on epoch end ([#10242](https://github.com/Lightning-AI/lightning/pull/10242))
- Fixed `distrib_type` not being set when training plugin instances are being passed to the Trainer ([#10251](https://github.com/Lightning-AI/lightning/pull/10251))


## [1.4.9] - 2021-09-30

- Fixed `lr_find` to generate same results on multiple calls ([#9704](https://github.com/Lightning-AI/lightning/pull/9704))
- Fixed `reset` metrics on validation epoch end ([#9717](https://github.com/Lightning-AI/lightning/pull/9717))
- Fixed input validation for `gradient_clip_val`, `gradient_clip_algorithm`, `track_grad_norm` and `terminate_on_nan` Trainer arguments ([#9595](https://github.com/Lightning-AI/lightning/pull/9595))
- Reset metrics before each task starts ([#9410](https://github.com/Lightning-AI/lightning/pull/9410))


## [1.4.8] - 2021-09-22

- Fixed error reporting in DDP process reconciliation when processes are launched by an external agent ([#9389](https://github.com/Lightning-AI/lightning/pull/9389))
- Added PL_RECONCILE_PROCESS environment variable to enable process reconciliation regardless of cluster environment settings ([#9389](https://github.com/Lightning-AI/lightning/pull/9389))
- Fixed `add_argparse_args` raising `TypeError` when args are typed as `typing.Generic` in Python 3.6 ([#9554](https://github.com/Lightning-AI/lightning/pull/9554))
- Fixed back-compatibility for saving hyperparameters from a single container and inferring its argument name by reverting [#9125](https://github.com/Lightning-AI/lightning/pull/9125) ([#9642](https://github.com/Lightning-AI/lightning/pull/9642))


## [1.4.7] - 2021-09-14

- Fixed logging of nan parameters ([#9364](https://github.com/Lightning-AI/lightning/pull/9364))
- Fixed `replace_sampler` missing the batch size under specific conditions ([#9367](https://github.com/Lightning-AI/lightning/pull/9367))
- Pass init args to ShardedDataParallel ([#9483](https://github.com/Lightning-AI/lightning/pull/9483))
- Fixed collision of user argument when using ShardedDDP ([#9512](https://github.com/Lightning-AI/lightning/pull/9512))
- Fixed DeepSpeed crash for RNNs ([#9489](https://github.com/Lightning-AI/lightning/pull/9489))


## [1.4.6] - 2021-09-07

- Fixed an issues with export to ONNX format when a model has multiple inputs ([#8800](https://github.com/Lightning-AI/lightning/pull/8800))
- Removed deprecation warnings being called for `on_{task}_dataloader` ([#9279](https://github.com/Lightning-AI/lightning/pull/9279))
- Fixed save/load/resume from checkpoint for DeepSpeed Plugin (
    [#8397](https://github.com/Lightning-AI/lightning/pull/8397),
    [#8644](https://github.com/Lightning-AI/lightning/pull/8644),
    [#8627](https://github.com/Lightning-AI/lightning/pull/8627))
- Fixed `EarlyStopping` running on train epoch end when `check_val_every_n_epoch>1` is set ([#9156](https://github.com/Lightning-AI/lightning/pull/9156))
- Fixed an issue with logger outputs not being finalized correctly after prediction runs ([#8333](https://github.com/Lightning-AI/lightning/pull/8333))
- Fixed the Apex and DeepSpeed plugin closure running after the `on_before_optimizer_step` hook ([#9288](https://github.com/Lightning-AI/lightning/pull/9288))
- Fixed the Native AMP plugin closure not running with manual optimization ([#9288](https://github.com/Lightning-AI/lightning/pull/9288))
- Fixed bug where data-loading functions where not getting the correct running stage passed ([#8858](https://github.com/Lightning-AI/lightning/pull/8858))
- Fixed intra-epoch evaluation outputs staying in memory when the respective `*_epoch_end` hook wasn't overridden ([#9261](https://github.com/Lightning-AI/lightning/pull/9261))
- Fixed error handling in DDP process reconciliation when `_sync_dir` was not initialized ([#9267](https://github.com/Lightning-AI/lightning/pull/9267))
- Fixed PyTorch Profiler not enabled for manual optimization ([#9316](https://github.com/Lightning-AI/lightning/pull/9316))
- Fixed inspection of other args when a container is specified in `save_hyperparameters` ([#9125](https://github.com/Lightning-AI/lightning/pull/9125))
- Fixed signature of `Timer.on_train_epoch_end` and `StochasticWeightAveraging.on_train_epoch_end` to prevent unwanted deprecation warnings ([#9347](https://github.com/Lightning-AI/lightning/pull/9347))


## [1.4.5] - 2021-08-31

- Fixed reduction using `self.log(sync_dict=True, reduce_fx={mean,max})` ([#9142](https://github.com/Lightning-AI/lightning/pull/9142))
- Fixed not setting a default value for `max_epochs` if `max_time` was specified on the `Trainer` constructor ([#9072](https://github.com/Lightning-AI/lightning/pull/9072))
- Fixed the CometLogger, no longer modifies the metrics in place. Instead creates a copy of metrics before performing any operations ([#9150](https://github.com/Lightning-AI/lightning/pull/9150))
- Fixed `DDP` "CUDA error: initialization error" due to a `copy` instead of `deepcopy` on `ResultCollection` ([#9239](https://github.com/Lightning-AI/lightning/pull/9239))


## [1.4.4] - 2021-08-24

- Fixed a bug in the binary search mode of auto batch size scaling where exception was raised if the first trainer run resulted in OOM ([#8954](https://github.com/Lightning-AI/lightning/pull/8954))
- Fixed a bug causing logging with `log_gpu_memory='min_max'` not working ([#9013](https://github.com/Lightning-AI/lightning/pull/9013))


## [1.4.3] - 2021-08-17

- Fixed plateau scheduler stepping on incomplete epoch ([#8861](https://github.com/Lightning-AI/lightning/pull/8861))
- Fixed infinite loop with `CycleIterator` and multiple loaders ([#8889](https://github.com/Lightning-AI/lightning/pull/8889))
- Fixed `StochasticWeightAveraging` with a list of learning rates not applying them to each param group ([#8747](https://github.com/Lightning-AI/lightning/pull/8747))
- Restore original loaders if replaced by entrypoint ([#8885](https://github.com/Lightning-AI/lightning/pull/8885))
- Fixed lost reference to `_Metadata` object in `ResultMetricCollection` ([#8932](https://github.com/Lightning-AI/lightning/pull/8932))
- Ensure the existence of `DDPPlugin._sync_dir` in `reconciliate_processes` ([#8939](https://github.com/Lightning-AI/lightning/pull/8939))


## [1.4.2] - 2021-08-10

- Fixed recursive call for `apply_to_collection(include_none=False)` ([#8719](https://github.com/Lightning-AI/lightning/pull/8719))
- Fixed truncated backprop through time enablement when set as a property on the LightningModule and not the Trainer ([#8804](https://github.com/Lightning-AI/lightning/pull/8804/))
- Fixed comments and exception message for metrics_to_scalars ([#8782](https://github.com/Lightning-AI/lightning/pull/8782/))
- Fixed typo error in LightningLoggerBase.after_save_checkpoint docstring ([#8737](https://github.com/Lightning-AI/lightning/pull/8737/))


## [1.4.1] - 2021-08-03

- Fixed `trainer.fit_loop.split_idx` always returning `None` ([#8601](https://github.com/Lightning-AI/lightning/pull/8601))
- Fixed references for `ResultCollection.extra` ([#8622](https://github.com/Lightning-AI/lightning/pull/8622))
- Fixed reference issues during epoch end result collection ([#8621](https://github.com/Lightning-AI/lightning/pull/8621))
- Fixed horovod auto-detection when horovod is not installed and the launcher is `mpirun` ([#8610](https://github.com/Lightning-AI/lightning/pull/8610))
- Fixed an issue with `training_step` outputs not getting collected correctly for `training_epoch_end` ([#8613](https://github.com/Lightning-AI/lightning/pull/8613))
- Fixed distributed types support for CPUs ([#8667](https://github.com/Lightning-AI/lightning/pull/8667))
- Fixed a deadlock issue with DDP and torchelastic ([#8655](https://github.com/Lightning-AI/lightning/pull/8655))
- Fixed `accelerator=ddp` choice for CPU ([#8645](https://github.com/Lightning-AI/lightning/pull/8645))


## [1.4.0] - 2021-07-27

### Added

- Added `extract_batch_size` utility and corresponding tests to extract batch dimension from multiple batch types ([#8357](https://github.com/Lightning-AI/lightning/pull/8357/))
- Added support for named parameter groups in `LearningRateMonitor` ([#7987](https://github.com/Lightning-AI/lightning/pull/7987))
- Added `dataclass` support for `pl.utilities.apply_to_collection` ([#7935](https://github.com/Lightning-AI/lightning/pull/7935))
- Added support to `LightningModule.to_torchscript` for saving to custom filesystems with `fsspec` ([#7617](https://github.com/Lightning-AI/lightning/pull/7617))
- Added `KubeflowEnvironment` for use with the `PyTorchJob` operator in Kubeflow
- Added LightningCLI support for config files on object stores ([#7521](https://github.com/Lightning-AI/lightning/pull/7521))
- Added `ModelPruning(prune_on_train_epoch_end=True|False)` to choose when to apply pruning ([#7704](https://github.com/Lightning-AI/lightning/pull/7704))
- Added support for checkpointing based on a provided time interval during training ([#7515](https://github.com/Lightning-AI/lightning/pull/7515))
- Progress tracking
  * Added dataclasses for progress tracking ([#6603](https://github.com/Lightning-AI/lightning/pull/6603),
    [#7574](https://github.com/Lightning-AI/lightning/pull/7574),
    [#8140](https://github.com/Lightning-AI/lightning/pull/8140),
    [#8362](https://github.com/Lightning-AI/lightning/pull/8362))
  * Add `{,load_}state_dict` to the progress tracking dataclasses ([#8140](https://github.com/Lightning-AI/lightning/pull/8140))
  * Connect the progress tracking dataclasses to the loops ([#8244](https://github.com/Lightning-AI/lightning/pull/8244),
    [#8362](https://github.com/Lightning-AI/lightning/pull/8362))
  * Do not reset the progress tracking dataclasses total counters ([#8475](https://github.com/Lightning-AI/lightning/pull/8475))
- Added support for passing a `LightningDataModule` positionally as the second argument to `trainer.{validate,test,predict}` ([#7431](https://github.com/Lightning-AI/lightning/pull/7431))
- Added argument `trainer.predict(ckpt_path)` ([#7430](https://github.com/Lightning-AI/lightning/pull/7430))
- Added `clip_grad_by_value` support for TPUs ([#7025](https://github.com/Lightning-AI/lightning/pull/7025))
- Added support for passing any class to `is_overridden` ([#7918](https://github.com/Lightning-AI/lightning/pull/7918))
- Added `sub_dir` parameter to `TensorBoardLogger` ([#6195](https://github.com/Lightning-AI/lightning/pull/6195))
- Added correct `dataloader_idx` to batch transfer hooks ([#6241](https://github.com/Lightning-AI/lightning/pull/6241))
- Added `include_none=bool` argument to `apply_to_collection` ([#7769](https://github.com/Lightning-AI/lightning/pull/7769))
- Added `apply_to_collections` to apply a function to two zipped collections ([#7769](https://github.com/Lightning-AI/lightning/pull/7769))
- Added `ddp_fully_sharded` support ([#7487](https://github.com/Lightning-AI/lightning/pull/7487))
- Added `should_rank_save_checkpoint` property to Training Plugins ([#7684](https://github.com/Lightning-AI/lightning/pull/7684))
- Added `log_grad_norm` hook to `LightningModule` to customize the logging of gradient norms ([#7873](https://github.com/Lightning-AI/lightning/pull/7873))
- Added `save_config_filename` init argument to `LightningCLI` to ease resolving name conflicts ([#7741](https://github.com/Lightning-AI/lightning/pull/7741))
- Added `save_config_overwrite` init argument to `LightningCLI` to ease overwriting existing config files ([#8059](https://github.com/Lightning-AI/lightning/pull/8059))
- Added reset dataloader hooks to Training Plugins and Accelerators ([#7861](https://github.com/Lightning-AI/lightning/pull/7861))
- Added trainer stage hooks for Training Plugins and Accelerators ([#7864](https://github.com/Lightning-AI/lightning/pull/7864))
- Added the `on_before_optimizer_step` hook ([#8048](https://github.com/Lightning-AI/lightning/pull/8048))
- Added IPU Accelerator ([#7867](https://github.com/Lightning-AI/lightning/pull/7867))
- Fault-tolerant training
    * Added `{,load_}state_dict` to `ResultCollection` ([#7948](https://github.com/Lightning-AI/lightning/pull/7948))
    * Added `{,load_}state_dict` to `Loops` ([#8197](https://github.com/Lightning-AI/lightning/pull/8197))
    * Added `FastForwardSampler` and `CaptureIterableDataset` ([#8307](https://github.com/Lightning-AI/lightning/pull/8307))
    * Set `Loop.restarting=False` at the end of the first iteration ([#8362](https://github.com/Lightning-AI/lightning/pull/8362))
    * Save the loops state with the checkpoint (opt-in) ([#8362](https://github.com/Lightning-AI/lightning/pull/8362))
    * Save a checkpoint to restore the state on exception (opt-in) ([#8362](https://github.com/Lightning-AI/lightning/pull/8362))
    * Added `state_dict` and `load_state_dict` utilities for `CombinedLoader` + utilities for dataloader ([#8364](https://github.com/Lightning-AI/lightning/pull/8364))
- Added `rank_zero_only` to `LightningModule.log` function ([#7966](https://github.com/Lightning-AI/lightning/pull/7966))
- Added `metric_attribute` to `LightningModule.log` function ([#7966](https://github.com/Lightning-AI/lightning/pull/7966))
- Added a warning if `Trainer(log_every_n_steps)` is a value too high for the training dataloader ([#7734](https://github.com/Lightning-AI/lightning/pull/7734))
- Added LightningCLI support for argument links applied on instantiation ([#7895](https://github.com/Lightning-AI/lightning/pull/7895))
- Added LightningCLI support for configurable callbacks that should always be present ([#7964](https://github.com/Lightning-AI/lightning/pull/7964))
- Added DeepSpeed Infinity Support, and updated to DeepSpeed 0.4.0 ([#7234](https://github.com/Lightning-AI/lightning/pull/7234))
- Added support for `torch.nn.UninitializedParameter` in `ModelSummary` ([#7642](https://github.com/Lightning-AI/lightning/pull/7642))
- Added support `LightningModule.save_hyperparameters` when `LightningModule` is a dataclass ([#7992](https://github.com/Lightning-AI/lightning/pull/7992))
- Added support for overriding `optimizer_zero_grad` and `optimizer_step` when using accumulate_grad_batches ([#7980](https://github.com/Lightning-AI/lightning/pull/7980))
- Added `logger` boolean flag to `save_hyperparameters` ([#7960](https://github.com/Lightning-AI/lightning/pull/7960))
- Added support for calling scripts using the module syntax (`python -m package.script`) ([#8073](https://github.com/Lightning-AI/lightning/pull/8073))
- Added support for optimizers and learning rate schedulers to `LightningCLI` ([#8093](https://github.com/Lightning-AI/lightning/pull/8093))
- Added XLA Profiler ([#8014](https://github.com/Lightning-AI/lightning/pull/8014))
- Added `PrecisionPlugin.{pre,post}_backward` ([#8328](https://github.com/Lightning-AI/lightning/pull/8328))
- Added `on_load_checkpoint` and `on_save_checkpoint` hooks to the `PrecisionPlugin` base class ([#7831](https://github.com/Lightning-AI/lightning/pull/7831))
- Added `max_depth` parameter in `ModelSummary` ([#8062](https://github.com/Lightning-AI/lightning/pull/8062))
- Added `XLAStatsMonitor` callback ([#8235](https://github.com/Lightning-AI/lightning/pull/8235))
- Added `restore` function and `restarting` attribute to base `Loop` ([#8247](https://github.com/Lightning-AI/lightning/pull/8247))
- Added support for `save_hyperparameters` in `LightningDataModule` ([#3792](https://github.com/Lightning-AI/lightning/pull/3792))
- Added the `ModelCheckpoint(save_on_train_epoch_end)` to choose when to run the saving logic ([#8389](https://github.com/Lightning-AI/lightning/pull/8389))
- Added `LSFEnvironment` for distributed training with the LSF resource manager `jsrun` ([#5102](https://github.com/Lightning-AI/lightning/pull/5102))
- Added support for `accelerator='cpu'|'gpu'|'tpu'|'ipu'|'auto'` ([#7808](https://github.com/Lightning-AI/lightning/pull/7808))
- Added `tpu_spawn_debug` to plugin registry ([#7933](https://github.com/Lightning-AI/lightning/pull/7933))
- Enabled traditional/manual launching of DDP processes through `LOCAL_RANK` and `NODE_RANK` environment variable assignments ([#7480](https://github.com/Lightning-AI/lightning/pull/7480))
- Added `quantize_on_fit_end` argument to `QuantizationAwareTraining` ([#8464](https://github.com/Lightning-AI/lightning/pull/8464))
- Added experimental support for loop specialization ([#8226](https://github.com/Lightning-AI/lightning/pull/8226))
- Added support for `devices` flag to Trainer ([#8440](https://github.com/Lightning-AI/lightning/pull/8440))
- Added private `prevent_trainer_and_dataloaders_deepcopy` context manager on the `LightningModule` ([#8472](https://github.com/Lightning-AI/lightning/pull/8472))
- Added support for providing callables to the Lightning CLI instead of types ([#8400](https://github.com/Lightning-AI/lightning/pull/8400))

### Changed

- Decoupled device parsing logic from Accelerator connector to Trainer ([#8180](https://github.com/Lightning-AI/lightning/pull/8180))
- Changed the `Trainer`'s `checkpoint_callback` argument to allow only boolean values ([#7539](https://github.com/Lightning-AI/lightning/pull/7539))
- Log epoch metrics before the `on_evaluation_end` hook ([#7272](https://github.com/Lightning-AI/lightning/pull/7272))
- Explicitly disallow calling `self.log(on_epoch=False)` during epoch-only or single-call hooks ([#7874](https://github.com/Lightning-AI/lightning/pull/7874))
- Changed these `Trainer` methods to be protected: `call_setup_hook`, `call_configure_sharded_model`, `pre_dispatch`, `dispatch`, `post_dispatch`, `call_teardown_hook`, `run_train`, `run_sanity_check`, `run_evaluate`, `run_evaluation`, `run_predict`, `track_output_for_epoch_end`
- Changed `metrics_to_scalars` to work with any collection or value ([#7888](https://github.com/Lightning-AI/lightning/pull/7888))
- Changed `clip_grad_norm` to use `torch.nn.utils.clip_grad_norm_` ([#7025](https://github.com/Lightning-AI/lightning/pull/7025))
- Validation is now always run inside the training epoch scope ([#7357](https://github.com/Lightning-AI/lightning/pull/7357))
- `ModelCheckpoint` now runs at the end of the training epoch by default ([#8389](https://github.com/Lightning-AI/lightning/pull/8389))
- `EarlyStopping` now runs at the end of the training epoch by default ([#8286](https://github.com/Lightning-AI/lightning/pull/8286))
- Refactored Loops
    * Moved attributes `global_step`, `current_epoch`, `max/min_steps`, `max/min_epochs`, `batch_idx`, and `total_batch_idx` to TrainLoop ([#7437](https://github.com/Lightning-AI/lightning/pull/7437))
    * Refactored result handling in training loop ([#7506](https://github.com/Lightning-AI/lightning/pull/7506))
    * Moved attributes `hiddens` and `split_idx` to TrainLoop ([#7507](https://github.com/Lightning-AI/lightning/pull/7507))
    * Refactored the logic around manual and automatic optimization inside the optimizer loop ([#7526](https://github.com/Lightning-AI/lightning/pull/7526))
    * Simplified "should run validation" logic ([#7682](https://github.com/Lightning-AI/lightning/pull/7682))
    * Simplified logic for updating the learning rate for schedulers ([#7682](https://github.com/Lightning-AI/lightning/pull/7682))
    * Removed the `on_epoch` guard from the "should stop" validation check ([#7701](https://github.com/Lightning-AI/lightning/pull/7701))
    * Refactored internal loop interface; added new classes `FitLoop`, `TrainingEpochLoop`, `TrainingBatchLoop` ([#7871](https://github.com/Lightning-AI/lightning/pull/7871), [#8077](https://github.com/Lightning-AI/lightning/pull/8077))
    * Removed `pl.trainer.training_loop` ([#7985](https://github.com/Lightning-AI/lightning/pull/7985))
    * Refactored evaluation loop interface; added new classes `DataLoaderLoop`, `EvaluationLoop`, `EvaluationEpochLoop` ([#7990](https://github.com/Lightning-AI/lightning/pull/7990), [#8077](https://github.com/Lightning-AI/lightning/pull/8077))
    * Removed `pl.trainer.evaluation_loop` ([#8056](https://github.com/Lightning-AI/lightning/pull/8056))
    * Restricted public access to several internal functions ([#8024](https://github.com/Lightning-AI/lightning/pull/8024))
    * Refactored trainer `_run_*` functions and separate evaluation loops ([#8065](https://github.com/Lightning-AI/lightning/pull/8065))
    * Refactored prediction loop interface; added new classes `PredictionLoop`, `PredictionEpochLoop` ([#7700](https://github.com/Lightning-AI/lightning/pull/7700), [#8077](https://github.com/Lightning-AI/lightning/pull/8077))
    * Removed `pl.trainer.predict_loop` ([#8094](https://github.com/Lightning-AI/lightning/pull/8094))
    * Moved result teardown to the loops ([#8245](https://github.com/Lightning-AI/lightning/pull/8245))
    * Improve `Loop` API to better handle children `state_dict` and `progress` ([#8334](https://github.com/Lightning-AI/lightning/pull/8334))
- Refactored logging
    * Renamed and moved `core/step_result.py` to `trainer/connectors/logger_connector/result.py` ([#7736](https://github.com/Lightning-AI/lightning/pull/7736))
    * Dramatically simplify the `LoggerConnector` ([#7882](https://github.com/Lightning-AI/lightning/pull/7882))
    * `trainer.{logged,progress_bar,callback}_metrics` are now updated on-demand ([#7882](https://github.com/Lightning-AI/lightning/pull/7882))
    * Completely overhaul the `Result` object in favor of `ResultMetric` ([#7882](https://github.com/Lightning-AI/lightning/pull/7882))
    * Improve epoch-level reduction time and overall memory usage ([#7882](https://github.com/Lightning-AI/lightning/pull/7882))
    * Allow passing `self.log(batch_size=...)` ([#7891](https://github.com/Lightning-AI/lightning/pull/7891))
    * Each of the training loops now keeps its own results collection ([#7891](https://github.com/Lightning-AI/lightning/pull/7891))
    * Remove `EpochResultStore` and `HookResultStore` in favor of `ResultCollection` ([#7909](https://github.com/Lightning-AI/lightning/pull/7909))
    * Remove `MetricsHolder` ([#7909](https://github.com/Lightning-AI/lightning/pull/7909))
- Moved `ignore_scalar_return_in_dp` warning suppression to the DataParallelPlugin class ([#7421](https://github.com/Lightning-AI/lightning/pull/7421/))
- Changed the behaviour when logging evaluation step metrics to no longer append `/epoch_*` to the metric name ([#7351](https://github.com/Lightning-AI/lightning/pull/7351))
- Raised `ValueError` when a `None` value is `self.log`-ed ([#7771](https://github.com/Lightning-AI/lightning/pull/7771))
- Changed `resolve_training_type_plugins` to allow setting `num_nodes` and `sync_batchnorm` from `Trainer` setting ([#7026](https://github.com/Lightning-AI/lightning/pull/7026))
- Default `seed_everything(workers=True)` in the `LightningCLI` ([#7504](https://github.com/Lightning-AI/lightning/pull/7504))
- Changed `model.state_dict()` in `CheckpointConnector` to allow `training_type_plugin` to customize the model's `state_dict()` ([#7474](https://github.com/Lightning-AI/lightning/pull/7474))
- `MLflowLogger` now uses the env variable `MLFLOW_TRACKING_URI` as default tracking URI ([#7457](https://github.com/Lightning-AI/lightning/pull/7457))
- Changed `Trainer` arg and functionality from `reload_dataloaders_every_epoch` to `reload_dataloaders_every_n_epochs` ([#5043](https://github.com/Lightning-AI/lightning/pull/5043))
- Changed `WandbLogger(log_model={True/'all'})` to log models as artifacts ([#6231](https://github.com/Lightning-AI/lightning/pull/6231))
- MLFlowLogger now accepts `run_name` as an constructor argument ([#7622](https://github.com/Lightning-AI/lightning/pull/7622))
- Changed `teardown()` in `Accelerator` to allow `training_type_plugin` to customize `teardown` logic ([#7579](https://github.com/Lightning-AI/lightning/pull/7579))
- `Trainer.fit` now raises an error when using manual optimization with unsupported features such as `gradient_clip_val` or `accumulate_grad_batches` ([#7788](https://github.com/Lightning-AI/lightning/pull/7788))
- Accelerator hooks are called regardless if `LightningModule` overrides the same hooks ([#7826](https://github.com/Lightning-AI/lightning/pull/7826))
- Moved profilers to their own file ([#7822](https://github.com/Lightning-AI/lightning/pull/7822))
- The `on_after_backward` hook is now called on accumulating iterations. Use the `on_before_optimizer_step` hook to mimic the old behaviour ([#8328](https://github.com/Lightning-AI/lightning/pull/8328))
- The mixed precision loss is no longer unscaled before the `on_after_backward` hook. Use the `on_before_optimizer_step` hook to mimic the old behaviour  ([#8328](https://github.com/Lightning-AI/lightning/pull/8328))
- The `TrainingTypePlugin.{pre,post}_backward` hooks no longer take the `optimizer, opt_idx, should_accumulate` arguments ([#8328](https://github.com/Lightning-AI/lightning/pull/8328))
- The `PrecisionPlugin.backward` hooks no longer returns a value ([#8328](https://github.com/Lightning-AI/lightning/pull/8328))
- The `PrecisionPlugin.backward` hooks no longer takes a `should_accumulate` argument ([#8328](https://github.com/Lightning-AI/lightning/pull/8328))
- Added the `on_before_backward` hook ([#7865](https://github.com/Lightning-AI/lightning/pull/7865))
- `LightningCLI` now aborts with a clearer message if config already exists and disables save config during `fast_dev_run`([#7963](https://github.com/Lightning-AI/lightning/pull/7963))
- Saved the `LightningCLI` config on `setup` and only on the main process ([#8017](https://github.com/Lightning-AI/lightning/pull/8017))
- Dropped the `LightningCLI` `ArgumentParser` when pickling ([#8017](https://github.com/Lightning-AI/lightning/pull/8017))
- Skip `broadcast` if distributed not initialized for the spawn plugins ([#8017](https://github.com/Lightning-AI/lightning/pull/8017))
- `Trainer(resume_from_checkpoint=...)` now restores the model directly after `LightningModule.setup()`, which is before `LightningModule.configure_sharded_model()` ([#7652](https://github.com/Lightning-AI/lightning/pull/7652))
- Moved `torch.cuda.set_device()` to enable collective calls earlier in setup ([#8312](https://github.com/Lightning-AI/lightning/pull/8312))
- Used XLA utility API to move data to CPU (Single TPU core) ([#8078](https://github.com/Lightning-AI/lightning/pull/8078))
- Improved error messages in `replace_sampler` when the `DataLoader` attributes are not included in the signature or the signature is missing optional arguments ([#8519](https://github.com/Lightning-AI/lightning/pull/8519))
- Moved `DeviceDtypeModuleMixin` and `HyperparametersMixin` mixin to `core` ([#8396](https://github.com/Lightning-AI/lightning/pull/8396))
- Return the `default_root_dir` as the `log_dir` when the logger is a `LoggerCollection` ([#8187](https://github.com/Lightning-AI/lightning/pull/8187))

### Deprecated

- Deprecated `LightningModule.loaded_optimizer_states_dict` ([#8229](https://github.com/Lightning-AI/lightning/pull/8229))
- Standardized the dataloaders arguments of `trainer.{fit,valdiate,test,tune}` ([#7431](https://github.com/Lightning-AI/lightning/pull/7431))
- Deprecated `DataModule` properties: `has_prepared_data`, `has_setup_fit`, `has_setup_validate`, `has_setup_test`, `has_setup_predict`, `has_teardown_fit`, `has_teardown_validate`, `has_teardown_test`, `has_teardown_predict` ([#7657](https://github.com/Lightning-AI/lightning/pull/7657/))
- Deprecated `TrainerModelHooksMixin` in favor of `pl.utilities.signature_utils` ([#7422](https://github.com/Lightning-AI/lightning/pull/7422))
- Deprecated `num_nodes` and `sync_batchnorm` arguments in `DDPPlugin` and `DDPSpawnPlugin` ([#7026](https://github.com/Lightning-AI/lightning/pull/7026))
- Deprecated `self.log(sync_dist_op)` in favor of `self.log(reduce_fx)`. ([#7891](https://github.com/Lightning-AI/lightning/pull/7891))
- Deprecated `is_overridden(model=...)` in favor of `is_overridden(instance=...)` ([#7918](https://github.com/Lightning-AI/lightning/pull/7918))
- Deprecated automatically detaching returned extras with grads ([#7994](https://github.com/Lightning-AI/lightning/pull/7994))
- Deprecated default value of `monitor` argument in EarlyStopping callback to enforce `monitor` as a required argument ([#7907](https://github.com/Lightning-AI/lightning/pull/7907))
- Deprecated importing `rank_zero_{warn,deprecation}` directly from `pl.utilities.distributed` ([#8085](https://github.com/Lightning-AI/lightning/pull/8085))
- Deprecated the use of `CheckpointConnector.hpc_load()` in favor of `CheckpointConnector.restore()` ([#7652](https://github.com/Lightning-AI/lightning/pull/7652))
- Deprecated `ModelCheckpoint(every_n_val_epochs)` in favor of `ModelCheckpoint(every_n_epochs)` ([#8383](https://github.com/Lightning-AI/lightning/pull/8383))
- Deprecated `DDPPlugin.task_idx` in favor of `DDPPlugin.local_rank` ([#8203](https://github.com/Lightning-AI/lightning/pull/8203))
- Deprecated the `Trainer.train_loop` property in favor of `Trainer.fit_loop` ([#8025](https://github.com/Lightning-AI/lightning/pull/8025))
- Deprecated the `Trainer.disable_validation` property in favor of `not Trainer.enable_validation` ([#8291](https://github.com/Lightning-AI/lightning/pull/8291))
- Deprecated `mode` parameter in `ModelSummary` in favor of `max_depth` ([#8062](https://github.com/Lightning-AI/lightning/pull/8062))
- Deprecated `reload_dataloaders_every_epoch` argument of `Trainer` in favor of `reload_dataloaders_every_n_epochs` ([#5043](https://github.com/Lightning-AI/lightning/pull/5043))
- Deprecated `distributed_backend` argument for `Trainer` ([#8575](https://github.com/Lightning-AI/lightning/pull/8575))

### Removed

- Dropped official support/testing for PyTorch <1.6 ([#8288](https://github.com/Lightning-AI/lightning/pull/8288))
- Removed `ProfilerConnector` ([#7654](https://github.com/Lightning-AI/lightning/pull/7654))
- Pruned deprecated classif. metrics from `pl.metrics.functional.classification` ([#7499](https://github.com/Lightning-AI/lightning/pull/7499))
- Removed deprecated data parallel classes `LightningDataParallel` and `LightningDistributedDataParallel` from `pl.overrides.data_parallel` ([#7510](https://github.com/Lightning-AI/lightning/pull/7510))
- Removed deprecated trainer attributes - `get_model` and `accelerator_backend` ([#7502](https://github.com/Lightning-AI/lightning/pull/7502))
- Removed support for automatically monitoring the `val_loss` key with `ModelCheckpoint`. Pass your `monitor` of choice to the `ModelCheckpoint` instance instead ([#8293](https://github.com/Lightning-AI/lightning/pull/8293))
- Removed support for `self.log(tbptt_reduce_fx)` and `self.log(tbptt_pad_token)`. Please, open a discussion explaining your use-case if you relied on these. ([#7644](https://github.com/Lightning-AI/lightning/pull/7644))
- Removed deprecated utils modules `model_utils`, `warning_utils`, `xla_device_utils` and partially `argparse_utils` ([#7503](https://github.com/Lightning-AI/lightning/pull/7503))
- Removed `RPCPlugin` and `RPCSequentialPlugin`. If you were successfully using these plugins, please open a GitHub discussion about your use case ([#8101](https://github.com/Lightning-AI/lightning/pull/8101))
- Removed deprecated trainer attributes - `on_cpu`, `on_tpu`, `use_tpu`, `on_gpu`, `use_dp`, `use_ddp`, `use_ddp2`, `use_horovod`, `use_single_gpu` ([#7501](https://github.com/Lightning-AI/lightning/pull/7501))
- Removed deprecated `optimizer` argument in `LightningModule.manual_backward()`; Toggling optimizers in manual optimization should be done using `LightningModule.{un}toggle_optimizer()` ([#8287](https://github.com/Lightning-AI/lightning/pull/8287))
- Removed DeepSpeed FP16 Exception as FP32 is now supported ([#8462](https://github.com/Lightning-AI/lightning/pull/8462))
- Removed environment variable `PL_EXP_VERSION` from DDP subprocesses ([7403](https://github.com/Lightning-AI/lightning/pull/7403))

### Fixed

- Fixed the `GPUStatsMonitor` callbacks to use the correct GPU IDs if `CUDA_VISIBLE_DEVICES` set ([#8260](https://github.com/Lightning-AI/lightning/pull/8260))
- Fixed `lr_scheduler` checkpointed state by calling `update_lr_schedulers` before saving checkpoints ([#7877](https://github.com/Lightning-AI/lightning/pull/7877))
- Fixed ambiguous warning when both overfit and train dataloader shuffling are enabled ([#7685](https://github.com/Lightning-AI/lightning/pull/7685))
- Fixed dev debugger memory growing due to tracking events even when disabled ([#7875](https://github.com/Lightning-AI/lightning/pull/7875))
- Fixed `None` loss keys getting added in `training_epoch_end` when using manual optimization and not returning a loss ([#7772](https://github.com/Lightning-AI/lightning/pull/7772))
- Fixed a bug where `precision=64` with `accelerator='ddp_spawn'` would throw a pickle error ([#6924](https://github.com/Lightning-AI/lightning/pull/6924))
- Do not override the existing `epoch` value in `logged_metrics` when already logged by the user ([#7982](https://github.com/Lightning-AI/lightning/pull/7982))
- Support for manual optimization with DeepSpeed ([#7970](https://github.com/Lightning-AI/lightning/pull/7970))
- Fixed `dataloader_idx` argument value when predicting with only one `DataLoader` ([#7941](https://github.com/Lightning-AI/lightning/pull/7941))
- Fixed passing the `stage` argument of `Callback.{setup,teardown}` as a keyword ([#7973](https://github.com/Lightning-AI/lightning/pull/7973))
- Fixed metrics generated during `validation sanity checking` are cleaned on end ([#8171](https://github.com/Lightning-AI/lightning/pull/8171))
- Fixed `log_gpu_memory` metrics not being added to `logging` when nothing else is logged ([#8174](https://github.com/Lightning-AI/lightning/pull/8174))
- Fixed a bug where calling `log` with a `Metric` instance would raise an error if it was a nested attribute of the model ([#8181](https://github.com/Lightning-AI/lightning/pull/8181))
- Fixed a bug where using `precision=64` would cause buffers with complex dtype to be cast to real ([#8208](https://github.com/Lightning-AI/lightning/pull/8208))
- Fixed `is_overridden` returning true for wrapped functions with no changes ([#8296](https://github.com/Lightning-AI/lightning/pull/8296))
- Fixed a bug where `truncated_bptt_steps` would throw an AttributeError when the target RNN has multiple hidden states ([#8145](https://github.com/Lightning-AI/lightning/pull/8145))
- Fixed `self.optimizers()` not returning a single optimizer if it had been wrapped ([#8326](https://github.com/Lightning-AI/lightning/pull/8326))
- Fixed the `on_after_backward` hook not getting called when using manual optimization and no plugins ([#8328](https://github.com/Lightning-AI/lightning/pull/8328))
- Fixed the `LightningModule.backward` hook only getting called with the `apex` plugin when using manual optimization ([#8328](https://github.com/Lightning-AI/lightning/pull/8328))
- Fixed moving batch to device before sending it to the `on_*_batch_start`/`on_*_batch_end` callbacks and model hooks ([#7378](https://github.com/Lightning-AI/lightning/pull/7378))
- Fixed passing a custom `DDPPlugin` when choosing `accelerator="ddp_cpu"` for the accelerator ([#6208](https://github.com/Lightning-AI/lightning/pull/6208))
- Fixed missing call to `LightningModule.untoggle_optimizer` in training loop when running gradient accumulation with multiple optimizers ([#8284](https://github.com/Lightning-AI/lightning/pull/8284))
- Fixed hash of LightningEnum to work with value instead of name ([#8421](https://github.com/Lightning-AI/lightning/pull/8421)).
- Fixed a bug where an extra checkpoint was saved at the end of training if the `val_check_interval` did not align with the number of training batches ([#7724](https://github.com/Lightning-AI/lightning/pull/7724))
- Fixed hash of LightningEnum to work with value instead of name([#8421](https://github.com/Lightning-AI/lightning/pull/8421)).
- Fixed `move_data_to_device` to return the batch if the object `to` function didn't return `self` ([#8433](https://github.com/Lightning-AI/lightning/pull/8433))
- Fixed progress bar updates for Pod Training ([#8258](https://github.com/Lightning-AI/lightning/pull/8258))
- Fixed clearing dataloader references before attaching new dataloaders in consecutive `Trainer.{fit,validate,test,predict}´ runs ([#8442](https://github.com/Lightning-AI/lightning/pull/8442))
- Fixed memory leaks on GPU by moving `optimizer_states`, `ResultCollection.extra`, `ResultMetric` attributes, and `LoggerConnector` metrics to `cpu`. Also, delete the DDP wrapper on `teardown` ([#8490](https://github.com/Lightning-AI/lightning/pull/8490))
- Fixed `SWA` callback using LightningModule `prevent_trainer_and_dataloaders_deepcopy` to avoid OOM ([#8472](https://github.com/Lightning-AI/lightning/pull/8472))
- Fixed `ModelPruning` callback `on_save_checkpoint` to avoid making a `deepcopy` potentially leading to OOM ([#8472](https://github.com/Lightning-AI/lightning/pull/8472))
- Fixed the sampler replacement logic for `DataLoader`s which do not define all `DataLoader` attributes as `__init__` parameters ([#8519](https://github.com/Lightning-AI/lightning/pull/8519))
- Fixed DeepSpeed Windows support ([#8488](https://github.com/Lightning-AI/lightning/pull/8488))
- Fixed DeepSpeed not properly setting the trainer `lr_schedulers` attribute ([#8527](https://github.com/Lightning-AI/lightning/pull/8527))
- Fixed experiment version and log-dir divergence in DDP when using multiple `Trainer` instances in sequence ([7403](https://github.com/Lightning-AI/lightning/pull/7403))
- Enabled manual optimization for TPUs ([#8458](https://github.com/Lightning-AI/lightning/pull/8458))
- Fixed `accumulate_grad_batches` not been recomputed during model reload ([#5334](https://github.com/Lightning-AI/lightning/pull/5334))
- Fixed a `TypeError` when wrapping optimizers in the `HorovodPlugin` and running `Trainer.test` ([#7840](https://github.com/Lightning-AI/lightning/pull/7840))
- Fixed `BackboneFinetuning` restoration ([#8501](https://github.com/Lightning-AI/lightning/pull/8501))
- Fixed `lr_scheduler` with metric (e.g. `torch.optim.lr_scheduler.ReduceLROnPlateau`) when using `automatic_optimization = False` ([#7643](https://github.com/Lightning-AI/lightning/pull/7643))
- Fixed `DeepSpeed` breaking with no schedulers ([#8580](https://github.com/Lightning-AI/lightning/pull/8580))


## [1.3.8] - 2021-07-01

### Fixed

- Fixed a sync deadlock when checkpointing a `LightningModule` that uses a torchmetrics 0.4 `Metric` ([#8218](https://github.com/Lightning-AI/lightning/pull/8218))
- Fixed compatibility TorchMetrics v0.4 ([#8206](https://github.com/Lightning-AI/lightning/pull/8206))
- Added torchelastic check when sanitizing GPUs ([#8095](https://github.com/Lightning-AI/lightning/pull/8095))
- Fixed a DDP info message that was never shown ([#8111](https://github.com/Lightning-AI/lightning/pull/8111))
- Fixed metrics deprecation message at module import level ([#8163](https://github.com/Lightning-AI/lightning/pull/8163))
- Fixed a bug where an infinite recursion would be triggered when using the `BaseFinetuning` callback on a model that contains a `ModuleDict` ([#8170](https://github.com/Lightning-AI/lightning/pull/8170))
- Added a mechanism to detect `deadlock` for `DDP` when only 1 process trigger an `Exception`. The mechanism will `kill the processes` when it happens ([#8167](https://github.com/Lightning-AI/lightning/pull/8167))
- Fixed NCCL error when selecting non-consecutive device ids ([#8165](https://github.com/Lightning-AI/lightning/pull/8165))
- Fixed SWA to also work with `IterableDataset` ([#8172](https://github.com/Lightning-AI/lightning/pull/8172))


## [1.3.7] - 2021-06-22

### Fixed

- Fixed a bug where skipping an optimizer while using amp causes amp to trigger an assertion error ([#7975](https://github.com/Lightning-AI/lightning/pull/7975))
- Fixed deprecation messages not showing due to incorrect stacklevel ([#8002](https://github.com/Lightning-AI/lightning/pull/8002), [#8005](https://github.com/Lightning-AI/lightning/pull/8005))
- Fixed setting a `DistributedSampler` when using a distributed plugin in a custom accelerator ([#7814](https://github.com/Lightning-AI/lightning/pull/7814))
- Improved `PyTorchProfiler` chrome traces names ([#8009](https://github.com/Lightning-AI/lightning/pull/8009))
- Fixed moving the best score to device in `EarlyStopping` callback for TPU devices ([#7959](https://github.com/Lightning-AI/lightning/pull/7959))
- Fixes access to `callback_metrics` in ddp_spawn ([#7916](https://github.com/Lightning-AI/lightning/pull/7916))


## [1.3.6] - 2021-06-15

### Fixed

- Fixed logs overwriting issue for remote filesystems ([#7889](https://github.com/Lightning-AI/lightning/pull/7889))
- Fixed `DataModule.prepare_data` could only be called on the global rank 0 process ([#7945](https://github.com/Lightning-AI/lightning/pull/7945))
- Fixed setting `worker_init_fn` to seed dataloaders correctly when using DDP ([#7942](https://github.com/Lightning-AI/lightning/pull/7942))
- Fixed `BaseFinetuning` callback to properly handle parent modules w/ parameters ([#7931](https://github.com/Lightning-AI/lightning/pull/7931))


## [1.3.5] - 2021-06-08

### Added

- Added warning to Training Step output ([#7779](https://github.com/Lightning-AI/lightning/pull/7779))

### Fixed

- Fixed `LearningRateMonitor` and `BackboneFinetuning` ([#7835](https://github.com/Lightning-AI/lightning/pull/7835))
- Minor improvements to `apply_to_collection` and type signature of `log_dict` ([#7851](https://github.com/Lightning-AI/lightning/pull/7851))
- Fixed docker versions ([#7834](https://github.com/Lightning-AI/lightning/pull/7834))
- Fixed sharded training check for fp16 precision ([#7825](https://github.com/Lightning-AI/lightning/pull/7825))
- Fixed support for torch Module type hints in LightningCLI ([#7807](https://github.com/Lightning-AI/lightning/pull/7807))

### Changed

- Move `training_output` validation to after `train_step_end` ([#7868](https://github.com/Lightning-AI/lightning/pull/7868))


## [1.3.4] - 2021-06-01

### Fixed

- Fixed info message when max training time reached ([#7780](https://github.com/Lightning-AI/lightning/pull/7780))
- Fixed missing `__len__` method to `IndexBatchSamplerWrapper` ([#7681](https://github.com/Lightning-AI/lightning/pull/7681))


## [1.3.3] - 2021-05-27

### Changed

- Changed calling of `untoggle_optimizer(opt_idx)` out of the closure function ([#7563](https://github.com/Lightning-AI/lightning/pull/7563))

### Fixed

- Fixed `ProgressBar` pickling after calling `trainer.predict` ([#7608](https://github.com/Lightning-AI/lightning/pull/7608))
- Fixed broadcasting in multi-node, multi-gpu DDP using torch 1.7 ([#7592](https://github.com/Lightning-AI/lightning/pull/7592))
- Fixed dataloaders are not reset when tuning the model ([#7566](https://github.com/Lightning-AI/lightning/pull/7566))
- Fixed print errors in `ProgressBar` when `trainer.fit` is not called ([#7674](https://github.com/Lightning-AI/lightning/pull/7674))
- Fixed global step update when the epoch is skipped ([#7677](https://github.com/Lightning-AI/lightning/pull/7677))
- Fixed training loop total batch counter when accumulate grad batches was enabled ([#7692](https://github.com/Lightning-AI/lightning/pull/7692))


## [1.3.2] - 2021-05-18

### Changed

- `DataModule`s now avoid duplicate `{setup,teardown,prepare_data}` calls for the same stage ([#7238](https://github.com/Lightning-AI/lightning/pull/7238))

### Fixed

- Fixed parsing of multiple training dataloaders ([#7433](https://github.com/Lightning-AI/lightning/pull/7433))
- Fixed recursive passing of `wrong_type` keyword argument in `pl.utilities.apply_to_collection` ([#7433](https://github.com/Lightning-AI/lightning/pull/7433))
- Fixed setting correct `DistribType` for `ddp_cpu` (spawn) backend ([#7492](https://github.com/Lightning-AI/lightning/pull/7492))
- Fixed incorrect number of calls to LR scheduler when `check_val_every_n_epoch > 1` ([#7032](https://github.com/Lightning-AI/lightning/pull/7032))


## [1.3.1] - 2021-05-11

### Fixed

- Fixed DeepSpeed with IterableDatasets ([#7362](https://github.com/Lightning-AI/lightning/pull/7362))
- Fixed `Trainer.current_epoch` not getting restored after tuning ([#7434](https://github.com/Lightning-AI/lightning/pull/7434))
- Fixed local rank displayed in console log ([#7395](https://github.com/Lightning-AI/lightning/pull/7395))


## [1.3.0] - 2021-05-06

### Added

- Added support for the `EarlyStopping` callback to run at the end of the training epoch ([#6944](https://github.com/Lightning-AI/lightning/pull/6944))
- Added synchronization points before and after `setup` hooks are run ([#7202](https://github.com/Lightning-AI/lightning/pull/7202))
- Added a `teardown` hook to `ClusterEnvironment` ([#6942](https://github.com/Lightning-AI/lightning/pull/6942))
- Added utils for metrics to scalar conversions ([#7180](https://github.com/Lightning-AI/lightning/pull/7180))
- Added utils for NaN/Inf detection for gradients and parameters ([#6834](https://github.com/Lightning-AI/lightning/pull/6834))
- Added more explicit exception message when trying to execute `trainer.test()` or `trainer.validate()` with `fast_dev_run=True` ([#6667](https://github.com/Lightning-AI/lightning/pull/6667))
- Added `LightningCLI` class to provide simple reproducibility with minimum boilerplate training CLI (
    [#4492](https://github.com/Lightning-AI/lightning/pull/4492),
    [#6862](https://github.com/Lightning-AI/lightning/pull/6862),
    [#7156](https://github.com/Lightning-AI/lightning/pull/7156),
    [#7299](https://github.com/Lightning-AI/lightning/pull/7299))
- Added `gradient_clip_algorithm` argument to Trainer for gradient clipping by value ([#6123](https://github.com/Lightning-AI/lightning/pull/6123)).
- Added a way to print to terminal without breaking up the progress bar ([#5470](https://github.com/Lightning-AI/lightning/pull/5470))
- Added support to checkpoint after training steps in `ModelCheckpoint` callback ([#6146](https://github.com/Lightning-AI/lightning/pull/6146))
- Added `TrainerStatus.{INITIALIZING,RUNNING,FINISHED,INTERRUPTED}` ([#7173](https://github.com/Lightning-AI/lightning/pull/7173))
- Added `Trainer.validate()` method to perform one evaluation epoch over the validation set ([#4948](https://github.com/Lightning-AI/lightning/pull/4948))
- Added `LightningEnvironment` for Lightning-specific DDP ([#5915](https://github.com/Lightning-AI/lightning/pull/5915))
- Added `teardown()` hook to LightningDataModule ([#4673](https://github.com/Lightning-AI/lightning/pull/4673))
- Added `auto_insert_metric_name` parameter to `ModelCheckpoint` ([#6277](https://github.com/Lightning-AI/lightning/pull/6277))
- Added arg to `self.log` that enables users to give custom names when dealing with multiple dataloaders ([#6274](https://github.com/Lightning-AI/lightning/pull/6274))
- Added `teardown` method to `BaseProfiler` to enable subclasses defining post-profiling steps outside of `__del__` ([#6370](https://github.com/Lightning-AI/lightning/pull/6370))
- Added `setup` method to `BaseProfiler` to enable subclasses defining pre-profiling steps for every process ([#6633](https://github.com/Lightning-AI/lightning/pull/6633))
- Added no return warning to predict ([#6139](https://github.com/Lightning-AI/lightning/pull/6139))
- Added `Trainer.predict` config validation ([#6543](https://github.com/Lightning-AI/lightning/pull/6543))
- Added `AbstractProfiler` interface ([#6621](https://github.com/Lightning-AI/lightning/pull/6621))
- Added support for including module names for forward in the autograd trace of `PyTorchProfiler` ([#6349](https://github.com/Lightning-AI/lightning/pull/6349))
- Added support for the PyTorch 1.8.1 autograd profiler ([#6618](https://github.com/Lightning-AI/lightning/pull/6618))
- Added `outputs` parameter to callback's `on_validation_epoch_end` & `on_test_epoch_end` hooks ([#6120](https://github.com/Lightning-AI/lightning/pull/6120))
- Added `configure_sharded_model` hook ([#6679](https://github.com/Lightning-AI/lightning/pull/6679))
- Added support for `precision=64`, enabling training with double precision ([#6595](https://github.com/Lightning-AI/lightning/pull/6595))
- Added support for DDP communication hooks ([#6736](https://github.com/Lightning-AI/lightning/pull/6736))
- Added `artifact_location` argument to `MLFlowLogger` which will be passed to the `MlflowClient.create_experiment` call ([#6677](https://github.com/Lightning-AI/lightning/pull/6677))
- Added `model` parameter to precision plugins' `clip_gradients` signature (
    [#6764](https://github.com/Lightning-AI/lightning/pull/6764),
    [#7231](https://github.com/Lightning-AI/lightning/pull/7231))
- Added `is_last_batch` attribute to `Trainer` ([#6825](https://github.com/Lightning-AI/lightning/pull/6825))
- Added `LightningModule.lr_schedulers()` for manual optimization  ([#6567](https://github.com/Lightning-AI/lightning/pull/6567))
- Added `MpModelWrapper` in TPU Spawn ([#7045](https://github.com/Lightning-AI/lightning/pull/7045))
- Added `max_time` Trainer argument to limit training time ([#6823](https://github.com/Lightning-AI/lightning/pull/6823))
- Added `on_predict_{batch,epoch}_{start,end}` hooks ([#7141](https://github.com/Lightning-AI/lightning/pull/7141))
- Added new `EarlyStopping` parameters `stopping_threshold` and `divergence_threshold` ([#6868](https://github.com/Lightning-AI/lightning/pull/6868))
- Added `debug` flag to TPU Training Plugins (PT_XLA_DEBUG) ([#7219](https://github.com/Lightning-AI/lightning/pull/7219))
- Added new `UnrepeatedDistributedSampler` and `IndexBatchSamplerWrapper` for tracking distributed predictions ([#7215](https://github.com/Lightning-AI/lightning/pull/7215))
- Added `trainer.predict(return_predictions=None|False|True)` ([#7215](https://github.com/Lightning-AI/lightning/pull/7215))
- Added `BasePredictionWriter` callback to implement prediction saving ([#7127](https://github.com/Lightning-AI/lightning/pull/7127))
- Added `trainer.tune(scale_batch_size_kwargs, lr_find_kwargs)` arguments to configure the tuning algorithms ([#7258](https://github.com/Lightning-AI/lightning/pull/7258))
- Added `tpu_distributed` check for TPU Spawn barrier ([#7241](https://github.com/Lightning-AI/lightning/pull/7241))
- Added device updates to TPU Spawn for Pod training ([#7243](https://github.com/Lightning-AI/lightning/pull/7243))
- Added warning when missing `Callback` and using `resume_from_checkpoint` ([#7254](https://github.com/Lightning-AI/lightning/pull/7254))
- DeepSpeed single file saving ([#6900](https://github.com/Lightning-AI/lightning/pull/6900))
- Added Training type Plugins Registry (
    [#6982](https://github.com/Lightning-AI/lightning/pull/6982),
    [#7063](https://github.com/Lightning-AI/lightning/pull/7063),
    [#7214](https://github.com/Lightning-AI/lightning/pull/7214),
    [#7224](https://github.com/Lightning-AI/lightning/pull/7224)
)
- Add `ignore` param to `save_hyperparameters` ([#6056](https://github.com/Lightning-AI/lightning/pull/6056))

### Changed

- Changed `LightningModule.truncated_bptt_steps` to be property ([#7323](https://github.com/Lightning-AI/lightning/pull/7323))
- Changed `EarlyStopping` callback from by default running `EarlyStopping.on_validation_end` if only training is run. Set `check_on_train_epoch_end` to run the callback at the end of the train epoch instead of at the end of the validation epoch ([#7069](https://github.com/Lightning-AI/lightning/pull/7069))
- Renamed `pl.callbacks.swa` to `pl.callbacks.stochastic_weight_avg` ([#6259](https://github.com/Lightning-AI/lightning/pull/6259))
- Refactor `RunningStage` and `TrainerState` usage (
    [#4945](https://github.com/Lightning-AI/lightning/pull/4945),
    [#7173](https://github.com/Lightning-AI/lightning/pull/7173))
    * Added `RunningStage.SANITY_CHECKING`
    * Added `TrainerFn.{FITTING,VALIDATING,TESTING,PREDICTING,TUNING}`
    * Changed `trainer.evaluating` to return `True` if validating or testing
- Changed `setup()` and `teardown()` stage argument to take any of `{fit,validate,test,predict}` ([#6386](https://github.com/Lightning-AI/lightning/pull/6386))
- Changed profilers to save separate report files per state and rank ([#6621](https://github.com/Lightning-AI/lightning/pull/6621))
- The trainer no longer tries to save a checkpoint on exception or run callback's `on_train_end` functions ([#6864](https://github.com/Lightning-AI/lightning/pull/6864))
- Changed `PyTorchProfiler` to use `torch.autograd.profiler.record_function` to record functions ([#6349](https://github.com/Lightning-AI/lightning/pull/6349))
- Disabled `lr_scheduler.step()` in manual optimization  ([#6825](https://github.com/Lightning-AI/lightning/pull/6825))
- Changed warnings and recommendations for dataloaders in `ddp_spawn` ([#6762](https://github.com/Lightning-AI/lightning/pull/6762))
- `pl.seed_everything` will now also set the seed on the `DistributedSampler` ([#7024](https://github.com/Lightning-AI/lightning/pull/7024))
- Changed default setting for communication of multi-node training using `DDPShardedPlugin` ([#6937](https://github.com/Lightning-AI/lightning/pull/6937))
- `trainer.tune()` now returns the tuning result ([#7258](https://github.com/Lightning-AI/lightning/pull/7258))
- `LightningModule.from_datasets()` now accepts `IterableDataset` instances as training datasets. ([#7503](https://github.com/Lightning-AI/lightning/pull/7503))
- Changed `resume_from_checkpoint` warning to an error when the checkpoint file does not exist ([#7075](https://github.com/Lightning-AI/lightning/pull/7075))
- Automatically set `sync_batchnorm` for `training_type_plugin` ([#6536](https://github.com/Lightning-AI/lightning/pull/6536))
- Allowed training type plugin to delay optimizer creation ([#6331](https://github.com/Lightning-AI/lightning/pull/6331))
- Removed ModelSummary validation from train loop on_trainer_init ([#6610](https://github.com/Lightning-AI/lightning/pull/6610))
- Moved `save_function` to accelerator ([#6689](https://github.com/Lightning-AI/lightning/pull/6689))
- Updated DeepSpeed ZeRO ([#6546](https://github.com/Lightning-AI/lightning/pull/6546),
    [#6752](https://github.com/Lightning-AI/lightning/pull/6752),
    [#6142](https://github.com/Lightning-AI/lightning/pull/6142),
    [#6321](https://github.com/Lightning-AI/lightning/pull/6321))
- Improved verbose logging for `EarlyStopping` callback ([#6811](https://github.com/Lightning-AI/lightning/pull/6811))
- Run ddp_spawn dataloader checks on Windows ([#6930](https://github.com/Lightning-AI/lightning/pull/6930))
- Updated mlflow with using `resolve_tags` ([#6746](https://github.com/Lightning-AI/lightning/pull/6746))
- Moved `save_hyperparameters` to its own function ([#7119](https://github.com/Lightning-AI/lightning/pull/7119))
- Replaced `_DataModuleWrapper` with `__new__` ([#7289](https://github.com/Lightning-AI/lightning/pull/7289))
- Reset `current_fx` properties on lightning module in teardown ([#7247](https://github.com/Lightning-AI/lightning/pull/7247))
- Auto-set `DataLoader.worker_init_fn` with `seed_everything` ([#6960](https://github.com/Lightning-AI/lightning/pull/6960))
- Remove `model.trainer` call inside of dataloading mixin ([#7317](https://github.com/Lightning-AI/lightning/pull/7317))
- Split profilers module ([#6261](https://github.com/Lightning-AI/lightning/pull/6261))
- Ensure accelerator is valid if running interactively ([#5970](https://github.com/Lightning-AI/lightning/pull/5970))
- Disabled batch transfer in DP mode ([#6098](https://github.com/Lightning-AI/lightning/pull/6098))

### Deprecated

- Deprecated `outputs` in both `LightningModule.on_train_epoch_end` and `Callback.on_train_epoch_end` hooks ([#7339](https://github.com/Lightning-AI/lightning/pull/7339))
- Deprecated `Trainer.truncated_bptt_steps` in favor of `LightningModule.truncated_bptt_steps` ([#7323](https://github.com/Lightning-AI/lightning/pull/7323))
- Deprecated `outputs` in both `LightningModule.on_train_epoch_end` and `Callback.on_train_epoch_end` hooks ([#7339](https://github.com/Lightning-AI/lightning/pull/7339))
- Deprecated `LightningModule.grad_norm` in favor of `pl.utilities.grads.grad_norm` ([#7292](https://github.com/Lightning-AI/lightning/pull/7292))
- Deprecated the `save_function` property from the `ModelCheckpoint` callback ([#7201](https://github.com/Lightning-AI/lightning/pull/7201))
- Deprecated `LightningModule.write_predictions` and `LightningModule.write_predictions_dict` ([#7066](https://github.com/Lightning-AI/lightning/pull/7066))
- Deprecated `TrainerLoggingMixin` in favor of a separate utilities module for metric handling ([#7180](https://github.com/Lightning-AI/lightning/pull/7180))
- Deprecated `TrainerTrainingTricksMixin` in favor of a separate utilities module for NaN/Inf detection for gradients and parameters ([#6834](https://github.com/Lightning-AI/lightning/pull/6834))
- `period` has been deprecated in favor of `every_n_val_epochs` in the `ModelCheckpoint` callback ([#6146](https://github.com/Lightning-AI/lightning/pull/6146))
- Deprecated `trainer.running_sanity_check` in favor of `trainer.sanity_checking` ([#4945](https://github.com/Lightning-AI/lightning/pull/4945))
- Deprecated `Profiler(output_filename)` in favor of `dirpath` and `filename` ([#6621](https://github.com/Lightning-AI/lightning/pull/6621))
- Deprecated `PyTorchProfiler(profiled_functions)` in favor of `record_functions` ([#6349](https://github.com/Lightning-AI/lightning/pull/6349))
- Deprecated `@auto_move_data` in favor of `trainer.predict` ([#6993](https://github.com/Lightning-AI/lightning/pull/6993))
- Deprecated `Callback.on_load_checkpoint(checkpoint)` in favor of `Callback.on_load_checkpoint(trainer, pl_module, checkpoint)` ([#7253](https://github.com/Lightning-AI/lightning/pull/7253))
- Deprecated metrics in favor of `torchmetrics` (
    [#6505](https://github.com/Lightning-AI/lightning/pull/6505),
    [#6530](https://github.com/Lightning-AI/lightning/pull/6530),
    [#6540](https://github.com/Lightning-AI/lightning/pull/6540),
    [#6547](https://github.com/Lightning-AI/lightning/pull/6547),
    [#6515](https://github.com/Lightning-AI/lightning/pull/6515),
    [#6572](https://github.com/Lightning-AI/lightning/pull/6572),
    [#6573](https://github.com/Lightning-AI/lightning/pull/6573),
    [#6584](https://github.com/Lightning-AI/lightning/pull/6584),
    [#6636](https://github.com/Lightning-AI/lightning/pull/6636),
    [#6637](https://github.com/Lightning-AI/lightning/pull/6637),
    [#6649](https://github.com/Lightning-AI/lightning/pull/6649),
    [#6659](https://github.com/Lightning-AI/lightning/pull/6659),
    [#7131](https://github.com/Lightning-AI/lightning/pull/7131),
)
- Deprecated the `LightningModule.datamodule` getter and setter methods; access them through `Trainer.datamodule` instead ([#7168](https://github.com/Lightning-AI/lightning/pull/7168))
- Deprecated the use of `Trainer(gpus="i")` (string) for selecting the i-th GPU; from v1.5 this will set the number of GPUs instead of the index ([#6388](https://github.com/Lightning-AI/lightning/pull/6388))

### Removed

- Removed the `exp_save_path` property from the `LightningModule` ([#7266](https://github.com/Lightning-AI/lightning/pull/7266))
- Removed training loop explicitly calling `EarlyStopping.on_validation_end` if no validation is run ([#7069](https://github.com/Lightning-AI/lightning/pull/7069))
- Removed `automatic_optimization` as a property from the training loop in favor of `LightningModule.automatic_optimization` ([#7130](https://github.com/Lightning-AI/lightning/pull/7130))
- Removed evaluation loop legacy returns for `*_epoch_end` hooks ([#6973](https://github.com/Lightning-AI/lightning/pull/6973))
- Removed support for passing a bool value to `profiler` argument of Trainer ([#6164](https://github.com/Lightning-AI/lightning/pull/6164))
- Removed no return warning from val/test step ([#6139](https://github.com/Lightning-AI/lightning/pull/6139))
- Removed passing a `ModelCheckpoint` instance to `Trainer(checkpoint_callback)` ([#6166](https://github.com/Lightning-AI/lightning/pull/6166))
- Removed deprecated Trainer argument `enable_pl_optimizer` and `automatic_optimization` ([#6163](https://github.com/Lightning-AI/lightning/pull/6163))
- Removed deprecated metrics ([#6161](https://github.com/Lightning-AI/lightning/pull/6161))
    * from `pl.metrics.functional.classification` removed `to_onehot`, `to_categorical`, `get_num_classes`, `roc`, `multiclass_roc`, `average_precision`, `precision_recall_curve`, `multiclass_precision_recall_curve`
    * from `pl.metrics.functional.reduction` removed `reduce`, `class_reduce`
- Removed deprecated `ModelCheckpoint` arguments `prefix`, `mode="auto"` ([#6162](https://github.com/Lightning-AI/lightning/pull/6162))
- Removed `mode='auto'` from `EarlyStopping` ([#6167](https://github.com/Lightning-AI/lightning/pull/6167))
- Removed `epoch` and `step` arguments from `ModelCheckpoint.format_checkpoint_name()`, these are now included in the `metrics` argument ([#7344](https://github.com/Lightning-AI/lightning/pull/7344))
- Removed legacy references for magic keys in the `Result` object ([#6016](https://github.com/Lightning-AI/lightning/pull/6016))
- Removed deprecated `LightningModule` `hparams` setter ([#6207](https://github.com/Lightning-AI/lightning/pull/6207))
- Removed legacy code to log or include metrics in the progress bar by returning them in a dict with the `"log"/"progress_bar"` magic keys. Use `self.log` instead ([#6734](https://github.com/Lightning-AI/lightning/pull/6734))
- Removed `trainer.fit()` return value of `1`. It has no return now ([#7237](https://github.com/Lightning-AI/lightning/pull/7237))
- Removed `logger_connector` legacy code ([#6733](https://github.com/Lightning-AI/lightning/pull/6733))
- Removed unused mixin attributes ([#6487](https://github.com/Lightning-AI/lightning/pull/6487))

### Fixed

- Fixed NaN errors in progress bars when training with iterable datasets with no length defined ([#7306](https://github.com/Lightning-AI/lightning/pull/7306))
- Fixed attaching train and validation dataloaders when `reload_dataloaders_every_epoch=True` and `num_sanity_val_steps=0` ([#7207](https://github.com/Lightning-AI/lightning/pull/7207))
- Added a barrier in the accelerator `teardown` to synchronize processes before execution finishes ([#6814](https://github.com/Lightning-AI/lightning/pull/6814))
- Fixed multi-node DDP sub-process launch by using `local_rank` instead of `global_rank` for main process assertion ([#7061](https://github.com/Lightning-AI/lightning/pull/7061))
- Fixed incorrect removal of `WORLD_SIZE` environment variable in DDP training when launching with torch distributed/torchelastic ([#6942](https://github.com/Lightning-AI/lightning/pull/6942))
- Made the `Plugin.reduce` method more consistent across all Plugins to reflect a mean-reduction by default ([#6011](https://github.com/Lightning-AI/lightning/pull/6011))
- Move lightning module to correct device type when using LightningDistributedWrapper ([#6070](https://github.com/Lightning-AI/lightning/pull/6070))
- Do not print top-k verbose log with `ModelCheckpoint(monitor=None)` ([#6109](https://github.com/Lightning-AI/lightning/pull/6109))
- Fixed `ModelCheckpoint(save_top_k=0, save_last=True)` not saving the `last` checkpoint ([#6136](https://github.com/Lightning-AI/lightning/pull/6136))
- Fixed `.teardown(stage='fit')` and `.on_fit_{start,end}()` getting called during `trainer.test` ([#6386](https://github.com/Lightning-AI/lightning/pull/6386))
- Fixed LightningModule `all_gather` on cpu tensors ([#6416](https://github.com/Lightning-AI/lightning/pull/6416))
- Fixed torch distributed not available in setup hook for DDP ([#6506](https://github.com/Lightning-AI/lightning/pull/6506))
- Fixed `trainer.tuner.{lr_find,scale_batch_size}` not setting the `Trainer` state properly ([#7258](https://github.com/Lightning-AI/lightning/pull/7258))
- Fixed bug where the learning rate schedulers did not follow the optimizer frequencies ([#4868](https://github.com/Lightning-AI/lightning/pull/4868))
- Fixed pickle error checker to now check for `pickle.PickleError` to catch all pickle errors ([#6917](https://github.com/Lightning-AI/lightning/pull/6917))
- Fixed a bug where the outputs object passed to `LightningModule.training_epoch_end` was different from the object passed to the `on_train_end_epoch` hook ([#6969](https://github.com/Lightning-AI/lightning/pull/6969))
- Fixed a bug where the outputs passed to `train_batch_end` would be lists even when using a single optimizer and no truncated backprop through time steps ([#6969](https://github.com/Lightning-AI/lightning/pull/6969))
- Fixed bug for trainer error handling which would cause hang for distributed training ([#6864](https://github.com/Lightning-AI/lightning/pull/6864))
- Fixed `self.device` not returning the correct device in replicas of data-parallel ([#6414](https://github.com/Lightning-AI/lightning/pull/6414))
- Fixed `lr_find` trying beyond `num_training` steps and suggesting a too high learning rate ([#7076](https://github.com/Lightning-AI/lightning/pull/7076))
- Fixed logger creating incorrect version folder in DDP with repeated `Trainer.fit` calls ([#7077](https://github.com/Lightning-AI/lightning/pull/7077))
- Fixed metric objects passed directly to `self.log` not being reset correctly ([#7055](https://github.com/Lightning-AI/lightning/pull/7055))
- Fixed `CombinedLoader` in distributed settings for validation / testing ([#7102](https://github.com/Lightning-AI/lightning/pull/7102))
- Fixed the save_dir in `WandbLogger` when the run was initiated externally ([#7106](https://github.com/Lightning-AI/lightning/pull/7106))
- Fixed `num_sanity_val_steps` affecting reproducibility of training data shuffling ([#7014](https://github.com/Lightning-AI/lightning/pull/7014))
- Fixed resetting device after `fitting/evaluating/predicting` ([#7188](https://github.com/Lightning-AI/lightning/pull/7188))
- Fixed bug where `trainer.tuner.scale_batch_size(max_trials=0)` would not return the correct batch size result ([#7262](https://github.com/Lightning-AI/lightning/pull/7262))
- Fixed metrics not being properly logged with `precision=16` and `manual_optimization` ([#7228](https://github.com/Lightning-AI/lightning/pull/7228))
- Fixed `BaseFinetuning` properly reloading `optimizer_states` when using `resume_from_checkpoint` ([#6891](https://github.com/Lightning-AI/lightning/pull/6891))
- Fixed `parameters_to_ignore` not properly set to DDPWrapper ([#7239](https://github.com/Lightning-AI/lightning/pull/7239))
- Fixed parsing of `fast_dev_run=True` with the built-in `ArgumentParser` ([#7240](https://github.com/Lightning-AI/lightning/pull/7240))
- Fixed handling an `IterableDataset` that fails to produce a batch at the beginning of an epoch ([#7294](https://github.com/Lightning-AI/lightning/pull/7294))
- Fixed `LightningModule.save_hyperparameters()` when attempting to save an empty container ([#7268](https://github.com/Lightning-AI/lightning/pull/7268))
- Fixed `apex` not properly instantiated when running with `ddp` ([#7274](https://github.com/Lightning-AI/lightning/pull/7274))
- Fixed optimizer `state` not moved to `GPU` ([#7277](https://github.com/Lightning-AI/lightning/pull/7277))
- Fixed custom init args for `WandbLogger` ([#6989](https://github.com/Lightning-AI/lightning/pull/6989))
- Fixed a bug where an error would be raised if the train dataloader sometimes produced None for a batch ([#7342](https://github.com/Lightning-AI/lightning/pull/7342))
- Fixed examples (
    [#6600](https://github.com/Lightning-AI/lightning/pull/6600),
    [#6638](https://github.com/Lightning-AI/lightning/pull/6638),
    [#7096](https://github.com/Lightning-AI/lightning/pull/7096),
    [#7246](https://github.com/Lightning-AI/lightning/pull/7246),
    [#6357](https://github.com/Lightning-AI/lightning/pull/6357),
    [#6476](https://github.com/Lightning-AI/lightning/pull/6476),
    [#6294](https://github.com/Lightning-AI/lightning/pull/6294),
    [#6373](https://github.com/Lightning-AI/lightning/pull/6373),
    [#6088](https://github.com/Lightning-AI/lightning/pull/6088),
    [#7398](https://github.com/Lightning-AI/lightning/pull/7398)
)
- Resolved schedule step bug for PyTorch Profiler ([#6674](https://github.com/Lightning-AI/lightning/pull/6674),
    [#6681](https://github.com/Lightning-AI/lightning/pull/6681))
- Updated logic for checking TPUs availability ([#6767](https://github.com/Lightning-AI/lightning/pull/6767))
- Resolve TPU miss rendezvous ([#6781](https://github.com/Lightning-AI/lightning/pull/6781))
- Fixed auto-scaling mode when calling tune method on trainer ([#7321](https://github.com/Lightning-AI/lightning/pull/7321))
- Fixed finetuning complex models correctly unfreezes ([#6880](https://github.com/Lightning-AI/lightning/pull/6880))
- Ensure we set the eval/train flag correctly on accelerator model ([#6877](https://github.com/Lightning-AI/lightning/pull/6877))
- Set better defaults for `rank_zero_only.rank` when training is launched with SLURM and torchelastic ([#6802](https://github.com/Lightning-AI/lightning/pull/6802))
- Fixed matching the number of outputs of backward with forward for AllGatherGrad ([#6625](https://github.com/Lightning-AI/lightning/pull/6625))
- Fixed the `gradient_clip_algorithm` has no effect ([#6928](https://github.com/Lightning-AI/lightning/pull/6928))
- Fixed CUDA OOM detection and handling ([#6934](https://github.com/Lightning-AI/lightning/pull/6934))
- Fixed `unfreeze_and_add_param_group` expects `modules` rather than `module` ([#6822](https://github.com/Lightning-AI/lightning/pull/6822))
- Fixed DPP + SyncBN when move on device ([#6838](https://github.com/Lightning-AI/lightning/pull/6838))
- Fixed missing arguments in `lr_find` call ([#6784](https://github.com/Lightning-AI/lightning/pull/6784))
- Fixed `set_default_tensor_type` to `torch.DoubleTensor` with precision=64 ([#7108](https://github.com/Lightning-AI/lightning/pull/7108))
- Fixed `NeptuneLogger.log_text(step=None)` ([#7194](https://github.com/Lightning-AI/lightning/pull/7194))
- Fixed importing torchtext batch ([#6365](https://github.com/Lightning-AI/lightning/pull/6365),
    [#6323](https://github.com/Lightning-AI/lightning/pull/6323),
    [#6211](https://github.com/Lightning-AI/lightning/pull/6211))


## [1.2.9] - 2021-04-20

### Fixed

- Fixed the order to call for world ranks & the `root_device` property in `TPUSpawnPlugin` ([#7074](https://github.com/Lightning-AI/lightning/pull/7074))
- Fixed multi-gpu join for Horovod ([#6954](https://github.com/Lightning-AI/lightning/pull/6954))
- Fixed parsing for pre-release package versions ([#6999](https://github.com/Lightning-AI/lightning/pull/6999))


## [1.2.8] - 2021-04-14

### Added

- Added TPUSpawn + IterableDataset error message ([#6875](https://github.com/Lightning-AI/lightning/pull/6875))

### Fixed

- Fixed process rank not being available right away after `Trainer` instantiation ([#6941](https://github.com/Lightning-AI/lightning/pull/6941))
- Fixed `sync_dist` for tpus ([#6950](https://github.com/Lightning-AI/lightning/pull/6950))
- Fixed `AttributeError` for `require_backward_grad_sync` when running manual optimization with sharded plugin ([#6915](https://github.com/Lightning-AI/lightning/pull/6915))
- Fixed `--gpus` default for parser returned by `Trainer.add_argparse_args` ([#6898](https://github.com/Lightning-AI/lightning/pull/6898))
- Fixed TPU Spawn all gather ([#6896](https://github.com/Lightning-AI/lightning/pull/6896))
- Fixed `EarlyStopping` logic when `min_epochs` or `min_steps` requirement is not met ([#6705](https://github.com/Lightning-AI/lightning/pull/6705))
- Fixed csv extension check ([#6436](https://github.com/Lightning-AI/lightning/pull/6436))
- Fixed checkpoint issue when using Horovod distributed backend ([#6958](https://github.com/Lightning-AI/lightning/pull/6958))
- Fixed tensorboard exception raising ([#6901](https://github.com/Lightning-AI/lightning/pull/6901))
- Fixed setting the eval/train flag correctly on accelerator model ([#6983](https://github.com/Lightning-AI/lightning/pull/6983))
- Fixed DDP_SPAWN compatibility with bug_report_model.py ([#6892](https://github.com/Lightning-AI/lightning/pull/6892))
- Fixed bug where `BaseFinetuning.flatten_modules()` was duplicating leaf node parameters ([#6879](https://github.com/Lightning-AI/lightning/pull/6879))
- Set better defaults for `rank_zero_only.rank` when training is launched with SLURM and torchelastic:
    * Support SLURM and torchelastic global rank environment variables ([#5715](https://github.com/Lightning-AI/lightning/pull/5715))
    * Remove hardcoding of local rank in accelerator connector ([#6878](https://github.com/Lightning-AI/lightning/pull/6878))


## [1.2.7] - 2021-04-06

### Fixed

- Fixed resolve a bug with omegaconf and xm.save ([#6741](https://github.com/Lightning-AI/lightning/pull/6741))
- Fixed an issue with IterableDataset when __len__ is not defined ([#6828](https://github.com/Lightning-AI/lightning/pull/6828))
- Sanitize None params during pruning ([#6836](https://github.com/Lightning-AI/lightning/pull/6836))
- Enforce an epoch scheduler interval when using SWA ([#6588](https://github.com/Lightning-AI/lightning/pull/6588))
- Fixed TPU Colab hang issue, post training ([#6816](https://github.com/Lightning-AI/lightning/pull/6816))
- Fixed a bug where `TensorBoardLogger` would give a warning and not log correctly to a symbolic link `save_dir` ([#6730](https://github.com/Lightning-AI/lightning/pull/6730))
- Fixed bug where `predict` could not be used when `progress_bar_refresh_rate=0` ([#6884](https://github.com/Lightning-AI/lightning/pull/6884))


## [1.2.6] - 2021-03-30

### Changed

- Changed the behavior of `on_epoch_start` to run at the beginning of validation & test epoch ([#6498](https://github.com/Lightning-AI/lightning/pull/6498))

### Removed

- Removed legacy code to include `step` dictionary returns in `callback_metrics`. Use `self.log_dict` instead. ([#6682](https://github.com/Lightning-AI/lightning/pull/6682))

### Fixed

- Fixed `DummyLogger.log_hyperparams` raising a `TypeError` when running with `fast_dev_run=True` ([#6398](https://github.com/Lightning-AI/lightning/pull/6398))
- Fixed error on TPUs when there was no `ModelCheckpoint` ([#6654](https://github.com/Lightning-AI/lightning/pull/6654))
- Fixed `trainer.test` freeze on TPUs ([#6654](https://github.com/Lightning-AI/lightning/pull/6654))
- Fixed a bug where gradients were disabled after calling `Trainer.predict` ([#6657](https://github.com/Lightning-AI/lightning/pull/6657))
- Fixed bug where no TPUs were detected in a TPU pod env ([#6719](https://github.com/Lightning-AI/lightning/pull/6719))


## [1.2.5] - 2021-03-23

### Changed

- Update Gradient Clipping for the TPU Accelerator ([#6576](https://github.com/Lightning-AI/lightning/pull/6576))
- Refactored setup for typing friendly ([#6590](https://github.com/Lightning-AI/lightning/pull/6590))

### Fixed

- Fixed a bug where `all_gather` would not work correctly with `tpu_cores=8` ([#6587](https://github.com/Lightning-AI/lightning/pull/6587))
- Fixed comparing required versions ([#6434](https://github.com/Lightning-AI/lightning/pull/6434))
- Fixed duplicate logs appearing in console when using the python logging module ([#6275](https://github.com/Lightning-AI/lightning/pull/6275))
- Added Autocast in validation, test and predict modes for Native AMP ([#6565](https://github.com/Lightning-AI/lightning/pull/6565))


## [1.2.4] - 2021-03-16

### Changed

- Changed the default of `find_unused_parameters` back to `True` in DDP and DDP Spawn ([#6438](https://github.com/Lightning-AI/lightning/pull/6438))

### Fixed

- Expose DeepSpeed loss parameters to allow users to fix loss instability ([#6115](https://github.com/Lightning-AI/lightning/pull/6115))
- Fixed DP reduction with collection ([#6324](https://github.com/Lightning-AI/lightning/pull/6324))
- Fixed an issue where the tuner would not tune the learning rate if also tuning the batch size ([#4688](https://github.com/Lightning-AI/lightning/pull/4688))
- Fixed broadcast to use PyTorch `broadcast_object_list` and add `reduce_decision` ([#6410](https://github.com/Lightning-AI/lightning/pull/6410))
- Fixed logger creating directory structure too early in DDP ([#6380](https://github.com/Lightning-AI/lightning/pull/6380))
- Fixed DeepSpeed additional memory use on rank 0 when default device not set early enough ([#6460](https://github.com/Lightning-AI/lightning/pull/6460))
- Fixed an issue with `Tuner.scale_batch_size` not finding the batch size attribute in the datamodule ([#5968](https://github.com/Lightning-AI/lightning/pull/5968))
- Fixed an exception in the layer summary when the model contains torch.jit scripted submodules ([#6511](https://github.com/Lightning-AI/lightning/pull/6511))
- Fixed when Train loop config was run during `Trainer.predict` ([#6541](https://github.com/Lightning-AI/lightning/pull/6541))


## [1.2.3] - 2021-03-09

### Fixed

- Fixed `ModelPruning(make_pruning_permanent=True)` pruning buffers getting removed when saved during training ([#6073](https://github.com/Lightning-AI/lightning/pull/6073))
- Fixed when `_stable_1d_sort` to work when `n >= N` ([#6177](https://github.com/Lightning-AI/lightning/pull/6177))
- Fixed `AttributeError` when `logger=None` on TPU ([#6221](https://github.com/Lightning-AI/lightning/pull/6221))
- Fixed PyTorch Profiler with `emit_nvtx` ([#6260](https://github.com/Lightning-AI/lightning/pull/6260))
- Fixed `trainer.test` from `best_path` hangs after calling `trainer.fit`  ([#6272](https://github.com/Lightning-AI/lightning/pull/6272))
- Fixed `SingleTPU` calling `all_gather` ([#6296](https://github.com/Lightning-AI/lightning/pull/6296))
- Ensure we check DeepSpeed/Sharded in multi-node DDP ([#6297](https://github.com/Lightning-AI/lightning/pull/6297)
- Check `LightningOptimizer` doesn't delete optimizer hooks ([#6305](https://github.com/Lightning-AI/lightning/pull/6305)
- Resolve memory leak for evaluation ([#6326](https://github.com/Lightning-AI/lightning/pull/6326)
- Ensure that clip gradients is only called if the value is greater than 0 ([#6330](https://github.com/Lightning-AI/lightning/pull/6330)
- Fixed `Trainer` not resetting `lightning_optimizers` when calling `Trainer.fit()` multiple times ([#6372](https://github.com/Lightning-AI/lightning/pull/6372))


## [1.2.2] - 2021-03-02

### Added

- Added `checkpoint` parameter to callback's `on_save_checkpoint` hook ([#6072](https://github.com/Lightning-AI/lightning/pull/6072))

### Changed

- Changed the order of `backward`, `step`, `zero_grad` to `zero_grad`, `backward`, `step` ([#6147](https://github.com/Lightning-AI/lightning/pull/6147))
- Changed default for DeepSpeed CPU Offload to False, due to prohibitively slow speeds at smaller scale ([#6262](https://github.com/Lightning-AI/lightning/pull/6262))

### Fixed

- Fixed epoch level schedulers not being called when `val_check_interval < 1.0` ([#6075](https://github.com/Lightning-AI/lightning/pull/6075))
- Fixed multiple early stopping callbacks ([#6197](https://github.com/Lightning-AI/lightning/pull/6197))
- Fixed incorrect usage of `detach()`, `cpu()`, `to()` ([#6216](https://github.com/Lightning-AI/lightning/pull/6216))
- Fixed LBFGS optimizer support which didn't converge in automatic optimization ([#6147](https://github.com/Lightning-AI/lightning/pull/6147))
- Prevent `WandbLogger` from dropping values ([#5931](https://github.com/Lightning-AI/lightning/pull/5931))
- Fixed error thrown when using valid distributed mode in multi node ([#6297](https://github.com/Lightning-AI/lightning/pull/6297)


## [1.2.1] - 2021-02-23

### Fixed

- Fixed incorrect yield logic for the amp autocast context manager ([#6080](https://github.com/Lightning-AI/lightning/pull/6080))
- Fixed priority of plugin/accelerator when setting distributed mode ([#6089](https://github.com/Lightning-AI/lightning/pull/6089))
- Fixed error message for AMP + CPU incompatibility ([#6107](https://github.com/Lightning-AI/lightning/pull/6107))
- Disabled batch transfer in DP mode ([#6093](https://github.com/Lightning-AI/lightning/pull/6093))


## [1.2.0] - 2021-02-18

### Added

- Added `DataType`, `AverageMethod` and `MDMCAverageMethod` enum in metrics ([#5657](https://github.com/Lightning-AI/lightning/pull/5689))
- Added support for summarized model total params size in megabytes ([#5590](https://github.com/Lightning-AI/lightning/pull/5590))
- Added support for multiple train loaders ([#1959](https://github.com/Lightning-AI/lightning/pull/1959))
- Added `Accuracy` metric now generalizes to Top-k accuracy for (multi-dimensional) multi-class inputs using the `top_k` parameter ([#4838](https://github.com/Lightning-AI/lightning/pull/4838))
- Added `Accuracy` metric now enables the computation of subset accuracy for multi-label or multi-dimensional multi-class inputs with the `subset_accuracy` parameter ([#4838](https://github.com/Lightning-AI/lightning/pull/4838))
- Added `HammingDistance` metric to compute the hamming distance (loss) ([#4838](https://github.com/Lightning-AI/lightning/pull/4838))
- Added `max_fpr` parameter to `auroc` metric for computing partial auroc metric ([#3790](https://github.com/Lightning-AI/lightning/pull/3790))
- Added `StatScores` metric to compute the number of true positives, false positives, true negatives and false negatives ([#4839](https://github.com/Lightning-AI/lightning/pull/4839))
- Added `R2Score` metric ([#5241](https://github.com/Lightning-AI/lightning/pull/5241))
- Added `LambdaCallback` ([#5347](https://github.com/Lightning-AI/lightning/pull/5347))
- Added `BackboneLambdaFinetuningCallback` ([#5377](https://github.com/Lightning-AI/lightning/pull/5377))
- Accelerator `all_gather` supports collection ([#5221](https://github.com/Lightning-AI/lightning/pull/5221))
- Added `image_gradients` functional metric to compute the image gradients of a given input image. ([#5056](https://github.com/Lightning-AI/lightning/pull/5056))
- Added `MetricCollection` ([#4318](https://github.com/Lightning-AI/lightning/pull/4318))
- Added `.clone()` method to metrics ([#4318](https://github.com/Lightning-AI/lightning/pull/4318))
- Added `IoU` class interface ([#4704](https://github.com/Lightning-AI/lightning/pull/4704))
- Support to tie weights after moving model to TPU via `on_post_move_to_device` hook
- Added missing val/test hooks in `LightningModule` ([#5467](https://github.com/Lightning-AI/lightning/pull/5467))
- The `Recall` and `Precision` metrics (and their functional counterparts `recall` and `precision`) can now be generalized to Recall@K and Precision@K with the use of `top_k` parameter ([#4842](https://github.com/Lightning-AI/lightning/pull/4842))
- Added `ModelPruning` Callback ([#5618](https://github.com/Lightning-AI/lightning/pull/5618),
    [#5825](https://github.com/Lightning-AI/lightning/pull/5825),
    [#6045](https://github.com/Lightning-AI/lightning/pull/6045))
- Added `PyTorchProfiler` ([#5560](https://github.com/Lightning-AI/lightning/pull/5560))
- Added compositional metrics ([#5464](https://github.com/Lightning-AI/lightning/pull/5464))
- Added Trainer method `predict(...)` for high performance predictions ([#5579](https://github.com/Lightning-AI/lightning/pull/5579))
- Added `on_before_batch_transfer` and `on_after_batch_transfer` data hooks ([#3671](https://github.com/Lightning-AI/lightning/pull/3671))
- Added AUC/AUROC class interface ([#5479](https://github.com/Lightning-AI/lightning/pull/5479))
- Added `PredictLoop` object ([#5752](https://github.com/Lightning-AI/lightning/pull/5752))
- Added `QuantizationAwareTraining` callback ([#5706](https://github.com/Lightning-AI/lightning/pull/5706),
    [#6040](https://github.com/Lightning-AI/lightning/pull/6040))
- Added `LightningModule.configure_callbacks` to enable the definition of model-specific callbacks ([#5621](https://github.com/Lightning-AI/lightning/pull/5621))
- Added `dim` to `PSNR` metric for mean-squared-error reduction ([#5957](https://github.com/Lightning-AI/lightning/pull/5957))
- Added promxial policy optimization template to pl_examples ([#5394](https://github.com/Lightning-AI/lightning/pull/5394))
- Added `log_graph` to `CometLogger` ([#5295](https://github.com/Lightning-AI/lightning/pull/5295))
- Added possibility for nested loaders ([#5404](https://github.com/Lightning-AI/lightning/pull/5404))
- Added `sync_step` to Wandb logger ([#5351](https://github.com/Lightning-AI/lightning/pull/5351))
- Added `StochasticWeightAveraging` callback ([#5640](https://github.com/Lightning-AI/lightning/pull/5640))
- Added `LightningDataModule.from_datasets(...)` ([#5133](https://github.com/Lightning-AI/lightning/pull/5133))
- Added `PL_TORCH_DISTRIBUTED_BACKEND` env variable to select backend ([#5981](https://github.com/Lightning-AI/lightning/pull/5981))
- Added `Trainer` flag to activate Stochastic Weight Averaging (SWA) `Trainer(stochastic_weight_avg=True)` ([#6038](https://github.com/Lightning-AI/lightning/pull/6038))
- Added DeepSpeed integration ([#5954](https://github.com/Lightning-AI/lightning/pull/5954),
    [#6042](https://github.com/Lightning-AI/lightning/pull/6042))

### Changed

- Changed `stat_scores` metric now calculates stat scores over all classes and gains new parameters, in line with the new `StatScores` metric ([#4839](https://github.com/Lightning-AI/lightning/pull/4839))
- Changed `computer_vision_fine_tunning` example to use `BackboneLambdaFinetuningCallback` ([#5377](https://github.com/Lightning-AI/lightning/pull/5377))
- Changed `automatic casting` for LoggerConnector `metrics` ([#5218](https://github.com/Lightning-AI/lightning/pull/5218))
- Changed `iou` [func] to allow float input ([#4704](https://github.com/Lightning-AI/lightning/pull/4704))
- Metric `compute()` method will no longer automatically call `reset()` ([#5409](https://github.com/Lightning-AI/lightning/pull/5409))
- Set PyTorch 1.4 as min requirements, also for testing and examples `torchvision>=0.5` and `torchtext>=0.5` ([#5418](https://github.com/Lightning-AI/lightning/pull/5418))
- Changed `callbacks` argument in `Trainer` to allow `Callback` input ([#5446](https://github.com/Lightning-AI/lightning/pull/5446))
- Changed the default of `find_unused_parameters` to `False` in DDP ([#5185](https://github.com/Lightning-AI/lightning/pull/5185))
- Changed `ModelCheckpoint` version suffixes to start at 1 ([#5008](https://github.com/Lightning-AI/lightning/pull/5008))
- Progress bar metrics tensors are now converted to float ([#5692](https://github.com/Lightning-AI/lightning/pull/5692))
- Changed the default value for the `progress_bar_refresh_rate` Trainer argument in Google COLAB notebooks to 20 ([#5516](https://github.com/Lightning-AI/lightning/pull/5516))
- Extended support for purely iteration-based training ([#5726](https://github.com/Lightning-AI/lightning/pull/5726))
- Made `LightningModule.global_rank`, `LightningModule.local_rank` and `LightningModule.logger` read-only properties ([#5730](https://github.com/Lightning-AI/lightning/pull/5730))
- Forced `ModelCheckpoint` callbacks to run after all others to guarantee all states are saved to the checkpoint ([#5731](https://github.com/Lightning-AI/lightning/pull/5731))
- Refactored Accelerators and Plugins:
    * Added base classes for plugins ([#5715](https://github.com/Lightning-AI/lightning/pull/5715))
    * Added parallel plugins for DP, DDP, DDPSpawn, DDP2 and Horovod ([#5714](https://github.com/Lightning-AI/lightning/pull/5714))
    * Precision Plugins ([#5718](https://github.com/Lightning-AI/lightning/pull/5718))
    * Added new Accelerators for CPU, GPU and TPU ([#5719](https://github.com/Lightning-AI/lightning/pull/5719))
    * Added RPC and Sharded plugins ([#5732](https://github.com/Lightning-AI/lightning/pull/5732))
    * Added missing `LightningModule`-wrapper logic to new plugins and accelerator ([#5734](https://github.com/Lightning-AI/lightning/pull/5734))
    * Moved device-specific teardown logic from training loop to accelerator ([#5973](https://github.com/Lightning-AI/lightning/pull/5973))
    * Moved accelerator_connector.py to the connectors subfolder ([#6033](https://github.com/Lightning-AI/lightning/pull/6033))
    * Trainer only references accelerator ([#6039](https://github.com/Lightning-AI/lightning/pull/6039))
    * Made parallel devices optional across all plugins ([#6051](https://github.com/Lightning-AI/lightning/pull/6051))
    * Cleaning ([#5948](https://github.com/Lightning-AI/lightning/pull/5948),
        [#5949](https://github.com/Lightning-AI/lightning/pull/5949),
        [#5950](https://github.com/Lightning-AI/lightning/pull/5950))
- Enabled `self.log` in callbacks ([#5094](https://github.com/Lightning-AI/lightning/pull/5094))
- Renamed xxx_AVAILABLE as protected ([#5082](https://github.com/Lightning-AI/lightning/pull/5082))
- Unified module names in Utils ([#5199](https://github.com/Lightning-AI/lightning/pull/5199))
- Separated utils: imports & enums ([#5256](https://github.com/Lightning-AI/lightning/pull/5256)
    [#5874](https://github.com/Lightning-AI/lightning/pull/5874))
- Refactor: clean trainer device & distributed getters ([#5300](https://github.com/Lightning-AI/lightning/pull/5300))
- Simplified training phase as LightningEnum ([#5419](https://github.com/Lightning-AI/lightning/pull/5419))
- Updated metrics to use LightningEnum ([#5689](https://github.com/Lightning-AI/lightning/pull/5689))
- Changed the seq of `on_train_batch_end`, `on_batch_end` & `on_train_epoch_end`, `on_epoch_end hooks` ([#5688](https://github.com/Lightning-AI/lightning/pull/5688))
- Refactored `setup_training` and remove `test_mode` ([#5388](https://github.com/Lightning-AI/lightning/pull/5388))
- Disabled training with zero `num_training_batches` when insufficient `limit_train_batches` ([#5703](https://github.com/Lightning-AI/lightning/pull/5703))
- Refactored `EpochResultStore` ([#5522](https://github.com/Lightning-AI/lightning/pull/5522))
- Update `lr_finder` to check for attribute if not running `fast_dev_run` ([#5990](https://github.com/Lightning-AI/lightning/pull/5990))
- LightningOptimizer manual optimizer is more flexible and expose `toggle_model` ([#5771](https://github.com/Lightning-AI/lightning/pull/5771))
- `MlflowLogger` limit parameter value length to 250 char ([#5893](https://github.com/Lightning-AI/lightning/pull/5893))
- Re-introduced fix for Hydra directory sync with multiple process ([#5993](https://github.com/Lightning-AI/lightning/pull/5993))

### Deprecated

- Function `stat_scores_multiple_classes` is deprecated in favor of `stat_scores` ([#4839](https://github.com/Lightning-AI/lightning/pull/4839))
- Moved accelerators and plugins to its `legacy` pkg ([#5645](https://github.com/Lightning-AI/lightning/pull/5645))
- Deprecated `LightningDistributedDataParallel` in favor of new wrapper module `LightningDistributedModule` ([#5185](https://github.com/Lightning-AI/lightning/pull/5185))
- Deprecated `LightningDataParallel` in favor of new wrapper module `LightningParallelModule` ([#5670](https://github.com/Lightning-AI/lightning/pull/5670))
- Renamed utils modules ([#5199](https://github.com/Lightning-AI/lightning/pull/5199))
    * `argparse_utils` >> `argparse`
    * `model_utils` >> `model_helpers`
    * `warning_utils` >> `warnings`
    * `xla_device_utils` >> `xla_device`
- Deprecated using `'val_loss'` to set the `ModelCheckpoint` monitor ([#6012](https://github.com/Lightning-AI/lightning/pull/6012))
- Deprecated `.get_model()` with explicit `.lightning_module` property ([#6035](https://github.com/Lightning-AI/lightning/pull/6035))
- Deprecated Trainer attribute `accelerator_backend` in favor of `accelerator` ([#6034](https://github.com/Lightning-AI/lightning/pull/6034))

### Removed

- Removed deprecated checkpoint argument `filepath` ([#5321](https://github.com/Lightning-AI/lightning/pull/5321))
- Removed deprecated `Fbeta`, `f1_score` and `fbeta_score` metrics ([#5322](https://github.com/Lightning-AI/lightning/pull/5322))
- Removed deprecated `TrainResult` ([#5323](https://github.com/Lightning-AI/lightning/pull/5323))
- Removed deprecated `EvalResult` ([#5633](https://github.com/Lightning-AI/lightning/pull/5633))
- Removed `LoggerStages` ([#5673](https://github.com/Lightning-AI/lightning/pull/5673))

### Fixed

- Fixed distributed setting and `ddp_cpu` only with `num_processes>1` ([#5297](https://github.com/Lightning-AI/lightning/pull/5297))
- Fixed `num_workers` for Windows example ([#5375](https://github.com/Lightning-AI/lightning/pull/5375))
- Fixed loading yaml ([#5619](https://github.com/Lightning-AI/lightning/pull/5619))
- Fixed support custom DataLoader with DDP if they can be re-instantiated ([#5745](https://github.com/Lightning-AI/lightning/pull/5745))
- Fixed repeated `.fit()` calls ignore max_steps iteration bound ([#5936](https://github.com/Lightning-AI/lightning/pull/5936))
- Fixed throwing `MisconfigurationError` on unknown mode ([#5255](https://github.com/Lightning-AI/lightning/pull/5255))
- Resolve bug with Finetuning ([#5744](https://github.com/Lightning-AI/lightning/pull/5744))
- Fixed `ModelCheckpoint` race condition in file existence check ([#5155](https://github.com/Lightning-AI/lightning/pull/5155))
- Fixed some compatibility with PyTorch 1.8 ([#5864](https://github.com/Lightning-AI/lightning/pull/5864))
- Fixed forward cache ([#5895](https://github.com/Lightning-AI/lightning/pull/5895))
- Fixed recursive detach of tensors to CPU ([#6007](https://github.com/Lightning-AI/lightning/pull/6007))
- Fixed passing wrong strings for scheduler interval doesn't throw an error ([#5923](https://github.com/Lightning-AI/lightning/pull/5923))
- Fixed wrong `requires_grad` state after `return None` with multiple optimizers ([#5738](https://github.com/Lightning-AI/lightning/pull/5638))
- Fixed add `on_epoch_end` hook at the end of `validation`, `test` epoch ([#5986](https://github.com/Lightning-AI/lightning/pull/5986))
- Fixed missing `process_dataloader` call for `TPUSpawn` when in distributed mode ([#6015](https://github.com/Lightning-AI/lightning/pull/6015))
- Fixed progress bar flickering by appending 0 to floats/strings ([#6009](https://github.com/Lightning-AI/lightning/pull/6009))
- Fixed synchronization issues with TPU training ([#6027](https://github.com/Lightning-AI/lightning/pull/6027))
- Fixed `hparams.yaml` saved twice when using `TensorBoardLogger` ([#5953](https://github.com/Lightning-AI/lightning/pull/5953))
- Fixed basic examples ([#5912](https://github.com/Lightning-AI/lightning/pull/5912),
    [#5985](https://github.com/Lightning-AI/lightning/pull/5985))
- Fixed `fairscale` compatible with PT 1.8 ([#5996](https://github.com/Lightning-AI/lightning/pull/5996))
- Ensured `process_dataloader` is called when `tpu_cores > 1` to use Parallel DataLoader ([#6015](https://github.com/Lightning-AI/lightning/pull/6015))
- Attempted SLURM auto resume call when non-shell call fails ([#6002](https://github.com/Lightning-AI/lightning/pull/6002))
- Fixed wrapping optimizers upon assignment ([#6006](https://github.com/Lightning-AI/lightning/pull/6006))
- Fixed allowing hashing of metrics with lists in their state ([#5939](https://github.com/Lightning-AI/lightning/pull/5939))


## [1.1.8] - 2021-02-08

### Fixed

- Separate epoch validation from step validation ([#5208](https://github.com/Lightning-AI/lightning/pull/5208))
- Fixed `toggle_optimizers` not handling all optimizer parameters ([#5775](https://github.com/Lightning-AI/lightning/pull/5775))


## [1.1.7] - 2021-02-03

### Fixed

- Fixed `TensorBoardLogger` not closing `SummaryWriter` on `finalize` ([#5696](https://github.com/Lightning-AI/lightning/pull/5696))
- Fixed filtering of pytorch  "unsqueeze" warning when using DP ([#5622](https://github.com/Lightning-AI/lightning/pull/5622))
- Fixed `num_classes` argument in F1 metric ([#5663](https://github.com/Lightning-AI/lightning/pull/5663))
- Fixed `log_dir` property ([#5537](https://github.com/Lightning-AI/lightning/pull/5537))
- Fixed a race condition in `ModelCheckpoint` when checking if a checkpoint file exists ([#5144](https://github.com/Lightning-AI/lightning/pull/5144))
- Remove unnecessary intermediate layers in Dockerfiles ([#5697](https://github.com/Lightning-AI/lightning/pull/5697))
- Fixed auto learning rate ordering ([#5638](https://github.com/Lightning-AI/lightning/pull/5638))


## [1.1.6] - 2021-01-26

### Changed

- Increased TPU check timeout from 20s to 100s ([#5598](https://github.com/Lightning-AI/lightning/pull/5598))
- Ignored `step` param in Neptune logger's log_metric method ([#5510](https://github.com/Lightning-AI/lightning/pull/5510))
- Pass batch outputs to `on_train_batch_end` instead of `epoch_end` outputs ([#4369](https://github.com/Lightning-AI/lightning/pull/4369))

### Fixed

- Fixed `toggle_optimizer` to reset `requires_grad` state  ([#5574](https://github.com/Lightning-AI/lightning/pull/5574))
- Fixed FileNotFoundError for best checkpoint when using DDP with Hydra ([#5629](https://github.com/Lightning-AI/lightning/pull/5629))
- Fixed an error when logging a progress bar metric with a reserved name ([#5620](https://github.com/Lightning-AI/lightning/pull/5620))
- Fixed `Metric`'s `state_dict` not included when child modules ([#5614](https://github.com/Lightning-AI/lightning/pull/5614))
- Fixed Neptune logger creating multiple experiments when GPUs > 1 ([#3256](https://github.com/Lightning-AI/lightning/pull/3256))
- Fixed duplicate logs appearing in console when using the python logging module ([#5509](https://github.com/Lightning-AI/lightning/pull/5509))
- Fixed tensor printing in `trainer.test()` ([#5138](https://github.com/Lightning-AI/lightning/pull/5138))
- Fixed not using dataloader when `hparams` present ([#4559](https://github.com/Lightning-AI/lightning/pull/4559))


## [1.1.5] - 2021-01-19

### Fixed

- Fixed a visual bug in the progress bar display initialization ([#4579](https://github.com/Lightning-AI/lightning/pull/4579))
- Fixed logging `on_train_batch_end` in a callback with multiple optimizers ([#5521](https://github.com/Lightning-AI/lightning/pull/5521))
- Fixed `reinit_scheduler_properties` with correct optimizer ([#5519](https://github.com/Lightning-AI/lightning/pull/5519))
- Fixed `val_check_interval` with `fast_dev_run` ([#5540](https://github.com/Lightning-AI/lightning/pull/5540))


## [1.1.4] - 2021-01-12

### Added

- Add automatic optimization property setter to lightning module ([#5169](https://github.com/Lightning-AI/lightning/pull/5169))

### Changed

- Changed deprecated `enable_pl_optimizer=True` ([#5244](https://github.com/Lightning-AI/lightning/pull/5244))

### Fixed

- Fixed `transfer_batch_to_device` for DDP with `len(devices_ids) == 1` ([#5195](https://github.com/Lightning-AI/lightning/pull/5195))
- Logging only on `not should_accumulate()` during training ([#5417](https://github.com/Lightning-AI/lightning/pull/5417))
- Resolve interpolation bug with Hydra ([#5406](https://github.com/Lightning-AI/lightning/pull/5406))
- Check environ before selecting a seed to prevent warning message ([#4743](https://github.com/Lightning-AI/lightning/pull/4743))
- Fixed signature mismatch in `model_to_device` of `DDPCPUHPCAccelerator` ([#5505](https://github.com/Lightning-AI/lightning/pull/5505))

## [1.1.3] - 2021-01-05

### Added

- Added a check for optimizer attached to `lr_scheduler` ([#5338](https://github.com/Lightning-AI/lightning/pull/5338))
- Added support for passing non-existing filepaths to `resume_from_checkpoint` ([#4402](https://github.com/Lightning-AI/lightning/pull/4402))

### Changed

- Skip restore from `resume_from_checkpoint` while `testing` ([#5161](https://github.com/Lightning-AI/lightning/pull/5161))
- Allowed `log_momentum` for adaptive optimizers in `LearningRateMonitor` ([#5333](https://github.com/Lightning-AI/lightning/pull/5333))
- Disabled checkpointing, earlystopping and logging with `fast_dev_run` ([#5277](https://github.com/Lightning-AI/lightning/pull/5277))
- Distributed group defaults to `WORLD` if `None` ([#5125](https://github.com/Lightning-AI/lightning/pull/5125))

### Fixed

- Fixed `trainer.test` returning non-test metrics ([#5214](https://github.com/Lightning-AI/lightning/pull/5214))
- Fixed metric state reset ([#5273](https://github.com/Lightning-AI/lightning/pull/5273))
- Fixed `--num-nodes` on `DDPSequentialPlugin` ([#5327](https://github.com/Lightning-AI/lightning/pull/5327))
- Fixed invalid value for `weights_summary` ([#5296](https://github.com/Lightning-AI/lightning/pull/5296))
- Fixed `Trainer.test` not using the latest `best_model_path` ([#5161](https://github.com/Lightning-AI/lightning/pull/5161))
- Fixed existence check for hparams not using underlying filesystem ([#5250](https://github.com/Lightning-AI/lightning/pull/5250))
- Fixed `LightningOptimizer` AMP bug ([#5191](https://github.com/Lightning-AI/lightning/pull/5191))
- Fixed casted key to string in `_flatten_dict` ([#5354](https://github.com/Lightning-AI/lightning/pull/5354))


## [1.1.2] - 2020-12-23

### Added

- Support number for logging with `sync_dist=True` ([#5080](https://github.com/Lightning-AI/lightning/pull/5080))
- Added offset logging step when resuming for Wandb logger ([#5050](https://github.com/Lightning-AI/lightning/pull/5050))

### Removed

- `enable_pl_optimizer=False` by default to temporarily fix AMP issues ([#5163](https://github.com/Lightning-AI/lightning/pull/5163))

### Fixed

- Metric reduction with Logging ([#5150](https://github.com/Lightning-AI/lightning/pull/5150))
- Remove nan loss in manual optimization ([#5121](https://github.com/Lightning-AI/lightning/pull/5121))
- Un-balanced logging properly supported ([#5119](https://github.com/Lightning-AI/lightning/pull/5119))
- Fix hanging in DDP HPC accelerators ([#5157](https://github.com/Lightning-AI/lightning/pull/5157))
- Fix reset `TensorRunningAccum` ([#5106](https://github.com/Lightning-AI/lightning/pull/5106))
- Updated `DALIClassificationLoader` to not use deprecated arguments ([#4925](https://github.com/Lightning-AI/lightning/pull/4925))
- Corrected call to `torch.no_grad` ([#5124](https://github.com/Lightning-AI/lightning/pull/5124))


## [1.1.1] - 2020-12-15

### Added

- Add a notebook example to reach a quick baseline of ~94% accuracy on CIFAR10 using Resnet in Lightning ([#4818](https://github.com/Lightning-AI/lightning/pull/4818))

### Changed

- Simplify accelerator steps ([#5015](https://github.com/Lightning-AI/lightning/pull/5015))
- Refactor load in checkpoint connector ([#4593](https://github.com/Lightning-AI/lightning/pull/4593))
- Fixed the saved filename in `ModelCheckpoint` when it already exists ([#4861](https://github.com/Lightning-AI/lightning/pull/4861))

### Removed

- Drop duplicate metrics ([#5014](https://github.com/Lightning-AI/lightning/pull/5014))
- Remove beta arg from F1 class and functional ([#5076](https://github.com/Lightning-AI/lightning/pull/5076))

### Fixed

- Fixed trainer by default `None` in `DDPAccelerator` ([#4915](https://github.com/Lightning-AI/lightning/pull/4915))
- Fixed `LightningOptimizer` to expose optimizer attributes ([#5095](https://github.com/Lightning-AI/lightning/pull/5095))
- Do not warn when the `name` key is used in the `lr_scheduler` dict ([#5057](https://github.com/Lightning-AI/lightning/pull/5057))
- Check if optimizer supports closure ([#4981](https://github.com/Lightning-AI/lightning/pull/4981))
- Add deprecated metric utility functions back to functional (
    [#5067](https://github.com/Lightning-AI/lightning/pull/5067),
    [#5068](https://github.com/Lightning-AI/lightning/pull/5068))
- Allow any input in `to_onnx` and `to_torchscript` ([#4378](https://github.com/Lightning-AI/lightning/pull/4378))
- Fixed `DDPHPCAccelerator` hangs in DDP construction by calling `init_device` ([#5157](https://github.com/Lightning-AI/lightning/pull/5157))


## [1.1.0] - 2020-12-09

### Added

- Added "monitor" key to saved `ModelCheckpoints` ([#4383](https://github.com/Lightning-AI/lightning/pull/4383))
- Added `ConfusionMatrix` class interface ([#4348](https://github.com/Lightning-AI/lightning/pull/4348))
- Added multiclass AUROC metric ([#4236](https://github.com/Lightning-AI/lightning/pull/4236))
- Added global step indexing to the checkpoint name for a better sub-epoch checkpointing experience ([#3807](https://github.com/Lightning-AI/lightning/pull/3807))
- Added optimizer hooks in callbacks ([#4379](https://github.com/Lightning-AI/lightning/pull/4379))
- Added option to log momentum ([#4384](https://github.com/Lightning-AI/lightning/pull/4384))
- Added `current_score` to `ModelCheckpoint.on_save_checkpoint` ([#4721](https://github.com/Lightning-AI/lightning/pull/4721))
- Added logging using `self.log` in train and evaluation for epoch end hooks (
    [#4552](https://github.com/Lightning-AI/lightning/pull/4552),
    [#4495](https://github.com/Lightning-AI/lightning/pull/4495),
    [#4439](https://github.com/Lightning-AI/lightning/pull/4439),
    [#4684](https://github.com/Lightning-AI/lightning/pull/4684),
    [#4913](https://github.com/Lightning-AI/lightning/pull/4913))
- Added ability for DDP plugin to modify optimizer state saving ([#4675](https://github.com/Lightning-AI/lightning/pull/4675))
- Added `prefix` argument in loggers ([#4557](https://github.com/Lightning-AI/lightning/pull/4557))
- Added printing of total num of params, trainable and non-trainable params in ModelSummary ([#4521](https://github.com/Lightning-AI/lightning/pull/4521))
- Added `PrecisionRecallCurve, ROC, AveragePrecision` class metric ([#4549](https://github.com/Lightning-AI/lightning/pull/4549))
- Added custom `Apex` and `NativeAMP` as `Precision plugins` ([#4355](https://github.com/Lightning-AI/lightning/pull/4355))
- Added `DALI MNIST` example ([#3721](https://github.com/Lightning-AI/lightning/pull/3721))
- Added `sharded plugin` for DDP for multi-gpu training memory optimizations (
    [#4639](https://github.com/Lightning-AI/lightning/pull/4639),
    [#4686](https://github.com/Lightning-AI/lightning/pull/4686),
    [#4737](https://github.com/Lightning-AI/lightning/pull/4737),
    [#4773](https://github.com/Lightning-AI/lightning/pull/4773))
- Added `experiment_id` to the NeptuneLogger ([#3462](https://github.com/Lightning-AI/lightning/pull/3462))
- Added `PyTorch Geometric` integration example with Lightning ([#4568](https://github.com/Lightning-AI/lightning/pull/4568))
- Added `all_gather` method to `LightningModule` which allows gradient based tensor synchronizations for use-cases such as negative sampling. ([#5012](https://github.com/Lightning-AI/lightning/pull/5012))
- Enabled `self.log` in most functions ([#4969](https://github.com/Lightning-AI/lightning/pull/4969))
- Added changeable extension variable for `ModelCheckpoint` ([#4977](https://github.com/Lightning-AI/lightning/pull/4977))


### Changed

- Tuner algorithms will be skipped if `fast_dev_run=True` ([#3903](https://github.com/Lightning-AI/lightning/pull/3903))
- `WandbLogger` does not force wandb `reinit` arg to True anymore and creates a run only when needed ([#4648](https://github.com/Lightning-AI/lightning/pull/4648))
- Changed `automatic_optimization` to be a model attribute ([#4602](https://github.com/Lightning-AI/lightning/pull/4602))
- Changed `Simple Profiler` report to order by percentage time spent + num calls ([#4880](https://github.com/Lightning-AI/lightning/pull/4880))
- Simplify optimization Logic ([#4984](https://github.com/Lightning-AI/lightning/pull/4984))
- Classification metrics overhaul ([#4837](https://github.com/Lightning-AI/lightning/pull/4837))
- Updated `fast_dev_run` to accept integer representing num_batches ([#4629](https://github.com/Lightning-AI/lightning/pull/4629))
- Refactored optimizer ([#4658](https://github.com/Lightning-AI/lightning/pull/4658))


### Deprecated

- Deprecated `prefix` argument in `ModelCheckpoint` ([#4765](https://github.com/Lightning-AI/lightning/pull/4765))
- Deprecated the old way of assigning hyper-parameters through `self.hparams = ...` ([#4813](https://github.com/Lightning-AI/lightning/pull/4813))
- Deprecated `mode='auto'` from `ModelCheckpoint` and `EarlyStopping` ([#4695](https://github.com/Lightning-AI/lightning/pull/4695))

### Removed

- Removed `reorder` parameter of the `auc` metric ([#5004](https://github.com/Lightning-AI/lightning/pull/5004))
- Removed `multiclass_roc` and `multiclass_precision_recall_curve`, use `roc` and `precision_recall_curve` instead ([#4549](https://github.com/Lightning-AI/lightning/pull/4549))

### Fixed

- Added feature to move tensors to CPU before saving ([#4309](https://github.com/Lightning-AI/lightning/pull/4309))
- Fixed `LoggerConnector` to have logged metrics on root device in DP ([#4138](https://github.com/Lightning-AI/lightning/pull/4138))
- Auto convert tensors to contiguous format when `gather_all` ([#4907](https://github.com/Lightning-AI/lightning/pull/4907))
- Fixed `PYTHONPATH` for ddp test model ([#4528](https://github.com/Lightning-AI/lightning/pull/4528))
- Fixed allowing logger to support indexing ([#4595](https://github.com/Lightning-AI/lightning/pull/4595))
- Fixed DDP and manual_optimization ([#4976](https://github.com/Lightning-AI/lightning/pull/4976))


## [1.0.8] - 2020-11-24

### Added

- Added casting to python types for numpy scalars when logging `hparams` ([#4647](https://github.com/Lightning-AI/lightning/pull/4647))
- Added warning when progress bar refresh rate is less than 20 on Google Colab to prevent crashing ([#4654](https://github.com/Lightning-AI/lightning/pull/4654))
- Added `F1` class metric ([#4656](https://github.com/Lightning-AI/lightning/pull/4656))

### Changed

- Consistently use `step=trainer.global_step` in `LearningRateMonitor` independently of `logging_interval` ([#4376](https://github.com/Lightning-AI/lightning/pull/4376))
- Metric states are no longer as default added to `state_dict` ([#4685](https://github.com/Lightning-AI/lightning/pull/4685))
- Renamed class metric `Fbeta` >> `FBeta` ([#4656](https://github.com/Lightning-AI/lightning/pull/4656))
- Model summary: add 1 decimal place ([#4745](https://github.com/Lightning-AI/lightning/pull/4745))
- Do not override `PYTHONWARNINGS` ([#4700](https://github.com/Lightning-AI/lightning/pull/4700))
- Changed `init_ddp_connection` moved from `DDP` to `DDPPlugin` ([#4407](https://github.com/Lightning-AI/lightning/pull/4407))


### Fixed

- Fixed checkpoint `hparams` dict casting when `omegaconf` is available ([#4770](https://github.com/Lightning-AI/lightning/pull/4770))
- Fixed incomplete progress bars when total batches not divisible by refresh rate ([#4577](https://github.com/Lightning-AI/lightning/pull/4577))
- Updated SSIM metric ([#4566](https://github.com/Lightning-AI/lightning/pull/4566))
- Fixed batch_arg_name - add `batch_arg_name` to all calls to `_adjust_batch_size`bug ([#4812](https://github.com/Lightning-AI/lightning/pull/4812))
- Fixed `torchtext` data to GPU ([#4785](https://github.com/Lightning-AI/lightning/pull/4785))
- Fixed a crash bug in MLFlow logger ([#4716](https://github.com/Lightning-AI/lightning/pull/4716))

## [1.0.7] - 2020-11-17

### Added

- Added lambda closure to `manual_optimizer_step` ([#4618](https://github.com/Lightning-AI/lightning/pull/4618))

### Changed

- Change Metrics `persistent` default mode to `False` ([#4685](https://github.com/Lightning-AI/lightning/pull/4685))
- LoggerConnector log_metrics will use `total_batch_idx` instead of `global_step` when logging on `training step` ([#4738](https://github.com/Lightning-AI/lightning/pull/4738))


### Fixed

- Prevent crash if `sync_dist=True` on CPU ([#4626](https://github.com/Lightning-AI/lightning/pull/4626))
- Fixed average pbar Metrics ([#4534](https://github.com/Lightning-AI/lightning/pull/4534))
- Fixed `setup` callback hook to correctly pass the LightningModule through ([#4608](https://github.com/Lightning-AI/lightning/pull/4608))
- Allowing decorate model init with saving `hparams` inside ([#4662](https://github.com/Lightning-AI/lightning/pull/4662))
- Fixed `split_idx` set by `LoggerConnector` in `on_trainer_init` to `Trainer`  ([#4697](https://github.com/Lightning-AI/lightning/pull/4697))


## [1.0.6] - 2020-11-11

### Added

- Added metrics aggregation in Horovod and fixed early stopping ([#3775](https://github.com/Lightning-AI/lightning/pull/3775))
- Added `manual_optimizer_step` which work with `AMP Native` and `accumulated_grad_batches` ([#4485](https://github.com/Lightning-AI/lightning/pull/4485))
- Added `persistent(mode)` method to metrics, to enable and disable metric states being added to `state_dict` ([#4482](https://github.com/Lightning-AI/lightning/pull/4482))
- Added congratulations at the end of our notebooks ([#4555](https://github.com/Lightning-AI/lightning/pull/4555))
- Added parameters `move_metrics_to_cpu` in Trainer to disable gpu leak ([#4592](https://github.com/Lightning-AI/lightning/pull/4592))


### Changed

- Changed `fsspec` to tuner ([#4458](https://github.com/Lightning-AI/lightning/pull/4458))
- Unify SLURM/TorchElastic under backend plugin ([#4578](https://github.com/Lightning-AI/lightning/pull/4578),
        [#4580](https://github.com/Lightning-AI/lightning/pull/4580),
        [#4581](https://github.com/Lightning-AI/lightning/pull/4581),
        [#4582](https://github.com/Lightning-AI/lightning/pull/4582),
        [#4583](https://github.com/Lightning-AI/lightning/pull/4583))

### Fixed

- Fixed feature-lack in `hpc_load` ([#4526](https://github.com/Lightning-AI/lightning/pull/4526))
- Fixed metrics states being overridden in DDP mode ([#4482](https://github.com/Lightning-AI/lightning/pull/4482))
- Fixed `lightning_getattr`, `lightning_hasattr` not finding the correct attributes in datamodule ([#4347](https://github.com/Lightning-AI/lightning/pull/4347))
- Fixed automatic optimization AMP by `manual_optimization_step` ([#4485](https://github.com/Lightning-AI/lightning/pull/4485))
- Replace `MisconfigurationException` with warning in `ModelCheckpoint` Callback ([#4560](https://github.com/Lightning-AI/lightning/pull/4560))
- Fixed logged keys in mlflow logger ([#4412](https://github.com/Lightning-AI/lightning/pull/4412))
- Fixed `is_picklable` by catching `AttributeError` ([#4508](https://github.com/Lightning-AI/lightning/pull/4508))
- Fixed multi test dataloaders dict `AttributeError` error ([#4480](https://github.com/Lightning-AI/lightning/pull/4480))
- Fixed show progress bar only for `progress_rank 0` on `DDP_SLURM` ([#4437](https://github.com/Lightning-AI/lightning/pull/4437))

## [1.0.5] - 2020-11-03

### Added

- Added PyTorch 1.7 Stable support ([#3821](https://github.com/Lightning-AI/lightning/pull/3821))
- Added timeout for `tpu_device_exists` to ensure process does not hang indefinitely ([#4340](https://github.com/Lightning-AI/lightning/pull/4340))

### Changed

- W&B log in sync with `Trainer` step ([#4405](https://github.com/Lightning-AI/lightning/pull/4405))
- Hook `on_after_backward` is called only when `optimizer_step` is being called ([#4439](https://github.com/Lightning-AI/lightning/pull/4439))
- Moved `track_and_norm_grad` into `training loop` and called only when `optimizer_step` is being called ([#4439](https://github.com/Lightning-AI/lightning/pull/4439))
- Changed type checker with explicit cast of `ref_model` object ([#4457](https://github.com/Lightning-AI/lightning/pull/4457))
- Changed `distributed_backend` -> `accelerator` ([#4429](https://github.com/Lightning-AI/lightning/pull/4429))

### Deprecated

- Deprecated passing `ModelCheckpoint` instance to `checkpoint_callback` Trainer argument ([#4336](https://github.com/Lightning-AI/lightning/pull/4336))

### Fixed

- Disable saving checkpoints if not trained ([#4372](https://github.com/Lightning-AI/lightning/pull/4372))
- Fixed error using `auto_select_gpus=True` with `gpus=-1` ([#4209](https://github.com/Lightning-AI/lightning/pull/4209))
- Disabled training when `limit_train_batches=0` ([#4371](https://github.com/Lightning-AI/lightning/pull/4371))
- Fixed that metrics do not store computational graph for all seen data ([#4313](https://github.com/Lightning-AI/lightning/pull/4313))
- Fixed AMP unscale for `on_after_backward` ([#4439](https://github.com/Lightning-AI/lightning/pull/4439))
- Fixed TorchScript export when module includes Metrics ([#4428](https://github.com/Lightning-AI/lightning/pull/4428))
- Fixed TorchScript trace method's data to device and docstring ([#4360](https://github.com/Lightning-AI/lightning/pull/4360))
- Fixed CSV logger warning ([#4419](https://github.com/Lightning-AI/lightning/pull/4419))
- Fixed skip DDP parameter sync ([#4301](https://github.com/Lightning-AI/lightning/pull/4301))
- Fixed `WandbLogger` _sanitize_callable function ([#4422](https://github.com/Lightning-AI/lightning/pull/4422))
- Fixed `AMP Native` `_unscale` gradient ([#4441](https://github.com/Lightning-AI/lightning/pull/4441))


## [1.0.4] - 2020-10-27

### Added

- Added `dirpath` and `filename` parameter in `ModelCheckpoint` ([#4213](https://github.com/Lightning-AI/lightning/pull/4213))
- Added plugins docs and DDPPlugin to customize ddp across all accelerators ([#4258](https://github.com/Lightning-AI/lightning/pull/4285))
- Added `strict` option to the scheduler dictionary ([#3586](https://github.com/Lightning-AI/lightning/pull/3586))
- Added `fsspec` support for profilers ([#4162](https://github.com/Lightning-AI/lightning/pull/4162))
- Added autogenerated helptext to `Trainer.add_argparse_args` ([#4344](https://github.com/Lightning-AI/lightning/pull/4344))
- Added support for string values in `Trainer`'s `profiler` parameter ([#3656](https://github.com/Lightning-AI/lightning/pull/3656))
- Added `optimizer_closure` to `optimizer.step` when supported ([#4190](https://github.com/Lightning-AI/lightning/pull/4190))
- Added unification of regression metrics ([#4166](https://github.com/Lightning-AI/lightning/pull/4166))
- Added checkpoint load from Bytes ([#4314](https://github.com/Lightning-AI/lightning/pull/4314))

### Changed

- Improved error messages for invalid `configure_optimizers` returns ([#3587](https://github.com/Lightning-AI/lightning/pull/3587))
- Allow changing the logged step value in `validation_step` ([#4130](https://github.com/Lightning-AI/lightning/pull/4130))
- Allow setting `replace_sampler_ddp=True` with a distributed sampler already added ([#4273](https://github.com/Lightning-AI/lightning/pull/4273))
- Fixed sanitized parameters for `WandbLogger.log_hyperparams` ([#4320](https://github.com/Lightning-AI/lightning/pull/4320))

### Deprecated

- Deprecated `filepath` in `ModelCheckpoint` ([#4213](https://github.com/Lightning-AI/lightning/pull/4213))
- Deprecated `reorder` parameter of the `auc` metric ([#4237](https://github.com/Lightning-AI/lightning/pull/4237))
- Deprecated bool values in `Trainer`'s `profiler` parameter ([#3656](https://github.com/Lightning-AI/lightning/pull/3656))

### Fixed

- Fixed setting device ids in DDP ([#4297](https://github.com/Lightning-AI/lightning/pull/4297))
- Fixed synchronization of best model path in `ddp_accelerator` ([#4323](https://github.com/Lightning-AI/lightning/pull/4323))
- Fixed `WandbLogger` not uploading checkpoint artifacts at the end of training ([#4341](https://github.com/Lightning-AI/lightning/pull/4341))
- Fixed `FBeta` computation ([#4183](https://github.com/Lightning-AI/lightning/pull/4183))
- Fixed `accumulation across batches` has completed `before breaking training loop` ([#4278](https://github.com/Lightning-AI/lightning/pull/4278))
- Fixed `ModelCheckpoint` don't increase current_epoch and global_step when not training ([#4291](https://github.com/Lightning-AI/lightning/pull/4291))
- Fixed `COMET_EXPERIMENT_KEY` environment variable usage in comet logger ([#4230](https://github.com/Lightning-AI/lightning/pull/4230))

## [1.0.3] - 2020-10-20

### Added

- Added persistent flag to `Metric.add_state` ([#4195](https://github.com/Lightning-AI/lightning/pull/4195))

### Changed

- Used `checkpoint_connector.hpc_save` in SLURM ([#4217](https://github.com/Lightning-AI/lightning/pull/4217))
- Moved base req. to root ([#4219](https://github.com/Lightning-AI/lightning/pull/4219))

### Fixed

- Fixed `hparams` assign in init ([#4189](https://github.com/Lightning-AI/lightning/pull/4189))
- Fixed overwrite check for model hooks ([#4010](https://github.com/Lightning-AI/lightning/pull/4010))


## [1.0.2] - 2020-10-15

### Added

- Added trace functionality to the function `to_torchscript` ([#4142](https://github.com/Lightning-AI/lightning/pull/4142))

### Changed

- Called `on_load_checkpoint` before loading `state_dict` ([#4057](https://github.com/Lightning-AI/lightning/pull/4057))

### Removed

- Removed duplicate metric vs step log for train loop ([#4173](https://github.com/Lightning-AI/lightning/pull/4173))

### Fixed

- Fixed the `self.log` problem in `validation_step()` ([#4169](https://github.com/Lightning-AI/lightning/pull/4169))
- Fixed `hparams` saving - save the state when `save_hyperparameters()` is called [in `__init__`] ([#4163](https://github.com/Lightning-AI/lightning/pull/4163))
- Fixed runtime failure while exporting `hparams` to yaml ([#4158](https://github.com/Lightning-AI/lightning/pull/4158))


## [1.0.1] - 2020-10-14

### Added

- Added getstate/setstate method for torch.save serialization ([#4127](https://github.com/Lightning-AI/lightning/pull/4127))


## [1.0.0] - 2020-10-13

### Added

- Added Explained Variance Metric + metric fix ([#4013](https://github.com/Lightning-AI/lightning/pull/4013))
- Added Metric <-> Lightning Module integration tests ([#4008](https://github.com/Lightning-AI/lightning/pull/4008))
- Added parsing OS env vars in `Trainer` ([#4022](https://github.com/Lightning-AI/lightning/pull/4022))
- Added classification metrics ([#4043](https://github.com/Lightning-AI/lightning/pull/4043))
- Updated explained variance metric ([#4024](https://github.com/Lightning-AI/lightning/pull/4024))
- Enabled plugins ([#4041](https://github.com/Lightning-AI/lightning/pull/4041))
- Enabled custom clusters ([#4048](https://github.com/Lightning-AI/lightning/pull/4048))
- Enabled passing in custom accelerators ([#4050](https://github.com/Lightning-AI/lightning/pull/4050))
- Added `LightningModule.toggle_optimizer` ([#4058](https://github.com/Lightning-AI/lightning/pull/4058))
- Added `LightningModule.manual_backward` ([#4063](https://github.com/Lightning-AI/lightning/pull/4063))
- Added `output` argument to `*_batch_end` hooks ([#3965](https://github.com/Lightning-AI/lightning/pull/3965),
    [#3966](https://github.com/Lightning-AI/lightning/pull/3966))
- Added `output` argument to `*_epoch_end` hooks ([#3967](https://github.com/Lightning-AI/lightning/pull/3967))

### Changed

- Integrated metrics API with self.log ([#3961](https://github.com/Lightning-AI/lightning/pull/3961))
- Decoupled Apex ([#4052](https://github.com/Lightning-AI/lightning/pull/4052),
        [#4054](https://github.com/Lightning-AI/lightning/pull/4054),
        [#4055](https://github.com/Lightning-AI/lightning/pull/4055),
        [#4056](https://github.com/Lightning-AI/lightning/pull/4056),
        [#4058](https://github.com/Lightning-AI/lightning/pull/4058),
        [#4060](https://github.com/Lightning-AI/lightning/pull/4060),
        [#4061](https://github.com/Lightning-AI/lightning/pull/4061),
        [#4062](https://github.com/Lightning-AI/lightning/pull/4062),
        [#4063](https://github.com/Lightning-AI/lightning/pull/4063),
        [#4064](https://github.com/Lightning-AI/lightning/pull/4064),
        [#4065](https://github.com/Lightning-AI/lightning/pull/4065))
- Renamed all backends to `Accelerator` ([#4066](https://github.com/Lightning-AI/lightning/pull/4066))
- Enabled manual returns ([#4089](https://github.com/Lightning-AI/lightning/pull/4089))

### Removed

- Removed support for EvalResult and TrainResult ([#3968](https://github.com/Lightning-AI/lightning/pull/3968))
- Removed deprecated trainer flags: `overfit_pct`, `log_save_interval`, `row_log_interval` ([#3969](https://github.com/Lightning-AI/lightning/pull/3969))
- Removed deprecated early_stop_callback ([#3982](https://github.com/Lightning-AI/lightning/pull/3982))
- Removed deprecated model hooks ([#3980](https://github.com/Lightning-AI/lightning/pull/3980))
- Removed deprecated callbacks ([#3979](https://github.com/Lightning-AI/lightning/pull/3979))
- Removed `trainer` argument in `LightningModule.backward` [#4056](https://github.com/Lightning-AI/lightning/pull/4056))

### Fixed

- Fixed `current_epoch` property update to reflect true epoch number inside `LightningDataModule`, when `reload_dataloaders_every_epoch=True`. ([#3974](https://github.com/Lightning-AI/lightning/pull/3974))
- Fixed to print scaler value in progress bar ([#4053](https://github.com/Lightning-AI/lightning/pull/4053))
- Fixed mismatch between docstring and code regarding when `on_load_checkpoint` hook is called ([#3996](https://github.com/Lightning-AI/lightning/pull/3996))


## [0.10.0] - 2020-10-07

### Added

- Added new Metrics API. ([#3868](https://github.com/Lightning-AI/lightning/pull/3868), [#3921](https://github.com/Lightning-AI/lightning/pull/3921))
- Enable PyTorch 1.7 compatibility ([#3541](https://github.com/Lightning-AI/lightning/pull/3541))
- Added `LightningModule.to_torchscript` to support exporting as `ScriptModule` ([#3258](https://github.com/Lightning-AI/lightning/pull/3258))
- Added warning when dropping unpicklable `hparams` ([#2874](https://github.com/Lightning-AI/lightning/pull/2874))
- Added EMB similarity ([#3349](https://github.com/Lightning-AI/lightning/pull/3349))
- Added `ModelCheckpoint.to_yaml` method ([#3048](https://github.com/Lightning-AI/lightning/pull/3048))
- Allow `ModelCheckpoint` monitor to be `None`, meaning it will always save ([#3630](https://github.com/Lightning-AI/lightning/pull/3630))
- Disabled optimizers setup during testing ([#3059](https://github.com/Lightning-AI/lightning/pull/3059))
- Added support for datamodules to save and load checkpoints when training ([#3563](https://github.com/Lightning-AI/lightning/pull/3563))
- Added support for datamodule in learning rate finder ([#3425](https://github.com/Lightning-AI/lightning/pull/3425))
- Added gradient clip test for native AMP ([#3754](https://github.com/Lightning-AI/lightning/pull/3754))
- Added dist lib to enable syncing anything across devices ([#3762](https://github.com/Lightning-AI/lightning/pull/3762))
- Added `broadcast` to `TPUBackend` ([#3814](https://github.com/Lightning-AI/lightning/pull/3814))
- Added `XLADeviceUtils` class to check XLA device type ([#3274](https://github.com/Lightning-AI/lightning/pull/3274))

### Changed

- Refactored accelerator backends:
   * moved TPU `xxx_step` to backend ([#3118](https://github.com/Lightning-AI/lightning/pull/3118))
   * refactored DDP backend `forward` ([#3119](https://github.com/Lightning-AI/lightning/pull/3119))
   * refactored GPU backend `__step` ([#3120](https://github.com/Lightning-AI/lightning/pull/3120))
   * refactored Horovod backend ([#3121](https://github.com/Lightning-AI/lightning/pull/3121),
        [#3122](https://github.com/Lightning-AI/lightning/pull/3122))
   * remove obscure forward call in eval + CPU backend `___step` ([#3123](https://github.com/Lightning-AI/lightning/pull/3123))
   * reduced all simplified forward ([#3126](https://github.com/Lightning-AI/lightning/pull/3126))
   * added hook base method ([#3127](https://github.com/Lightning-AI/lightning/pull/3127))
   * refactor eval loop to use hooks - use `test_mode` for if so we can split later ([#3129](https://github.com/Lightning-AI/lightning/pull/3129))
   * moved `___step_end` hooks ([#3130](https://github.com/Lightning-AI/lightning/pull/3130))
   * training forward refactor ([#3134](https://github.com/Lightning-AI/lightning/pull/3134))
   * training AMP scaling refactor ([#3135](https://github.com/Lightning-AI/lightning/pull/3135))
   * eval step scaling factor ([#3136](https://github.com/Lightning-AI/lightning/pull/3136))
   * add eval loop object to streamline eval loop ([#3138](https://github.com/Lightning-AI/lightning/pull/3138))
   * refactored dataloader process hook ([#3139](https://github.com/Lightning-AI/lightning/pull/3139))
   * refactored inner eval loop ([#3141](https://github.com/Lightning-AI/lightning/pull/3141))
   * final inner eval loop hooks ([#3154](https://github.com/Lightning-AI/lightning/pull/3154))
   * clean up hooks in `run_evaluation` ([#3156](https://github.com/Lightning-AI/lightning/pull/3156))
   * clean up data reset ([#3161](https://github.com/Lightning-AI/lightning/pull/3161))
   * expand eval loop out ([#3165](https://github.com/Lightning-AI/lightning/pull/3165))
   * moved hooks around in eval loop ([#3195](https://github.com/Lightning-AI/lightning/pull/3195))
   * remove `_evaluate` fx ([#3197](https://github.com/Lightning-AI/lightning/pull/3197))
   * `Trainer.fit` hook clean up ([#3198](https://github.com/Lightning-AI/lightning/pull/3198))
   * DDPs train hooks ([#3203](https://github.com/Lightning-AI/lightning/pull/3203))
   * refactor DDP backend ([#3204](https://github.com/Lightning-AI/lightning/pull/3204),
        [#3207](https://github.com/Lightning-AI/lightning/pull/3207),
        [#3208](https://github.com/Lightning-AI/lightning/pull/3208),
        [#3209](https://github.com/Lightning-AI/lightning/pull/3209),
        [#3210](https://github.com/Lightning-AI/lightning/pull/3210))
   * reduced accelerator selection ([#3211](https://github.com/Lightning-AI/lightning/pull/3211))
   * group prepare data hook ([#3212](https://github.com/Lightning-AI/lightning/pull/3212))
   * added data connector ([#3285](https://github.com/Lightning-AI/lightning/pull/3285))
   * modular is_overridden ([#3290](https://github.com/Lightning-AI/lightning/pull/3290))
   * adding `Trainer.tune()` ([#3293](https://github.com/Lightning-AI/lightning/pull/3293))
   * move `run_pretrain_routine` -> `setup_training` ([#3294](https://github.com/Lightning-AI/lightning/pull/3294))
   * move train outside of setup training ([#3297](https://github.com/Lightning-AI/lightning/pull/3297))
   * move `prepare_data` to data connector ([#3307](https://github.com/Lightning-AI/lightning/pull/3307))
   * moved accelerator router ([#3309](https://github.com/Lightning-AI/lightning/pull/3309))
   * train loop refactor - moving train loop to own object ([#3310](https://github.com/Lightning-AI/lightning/pull/3310),
        [#3312](https://github.com/Lightning-AI/lightning/pull/3312),
        [#3313](https://github.com/Lightning-AI/lightning/pull/3313),
        [#3314](https://github.com/Lightning-AI/lightning/pull/3314))
   * duplicate data interface definition up into DataHooks class ([#3344](https://github.com/Lightning-AI/lightning/pull/3344))
   * inner train loop ([#3359](https://github.com/Lightning-AI/lightning/pull/3359),
        [#3361](https://github.com/Lightning-AI/lightning/pull/3361),
        [#3362](https://github.com/Lightning-AI/lightning/pull/3362),
        [#3363](https://github.com/Lightning-AI/lightning/pull/3363),
        [#3365](https://github.com/Lightning-AI/lightning/pull/3365),
        [#3366](https://github.com/Lightning-AI/lightning/pull/3366),
        [#3367](https://github.com/Lightning-AI/lightning/pull/3367),
        [#3368](https://github.com/Lightning-AI/lightning/pull/3368),
        [#3369](https://github.com/Lightning-AI/lightning/pull/3369),
        [#3370](https://github.com/Lightning-AI/lightning/pull/3370),
        [#3371](https://github.com/Lightning-AI/lightning/pull/3371),
        [#3372](https://github.com/Lightning-AI/lightning/pull/3372),
        [#3373](https://github.com/Lightning-AI/lightning/pull/3373),
        [#3374](https://github.com/Lightning-AI/lightning/pull/3374),
        [#3375](https://github.com/Lightning-AI/lightning/pull/3375),
        [#3376](https://github.com/Lightning-AI/lightning/pull/3376),
        [#3385](https://github.com/Lightning-AI/lightning/pull/3385),
        [#3388](https://github.com/Lightning-AI/lightning/pull/3388),
        [#3397](https://github.com/Lightning-AI/lightning/pull/3397))
   * all logging related calls in a connector ([#3395](https://github.com/Lightning-AI/lightning/pull/3395))
   * device parser ([#3400](https://github.com/Lightning-AI/lightning/pull/3400),
        [#3405](https://github.com/Lightning-AI/lightning/pull/3405))
   * added model connector ([#3407](https://github.com/Lightning-AI/lightning/pull/3407))
   * moved eval loop logging to loggers ([#3408](https://github.com/Lightning-AI/lightning/pull/3408))
   * moved eval loop (#3412[#3408](https://github.com/Lightning-AI/lightning/pull/3408))
   * trainer/separate argparse ([#3421](https://github.com/Lightning-AI/lightning/pull/3421),
        [#3428](https://github.com/Lightning-AI/lightning/pull/3428),
        [#3432](https://github.com/Lightning-AI/lightning/pull/3432))
   * move `lr_finder` ([#3434](https://github.com/Lightning-AI/lightning/pull/3434))
   * organize args (#[#3435](https://github.com/Lightning-AI/lightning/pull/3435),
        [#3442](https://github.com/Lightning-AI/lightning/pull/3442),
        [#3447](https://github.com/Lightning-AI/lightning/pull/3447),
        [#3448](https://github.com/Lightning-AI/lightning/pull/3448),
        [#3449](https://github.com/Lightning-AI/lightning/pull/3449),
        [#3456](https://github.com/Lightning-AI/lightning/pull/3456))
   * move specific accelerator code ([#3457](https://github.com/Lightning-AI/lightning/pull/3457))
   * group connectors ([#3472](https://github.com/Lightning-AI/lightning/pull/3472))
   * accelerator connector methods x/n ([#3469](https://github.com/Lightning-AI/lightning/pull/3469),
        [#3470](https://github.com/Lightning-AI/lightning/pull/3470),
        [#3474](https://github.com/Lightning-AI/lightning/pull/3474))
   * merge backends x/n ([#3476](https://github.com/Lightning-AI/lightning/pull/3476),
        [#3477](https://github.com/Lightning-AI/lightning/pull/3477),
        [#3478](https://github.com/Lightning-AI/lightning/pull/3478),
        [#3480](https://github.com/Lightning-AI/lightning/pull/3480),
        [#3482](https://github.com/Lightning-AI/lightning/pull/3482))
   * apex plugin ([#3502](https://github.com/Lightning-AI/lightning/pull/3502))
   * precision plugins ([#3504](https://github.com/Lightning-AI/lightning/pull/3504))
   * Result - make monitor default to `checkpoint_on` to simplify ([#3571](https://github.com/Lightning-AI/lightning/pull/3571))
   * reference to the Trainer on the `LightningDataModule` ([#3684](https://github.com/Lightning-AI/lightning/pull/3684))
   * add `.log` to lightning module ([#3686](https://github.com/Lightning-AI/lightning/pull/3686),
        [#3699](https://github.com/Lightning-AI/lightning/pull/3699),
        [#3701](https://github.com/Lightning-AI/lightning/pull/3701),
        [#3704](https://github.com/Lightning-AI/lightning/pull/3704),
        [#3715](https://github.com/Lightning-AI/lightning/pull/3715))
   * enable tracking original metric when step and epoch are both true ([#3685](https://github.com/Lightning-AI/lightning/pull/3685))
   * deprecated results obj, added support for simpler comms ([#3681](https://github.com/Lightning-AI/lightning/pull/3681))
   * move backends back to individual files ([#3712](https://github.com/Lightning-AI/lightning/pull/3712))
   * fixes logging for eval steps ([#3763](https://github.com/Lightning-AI/lightning/pull/3763))
   * decoupled DDP, DDP spawn ([#3733](https://github.com/Lightning-AI/lightning/pull/3733),
        [#3766](https://github.com/Lightning-AI/lightning/pull/3766),
        [#3767](https://github.com/Lightning-AI/lightning/pull/3767),
        [#3774](https://github.com/Lightning-AI/lightning/pull/3774),
        [#3802](https://github.com/Lightning-AI/lightning/pull/3802),
        [#3806](https://github.com/Lightning-AI/lightning/pull/3806),
        [#3817](https://github.com/Lightning-AI/lightning/pull/3817),
        [#3819](https://github.com/Lightning-AI/lightning/pull/3819),
        [#3927](https://github.com/Lightning-AI/lightning/pull/3927))
   * remove weight loading hack for ddp_cpu ([#3808](https://github.com/Lightning-AI/lightning/pull/3808))
   * separate `torchelastic` from DDP ([#3810](https://github.com/Lightning-AI/lightning/pull/3810))
   * separate SLURM from DDP ([#3809](https://github.com/Lightning-AI/lightning/pull/3809))
   * decoupled DDP2 ([#3816](https://github.com/Lightning-AI/lightning/pull/3816))
   * bug fix with logging val epoch end + monitor ([#3812](https://github.com/Lightning-AI/lightning/pull/3812))
   * callback system and init DDP ([#3836](https://github.com/Lightning-AI/lightning/pull/3836))
   * adding compute environments ([#3837](https://github.com/Lightning-AI/lightning/pull/3837), [#3842](https://github.com/Lightning-AI/lightning/pull/3842))
   * epoch can now log independently ([#3843](https://github.com/Lightning-AI/lightning/pull/3843))
   * test selecting the correct backend. temp backends while slurm and TorchElastic are decoupled ([#3848](https://github.com/Lightning-AI/lightning/pull/3848))
   * fixed `init_slurm_connection` causing hostname errors ([#3856](https://github.com/Lightning-AI/lightning/pull/3856))
   * moves init apex from LM to apex connector ([#3923](https://github.com/Lightning-AI/lightning/pull/3923))
   * moves sync bn to each backend ([#3925](https://github.com/Lightning-AI/lightning/pull/3925))
   * moves configure ddp to each backend ([#3924](https://github.com/Lightning-AI/lightning/pull/3924))
- Deprecation warning ([#3844](https://github.com/Lightning-AI/lightning/pull/3844))
- Changed `LearningRateLogger` to `LearningRateMonitor` ([#3251](https://github.com/Lightning-AI/lightning/pull/3251))
- Used `fsspec` instead of `gfile` for all IO ([#3320](https://github.com/Lightning-AI/lightning/pull/3320))
    * Swapped `torch.load` for `fsspec` load in DDP spawn backend ([#3787](https://github.com/Lightning-AI/lightning/pull/3787))
    * Swapped `torch.load` for `fsspec` load in cloud_io loading ([#3692](https://github.com/Lightning-AI/lightning/pull/3692))
    * Added support for `to_disk()` to use remote filepaths with `fsspec` ([#3930](https://github.com/Lightning-AI/lightning/pull/3930))
    * Updated model_checkpoint's to_yaml to use `fsspec` open ([#3801](https://github.com/Lightning-AI/lightning/pull/3801))
    * Fixed `fsspec` is inconsistent when doing `fs.ls` ([#3805](https://github.com/Lightning-AI/lightning/pull/3805))
- Refactor `GPUStatsMonitor` to improve training speed ([#3257](https://github.com/Lightning-AI/lightning/pull/3257))
- Changed IoU score behavior for classes absent in target and pred ([#3098](https://github.com/Lightning-AI/lightning/pull/3098))
- Changed IoU `remove_bg` bool to `ignore_index` optional int ([#3098](https://github.com/Lightning-AI/lightning/pull/3098))
- Changed defaults of `save_top_k` and `save_last` to `None` in ModelCheckpoint ([#3680](https://github.com/Lightning-AI/lightning/pull/3680))
- `row_log_interval` and `log_save_interval` are now based on training loop's `global_step` instead of epoch-internal batch index ([#3667](https://github.com/Lightning-AI/lightning/pull/3667))
- Silenced some warnings. verified ddp refactors ([#3483](https://github.com/Lightning-AI/lightning/pull/3483))
- Cleaning up stale logger tests ([#3490](https://github.com/Lightning-AI/lightning/pull/3490))
- Allow `ModelCheckpoint` monitor to be `None` ([#3633](https://github.com/Lightning-AI/lightning/pull/3633))
- Enable `None` model checkpoint default ([#3669](https://github.com/Lightning-AI/lightning/pull/3669))
- Skipped `best_model_path` if `checkpoint_callback` is `None` ([#2962](https://github.com/Lightning-AI/lightning/pull/2962))
- Used `raise .. from ..` to explicitly chain exceptions ([#3750](https://github.com/Lightning-AI/lightning/pull/3750))
-  Mocking loggers ([#3596](https://github.com/Lightning-AI/lightning/pull/3596),
    [#3617](https://github.com/Lightning-AI/lightning/pull/3617),
    [#3851](https://github.com/Lightning-AI/lightning/pull/3851),
    [#3859](https://github.com/Lightning-AI/lightning/pull/3859),
    [#3884](https://github.com/Lightning-AI/lightning/pull/3884),
    [#3853](https://github.com/Lightning-AI/lightning/pull/3853),
    [#3910](https://github.com/Lightning-AI/lightning/pull/3910),
    [#3889](https://github.com/Lightning-AI/lightning/pull/3889),
    [#3926](https://github.com/Lightning-AI/lightning/pull/3926))
- Write predictions in LightningModule instead of EvalResult [#3882](https://github.com/Lightning-AI/lightning/pull/3882)

### Deprecated

- Deprecated `TrainResult` and `EvalResult`, use `self.log` and `self.write` from the `LightningModule` to log metrics and write predictions. `training_step` can now only return a scalar (for the loss) or a dictionary with anything you want. ([#3681](https://github.com/Lightning-AI/lightning/pull/3681))
- Deprecate `early_stop_callback` Trainer argument ([#3845](https://github.com/Lightning-AI/lightning/pull/3845))
- Rename Trainer arguments `row_log_interval` >> `log_every_n_steps` and `log_save_interval` >> `flush_logs_every_n_steps` ([#3748](https://github.com/Lightning-AI/lightning/pull/3748))

### Removed

- Removed experimental Metric API ([#3943](https://github.com/Lightning-AI/lightning/pull/3943),
        [#3949](https://github.com/Lightning-AI/lightning/pull/3949),
        [#3946](https://github.com/Lightning-AI/lightning/pull/3946)), listed changes before final removal:
    * Added `EmbeddingSimilarity` metric ([#3349](https://github.com/Lightning-AI/lightning/pull/3349), [#3358](https://github.com/Lightning-AI/lightning/pull/3358))
    * Added hooks to metric module interface ([#2528](https://github.com/Lightning-AI/lightning/pull/2528))
    * Added error when AUROC metric is used for multiclass problems ([#3350](https://github.com/Lightning-AI/lightning/pull/3350))
    * Fixed `ModelCheckpoint` with `save_top_k=-1` option not tracking the best models when a monitor metric is available ([#3735](https://github.com/Lightning-AI/lightning/pull/3735))
    * Fixed counter-intuitive error being thrown in `Accuracy` metric for zero target tensor ([#3764](https://github.com/Lightning-AI/lightning/pull/3764))
    * Fixed aggregation of metrics ([#3517](https://github.com/Lightning-AI/lightning/pull/3517))
    * Fixed Metric aggregation ([#3321](https://github.com/Lightning-AI/lightning/pull/3321))
    * Fixed RMSLE metric ([#3188](https://github.com/Lightning-AI/lightning/pull/3188))
    * Renamed `reduction` to `class_reduction` in classification metrics ([#3322](https://github.com/Lightning-AI/lightning/pull/3322))
    * Changed `class_reduction` similar to sklearn for classification metrics ([#3322](https://github.com/Lightning-AI/lightning/pull/3322))
    * Renaming of precision recall metric ([#3308](https://github.com/Lightning-AI/lightning/pull/3308))

### Fixed

- Fixed `on_train_batch_start` hook to end epoch early ([#3700](https://github.com/Lightning-AI/lightning/pull/3700))
- Fixed `num_sanity_val_steps` is clipped to `limit_val_batches` ([#2917](https://github.com/Lightning-AI/lightning/pull/2917))
- Fixed ONNX model save on GPU ([#3145](https://github.com/Lightning-AI/lightning/pull/3145))
- Fixed `GpuUsageLogger` to work on different platforms ([#3008](https://github.com/Lightning-AI/lightning/pull/3008))
- Fixed auto-scale batch size not dumping `auto_lr_find` parameter ([#3151](https://github.com/Lightning-AI/lightning/pull/3151))
- Fixed `batch_outputs` with optimizer frequencies ([#3229](https://github.com/Lightning-AI/lightning/pull/3229))
- Fixed setting batch size in `LightningModule.datamodule` when using `auto_scale_batch_size` ([#3266](https://github.com/Lightning-AI/lightning/pull/3266))
- Fixed Horovod distributed backend compatibility with native AMP ([#3404](https://github.com/Lightning-AI/lightning/pull/3404))
- Fixed batch size auto scaling exceeding the size of the dataset ([#3271](https://github.com/Lightning-AI/lightning/pull/3271))
- Fixed getting `experiment_id` from MLFlow only once instead of each training loop ([#3394](https://github.com/Lightning-AI/lightning/pull/3394))
- Fixed `overfit_batches` which now correctly disables shuffling for the training loader. ([#3501](https://github.com/Lightning-AI/lightning/pull/3501))
- Fixed gradient norm tracking for `row_log_interval > 1` ([#3489](https://github.com/Lightning-AI/lightning/pull/3489))
- Fixed `ModelCheckpoint` name formatting ([#3164](https://github.com/Lightning-AI/lightning/pull/3163))
- Fixed example implementation of AutoEncoder ([#3190](https://github.com/Lightning-AI/lightning/pull/3190))
- Fixed invalid paths when remote logging with TensorBoard ([#3236](https://github.com/Lightning-AI/lightning/pull/3236))
- Fixed change `t()` to `transpose()` as XLA devices do not support `.t()` on 1-dim tensor ([#3252](https://github.com/Lightning-AI/lightning/pull/3252))
- Fixed (weights only) checkpoints loading without PL ([#3287](https://github.com/Lightning-AI/lightning/pull/3287))
- Fixed `gather_all_tensors` cross GPUs in DDP ([#3319](https://github.com/Lightning-AI/lightning/pull/3319))
- Fixed CometML save dir ([#3419](https://github.com/Lightning-AI/lightning/pull/3419))
- Fixed forward key metrics ([#3467](https://github.com/Lightning-AI/lightning/pull/3467))
- Fixed normalize mode at confusion matrix (replace NaNs with zeros) ([#3465](https://github.com/Lightning-AI/lightning/pull/3465))
- Fixed global step increment in training loop when `training_epoch_end` hook is used ([#3673](https://github.com/Lightning-AI/lightning/pull/3673))
- Fixed dataloader shuffling not getting turned off with `overfit_batches > 0` and `distributed_backend = "ddp"` ([#3534](https://github.com/Lightning-AI/lightning/pull/3534))
- Fixed determinism in `DDPSpawnBackend` when using `seed_everything` in main process ([#3335](https://github.com/Lightning-AI/lightning/pull/3335))
- Fixed `ModelCheckpoint` `period` to actually save every `period` epochs ([#3630](https://github.com/Lightning-AI/lightning/pull/3630))
- Fixed `val_progress_bar` total with `num_sanity_val_steps` ([#3751](https://github.com/Lightning-AI/lightning/pull/3751))
- Fixed Tuner dump: add `current_epoch` to dumped_params ([#3261](https://github.com/Lightning-AI/lightning/pull/3261))
- Fixed `current_epoch` and `global_step` properties mismatch between `Trainer` and `LightningModule` ([#3785](https://github.com/Lightning-AI/lightning/pull/3785))
- Fixed learning rate scheduler for optimizers with internal state ([#3897](https://github.com/Lightning-AI/lightning/pull/3897))
- Fixed `tbptt_reduce_fx` when non-floating tensors are logged ([#3796](https://github.com/Lightning-AI/lightning/pull/3796))
- Fixed model checkpoint frequency ([#3852](https://github.com/Lightning-AI/lightning/pull/3852))
- Fixed logging non-tensor scalar with result breaks subsequent epoch aggregation ([#3855](https://github.com/Lightning-AI/lightning/pull/3855))
- Fixed `TrainerEvaluationLoopMixin` activates `model.train()` at the end ([#3858](https://github.com/Lightning-AI/lightning/pull/3858))
- Fixed `overfit_batches` when using with multiple val/test_dataloaders ([#3857](https://github.com/Lightning-AI/lightning/pull/3857))
- Fixed enables `training_step` to return `None` ([#3862](https://github.com/Lightning-AI/lightning/pull/3862))
- Fixed init nan for checkpointing ([#3863](https://github.com/Lightning-AI/lightning/pull/3863))
- Fixed for `load_from_checkpoint` ([#2776](https://github.com/Lightning-AI/lightning/pull/2776))
- Fixes incorrect `batch_sizes` when Dataloader returns a dict with multiple tensors ([#3668](https://github.com/Lightning-AI/lightning/pull/3668))
- Fixed unexpected signature for `validation_step` ([#3947](https://github.com/Lightning-AI/lightning/pull/3947))

## [0.9.0] - 2020-08-20

### Added

- Added SyncBN for DDP ([#2801](https://github.com/Lightning-AI/lightning/pull/2801),
     [#2838](https://github.com/Lightning-AI/lightning/pull/2838))
- Added basic `CSVLogger` ([#2721](https://github.com/Lightning-AI/lightning/pull/2721))
- Added SSIM metrics ([#2671](https://github.com/Lightning-AI/lightning/pull/2671))
- Added BLEU metrics ([#2535](https://github.com/Lightning-AI/lightning/pull/2535))
- Added support to export a model to ONNX format ([#2596](https://github.com/Lightning-AI/lightning/pull/2596))
- Added support for `Trainer(num_sanity_val_steps=-1)` to check all validation data before training ([#2246](https://github.com/Lightning-AI/lightning/pull/2246))
- Added struct. output:
  * tests for val loop flow ([#2605](https://github.com/Lightning-AI/lightning/pull/2605))
  * `EvalResult` support for train and val. loop ([#2615](https://github.com/Lightning-AI/lightning/pull/2615),
       [#2651](https://github.com/Lightning-AI/lightning/pull/2651))
  * weighted average in results obj ([#2930](https://github.com/Lightning-AI/lightning/pull/2930))
  * fix result obj DP auto reduce ([#3013](https://github.com/Lightning-AI/lightning/pull/3013))
- Added class `LightningDataModule` ([#2668](https://github.com/Lightning-AI/lightning/pull/2668))
- Added support for PyTorch 1.6 ([#2745](https://github.com/Lightning-AI/lightning/pull/2745))
- Added call DataModule hooks implicitly in trainer ([#2755](https://github.com/Lightning-AI/lightning/pull/2755))
- Added support for Mean in DDP Sync ([#2568](https://github.com/Lightning-AI/lightning/pull/2568))
- Added remaining `sklearn` metrics: `AveragePrecision`, `BalancedAccuracy`, `CohenKappaScore`, `DCG`, `Hamming`, `Hinge`, `Jaccard`, `MeanAbsoluteError`, `MeanSquaredError`, `MeanSquaredLogError`, `MedianAbsoluteError`, `R2Score`, `MeanPoissonDeviance`, `MeanGammaDeviance`, `MeanTweedieDeviance`, `ExplainedVariance` ([#2562](https://github.com/Lightning-AI/lightning/pull/2562))
- Added support for `limit_{mode}_batches (int)` to work with infinite dataloader (IterableDataset) ([#2840](https://github.com/Lightning-AI/lightning/pull/2840))
- Added support returning python scalars in DP ([#1935](https://github.com/Lightning-AI/lightning/pull/1935))
- Added support to Tensorboard logger for OmegaConf `hparams` ([#2846](https://github.com/Lightning-AI/lightning/pull/2846))
- Added tracking of basic states in `Trainer` ([#2541](https://github.com/Lightning-AI/lightning/pull/2541))
- Tracks all outputs including TBPTT and multiple optimizers ([#2890](https://github.com/Lightning-AI/lightning/pull/2890))
- Added GPU Usage Logger ([#2932](https://github.com/Lightning-AI/lightning/pull/2932))
- Added `strict=False` for `load_from_checkpoint` ([#2819](https://github.com/Lightning-AI/lightning/pull/2819))
- Added saving test predictions on multiple GPUs ([#2926](https://github.com/Lightning-AI/lightning/pull/2926))
- Auto log the computational graph for loggers that support this ([#3003](https://github.com/Lightning-AI/lightning/pull/3003))
- Added warning when changing monitor and using results obj ([#3014](https://github.com/Lightning-AI/lightning/pull/3014))
- Added a hook `transfer_batch_to_device` to the `LightningDataModule` ([#3038](https://github.com/Lightning-AI/lightning/pull/3038))

### Changed

- Truncated long version numbers in progress bar ([#2594](https://github.com/Lightning-AI/lightning/pull/2594))
- Enabling val/test loop disabling ([#2692](https://github.com/Lightning-AI/lightning/pull/2692))
- Refactored into `accelerator` module:
    * GPU training ([#2704](https://github.com/Lightning-AI/lightning/pull/2704))
    * TPU training ([#2708](https://github.com/Lightning-AI/lightning/pull/2708))
    * DDP(2) backend ([#2796](https://github.com/Lightning-AI/lightning/pull/2796))
    * Retrieve last logged val from result by key ([#3049](https://github.com/Lightning-AI/lightning/pull/3049))
- Using `.comet.config` file for `CometLogger` ([#1913](https://github.com/Lightning-AI/lightning/pull/1913))
- Updated hooks arguments - breaking for `setup` and `teardown` ([#2850](https://github.com/Lightning-AI/lightning/pull/2850))
- Using `gfile` to support remote directories ([#2164](https://github.com/Lightning-AI/lightning/pull/2164))
- Moved optimizer creation after device placement for DDP backends ([#2904](https://github.com/Lightning-AI/lightning/pull/2904))
- Support `**DictConfig` for `hparam` serialization ([#2519](https://github.com/Lightning-AI/lightning/pull/2519))
- Removed callback metrics from test results obj ([#2994](https://github.com/Lightning-AI/lightning/pull/2994))
- Re-enabled naming metrics in ckpt name ([#3060](https://github.com/Lightning-AI/lightning/pull/3060))
- Changed progress bar epoch counting to start from 0 ([#3061](https://github.com/Lightning-AI/lightning/pull/3061))

### Deprecated

- Deprecated Trainer attribute `ckpt_path`, which will now be set by `weights_save_path` ([#2681](https://github.com/Lightning-AI/lightning/pull/2681))

### Removed

- Removed deprecated: ([#2760](https://github.com/Lightning-AI/lightning/pull/2760))
    * core decorator `data_loader`
    * Module hook `on_sanity_check_start` and loading `load_from_metrics`
    * package `pl.logging`
    * Trainer arguments: `show_progress_bar`, `num_tpu_cores`, `use_amp`, `print_nan_grads`
    * LR Finder argument `num_accumulation_steps`

### Fixed

- Fixed `accumulate_grad_batches` for last batch ([#2853](https://github.com/Lightning-AI/lightning/pull/2853))
- Fixed setup call while testing ([#2624](https://github.com/Lightning-AI/lightning/pull/2624))
- Fixed local rank zero casting ([#2640](https://github.com/Lightning-AI/lightning/pull/2640))
- Fixed single scalar return from training ([#2587](https://github.com/Lightning-AI/lightning/pull/2587))
- Fixed Horovod backend to scale LR schedlers with the optimizer ([#2626](https://github.com/Lightning-AI/lightning/pull/2626))
- Fixed `dtype` and `device` properties not getting updated in submodules ([#2657](https://github.com/Lightning-AI/lightning/pull/2657))
- Fixed `fast_dev_run` to run for all dataloaders ([#2581](https://github.com/Lightning-AI/lightning/pull/2581))
- Fixed `save_dir` in loggers getting ignored by default value of `weights_save_path` when user did not specify `weights_save_path` ([#2681](https://github.com/Lightning-AI/lightning/pull/2681))
- Fixed `weights_save_path` getting ignored when `logger=False` is passed to Trainer ([#2681](https://github.com/Lightning-AI/lightning/pull/2681))
- Fixed TPU multi-core and Float16 ([#2632](https://github.com/Lightning-AI/lightning/pull/2632))
- Fixed test metrics not being logged with `LoggerCollection` ([#2723](https://github.com/Lightning-AI/lightning/pull/2723))
- Fixed data transfer to device when using `torchtext.data.Field` and `include_lengths is True` ([#2689](https://github.com/Lightning-AI/lightning/pull/2689))
- Fixed shuffle argument for distributed sampler ([#2789](https://github.com/Lightning-AI/lightning/pull/2789))
- Fixed logging interval ([#2694](https://github.com/Lightning-AI/lightning/pull/2694))
- Fixed loss value in the progress bar is wrong when `accumulate_grad_batches > 1` ([#2738](https://github.com/Lightning-AI/lightning/pull/2738))
- Fixed correct CWD for ddp sub-processes when using Hydra ([#2719](https://github.com/Lightning-AI/lightning/pull/2719))
- Fixed selecting GPUs using `CUDA_VISIBLE_DEVICES` ([#2739](https://github.com/Lightning-AI/lightning/pull/2739))
- Fixed false `num_classes` warning in metrics ([#2781](https://github.com/Lightning-AI/lightning/pull/2781))
- Fixed shell injection vulnerability in subprocess call ([#2786](https://github.com/Lightning-AI/lightning/pull/2786))
- Fixed LR finder and `hparams` compatibility ([#2821](https://github.com/Lightning-AI/lightning/pull/2821))
- Fixed `ModelCheckpoint` not saving the latest information when `save_last=True` ([#2881](https://github.com/Lightning-AI/lightning/pull/2881))
- Fixed ImageNet example: learning rate scheduler, number of workers and batch size when using DDP ([#2889](https://github.com/Lightning-AI/lightning/pull/2889))
- Fixed apex gradient clipping ([#2829](https://github.com/Lightning-AI/lightning/pull/2829))
- Fixed save apex scaler states ([#2828](https://github.com/Lightning-AI/lightning/pull/2828))
- Fixed a model loading issue with inheritance and variable positional arguments ([#2911](https://github.com/Lightning-AI/lightning/pull/2911))
- Fixed passing `non_blocking=True` when transferring a batch object that does not support it ([#2910](https://github.com/Lightning-AI/lightning/pull/2910))
- Fixed checkpointing to remote file paths ([#2925](https://github.com/Lightning-AI/lightning/pull/2925))
- Fixed adding val step argument to metrics ([#2986](https://github.com/Lightning-AI/lightning/pull/2986))
- Fixed an issue that caused `Trainer.test()` to stall in ddp mode ([#2997](https://github.com/Lightning-AI/lightning/pull/2997))
- Fixed gathering of results with tensors of varying shape ([#3020](https://github.com/Lightning-AI/lightning/pull/3020))
- Fixed batch size auto-scaling feature to set the new value on the correct model attribute ([#3043](https://github.com/Lightning-AI/lightning/pull/3043))
- Fixed automatic batch scaling not working with half precision ([#3045](https://github.com/Lightning-AI/lightning/pull/3045))
- Fixed setting device to root gpu ([#3042](https://github.com/Lightning-AI/lightning/pull/3042))

## [0.8.5] - 2020-07-09

### Added

- Added a PSNR metric: peak signal-to-noise ratio ([#2483](https://github.com/Lightning-AI/lightning/pull/2483))
- Added functional regression metrics ([#2492](https://github.com/Lightning-AI/lightning/pull/2492))

### Removed

- Removed auto val reduce ([#2462](https://github.com/Lightning-AI/lightning/pull/2462))

### Fixed

- Flattening Wandb Hyperparameters ([#2459](https://github.com/Lightning-AI/lightning/pull/2459))
- Fixed using the same DDP python interpreter and actually running ([#2482](https://github.com/Lightning-AI/lightning/pull/2482))
- Fixed model summary input type conversion for models that have input dtype different from model parameters ([#2510](https://github.com/Lightning-AI/lightning/pull/2510))
- Made `TensorBoardLogger` and `CometLogger` pickleable ([#2518](https://github.com/Lightning-AI/lightning/pull/2518))
- Fixed a problem with `MLflowLogger` creating multiple run folders ([#2502](https://github.com/Lightning-AI/lightning/pull/2502))
- Fixed global_step increment ([#2455](https://github.com/Lightning-AI/lightning/pull/2455))
- Fixed TPU hanging example ([#2488](https://github.com/Lightning-AI/lightning/pull/2488))
- Fixed `argparse` default value bug ([#2526](https://github.com/Lightning-AI/lightning/pull/2526))
- Fixed Dice and IoU to avoid NaN by adding small eps ([#2545](https://github.com/Lightning-AI/lightning/pull/2545))
- Fixed accumulate gradients schedule at epoch 0 (continued) ([#2513](https://github.com/Lightning-AI/lightning/pull/2513))
- Fixed Trainer `.fit()` returning last not best weights in "ddp_spawn" ([#2565](https://github.com/Lightning-AI/lightning/pull/2565))
- Fixed passing (do not pass) TPU weights back on test ([#2566](https://github.com/Lightning-AI/lightning/pull/2566))
- Fixed DDP tests and `.test()` ([#2512](https://github.com/Lightning-AI/lightning/pull/2512),
     [#2570](https://github.com/Lightning-AI/lightning/pull/2570))

## [0.8.4] - 2020-07-01

### Added

- Added reduce ddp results on eval ([#2434](https://github.com/Lightning-AI/lightning/pull/2434))
- Added a warning when an `IterableDataset` has `__len__` defined ([#2437](https://github.com/Lightning-AI/lightning/pull/2437))

### Changed

- Enabled no returns from eval ([#2446](https://github.com/Lightning-AI/lightning/pull/2446))

### Fixed

- Fixes train outputs ([#2428](https://github.com/Lightning-AI/lightning/pull/2428))
- Fixes Conda dependencies ([#2412](https://github.com/Lightning-AI/lightning/pull/2412))
- Fixed Apex scaling with decoupled backward ([#2433](https://github.com/Lightning-AI/lightning/pull/2433))
- Fixed crashing or wrong displaying progressbar because of missing ipywidgets ([#2417](https://github.com/Lightning-AI/lightning/pull/2417))
- Fixed TPU saving dir ([fc26078e](https://github.com/Lightning-AI/lightning/commit/fc26078e395f8a001f4c6dd7b3fe7ca202f914a3), [04e68f02](https://github.com/Lightning-AI/lightning/commit/04e68f022fc03dd5f1555ee86dea997d42a448ad))
- Fixed logging on rank 0 only ([#2425](https://github.com/Lightning-AI/lightning/pull/2425))


## [0.8.3] - 2020-06-29

### Fixed

- Fixed AMP wrong call ([593837e](https://github.com/Lightning-AI/lightning/commit/593837e1da24ff6c942b24ed803fc1496a304609))
- Fixed batch typo ([92d1e75](https://github.com/Lightning-AI/lightning/commit/92d1e75b2638a493d9d21ed5fe00a22093888285))

## [0.8.2] - 2020-06-28

### Added

- Added TorchText support for moving data to GPU ([#2379](https://github.com/Lightning-AI/lightning/pull/2379))

### Changed

- Changed epoch indexing from 0 instead of 1 ([#2289](https://github.com/Lightning-AI/lightning/pull/2289))
- Refactor Model `backward` ([#2276](https://github.com/Lightning-AI/lightning/pull/2276))
- Refactored `training_batch` + tests to verify correctness ([#2327](https://github.com/Lightning-AI/lightning/pull/2327),
     [#2328](https://github.com/Lightning-AI/lightning/pull/2328))
- Refactored training loop ([#2336](https://github.com/Lightning-AI/lightning/pull/2336))
- Made optimization steps for hooks ([#2363](https://github.com/Lightning-AI/lightning/pull/2363))
- Changed default apex level to 'O2' ([#2362](https://github.com/Lightning-AI/lightning/pull/2362))

### Removed

- Moved `TrainsLogger` to Bolts ([#2384](https://github.com/Lightning-AI/lightning/pull/2384))

### Fixed

- Fixed parsing TPU arguments and TPU tests ([#2094](https://github.com/Lightning-AI/lightning/pull/2094))
- Fixed number batches in case of multiple dataloaders and `limit_{*}_batches` ([#1920](https://github.com/Lightning-AI/lightning/pull/1920),
     [#2226](https://github.com/Lightning-AI/lightning/pull/2226))
- Fixed an issue with forward hooks not being removed after model summary ([#2298](https://github.com/Lightning-AI/lightning/pull/2298))
- Fix for `load_from_checkpoint()` not working with absolute path on Windows ([#2294](https://github.com/Lightning-AI/lightning/pull/2294))
- Fixed an issue how _has_len handles `NotImplementedError` e.g. raised by `torchtext.data.Iterator` ([#2293](https://github.com/Lightning-AI/lightning/pull/2293)), ([#2307](https://github.com/Lightning-AI/lightning/pull/2307))
- Fixed `average_precision` metric ([#2319](https://github.com/Lightning-AI/lightning/pull/2319))
- Fixed ROC metric for CUDA tensors ([#2304](https://github.com/Lightning-AI/lightning/pull/2304))
- Fixed lost compatibility with custom datatypes implementing `.to` ([#2335](https://github.com/Lightning-AI/lightning/pull/2335))
- Fixed loading model with kwargs ([#2387](https://github.com/Lightning-AI/lightning/pull/2387))
- Fixed sum(0) for `trainer.num_val_batches` ([#2268](https://github.com/Lightning-AI/lightning/pull/2268))
- Fixed checking if the parameters are a `DictConfig` Object ([#2216](https://github.com/Lightning-AI/lightning/pull/2216))
- Fixed SLURM weights saving ([#2341](https://github.com/Lightning-AI/lightning/pull/2341))
- Fixed swaps LR scheduler order ([#2356](https://github.com/Lightning-AI/lightning/pull/2356))
- Fixed adding tensorboard `hparams` logging test ([#2342](https://github.com/Lightning-AI/lightning/pull/2342))
- Fixed use model ref for tear down ([#2360](https://github.com/Lightning-AI/lightning/pull/2360))
- Fixed logger crash on DDP ([#2388](https://github.com/Lightning-AI/lightning/pull/2388))
- Fixed several issues with early stopping and checkpoint callbacks ([#1504](https://github.com/Lightning-AI/lightning/pull/1504),
     [#2391](https://github.com/Lightning-AI/lightning/pull/2391))
- Fixed loading past checkpoints from v0.7.x ([#2405](https://github.com/Lightning-AI/lightning/pull/2405))
- Fixed loading model without arguments ([#2403](https://github.com/Lightning-AI/lightning/pull/2403))
- Fixed Windows compatibility issue ([#2358](https://github.com/Lightning-AI/lightning/pull/2358))

## [0.8.1] - 2020-06-19

### Fixed

- Fixed the `load_from_checkpoint` path detected as URL bug ([#2244](https://github.com/Lightning-AI/lightning/pull/2244))
- Fixed hooks - added barrier ([#2245](https://github.com/Lightning-AI/lightning/pull/2245),
     [#2257](https://github.com/Lightning-AI/lightning/pull/2257),
     [#2260](https://github.com/Lightning-AI/lightning/pull/220))
- Fixed `hparams` - remove frame inspection on `self.hparams` ([#2253](https://github.com/Lightning-AI/lightning/pull/2253))
- Fixed setup and on fit calls ([#2252](https://github.com/Lightning-AI/lightning/pull/2252))
- Fixed GPU template ([#2255](https://github.com/Lightning-AI/lightning/pull/2255))

## [0.8.0] - 2020-06-18

### Added

- Added `overfit_batches`, `limit_{val|test}_batches` flags (overfit now uses training set for all three) ([#2213](https://github.com/Lightning-AI/lightning/pull/2213))
- Added metrics
  * Base classes ([#1326](https://github.com/Lightning-AI/lightning/pull/1326),
       [#1877](https://github.com/Lightning-AI/lightning/pull/1877))
  * Sklearn metrics classes ([#1327](https://github.com/Lightning-AI/lightning/pull/1327))
  * Native torch metrics ([#1488](https://github.com/Lightning-AI/lightning/pull/1488),
       [#2062](https://github.com/Lightning-AI/lightning/pull/2062))
  * docs for all Metrics ([#2184](https://github.com/Lightning-AI/lightning/pull/2184),
       [#2209](https://github.com/Lightning-AI/lightning/pull/2209))
  * Regression metrics ([#2221](https://github.com/Lightning-AI/lightning/pull/2221))
- Allow dataloaders without sampler field present ([#1907](https://github.com/Lightning-AI/lightning/pull/1907))
- Added option `save_last` to save the model at the end of every epoch in `ModelCheckpoint` ([#1908](https://github.com/Lightning-AI/lightning/pull/1908))
- Early stopping checks `on_validation_end` ([#1458](https://github.com/Lightning-AI/lightning/pull/1458))
- Speed up single-core TPU training by loading data using `ParallelLoader` ([#2033](https://github.com/Lightning-AI/lightning/pull/2033))
- Added a model hook `transfer_batch_to_device` that enables moving custom data structures to the target device ([#1756](https://github.com/Lightning-AI/lightning/pull/1756))
- Added [black](https://black.readthedocs.io/en/stable/) formatter for the code with code-checker on pull ([#1610](https://github.com/Lightning-AI/lightning/pull/1610))
- Added back the slow spawn ddp implementation as `ddp_spawn` ([#2115](https://github.com/Lightning-AI/lightning/pull/2115))
- Added loading checkpoints from URLs ([#1667](https://github.com/Lightning-AI/lightning/pull/1667))
- Added a callback method `on_keyboard_interrupt` for handling KeyboardInterrupt events during training ([#2134](https://github.com/Lightning-AI/lightning/pull/2134))
- Added a decorator `auto_move_data` that moves data to the correct device when using the LightningModule for inference ([#1905](https://github.com/Lightning-AI/lightning/pull/1905))
- Added `ckpt_path` option to `LightningModule.test(...)` to load particular checkpoint ([#2190](https://github.com/Lightning-AI/lightning/pull/2190))
- Added `setup` and `teardown` hooks for model ([#2229](https://github.com/Lightning-AI/lightning/pull/2229))

### Changed

- Allow user to select individual TPU core to train on ([#1729](https://github.com/Lightning-AI/lightning/pull/1729))
- Removed non-finite values from loss in `LRFinder` ([#1862](https://github.com/Lightning-AI/lightning/pull/1862))
- Allow passing model hyperparameters as complete kwarg list ([#1896](https://github.com/Lightning-AI/lightning/pull/1896))
- Renamed `ModelCheckpoint`'s attributes `best` to `best_model_score` and `kth_best_model` to `kth_best_model_path` ([#1799](https://github.com/Lightning-AI/lightning/pull/1799))
- Re-Enable Logger's `ImportError`s ([#1938](https://github.com/Lightning-AI/lightning/pull/1938))
- Changed the default value of the Trainer argument `weights_summary` from `full` to `top` ([#2029](https://github.com/Lightning-AI/lightning/pull/2029))
- Raise an error when lightning replaces an existing sampler ([#2020](https://github.com/Lightning-AI/lightning/pull/2020))
- Enabled `prepare_data` from correct processes - clarify local vs global rank ([#2166](https://github.com/Lightning-AI/lightning/pull/2166))
- Remove explicit flush from tensorboard logger ([#2126](https://github.com/Lightning-AI/lightning/pull/2126))
- Changed epoch indexing from 1 instead of 0 ([#2206](https://github.com/Lightning-AI/lightning/pull/2206))

### Deprecated

- Deprecated flags: ([#2213](https://github.com/Lightning-AI/lightning/pull/2213))
  * `overfit_pct` in favour of `overfit_batches`
  * `val_percent_check` in favour of `limit_val_batches`
  * `test_percent_check` in favour of `limit_test_batches`
- Deprecated `ModelCheckpoint`'s attributes `best` and `kth_best_model` ([#1799](https://github.com/Lightning-AI/lightning/pull/1799))
- Dropped official support/testing for older PyTorch versions <1.3 ([#1917](https://github.com/Lightning-AI/lightning/pull/1917))
- Deprecated Trainer `proc_rank` in favour of `global_rank` ([#2166](https://github.com/Lightning-AI/lightning/pull/2166),
     [#2269](https://github.com/Lightning-AI/lightning/pull/2269))

### Removed

- Removed unintended Trainer argument `progress_bar_callback`, the callback should be passed in by `Trainer(callbacks=[...])` instead ([#1855](https://github.com/Lightning-AI/lightning/pull/1855))
- Removed obsolete `self._device` in Trainer ([#1849](https://github.com/Lightning-AI/lightning/pull/1849))
- Removed deprecated API ([#2073](https://github.com/Lightning-AI/lightning/pull/2073))
   * Packages: `pl.pt_overrides`, `pl.root_module`
   * Modules: `pl.logging.comet_logger`, `pl.logging.mlflow_logger`, `pl.logging.test_tube_logger`, `pl.overrides.override_data_parallel`, `pl.core.model_saving`, `pl.core.root_module`
   * Trainer arguments: `add_row_log_interval`, `default_save_path`, `gradient_clip`, `nb_gpu_nodes`, `max_nb_epochs`, `min_nb_epochs`, `nb_sanity_val_steps`
   * Trainer attributes: `nb_gpu_nodes`, `num_gpu_nodes`, `gradient_clip`, `max_nb_epochs`, `min_nb_epochs`, `nb_sanity_val_steps`, `default_save_path`, `tng_tqdm_dic`

### Fixed

- Run graceful training teardown on interpreter exit ([#1631](https://github.com/Lightning-AI/lightning/pull/1631))
- Fixed user warning when apex was used together with learning rate schedulers ([#1873](https://github.com/Lightning-AI/lightning/pull/1873))
- Fixed multiple calls of `EarlyStopping` callback ([#1863](https://github.com/Lightning-AI/lightning/pull/1863))
- Fixed an issue with `Trainer.from_argparse_args` when passing in unknown Trainer args ([#1932](https://github.com/Lightning-AI/lightning/pull/1932))
- Fixed bug related to logger not being reset correctly for model after tuner algorithms ([#1933](https://github.com/Lightning-AI/lightning/pull/1933))
- Fixed root node resolution for SLURM cluster with dash in host name ([#1954](https://github.com/Lightning-AI/lightning/pull/1954))
- Fixed `LearningRateLogger` in multi-scheduler setting ([#1944](https://github.com/Lightning-AI/lightning/pull/1944))
- Fixed test configuration check and testing ([#1804](https://github.com/Lightning-AI/lightning/pull/1804))
- Fixed an issue with Trainer constructor silently ignoring unknown/misspelled arguments ([#1820](https://github.com/Lightning-AI/lightning/pull/1820))
- Fixed `save_weights_only` in ModelCheckpoint ([#1780](https://github.com/Lightning-AI/lightning/pull/1780))
- Allow use of same `WandbLogger` instance for multiple training loops ([#2055](https://github.com/Lightning-AI/lightning/pull/2055))
- Fixed an issue with `_auto_collect_arguments` collecting local variables that are not constructor arguments and not working for signatures that have the instance not named `self` ([#2048](https://github.com/Lightning-AI/lightning/pull/2048))
- Fixed mistake in parameters' grad norm tracking ([#2012](https://github.com/Lightning-AI/lightning/pull/2012))
- Fixed CPU and hanging GPU crash ([#2118](https://github.com/Lightning-AI/lightning/pull/2118))
- Fixed an issue with the model summary and `example_input_array` depending on a specific ordering of the submodules in a LightningModule ([#1773](https://github.com/Lightning-AI/lightning/pull/1773))
- Fixed Tpu logging ([#2230](https://github.com/Lightning-AI/lightning/pull/2230))
- Fixed Pid port + duplicate `rank_zero` logging ([#2140](https://github.com/Lightning-AI/lightning/pull/2140),
     [#2231](https://github.com/Lightning-AI/lightning/pull/2231))

## [0.7.6] - 2020-05-16

### Added

- Added callback for logging learning rates ([#1498](https://github.com/Lightning-AI/lightning/pull/1498))
- Added transfer learning example (for a binary classification task in computer vision) ([#1564](https://github.com/Lightning-AI/lightning/pull/1564))
- Added type hints in `Trainer.fit()` and `Trainer.test()` to reflect that also a list of dataloaders can be passed in ([#1723](https://github.com/Lightning-AI/lightning/pull/1723)).
- Added auto scaling of batch size ([#1638](https://github.com/Lightning-AI/lightning/pull/1638))
- The progress bar metrics now also get updated in `training_epoch_end` ([#1724](https://github.com/Lightning-AI/lightning/pull/1724))
- Enable `NeptuneLogger` to work with `distributed_backend=ddp` ([#1753](https://github.com/Lightning-AI/lightning/pull/1753))
- Added option to provide seed to random generators to ensure reproducibility ([#1572](https://github.com/Lightning-AI/lightning/pull/1572))
- Added override for hparams in `load_from_ckpt` ([#1797](https://github.com/Lightning-AI/lightning/pull/1797))
- Added support multi-node distributed execution under `torchelastic` ([#1811](https://github.com/Lightning-AI/lightning/pull/1811),
     [#1818](https://github.com/Lightning-AI/lightning/pull/1818))
- Added using `store_true` for bool args ([#1822](https://github.com/Lightning-AI/lightning/pull/1822),
     [#1842](https://github.com/Lightning-AI/lightning/pull/1842))
- Added dummy logger for internally disabling logging for some features ([#1836](https://github.com/Lightning-AI/lightning/pull/1836))

### Changed

- Enable `non-blocking` for device transfers to GPU ([#1843](https://github.com/Lightning-AI/lightning/pull/1843))
- Replace mata_tags.csv with hparams.yaml ([#1271](https://github.com/Lightning-AI/lightning/pull/1271))
- Reduction when `batch_size < num_gpus` ([#1609](https://github.com/Lightning-AI/lightning/pull/1609))
- Updated LightningTemplateModel to look more like Colab example ([#1577](https://github.com/Lightning-AI/lightning/pull/1577))
- Don't convert `namedtuple` to `tuple` when transferring the batch to target device ([#1589](https://github.com/Lightning-AI/lightning/pull/1589))
- Allow passing hparams as keyword argument to LightningModule when loading from checkpoint ([#1639](https://github.com/Lightning-AI/lightning/pull/1639))
- Args should come after the last positional argument ([#1807](https://github.com/Lightning-AI/lightning/pull/1807))
- Made ddp the default if no backend specified with multiple GPUs ([#1789](https://github.com/Lightning-AI/lightning/pull/1789))

### Deprecated

- Deprecated `tags_csv` in favor of `hparams_file` ([#1271](https://github.com/Lightning-AI/lightning/pull/1271))

### Fixed

- Fixed broken link in PR template ([#1675](https://github.com/Lightning-AI/lightning/pull/1675))
- Fixed ModelCheckpoint not None checking filepath ([#1654](https://github.com/Lightning-AI/lightning/pull/1654))
- Trainer now calls `on_load_checkpoint()` when resuming from a checkpoint ([#1666](https://github.com/Lightning-AI/lightning/pull/1666))
- Fixed sampler logic for ddp with iterable dataset ([#1734](https://github.com/Lightning-AI/lightning/pull/1734))
- Fixed `_reset_eval_dataloader()` for IterableDataset ([#1560](https://github.com/Lightning-AI/lightning/pull/1560))
- Fixed Horovod distributed backend to set the `root_gpu` property ([#1669](https://github.com/Lightning-AI/lightning/pull/1669))
- Fixed wandb logger `global_step` affects other loggers ([#1492](https://github.com/Lightning-AI/lightning/pull/1492))
- Fixed disabling progress bar on non-zero ranks using Horovod backend ([#1709](https://github.com/Lightning-AI/lightning/pull/1709))
- Fixed bugs that prevent lr finder to be used together with early stopping and validation dataloaders ([#1676](https://github.com/Lightning-AI/lightning/pull/1676))
- Fixed a bug in Trainer that prepended the checkpoint path with `version_` when it shouldn't ([#1748](https://github.com/Lightning-AI/lightning/pull/1748))
- Fixed lr key name in case of param groups in LearningRateLogger ([#1719](https://github.com/Lightning-AI/lightning/pull/1719))
- Fixed accumulation parameter and suggestion method for learning rate finder ([#1801](https://github.com/Lightning-AI/lightning/pull/1801))
- Fixed num processes wasn't being set properly and auto sampler was ddp failing ([#1819](https://github.com/Lightning-AI/lightning/pull/1819))
- Fixed bugs in semantic segmentation example ([#1824](https://github.com/Lightning-AI/lightning/pull/1824))
- Fixed saving native AMP scaler state ([#1777](https://github.com/Lightning-AI/lightning/pull/1777))
- Fixed native amp + ddp ([#1788](https://github.com/Lightning-AI/lightning/pull/1788))
- Fixed `hparam` logging with metrics ([#1647](https://github.com/Lightning-AI/lightning/pull/1647))

## [0.7.5] - 2020-04-27

### Changed

- Allow logging of metrics together with `hparams` ([#1630](https://github.com/Lightning-AI/lightning/pull/1630))

### Removed

- Removed Warning from trainer loop ([#1634](https://github.com/Lightning-AI/lightning/pull/1634))

### Fixed

- Fixed ModelCheckpoint not being fixable ([#1632](https://github.com/Lightning-AI/lightning/pull/1632))
- Fixed CPU DDP breaking change and DDP change ([#1635](https://github.com/Lightning-AI/lightning/pull/1635))
- Tested pickling ([#1636](https://github.com/Lightning-AI/lightning/pull/1636))


## [0.7.4] - 2020-04-26

### Added

- Added flag `replace_sampler_ddp` to manually disable sampler replacement in DDP  ([#1513](https://github.com/Lightning-AI/lightning/pull/1513))
- Added `auto_select_gpus` flag to trainer that enables automatic selection of available GPUs on exclusive mode systems.
- Added learning rate finder ([#1347](https://github.com/Lightning-AI/lightning/pull/1347))
- Added support for DDP mode in clusters without SLURM ([#1387](https://github.com/Lightning-AI/lightning/pull/1387))
- Added `test_dataloaders` parameter to `Trainer.test()` ([#1434](https://github.com/Lightning-AI/lightning/pull/1434))
- Added `terminate_on_nan` flag to trainer that performs a NaN check with each training iteration when set to `True` ([#1475](https://github.com/Lightning-AI/lightning/pull/1475))
- Added speed parity tests (max 1 sec difference per epoch)([#1482](https://github.com/Lightning-AI/lightning/pull/1482))
- Added `ddp_cpu` backend for testing ddp without GPUs ([#1158](https://github.com/Lightning-AI/lightning/pull/1158))
- Added [Horovod](http://horovod.ai) support as a distributed backend `Trainer(distributed_backend='horovod')` ([#1529](https://github.com/Lightning-AI/lightning/pull/1529))
- Added support for 8 core distributed training on Kaggle TPU's ([#1568](https://github.com/Lightning-AI/lightning/pull/1568))
- Added support for native AMP ([#1561](https://github.com/Lightning-AI/lightning/pull/1561),
    [#1580](https://github.com/Lightning-AI/lightning/pull/1580))

### Changed

- Changed the default behaviour to no longer include a NaN check with each training iteration ([#1475](https://github.com/Lightning-AI/lightning/pull/1475))
- Decoupled the progress bar from trainer` it is a callback now and can be customized or even be replaced entirely ([#1450](https://github.com/Lightning-AI/lightning/pull/1450)).
- Changed lr schedule step interval behavior to update every backwards pass instead of every forwards pass ([#1477](https://github.com/Lightning-AI/lightning/pull/1477))
- Defines shared proc. rank, remove rank from instances (e.g. loggers) ([#1408](https://github.com/Lightning-AI/lightning/pull/1408))
- Updated semantic segmentation example with custom U-Net and logging ([#1371](https://github.com/Lightning-AI/lightning/pull/1371))
- Disabled val and test shuffling ([#1600](https://github.com/Lightning-AI/lightning/pull/1600))

### Deprecated

- Deprecated `training_tqdm_dict` in favor of `progress_bar_dict` ([#1450](https://github.com/Lightning-AI/lightning/pull/1450)).

### Removed

- Removed `test_dataloaders` parameter from `Trainer.fit()` ([#1434](https://github.com/Lightning-AI/lightning/pull/1434))

### Fixed

- Added the possibility to pass nested metrics dictionaries to loggers ([#1582](https://github.com/Lightning-AI/lightning/pull/1582))
- Fixed memory leak from opt return ([#1528](https://github.com/Lightning-AI/lightning/pull/1528))
- Fixed saving checkpoint before deleting old ones ([#1453](https://github.com/Lightning-AI/lightning/pull/1453))
- Fixed loggers - flushing last logged metrics even before continue, e.g. `trainer.test()` results ([#1459](https://github.com/Lightning-AI/lightning/pull/1459))
- Fixed optimizer configuration when `configure_optimizers` returns dict without `lr_scheduler` ([#1443](https://github.com/Lightning-AI/lightning/pull/1443))
- Fixed `LightningModule` - mixing hparams and arguments in `LightningModule.__init__()` crashes load_from_checkpoint() ([#1505](https://github.com/Lightning-AI/lightning/pull/1505))
- Added a missing call to the `on_before_zero_grad` model hook ([#1493](https://github.com/Lightning-AI/lightning/pull/1493)).
- Allow use of sweeps with `WandbLogger` ([#1512](https://github.com/Lightning-AI/lightning/pull/1512))
- Fixed a bug that caused the `callbacks` Trainer argument to reference a global variable ([#1534](https://github.com/Lightning-AI/lightning/pull/1534)).
- Fixed a bug that set all boolean CLI arguments from `Trainer.add_argparse_args` always to True ([#1571](https://github.com/Lightning-AI/lightning/pull/1571))
- Fixed do not copy the batch when training on a single GPU ([#1576](https://github.com/Lightning-AI/lightning/pull/1576),
    [#1579](https://github.com/Lightning-AI/lightning/pull/1579))
- Fixed soft checkpoint removing on DDP ([#1408](https://github.com/Lightning-AI/lightning/pull/1408))
- Fixed automatic parser bug ([#1585](https://github.com/Lightning-AI/lightning/pull/1585))
- Fixed bool conversion from string ([#1606](https://github.com/Lightning-AI/lightning/pull/1606))

## [0.7.3] - 2020-04-09

### Added

- Added `rank_zero_warn` for warning only in rank 0 ([#1428](https://github.com/Lightning-AI/lightning/pull/1428))

### Fixed

- Fixed default `DistributedSampler` for DDP training ([#1425](https://github.com/Lightning-AI/lightning/pull/1425))
- Fixed workers warning not on windows ([#1430](https://github.com/Lightning-AI/lightning/pull/1430))
- Fixed returning tuple from `run_training_batch` ([#1431](https://github.com/Lightning-AI/lightning/pull/1431))
- Fixed gradient clipping ([#1438](https://github.com/Lightning-AI/lightning/pull/1438))
- Fixed pretty print ([#1441](https://github.com/Lightning-AI/lightning/pull/1441))


## [0.7.2] - 2020-04-07

### Added

- Added same step loggers' metrics aggregation ([#1278](https://github.com/Lightning-AI/lightning/pull/1278))
- Added parity test between a vanilla MNIST model and lightning model ([#1284](https://github.com/Lightning-AI/lightning/pull/1284))
- Added parity test between a vanilla RNN model and lightning model ([#1351](https://github.com/Lightning-AI/lightning/pull/1351))
- Added Reinforcement Learning - Deep Q-network (DQN) lightning example ([#1232](https://github.com/Lightning-AI/lightning/pull/1232))
- Added support for hierarchical `dict` ([#1152](https://github.com/Lightning-AI/lightning/pull/1152))
- Added `TrainsLogger` class ([#1122](https://github.com/Lightning-AI/lightning/pull/1122))
- Added type hints to `pl.core` ([#946](https://github.com/Lightning-AI/lightning/pull/946))
- Added support for `IterableDataset` in validation and testing ([#1104](https://github.com/Lightning-AI/lightning/pull/1104))
- Added support for non-primitive types in `hparams` for `TensorboardLogger` ([#1130](https://github.com/Lightning-AI/lightning/pull/1130))
- Added a check that stops the training when loss or weights contain `NaN` or `inf` values. ([#1097](https://github.com/Lightning-AI/lightning/pull/1097))
- Added support for `IterableDataset` when `val_check_interval=1.0` (default), this will trigger validation at the end of each epoch. ([#1283](https://github.com/Lightning-AI/lightning/pull/1283))
- Added `summary` method to Profilers. ([#1259](https://github.com/Lightning-AI/lightning/pull/1259))
- Added informative errors if user defined dataloader has zero length ([#1280](https://github.com/Lightning-AI/lightning/pull/1280))
- Added testing for python 3.8 ([#915](https://github.com/Lightning-AI/lightning/pull/915))
- Added model configuration checking ([#1199](https://github.com/Lightning-AI/lightning/pull/1199))
- Added support for optimizer frequencies through `LightningModule.configure_optimizers()` ([#1269](https://github.com/Lightning-AI/lightning/pull/1269))
- Added option to run without an optimizer by returning `None` from `configure_optimizers`. ([#1279](https://github.com/Lightning-AI/lightning/pull/1279))
- Added a warning when the number of data loader workers is small. ([#1378](https://github.com/Lightning-AI/lightning/pull/1378))

### Changed

- Changed (renamed and refatored) `TensorRunningMean` -> `TensorRunningAccum`: running accumulations were generalized. ([#1278](https://github.com/Lightning-AI/lightning/pull/1278))
- Changed `progress_bar_refresh_rate` trainer flag to disable progress bar when set to 0. ([#1108](https://github.com/Lightning-AI/lightning/pull/1108))
- Enhanced `load_from_checkpoint` to also forward params to the model ([#1307](https://github.com/Lightning-AI/lightning/pull/1307))
- Updated references to `self.forward()` to instead use the `__call__` interface. ([#1211](https://github.com/Lightning-AI/lightning/pull/1211))
- Changed default behaviour of `configure_optimizers` to use no optimizer rather than Adam. ([#1279](https://github.com/Lightning-AI/lightning/pull/1279))
- Allow to upload models on W&B ([#1339](https://github.com/Lightning-AI/lightning/pull/1339))
- On DP and DDP2 unsqueeze is automated now ([#1319](https://github.com/Lightning-AI/lightning/pull/1319))
- Did not always create a DataLoader during reinstantiation, but the same type as before (if subclass of DataLoader) ([#1346](https://github.com/Lightning-AI/lightning/pull/1346))
- Did not interfere with a default sampler ([#1318](https://github.com/Lightning-AI/lightning/pull/1318))
- Remove default Adam optimizer ([#1317](https://github.com/Lightning-AI/lightning/pull/1317))
- Give warnings for unimplemented required lightning methods ([#1317](https://github.com/Lightning-AI/lightning/pull/1317))
- Made `evaluate` method private >> `Trainer._evaluate(...)`. ([#1260](https://github.com/Lightning-AI/lightning/pull/1260))
- Simplify the PL examples structure (shallower and more readable) ([#1247](https://github.com/Lightning-AI/lightning/pull/1247))
- Changed min max gpu memory to be on their own plots ([#1358](https://github.com/Lightning-AI/lightning/pull/1358))
- Remove `.item` which causes sync issues ([#1254](https://github.com/Lightning-AI/lightning/pull/1254))
- Changed smoothing in TQDM to decrease variability of time remaining between training / eval ([#1194](https://github.com/Lightning-AI/lightning/pull/1194))
- Change default logger to dedicated one ([#1064](https://github.com/Lightning-AI/lightning/pull/1064))

### Deprecated

- Deprecated Trainer argument `print_nan_grads` ([#1097](https://github.com/Lightning-AI/lightning/pull/1097))
- Deprecated Trainer argument `show_progress_bar` ([#1108](https://github.com/Lightning-AI/lightning/pull/1108))

### Removed

- Removed test for no test dataloader in .fit ([#1495](https://github.com/Lightning-AI/lightning/pull/1495))
- Removed duplicated module `pl.utilities.arg_parse` for loading CLI arguments ([#1167](https://github.com/Lightning-AI/lightning/pull/1167))
- Removed wandb logger's `finalize` method ([#1193](https://github.com/Lightning-AI/lightning/pull/1193))
- Dropped `torchvision` dependency in tests and added own MNIST dataset class instead ([#986](https://github.com/Lightning-AI/lightning/pull/986))

### Fixed

- Fixed `model_checkpoint` when saving all models ([#1359](https://github.com/Lightning-AI/lightning/pull/1359))
- `Trainer.add_argparse_args` classmethod fixed. Now it adds a type for the arguments ([#1147](https://github.com/Lightning-AI/lightning/pull/1147))
- Fixed bug related to type checking of `ReduceLROnPlateau` lr schedulers([#1126](https://github.com/Lightning-AI/lightning/pull/1126))
- Fixed a bug to ensure lightning checkpoints to be backward compatible ([#1132](https://github.com/Lightning-AI/lightning/pull/1132))
- Fixed a bug that created an extra dataloader with active `reload_dataloaders_every_epoch` ([#1196](https://github.com/Lightning-AI/lightning/pull/1196))
- Fixed all warnings and errors in the docs build process ([#1191](https://github.com/Lightning-AI/lightning/pull/1191))
- Fixed an issue where `val_percent_check=0` would not disable validation ([#1251](https://github.com/Lightning-AI/lightning/pull/1251))
- Fixed average of incomplete `TensorRunningMean` ([#1309](https://github.com/Lightning-AI/lightning/pull/1309))
- Fixed `WandbLogger.watch` with `wandb.init()` ([#1311](https://github.com/Lightning-AI/lightning/pull/1311))
- Fixed an issue with early stopping that would prevent it from monitoring training metrics when validation is disabled / not implemented ([#1235](https://github.com/Lightning-AI/lightning/pull/1235)).
- Fixed a bug that would cause `trainer.test()` to run on the validation set when overloading `validation_epoch_end` and `test_end` ([#1353](https://github.com/Lightning-AI/lightning/pull/1353))
- Fixed `WandbLogger.watch` - use of the watch method without importing `wandb` ([#1311](https://github.com/Lightning-AI/lightning/pull/1311))
- Fixed `WandbLogger` to be used with 'ddp' - allow reinits in sub-processes ([#1149](https://github.com/Lightning-AI/lightning/pull/1149),
     [#1360](https://github.com/Lightning-AI/lightning/pull/1360))
- Made `training_epoch_end` behave like `validation_epoch_end` ([#1357](https://github.com/Lightning-AI/lightning/pull/1357))
- Fixed `fast_dev_run` running validation twice ([#1365](https://github.com/Lightning-AI/lightning/pull/1365))
- Fixed pickle error from quick patch `__code__` ([#1352](https://github.com/Lightning-AI/lightning/pull/1352))
- Fixed memory leak on GPU0 ([#1094](https://github.com/Lightning-AI/lightning/pull/1094),
     [#1349](https://github.com/Lightning-AI/lightning/pull/1349))
- Fixed checkpointing interval ([#1272](https://github.com/Lightning-AI/lightning/pull/1272))
- Fixed validation and training loops run the partial dataset ([#1192](https://github.com/Lightning-AI/lightning/pull/1192))
- Fixed running `on_validation_end` only on main process in DDP ([#1125](https://github.com/Lightning-AI/lightning/pull/1125))
- Fixed `load_spawn_weights` only in proc rank 0 ([#1385](https://github.com/Lightning-AI/lightning/pull/1385))
- Fixes using deprecated `use_amp` attribute ([#1145](https://github.com/Lightning-AI/lightning/pull/1145))
- Fixed Tensorboard logger error: lightning_logs directory not exists in multi-node DDP on nodes with rank != 0 ([#1377](https://github.com/Lightning-AI/lightning/pull/1377))
- Fixed `Unimplemented backend XLA` error on TPU ([#1387](https://github.com/Lightning-AI/lightning/pull/1387))

## [0.7.1] - 2020-03-07

### Fixed

- Fixes `print` issues and `data_loader` ([#1080](https://github.com/Lightning-AI/lightning/pull/1080))

## [0.7.0] - 2020-03-06

### Added

- Added automatic sampler setup. Depending on DDP or TPU, lightning configures the sampler correctly (user needs to do nothing) ([#926](https://github.com/Lightning-AI/lightning/pull/926))
- Added `reload_dataloaders_every_epoch=False` flag for trainer. Some users require reloading data every epoch ([#926](https://github.com/Lightning-AI/lightning/pull/926))
- Added `progress_bar_refresh_rate=50` flag for trainer. Throttle refresh rate on notebooks ([#926](https://github.com/Lightning-AI/lightning/pull/926))
- Updated governance docs
- Added a check to ensure that the metric used for early stopping exists before training commences ([#542](https://github.com/Lightning-AI/lightning/pull/542))
- Added `optimizer_idx` argument to `backward` hook ([#733](https://github.com/Lightning-AI/lightning/pull/733))
- Added `entity` argument to `WandbLogger` to be passed to `wandb.init` ([#783](https://github.com/Lightning-AI/lightning/pull/783))
- Added a tool for profiling training runs ([#782](https://github.com/Lightning-AI/lightning/pull/782))
- Improved flexibility for naming of TensorBoard logs, can now set `version` to a `str` to just save to that directory, and use `name=''` to prevent experiment-name directory ([#804](https://github.com/Lightning-AI/lightning/pull/804))
- Added option to specify `step` key when logging metrics ([#808](https://github.com/Lightning-AI/lightning/pull/808))
- Added `train_dataloader`, `val_dataloader` and `test_dataloader` arguments to `Trainer.fit()`, for alternative data parsing ([#759](https://github.com/Lightning-AI/lightning/pull/759))
- Added Tensor Processing Unit (TPU) support ([#868](https://github.com/Lightning-AI/lightning/pull/868))
- Added semantic segmentation example ([#751](https://github.com/Lightning-AI/lightning/pull/751),[#876](https://github.com/Lightning-AI/lightning/pull/876),
     [#881](https://github.com/Lightning-AI/lightning/pull/881))
- Split callbacks in multiple files ([#849](https://github.com/Lightning-AI/lightning/pull/849))
- Support for user defined callbacks ([#889](https://github.com/Lightning-AI/lightning/pull/889) and [#950](https://github.com/Lightning-AI/lightning/pull/950))
- Added support for multiple loggers to be passed to `Trainer` as an iterable (e.g. list, tuple, etc.) ([#903](https://github.com/Lightning-AI/lightning/pull/903))
- Added support for step-based learning rate scheduling ([#941](https://github.com/Lightning-AI/lightning/pull/941))
- Added support for logging `hparams` as dict ([#1029](https://github.com/Lightning-AI/lightning/pull/1029))
- Checkpoint and early stopping now work without val. step ([#1041](https://github.com/Lightning-AI/lightning/pull/1041))
- Support graceful training cleanup after Keyboard Interrupt ([#856](https://github.com/Lightning-AI/lightning/pull/856),
     [#1019](https://github.com/Lightning-AI/lightning/pull/1019))
- Added type hints for function arguments ([#912](https://github.com/Lightning-AI/lightning/pull/912), )
- Added default `argparser` for `Trainer` ([#952](https://github.com/Lightning-AI/lightning/pull/1023),
     [#1023](https://github.com/Lightning-AI/lightning/pull/1023))
- Added TPU gradient clipping ([#963](https://github.com/Lightning-AI/lightning/pull/963))
- Added max/min number of steps in `Trainer` ([#728](https://github.com/Lightning-AI/lightning/pull/728))

### Changed

- Improved `NeptuneLogger` by adding `close_after_fit` argument to allow logging after training([#908](https://github.com/Lightning-AI/lightning/pull/1084))
- Changed default TQDM to use `tqdm.auto` for prettier outputs in IPython notebooks ([#752](https://github.com/Lightning-AI/lightning/pull/752))
- Changed `pl.logging` to `pl.loggers` ([#767](https://github.com/Lightning-AI/lightning/pull/767))
- Moved the default `tqdm_dict` definition from Trainer to `LightningModule`, so it can be overridden by the user ([#749](https://github.com/Lightning-AI/lightning/pull/749))
- Moved functionality of `LightningModule.load_from_metrics` into `LightningModule.load_from_checkpoint` ([#995](https://github.com/Lightning-AI/lightning/pull/995))
- Changed Checkpoint path parameter from `filepath` to `dirpath` ([#1016](https://github.com/Lightning-AI/lightning/pull/1016))
- Freezed models `hparams` as `Namespace` property ([#1029](https://github.com/Lightning-AI/lightning/pull/1029))
- Dropped `logging` config in package init ([#1015](https://github.com/Lightning-AI/lightning/pull/1015))
- Renames model steps ([#1051](https://github.com/Lightning-AI/lightning/pull/1051))
  - `training_end` >> `training_epoch_end`
  - `validation_end` >> `validation_epoch_end`
  - `test_end` >> `test_epoch_end`
- Refactor dataloading, supports infinite dataloader ([#955](https://github.com/Lightning-AI/lightning/pull/955))
- Create single file in `TensorBoardLogger` ([#777](https://github.com/Lightning-AI/lightning/pull/777))

### Deprecated

- Deprecated `pl.logging` ([#767](https://github.com/Lightning-AI/lightning/pull/767))
- Deprecated `LightningModule.load_from_metrics` in favour of `LightningModule.load_from_checkpoint` ([#995](https://github.com/Lightning-AI/lightning/pull/995),
     [#1079](https://github.com/Lightning-AI/lightning/pull/1079))
- Deprecated `@data_loader` decorator ([#926](https://github.com/Lightning-AI/lightning/pull/926))
- Deprecated model steps `training_end`, `validation_end` and `test_end` ([#1051](https://github.com/Lightning-AI/lightning/pull/1051),
     [#1056](https://github.com/Lightning-AI/lightning/pull/1056))

### Removed

- Removed dependency on `pandas` ([#736](https://github.com/Lightning-AI/lightning/pull/736))
- Removed dependency on `torchvision` ([#797](https://github.com/Lightning-AI/lightning/pull/797))
- Removed dependency on `scikit-learn` ([#801](https://github.com/Lightning-AI/lightning/pull/801))

### Fixed

- Fixed a bug where early stopping `on_end_epoch` would be called inconsistently when `check_val_every_n_epoch == 0` ([#743](https://github.com/Lightning-AI/lightning/pull/743))
- Fixed a bug where the model checkpointer didn't write to the same directory as the logger ([#771](https://github.com/Lightning-AI/lightning/pull/771))
- Fixed a bug where the `TensorBoardLogger` class would create an additional empty log file during fitting ([#777](https://github.com/Lightning-AI/lightning/pull/777))
- Fixed a bug where `global_step` was advanced incorrectly when using `accumulate_grad_batches > 1` ([#832](https://github.com/Lightning-AI/lightning/pull/832))
- Fixed a bug when calling `self.logger.experiment` with multiple loggers ([#1009](https://github.com/Lightning-AI/lightning/pull/1009))
- Fixed a bug when calling `logger.append_tags` on a `NeptuneLogger` with a single tag ([#1009](https://github.com/Lightning-AI/lightning/pull/1009))
- Fixed sending back data from `.spawn` by saving and loading the trained model in/out of the process ([#1017](https://github.com/Lightning-AI/lightning/pull/1017)
- Fixed port collision on DDP ([#1010](https://github.com/Lightning-AI/lightning/pull/1010))
- Fixed/tested pass overrides ([#918](https://github.com/Lightning-AI/lightning/pull/918))
- Fixed comet logger to log after train ([#892](https://github.com/Lightning-AI/lightning/pull/892))
- Remove deprecated args to learning rate step function ([#890](https://github.com/Lightning-AI/lightning/pull/890))

## [0.6.0] - 2020-01-21

### Added

- Added support for resuming from a specific checkpoint via `resume_from_checkpoint` argument ([#516](https://github.com/Lightning-AI/lightning/pull/516))
- Added support for `ReduceLROnPlateau` scheduler ([#320](https://github.com/Lightning-AI/lightning/pull/320))
- Added support for Apex mode `O2` in conjunction with Data Parallel ([#493](https://github.com/Lightning-AI/lightning/pull/493))
- Added option (`save_top_k`) to save the top k models in the `ModelCheckpoint` class ([#128](https://github.com/Lightning-AI/lightning/pull/128))
- Added `on_train_start` and `on_train_end` hooks to `ModelHooks` ([#598](https://github.com/Lightning-AI/lightning/pull/598))
- Added `TensorBoardLogger` ([#607](https://github.com/Lightning-AI/lightning/pull/607))
- Added support for weight summary of model with multiple inputs ([#543](https://github.com/Lightning-AI/lightning/pull/543))
- Added `map_location` argument to `load_from_metrics` and `load_from_checkpoint` ([#625](https://github.com/Lightning-AI/lightning/pull/625))
- Added option to disable validation by setting `val_percent_check=0` ([#649](https://github.com/Lightning-AI/lightning/pull/649))
- Added `NeptuneLogger` class ([#648](https://github.com/Lightning-AI/lightning/pull/648))
- Added `WandbLogger` class ([#627](https://github.com/Lightning-AI/lightning/pull/627))

### Changed

- Changed the default progress bar to print to stdout instead of stderr ([#531](https://github.com/Lightning-AI/lightning/pull/531))
- Renamed `step_idx` to `step`, `epoch_idx` to `epoch`, `max_num_epochs` to `max_epochs` and `min_num_epochs` to `min_epochs` ([#589](https://github.com/Lightning-AI/lightning/pull/589))
- Renamed `total_batch_nb` to `total_batches`, `nb_val_batches` to `num_val_batches`, `nb_training_batches` to `num_training_batches`, `max_nb_epochs` to `max_epochs`, `min_nb_epochs` to `min_epochs`, `nb_test_batches` to `num_test_batches`, and `nb_val_batches` to `num_val_batches` ([#567](https://github.com/Lightning-AI/lightning/pull/567))
- Changed gradient logging to use parameter names instead of indexes ([#660](https://github.com/Lightning-AI/lightning/pull/660))
- Changed the default logger to `TensorBoardLogger` ([#609](https://github.com/Lightning-AI/lightning/pull/609))
- Changed the directory for tensorboard logging to be the same as model checkpointing ([#706](https://github.com/Lightning-AI/lightning/pull/706))

### Deprecated

- Deprecated `max_nb_epochs` and `min_nb_epochs` ([#567](https://github.com/Lightning-AI/lightning/pull/567))
- Deprecated the `on_sanity_check_start` hook in `ModelHooks` ([#598](https://github.com/Lightning-AI/lightning/pull/598))

### Removed

- Removed the `save_best_only` argument from `ModelCheckpoint`, use `save_top_k=1` instead ([#128](https://github.com/Lightning-AI/lightning/pull/128))

### Fixed

- Fixed a bug which occurred when using Adagrad with cuda ([#554](https://github.com/Lightning-AI/lightning/pull/554))
- Fixed a bug where training would be on the GPU despite setting `gpus=0` or `gpus=[]` ([#561](https://github.com/Lightning-AI/lightning/pull/561))
- Fixed an error with `print_nan_gradients` when some parameters do not require gradient ([#579](https://github.com/Lightning-AI/lightning/pull/579))
- Fixed a bug where the progress bar would show an incorrect number of total steps during the validation sanity check when using multiple validation data loaders ([#597](https://github.com/Lightning-AI/lightning/pull/597))
- Fixed support for PyTorch 1.1.0 ([#552](https://github.com/Lightning-AI/lightning/pull/552))
- Fixed an issue with early stopping when using a `val_check_interval < 1.0` in `Trainer` ([#492](https://github.com/Lightning-AI/lightning/pull/492))
- Fixed bugs relating to the `CometLogger` object that would cause it to not work properly ([#481](https://github.com/Lightning-AI/lightning/pull/481))
- Fixed a bug that would occur when returning `-1` from `on_batch_start` following an early exit or when the batch was `None` ([#509](https://github.com/Lightning-AI/lightning/pull/509))
- Fixed a potential race condition with several processes trying to create checkpoint directories ([#530](https://github.com/Lightning-AI/lightning/pull/530))
- Fixed a bug where batch 'segments' would remain on the GPU when using `truncated_bptt > 1` ([#532](https://github.com/Lightning-AI/lightning/pull/532))
- Fixed a bug when using `IterableDataset` ([#547](https://github.com/Lightning-AI/lightning/pull/547))
- Fixed a bug where `.item` was called on non-tensor objects ([#602](https://github.com/Lightning-AI/lightning/pull/602))
- Fixed a bug where `Trainer.train` would crash on an uninitialized variable if the trainer was run after resuming from a checkpoint that was already at `max_epochs` ([#608](https://github.com/Lightning-AI/lightning/pull/608))
- Fixed a bug where early stopping would begin two epochs early ([#617](https://github.com/Lightning-AI/lightning/pull/617))
- Fixed a bug where `num_training_batches` and `num_test_batches` would sometimes be rounded down to zero ([#649](https://github.com/Lightning-AI/lightning/pull/649))
- Fixed a bug where an additional batch would be processed when manually setting `num_training_batches` ([#653](https://github.com/Lightning-AI/lightning/pull/653))
- Fixed a bug when batches did not have a `.copy` method ([#701](https://github.com/Lightning-AI/lightning/pull/701))
- Fixed a bug when using `log_gpu_memory=True` in Python 3.6 ([#715](https://github.com/Lightning-AI/lightning/pull/715))
- Fixed a bug where checkpoint writing could exit before completion, giving incomplete checkpoints ([#689](https://github.com/Lightning-AI/lightning/pull/689))
- Fixed a bug where `on_train_end` was not called when ealy stopping ([#723](https://github.com/Lightning-AI/lightning/pull/723))

## [0.5.3] - 2019-11-06

### Added

- Added option to disable default logger, checkpointer, and early stopping by passing `logger=False`, `checkpoint_callback=False` and `early_stop_callback=False` respectively
- Added `CometLogger` for use with Comet.ml
- Added `val_check_interval` argument to `Trainer` allowing validition to be performed at every given number of batches
- Added functionality to save and load hyperparameters using the standard checkpoint mechanism
- Added call to `torch.cuda.empty_cache` before training starts
- Added option for user to override the call t `backward`
- Added support for truncated backprop through time via the `truncated_bptt_steps` argument in `Trainer`
- Added option to operate on all outputs from `training_step` in DDP2
- Added a hook for modifying DDP init
- Added a hook for modifying Apex

### Changed

- Changed experiment version to be padded with zeros (e.g. `/dir/version_9` becomes `/dir/version_0009`)
- Changed callback metrics to include any metrics given in logs or progress bar
- Changed the default for `save_best_only` in `ModelCheckpoint` to `True`
- Added `tng_data_loader` for backwards compatibility
- Renamed `MLFlowLogger.client` to `MLFlowLogger.experiment` for consistency
- Moved `global_step` increment to happen after the batch has been processed
- Changed weights restore to first attempt HPC weights before restoring normally, preventing both weights being restored and running out of memory
- Changed progress bar functionality to add multiple progress bars for train/val/test
- Changed calls to `print` to use `logging` instead

### Deprecated

- Deprecated `tng_dataloader`

### Fixed

- Fixed an issue where the number of batches was off by one during training
- Fixed a bug that occurred when setting a ckeckpoint callback and `early_stop_callback=False`
- Fixed an error when importing CometLogger
- Fixed a bug where the `gpus` argument had some unexpected behaviour
- Fixed a bug where the computed total number of batches was sometimes incorrect
- Fixed a bug where the progress bar would sometimes not show the total number of batches in test mode
- Fixed a bug when using the `log_gpu_memory='min_max'` option in `Trainer`
- Fixed a bug where checkpointing would sometimes erase the current directory

## [0.5.2] - 2019-10-10

### Added

- Added `weights_summary` argument to `Trainer` to be set to `full` (full summary), `top` (just top level modules) or other
- Added `tags` argument to `MLFlowLogger`

### Changed

- Changed default for `amp_level` to `O1`

### Removed

- Removed the `print_weights_summary` argument from `Trainer`

### Fixed

- Fixed a bug where logs were not written properly
- Fixed a bug where `logger.finalize` wasn't called after training is complete
- Fixed callback metric errors in DDP
- Fixed a bug where `TestTubeLogger` didn't log to the correct directory

## [0.5.1] - 2019-10-05

### Added

- Added the `LightningLoggerBase` class for experiment loggers
- Added `MLFlowLogger` for logging with `mlflow`
- Added `TestTubeLogger` for logging with `test_tube`
- Added a different implementation of DDP (`distributed_backed='ddp2'`) where every node has one model using all GPUs
- Added support for optimisers which require a closure (e.g. LBFGS)
- Added automatic `MASTER_PORT` default for DDP when not set manually
- Added new GPU memory logging options `'min_max'` (log only the min/max utilization) and `'all'` (log all the GPU memory)

### Changed

- Changed schedulers to always be called with the current epoch
- Changed `test_tube` to an optional dependency
- Changed data loaders to internally use a getter instead of a python property
- Disabled auto GPU loading when restoring weights to prevent out of memory errors
- Changed logging, early stopping and checkpointing to occur by default

### Fixed

- Fixed a bug with samplers that do not specify `set_epoch`
- Fixed a bug when using the `MLFlowLogger` with unsupported data types, this will now raise a warning
- Fixed a bug where gradient norms were always zero using `track_grad_norm`
- Fixed a bug which causes a crash when logging memory

## [0.5.0] - 2019-09-26

### Changed

- Changed `data_batch` argument to `batch` throughout
- Changed `batch_i` argument to `batch_idx` throughout
- Changed `tng_dataloader` method to `train_dataloader`
- Changed `on_tng_metrics` method to `on_training_metrics`
- Changed `gradient_clip` argument to `gradient_clip_val`
- Changed `add_log_row_interval` to `row_log_interval`

### Fixed

- Fixed a bug with tensorboard logging in multi-gpu setup

## [0.4.9] - 2019-09-16

### Added

- Added the flag `log_gpu_memory` to `Trainer` to deactivate logging of GPU memory utilization
- Added SLURM resubmit functionality (port from test-tube)
- Added optional weight_save_path to trainer to remove the need for a checkpoint_callback when using cluster training
- Added option to use single gpu per node with `DistributedDataParallel`

### Changed

- Changed functionality of `validation_end` and `test_end` with multiple dataloaders to be given all of the dataloaders at once rather than in separate calls
- Changed print_nan_grads to only print the parameter value and gradients when they contain NaN
- Changed gpu API to take integers as well (e.g. `gpus=2` instead of `gpus=[0, 1]`)
- All models now loaded on to CPU to avoid device and out of memory issues in PyTorch

### Fixed

- Fixed a bug where data types that implement `.to` but not `.cuda` would not be properly moved onto the GPU
- Fixed a bug where data would not be re-shuffled every epoch when using a `DistributedSampler`

## [0.4.8] - 2019-08-31

### Added

- Added `test_step` and `test_end` methods, used when `Trainer.test` is called
- Added `GradientAccumulationScheduler` callback which can be used to schedule changes to the number of accumulation batches
- Added option to skip the validation sanity check by setting `nb_sanity_val_steps = 0`

### Fixed

- Fixed a bug when setting `nb_sanity_val_steps = 0`

## [0.4.7] - 2019-08-24

### Changed

- Changed the default `val_check_interval` to `1.0`
- Changed defaults for `nb_val_batches`, `nb_tng_batches` and `nb_test_batches` to 0

### Fixed

- Fixed a bug where the full validation set as used despite setting `val_percent_check`
- Fixed a bug where an `Exception` was thrown when using a data set containing a single batch
- Fixed a bug where an `Exception` was thrown if no `val_dataloader` was given
- Fixed a bug where tuples were not properly transferred to the GPU
- Fixed a bug where data of a non standard type was not properly handled by the trainer
- Fixed a bug when loading data as a tuple
- Fixed a bug where `AttributeError` could be suppressed by the `Trainer`

## [0.4.6] - 2019-08-15

### Added

- Added support for data to be given as a `dict` or `list` with a single gpu
- Added support for `configure_optimizers` to return a single optimizer, two list (optimizers and schedulers), or a single list

### Fixed

- Fixed a bug where returning just an optimizer list (i.e. without schedulers) from `configure_optimizers` would throw an `Exception`

## [0.4.5] - 2019-08-13

### Added

- Added `optimizer_step` method that can be overridden to change the standard optimizer behaviour

## [0.4.4] - 2019-08-12

### Added

- Added supoort for multiple validation dataloaders
- Added support for latest test-tube logger (optimised for `torch==1.2.0`)

### Changed

- `validation_step` and `val_dataloader` are now optional
- `lr_scheduler` is now activated after epoch

### Fixed

- Fixed a bug where a warning would show when using `lr_scheduler` in `torch>1.1.0`
- Fixed a bug where an `Exception` would be thrown if using `torch.DistributedDataParallel` without using a `DistributedSampler`, this now throws a `Warning` instead

## [0.4.3] - 2019-08-10

### Fixed

- Fixed a bug where accumulate gradients would scale the loss incorrectly

## [0.4.2] - 2019-08-08

### Changed

- Changed install requirement to `torch==1.2.0`

## [0.4.1] - 2019-08-08

### Changed

- Changed install requirement to `torch==1.1.0`

## [0.4.0] - 2019-08-08

### Added

- Added 16-bit support for a single GPU
- Added support for training continuation (preserves epoch, global step etc.)

### Changed

- Changed `training_step` and `validation_step`, outputs will no longer be automatically reduced

### Removed

- Removed need for `Experiment` object in `Trainer`

### Fixed

- Fixed issues with reducing outputs from generative models (such as images and text)

## [0.3.6] - 2019-07-25

### Added

- Added a decorator to do lazy data loading internally

### Fixed

- Fixed a bug where `Experiment` object was not process safe, potentially causing logs to be overwritten

## [0.3.5] - 2019-07-25

## [0.3.4] - 2019-07-22

## [0.3.3] - 2019-07-22

## [0.3.2] - 2019-07-21

## [0.3.1] - 2019-07-21

## [0.2.x] - 2019-07-09

## [0.1.x] - 2019-06-DD<|MERGE_RESOLUTION|>--- conflicted
+++ resolved
@@ -244,11 +244,10 @@
 - Fixed the display of `v_num` in the progress bar when running with `Trainer(fast_dev_run=True)` ([#18491](https://github.com/Lightning-AI/lightning/pull/18491))
 
 
-<<<<<<< HEAD
 - Fixed issue where unexpected exceptions would leave the default torch dtype modified when using true precision settings ([#18500](https://github.com/Lightning-AI/lightning/pull/18500))
-=======
+
+
 - Fixed `UnboundLocalError` when running with `python -O` ([#18496](https://github.com/Lightning-AI/lightning/pull/18496))
->>>>>>> 756e4819
 
 
 ## [2.0.7] - 2023-08-14

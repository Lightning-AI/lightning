# Copyright The Lightning AI team.
#
# Licensed under the Apache License, Version 2.0 (the "License");
# you may not use this file except in compliance with the License.
# You may obtain a copy of the License at
#
#     http://www.apache.org/licenses/LICENSE-2.0
#
# Unless required by applicable law or agreed to in writing, software
# distributed under the License is distributed on an "AS IS" BASIS,
# WITHOUT WARRANTIES OR CONDITIONS OF ANY KIND, either express or implied.
# See the License for the specific language governing permissions and
# limitations under the License.
<<<<<<< HEAD
from collections.abc import Iterable, Iterator
from typing import Any, Callable, List, Literal, Optional, Sized, Tuple, Type, TypeVar
=======
from collections.abc import Iterable
from typing import Any, Callable, Iterator, List, Literal, Optional, Sized, Tuple, Type, TypeVar
>>>>>>> 39020887

from torch.utils.data.dataloader import _MultiProcessingDataLoaderIter
from typing_extensions import Self, TypedDict

from lightning.fabric.utilities.data import sized_len
from lightning.pytorch.utilities._pytree import _map_and_unflatten, _tree_flatten, tree_unflatten

_T = TypeVar("_T")


class _ModeIterator(Iterator[_T]):
    def __init__(self, iterables: List[Iterable]) -> None:
        self.iterables = iterables
        self.iterators: List[Iterator] = []

    def __next__(self) -> _T:
        raise NotImplementedError

    def __iter__(self) -> Self:  # type: ignore[valid-type]
        self.iterators = [iter(iterable) for iterable in self.iterables]
        return self

    def reset(self) -> None:
        self.iterators = []


class _MaxSizeCycle(_ModeIterator[List]):
    def __init__(self, iterables: List[Iterable]) -> None:
        super().__init__(iterables)
        self._consumed: List[bool] = []

    def __next__(self) -> List:
        n = len(self.iterators)
        out = [None] * n  # values per iterator
        for i in range(n):
            try:
                out[i] = next(self.iterators[i])
            except StopIteration:
                self._consumed[i] = True
                if all(self._consumed):
                    raise
                # reset the consumed dataloader
                self.iterators[i] = iter(self.iterables[i])
                out[i] = next(self.iterators[i])
        return out

    def __iter__(self) -> Self:  # type: ignore[valid-type]
        super().__iter__()
        self._consumed = [False] * len(self.iterables)
        return self

    def reset(self) -> None:
        super().reset()
        self._consumed = []


class _MinSize(_ModeIterator[List]):
    def __next__(self) -> List:
        return [next(it) for it in self.iterators]


class _Sequential(_ModeIterator[Tuple[int, Any]]):
    def __init__(self, iterables: List[Iterable]) -> None:
        super().__init__(iterables)
        self._iterator_idx = 0  # what would be dataloader_idx
        self._idx = 0  # what would be batch_idx

    def __next__(self) -> Tuple[int, Any]:
        n = len(self.iterators)
<<<<<<< HEAD
        if n == 0 or self._iterator_idx >= n:
=======
        if n == 0:
>>>>>>> 39020887
            raise StopIteration
        try:
            out = next(self.iterators[self._iterator_idx])
            index = self._idx
            self._idx += 1
            # the return is enumerated by default
            return index, out
        except StopIteration:
<<<<<<< HEAD
            self._use_next_iterator()
=======
            self._iterator_idx += 1
            self._idx = 0
            if self._iterator_idx >= n:
                raise
>>>>>>> 39020887
            return self.__next__()

    def __iter__(self) -> Self:  # type: ignore[valid-type]
        super().__iter__()
        self._iterator_idx = 0
        self._idx = 0
        return self

    def reset(self) -> None:
        super().reset()
        self._iterator_idx = 0
        self._idx = 0

<<<<<<< HEAD
    def _use_next_iterator(self) -> None:
        self._iterator_idx += 1
        self._idx = 0

=======
>>>>>>> 39020887

class _CombinationMode(TypedDict):
    fn: Callable[[List[int]], int]
    iterator: Type[_ModeIterator]


_supported_modes = {
    "min_size": _CombinationMode(fn=min, iterator=_MinSize),
    "max_size_cycle": _CombinationMode(fn=max, iterator=_MaxSizeCycle),
    "sequential": _CombinationMode(fn=sum, iterator=_Sequential),
}

_LITERAL_SUPPORTED_MODES = Literal["min_size", "max_size_cycle", "sequential"]


class _CombinedDataset(Sized):
    """Combine multiple datasets."""

    def __init__(self, datasets: Any, mode: _LITERAL_SUPPORTED_MODES = "min_size"):
        """
        Args:
            datasets: Collections of Iterables.
            mode: Mode to use when computing the length.
        """
        if mode not in _supported_modes:
            raise ValueError(f"Unsupported mode {mode!r}, please select one of: {list(_supported_modes)}.")
        self._mode = mode
        self._datasets = datasets

    @property
    def datasets(self) -> Any:
        return self._datasets

    def __len__(self) -> int:
        """Compute the length of `CombinedDataset` according to the `mode`."""
        lengths = [length for ds in _tree_flatten(self._datasets)[0] if (length := sized_len(ds)) is not None]
        if not lengths:
            raise NotImplementedError("All datasets are iterable-style datasets.")
        fn = _supported_modes[self._mode]["fn"]
        return fn(lengths)


class CombinedLoader(Iterable):
    """Combines different iterables under custom sampling modes.

    Args:
        iterables: the loaders to sample from. Can be any kind of collection
        mode:
            * ``"min_size"``, which raises StopIteration after the shortest iterable (the one with the lowest number of
                items) is done.
            * ``"max_size_cycle"`` which raises StopIteration after the longest iterable (the one with most items) is
                done, while cycling through rest of the iterables.
            * ``"sequential"`` will consume ecah iterable sequentially, and returns a tuple with the associated index
                from each iterable.

    Examples:
        >>> from torch.utils.data import DataLoader
        >>> iterables = {'a': DataLoader(range(6), batch_size=4),
        ...              'b': DataLoader(range(15), batch_size=5)}
        >>> combined_loader = CombinedLoader(iterables, 'max_size_cycle')
        >>> len(combined_loader)
        3
        >>> for item in combined_loader:
        ...     print(item)
        {'a': tensor([0, 1, 2, 3]), 'b': tensor([0, 1, 2, 3, 4])}
        {'a': tensor([4, 5]), 'b': tensor([5, 6, 7, 8, 9])}
        {'a': tensor([0, 1, 2, 3]), 'b': tensor([10, 11, 12, 13, 14])}
        >>> combined_loader = CombinedLoader(iterables, 'min_size')
        >>> len(combined_loader)
        2
        >>> for item in combined_loader:
        ...     print(item)
        {'a': tensor([0, 1, 2, 3]), 'b': tensor([0, 1, 2, 3, 4])}
        {'a': tensor([4, 5]), 'b': tensor([5, 6, 7, 8, 9])}
<<<<<<< HEAD
        >>> combined_loader = CombinedLoader(loaders, 'sequential')
=======
        >>> combined_loader = CombinedLoader(iterables, 'sequential')
>>>>>>> 39020887
        >>> len(combined_loader)
        5
        >>> for item in combined_loader:
        ...     print(*item)
        0 tensor([0, 1, 2, 3])
        1 tensor([4, 5])
        0 tensor([0, 1, 2, 3, 4])
        1 tensor([5, 6, 7, 8, 9])
        2 tensor([10, 11, 12, 13, 14])
    """

    def __init__(self, iterables: Any, mode: _LITERAL_SUPPORTED_MODES = "min_size") -> None:
        if mode not in _supported_modes:
            raise ValueError(f"Unsupported mode {mode!r}, please select one of: {list(_supported_modes)}.")
        self._iterables = iterables
        self._flattened, self._spec = _tree_flatten(iterables)

        # TODO(carmocca): doing this might not be necessary
        datasets = _map_and_unflatten(lambda x: getattr(x, "dataset", None), self._flattened, self._spec)
        # could be multiple datasets, but use self.dataset to follow the name convention in DataLoader
        self.dataset = _CombinedDataset(datasets, mode)

        self._mode = mode
        self._iterator: Optional[_ModeIterator] = None

    @property
    def iterables(self) -> Any:
        """Return the original collection of iterables."""
        return self._iterables

    @property
    def sampler(self) -> Any:
        """Return a collections of samplers extracted from iterables."""
        return _map_and_unflatten(lambda x: getattr(x, "sampler", None), self._flattened, self._spec)

    @property
    def batch_sampler(self) -> Any:
        """Return a collections of batch samplers extracted from iterables."""
        return _map_and_unflatten(lambda x: getattr(x, "batch_sampler", None), self._flattened, self._spec)

    def __next__(self) -> Any:
        assert self._iterator is not None
        out = next(self._iterator)
        if isinstance(self._iterator, _Sequential):
            return out
<<<<<<< HEAD
        return tree_unflatten(out, self._loaders_spec)
=======
        return tree_unflatten(out, self._spec)
>>>>>>> 39020887

    def __iter__(self) -> Self:  # type: ignore[valid-type]
        cls = _supported_modes[self._mode]["iterator"]
        iterator = cls(self._flattened)
        iter(iterator)
        self._iterator = iterator
        return self

    def __len__(self) -> int:
        """Compute the number of batches."""
        lengths = []
        for dl in self._flattened:
            length = sized_len(dl)
            if length is None:
                raise NotImplementedError(f"`{type(dl).__name__}` does not define `__len__`")
            lengths.append(length)
        fn = _supported_modes[self._mode]["fn"]
        return fn(lengths)

    def reset(self) -> None:
        if self._iterator is not None:
            self._iterator.reset()
            self._iterator = None
        for iterable in self._flattened:
            _shutdown_workers_and_reset_iterator(iterable)

    def _update_index(self, dataloader: Iterable, index: int) -> None:
        # mutation needs to be done using this method to avoid stale references
<<<<<<< HEAD
        # FIXME(carmocca): avoid this, inefficient
        self._loaders_flattened[index] = dataloader
        self._loaders = tree_unflatten(self._loaders_flattened, self._loaders_spec)
=======
        self._flattened[index] = dataloader
        self._iterables = tree_unflatten(self._flattened, self._spec)
>>>>>>> 39020887


def _shutdown_workers_and_reset_iterator(dataloader: object) -> None:
    if hasattr(dataloader, "_iterator"):
        if isinstance(dataloader._iterator, _MultiProcessingDataLoaderIter):
            dataloader._iterator._shutdown_workers()
        dataloader._iterator = None<|MERGE_RESOLUTION|>--- conflicted
+++ resolved
@@ -11,13 +11,8 @@
 # WITHOUT WARRANTIES OR CONDITIONS OF ANY KIND, either express or implied.
 # See the License for the specific language governing permissions and
 # limitations under the License.
-<<<<<<< HEAD
 from collections.abc import Iterable, Iterator
 from typing import Any, Callable, List, Literal, Optional, Sized, Tuple, Type, TypeVar
-=======
-from collections.abc import Iterable
-from typing import Any, Callable, Iterator, List, Literal, Optional, Sized, Tuple, Type, TypeVar
->>>>>>> 39020887
 
 from torch.utils.data.dataloader import _MultiProcessingDataLoaderIter
 from typing_extensions import Self, TypedDict
@@ -87,11 +82,7 @@
 
     def __next__(self) -> Tuple[int, Any]:
         n = len(self.iterators)
-<<<<<<< HEAD
         if n == 0 or self._iterator_idx >= n:
-=======
-        if n == 0:
->>>>>>> 39020887
             raise StopIteration
         try:
             out = next(self.iterators[self._iterator_idx])
@@ -100,14 +91,7 @@
             # the return is enumerated by default
             return index, out
         except StopIteration:
-<<<<<<< HEAD
             self._use_next_iterator()
-=======
-            self._iterator_idx += 1
-            self._idx = 0
-            if self._iterator_idx >= n:
-                raise
->>>>>>> 39020887
             return self.__next__()
 
     def __iter__(self) -> Self:  # type: ignore[valid-type]
@@ -121,13 +105,10 @@
         self._iterator_idx = 0
         self._idx = 0
 
-<<<<<<< HEAD
     def _use_next_iterator(self) -> None:
         self._iterator_idx += 1
         self._idx = 0
 
-=======
->>>>>>> 39020887
 
 class _CombinationMode(TypedDict):
     fn: Callable[[List[int]], int]
@@ -202,11 +183,7 @@
         ...     print(item)
         {'a': tensor([0, 1, 2, 3]), 'b': tensor([0, 1, 2, 3, 4])}
         {'a': tensor([4, 5]), 'b': tensor([5, 6, 7, 8, 9])}
-<<<<<<< HEAD
-        >>> combined_loader = CombinedLoader(loaders, 'sequential')
-=======
         >>> combined_loader = CombinedLoader(iterables, 'sequential')
->>>>>>> 39020887
         >>> len(combined_loader)
         5
         >>> for item in combined_loader:
@@ -252,11 +229,7 @@
         out = next(self._iterator)
         if isinstance(self._iterator, _Sequential):
             return out
-<<<<<<< HEAD
-        return tree_unflatten(out, self._loaders_spec)
-=======
         return tree_unflatten(out, self._spec)
->>>>>>> 39020887
 
     def __iter__(self) -> Self:  # type: ignore[valid-type]
         cls = _supported_modes[self._mode]["iterator"]
@@ -285,14 +258,9 @@
 
     def _update_index(self, dataloader: Iterable, index: int) -> None:
         # mutation needs to be done using this method to avoid stale references
-<<<<<<< HEAD
         # FIXME(carmocca): avoid this, inefficient
-        self._loaders_flattened[index] = dataloader
-        self._loaders = tree_unflatten(self._loaders_flattened, self._loaders_spec)
-=======
         self._flattened[index] = dataloader
         self._iterables = tree_unflatten(self._flattened, self._spec)
->>>>>>> 39020887
 
 
 def _shutdown_workers_and_reset_iterator(dataloader: object) -> None:

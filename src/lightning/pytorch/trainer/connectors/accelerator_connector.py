# Copyright The Lightning AI team.
#
# Licensed under the Apache License, Version 2.0 (the "License");
# you may not use this file except in compliance with the License.
# You may obtain a copy of the License at
#
#     http://www.apache.org/licenses/LICENSE-2.0
#
# Unless required by applicable law or agreed to in writing, software
# distributed under the License is distributed on an "AS IS" BASIS,
# WITHOUT WARRANTIES OR CONDITIONS OF ANY KIND, either express or implied.
# See the License for the specific language governing permissions and
# limitations under the License.

import logging
import os
from collections import Counter
from typing import cast, Dict, List, Literal, Optional, Union

import torch
from typing_extensions import get_args

from lightning.fabric.plugins.environments import (
    ClusterEnvironment,
    KubeflowEnvironment,
    LightningEnvironment,
    LSFEnvironment,
    MPIEnvironment,
    SLURMEnvironment,
    TorchElasticEnvironment,
)
from lightning.fabric.utilities.device_parser import _determine_root_gpu_device
from lightning.fabric.utilities.imports import _IS_INTERACTIVE
from lightning.pytorch.accelerators import AcceleratorRegistry
from lightning.pytorch.accelerators.accelerator import Accelerator
from lightning.pytorch.accelerators.cuda import CUDAAccelerator
from lightning.pytorch.accelerators.hpu import HPUAccelerator
from lightning.pytorch.accelerators.ipu import _IPU_AVAILABLE, IPUAccelerator
from lightning.pytorch.accelerators.mps import MPSAccelerator
from lightning.pytorch.accelerators.tpu import TPUAccelerator
from lightning.pytorch.plugins import (
    CheckpointIO,
    DeepSpeedPrecisionPlugin,
    DoublePrecisionPlugin,
    HPUPrecisionPlugin,
    IPUPrecisionPlugin,
    MixedPrecisionPlugin,
    PLUGIN_INPUT,
    PrecisionPlugin,
    TPUBf16PrecisionPlugin,
    TPUPrecisionPlugin,
)
from lightning.pytorch.plugins.layer_sync import LayerSync, TorchSyncBatchNorm
from lightning.pytorch.plugins.precision.fsdp import FSDPMixedPrecisionPlugin
from lightning.pytorch.strategies import (
    DDPSpawnStrategy,
    DDPStrategy,
    DeepSpeedStrategy,
    FSDPStrategy,
    HPUParallelStrategy,
    IPUStrategy,
    ParallelStrategy,
    SingleDeviceStrategy,
    SingleHPUStrategy,
    SingleTPUStrategy,
    Strategy,
    StrategyRegistry,
    TPUSpawnStrategy,
)
from lightning.pytorch.strategies.ddp_spawn import _DDP_FORK_ALIASES
from lightning.pytorch.utilities.exceptions import MisconfigurationException
from lightning.pytorch.utilities.imports import _LIGHTNING_COLOSSALAI_AVAILABLE
from lightning.pytorch.utilities.rank_zero import rank_zero_info, rank_zero_warn

log = logging.getLogger(__name__)

_LITERAL_WARN = Literal["warn"]
_PRECISION_INPUT_INT = Literal[64, 32, 16]
_PRECISION_INPUT_STR = Literal["64", "32", "16", "bf16"]
_PRECISION_INPUT = Union[_PRECISION_INPUT_INT, _PRECISION_INPUT_STR]


class AcceleratorConnector:
    def __init__(
        self,
        devices: Optional[Union[List[int], str, int]] = None,
        num_nodes: int = 1,
        accelerator: Optional[Union[str, Accelerator]] = None,
        strategy: Optional[Union[str, Strategy]] = None,
        plugins: Optional[Union[PLUGIN_INPUT, List[PLUGIN_INPUT]]] = None,
        precision: _PRECISION_INPUT = 32,
        sync_batchnorm: bool = False,
        benchmark: Optional[bool] = None,
        replace_sampler_ddp: bool = True,
        deterministic: Optional[Union[bool, _LITERAL_WARN]] = None,
    ) -> None:
        """The AcceleratorConnector parses several Trainer arguments and instantiates the Strategy including other
        components such as the Accelerator and Precision plugins.

            A. accelerator flag could be:
                1. accelerator class
                2. accelerator str
                3. accelerator auto

            B. strategy flag could be :
                1. strategy class
                2. strategy str registered with StrategyRegistry
                3. strategy str in _strategy_type enum which listed in each strategy as
                   backend (registed these too, and _strategy_type could be deprecated)

            C. plugins flag could be:
                1. List of str, which could contain:
                    i. precision str (Not supported in the old accelerator_connector version)
                    ii. checkpoint_io str (Not supported in the old accelerator_connector version)
                    iii. cluster_environment str (Not supported in the old accelerator_connector version)
                2. List of class, which could contains:
                    i. precision class (should be removed, and precision flag should allow user pass classes)
                    ii. checkpoint_io class
                    iii. cluster_environment class


        priorities which to take when:
            A. Class > str
            B. Strategy > Accelerator/precision/plugins
        """
        self.replace_sampler_ddp = replace_sampler_ddp
        _set_torch_flags(deterministic=deterministic, benchmark=benchmark)

        # 1. Parsing flags
        # Get registered strategies, built-in accelerators and precision plugins
        _register_external_accelerators_and_strategies()
        self._registered_strategies = StrategyRegistry.available_strategies()
        self._accelerator_types = AcceleratorRegistry.available_accelerators()

        # Raise an exception if there are conflicts between flags
        # Set each valid flag to `self._x_flag` after validation
        self._strategy_flag: Optional[Union[Strategy, str]] = None
        self._accelerator_flag: Optional[Union[Accelerator, str]] = None
        self._precision_flag: _PRECISION_INPUT_STR = "32"
        self._precision_plugin_flag: Optional[PrecisionPlugin] = None
        self._cluster_environment_flag: Optional[Union[ClusterEnvironment, str]] = None
        self._parallel_devices: List[Union[int, torch.device, str]] = []
        self._layer_sync: Optional[LayerSync] = TorchSyncBatchNorm() if sync_batchnorm else None
        self.checkpoint_io: Optional[CheckpointIO] = None

        self._check_config_and_set_final_flags(
            strategy=strategy,
            accelerator=accelerator,
            precision=precision,
            plugins=plugins,
            sync_batchnorm=sync_batchnorm,
        )
        # 2. Instantiate Accelerator
        self._set_accelerator_if_ipu_strategy_is_passed()

        # handle `auto`, `None` and `gpu`
        if self._accelerator_flag == "auto" or self._accelerator_flag is None:
            self._accelerator_flag = self._choose_auto_accelerator()
        elif self._accelerator_flag == "gpu":
            self._accelerator_flag = self._choose_gpu_accelerator_backend()

        self._check_device_config_and_set_final_flags(devices=devices, num_nodes=num_nodes)
        self._set_parallel_devices_and_init_accelerator()

        # 3. Instantiate ClusterEnvironment
        self.cluster_environment: ClusterEnvironment = self._choose_and_init_cluster_environment()

        # 4. Instantiate Strategy - Part 1
        if self._strategy_flag is None:
            self._strategy_flag = self._choose_strategy()
        # In specific cases, ignore user selection and fall back to a different strategy
        self._check_strategy_and_fallback()
        self._init_strategy()

        # 5. Instantiate Precision Plugin
        self.precision_plugin = self._check_and_init_precision()

        # 6. Instantiate Strategy - Part 2
        self._lazy_init_strategy()

    def _check_config_and_set_final_flags(
        self,
        strategy: Optional[Union[str, Strategy]],
        accelerator: Optional[Union[str, Accelerator]],
        precision: _PRECISION_INPUT,
        plugins: Optional[Union[PLUGIN_INPUT, List[PLUGIN_INPUT]]],
        sync_batchnorm: bool,
    ) -> None:
        """This method checks:

        1. strategy: whether the strategy name is valid, and sets the internal flags if it is.
        2. accelerator: if the value of the accelerator argument is a type of accelerator (instance or string),
            set self._accelerator_flag accordingly.
        3. precision: The final value of the precision flag may be determined either by the precision argument or
            by a plugin instance.
        4. plugins: The list of plugins may contain a Precision plugin, CheckpointIO, ClusterEnvironment and others.
            Additionally, other flags such as `precision` or `sync_batchnorm` can populate the list with the
            corresponding plugin instances.
        """
        if plugins is not None:
            plugins = [plugins] if not isinstance(plugins, list) else plugins

        if isinstance(strategy, str):
            strategy = strategy.lower()

        if strategy is not None:
            self._strategy_flag = strategy

        if strategy == "colossalai" and not _LIGHTNING_COLOSSALAI_AVAILABLE:
            raise ModuleNotFoundError(str(_LIGHTNING_COLOSSALAI_AVAILABLE))

        if strategy is not None and strategy not in self._registered_strategies and not isinstance(strategy, Strategy):
            raise ValueError(
                f"You selected an invalid strategy name: `strategy={strategy!r}`."
                " It must be either a string or an instance of `lightning.pytorch.strategies.Strategy`."
                " Example choices: ddp, ddp_spawn, deepspeed, dp, ..."
                " Find a complete list of options in our documentation at https://lightning.ai"
            )

        if (
            accelerator is not None
            and accelerator not in self._accelerator_types
            and accelerator not in ("auto", "gpu")
            and not isinstance(accelerator, Accelerator)
        ):
            raise ValueError(
                f"You selected an invalid accelerator name: `accelerator={accelerator!r}`."
                f" Available names are: {', '.join(self._accelerator_types)}."
            )

        # MPS accelerator is incompatible with DDP family of strategies. It supports single-device operation only.
        is_ddp_str = isinstance(strategy, str) and "ddp" in strategy
        is_deepspeed_str = isinstance(strategy, str) and "deepspeed" in strategy
        is_parallel_strategy = isinstance(strategy, ParallelStrategy) or is_ddp_str or is_deepspeed_str
        is_mps_accelerator = MPSAccelerator.is_available() and (
            accelerator in ("mps", "auto", "gpu", None) or isinstance(accelerator, MPSAccelerator)
        )
        if is_mps_accelerator and is_parallel_strategy:
            raise ValueError(
                f"You set `strategy={strategy}` but strategies from the DDP family are not supported on the"
                f" MPS accelerator. Either explicitly set `accelerator='cpu'` or change the strategy."
            )

        self._accelerator_flag = accelerator

        supported_precision = get_args(_PRECISION_INPUT_STR) + get_args(_PRECISION_INPUT_INT)
        if precision not in supported_precision:
            raise MisconfigurationException(
                f"Precision {repr(precision)} is invalid. Allowed precision values: {supported_precision}"
            )
        self._precision_flag = cast(_PRECISION_INPUT_STR, str(precision))

        if plugins:
            plugins_flags_types: Dict[str, int] = Counter()
            for plugin in plugins:
                if isinstance(plugin, PrecisionPlugin):
                    self._precision_plugin_flag = plugin
                    plugins_flags_types[PrecisionPlugin.__name__] += 1
                elif isinstance(plugin, CheckpointIO):
                    self.checkpoint_io = plugin
                    plugins_flags_types[CheckpointIO.__name__] += 1
                elif isinstance(plugin, ClusterEnvironment):
                    self._cluster_environment_flag = plugin
                    plugins_flags_types[ClusterEnvironment.__name__] += 1
                elif isinstance(plugin, LayerSync):
                    if sync_batchnorm and not isinstance(plugin, TorchSyncBatchNorm):
                        raise MisconfigurationException(
                            f"You set `Trainer(sync_batchnorm=True)` and provided a `{plugin.__class__.__name__}`"
                            " plugin, but this is not allowed. Choose one or the other."
                        )
                    self._layer_sync = plugin
                    plugins_flags_types[TorchSyncBatchNorm.__name__] += 1
                else:
                    raise MisconfigurationException(
                        f"Found invalid type for plugin {plugin}. Expected one of: PrecisionPlugin, "
                        "CheckpointIO, ClusterEnviroment, or LayerSync."
                    )

            duplicated_plugin_key = [k for k, v in plugins_flags_types.items() if v > 1]
            if duplicated_plugin_key:
                raise MisconfigurationException(
                    f"Received multiple values for {', '.join(duplicated_plugin_key)} flags in `plugins`."
                    " Expected one value for each type at most."
                )

        # handle the case when the user passes in a strategy instance which has an accelerator, precision,
        # checkpoint io or cluster env set up
        # TODO: improve the error messages below
        if self._strategy_flag and isinstance(self._strategy_flag, Strategy):
            if self._strategy_flag._accelerator:
                if self._accelerator_flag:
                    raise MisconfigurationException(
                        "accelerator set through both strategy class and accelerator flag, choose one"
                    )
                else:
                    self._accelerator_flag = self._strategy_flag._accelerator
            if self._strategy_flag._precision_plugin:
                # [RFC] handle precision plugin set up conflict?
                if self._precision_plugin_flag:
                    raise MisconfigurationException("precision set through both strategy class and plugins, choose one")
                else:
                    self._precision_plugin_flag = self._strategy_flag._precision_plugin
            if self._strategy_flag._checkpoint_io:
                if self.checkpoint_io:
                    raise MisconfigurationException(
                        "checkpoint_io set through both strategy class and plugins, choose one"
                    )
                else:
                    self.checkpoint_io = self._strategy_flag._checkpoint_io
            if getattr(self._strategy_flag, "cluster_environment", None):
                if self._cluster_environment_flag:
                    raise MisconfigurationException(
                        "cluster_environment set through both strategy class and plugins, choose one"
                    )
                else:
                    self._cluster_environment_flag = getattr(self._strategy_flag, "cluster_environment")

            if hasattr(self._strategy_flag, "parallel_devices"):
                if self._strategy_flag.parallel_devices:
                    if self._strategy_flag.parallel_devices[0].type == "cpu":
                        if self._accelerator_flag and self._accelerator_flag not in ("auto", "cpu"):
                            raise MisconfigurationException(
                                f"CPU parallel_devices set through {self._strategy_flag.__class__.__name__} class,"
                                f" but accelerator set to {self._accelerator_flag}, please choose one device type"
                            )
                        self._accelerator_flag = "cpu"
                    if self._strategy_flag.parallel_devices[0].type == "cuda":
                        if self._accelerator_flag and self._accelerator_flag not in ("auto", "cuda", "gpu"):
                            raise MisconfigurationException(
                                f"GPU parallel_devices set through {self._strategy_flag.__class__.__name__} class,"
                                f" but accelerator set to {self._accelerator_flag}, please choose one device type"
                            )
                        self._accelerator_flag = "cuda"
                    self._parallel_devices = self._strategy_flag.parallel_devices

    def _check_device_config_and_set_final_flags(
        self,
        devices: Optional[Union[List[int], str, int]],
        num_nodes: int,
    ) -> None:
        self._num_nodes_flag = int(num_nodes) if num_nodes is not None else 1
        self._devices_flag = devices

        if self._devices_flag in ([], 0, "0"):
            accelerator_name = (
                self._accelerator_flag.__class__.__qualname__
                if isinstance(self._accelerator_flag, Accelerator)
                else self._accelerator_flag
            )
            raise MisconfigurationException(
                f"`Trainer(devices={self._devices_flag!r})` value is not a valid input"
                f" using {accelerator_name} accelerator."
            )

        if self._devices_flag == "auto" and self._accelerator_flag is None:
            raise MisconfigurationException(
                f"You passed `devices={devices}` but haven't specified"
                " `accelerator=('auto'|'tpu'|'gpu'|'ipu'|'cpu'|'hpu'|'mps')` for the devices mapping."
            )

    def _set_accelerator_if_ipu_strategy_is_passed(self) -> None:
        # current logic only apply to object config
        # TODO this logic should apply to both str and object config
        if isinstance(self._strategy_flag, IPUStrategy):
            self._accelerator_flag = "ipu"

    def _choose_auto_accelerator(self) -> str:
        """Choose the accelerator type (str) based on availability when ``accelerator='auto'``."""
        if self._accelerator_flag == "auto":
            if TPUAccelerator.is_available():
                return "tpu"
            if _IPU_AVAILABLE:
                return "ipu"
            if HPUAccelerator.is_available():
                return "hpu"
            if MPSAccelerator.is_available():
                return "mps"
            if CUDAAccelerator.is_available():
                return "cuda"
        return "cpu"

    @staticmethod
    def _choose_gpu_accelerator_backend() -> str:
        if MPSAccelerator.is_available():
            return "mps"
        if CUDAAccelerator.is_available():
            return "cuda"

        raise MisconfigurationException("No supported gpu backend found!")

    def _set_parallel_devices_and_init_accelerator(self) -> None:
        if isinstance(self._accelerator_flag, Accelerator):
            self.accelerator: Accelerator = self._accelerator_flag
        else:
            assert self._accelerator_flag is not None
            self.accelerator = AcceleratorRegistry.get(self._accelerator_flag)
        accelerator_cls = self.accelerator.__class__

        if not accelerator_cls.is_available():
            available_accelerator = [
                acc_str
                for acc_str in self._accelerator_types
                if AcceleratorRegistry[acc_str]["accelerator"].is_available()
            ]
            raise MisconfigurationException(
                f"`{accelerator_cls.__qualname__}` can not run on your system"
                " since the accelerator is not available. The following accelerator(s)"
                " is available and can be passed into `accelerator` argument of"
                f" `Trainer`: {available_accelerator}."
            )

        self._set_devices_flag_if_auto_passed()
        self._devices_flag = accelerator_cls.parse_devices(self._devices_flag)
        if not self._parallel_devices:
            self._parallel_devices = accelerator_cls.get_parallel_devices(self._devices_flag)

    def _set_devices_flag_if_auto_passed(self) -> None:
        if self._devices_flag == "auto" or self._devices_flag is None:
            self._devices_flag = self.accelerator.auto_device_count()

    def _choose_and_init_cluster_environment(self) -> ClusterEnvironment:
        if isinstance(self._cluster_environment_flag, ClusterEnvironment):
            return self._cluster_environment_flag
        for env_type in (
            SLURMEnvironment,
            TorchElasticEnvironment,
            KubeflowEnvironment,
            LSFEnvironment,
            MPIEnvironment,
        ):
            if env_type.detect():
                return env_type()
        return LightningEnvironment()

    def _choose_strategy(self) -> Union[Strategy, str]:
        if self._accelerator_flag == "ipu":
            return IPUStrategy.strategy_name
        if self._accelerator_flag == "hpu":
            if self._parallel_devices and len(self._parallel_devices) > 1:
                return HPUParallelStrategy.strategy_name
            else:
                return SingleHPUStrategy(device=torch.device("hpu"))
        if self._accelerator_flag == "tpu":
            if self._parallel_devices and len(self._parallel_devices) > 1:
                return TPUSpawnStrategy.strategy_name
            else:
                # TODO: lazy initialized device, then here could be self._strategy_flag = "single_tpu_device"
                return SingleTPUStrategy(device=self._parallel_devices[0])  # type: ignore
        if self._num_nodes_flag > 1:
            return DDPStrategy.strategy_name
        if len(self._parallel_devices) <= 1:
            # TODO: Change this once gpu accelerator was renamed to cuda accelerator
            if isinstance(self._accelerator_flag, (CUDAAccelerator, MPSAccelerator)) or (
                isinstance(self._accelerator_flag, str) and self._accelerator_flag in ("cuda", "gpu", "mps")
            ):
                device = _determine_root_gpu_device(self._parallel_devices)
            else:
                device = "cpu"
            # TODO: lazy initialized device, then here could be self._strategy_flag = "single_device"
            return SingleDeviceStrategy(device=device)  # type: ignore
        if len(self._parallel_devices) > 1 and _IS_INTERACTIVE:
            return "ddp_fork"
        return "ddp"

    def _check_strategy_and_fallback(self) -> None:
        """Checks edge cases when the strategy selection was a string input, and we need to fall back to a
        different choice depending on other parameters or the environment."""
        # current fallback and check logic only apply to user pass in str config and object config
        # TODO this logic should apply to both str and object config
        strategy_flag = "" if isinstance(self._strategy_flag, Strategy) else self._strategy_flag

<<<<<<< HEAD
        if strategy_flag == "dp" and self._accelerator_flag == "cpu":
            rank_zero_warn(f"{strategy_flag!r} is not supported on CPUs, hence setting `strategy='ddp'`.")
=======
        if strategy_flag in (
            "ddp_spawn",
            "ddp_spawn_find_unused_parameters_false",
            "ddp_spawn_find_unused_parameters_true",
        ) and (
            TorchElasticEnvironment.detect()
            or KubeflowEnvironment.detect()
            or SLURMEnvironment.detect()
            or LSFEnvironment.detect()
            or MPIEnvironment.detect()
        ):
>>>>>>> 47c69cd8
            strategy_flag = "ddp"
        if (
            strategy_flag in FSDPStrategy.get_registered_strategies() or isinstance(self._strategy_flag, FSDPStrategy)
        ) and self._accelerator_flag not in ("cuda", "gpu"):
            raise MisconfigurationException(
                f"You selected strategy to be `{FSDPStrategy.strategy_name}`, but GPU accelerator is not used."
            )
        if strategy_flag in _DDP_FORK_ALIASES and "fork" not in torch.multiprocessing.get_all_start_methods():
            raise ValueError(
                f"You selected `Trainer(strategy='{strategy_flag}')` but process forking is not supported on this"
                f" platform. We recommed `Trainer(strategy='ddp_spawn')` instead."
            )
        if strategy_flag:
            self._strategy_flag = strategy_flag

    def _init_strategy(self) -> None:
        """Instantiate the Strategy given depending on the setting of ``_strategy_flag``."""
        # The validation of `_strategy_flag` already happened earlier on in the connector
        assert isinstance(self._strategy_flag, (str, Strategy))
        if isinstance(self._strategy_flag, str):
            self.strategy = StrategyRegistry.get(self._strategy_flag)
        else:
            # TODO(fabric): remove ignore after merging Fabric and PL strategies
            self.strategy = self._strategy_flag  # type: ignore[assignment]

    def _check_and_init_precision(self) -> PrecisionPlugin:
        self._validate_precision_choice()
        if isinstance(self._precision_plugin_flag, PrecisionPlugin):
            return self._precision_plugin_flag

        if isinstance(self.accelerator, IPUAccelerator):
            return IPUPrecisionPlugin(self._precision_flag)  # type: ignore
        if isinstance(self.accelerator, HPUAccelerator):
            return HPUPrecisionPlugin(self._precision_flag)  # type: ignore
        if isinstance(self.accelerator, TPUAccelerator):
            if self._precision_flag == "32":
                return TPUPrecisionPlugin()
            elif self._precision_flag in ("16", "bf16"):
                if self._precision_flag == "16":
                    rank_zero_warn(
                        "You passed `Trainer(accelerator='tpu', precision=16)` but AMP"
                        " is not supported with TPUs. Using `precision='bf16'` instead."
                    )
                return TPUBf16PrecisionPlugin()

        if _LIGHTNING_COLOSSALAI_AVAILABLE:
            from lightning_colossalai import ColossalAIPrecisionPlugin, ColossalAIStrategy

            if isinstance(self.strategy, ColossalAIStrategy):
                return ColossalAIPrecisionPlugin(self._precision_flag)

        if isinstance(self.strategy, DeepSpeedStrategy):
            return DeepSpeedPrecisionPlugin(self._precision_flag)

        if self._precision_flag == "32":
            return PrecisionPlugin()
        if self._precision_flag == "64":
            return DoublePrecisionPlugin()

        if self._precision_flag == "16" and self._accelerator_flag == "cpu":
            rank_zero_warn(
                "You passed `Trainer(accelerator='cpu', precision=16)` but AMP is not supported on CPU."
                " Using `precision='bf16'` instead."
            )
            self._precision_flag = "bf16"

        if self._precision_flag in ("16", "bf16"):
            rank_zero_info(
                f"Using {'16bit' if self._precision_flag == 16 else 'bfloat16'} Automatic Mixed Precision (AMP)"
            )
            device = "cpu" if self._accelerator_flag == "cpu" else "cuda"

            if isinstance(self.strategy, FSDPStrategy):
                return FSDPMixedPrecisionPlugin(self._precision_flag, device)
            return MixedPrecisionPlugin(self._precision_flag, device)

        raise RuntimeError("No precision set")

    def _validate_precision_choice(self) -> None:
        """Validate the combination of choices for precision, AMP type, and accelerator."""
        if isinstance(self.accelerator, TPUAccelerator):
            if self._precision_flag == "64":
                raise MisconfigurationException(
                    "`Trainer(accelerator='tpu', precision=64)` is not implemented."
                    " Please, open an issue in `https://github.com/Lightning-AI/lightning/issues`"
                    " requesting this feature."
                )
            if self._precision_plugin_flag and not isinstance(
                self._precision_plugin_flag, (TPUPrecisionPlugin, TPUBf16PrecisionPlugin)
            ):
                raise ValueError(
                    f"The `TPUAccelerator` can only be used with a `TPUPrecisionPlugin`,"
                    f" found: {self._precision_plugin_flag}."
                )
        if isinstance(self.accelerator, HPUAccelerator):
            if self._precision_flag not in ("16", "bf16", "32"):
                raise MisconfigurationException(
                    f"`Trainer(accelerator='hpu', precision={self._precision_flag!r})` is not supported."
                )

    def _lazy_init_strategy(self) -> None:
        """Lazily set missing attributes on the previously instantiated strategy."""
        self.strategy.accelerator = self.accelerator
        if self.precision_plugin:
            self.strategy.precision_plugin = self.precision_plugin
        if self.checkpoint_io:
            self.strategy.checkpoint_io = self.checkpoint_io
        if hasattr(self.strategy, "cluster_environment"):
            self.strategy.cluster_environment = self.cluster_environment
        if hasattr(self.strategy, "parallel_devices"):
            if self.strategy.parallel_devices:
                self._parallel_devices = self.strategy.parallel_devices
            else:
                self.strategy.parallel_devices = self._parallel_devices
        if hasattr(self.strategy, "num_nodes"):
            self.strategy._num_nodes = self._num_nodes_flag
        if hasattr(self.strategy, "_layer_sync"):
            self.strategy._layer_sync = self._layer_sync
        if hasattr(self.strategy, "set_world_ranks"):
            self.strategy.set_world_ranks()
        self.strategy._configure_launcher()

        if _IS_INTERACTIVE and self.strategy.launcher and not self.strategy.launcher.is_interactive_compatible:
            raise MisconfigurationException(
                f"`Trainer(strategy={self.strategy.strategy_name!r})` is not compatible with an interactive"
                " environment. Run your code as a script, or choose one of the compatible strategies:"
                f" `Fabric(strategy=None|'dp'|'ddp_notebook')`."
                " In case you are spawning processes yourself, make sure to include the Trainer"
                " creation inside the worker function."
            )

        # TODO: should be moved to _check_strategy_and_fallback().
        # Current test check precision first, so keep this check here to meet error order
        if isinstance(self.accelerator, TPUAccelerator) and not isinstance(
            self.strategy, (SingleTPUStrategy, TPUSpawnStrategy)
        ):
            raise ValueError(
                "The `TPUAccelerator` can only be used with a `SingleTPUStrategy` or `TPUSpawnStrategy`,"
                f" found {self.strategy.__class__.__name__}."
            )

        if isinstance(self.accelerator, HPUAccelerator) and not isinstance(
            self.strategy, (SingleHPUStrategy, HPUParallelStrategy)
        ):
            raise ValueError(
                "The `HPUAccelerator` can only be used with a `SingleHPUStrategy` or `HPUParallelStrategy`,"
                f" found {self.strategy.__class__.__name__}."
            )

    @property
    def is_distributed(self) -> bool:
        # TODO: deprecate this property
        # Used for custom plugins.
        # Custom plugins should implement is_distributed property.
        if hasattr(self.strategy, "is_distributed") and not isinstance(self.accelerator, TPUAccelerator):
            return self.strategy.is_distributed
        distributed_strategy = (
            DDPStrategy,
            FSDPStrategy,
            DDPSpawnStrategy,
            DeepSpeedStrategy,
            TPUSpawnStrategy,
            HPUParallelStrategy,
        )
        is_distributed = isinstance(self.strategy, distributed_strategy)
        if isinstance(self.accelerator, TPUAccelerator):
            is_distributed |= self.strategy.is_distributed
        return is_distributed


def _set_torch_flags(
    *, deterministic: Optional[Union[bool, _LITERAL_WARN]] = None, benchmark: Optional[bool] = None
) -> None:
    if deterministic:
        if benchmark is None:
            # Set benchmark to False to ensure determinism
            benchmark = False
        elif benchmark:
            rank_zero_warn(
                "You passed `deterministic=True` and `benchmark=True`. Note that PyTorch ignores"
                " torch.backends.cudnn.deterministic=True when torch.backends.cudnn.benchmark=True.",
            )
    if benchmark is not None:
        torch.backends.cudnn.benchmark = benchmark

    if deterministic == "warn":
        torch.use_deterministic_algorithms(True, warn_only=True)
    elif isinstance(deterministic, bool):
        # do not call this if deterministic wasn't passed
        torch.use_deterministic_algorithms(deterministic)
    if deterministic:
        # https://docs.nvidia.com/cuda/cublas/index.html#cublasApi_reproducibility
        os.environ["CUBLAS_WORKSPACE_CONFIG"] = ":4096:8"


def _register_external_accelerators_and_strategies() -> None:
    """Registers all known strategies in other packages."""
    if _LIGHTNING_COLOSSALAI_AVAILABLE:
        from lightning_colossalai import ColossalAIStrategy

        # TODO: Prevent registering multiple times
        if "colossalai" not in StrategyRegistry:
            ColossalAIStrategy.register_strategies(StrategyRegistry)<|MERGE_RESOLUTION|>--- conflicted
+++ resolved
@@ -469,23 +469,6 @@
         # TODO this logic should apply to both str and object config
         strategy_flag = "" if isinstance(self._strategy_flag, Strategy) else self._strategy_flag
 
-<<<<<<< HEAD
-        if strategy_flag == "dp" and self._accelerator_flag == "cpu":
-            rank_zero_warn(f"{strategy_flag!r} is not supported on CPUs, hence setting `strategy='ddp'`.")
-=======
-        if strategy_flag in (
-            "ddp_spawn",
-            "ddp_spawn_find_unused_parameters_false",
-            "ddp_spawn_find_unused_parameters_true",
-        ) and (
-            TorchElasticEnvironment.detect()
-            or KubeflowEnvironment.detect()
-            or SLURMEnvironment.detect()
-            or LSFEnvironment.detect()
-            or MPIEnvironment.detect()
-        ):
->>>>>>> 47c69cd8
-            strategy_flag = "ddp"
         if (
             strategy_flag in FSDPStrategy.get_registered_strategies() or isinstance(self._strategy_flag, FSDPStrategy)
         ) and self._accelerator_flag not in ("cuda", "gpu"):

# Copyright The Lightning AI team.
#
# Licensed under the Apache License, Version 2.0 (the "License");
# you may not use this file except in compliance with the License.
# You may obtain a copy of the License at
#
#     http://www.apache.org/licenses/LICENSE-2.0
#
# Unless required by applicable law or agreed to in writing, software
# distributed under the License is distributed on an "AS IS" BASIS,
# WITHOUT WARRANTIES OR CONDITIONS OF ANY KIND, either express or implied.
# See the License for the specific language governing permissions and
# limitations under the License.

import logging
import os
from collections import Counter
from typing import Dict, List, Literal, Optional, Union

import torch

from lightning.fabric.connector import _convert_precision_to_unified_args, _PRECISION_INPUT, _PRECISION_INPUT_STR
from lightning.fabric.plugins.environments import (
    ClusterEnvironment,
    KubeflowEnvironment,
    LightningEnvironment,
    LSFEnvironment,
    MPIEnvironment,
    SLURMEnvironment,
    TorchElasticEnvironment,
)
from lightning.fabric.utilities.device_parser import _determine_root_gpu_device
from lightning.fabric.utilities.imports import _IS_INTERACTIVE
from lightning.pytorch.accelerators import AcceleratorRegistry
from lightning.pytorch.accelerators.accelerator import Accelerator
from lightning.pytorch.accelerators.cuda import CUDAAccelerator
from lightning.pytorch.accelerators.ipu import IPUAccelerator
from lightning.pytorch.accelerators.mps import MPSAccelerator
from lightning.pytorch.accelerators.tpu import TPUAccelerator
from lightning.pytorch.plugins import (
    CheckpointIO,
    DeepSpeedPrecisionPlugin,
    DoublePrecisionPlugin,
    IPUPrecisionPlugin,
    MixedPrecisionPlugin,
    PLUGIN_INPUT,
    PrecisionPlugin,
    TPUBf16PrecisionPlugin,
    TPUPrecisionPlugin,
)
from lightning.pytorch.plugins.layer_sync import LayerSync, TorchSyncBatchNorm
from lightning.pytorch.plugins.precision.fsdp import FSDPMixedPrecisionPlugin
from lightning.pytorch.strategies import (
    DDPStrategy,
    DeepSpeedStrategy,
    FSDPStrategy,
    IPUStrategy,
    ParallelStrategy,
    SingleDeviceStrategy,
    SingleTPUStrategy,
    Strategy,
    StrategyRegistry,
    XLAStrategy,
)
from lightning.pytorch.strategies.ddp import _DDP_FORK_ALIASES
from lightning.pytorch.utilities.exceptions import MisconfigurationException
from lightning.pytorch.utilities.imports import _LIGHTNING_COLOSSALAI_AVAILABLE, _LIGHTNING_HABANA_AVAILABLE
from lightning.pytorch.utilities.rank_zero import rank_zero_info, rank_zero_warn

if _LIGHTNING_HABANA_AVAILABLE:
    pass

log = logging.getLogger(__name__)

_LITERAL_WARN = Literal["warn"]


class _AcceleratorConnector:
    def __init__(
        self,
        devices: Union[List[int], str, int] = "auto",
        num_nodes: int = 1,
        accelerator: Union[str, Accelerator] = "auto",
        strategy: Union[str, Strategy] = "auto",
        plugins: Optional[Union[PLUGIN_INPUT, List[PLUGIN_INPUT]]] = None,
        precision: _PRECISION_INPUT = "32-true",
        sync_batchnorm: bool = False,
        benchmark: Optional[bool] = None,
        use_distributed_sampler: bool = True,
        deterministic: Optional[Union[bool, _LITERAL_WARN]] = None,
    ) -> None:
        """The AcceleratorConnector parses several Trainer arguments and instantiates the Strategy including other
        components such as the Accelerator and Precision plugins.

            A. accelerator flag could be:
                1. accelerator class
                2. accelerator str
                3. accelerator auto

            B. strategy flag could be :
                1. strategy class
                2. strategy str registered with StrategyRegistry

            C. plugins flag could be:
                1. List of str, which could contain:
                    i. precision str (Not supported in the old accelerator_connector version)
                    ii. checkpoint_io str (Not supported in the old accelerator_connector version)
                    iii. cluster_environment str (Not supported in the old accelerator_connector version)
                2. List of class, which could contains:
                    i. precision class (should be removed, and precision flag should allow user pass classes)
                    ii. checkpoint_io class
                    iii. cluster_environment class


        priorities which to take when:
            A. Class > str
            B. Strategy > Accelerator/precision/plugins
        """
        self.use_distributed_sampler = use_distributed_sampler
        _set_torch_flags(deterministic=deterministic, benchmark=benchmark)

        # 1. Parsing flags
        # Get registered strategies, built-in accelerators and precision plugins
        _register_external_accelerators_and_strategies()
        self._registered_strategies = StrategyRegistry.available_strategies()
        self._accelerator_types = AcceleratorRegistry.available_accelerators()

        # Raise an exception if there are conflicts between flags
        # Set each valid flag to `self._x_flag` after validation
        self._strategy_flag: Union[Strategy, str] = "auto"
        self._accelerator_flag: Union[Accelerator, str] = "auto"
        self._precision_flag: _PRECISION_INPUT_STR = "32-true"
        self._precision_plugin_flag: Optional[PrecisionPlugin] = None
        self._cluster_environment_flag: Optional[Union[ClusterEnvironment, str]] = None
        self._parallel_devices: List[Union[int, torch.device, str]] = []
        self._layer_sync: Optional[LayerSync] = TorchSyncBatchNorm() if sync_batchnorm else None
        self.checkpoint_io: Optional[CheckpointIO] = None

        self._check_config_and_set_final_flags(
            strategy=strategy,
            accelerator=accelerator,
            precision=precision,
            plugins=plugins,
            sync_batchnorm=sync_batchnorm,
        )
        # 2. Instantiate Accelerator
        self._set_accelerator_if_ipu_strategy_is_passed()

        # handle `auto`, `None` and `gpu`
        if self._accelerator_flag == "auto":
            self._accelerator_flag = self._choose_auto_accelerator()
        elif self._accelerator_flag == "gpu":
            self._accelerator_flag = self._choose_gpu_accelerator_backend()

        self._check_device_config_and_set_final_flags(devices=devices, num_nodes=num_nodes)
        self._set_parallel_devices_and_init_accelerator()

        # 3. Instantiate ClusterEnvironment
        self.cluster_environment: ClusterEnvironment = self._choose_and_init_cluster_environment()

        # 4. Instantiate Strategy - Part 1
        if self._strategy_flag == "auto":
            self._strategy_flag = self._choose_strategy()
        # In specific cases, ignore user selection and fall back to a different strategy
        self._check_strategy_and_fallback()
        self._init_strategy()

        # 5. Instantiate Precision Plugin
        self.precision_plugin = self._check_and_init_precision()

        # 6. Instantiate Strategy - Part 2
        self._lazy_init_strategy()

    def _check_config_and_set_final_flags(
        self,
        strategy: Union[str, Strategy],
        accelerator: Union[str, Accelerator],
        precision: _PRECISION_INPUT,
        plugins: Optional[Union[PLUGIN_INPUT, List[PLUGIN_INPUT]]],
        sync_batchnorm: bool,
    ) -> None:
        """This method checks:

        1. strategy: whether the strategy name is valid, and sets the internal flags if it is.
        2. accelerator: if the value of the accelerator argument is a type of accelerator (instance or string),
            set self._accelerator_flag accordingly.
        3. precision: The final value of the precision flag may be determined either by the precision argument or
            by a plugin instance.
        4. plugins: The list of plugins may contain a Precision plugin, CheckpointIO, ClusterEnvironment and others.
            Additionally, other flags such as `precision` or `sync_batchnorm` can populate the list with the
            corresponding plugin instances.
        """
        if plugins is not None:
            plugins = [plugins] if not isinstance(plugins, list) else plugins

        if isinstance(strategy, str):
            strategy = strategy.lower()

        self._strategy_flag = strategy

        if strategy == "colossalai" and not _LIGHTNING_COLOSSALAI_AVAILABLE:
            raise ModuleNotFoundError(str(_LIGHTNING_COLOSSALAI_AVAILABLE))

        if strategy != "auto" and strategy not in self._registered_strategies and not isinstance(strategy, Strategy):
            raise ValueError(
                f"You selected an invalid strategy name: `strategy={strategy!r}`."
                " It must be either a string or an instance of `lightning.pytorch.strategies.Strategy`."
                " Example choices: auto, ddp, ddp_spawn, deepspeed, ..."
                " Find a complete list of options in our documentation at https://lightning.ai"
            )

        if (
            accelerator not in self._accelerator_types
            and accelerator not in ("auto", "gpu")
            and not isinstance(accelerator, Accelerator)
        ):
            raise ValueError(
                f"You selected an invalid accelerator name: `accelerator={accelerator!r}`."
                f" Available names are: auto, {', '.join(self._accelerator_types)}."
            )

        # MPS accelerator is incompatible with DDP family of strategies. It supports single-device operation only.
        is_ddp_str = isinstance(strategy, str) and "ddp" in strategy
        is_deepspeed_str = isinstance(strategy, str) and "deepspeed" in strategy
        is_parallel_strategy = isinstance(strategy, ParallelStrategy) or is_ddp_str or is_deepspeed_str
        is_mps_accelerator = MPSAccelerator.is_available() and (
            accelerator in ("mps", "auto", "gpu", None) or isinstance(accelerator, MPSAccelerator)
        )
        if is_mps_accelerator and is_parallel_strategy:
            raise ValueError(
                f"You set `strategy={strategy}` but strategies from the DDP family are not supported on the"
                f" MPS accelerator. Either explicitly set `accelerator='cpu'` or change the strategy."
            )

        self._accelerator_flag = accelerator

        self._precision_flag = _convert_precision_to_unified_args(precision)

        if plugins:
            plugins_flags_types: Dict[str, int] = Counter()
            for plugin in plugins:
                if isinstance(plugin, PrecisionPlugin):
                    self._precision_plugin_flag = plugin
                    plugins_flags_types[PrecisionPlugin.__name__] += 1
                elif isinstance(plugin, CheckpointIO):
                    self.checkpoint_io = plugin
                    plugins_flags_types[CheckpointIO.__name__] += 1
                elif isinstance(plugin, ClusterEnvironment):
                    self._cluster_environment_flag = plugin
                    plugins_flags_types[ClusterEnvironment.__name__] += 1
                elif isinstance(plugin, LayerSync):
                    if sync_batchnorm and not isinstance(plugin, TorchSyncBatchNorm):
                        raise MisconfigurationException(
                            f"You set `Trainer(sync_batchnorm=True)` and provided a `{plugin.__class__.__name__}`"
                            " plugin, but this is not allowed. Choose one or the other."
                        )
                    self._layer_sync = plugin
                    plugins_flags_types[TorchSyncBatchNorm.__name__] += 1
                else:
                    raise MisconfigurationException(
                        f"Found invalid type for plugin {plugin}. Expected one of: PrecisionPlugin, "
                        "CheckpointIO, ClusterEnviroment, or LayerSync."
                    )

            duplicated_plugin_key = [k for k, v in plugins_flags_types.items() if v > 1]
            if duplicated_plugin_key:
                raise MisconfigurationException(
                    f"Received multiple values for {', '.join(duplicated_plugin_key)} flags in `plugins`."
                    " Expected one value for each type at most."
                )

        # handle the case when the user passes in a strategy instance which has an accelerator, precision,
        # checkpoint io or cluster env set up
        # TODO: improve the error messages below
        if self._strategy_flag and isinstance(self._strategy_flag, Strategy):
            if self._strategy_flag._accelerator:
                if self._accelerator_flag != "auto":
                    raise MisconfigurationException(
                        "accelerator set through both strategy class and accelerator flag, choose one"
                    )
                else:
                    self._accelerator_flag = self._strategy_flag._accelerator
            if self._strategy_flag._precision_plugin:
                # [RFC] handle precision plugin set up conflict?
                if self._precision_plugin_flag:
                    raise MisconfigurationException("precision set through both strategy class and plugins, choose one")
                else:
                    self._precision_plugin_flag = self._strategy_flag._precision_plugin
            if self._strategy_flag._checkpoint_io:
                if self.checkpoint_io:
                    raise MisconfigurationException(
                        "checkpoint_io set through both strategy class and plugins, choose one"
                    )
                else:
                    self.checkpoint_io = self._strategy_flag._checkpoint_io
            if getattr(self._strategy_flag, "cluster_environment", None):
                if self._cluster_environment_flag:
                    raise MisconfigurationException(
                        "cluster_environment set through both strategy class and plugins, choose one"
                    )
                else:
                    self._cluster_environment_flag = getattr(self._strategy_flag, "cluster_environment")

            if hasattr(self._strategy_flag, "parallel_devices"):
                if self._strategy_flag.parallel_devices:
                    if self._strategy_flag.parallel_devices[0].type == "cpu":
                        if self._accelerator_flag and self._accelerator_flag not in ("auto", "cpu"):
                            raise MisconfigurationException(
                                f"CPU parallel_devices set through {self._strategy_flag.__class__.__name__} class,"
                                f" but accelerator set to {self._accelerator_flag}, please choose one device type"
                            )
                        self._accelerator_flag = "cpu"
                    if self._strategy_flag.parallel_devices[0].type == "cuda":
                        if self._accelerator_flag and self._accelerator_flag not in ("auto", "cuda", "gpu"):
                            raise MisconfigurationException(
                                f"GPU parallel_devices set through {self._strategy_flag.__class__.__name__} class,"
                                f" but accelerator set to {self._accelerator_flag}, please choose one device type"
                            )
                        self._accelerator_flag = "cuda"
                    self._parallel_devices = self._strategy_flag.parallel_devices

    def _check_device_config_and_set_final_flags(
        self,
        devices: Union[List[int], str, int],
        num_nodes: int,
    ) -> None:
        self._num_nodes_flag = int(num_nodes) if num_nodes is not None else 1
        self._devices_flag = devices

        if self._devices_flag in ([], 0, "0"):
            accelerator_name = (
                self._accelerator_flag.__class__.__qualname__
                if isinstance(self._accelerator_flag, Accelerator)
                else self._accelerator_flag
            )
            raise MisconfigurationException(
                f"`Trainer(devices={self._devices_flag!r})` value is not a valid input"
                f" using {accelerator_name} accelerator."
            )

    def _set_accelerator_if_ipu_strategy_is_passed(self) -> None:
        # current logic only apply to object config
        # TODO this logic should apply to both str and object config
        if isinstance(self._strategy_flag, IPUStrategy):
            self._accelerator_flag = "ipu"

    def _choose_auto_accelerator(self) -> str:
        """Choose the accelerator type (str) based on availability."""
        if TPUAccelerator.is_available():
            return "tpu"
        if IPUAccelerator.is_available():
            return "ipu"
        if _LIGHTNING_HABANA_AVAILABLE:
<<<<<<< HEAD
            from lightning_habana import AcceleratorHPU
            if AcceleratorHPU.is_available():
=======
            from lightning_habana import HPUAccelerator

            if HPUAccelerator.is_available():
>>>>>>> 51c31730
                return "hpu"
        if MPSAccelerator.is_available():
            return "mps"
        if CUDAAccelerator.is_available():
            return "cuda"
        return "cpu"

    @staticmethod
    def _choose_gpu_accelerator_backend() -> str:
        if MPSAccelerator.is_available():
            return "mps"
        if CUDAAccelerator.is_available():
            return "cuda"
        raise MisconfigurationException("No supported gpu backend found!")

    def _set_parallel_devices_and_init_accelerator(self) -> None:
        if isinstance(self._accelerator_flag, Accelerator):
            self.accelerator: Accelerator = self._accelerator_flag
        else:
            self.accelerator = AcceleratorRegistry.get(self._accelerator_flag)
        accelerator_cls = self.accelerator.__class__

        if not accelerator_cls.is_available():
            available_accelerator = [
                acc_str
                for acc_str in self._accelerator_types
                if AcceleratorRegistry[acc_str]["accelerator"].is_available()
            ]
            raise MisconfigurationException(
                f"`{accelerator_cls.__qualname__}` can not run on your system"
                " since the accelerator is not available. The following accelerator(s)"
                " is available and can be passed into `accelerator` argument of"
                f" `Trainer`: {available_accelerator}."
            )

        self._set_devices_flag_if_auto_passed()
        self._devices_flag = accelerator_cls.parse_devices(self._devices_flag)
        if not self._parallel_devices:
            self._parallel_devices = accelerator_cls.get_parallel_devices(self._devices_flag)

    def _set_devices_flag_if_auto_passed(self) -> None:
        if self._devices_flag == "auto":
            self._devices_flag = self.accelerator.auto_device_count()

    def _choose_and_init_cluster_environment(self) -> ClusterEnvironment:
        if isinstance(self._cluster_environment_flag, ClusterEnvironment):
            return self._cluster_environment_flag
        for env_type in (
            SLURMEnvironment,
            TorchElasticEnvironment,
            KubeflowEnvironment,
            LSFEnvironment,
            MPIEnvironment,
        ):
            if env_type.detect():
                return env_type()
        return LightningEnvironment()

    def _choose_strategy(self) -> Union[Strategy, str]:
        if self._accelerator_flag == "ipu":
            return IPUStrategy.strategy_name
        if self._accelerator_flag == "hpu":
            if not _LIGHTNING_HABANA_AVAILABLE:
                raise NotImplementedError(
                    "You have asked for HPU but you miss install related integration."
                    " Please run `pip install lightning-habana` or see for further instructions"
                    " in https://github.com/Lightning-AI/lightning-Habana/."
                )
            if self._parallel_devices and len(self._parallel_devices) > 1:
                from lightning_habana import StrategyParallelHPU

                return StrategyParallelHPU.strategy_name
            else:
                from lightning_habana import StrategySingleHPU

                return StrategySingleHPU(device=torch.device("hpu"))
        if self._accelerator_flag == "tpu":
            if self._parallel_devices and len(self._parallel_devices) > 1:
                return XLAStrategy.strategy_name
            else:
                # TODO: lazy initialized device, then here could be self._strategy_flag = "single_tpu_device"
                return SingleTPUStrategy(device=self._parallel_devices[0])  # type: ignore
        if self._num_nodes_flag > 1:
            return "ddp"
        if len(self._parallel_devices) <= 1:
            # TODO: Change this once gpu accelerator was renamed to cuda accelerator
            if isinstance(self._accelerator_flag, (CUDAAccelerator, MPSAccelerator)) or (
                isinstance(self._accelerator_flag, str) and self._accelerator_flag in ("cuda", "gpu", "mps")
            ):
                device = _determine_root_gpu_device(self._parallel_devices)
            else:
                device = "cpu"
            # TODO: lazy initialized device, then here could be self._strategy_flag = "single_device"
            return SingleDeviceStrategy(device=device)  # type: ignore
        if len(self._parallel_devices) > 1 and _IS_INTERACTIVE:
            return "ddp_fork"
        return "ddp"

    def _check_strategy_and_fallback(self) -> None:
        """Checks edge cases when the strategy selection was a string input, and we need to fall back to a
        different choice depending on other parameters or the environment."""
        # current fallback and check logic only apply to user pass in str config and object config
        # TODO this logic should apply to both str and object config
        strategy_flag = "" if isinstance(self._strategy_flag, Strategy) else self._strategy_flag

        if (
            strategy_flag in FSDPStrategy.get_registered_strategies() or isinstance(self._strategy_flag, FSDPStrategy)
        ) and self._accelerator_flag not in ("cuda", "gpu"):
            raise MisconfigurationException(
                f"You selected strategy to be `{FSDPStrategy.strategy_name}`, but GPU accelerator is not used."
            )
        if strategy_flag in _DDP_FORK_ALIASES and "fork" not in torch.multiprocessing.get_all_start_methods():
            raise ValueError(
                f"You selected `Trainer(strategy='{strategy_flag}')` but process forking is not supported on this"
                f" platform. We recommed `Trainer(strategy='ddp_spawn')` instead."
            )
        if strategy_flag:
            self._strategy_flag = strategy_flag

    def _init_strategy(self) -> None:
        """Instantiate the Strategy given depending on the setting of ``_strategy_flag``."""
        # The validation of `_strategy_flag` already happened earlier on in the connector
        assert isinstance(self._strategy_flag, (str, Strategy))
        if isinstance(self._strategy_flag, str):
            self.strategy = StrategyRegistry.get(self._strategy_flag)
        else:
            # TODO(fabric): remove ignore after merging Fabric and PL strategies
            self.strategy = self._strategy_flag  # type: ignore[assignment]

    def _check_and_init_precision(self) -> PrecisionPlugin:
        self._validate_precision_choice()
        if isinstance(self._precision_plugin_flag, PrecisionPlugin):
            return self._precision_plugin_flag

        if isinstance(self.accelerator, IPUAccelerator):
            return IPUPrecisionPlugin(self._precision_flag)  # type: ignore

        if _LIGHTNING_HABANA_AVAILABLE:
            from lightning_habana import AcceleratorHPU, PrecisionHPU

            if isinstance(self.accelerator, AcceleratorHPU):
                return PrecisionHPU(self._precision_flag)  # type: ignore
        if isinstance(self.accelerator, TPUAccelerator):
            if self._precision_flag == "32-true":
                return TPUPrecisionPlugin()
            elif self._precision_flag in ("16-mixed", "bf16-mixed"):
                if self._precision_flag == "16-mixed":
                    rank_zero_warn(
                        "You passed `Trainer(accelerator='tpu', precision='16-mixed')` but AMP with fp16"
                        " is not supported on TPUs. Using `precision='bf16-mixed'` instead."
                    )
                return TPUBf16PrecisionPlugin()

        if _LIGHTNING_COLOSSALAI_AVAILABLE:
            from lightning_colossalai import ColossalAIPrecisionPlugin, ColossalAIStrategy

            if isinstance(self.strategy, ColossalAIStrategy):
                return ColossalAIPrecisionPlugin(self._precision_flag)

        if isinstance(self.strategy, DeepSpeedStrategy):
            return DeepSpeedPrecisionPlugin(self._precision_flag)

        if self._precision_flag == "32-true":
            return PrecisionPlugin()
        if self._precision_flag == "64-true":
            return DoublePrecisionPlugin()

        if self._precision_flag == "16-mixed" and self._accelerator_flag == "cpu":
            rank_zero_warn(
                "You passed `Trainer(accelerator='cpu', precision='16-mixed')` but AMP with fp16 is not supported on "
                "CPU. Using `precision='bf16-mixed'` instead."
            )
            self._precision_flag = "bf16-mixed"

        if self._precision_flag in ("16-mixed", "bf16-mixed"):
            rank_zero_info(
                f"Using {'16bit' if self._precision_flag == '16-mixed' else 'bfloat16'} Automatic Mixed Precision (AMP)"
            )
            device = "cpu" if self._accelerator_flag == "cpu" else "cuda"

            if isinstance(self.strategy, FSDPStrategy):
                return FSDPMixedPrecisionPlugin(self._precision_flag, device)
            return MixedPrecisionPlugin(self._precision_flag, device)

        raise RuntimeError("No precision set")

    def _validate_precision_choice(self) -> None:
        """Validate the combination of choices for precision, AMP type, and accelerator."""
        if isinstance(self.accelerator, TPUAccelerator):
            if self._precision_flag == "64-true":
                raise MisconfigurationException(
                    "`Trainer(accelerator='tpu', precision='64-true')` is not implemented."
                    " Please, open an issue in `https://github.com/Lightning-AI/lightning/issues`"
                    " requesting this feature."
                )
            if self._precision_plugin_flag and not isinstance(
                self._precision_plugin_flag, (TPUPrecisionPlugin, TPUBf16PrecisionPlugin)
            ):
                raise ValueError(
                    f"The `TPUAccelerator` can only be used with a `TPUPrecisionPlugin`,"
                    f" found: {self._precision_plugin_flag}."
                )
        if _LIGHTNING_HABANA_AVAILABLE:
            from lightning_habana import AcceleratorHPU

            if isinstance(self.accelerator, AcceleratorHPU):
                if self._precision_flag not in ("16-mixed", "bf16-mixed", "32-true"):
                    raise MisconfigurationException(
                        f"`Trainer(accelerator='hpu', precision={self._precision_flag!r})` is not supported."
                    )

    def _lazy_init_strategy(self) -> None:
        """Lazily set missing attributes on the previously instantiated strategy."""
        self.strategy.accelerator = self.accelerator
        if self.precision_plugin:
            self.strategy.precision_plugin = self.precision_plugin
        if self.checkpoint_io:
            self.strategy.checkpoint_io = self.checkpoint_io
        if hasattr(self.strategy, "cluster_environment"):
            if self.strategy.cluster_environment is None:
                self.strategy.cluster_environment = self.cluster_environment
            self.cluster_environment = self.strategy.cluster_environment
        if hasattr(self.strategy, "parallel_devices"):
            if self.strategy.parallel_devices:
                self._parallel_devices = self.strategy.parallel_devices
            else:
                self.strategy.parallel_devices = self._parallel_devices
        if hasattr(self.strategy, "num_nodes"):
            self.strategy._num_nodes = self._num_nodes_flag
        if hasattr(self.strategy, "_layer_sync"):
            self.strategy._layer_sync = self._layer_sync
        if hasattr(self.strategy, "set_world_ranks"):
            self.strategy.set_world_ranks()
        self.strategy._configure_launcher()

        if _IS_INTERACTIVE and self.strategy.launcher and not self.strategy.launcher.is_interactive_compatible:
            raise MisconfigurationException(
                f"`Trainer(strategy={self._strategy_flag!r})` is not compatible with an interactive"
                " environment. Run your code as a script, or choose one of the compatible strategies:"
                f" `Fabric(strategy='dp'|'ddp_notebook')`."
                " In case you are spawning processes yourself, make sure to include the Trainer"
                " creation inside the worker function."
            )

        # TODO: should be moved to _check_strategy_and_fallback().
        # Current test check precision first, so keep this check here to meet error order
        if isinstance(self.accelerator, TPUAccelerator) and not isinstance(
            self.strategy, (SingleTPUStrategy, XLAStrategy)
        ):
            raise ValueError(
                "The `TPUAccelerator` can only be used with a `SingleTPUStrategy` or `XLAStrategy`,"
                f" found {self.strategy.__class__.__name__}."
            )

        if _LIGHTNING_HABANA_AVAILABLE:
            from lightning_habana import AcceleratorHPU, StrategyParallelHPU, StrategySingleHPU

            if isinstance(self.accelerator, AcceleratorHPU) and not isinstance(
                self.strategy, (StrategySingleHPU, StrategyParallelHPU)
            ):
                raise ValueError(
                    "The `AcceleratorHPU` can only be used with a `StrategySingleHPU` or `StrategyParallelHPU`,"
                    f" found {self.strategy.__class__.__name__}."
                )

    @property
    def is_distributed(self) -> bool:
        # TODO: deprecate this property
        # Used for custom plugins.
        # Custom plugins should implement is_distributed property.
        if hasattr(self.strategy, "is_distributed") and not isinstance(self.accelerator, TPUAccelerator):
            return self.strategy.is_distributed
        distributed_strategy = (
            DDPStrategy,
            FSDPStrategy,
            DeepSpeedStrategy,
            XLAStrategy,
        )
        if _LIGHTNING_HABANA_AVAILABLE:
            distributed_strategy = distributed_strategy + (StrategyParallelHPU,)
        is_distributed = isinstance(self.strategy, distributed_strategy)
        if isinstance(self.accelerator, TPUAccelerator):
            is_distributed |= self.strategy.is_distributed
        return is_distributed


def _set_torch_flags(
    *, deterministic: Optional[Union[bool, _LITERAL_WARN]] = None, benchmark: Optional[bool] = None
) -> None:
    if deterministic:
        if benchmark is None:
            # Set benchmark to False to ensure determinism
            benchmark = False
        elif benchmark:
            rank_zero_warn(
                "You passed `deterministic=True` and `benchmark=True`. Note that PyTorch ignores"
                " torch.backends.cudnn.deterministic=True when torch.backends.cudnn.benchmark=True.",
            )
    if benchmark is not None:
        torch.backends.cudnn.benchmark = benchmark

    if deterministic == "warn":
        torch.use_deterministic_algorithms(True, warn_only=True)
    elif isinstance(deterministic, bool):
        # do not call this if deterministic wasn't passed
        torch.use_deterministic_algorithms(deterministic)
    if deterministic:
        # https://docs.nvidia.com/cuda/cublas/index.html#cublasApi_reproducibility
        os.environ["CUBLAS_WORKSPACE_CONFIG"] = ":4096:8"


def _register_external_accelerators_and_strategies() -> None:
    """Registers all known strategies in other packages."""
    if _LIGHTNING_COLOSSALAI_AVAILABLE:
        from lightning_colossalai import ColossalAIStrategy

        # TODO: Prevent registering multiple times
        if "colossalai" not in StrategyRegistry:
            ColossalAIStrategy.register_strategies(StrategyRegistry)<|MERGE_RESOLUTION|>--- conflicted
+++ resolved
@@ -68,7 +68,7 @@
 from lightning.pytorch.utilities.rank_zero import rank_zero_info, rank_zero_warn
 
 if _LIGHTNING_HABANA_AVAILABLE:
-    pass
+    from lightning_habana import AcceleratorHPU
 
 log = logging.getLogger(__name__)
 
@@ -351,14 +351,8 @@
         if IPUAccelerator.is_available():
             return "ipu"
         if _LIGHTNING_HABANA_AVAILABLE:
-<<<<<<< HEAD
             from lightning_habana import AcceleratorHPU
             if AcceleratorHPU.is_available():
-=======
-            from lightning_habana import HPUAccelerator
-
-            if HPUAccelerator.is_available():
->>>>>>> 51c31730
                 return "hpu"
         if MPSAccelerator.is_available():
             return "mps"

--- conflicted
+++ resolved
@@ -91,12 +91,7 @@
     def forward_context(self) -> Generator[None, None, None]:
         """A context manager to change the default tensor type.
 
-<<<<<<< HEAD
-        See: :meth:`torch.set_default_tensor_type`
-
-=======
         See: :meth:`torch.set_default_dtype`
->>>>>>> 3a55f0c0
         """
         default_dtype = torch.get_default_dtype()
         torch.set_default_dtype(torch.float64)

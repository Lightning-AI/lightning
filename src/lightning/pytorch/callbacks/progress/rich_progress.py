# Copyright The Lightning AI team.
#
# Licensed under the Apache License, Version 2.0 (the "License");
# you may not use this file except in compliance with the License.
# You may obtain a copy of the License at
#
#     http://www.apache.org/licenses/LICENSE-2.0
#
# Unless required by applicable law or agreed to in writing, software
# distributed under the License is distributed on an "AS IS" BASIS,
# WITHOUT WARRANTIES OR CONDITIONS OF ANY KIND, either express or implied.
# See the License for the specific language governing permissions and
# limitations under the License.
import math
from dataclasses import dataclass
from datetime import timedelta
from typing import Any, cast, Dict, Generator, Optional, Union

from lightning_utilities.core.imports import RequirementCache

import lightning.pytorch as pl
from lightning.pytorch.callbacks.progress.progress_bar import ProgressBar
from lightning.pytorch.utilities.types import STEP_OUTPUT

_RICH_AVAILABLE = RequirementCache("rich>=10.2.2")

if _RICH_AVAILABLE:
    from rich import get_console, reconfigure
    from rich.console import Console, RenderableType
    from rich.progress import BarColumn, Progress, ProgressColumn, Task, TaskID, TextColumn
    from rich.progress_bar import ProgressBar as _RichProgressBar
    from rich.style import Style
    from rich.text import Text

    class CustomBarColumn(BarColumn):
        """Overrides ``BarColumn`` to provide support for dataloaders that do not define a size (infinite size)
        such as ``IterableDataset``."""

        def render(self, task: "Task") -> _RichProgressBar:
            """Gets a progress bar widget for a task."""
            assert task.total is not None
            assert task.remaining is not None
            return _RichProgressBar(
                total=max(0, task.total),
                completed=max(0, task.completed),
                width=None if self.bar_width is None else max(1, self.bar_width),
                pulse=not task.started or not math.isfinite(task.remaining),
                animation_time=task.get_time(),
                style=self.style,
                complete_style=self.complete_style,
                finished_style=self.finished_style,
                pulse_style=self.pulse_style,
            )

    @dataclass
    class CustomInfiniteTask(Task):
        """Overrides ``Task`` to define an infinite task.

        This is useful for datasets that do not define a size (infinite size) such as ``IterableDataset``.
        """

        @property
        def time_remaining(self) -> Optional[float]:
            return None

    class CustomProgress(Progress):
        """Overrides ``Progress`` to support adding tasks that have an infinite total size."""

        def add_task(
            self,
            description: str,
            start: bool = True,
            total: Optional[float] = 100.0,
            completed: int = 0,
            visible: bool = True,
            **fields: Any,
        ) -> TaskID:
            assert total is not None
            if not math.isfinite(total):
                task = CustomInfiniteTask(
                    self._task_index,
                    description,
                    total,
                    completed,
                    visible=visible,
                    fields=fields,
                    _get_time=self.get_time,
                    _lock=self._lock,
                )
                return self.add_custom_task(task)
            return super().add_task(description, start, total, completed, visible, **fields)

        def add_custom_task(self, task: CustomInfiniteTask, start: bool = True) -> TaskID:
            with self._lock:
                self._tasks[self._task_index] = task
                if start:
                    self.start_task(self._task_index)
                new_task_index = self._task_index
                self._task_index = TaskID(int(self._task_index) + 1)
            self.refresh()
            return new_task_index

    class CustomTimeColumn(ProgressColumn):
        # Only refresh twice a second to prevent jitter
        max_refresh = 0.5

        def __init__(self, style: Union[str, Style]) -> None:
            self.style = style
            super().__init__()

        def render(self, task: "Task") -> Text:
            elapsed = task.finished_time if task.finished else task.elapsed
            remaining = task.time_remaining
            elapsed_delta = "-:--:--" if elapsed is None else str(timedelta(seconds=int(elapsed)))
            remaining_delta = "-:--:--" if remaining is None else str(timedelta(seconds=int(remaining)))
            return Text(f"{elapsed_delta} • {remaining_delta}", style=self.style)

    class BatchesProcessedColumn(ProgressColumn):
        def __init__(self, style: Union[str, Style]):
            self.style = style
            super().__init__()

        def render(self, task: "Task") -> RenderableType:
            total = task.total if task.total != float("inf") else "--"
            return Text(f"{int(task.completed)}/{total}", style=self.style)

    class ProcessingSpeedColumn(ProgressColumn):
        def __init__(self, style: Union[str, Style]):
            self.style = style
            super().__init__()

        def render(self, task: "Task") -> RenderableType:
            task_speed = f"{task.speed:>.2f}" if task.speed is not None else "0.00"
            return Text(f"{task_speed}it/s", style=self.style)

    class MetricsTextColumn(ProgressColumn):
        """A column containing text."""

        def __init__(self, trainer: "pl.Trainer", style: Union[str, "Style"], text_delimiter: str):
            self._trainer = trainer
            self._tasks: Dict[Union[int, TaskID], Any] = {}
            self._current_task_id = 0
            self._metrics: Dict[Union[str, "Style"], Any] = {}
            self._style = style
            self._text_delimiter = text_delimiter
            super().__init__()

        def update(self, metrics: Dict[Any, Any]) -> None:
            # Called when metrics are ready to be rendered.
            # This is to prevent render from causing deadlock issues by requesting metrics
            # in separate threads.
            self._metrics = metrics

        def render(self, task: "Task") -> Text:
            assert isinstance(self._trainer.progress_bar_callback, RichProgressBar)
            if (
                self._trainer.state.fn != "fit"
                or self._trainer.sanity_checking
                or self._trainer.progress_bar_callback.train_progress_bar_id != task.id
            ):
                return Text()
            if self._trainer.training and task.id not in self._tasks:
                self._tasks[task.id] = "None"
                if self._renderable_cache:
                    self._current_task_id = cast(TaskID, self._current_task_id)
                    self._tasks[self._current_task_id] = self._renderable_cache[self._current_task_id][1]
                self._current_task_id = task.id
            if self._trainer.training and task.id != self._current_task_id:
                return self._tasks[task.id]

<<<<<<< HEAD
            metrics_texts = self._generate_metrics_texts()
            text = self._text_delimiter.join(metrics_texts)
=======
            text = " ".join(self._generate_metrics_texts())
>>>>>>> f4825e57
            return Text(text, justify="left", style=self._style)

        def _generate_metrics_texts(self) -> Generator[str, None, None]:
            for k, v in self._metrics.items():
                yield f"{k}: {round(v, 3) if isinstance(v, float) else v}"

else:
    Task, Style = Any, Any  # type: ignore[assignment, misc]


@dataclass
class RichProgressBarTheme:
    """Styles to associate to different base components.

    Args:
        description: Style for the progress bar description. For eg., Epoch x, Testing, etc.
        progress_bar: Style for the bar in progress.
        progress_bar_finished: Style for the finished progress bar.
        progress_bar_pulse: Style for the progress bar when `IterableDataset` is being processed.
        batch_progress: Style for the progress tracker (i.e 10/50 batches completed).
        time: Style for the processed time and estimate time remaining.
        processing_speed: Style for the speed of the batches being processed.
        metrics: Style for the metrics

    https://rich.readthedocs.io/en/stable/style.html

    """

    description: Union[str, Style] = "white"
    progress_bar: Union[str, Style] = "#6206E0"
    progress_bar_finished: Union[str, Style] = "#6206E0"
    progress_bar_pulse: Union[str, Style] = "#6206E0"
    batch_progress: Union[str, Style] = "white"
    time: Union[str, Style] = "grey54"
    processing_speed: Union[str, Style] = "grey70"
    metrics: Union[str, Style] = "white"
    metrics_text_delimiter: str = " "


class RichProgressBar(ProgressBar):
    """Create a progress bar with `rich text formatting <https://github.com/Textualize/rich>`_.

    Install it with pip:

    .. code-block:: bash

        pip install rich

    .. code-block:: python

        from lightning.pytorch import Trainer
        from lightning.pytorch.callbacks import RichProgressBar

        trainer = Trainer(callbacks=RichProgressBar())

    Args:
        refresh_rate: Determines at which rate (in number of batches) the progress bars get updated.
            Set it to ``0`` to disable the display.
        leave: Leaves the finished progress bar in the terminal at the end of the epoch. Default: False
        theme: Contains styles used to stylize the progress bar.
        console_kwargs: Args for constructing a `Console`

    Raises:
        ModuleNotFoundError:
            If required `rich` package is not installed on the device.

    Note:
        PyCharm users will need to enable “emulate terminal” in output console option in
        run/debug configuration to see styled output.
        Reference: https://rich.readthedocs.io/en/latest/introduction.html#requirements

    """

    def __init__(
        self,
        refresh_rate: int = 1,
        leave: bool = False,
        theme: RichProgressBarTheme = RichProgressBarTheme(),
        console_kwargs: Optional[Dict[str, Any]] = None,
    ) -> None:
        if not _RICH_AVAILABLE:
            raise ModuleNotFoundError(
                "`RichProgressBar` requires `rich` >= 10.2.2. Install it by running `pip install -U rich`."
            )

        super().__init__()
        self._refresh_rate: int = refresh_rate
        self._leave: bool = leave
        self._console: Optional[Console] = None
        self._console_kwargs = console_kwargs or {}
        self._enabled: bool = True
        self.progress: Optional[CustomProgress] = None
        self.train_progress_bar_id: Optional["TaskID"]
        self.val_sanity_progress_bar_id: Optional["TaskID"] = None
        self.val_progress_bar_id: Optional["TaskID"]
        self.test_progress_bar_id: Optional["TaskID"]
        self.predict_progress_bar_id: Optional["TaskID"]
        self._reset_progress_bar_ids()
        self._metric_component: Optional["MetricsTextColumn"] = None
        self._progress_stopped: bool = False
        self.theme = theme
        self._update_for_light_colab_theme()

    @property
    def refresh_rate(self) -> float:
        return self._refresh_rate

    @property
    def is_enabled(self) -> bool:
        return self._enabled and self.refresh_rate > 0

    @property
    def is_disabled(self) -> bool:
        return not self.is_enabled

    @property
    def train_progress_bar(self) -> Task:
        assert self.progress is not None
        assert self.train_progress_bar_id is not None
        return self.progress.tasks[self.train_progress_bar_id]

    @property
    def val_sanity_check_bar(self) -> Task:
        assert self.progress is not None
        assert self.val_sanity_progress_bar_id is not None
        return self.progress.tasks[self.val_sanity_progress_bar_id]

    @property
    def val_progress_bar(self) -> Task:
        assert self.progress is not None
        assert self.val_progress_bar_id is not None
        return self.progress.tasks[self.val_progress_bar_id]

    @property
    def test_progress_bar(self) -> Task:
        assert self.progress is not None
        assert self.test_progress_bar_id is not None
        return self.progress.tasks[self.test_progress_bar_id]

    def _update_for_light_colab_theme(self) -> None:
        if _detect_light_colab_theme():
            attributes = ["description", "batch_progress", "metrics"]
            for attr in attributes:
                if getattr(self.theme, attr) == "white":
                    setattr(self.theme, attr, "black")

    def disable(self) -> None:
        self._enabled = False

    def enable(self) -> None:
        self._enabled = True

    def _init_progress(self, trainer: "pl.Trainer") -> None:
        if self.is_enabled and (self.progress is None or self._progress_stopped):
            self._reset_progress_bar_ids()
            reconfigure(**self._console_kwargs)
            self._console = get_console()
            self._console.clear_live()
            self._metric_component = MetricsTextColumn(trainer, self.theme.metrics, self.theme.metrics_text_delimiter)
            self.progress = CustomProgress(
                *self.configure_columns(trainer),
                self._metric_component,
                auto_refresh=False,
                disable=self.is_disabled,
                console=self._console,
            )
            self.progress.start()
            # progress has started
            self._progress_stopped = False

    def refresh(self) -> None:
        if self.progress:
            self.progress.refresh()

    def on_train_start(self, trainer: "pl.Trainer", pl_module: "pl.LightningModule") -> None:
        self._init_progress(trainer)

    def on_predict_start(self, trainer: "pl.Trainer", pl_module: "pl.LightningModule") -> None:
        self._init_progress(trainer)

    def on_test_start(self, trainer: "pl.Trainer", pl_module: "pl.LightningModule") -> None:
        self._init_progress(trainer)

    def on_validation_start(self, trainer: "pl.Trainer", pl_module: "pl.LightningModule") -> None:
        self._init_progress(trainer)

    def on_sanity_check_start(self, trainer: "pl.Trainer", pl_module: "pl.LightningModule") -> None:
        self._init_progress(trainer)

    def on_sanity_check_end(self, trainer: "pl.Trainer", pl_module: "pl.LightningModule") -> None:
        if self.progress is not None:
            assert self.val_sanity_progress_bar_id is not None
            self.progress.update(self.val_sanity_progress_bar_id, advance=0, visible=False)
        self.refresh()

    def on_train_epoch_start(self, trainer: "pl.Trainer", pl_module: "pl.LightningModule") -> None:
        if self.is_disabled:
            return
        total_batches = self.total_train_batches
        train_description = self._get_train_description(trainer.current_epoch)

        if self.train_progress_bar_id is not None and self._leave:
            self._stop_progress()
            self._init_progress(trainer)
        if self.progress is not None:
            if self.train_progress_bar_id is None:
                self.train_progress_bar_id = self._add_task(total_batches, train_description)
            else:
                self.progress.reset(
                    self.train_progress_bar_id, total=total_batches, description=train_description, visible=True
                )

        self.refresh()

    def on_validation_batch_start(
        self,
        trainer: "pl.Trainer",
        pl_module: "pl.LightningModule",
        batch: Any,
        batch_idx: int,
        dataloader_idx: int = 0,
    ) -> None:
        if self.is_disabled or not self.has_dataloader_changed(dataloader_idx):
            return

        assert self.progress is not None

        if trainer.sanity_checking:
            if self.val_sanity_progress_bar_id is not None:
                self.progress.update(self.val_sanity_progress_bar_id, advance=0, visible=False)

            self.val_sanity_progress_bar_id = self._add_task(
                self.total_val_batches_current_dataloader, self.sanity_check_description, visible=False
            )
        else:
            if self.val_progress_bar_id is not None:
                self.progress.update(self.val_progress_bar_id, advance=0, visible=False)

            # TODO: remove old tasks when new onces are created
            self.val_progress_bar_id = self._add_task(
                self.total_val_batches_current_dataloader, self.validation_description, visible=False
            )

        self.refresh()

    def _add_task(self, total_batches: Union[int, float], description: str, visible: bool = True) -> "TaskID":
        assert self.progress is not None
        return self.progress.add_task(f"[{self.theme.description}]{description}", total=total_batches, visible=visible)

    def _update(self, progress_bar_id: Optional["TaskID"], current: int, visible: bool = True) -> None:
        if self.progress is not None and self.is_enabled:
            assert progress_bar_id is not None
            total = self.progress.tasks[progress_bar_id].total
            assert total is not None
            if not self._should_update(current, total):
                return

            leftover = current % self.refresh_rate
            advance = leftover if (current == total and leftover != 0) else self.refresh_rate
            self.progress.update(progress_bar_id, advance=advance, visible=visible)
            self.refresh()

    def _should_update(self, current: int, total: Union[int, float]) -> bool:
        return current % self.refresh_rate == 0 or current == total

    def on_validation_epoch_end(self, trainer: "pl.Trainer", pl_module: "pl.LightningModule") -> None:
        if self.is_enabled and self.val_progress_bar_id is not None and trainer.state.fn == "fit":
            assert self.progress is not None
            self.progress.update(self.val_progress_bar_id, advance=0, visible=False)
            self.refresh()

    def on_validation_end(self, trainer: "pl.Trainer", pl_module: "pl.LightningModule") -> None:
        if trainer.state.fn == "fit":
            self._update_metrics(trainer, pl_module)
        self.reset_dataloader_idx_tracker()

    def on_test_end(self, trainer: "pl.Trainer", pl_module: "pl.LightningModule") -> None:
        self.reset_dataloader_idx_tracker()

    def on_predict_end(self, trainer: "pl.Trainer", pl_module: "pl.LightningModule") -> None:
        self.reset_dataloader_idx_tracker()

    def on_test_batch_start(
        self,
        trainer: "pl.Trainer",
        pl_module: "pl.LightningModule",
        batch: Any,
        batch_idx: int,
        dataloader_idx: int = 0,
    ) -> None:
        if self.is_disabled or not self.has_dataloader_changed(dataloader_idx):
            return

        if self.test_progress_bar_id is not None:
            assert self.progress is not None
            self.progress.update(self.test_progress_bar_id, advance=0, visible=False)
        self.test_progress_bar_id = self._add_task(self.total_test_batches_current_dataloader, self.test_description)
        self.refresh()

    def on_predict_batch_start(
        self,
        trainer: "pl.Trainer",
        pl_module: "pl.LightningModule",
        batch: Any,
        batch_idx: int,
        dataloader_idx: int = 0,
    ) -> None:
        if self.is_disabled or not self.has_dataloader_changed(dataloader_idx):
            return

        if self.predict_progress_bar_id is not None:
            assert self.progress is not None
            self.progress.update(self.predict_progress_bar_id, advance=0, visible=False)
        self.predict_progress_bar_id = self._add_task(
            self.total_predict_batches_current_dataloader, self.predict_description
        )
        self.refresh()

    def on_train_batch_end(
        self, trainer: "pl.Trainer", pl_module: "pl.LightningModule", outputs: STEP_OUTPUT, batch: Any, batch_idx: int
    ) -> None:
        self._update(self.train_progress_bar_id, batch_idx + 1)
        self._update_metrics(trainer, pl_module)
        self.refresh()

    def on_train_epoch_end(self, trainer: "pl.Trainer", pl_module: "pl.LightningModule") -> None:
        self._update_metrics(trainer, pl_module)

    def on_validation_batch_end(
        self,
        trainer: "pl.Trainer",
        pl_module: "pl.LightningModule",
        outputs: STEP_OUTPUT,
        batch: Any,
        batch_idx: int,
        dataloader_idx: int = 0,
    ) -> None:
        if self.is_disabled:
            return
        if trainer.sanity_checking:
            self._update(self.val_sanity_progress_bar_id, batch_idx + 1)
        elif self.val_progress_bar_id is not None:
            self._update(self.val_progress_bar_id, batch_idx + 1)
        self.refresh()

    def on_test_batch_end(
        self,
        trainer: "pl.Trainer",
        pl_module: "pl.LightningModule",
        outputs: STEP_OUTPUT,
        batch: Any,
        batch_idx: int,
        dataloader_idx: int = 0,
    ) -> None:
        if self.is_disabled:
            return
        assert self.test_progress_bar_id is not None
        self._update(self.test_progress_bar_id, batch_idx + 1)
        self.refresh()

    def on_predict_batch_end(
        self,
        trainer: "pl.Trainer",
        pl_module: "pl.LightningModule",
        outputs: Any,
        batch: Any,
        batch_idx: int,
        dataloader_idx: int = 0,
    ) -> None:
        if self.is_disabled:
            return
        assert self.predict_progress_bar_id is not None
        self._update(self.predict_progress_bar_id, batch_idx + 1)
        self.refresh()

    def _get_train_description(self, current_epoch: int) -> str:
        train_description = f"Epoch {current_epoch}"
        if self.trainer.max_epochs is not None:
            train_description += f"/{self.trainer.max_epochs - 1}"
        if len(self.validation_description) > len(train_description):
            # Padding is required to avoid flickering due of uneven lengths of "Epoch X"
            # and "Validation" Bar description
            train_description = f"{train_description:{len(self.validation_description)}}"
        return train_description

    def _stop_progress(self) -> None:
        if self.progress is not None:
            self.progress.stop()
            # # signals for progress to be re-initialized for next stages
            self._progress_stopped = True

    def _reset_progress_bar_ids(self) -> None:
        self.train_progress_bar_id = None
        self.val_sanity_progress_bar_id = None
        self.val_progress_bar_id = None
        self.test_progress_bar_id = None
        self.predict_progress_bar_id = None

    def _update_metrics(self, trainer: "pl.Trainer", pl_module: "pl.LightningModule") -> None:
        metrics = self.get_metrics(trainer, pl_module)
        if self._metric_component:
            self._metric_component.update(metrics)

    def teardown(self, trainer: "pl.Trainer", pl_module: "pl.LightningModule", stage: str) -> None:
        self._stop_progress()

    def on_exception(self, trainer: "pl.Trainer", pl_module: "pl.LightningModule", exception: BaseException) -> None:
        self._stop_progress()

    def configure_columns(self, trainer: "pl.Trainer") -> list:
        return [
            TextColumn("[progress.description]{task.description}"),
            CustomBarColumn(
                complete_style=self.theme.progress_bar,
                finished_style=self.theme.progress_bar_finished,
                pulse_style=self.theme.progress_bar_pulse,
            ),
            BatchesProcessedColumn(style=self.theme.batch_progress),
            CustomTimeColumn(style=self.theme.time),
            ProcessingSpeedColumn(style=self.theme.processing_speed),
        ]

    def __getstate__(self) -> Dict:
        state = self.__dict__.copy()
        # both the console and progress object can hold thread lock objects that are not pickleable
        state["progress"] = None
        state["_console"] = None
        return state


def _detect_light_colab_theme() -> bool:
    """Detect if it's light theme in Colab."""
    try:
        import get_ipython
    except (NameError, ModuleNotFoundError):
        return False
    ipython = get_ipython()
    if "google.colab" in str(ipython.__class__):
        try:
            from google.colab import output

            return output.eval_js('document.documentElement.matches("[theme=light]")')
        except ModuleNotFoundError:
            return False
    return False<|MERGE_RESOLUTION|>--- conflicted
+++ resolved
@@ -168,12 +168,8 @@
             if self._trainer.training and task.id != self._current_task_id:
                 return self._tasks[task.id]
 
-<<<<<<< HEAD
             metrics_texts = self._generate_metrics_texts()
             text = self._text_delimiter.join(metrics_texts)
-=======
-            text = " ".join(self._generate_metrics_texts())
->>>>>>> f4825e57
             return Text(text, justify="left", style=self._style)
 
         def _generate_metrics_texts(self) -> Generator[str, None, None]:
@@ -383,7 +379,10 @@
                 self.train_progress_bar_id = self._add_task(total_batches, train_description)
             else:
                 self.progress.reset(
-                    self.train_progress_bar_id, total=total_batches, description=train_description, visible=True
+                    self.train_progress_bar_id,
+                    total=total_batches,
+                    description=train_description,
+                    visible=True,
                 )
 
         self.refresh()
@@ -406,7 +405,9 @@
                 self.progress.update(self.val_sanity_progress_bar_id, advance=0, visible=False)
 
             self.val_sanity_progress_bar_id = self._add_task(
-                self.total_val_batches_current_dataloader, self.sanity_check_description, visible=False
+                self.total_val_batches_current_dataloader,
+                self.sanity_check_description,
+                visible=False,
             )
         else:
             if self.val_progress_bar_id is not None:
@@ -414,14 +415,20 @@
 
             # TODO: remove old tasks when new onces are created
             self.val_progress_bar_id = self._add_task(
-                self.total_val_batches_current_dataloader, self.validation_description, visible=False
+                self.total_val_batches_current_dataloader,
+                self.validation_description,
+                visible=False,
             )
 
         self.refresh()
 
     def _add_task(self, total_batches: Union[int, float], description: str, visible: bool = True) -> "TaskID":
         assert self.progress is not None
-        return self.progress.add_task(f"[{self.theme.description}]{description}", total=total_batches, visible=visible)
+        return self.progress.add_task(
+            f"[{self.theme.description}]{description}",
+            total=total_batches,
+            visible=visible,
+        )
 
     def _update(self, progress_bar_id: Optional["TaskID"], current: int, visible: bool = True) -> None:
         if self.progress is not None and self.is_enabled:
@@ -493,7 +500,12 @@
         self.refresh()
 
     def on_train_batch_end(
-        self, trainer: "pl.Trainer", pl_module: "pl.LightningModule", outputs: STEP_OUTPUT, batch: Any, batch_idx: int
+        self,
+        trainer: "pl.Trainer",
+        pl_module: "pl.LightningModule",
+        outputs: STEP_OUTPUT,
+        batch: Any,
+        batch_idx: int,
     ) -> None:
         self._update(self.train_progress_bar_id, batch_idx + 1)
         self._update_metrics(trainer, pl_module)
@@ -580,7 +592,12 @@
     def teardown(self, trainer: "pl.Trainer", pl_module: "pl.LightningModule", stage: str) -> None:
         self._stop_progress()
 
-    def on_exception(self, trainer: "pl.Trainer", pl_module: "pl.LightningModule", exception: BaseException) -> None:
+    def on_exception(
+        self,
+        trainer: "pl.Trainer",
+        pl_module: "pl.LightningModule",
+        exception: BaseException,
+    ) -> None:
         self._stop_progress()
 
     def configure_columns(self, trainer: "pl.Trainer") -> list:

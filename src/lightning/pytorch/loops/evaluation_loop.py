--- conflicted
+++ resolved
@@ -15,13 +15,8 @@
 import shutil
 import sys
 from collections import ChainMap, OrderedDict, defaultdict
-<<<<<<< HEAD
-from collections.abc import Iterable, Iterator
-from typing import Any, Optional, Union
-=======
 from dataclasses import dataclass
 from typing import Any, DefaultDict, Iterable, Iterator, List, Optional, Tuple, Union
->>>>>>> 1f2d7a1b
 
 from lightning_utilities.core.apply_func import apply_to_collection
 from torch import Tensor
@@ -72,17 +67,17 @@
         self.verbose = verbose
         self.inference_mode = inference_mode
         self.batch_progress = _BatchProgress()  # across dataloaders
-        self._max_batches: list[Union[int, float]] = []
+        self._max_batches: List[Union[int, float]] = []
 
         self._results = _ResultCollection(training=False)
-        self._logged_outputs: list[_OUT_DICT] = []
+        self._logged_outputs: List[_OUT_DICT] = []
         self._has_run: bool = False
         self._trainer_fn = trainer_fn
         self._stage = stage
         self._data_source = _DataLoaderSource(None, f"{stage.dataloader_prefix}_dataloader")
         self._combined_loader: Optional[CombinedLoader] = None
         self._data_fetcher: Optional[_DataFetcher] = None
-        self._seen_batches_per_dataloader: defaultdict[int, int] = defaultdict(int)
+        self._seen_batches_per_dataloader: DefaultDict[int, int] = defaultdict(int)
         self._last_val_dl_reload_epoch = float("-inf")
         self._module_mode = _ModuleMode()
         self._restart_stage = RestartStage.NONE
@@ -95,7 +90,7 @@
         return len(combined_loader.flattened)
 
     @property
-    def max_batches(self) -> list[Union[int, float]]:
+    def max_batches(self) -> List[Union[int, float]]:
         """The max number of batches to run per dataloader."""
         max_batches = self._max_batches
         if not self.trainer.sanity_checking:
@@ -119,7 +114,7 @@
         return self._combined_loader._mode == "sequential"
 
     @_no_grad_context
-    def run(self) -> list[_OUT_DICT]:
+    def run(self) -> List[_OUT_DICT]:
         self.setup_data()
         if self.skip:
             return []
@@ -285,7 +280,7 @@
         self._on_evaluation_start()
         self._on_evaluation_epoch_start()
 
-    def on_run_end(self) -> list[_OUT_DICT]:
+    def on_run_end(self) -> List[_OUT_DICT]:
         """Runs the ``_on_evaluation_epoch_end`` hook."""
         # if `done` returned True before any iterations were done, this won't have been called in `on_advance_end`
         self.trainer._logger_connector.epoch_end_reached()
@@ -513,7 +508,7 @@
         )
 
     @staticmethod
-    def _get_keys(data: dict) -> Iterable[tuple[str, ...]]:
+    def _get_keys(data: dict) -> Iterable[Tuple[str, ...]]:
         for k, v in data.items():
             if isinstance(v, dict):
                 for new_key in apply_to_collection(v, dict, _EvaluationLoop._get_keys):
@@ -532,7 +527,7 @@
         return _EvaluationLoop._find_value(result, rest)
 
     @staticmethod
-    def _print_results(results: list[_OUT_DICT], stage: str) -> None:
+    def _print_results(results: List[_OUT_DICT], stage: str) -> None:
         # remove the dl idx suffix
         results = [{k.split("/dataloader_idx_")[0]: v for k, v in result.items()} for result in results]
         metrics_paths = {k for keys in apply_to_collection(results, dict, _EvaluationLoop._get_keys) for k in keys}
@@ -549,7 +544,7 @@
         term_size = shutil.get_terminal_size(fallback=(120, 30)).columns or 120
         max_length = int(min(max(len(max(metrics_strs, key=len)), len(max(headers, key=len)), 25), term_size / 2))
 
-        rows: list[list[Any]] = [[] for _ in metrics_paths]
+        rows: List[List[Any]] = [[] for _ in metrics_paths]
 
         for result in results:
             for metric, row in zip(metrics_paths, rows):

# Copyright The Lightning AI team.
#
# Licensed under the Apache License, Version 2.0 (the "License");
# you may not use this file except in compliance with the License.
# You may obtain a copy of the License at
#
#     http://www.apache.org/licenses/LICENSE-2.0
#
# Unless required by applicable law or agreed to in writing, software
# distributed under the License is distributed on an "AS IS" BASIS,
# WITHOUT WARRANTIES OR CONDITIONS OF ANY KIND, either express or implied.
# See the License for the specific language governing permissions and
# limitations under the License.
import logging
from abc import ABC, abstractmethod
from collections.abc import Generator, Mapping
from contextlib import contextmanager
from typing import Any, Callable, Optional, TypeVar, Union

import torch
from torch import Tensor
from torch.nn import Module
from torch.optim import Optimizer

import lightning.pytorch as pl
from lightning.fabric.plugins import CheckpointIO
from lightning.fabric.strategies import _StrategyRegistry
from lightning.fabric.utilities import move_data_to_device
from lightning.fabric.utilities.distributed import ReduceOp
from lightning.fabric.utilities.init import _EmptyInit
from lightning.fabric.utilities.optimizer import _optimizer_to_device, _optimizers_to_device
from lightning.fabric.utilities.types import _PATH
from lightning.pytorch.core.optimizer import LightningOptimizer, _init_optimizers_and_lr_schedulers
from lightning.pytorch.plugins import TorchCheckpointIO
from lightning.pytorch.plugins.io.wrapper import _WrappingCheckpointIO
from lightning.pytorch.plugins.precision import Precision
from lightning.pytorch.strategies.launchers.launcher import _Launcher
from lightning.pytorch.trainer.states import TrainerFn
from lightning.pytorch.utilities.types import STEP_OUTPUT, LRSchedulerConfig

TBroadcast = TypeVar("TBroadcast")
TReduce = TypeVar("TReduce")

log = logging.getLogger(__name__)


class Strategy(ABC):
    """Base class for all strategies that change the behaviour of the training, validation and test- loop."""

    def __init__(
        self,
        accelerator: Optional["pl.accelerators.Accelerator"] = None,
        checkpoint_io: Optional[CheckpointIO] = None,
        precision_plugin: Optional[Precision] = None,
    ) -> None:
        self._accelerator: Optional[pl.accelerators.Accelerator] = accelerator
        self._checkpoint_io: Optional[CheckpointIO] = checkpoint_io
        self._precision_plugin: Optional[Precision] = None
        # Call the precision setter for input validation
        self.precision_plugin = precision_plugin  # type: ignore[assignment]
        self._lightning_module: Optional[pl.LightningModule] = None
        self._model: Optional[Module] = None
        self._launcher: Optional[_Launcher] = None
        self._forward_redirection: _ForwardRedirection = _ForwardRedirection()
        self._optimizers: list[Optimizer] = []
        self._lightning_optimizers: list[LightningOptimizer] = []
        self.lr_scheduler_configs: list[LRSchedulerConfig] = []

    @property
    def launcher(self) -> Optional[_Launcher]:
        return self._launcher

    @property
    def accelerator(self) -> Optional["pl.accelerators.Accelerator"]:
        return self._accelerator

    @accelerator.setter
    def accelerator(self, accelerator: "pl.accelerators.Accelerator") -> None:
        self._accelerator = accelerator

    @property
    def checkpoint_io(self) -> CheckpointIO:
        if self._checkpoint_io is None:
            self._checkpoint_io = TorchCheckpointIO()
        elif isinstance(self._checkpoint_io, _WrappingCheckpointIO):
            self._checkpoint_io.checkpoint_io = TorchCheckpointIO()

        return self._checkpoint_io

    @checkpoint_io.setter
    def checkpoint_io(self, io: CheckpointIO) -> None:
        self._checkpoint_io = io

    @property
    def precision_plugin(self) -> Precision:
        return self._precision_plugin if self._precision_plugin is not None else Precision()

    @precision_plugin.setter
    def precision_plugin(self, precision_plugin: Optional[Precision]) -> None:
        self._precision_plugin = precision_plugin

    @property
    def optimizers(self) -> list[Optimizer]:
        return self._optimizers

    @optimizers.setter
    def optimizers(self, optimizers: list[Optimizer]) -> None:
        self._optimizers = optimizers
        self._lightning_optimizers = [LightningOptimizer._to_lightning_optimizer(opt, self) for opt in optimizers]

    def connect(self, model: "pl.LightningModule") -> None:
        """Called by the Trainer to connect the strategy with the model."""
        # model conversions cannot be applied at this point because `LightningModule.{setup,configure_model}` haven't
        # run yet
        self._lightning_module = model
        self.model = model

    def _configure_launcher(self) -> None:
        """Attach the launcher based on Strategy."""

    def setup_environment(self) -> None:
        """Setup any processes or distributed connections.

        This is called before the LightningModule/DataModule setup hook which allows the user to access the accelerator
        environment before setup is complete.

        """
        assert self.accelerator is not None
        self.accelerator.setup_device(self.root_device)

    def setup_optimizers(self, trainer: "pl.Trainer") -> None:
        """Creates optimizers and schedulers.

        Args:
            trainer: the Trainer, these optimizers should be connected to

        """
        assert self.lightning_module is not None
        self.optimizers, self.lr_scheduler_configs = _init_optimizers_and_lr_schedulers(self.lightning_module)

    def setup(self, trainer: "pl.Trainer") -> None:
        """Sets up the accelerator, plugins and initializes the optimizers (if needed).

        Args:
            trainer: the trainer instance

        """
        assert self.accelerator is not None
        self.accelerator.setup(trainer)

        assert self.model is not None
        # let the precision plugin convert the module here so that this strategy hook can decide the order
        # of operations
        self.model = self.precision_plugin.convert_module(self.model)
        self.model_to_device()
        self.model = self._setup_model(self.model)

        if trainer.state.fn == TrainerFn.FITTING:
            self.setup_optimizers(trainer)
        self.setup_precision_plugin()
        if trainer.state.fn == TrainerFn.FITTING:
            _optimizers_to_device(self.optimizers, self.root_device)

    def setup_precision_plugin(self) -> None:
        """Attaches the precision plugin to the strategy."""
        assert self.model is not None
        model, optimizers, lr_scheduler_configs = self.precision_plugin.connect(
            self.model, self.optimizers, self.lr_scheduler_configs
        )
        self.model = model
        self.optimizers = optimizers
        self.lr_scheduler_configs = lr_scheduler_configs

    def optimizer_state(self, optimizer: Optimizer) -> dict[str, Tensor]:
        """Returns state of an optimizer.

        Allows for syncing/collating optimizer state from processes in custom strategies.

        """
        if isinstance(optimizer, LightningOptimizer):
            optimizer = optimizer._optimizer

        if hasattr(optimizer, "consolidate_state_dict"):
            # there are optimizers like PyTorch's ZeroRedundancyOptimizer that shard their
            # states, and to avoid OOM we consolidate the full state on rank 0 only
            optimizer.consolidate_state_dict()
            return optimizer.state_dict() if self.is_global_zero else {}

        # for optimizers that are not sharded, we return the state dict on all ranks
        return optimizer.state_dict()

    def backward(
        self,
        closure_loss: Tensor,
        optimizer: Optional[Optimizer],
        *args: Any,
        **kwargs: Any,
    ) -> Tensor:
        r"""Forwards backward-calls to the precision plugin.

        Args:
            closure_loss: a tensor holding the loss value to backpropagate
            optimizer: An optional optimizer that gets passed down to the precision plugin's backward
            \*args: Positional arguments that get passed down to the precision plugin's backward, intended as arguments
                for the actual function that performs the backward, like :meth:`~torch.Tensor.backward`.
            \**kwargs: Keyword arguments for the same purpose as ``*args``.

        """
        self.pre_backward(closure_loss)
        assert self.lightning_module is not None
        closure_loss = self.precision_plugin.pre_backward(closure_loss, self.lightning_module)

        self.precision_plugin.backward(closure_loss, self.lightning_module, optimizer, *args, **kwargs)

        closure_loss = self.precision_plugin.post_backward(closure_loss, self.lightning_module)
        self.post_backward(closure_loss)

        return closure_loss

    def optimizer_step(
        self,
        optimizer: Optimizer,
        closure: Callable[[], Any],
        model: Optional[Union["pl.LightningModule", Module]] = None,
        **kwargs: Any,
    ) -> Any:
        r"""Performs the actual optimizer step.

        Args:
            optimizer: the optimizer performing the step
            closure: closure calculating the loss value
            model: reference to the model, optionally defining optimizer step related hooks
            \**kwargs: Keyword arguments to ``optimizer.step``

        """
        model = model or self.lightning_module
        # TODO(fabric): remove assertion once strategy's optimizer_step typing is fixed
        assert isinstance(model, pl.LightningModule)
        return self.precision_plugin.optimizer_step(optimizer, model=model, closure=closure, **kwargs)

    def _setup_model_and_optimizers(self, model: Module, optimizers: list[Optimizer]) -> tuple[Module, list[Optimizer]]:
        """Setup a model and multiple optimizers together.

        The returned objects are expected to be in the same order they were passed in. The default implementation will
        call :meth:`_setup_model` and :meth:`_setup_optimizer` on the inputs.

        """
        # TODO: standardize this across all plugins in Lightning and Fabric. Related refactor: #7324
        model = self._setup_model(model)
        optimizers = [self._setup_optimizer(optimizer) for optimizer in optimizers]
        return model, optimizers

    def _setup_model(self, model: Module) -> Module:
        """Performs setup for the model, e.g., by wrapping it by another class."""
        # TODO: standardize this across all plugins in Lightning and Fabric. Related refactor: #7324
        return model

    def _setup_optimizer(self, optimizer: Optimizer) -> Optimizer:
        """Performs setup for the optimizer, e.g., by wrapping it by another class."""
        # TODO: standardize this across all plugins in Lightning and Fabric. Related refactor: #7324
        return optimizer

    def batch_to_device(self, batch: Any, device: Optional[torch.device] = None, dataloader_idx: int = 0) -> Any:
        """Moves the batch to the correct device.

        The returned batch is of the same type as the input batch, just
        having all tensors on the correct device.

        Args:
            batch: The batch of samples to move to the correct device
            device: The target device
            dataloader_idx: The index of the dataloader to which the batch belongs.

        """
        model = self.lightning_module
        device = device or self.root_device
        if model is not None:
            return model._apply_batch_transfer_handler(batch, device=device, dataloader_idx=dataloader_idx)
        return move_data_to_device(batch, device)

    @property
    @abstractmethod
    def root_device(self) -> torch.device:
        """Returns the root device."""

    @abstractmethod
    def model_to_device(self) -> None:
        """Moves the model to the correct device."""

    @property
    @abstractmethod
    def is_global_zero(self) -> bool:
        """Whether the current process is the rank zero process not only on the local node, but for all nodes."""

    @abstractmethod
    def reduce(
        self,
        tensor: Union[Tensor, Any],
        group: Optional[Any] = None,
        reduce_op: Optional[Union[ReduceOp, str]] = "mean",
    ) -> Union[Tensor, Any]:
        """Reduces the given tensor (e.g. across GPUs/processes).

        Args:
            tensor: the tensor to sync and reduce
            group: the process group to reduce
            reduce_op: the reduction operation. Defaults to 'mean'.
                Can also be a string 'sum' or ReduceOp.

        """

    @abstractmethod
    def barrier(self, name: Optional[str] = None) -> None:
        """Synchronizes all processes which blocks processes until the whole group enters this function.

        Args:
            name: an optional name to pass into barrier.

        """

    @abstractmethod
    def broadcast(self, obj: TBroadcast, src: int = 0) -> TBroadcast:
        """Broadcasts an object to all processes.

        Args:
            obj: the object to broadcast
            src: source rank

        """

    @abstractmethod
    def all_gather(self, tensor: Tensor, group: Optional[Any] = None, sync_grads: bool = False) -> Tensor:
        """Perform an all_gather on all processes.

        Args:
            tensor: the tensor to all_gather
            group: the process group to gather results from
            sync_grads: flag that allows users to synchronize gradients for all_gather op

        """

    def reduce_boolean_decision(self, decision: bool, all: bool = True) -> bool:
        """Reduce a boolean decision across all processes."""
        return decision

    def pre_backward(self, closure_loss: Tensor) -> None:
        """Run before precision plugin executes backward."""

    def post_backward(self, closure_loss: Tensor) -> None:
        """Run after precision plugin executes backward."""

    @property
    def model(self) -> Optional[Module]:
        """Returns the potentially wrapped LightningModule."""
        return self._model if self._model is not None else self._lightning_module

    @model.setter
    def model(self, new_model: Optional[Module]) -> None:
        self._model = new_model

    @property
    def lightning_module(self) -> Optional["pl.LightningModule"]:
        """Returns the pure LightningModule without potential wrappers."""
        return self._lightning_module

<<<<<<< HEAD
    def load_checkpoint(self, checkpoint_path: _PATH) -> Dict[str, Any]:
        if isinstance(self.accelerator, pl.accelerators.Accelerator) and self.accelerator.get_device() != "cpu":
            getattr(torch, self.root_device.type.split(":")[0]).empty_cache()
        else:
            torch.cuda.empty_cache()
=======
    def load_checkpoint(self, checkpoint_path: _PATH) -> dict[str, Any]:
        torch.cuda.empty_cache()
>>>>>>> 1e88899a
        return self.checkpoint_io.load_checkpoint(checkpoint_path)

    def load_model_state_dict(self, checkpoint: Mapping[str, Any], strict: bool = True) -> None:
        assert self.lightning_module is not None
        self.lightning_module.load_state_dict(checkpoint["state_dict"], strict=strict)

    def load_optimizer_state_dict(self, checkpoint: Mapping[str, Any]) -> None:
        optimizer_states = checkpoint["optimizer_states"]
        for optimizer, opt_state in zip(self.optimizers, optimizer_states):
            optimizer.load_state_dict(opt_state)
            _optimizer_to_device(optimizer, self.root_device)

    def training_step(self, *args: Any, **kwargs: Any) -> STEP_OUTPUT:
        """The actual training step.

        See :meth:`~lightning.pytorch.core.LightningModule.training_step` for more details

        """
        assert self.lightning_module is not None
        assert self.model is not None
        with self.precision_plugin.train_step_context():
            if self.model != self.lightning_module:
                return self._forward_redirection(self.model, self.lightning_module, "training_step", *args, **kwargs)
            return self.lightning_module.training_step(*args, **kwargs)

    def post_training_step(self) -> None:
        """This hook is deprecated.

        Override :meth:`training_step` instead.

        """
        pass

    def validation_step(self, *args: Any, **kwargs: Any) -> STEP_OUTPUT:
        """The actual validation step.

        See :meth:`~lightning.pytorch.core.LightningModule.validation_step` for more details

        """
        assert self.lightning_module is not None
        assert self.model is not None
        with self.precision_plugin.val_step_context():
            if self.model != self.lightning_module:
                return self._forward_redirection(self.model, self.lightning_module, "validation_step", *args, **kwargs)
            return self.lightning_module.validation_step(*args, **kwargs)

    def test_step(self, *args: Any, **kwargs: Any) -> STEP_OUTPUT:
        """The actual test step.

        See :meth:`~lightning.pytorch.core.LightningModule.test_step` for more details

        """
        assert self.lightning_module is not None
        assert self.model is not None
        with self.precision_plugin.test_step_context():
            if self.model != self.lightning_module:
                return self._forward_redirection(self.model, self.lightning_module, "test_step", *args, **kwargs)
            return self.lightning_module.test_step(*args, **kwargs)

    def predict_step(self, *args: Any, **kwargs: Any) -> Any:
        """The actual predict step.

        See :meth:`~lightning.pytorch.core.LightningModule.predict_step` for more details

        """
        assert self.lightning_module is not None
        assert self.model is not None
        with self.precision_plugin.predict_step_context():
            if self.model != self.lightning_module:
                return self._forward_redirection(self.model, self.lightning_module, "predict_step", *args, **kwargs)
            return self.lightning_module.predict_step(*args, **kwargs)

    def process_dataloader(self, dataloader: object) -> object:
        """Wraps the dataloader if necessary.

        Args:
            dataloader: iterable. Ideally of type: :class:`torch.utils.data.DataLoader`

        """
        return dataloader

    @property
    def restore_checkpoint_after_setup(self) -> bool:
        """Override to delay restoring from checkpoint till after the setup phase has completed. This is useful when
        the strategy requires all the setup hooks to run before loading checkpoint.

        Returns:
            If ``True``, restore checkpoint after strategy setup.

        """
        return False

    @property
    def lightning_restore_optimizer(self) -> bool:
        """Override to disable Lightning restoring optimizers/schedulers.

        This is useful for strategies which manage restoring optimizers/schedulers.

        """
        return True

    @property
    def handles_gradient_accumulation(self) -> bool:
        """Whether the strategy handles gradient accumulation internally."""
        return False

    def lightning_module_state_dict(self) -> dict[str, Any]:
        """Returns model state."""
        assert self.lightning_module is not None
        return self.lightning_module.state_dict()

    def save_checkpoint(
        self, checkpoint: dict[str, Any], filepath: _PATH, storage_options: Optional[Any] = None
    ) -> None:
        """Save model/training states as a checkpoint file through state-dump and file-write.

        Args:
            checkpoint: dict containing model and trainer state
            filepath: write-target file's path
            storage_options: parameter for how to save to storage, passed to ``CheckpointIO`` plugin

        """
        if self.is_global_zero:
            self.checkpoint_io.save_checkpoint(checkpoint, filepath, storage_options=storage_options)

    def remove_checkpoint(self, filepath: _PATH) -> None:
        """Remove checkpoint filepath from the filesystem.

        Args:
            filepath: Path to checkpoint

        """
        if self.is_global_zero:
            self.checkpoint_io.remove_checkpoint(filepath)

    @contextmanager
    def tensor_init_context(self, empty_init: Optional[bool] = None) -> Generator[None, None, None]:
        """Controls how tensors get created (device, dtype).

        Args:
            empty_init: Whether to initialize the model with empty weights (uninitialized memory).
                If ``None``, the strategy will decide. Some strategies may not support all options.

        """
        empty_init_context = _EmptyInit(enabled=bool(empty_init))
        with empty_init_context, self.root_device, self.precision_plugin.tensor_init_context():
            yield

    @contextmanager
    def model_sharded_context(self) -> Generator[None, None, None]:
        """Provide hook to create modules in a distributed aware context. This is useful for when we'd like to shard
        the model instantly, which is useful for extremely large models which can save memory and initialization time.

        Returns: Model parallel context.

        """
        yield

    def teardown(self) -> None:
        """This method is called to teardown the training process.

        It is the right place to release memory and free other resources.

        """
        _optimizers_to_device(self.optimizers, torch.device("cpu"))

        if self.lightning_module is not None:
            log.debug(f"{self.__class__.__name__}: moving model to CPU")
            self.lightning_module.cpu()
        self.precision_plugin.teardown()
        assert self.accelerator is not None
        self.accelerator.teardown()
        self.checkpoint_io.teardown()

    @classmethod
    def register_strategies(cls, strategy_registry: _StrategyRegistry) -> None:
        pass

    def on_train_start(self) -> None:
        """Called when train begins."""
        pass

    def on_validation_start(self) -> None:
        """Called when validation begins."""
        pass

    def on_test_start(self) -> None:
        """Called when test begins."""
        pass

    def on_predict_start(self) -> None:
        """Called when predict begins."""
        pass

    def on_train_end(self) -> None:
        """Called when train ends."""
        pass

    def on_validation_end(self) -> None:
        """Called when validation ends."""
        pass

    def on_test_end(self) -> None:
        """Called when test end."""
        pass

    def on_predict_end(self) -> None:
        """Called when predict ends."""
        pass

    def on_train_batch_start(self, batch: Any, batch_idx: int) -> None:
        """Called in the training loop before anything happens for that batch."""
        pass

    def on_exception(self, exception: BaseException) -> None:
        """Called when the trainer execution is interrupted by an exception."""
        pass

    def _reset_optimizers_and_schedulers(self) -> None:
        self._optimizers = []
        self._lightning_optimizers = []
        self.lr_scheduler_configs = []

    def __getstate__(self) -> dict:
        # `LightningOptimizer` overrides `self.__class__` so they cannot be pickled
        state = dict(vars(self))  # copy
        state["_lightning_optimizers"] = []
        return state

    def __setstate__(self, state: dict) -> None:
        self.__dict__ = state
        self.optimizers = self.optimizers  # re-create the `_lightning_optimizers`


class _ForwardRedirection:
    """Implements the `forward-redirection`.

    A method call to a wrapped module gets rerouted through the wrapper's `forward` method instead.

    """

    def __call__(
        self, wrapper_module: Module, original_module: "pl.LightningModule", method_name: str, *args: Any, **kwargs: Any
    ) -> STEP_OUTPUT:
        """Reroutes a method call through the `wrapper_module`'s `forward` method.

        Args:
            wrapper_module: The module that has `original_module` wrapped.
            original_module: The module that was wrapped inside `wrapper_module`.
            method_name: The name of the method that should be called on the `original_module` after inputs get
                redirected through the `wrapper_module`'s `forward` method.
            *args: The positional arguments to the method `method_name`. They will get passed to a patched
                `forward` method instead.
            **kwargs: The keyword arguments to the method `method_name`. They will get passed to a patched
                `forward` method instead.

        """
        assert method_name != "forward"
        original_forward = original_module.forward

        def wrapped_forward(*_args: Any, **_kwargs: Any) -> Any:
            # Unpatch ourselves immediately before calling the method `method_name`
            # because itself may want to call the real `forward`
            original_module.forward = original_forward  # type: ignore[method-assign]
            # Call the actual method e.g. `.training_step(...)`
            method = getattr(original_module, method_name)
            out = method(*_args, **_kwargs)
            self.on_after_inner_forward(wrapper_module, original_module)
            return out

        # Patch the original_module's forward so we can redirect the arguments back to the real method
        original_module.forward = wrapped_forward  # type: ignore[method-assign]

        wrapper_output = wrapper_module(*args, **kwargs)
        self.on_after_outer_forward(wrapper_module, original_module)
        return wrapper_output

    def on_after_inner_forward(self, wrapper_module: Module, original_module: "pl.LightningModule") -> None:
        pass

    def on_after_outer_forward(self, wrapper_module: Module, original_module: "pl.LightningModule") -> None:
        pass<|MERGE_RESOLUTION|>--- conflicted
+++ resolved
@@ -363,16 +363,11 @@
         """Returns the pure LightningModule without potential wrappers."""
         return self._lightning_module
 
-<<<<<<< HEAD
-    def load_checkpoint(self, checkpoint_path: _PATH) -> Dict[str, Any]:
+    def load_checkpoint(self, checkpoint_path: _PATH) -> dict[str, Any]:
         if isinstance(self.accelerator, pl.accelerators.Accelerator) and self.accelerator.get_device() != "cpu":
             getattr(torch, self.root_device.type.split(":")[0]).empty_cache()
         else:
             torch.cuda.empty_cache()
-=======
-    def load_checkpoint(self, checkpoint_path: _PATH) -> dict[str, Any]:
-        torch.cuda.empty_cache()
->>>>>>> 1e88899a
         return self.checkpoint_io.load_checkpoint(checkpoint_path)
 
     def load_model_state_dict(self, checkpoint: Mapping[str, Any], strict: bool = True) -> None:

--- conflicted
+++ resolved
@@ -329,41 +329,6 @@
             return _sync_ddp_if_available(tensor, group, reduce_op=reduce_op)
         return tensor
 
-<<<<<<< HEAD
-=======
-    def training_step(self, *args: Any, **kwargs: Any) -> STEP_OUTPUT:
-        assert self.model is not None
-        with self.precision_plugin.train_step_context():
-            return self.model(*args, **kwargs)
-
-    def validation_step(self, *args: Any, **kwargs: Any) -> Optional[STEP_OUTPUT]:
-        with self.precision_plugin.val_step_context():
-            assert self.lightning_module is not None
-            assert self.model is not None
-            if self.lightning_module.trainer.state.fn == TrainerFn.FITTING:
-                # used when calling `trainer.fit`
-                return self.model(*args, **kwargs)
-            # used when calling `trainer.validate`
-            assert isinstance(self.model, ValidationStep)
-            return self.model.validation_step(*args, **kwargs)
-
-    def test_step(self, *args: Any, **kwargs: Any) -> Optional[STEP_OUTPUT]:
-        with self.precision_plugin.test_step_context():
-            assert isinstance(self.model, TestStep)
-            return self.model.test_step(*args, **kwargs)
-
-    def predict_step(self, *args: Any, **kwargs: Any) -> STEP_OUTPUT:
-        with self.precision_plugin.predict_step_context():
-            assert isinstance(self.model, PredictStep)
-            return self.model.predict_step(*args, **kwargs)
-
-    def post_training_step(self) -> None:
-        assert self.lightning_module is not None
-        if not self.lightning_module.automatic_optimization:
-            assert self.model is not None
-            self.model.require_backward_grad_sync = True  # type: ignore[assignment]
-
->>>>>>> 8e6f24ba
     @classmethod
     def register_strategies(cls, strategy_registry: _StrategyRegistry) -> None:
         entries = (

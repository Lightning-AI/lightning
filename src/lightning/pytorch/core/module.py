# Copyright The Lightning AI team.
#
# Licensed under the Apache License, Version 2.0 (the "License");
# you may not use this file except in compliance with the License.
# You may obtain a copy of the License at
#
#     http://www.apache.org/licenses/LICENSE-2.0
#
# Unless required by applicable law or agreed to in writing, software
# distributed under the License is distributed on an "AS IS" BASIS,
# WITHOUT WARRANTIES OR CONDITIONS OF ANY KIND, either express or implied.
# See the License for the specific language governing permissions and
# limitations under the License.
"""The LightningModule - an nn.Module with many additional features."""

import logging
import numbers
import weakref
from contextlib import contextmanager
from pathlib import Path
from typing import Any, Callable, Dict, Generator, List, Literal, Mapping, Optional, overload, Sequence, Tuple, Union

import torch
from lightning_utilities.core.apply_func import apply_to_collection
from torch import ScriptModule, Tensor
from torch.nn import Module
from torch.optim.optimizer import Optimizer
from torchmetrics import Metric, MetricCollection

import lightning.fabric as lf
import lightning.pytorch as pl
from lightning.fabric.loggers import Logger as FabricLogger
from lightning.fabric.utilities.apply_func import convert_to_tensors
from lightning.fabric.utilities.cloud_io import get_filesystem
from lightning.fabric.utilities.device_dtype_mixin import _DeviceDtypeModuleMixin
from lightning.fabric.utilities.distributed import _distributed_available, _sync_ddp
from lightning.fabric.utilities.imports import _IS_WINDOWS
from lightning.fabric.wrappers import _FabricOptimizer
from lightning.pytorch.callbacks.callback import Callback
from lightning.pytorch.core.hooks import CheckpointHooks, DataHooks, ModelHooks
from lightning.pytorch.core.mixins import HyperparametersMixin
from lightning.pytorch.core.optimizer import LightningOptimizer
from lightning.pytorch.core.saving import ModelIO
from lightning.pytorch.loggers import Logger
from lightning.pytorch.trainer import call
from lightning.pytorch.trainer.connectors.logger_connector.fx_validator import _FxValidator
from lightning.pytorch.utilities import GradClipAlgorithmType
from lightning.pytorch.utilities.exceptions import MisconfigurationException
from lightning.pytorch.utilities.imports import _TORCH_GREATER_EQUAL_1_13, _TORCHMETRICS_GREATER_EQUAL_0_9_1
from lightning.pytorch.utilities.rank_zero import rank_zero_debug, rank_zero_warn, WarningCache
from lightning.pytorch.utilities.signature_utils import is_param_in_hook_signature
from lightning.pytorch.utilities.types import _METRIC, LRSchedulerPLType, LRSchedulerTypeUnion, STEP_OUTPUT

warning_cache = WarningCache()
log = logging.getLogger(__name__)

MODULE_OPTIMIZERS = Union[
    Optimizer, LightningOptimizer, _FabricOptimizer, List[Optimizer], List[LightningOptimizer], List[_FabricOptimizer]
]


class LightningModule(
    _DeviceDtypeModuleMixin,
    HyperparametersMixin,
    ModelIO,
    ModelHooks,
    DataHooks,
    CheckpointHooks,
    Module,
):
    # Below is for property support of JIT
    # since none of these are important when using JIT, we are going to ignore them.
    __jit_unused_properties__: List[str] = (
        [
            "example_input_array",
            "on_gpu",
            "current_epoch",
            "global_step",
            "global_rank",
            "local_rank",
            "logger",
            "loggers",
            "automatic_optimization",
            "trainer",
            "fabric",
        ]
        + _DeviceDtypeModuleMixin.__jit_unused_properties__
        + HyperparametersMixin.__jit_unused_properties__
    )
    _jit_is_scripting = False

    def __init__(self, *args: Any, **kwargs: Any) -> None:
        super().__init__(*args, **kwargs)

        # pointer to the trainer object
        self._trainer: Optional["pl.Trainer"] = None

        # optionally can be set by user
        self._example_input_array: Optional[Union[Tensor, Tuple, Dict]] = None
        self._current_fx_name: Optional[str] = None
        self._automatic_optimization: bool = True
        self._param_requires_grad_state: Dict[str, bool] = {}
        self._metric_attributes: Optional[Dict[int, str]] = None
        self._should_prevent_trainer_and_dataloaders_deepcopy: bool = False
        self._register_sharded_tensor_state_dict_hooks_if_available()
        self._compiler_ctx: Optional[Dict[str, Any]] = None

        # attributes only used when using fabric
        self._fabric: Optional["lf.Fabric"] = None
        self._fabric_optimizers: List[_FabricOptimizer] = []

    @overload
    def optimizers(self, use_pl_optimizer: Literal[True] = True) -> Union[LightningOptimizer, List[LightningOptimizer]]:
        ...

    @overload
    def optimizers(self, use_pl_optimizer: Literal[False]) -> Union[Optimizer, List[Optimizer]]:
        ...

    @overload
    def optimizers(self, use_pl_optimizer: bool) -> MODULE_OPTIMIZERS:
        ...

    def optimizers(self, use_pl_optimizer: bool = True) -> MODULE_OPTIMIZERS:
        """Returns the optimizer(s) that are being used during training. Useful for manual optimization.

        Args:
            use_pl_optimizer: If ``True``, will wrap the optimizer(s) in a
                :class:`~lightning.pytorch.core.optimizer.LightningOptimizer` for automatic handling of precision and
                profiling.

        Returns:
            A single optimizer, or a list of optimizers in case multiple ones are present.
        """
        if self._fabric:
            opts: MODULE_OPTIMIZERS = self._fabric_optimizers
        elif use_pl_optimizer:
            opts = self.trainer.strategy._lightning_optimizers
        else:
            opts = self.trainer.optimizers

        # single optimizer
        if (
            isinstance(opts, list)
            and len(opts) == 1
            and isinstance(opts[0], (Optimizer, LightningOptimizer, _FabricOptimizer))
        ):
            return opts[0]
        # multiple opts
        return opts

    def lr_schedulers(self) -> Union[None, List[LRSchedulerPLType], LRSchedulerPLType]:
        """Returns the learning rate scheduler(s) that are being used during training. Useful for manual
        optimization.

        Returns:
            A single scheduler, or a list of schedulers in case multiple ones are present, or ``None`` if no
            schedulers were returned in :meth:`configure_optimizers`.
        """
        if not self.trainer.lr_scheduler_configs:
            return None

        # ignore other keys "interval", "frequency", etc.
        lr_schedulers: List[LRSchedulerPLType] = [config.scheduler for config in self.trainer.lr_scheduler_configs]

        # single scheduler
        if len(lr_schedulers) == 1:
            return lr_schedulers[0]

        # multiple schedulers
        return lr_schedulers

    @property
    def trainer(self) -> "pl.Trainer":
        if self._fabric is not None:
            return _TrainerFabricShim(fabric=self._fabric)  # type: ignore[return-value]
        if not self._jit_is_scripting and self._trainer is None:
            raise RuntimeError(f"{self.__class__.__qualname__} is not attached to a `Trainer`.")
        return self._trainer  # type: ignore[return-value]

    @trainer.setter
    def trainer(self, trainer: Optional["pl.Trainer"]) -> None:
        for v in self.children():
            if isinstance(v, LightningModule):
                v.trainer = trainer  # type: ignore[assignment]
        if trainer is not None and not isinstance(trainer, weakref.ProxyTypes):
            trainer = weakref.proxy(trainer)
        self._trainer = trainer

    @property
    def fabric(self) -> Optional["lf.Fabric"]:
        return self._fabric

    @fabric.setter
    def fabric(self, fabric: Optional["lf.Fabric"]) -> None:
        for v in self.children():
            if isinstance(v, LightningModule):
                v.fabric = fabric
        if fabric is not None and not isinstance(fabric, weakref.ProxyTypes):
            fabric = weakref.proxy(fabric)
        self._fabric = fabric

    @property
    def example_input_array(self) -> Optional[Union[Tensor, Tuple, Dict]]:
        """The example input array is a specification of what the module can consume in the :meth:`forward` method.
        The return type is interpreted as follows:

        -   Single tensor: It is assumed the model takes a single argument, i.e.,
            ``model.forward(model.example_input_array)``
        -   Tuple: The input array should be interpreted as a sequence of positional arguments, i.e.,
            ``model.forward(*model.example_input_array)``
        -   Dict: The input array represents named keyword arguments, i.e.,
            ``model.forward(**model.example_input_array)``
        """
        return self._example_input_array

    @example_input_array.setter
    def example_input_array(self, example: Optional[Union[Tensor, Tuple, Dict]]) -> None:
        self._example_input_array = example

    @property
    def current_epoch(self) -> int:
        """The current epoch in the ``Trainer``, or 0 if not attached."""
        return self.trainer.current_epoch if self._trainer else 0

    @property
    def global_step(self) -> int:
        """Total training batches seen across all epochs.

        If no Trainer is attached, this propery is 0.
        """
        return self.trainer.global_step if self._trainer else 0

    @property
    def global_rank(self) -> int:
        """The index of the current process across all nodes and devices."""
        return self.trainer.global_rank if self._trainer else 0

    @property
    def local_rank(self) -> int:
        """The index of the current process within a single node."""
        return self.trainer.local_rank if self._trainer else 0

    @property
    def on_gpu(self) -> bool:
        """Returns ``True`` if this model is currently located on a GPU.

        Useful to set flags around the LightningModule for different CPU vs GPU behavior.
        """
        return self.device.type == "cuda"

    @property
    def automatic_optimization(self) -> bool:
        """If set to ``False`` you are responsible for calling ``.backward()``, ``.step()``, ``.zero_grad()``."""
        return self._automatic_optimization

    @automatic_optimization.setter
    def automatic_optimization(self, automatic_optimization: bool) -> None:
        self._automatic_optimization = automatic_optimization

    @property
    def logger(self) -> Optional[Union[Logger, FabricLogger]]:
        """Reference to the logger object in the Trainer."""
        if self._fabric is not None:
            return self._fabric.logger
        return self._trainer.logger if self._trainer is not None else None

    @property
    def loggers(self) -> Union[List[Logger], List[FabricLogger]]:
        """Reference to the list of loggers in the Trainer."""
        if self._fabric is not None:
            return self._fabric.loggers
        elif self._trainer is not None:
            return self._trainer.loggers
        return []  # type: ignore[return-value]

    def _call_batch_hook(self, hook_name: str, *args: Any) -> Any:
        trainer = self._trainer
        if trainer:
            datahook_selector = trainer._data_connector._datahook_selector
            assert datahook_selector is not None
            obj = datahook_selector.get_instance(hook_name)
            if isinstance(obj, self.__class__):
                trainer_method = call._call_lightning_module_hook
            else:
                trainer_method = call._call_lightning_datamodule_hook

            return trainer_method(trainer, hook_name, *args)
        else:
            hook = getattr(self, hook_name)
            return hook(*args)

    def _on_before_batch_transfer(self, batch: Any, dataloader_idx: int = 0) -> Any:
        return self._call_batch_hook("on_before_batch_transfer", batch, dataloader_idx)

    def _apply_batch_transfer_handler(
        self, batch: Any, device: Optional[torch.device] = None, dataloader_idx: int = 0
    ) -> Any:
        device = device or self.device
        batch = self._call_batch_hook("transfer_batch_to_device", batch, device, dataloader_idx)
        batch = self._call_batch_hook("on_after_batch_transfer", batch, dataloader_idx)
        return batch

    def print(self, *args: Any, **kwargs: Any) -> None:
        r"""
        Prints only from process 0. Use this in any distributed mode to log only once.

        Args:
            *args: The thing to print. The same as for Python's built-in print function.
            **kwargs: The same as for Python's built-in print function.

        Example::

            def forward(self, x):
                self.print(x, 'in forward')

        """
        if self.trainer.is_global_zero:
            progress_bar = self.trainer.progress_bar_callback
            if progress_bar is not None and progress_bar.is_enabled:
                progress_bar.print(*args, **kwargs)
            else:
                print(*args, **kwargs)

    def log(
        self,
        name: str,
        value: _METRIC,
        prog_bar: bool = False,
        logger: Optional[bool] = None,
        on_step: Optional[bool] = None,
        on_epoch: Optional[bool] = None,
        reduce_fx: Union[str, Callable] = "mean",
        enable_graph: bool = False,
        sync_dist: bool = False,
        sync_dist_group: Optional[Any] = None,
        add_dataloader_idx: bool = True,
        batch_size: Optional[int] = None,
        metric_attribute: Optional[str] = None,
        rank_zero_only: bool = False,
    ) -> None:
        """Log a key, value pair.

        Example::

            self.log('train_loss', loss)

        The default behavior per hook is documented here: :ref:`extensions/logging:Automatic Logging`.

        Args:
            name: key to log.
            value: value to log. Can be a ``float``, ``Tensor``, or a ``Metric``.
            prog_bar: if ``True`` logs to the progress bar.
            logger: if ``True`` logs to the logger.
            on_step: if ``True`` logs at this step. The default value is determined by the hook.
                See :ref:`extensions/logging:Automatic Logging` for details.
            on_epoch: if ``True`` logs epoch accumulated metrics. The default value is determined by the hook.
                See :ref:`extensions/logging:Automatic Logging` for details.
            reduce_fx: reduction function over step values for end of epoch. :meth:`torch.mean` by default.
            enable_graph: if ``True``, will not auto detach the graph.
            sync_dist: if ``True``, reduces the metric across devices. Use with care as this may lead to a significant
                communication overhead.
            sync_dist_group: the DDP group to sync across.
            add_dataloader_idx: if ``True``, appends the index of the current dataloader to
                the name (when using multiple dataloaders). If False, user needs to give unique names for
                each dataloader to not mix the values.
            batch_size: Current batch_size. This will be directly inferred from the loaded batch,
                but for some data structures you might need to explicitly provide it.
            metric_attribute: To restore the metric state, Lightning requires the reference of the
                :class:`torchmetrics.Metric` in your model. This is found automatically if it is a model attribute.
            rank_zero_only: Whether the value will be logged only on rank 0. This will prevent synchronization which
                would produce a deadlock as not all processes would perform this log call.
        """
        if self._fabric is not None:
            self._log_dict_through_fabric(dictionary={name: value}, logger=logger)
            return

        # check for invalid values
        apply_to_collection(value, dict, self.__check_not_nested, name)
        apply_to_collection(
            value, object, self.__check_allowed, name, value, wrong_dtype=(numbers.Number, Metric, Tensor)
        )

        trainer = self._trainer
        if trainer is None:
            # not an error to support testing the `*_step` methods without a `Trainer` reference
            rank_zero_warn(
                "You are trying to `self.log()` but the `self.trainer` reference is not registered on the model yet."
                " This is most likely because the model hasn't been passed to the `Trainer`"
            )
            return
        if trainer.barebones:
            rank_zero_warn(
                "You are trying to `self.log()` but `Trainer(barebones=True)` is configured."
                " Logging can impact raw speed so it is disabled under this setting."
            )
            return
        results = trainer._results
        if results is None:
            raise MisconfigurationException(
                "You are trying to `self.log()` but the loop's result collection is not registered"
                " yet. This is most likely because you are trying to log in a `predict` hook,"
                " but it doesn't support logging"
            )
        if self._current_fx_name is None:
            raise MisconfigurationException(
                "You are trying to `self.log()` but it is not managed by the `Trainer` control flow"
            )

        on_step, on_epoch = _FxValidator.check_logging_and_get_default_levels(
            self._current_fx_name, on_step=on_step, on_epoch=on_epoch
        )

        # make sure user doesn't introduce logic for multi-dataloaders
        if "/dataloader_idx_" in name:
            raise MisconfigurationException(
                f"You called `self.log` with the key `{name}`"
                " but it should not contain information about `dataloader_idx`"
            )

        value = apply_to_collection(value, (Tensor, numbers.Number), self.__to_tensor, name)

        if trainer._logger_connector.should_reset_tensors(self._current_fx_name):
            # if we started a new epoch (running its first batch) the hook name has changed
            # reset any tensors for the new hook name
            results.reset(metrics=False, fx=self._current_fx_name)

        if metric_attribute is None and isinstance(value, Metric):
            if self._metric_attributes is None:
                # compute once
                self._metric_attributes = {
                    id(module): name for name, module in self.named_modules() if isinstance(module, Metric)
                }
                if not self._metric_attributes:
                    raise MisconfigurationException(
                        "Could not find the `LightningModule` attribute for the `torchmetrics.Metric` logged."
                        " You can fix this by setting an attribute for the metric in your `LightningModule`."
                    )
            # try to find the passed metric in the LightningModule
            metric_attribute = self._metric_attributes.get(id(value), None)
            if metric_attribute is None:
                raise MisconfigurationException(
                    "Could not find the `LightningModule` attribute for the `torchmetrics.Metric` logged."
                    f" You can fix this by calling `self.log({name}, ..., metric_attribute=name)` where `name` is one"
                    f" of {list(self._metric_attributes.values())}"
                )

        if (
            trainer.training
            and is_param_in_hook_signature(self.training_step, "dataloader_iter", explicit=True)
            and batch_size is None
        ):
            raise MisconfigurationException(
                "With `def training_step(self, dataloader_iter)`, `self.log(..., batch_size=...)` should be provided."
            )

        if logger and trainer.logger is None:
            rank_zero_warn(
                f"You called `self.log({name!r}, ..., logger=True)` but have no logger configured. You can enable one"
                " by doing `Trainer(logger=ALogger(...))`"
            )
        if logger is None:
            # we could set false here if there's no configured logger, however, we still need to compute the "logged"
            # metrics anyway because that's what the evaluation loops use as return value
            logger = True

        results.log(
            self._current_fx_name,
            name,
            value,
            prog_bar=prog_bar,
            logger=logger,
            on_step=on_step,
            on_epoch=on_epoch,
            reduce_fx=reduce_fx,  # type: ignore[arg-type]
            enable_graph=enable_graph,
            add_dataloader_idx=add_dataloader_idx,
            batch_size=batch_size,
            sync_dist=sync_dist and _distributed_available(),
<<<<<<< HEAD
            sync_dist_fn=self.trainer.strategy.reduce or _sync_ddp,  # type: ignore[truthy-function]
=======
            sync_dist_fn=trainer.strategy.reduce or _sync_ddp,
>>>>>>> 6b9ddf00
            sync_dist_group=sync_dist_group,
            metric_attribute=metric_attribute,
            rank_zero_only=rank_zero_only,
        )

        trainer._logger_connector._current_fx = self._current_fx_name

    def log_dict(
        self,
        dictionary: Mapping[str, _METRIC],
        prog_bar: bool = False,
        logger: Optional[bool] = None,
        on_step: Optional[bool] = None,
        on_epoch: Optional[bool] = None,
        reduce_fx: Union[str, Callable] = "mean",
        enable_graph: bool = False,
        sync_dist: bool = False,
        sync_dist_group: Optional[Any] = None,
        add_dataloader_idx: bool = True,
        batch_size: Optional[int] = None,
        rank_zero_only: bool = False,
    ) -> None:
        """Log a dictionary of values at once.

        Example::

            values = {'loss': loss, 'acc': acc, ..., 'metric_n': metric_n}
            self.log_dict(values)

        Args:
            dictionary: key value pairs.
                The values can be a ``float``, ``Tensor``, ``Metric``, or ``MetricCollection``.
            prog_bar: if ``True`` logs to the progress base.
            logger: if ``True`` logs to the logger.
            on_step: if ``True`` logs at this step.
                ``None`` auto-logs for training_step but not validation/test_step.
                The default value is determined by the hook.
                See :ref:`extensions/logging:Automatic Logging` for details.
            on_epoch: if ``True`` logs epoch accumulated metrics.
                ``None`` auto-logs for val/test step but not ``training_step``.
                The default value is determined by the hook.
                See :ref:`extensions/logging:Automatic Logging` for details.
            reduce_fx: reduction function over step values for end of epoch. :meth:`torch.mean` by default.
            enable_graph: if ``True``, will not auto-detach the graph
            sync_dist: if ``True``, reduces the metric across GPUs/TPUs. Use with care as this may lead to a significant
                communication overhead.
            sync_dist_group: the ddp group to sync across.
            add_dataloader_idx: if ``True``, appends the index of the current dataloader to
                the name (when using multiple). If ``False``, user needs to give unique names for
                each dataloader to not mix values.
            batch_size: Current batch size. This will be directly inferred from the loaded batch,
                but some data structures might need to explicitly provide it.
            rank_zero_only: Whether the value will be logged only on rank 0. This will prevent synchronization which
                would produce a deadlock as not all processes would perform this log call.
        """
        if self._fabric is not None:
            return self._log_dict_through_fabric(dictionary=dictionary, logger=logger)

        kwargs: Dict[str, bool] = {}

        if isinstance(dictionary, MetricCollection):
            kwargs["keep_base"] = False
            if _TORCHMETRICS_GREATER_EQUAL_0_9_1 and dictionary._enable_compute_groups:
                kwargs["copy_state"] = False

        for k, v in dictionary.items(**kwargs):
            self.log(
                name=k,
                value=v,
                prog_bar=prog_bar,
                logger=logger,
                on_step=on_step,
                on_epoch=on_epoch,
                reduce_fx=reduce_fx,
                enable_graph=enable_graph,
                sync_dist=sync_dist,
                sync_dist_group=sync_dist_group,
                add_dataloader_idx=add_dataloader_idx,
                batch_size=batch_size,
                rank_zero_only=rank_zero_only,
            )

    def _log_dict_through_fabric(self, dictionary: Mapping[str, Any], logger: Optional[bool] = None) -> None:
        if logger is False:
            # Passing `logger=False` with Fabric does not make much sense because there is no other destination to
            # log to, but we support it in case the original code was written for Trainer use
            return

        if any(isinstance(v, dict) for v in dictionary.values()):
            raise ValueError(f"`self.log_dict({dictionary})` was called, but nested dictionaries cannot be logged")
        for name, value in dictionary.items():
            apply_to_collection(value, object, self.__check_allowed, name, value, wrong_dtype=(numbers.Number, Tensor))

        assert self._fabric is not None
        self._fabric.log_dict(metrics=dictionary)

    @staticmethod
    def __check_not_nested(value: dict, name: str) -> None:
        # self-imposed restriction. for simplicity
        if any(isinstance(v, dict) for v in value.values()):
            raise ValueError(f"`self.log({name}, {value})` was called, but nested dictionaries cannot be logged")

    @staticmethod
    def __check_allowed(v: Any, name: str, value: Any) -> None:
        raise ValueError(f"`self.log({name}, {value})` was called, but `{type(v).__name__}` values cannot be logged")

    def __to_tensor(self, value: Union[Tensor, numbers.Number], name: str) -> Tensor:
        value = (
            value.clone().detach().to(self.device)
            if isinstance(value, Tensor)
            else torch.tensor(value, device=self.device)
        )
        if not torch.numel(value) == 1:
            raise ValueError(
                f"`self.log({name}, {value})` was called, but the tensor must have a single element."
                f" You can try doing `self.log({name}, {value}.mean())`"
            )
        value = value.squeeze()
        return value

    def all_gather(
        self, data: Union[Tensor, Dict, List, Tuple], group: Optional[Any] = None, sync_grads: bool = False
    ) -> Union[Tensor, Dict, List, Tuple]:
        r"""
        Allows users to call ``self.all_gather()`` from the LightningModule, thus making the ``all_gather`` operation
        accelerator agnostic. ``all_gather`` is a function provided by accelerators to gather a tensor from several
        distributed processes.

        Args:
            data: int, float, tensor of shape (batch, ...), or a (possibly nested) collection thereof.
            group: the process group to gather results from. Defaults to all processes (world)
            sync_grads: flag that allows users to synchronize gradients for the all_gather operation

        Return:
            A tensor of shape (world_size, batch, ...), or if the input was a collection
            the output will also be a collection with tensors of this shape.
        """
        group = group if group is not None else torch.distributed.group.WORLD
        all_gather = self.trainer.strategy.all_gather
        data = convert_to_tensors(data, device=self.device)
        return apply_to_collection(data, Tensor, all_gather, group=group, sync_grads=sync_grads)

    def forward(self, *args: Any, **kwargs: Any) -> Any:
        r"""
        Same as :meth:`torch.nn.Module.forward`.

        Args:
            *args: Whatever you decide to pass into the forward method.
            **kwargs: Keyword arguments are also possible.

        Return:
            Your model's output
        """
        return super().forward(*args, **kwargs)

    def training_step(self, *args: Any, **kwargs: Any) -> STEP_OUTPUT:  # type: ignore[return-value]
        r"""
        Here you compute and return the training loss and some additional metrics for e.g.
        the progress bar or logger.

        Args:
            batch (:class:`~torch.Tensor` | (:class:`~torch.Tensor`, ...) | [:class:`~torch.Tensor`, ...]):
                The output of your :class:`~torch.utils.data.DataLoader`. A tensor, tuple or list.
            batch_idx (``int``): Integer displaying index of this batch

        Return:
            Any of.

            - :class:`~torch.Tensor` - The loss tensor
            - ``dict`` - A dictionary. Can include any keys, but must include the key ``'loss'``
            - ``None`` - Training will skip to the next batch. This is only for automatic optimization.
                This is not supported for multi-GPU, TPU, IPU, or DeepSpeed.

        In this step you'd normally do the forward pass and calculate the loss for a batch.
        You can also do fancier things like multiple forward passes or something model specific.

        Example::

            def training_step(self, batch, batch_idx):
                x, y, z = batch
                out = self.encoder(x)
                loss = self.loss(out, x)
                return loss

        To use multiple optimizers, you can switch to 'manual optimization' and control their stepping:

        .. code-block:: python

            def __init__(self):
                super().__init__()
                self.automatic_optimization = False


            # Multiple optimizers (e.g.: GANs)
            def training_step(self, batch, batch_idx):
                opt1, opt2 = self.optimizers()

                # do training_step with encoder
                ...
                opt1.step()
                # do training_step with decoder
                ...
                opt2.step()

        Note:
            When ``accumulate_grad_batches`` > 1, the loss returned here will be automatically
            normalized by ``accumulate_grad_batches`` internally.
        """
        rank_zero_warn("`training_step` must be implemented to be used with the Lightning Trainer")

    def validation_step(self, *args: Any, **kwargs: Any) -> Optional[STEP_OUTPUT]:
        r"""
        Operates on a single batch of data from the validation set.
        In this step you'd might generate examples or calculate anything of interest like accuracy.

        Args:
            batch: The output of your :class:`~torch.utils.data.DataLoader`.
            batch_idx: The index of this batch.
            dataloader_idx: The index of the dataloader that produced this batch.
                (only if multiple val dataloaders used)

        Return:
            - Any object or value
            - ``None`` - Validation will skip to the next batch

        .. code-block:: python

            # if you have one val dataloader:
            def validation_step(self, batch, batch_idx):
                ...


            # if you have multiple val dataloaders:
            def validation_step(self, batch, batch_idx, dataloader_idx=0):
                ...

        Examples::

            # CASE 1: A single validation dataset
            def validation_step(self, batch, batch_idx):
                x, y = batch

                # implement your own
                out = self(x)
                loss = self.loss(out, y)

                # log 6 example images
                # or generated text... or whatever
                sample_imgs = x[:6]
                grid = torchvision.utils.make_grid(sample_imgs)
                self.logger.experiment.add_image('example_images', grid, 0)

                # calculate acc
                labels_hat = torch.argmax(out, dim=1)
                val_acc = torch.sum(y == labels_hat).item() / (len(y) * 1.0)

                # log the outputs!
                self.log_dict({'val_loss': loss, 'val_acc': val_acc})

        If you pass in multiple val dataloaders, :meth:`validation_step` will have an additional argument. We recommend
        setting the default value of 0 so that you can quickly switch between single and multiple dataloaders.

        .. code-block:: python

            # CASE 2: multiple validation dataloaders
            def validation_step(self, batch, batch_idx, dataloader_idx=0):
                # dataloader_idx tells you which dataset this is.
                ...

        Note:
            If you don't need to validate you don't need to implement this method.

        Note:
            When the :meth:`validation_step` is called, the model has been put in eval mode
            and PyTorch gradients have been disabled. At the end of validation,
            the model goes back to training mode and gradients are enabled.
        """

    def test_step(self, *args: Any, **kwargs: Any) -> Optional[STEP_OUTPUT]:
        r"""
        Operates on a single batch of data from the test set.
        In this step you'd normally generate examples or calculate anything of interest
        such as accuracy.

        Args:
            batch: The output of your :class:`~torch.utils.data.DataLoader`.
            batch_idx: The index of this batch.
            dataloader_id: The index of the dataloader that produced this batch.
                (only if multiple test dataloaders used).

        Return:
           Any of.

            - Any object or value
            - ``None`` - Testing will skip to the next batch

        .. code-block:: python

            # if you have one test dataloader:
            def test_step(self, batch, batch_idx):
                ...


            # if you have multiple test dataloaders:
            def test_step(self, batch, batch_idx, dataloader_idx=0):
                ...

        Examples::

            # CASE 1: A single test dataset
            def test_step(self, batch, batch_idx):
                x, y = batch

                # implement your own
                out = self(x)
                loss = self.loss(out, y)

                # log 6 example images
                # or generated text... or whatever
                sample_imgs = x[:6]
                grid = torchvision.utils.make_grid(sample_imgs)
                self.logger.experiment.add_image('example_images', grid, 0)

                # calculate acc
                labels_hat = torch.argmax(out, dim=1)
                test_acc = torch.sum(y == labels_hat).item() / (len(y) * 1.0)

                # log the outputs!
                self.log_dict({'test_loss': loss, 'test_acc': test_acc})

        If you pass in multiple test dataloaders, :meth:`test_step` will have an additional argument. We recommend
        setting the default value of 0 so that you can quickly switch between single and multiple dataloaders.

        .. code-block:: python

            # CASE 2: multiple test dataloaders
            def test_step(self, batch, batch_idx, dataloader_idx=0):
                # dataloader_idx tells you which dataset this is.
                ...

        Note:
            If you don't need to test you don't need to implement this method.

        Note:
            When the :meth:`test_step` is called, the model has been put in eval mode and
            PyTorch gradients have been disabled. At the end of the test epoch, the model goes back
            to training mode and gradients are enabled.
        """

    def predict_step(self, batch: Any, batch_idx: int, dataloader_idx: int = 0) -> Any:
        """Step function called during :meth:`~lightning.pytorch.trainer.trainer.Trainer.predict`. By default, it
        calls :meth:`~lightning.pytorch.core.module.LightningModule.forward`. Override to add any processing logic.

        The :meth:`~lightning.pytorch.core.module.LightningModule.predict_step` is used
        to scale inference on multi-devices.

        To prevent an OOM error, it is possible to use :class:`~lightning.pytorch.callbacks.BasePredictionWriter`
        callback to write the predictions to disk or database after each batch or on epoch end.

        The :class:`~lightning.pytorch.callbacks.BasePredictionWriter` should be used while using a spawn
        based accelerator. This happens for ``Trainer(strategy="ddp_spawn")``
        or training on 8 TPU cores with ``Trainer(accelerator="tpu", devices=8)`` as predictions won't be returned.

        Example ::

            class MyModel(LightningModule):

                def predict_step(self, batch, batch_idx, dataloader_idx=0):
                    return self(batch)

            dm = ...
            model = MyModel()
            trainer = Trainer(accelerator="gpu", devices=2)
            predictions = trainer.predict(model, dm)


        Args:
            batch: Current batch.
            batch_idx: Index of current batch.
            dataloader_idx: Index of the current dataloader.

        Return:
            Predicted output
        """
        return self(batch)

    def configure_callbacks(self) -> Union[Sequence[Callback], Callback]:
        """Configure model-specific callbacks. When the model gets attached, e.g., when ``.fit()`` or ``.test()``
        gets called, the list or a callback returned here will be merged with the list of callbacks passed to the
        Trainer's ``callbacks`` argument. If a callback returned here has the same type as one or several callbacks
        already present in the Trainer's callbacks list, it will take priority and replace them. In addition,
        Lightning will make sure :class:`~lightning.pytorch.callbacks.model_checkpoint.ModelCheckpoint` callbacks
        run last.

        Return:
            A callback or a list of callbacks which will extend the list of callbacks in the Trainer.

        Example::

            def configure_callbacks(self):
                early_stop = EarlyStopping(monitor="val_acc", mode="max")
                checkpoint = ModelCheckpoint(monitor="val_loss")
                return [early_stop, checkpoint]
        """
        return []

    def configure_optimizers(self) -> Any:
        r"""
        Choose what optimizers and learning-rate schedulers to use in your optimization.
        Normally you'd need one. But in the case of GANs or similar you might have multiple.
        Optimization with multiple optimizers only works in the manual optimization mode.

        Return:
            Any of these 6 options.

            - **Single optimizer**.
            - **List or Tuple** of optimizers.
            - **Two lists** - The first list has multiple optimizers, and the second has multiple LR schedulers
              (or multiple ``lr_scheduler_config``).
            - **Dictionary**, with an ``"optimizer"`` key, and (optionally) a ``"lr_scheduler"``
              key whose value is a single LR scheduler or ``lr_scheduler_config``.
            - **None** - Fit will run without any optimizer.

        The ``lr_scheduler_config`` is a dictionary which contains the scheduler and its associated configuration.
        The default configuration is shown below.

        .. code-block:: python

            lr_scheduler_config = {
                # REQUIRED: The scheduler instance
                "scheduler": lr_scheduler,
                # The unit of the scheduler's step size, could also be 'step'.
                # 'epoch' updates the scheduler on epoch end whereas 'step'
                # updates it after a optimizer update.
                "interval": "epoch",
                # How many epochs/steps should pass between calls to
                # `scheduler.step()`. 1 corresponds to updating the learning
                # rate after every epoch/step.
                "frequency": 1,
                # Metric to to monitor for schedulers like `ReduceLROnPlateau`
                "monitor": "val_loss",
                # If set to `True`, will enforce that the value specified 'monitor'
                # is available when the scheduler is updated, thus stopping
                # training if not found. If set to `False`, it will only produce a warning
                "strict": True,
                # If using the `LearningRateMonitor` callback to monitor the
                # learning rate progress, this keyword can be used to specify
                # a custom logged name
                "name": None,
            }

        When there are schedulers in which the ``.step()`` method is conditioned on a value, such as the
        :class:`torch.optim.lr_scheduler.ReduceLROnPlateau` scheduler, Lightning requires that the
        ``lr_scheduler_config`` contains the keyword ``"monitor"`` set to the metric name that the scheduler
        should be conditioned on.

        .. testcode::

            # The ReduceLROnPlateau scheduler requires a monitor
            def configure_optimizers(self):
                optimizer = Adam(...)
                return {
                    "optimizer": optimizer,
                    "lr_scheduler": {
                        "scheduler": ReduceLROnPlateau(optimizer, ...),
                        "monitor": "metric_to_track",
                        "frequency": "indicates how often the metric is updated"
                        # If "monitor" references validation metrics, then "frequency" should be set to a
                        # multiple of "trainer.check_val_every_n_epoch".
                    },
                }


            # In the case of two optimizers, only one using the ReduceLROnPlateau scheduler
            def configure_optimizers(self):
                optimizer1 = Adam(...)
                optimizer2 = SGD(...)
                scheduler1 = ReduceLROnPlateau(optimizer1, ...)
                scheduler2 = LambdaLR(optimizer2, ...)
                return (
                    {
                        "optimizer": optimizer1,
                        "lr_scheduler": {
                            "scheduler": scheduler1,
                            "monitor": "metric_to_track",
                        },
                    },
                    {"optimizer": optimizer2, "lr_scheduler": scheduler2},
                )

        Metrics can be made available to monitor by simply logging it using
        ``self.log('metric_to_track', metric_val)`` in your :class:`~lightning.pytorch.core.module.LightningModule`.

        Note:
            Some things to know:

            - Lightning calls ``.backward()`` and ``.step()`` automatically in case of automatic optimization.
            - If a learning rate scheduler is specified in ``configure_optimizers()`` with key
              ``"interval"`` (default "epoch") in the scheduler configuration, Lightning will call
              the scheduler's ``.step()`` method automatically in case of automatic optimization.
            - If you use 16-bit precision (``precision=16``), Lightning will automatically handle the optimizer.
            - If you use :class:`torch.optim.LBFGS`, Lightning handles the closure function automatically for you.
            - If you use multiple optimizers, you will have to switch to 'manual optimization' mode and step them
              yourself.
            - If you need to control how often the optimizer steps, override the :meth:`optimizer_step` hook.
        """
        rank_zero_warn("`configure_optimizers` must be implemented to be used with the Lightning Trainer")

    def manual_backward(self, loss: Tensor, *args: Any, **kwargs: Any) -> None:
        """Call this directly from your :meth:`training_step` when doing optimizations manually. By using this,
        Lightning can ensure that all the proper scaling gets applied when using mixed precision.

        See :ref:`manual optimization<common/optimization:Manual optimization>` for more examples.

        Example::

            def training_step(...):
                opt = self.optimizers()
                loss = ...
                opt.zero_grad()
                # automatically applies scaling, etc...
                self.manual_backward(loss)
                opt.step()

        Args:
            loss: The tensor on which to compute gradients. Must have a graph attached.
            *args: Additional positional arguments to be forwarded to :meth:`~torch.Tensor.backward`
            **kwargs: Additional keyword arguments to be forwarded to :meth:`~torch.Tensor.backward`
        """
        if self._fabric:
            self._fabric.backward(loss, *args, **kwargs)
        else:
            self._verify_is_manual_optimization("manual_backward")
            self.trainer.strategy.backward(loss, None, *args, **kwargs)

    def backward(self, loss: Tensor, *args: Any, **kwargs: Any) -> None:
        """Called to perform backward on the loss returned in :meth:`training_step`. Override this hook with your
        own implementation if you need to.

        Args:
            loss: The loss tensor returned by :meth:`training_step`. If gradient accumulation is used, the loss here
                holds the normalized value (scaled by 1 / accumulation steps).

        Example::

            def backward(self, loss):
                loss.backward()
        """
        if self._fabric:
            self._fabric.backward(loss, *args, **kwargs)
        else:
            loss.backward(*args, **kwargs)

    def toggle_optimizer(self, optimizer: Union[Optimizer, LightningOptimizer]) -> None:
        """Makes sure only the gradients of the current optimizer's parameters are calculated in the training step
        to prevent dangling gradients in multiple-optimizer setup.

        It works with :meth:`untoggle_optimizer` to make sure ``param_requires_grad_state`` is properly reset.

        Args:
            optimizer: The optimizer to toggle.
        """
        # Iterate over all optimizer parameters to preserve their `requires_grad` information
        # in case these are pre-defined during `configure_optimizers`
        param_requires_grad_state = {}
        for opt in self.trainer.optimizers:
            for group in opt.param_groups:
                for param in group["params"]:
                    # If a param already appear in param_requires_grad_state, continue
                    if param in param_requires_grad_state:
                        continue
                    param_requires_grad_state[param] = param.requires_grad
                    param.requires_grad = False

        # Then iterate over the current optimizer's parameters and set its `requires_grad`
        # properties accordingly
        for group in optimizer.param_groups:  # type: ignore[union-attr]
            for param in group["params"]:
                param.requires_grad = param_requires_grad_state[param]
        self._param_requires_grad_state = param_requires_grad_state

    def untoggle_optimizer(self, optimizer: Union[Optimizer, LightningOptimizer]) -> None:
        """Resets the state of required gradients that were toggled with :meth:`toggle_optimizer`.

        Args:
            optimizer: The optimizer to untoggle.
        """
        for opt in self.trainer.optimizers:
            if not (opt is optimizer or (isinstance(optimizer, LightningOptimizer) and opt is optimizer.optimizer)):
                for group in opt.param_groups:
                    for param in group["params"]:
                        if param in self._param_requires_grad_state:
                            param.requires_grad = self._param_requires_grad_state[param]
        # save memory
        self._param_requires_grad_state = {}

    def clip_gradients(
        self,
        optimizer: Optimizer,
        gradient_clip_val: Optional[Union[int, float]] = None,
        gradient_clip_algorithm: Optional[str] = None,
    ) -> None:
        """Handles gradient clipping internally.

        Note:
            - Do not override this method. If you want to customize gradient clipping, consider using
              :meth:`configure_gradient_clipping` method.
            - For manual optimization (``self.automatic_optimization = False``), if you want to use
              gradient clipping, consider calling
              ``self.clip_gradients(opt, gradient_clip_val=0.5, gradient_clip_algorithm="norm")``
              manually in the training step.

        Args:
            optimizer: Current optimizer being used.
            gradient_clip_val: The value at which to clip gradients.
            gradient_clip_algorithm: The gradient clipping algorithm to use. Pass ``gradient_clip_algorithm="value"``
                to clip by value, and ``gradient_clip_algorithm="norm"`` to clip by norm.
        """
        if gradient_clip_val is None:
            gradient_clip_val = self.trainer.gradient_clip_val or 0.0
        elif self.trainer.gradient_clip_val is not None and self.trainer.gradient_clip_val != gradient_clip_val:
            raise MisconfigurationException(
                f"You have set `Trainer(gradient_clip_val={self.trainer.gradient_clip_val!r})`"
                f" and have passed `clip_gradients(gradient_clip_val={gradient_clip_val!r})`."
                " Please use only one of them."
            )

        if gradient_clip_algorithm is None:
            gradient_clip_algorithm = self.trainer.gradient_clip_algorithm or "norm"
        else:
            gradient_clip_algorithm = gradient_clip_algorithm.lower()
            if (
                self.trainer.gradient_clip_algorithm is not None
                and self.trainer.gradient_clip_algorithm != gradient_clip_algorithm
            ):
                raise MisconfigurationException(
                    f"You have set `Trainer(gradient_clip_algorithm={self.trainer.gradient_clip_algorithm.value!r})`"
                    f" and have passed `clip_gradients(gradient_clip_algorithm={gradient_clip_algorithm!r})"
                    " Please use only one of them."
                )

        if not isinstance(gradient_clip_val, (int, float)):
            raise TypeError(f"`gradient_clip_val` should be an int or a float. Got {gradient_clip_val}.")

        if not GradClipAlgorithmType.supported_type(gradient_clip_algorithm.lower()):
            raise MisconfigurationException(
                f"`gradient_clip_algorithm` {gradient_clip_algorithm} is invalid."
                f" Allowed algorithms: {GradClipAlgorithmType.supported_types()}."
            )

        gradient_clip_algorithm = GradClipAlgorithmType(gradient_clip_algorithm)
        self.trainer.precision_plugin.clip_gradients(optimizer, gradient_clip_val, gradient_clip_algorithm)

    def configure_gradient_clipping(
        self,
        optimizer: Optimizer,
        gradient_clip_val: Optional[Union[int, float]] = None,
        gradient_clip_algorithm: Optional[str] = None,
    ) -> None:
        """Perform gradient clipping for the optimizer parameters. Called before :meth:`optimizer_step`.

        Args:
            optimizer: Current optimizer being used.
            gradient_clip_val: The value at which to clip gradients. By default, value passed in Trainer
                will be available here.
            gradient_clip_algorithm: The gradient clipping algorithm to use. By default, value
                passed in Trainer will be available here.

        Example::

            def configure_gradient_clipping(self, optimizer, gradient_clip_val, gradient_clip_algorithm):
                # Implement your own custom logic to clip gradients
                # You can call `self.clip_gradients` with your settings:
                self.clip_gradients(
                    optimizer,
                    gradient_clip_val=gradient_clip_val,
                    gradient_clip_algorithm=gradient_clip_algorithm
                )
        """
        self.clip_gradients(
            optimizer, gradient_clip_val=gradient_clip_val, gradient_clip_algorithm=gradient_clip_algorithm
        )

    def lr_scheduler_step(self, scheduler: LRSchedulerTypeUnion, metric: Optional[Any]) -> None:
        r"""
        Override this method to adjust the default way the
        :class:`~lightning.pytorch.trainer.trainer.Trainer` calls each scheduler.
        By default, Lightning calls ``step()`` and as shown in the example
        for each scheduler based on its ``interval``.

        Args:
            scheduler: Learning rate scheduler.
            metric: Value of the monitor used for schedulers like ``ReduceLROnPlateau``.

        Examples::

            # DEFAULT
            def lr_scheduler_step(self, scheduler, metric):
                if metric is None:
                    scheduler.step()
                else:
                    scheduler.step(metric)

            # Alternative way to update schedulers if it requires an epoch value
            def lr_scheduler_step(self, scheduler, metric):
                scheduler.step(epoch=self.current_epoch)

        """
        if metric is None:
            scheduler.step()  # type: ignore[call-arg]
        else:
            scheduler.step(metric)

    def optimizer_step(
        self,
        epoch: int,
        batch_idx: int,
        optimizer: Union[Optimizer, LightningOptimizer],
        optimizer_closure: Optional[Callable[[], Any]] = None,
    ) -> None:
        r"""
        Override this method to adjust the default way the :class:`~lightning.pytorch.trainer.trainer.Trainer` calls
        the optimizer.

        By default, Lightning calls ``step()`` and ``zero_grad()`` as shown in the example.
        This method (and ``zero_grad()``) won't be called during the accumulation phase when
        ``Trainer(accumulate_grad_batches != 1)``. Overriding this hook has no benefit with manual optimization.

        Args:
            epoch: Current epoch
            batch_idx: Index of current batch
            optimizer: A PyTorch optimizer
            optimizer_closure: The optimizer closure. This closure must be executed as it includes the
                calls to ``training_step()``, ``optimizer.zero_grad()``, and ``backward()``.

        Examples::

            # DEFAULT
            def optimizer_step(self, epoch, batch_idx, optimizer, optimizer_closure):
                optimizer.step(closure=optimizer_closure)

            # Learning rate warm-up
            def optimizer_step(self, epoch, batch_idx, optimizer, optimizer_closure):
                # update params
                optimizer.step(closure=optimizer_closure)

                # manually warm up lr without a scheduler
                if self.trainer.global_step < 500:
                    lr_scale = min(1.0, float(self.trainer.global_step + 1) / 500.0)
                    for pg in optimizer.param_groups:
                        pg["lr"] = lr_scale * self.learning_rate
        """
        optimizer.step(closure=optimizer_closure)

    def optimizer_zero_grad(self, epoch: int, batch_idx: int, optimizer: Optimizer) -> None:
        """Override this method to change the default behaviour of ``optimizer.zero_grad()``.

        Args:
            epoch: Current epoch
            batch_idx: Index of current batch
            optimizer: A PyTorch optimizer

        Examples::

            # DEFAULT
            def optimizer_zero_grad(self, epoch, batch_idx, optimizer):
                optimizer.zero_grad()

            # Set gradients to `None` instead of zero to improve performance (not required on `torch>=2.0.0`).
            def optimizer_zero_grad(self, epoch, batch_idx, optimizer):
                optimizer.zero_grad(set_to_none=True)

        See :meth:`torch.optim.Optimizer.zero_grad` for the explanation of the above example.
        """
        optimizer.zero_grad()

    def freeze(self) -> None:
        r"""
        Freeze all params for inference.

        Example::

            model = MyLightningModule(...)
            model.freeze()

        """
        for param in self.parameters():
            param.requires_grad = False

        self.eval()

    def unfreeze(self) -> None:
        """Unfreeze all parameters for training.

        .. code-block:: python

            model = MyLightningModule(...)
            model.unfreeze()
        """
        for param in self.parameters():
            param.requires_grad = True

        self.train()

    def _verify_is_manual_optimization(self, fn_name: str) -> None:
        if self.automatic_optimization:
            raise MisconfigurationException(
                f"to use {fn_name}, please disable automatic optimization:"
                " set model property `automatic_optimization` as False"
            )

    @torch.no_grad()
    def to_onnx(self, file_path: Union[str, Path], input_sample: Optional[Any] = None, **kwargs: Any) -> None:
        """Saves the model in ONNX format.

        Args:
            file_path: The path of the file the onnx model should be saved to.
            input_sample: An input for tracing. Default: None (Use self.example_input_array)
            **kwargs: Will be passed to torch.onnx.export function.

        Example:
            >>> class SimpleModel(LightningModule):
            ...     def __init__(self):
            ...         super().__init__()
            ...         self.l1 = torch.nn.Linear(in_features=64, out_features=4)
            ...
            ...     def forward(self, x):
            ...         return torch.relu(self.l1(x.view(x.size(0), -1)))

            >>> import os, tempfile
            >>> with tempfile.NamedTemporaryFile(suffix='.onnx', delete=False) as tmpfile:
            ...     model = SimpleModel()
            ...     input_sample = torch.randn((1, 64))
            ...     model.to_onnx(tmpfile.name, input_sample, export_params=True)
            ...     os.path.isfile(tmpfile.name)
            True
        """
        mode = self.training

        if input_sample is None:
            if self.example_input_array is None:
                raise ValueError(
                    "Could not export to ONNX since neither `input_sample` nor"
                    " `model.example_input_array` attribute is set."
                )
            input_sample = self.example_input_array

        input_sample = self._on_before_batch_transfer(input_sample)
        input_sample = self._apply_batch_transfer_handler(input_sample)

        torch.onnx.export(self, input_sample, file_path, **kwargs)
        self.train(mode)

    @torch.no_grad()
    def to_torchscript(
        self,
        file_path: Optional[Union[str, Path]] = None,
        method: Optional[str] = "script",
        example_inputs: Optional[Any] = None,
        **kwargs: Any,
    ) -> Union[ScriptModule, Dict[str, ScriptModule]]:
        """By default compiles the whole model to a :class:`~torch.jit.ScriptModule`. If you want to use tracing,
        please provided the argument ``method='trace'`` and make sure that either the `example_inputs` argument is
        provided, or the model has :attr:`example_input_array` set. If you would like to customize the modules that
        are scripted you should override this method. In case you want to return multiple modules, we recommend
        using a dictionary.

        Args:
            file_path: Path where to save the torchscript. Default: None (no file saved).
            method: Whether to use TorchScript's script or trace method. Default: 'script'
            example_inputs: An input to be used to do tracing when method is set to 'trace'.
              Default: None (uses :attr:`example_input_array`)
            **kwargs: Additional arguments that will be passed to the :func:`torch.jit.script` or
              :func:`torch.jit.trace` function.

        Note:
            - Requires the implementation of the
              :meth:`~lightning.pytorch.core.module.LightningModule.forward` method.
            - The exported script will be set to evaluation mode.
            - It is recommended that you install the latest supported version of PyTorch
              to use this feature without limitations. See also the :mod:`torch.jit`
              documentation for supported features.

        Example:
            >>> class SimpleModel(LightningModule):
            ...     def __init__(self):
            ...         super().__init__()
            ...         self.l1 = torch.nn.Linear(in_features=64, out_features=4)
            ...
            ...     def forward(self, x):
            ...         return torch.relu(self.l1(x.view(x.size(0), -1)))
            ...
            >>> import os
            >>> model = SimpleModel()
            >>> model.to_torchscript(file_path="model.pt")  # doctest: +SKIP
            >>> os.path.isfile("model.pt")  # doctest: +SKIP
            >>> torch.jit.save(model.to_torchscript(file_path="model_trace.pt", method='trace', # doctest: +SKIP
            ...                                     example_inputs=torch.randn(1, 64)))  # doctest: +SKIP
            >>> os.path.isfile("model_trace.pt")  # doctest: +SKIP
            True

        Return:
            This LightningModule as a torchscript, regardless of whether `file_path` is
            defined or not.
        """
        mode = self.training

        if method == "script":
            with _jit_is_scripting():
                torchscript_module = torch.jit.script(self.eval(), **kwargs)
        elif method == "trace":
            # if no example inputs are provided, try to see if model has example_input_array set
            if example_inputs is None:
                if self.example_input_array is None:
                    raise ValueError(
                        "Choosing method=`trace` requires either `example_inputs`"
                        " or `model.example_input_array` to be defined."
                    )
                example_inputs = self.example_input_array

            # automatically send example inputs to the right device and use trace
            example_inputs = self._on_before_batch_transfer(example_inputs)
            example_inputs = self._apply_batch_transfer_handler(example_inputs)
            with _jit_is_scripting():
                torchscript_module = torch.jit.trace(func=self.eval(), example_inputs=example_inputs, **kwargs)
        else:
            raise ValueError(f"The 'method' parameter only supports 'script' or 'trace', but value given was: {method}")

        self.train(mode)

        if file_path is not None:
            fs = get_filesystem(file_path)
            with fs.open(file_path, "wb") as f:
                torch.jit.save(torchscript_module, f)

        return torchscript_module

    @contextmanager
    def _prevent_trainer_and_dataloaders_deepcopy(self) -> Generator[None, None, None]:
        self._should_prevent_trainer_and_dataloaders_deepcopy = True
        yield
        self._should_prevent_trainer_and_dataloaders_deepcopy = False

    def __getstate__(self) -> Dict[str, Any]:
        state = dict(self.__dict__)
        if self._should_prevent_trainer_and_dataloaders_deepcopy:
            state["_trainer"] = None
            state.pop("train_dataloader", None)
            state.pop("val_dataloader", None)
            state.pop("test_dataloader", None)
            state.pop("predict_dataloader", None)
        return state

    def _register_sharded_tensor_state_dict_hooks_if_available(self) -> None:
        """Adds ShardedTensor state dict hooks if ShardedTensors are supported.

        These hooks ensure that ShardedTensors are included when saving, and are loaded the LightningModule correctly.
        """
        if _IS_WINDOWS or not torch.distributed.is_available():
            rank_zero_debug("Could not register sharded tensor state dict hooks")
            return

        from torch.distributed._shard.sharded_tensor import pre_load_state_dict_hook, state_dict_hook

        self._register_state_dict_hook(state_dict_hook)

        if _TORCH_GREATER_EQUAL_1_13:
            self._register_load_state_dict_pre_hook(pre_load_state_dict_hook, True)
        else:
            # We need to make sure the self inside the method is a weakref proxy
            self.__class__._register_load_state_dict_pre_hook(
                weakref.proxy(self), pre_load_state_dict_hook, True  # type: ignore[arg-type]
            )


@contextmanager
def _jit_is_scripting() -> Generator:
    """Workaround for https://github.com/pytorch/pytorch/issues/67146."""
    LightningModule._jit_is_scripting = True
    try:
        yield
    finally:
        LightningModule._jit_is_scripting = False


class _TrainerFabricShim:
    """Intercepts attribute access on LightningModule's trainer reference and redirects it to the Fabric object."""

    def __init__(self, fabric: lf.Fabric) -> None:
        super().__init__()
        self._fabric = fabric

    def __getattr__(self, item: Any) -> Any:
        try:
            return getattr(self._fabric, item)
        except AttributeError:
            raise AttributeError(
                f"Your LightningModule code tried to access `self.trainer.{item}` but this attribute is not available"
                f" when using Fabric with a LightningModule."
            )<|MERGE_RESOLUTION|>--- conflicted
+++ resolved
@@ -477,11 +477,7 @@
             add_dataloader_idx=add_dataloader_idx,
             batch_size=batch_size,
             sync_dist=sync_dist and _distributed_available(),
-<<<<<<< HEAD
-            sync_dist_fn=self.trainer.strategy.reduce or _sync_ddp,  # type: ignore[truthy-function]
-=======
-            sync_dist_fn=trainer.strategy.reduce or _sync_ddp,
->>>>>>> 6b9ddf00
+            sync_dist_fn=trainer.strategy.reduce or _sync_ddp,  # type: ignore[truthy-function]
             sync_dist_group=sync_dist_group,
             metric_attribute=metric_attribute,
             rank_zero_only=rank_zero_only,

--- conflicted
+++ resolved
@@ -31,14 +31,12 @@
         """Called at the very beginning of fit.
 
         If on DDP it is called on every process
-
         """
 
     def on_fit_end(self) -> None:
         """Called at the very end of fit.
 
         If on DDP it is called on every process
-
         """
 
     def on_train_start(self) -> None:
@@ -73,7 +71,6 @@
         Args:
             batch: The batched data as it is returned by the training DataLoader.
             batch_idx: the index of the batch
-
         """
 
     def on_train_batch_end(self, outputs: STEP_OUTPUT, batch: Any, batch_idx: int) -> None:
@@ -83,7 +80,6 @@
             outputs: The outputs of training_step(x)
             batch: The batched data as it is returned by the training DataLoader.
             batch_idx: the index of the batch
-
         """
 
     def on_validation_batch_start(self, batch: Any, batch_idx: int, dataloader_idx: int = 0) -> None:
@@ -93,7 +89,6 @@
             batch: The batched data as it is returned by the validation DataLoader.
             batch_idx: the index of the batch
             dataloader_idx: the index of the dataloader
-
         """
 
     def on_validation_batch_end(
@@ -106,7 +101,6 @@
             batch: The batched data as it is returned by the validation DataLoader.
             batch_idx: the index of the batch
             dataloader_idx: the index of the dataloader
-
         """
 
     def on_test_batch_start(self, batch: Any, batch_idx: int, dataloader_idx: int = 0) -> None:
@@ -116,7 +110,6 @@
             batch: The batched data as it is returned by the test DataLoader.
             batch_idx: the index of the batch
             dataloader_idx: the index of the dataloader
-
         """
 
     def on_test_batch_end(self, outputs: STEP_OUTPUT, batch: Any, batch_idx: int, dataloader_idx: int = 0) -> None:
@@ -127,7 +120,6 @@
             batch: The batched data as it is returned by the test DataLoader.
             batch_idx: the index of the batch
             dataloader_idx: the index of the dataloader
-
         """
 
     def on_predict_batch_start(self, batch: Any, batch_idx: int, dataloader_idx: int = 0) -> None:
@@ -137,7 +129,6 @@
             batch: The batched data as it is returned by the test DataLoader.
             batch_idx: the index of the batch
             dataloader_idx: the index of the dataloader
-
         """
 
     def on_predict_batch_end(self, outputs: Optional[Any], batch: Any, batch_idx: int, dataloader_idx: int = 0) -> None:
@@ -148,7 +139,6 @@
             batch: The batched data as it is returned by the prediction DataLoader.
             batch_idx: the index of the batch
             dataloader_idx: the index of the dataloader
-
         """
 
     def on_validation_model_eval(self) -> None:
@@ -198,7 +188,6 @@
                     self.log("training_epoch_mean", epoch_mean)
                     # free up the memory
                     self.training_step_outputs.clear()
-
         """
 
     def on_validation_epoch_start(self) -> None:
@@ -282,11 +271,6 @@
         """
 
     def configure_sharded_model(self) -> None:
-<<<<<<< HEAD
-        """Hook to create modules in a distributed aware context. This is useful for when using sharded plugins, where
-        we'd like to shard the model instantly, which is useful for extremely large models which can save memory and
-        initialization time.
-=======
         """Deprecated.
 
         Use :meth:`~lightning.pytorch.core.hooks.ModelHooks.configure_model` instead.
@@ -299,11 +283,9 @@
         the model instantly to save memory and initialization time.
         For non-sharded strategies, you can choose to override this hook or to initialize your model under the
         :meth:`~lightning.pytorch.trainer.trainer.Trainer.init_module` context manager.
->>>>>>> 6b52b84e
 
         This hook is called during each of fit/val/test/predict stages in the same process, so ensure that
         implementation of this hook is idempotent.
-
         """
 
 
@@ -326,8 +308,8 @@
 
     def prepare_data(self) -> None:
         """Use this to download and prepare data. Downloading and saving data with multiple processes (distributed
-        settings) will result in corrupted data. Lightning ensures this method is called only within a single process,
-        so you can safely add your downloading logic within.
+        settings) will result in corrupted data. Lightning ensures this method is called only within a single
+        process, so you can safely add your downloading logic within.
 
         .. warning:: DO NOT set state to the model (use ``setup`` instead)
             since this is NOT called on every device
@@ -377,13 +359,12 @@
             model.val_dataloader()
             model.test_dataloader()
             model.predict_dataloader()
-
         """
 
     def setup(self, stage: str) -> None:
-        """Called at the beginning of fit (train + validate), validate, test, or predict. This is a good hook when you
-        need to build models dynamically or adjust something about them. This hook is called on every process when
-        using DDP.
+        """Called at the beginning of fit (train + validate), validate, test, or predict. This is a good hook when
+        you need to build models dynamically or adjust something about them. This hook is called on every process
+        when using DDP.
 
         Args:
             stage: either ``'fit'``, ``'validate'``, ``'test'``, or ``'predict'``
@@ -404,7 +385,6 @@
                 def setup(self, stage):
                     data = load_data(...)
                     self.l1 = nn.Linear(28, data.num_classes)
-
         """
 
     def teardown(self, stage: str) -> None:
@@ -412,7 +392,6 @@
 
         Args:
             stage: either ``'fit'``, ``'validate'``, ``'test'``, or ``'predict'``
-
         """
 
     def train_dataloader(self) -> TRAIN_DATALOADERS:
@@ -440,7 +419,6 @@
         Note:
             Lightning tries to add the correct sampler for distributed and arbitrary hardware.
             There is no need to set it yourself.
-
         """
         raise MisconfigurationException("`train_dataloader` must be implemented to be used with the Lightning Trainer")
 
@@ -470,7 +448,6 @@
         Note:
             If you don't need a test dataset and a :meth:`test_step`, you don't need to implement
             this method.
-
         """
         raise MisconfigurationException("`test_dataloader` must be implemented to be used with the Lightning Trainer")
 
@@ -497,7 +474,6 @@
         Note:
             If you don't need a validation dataset and a :meth:`validation_step`, you don't need to
             implement this method.
-
         """
         raise MisconfigurationException("`val_dataloader` must be implemented to be used with the Lightning Trainer")
 
@@ -518,15 +494,14 @@
 
         Return:
             A :class:`torch.utils.data.DataLoader` or a sequence of them specifying prediction samples.
-
         """
         raise MisconfigurationException(
             "`predict_dataloader` must be implemented to be used with the Lightning Trainer"
         )
 
     def transfer_batch_to_device(self, batch: Any, device: torch.device, dataloader_idx: int) -> Any:
-        """Override this hook if your :class:`~torch.utils.data.DataLoader` returns tensors wrapped in a custom data
-        structure.
+        """Override this hook if your :class:`~torch.utils.data.DataLoader` returns tensors wrapped in a custom
+        data structure.
 
         The data types listed below (and any arbitrary nesting of them) are supported out of the box:
 
@@ -580,7 +555,6 @@
         See Also:
             - :meth:`move_data_to_device`
             - :meth:`apply_to_collection`
-
         """
         return move_data_to_device(batch, device)
 
@@ -612,7 +586,6 @@
         See Also:
             - :meth:`on_after_batch_transfer`
             - :meth:`transfer_batch_to_device`
-
         """
         return batch
 
@@ -651,7 +624,6 @@
         See Also:
             - :meth:`on_before_batch_transfer`
             - :meth:`transfer_batch_to_device`
-
         """
         return batch
 
@@ -660,8 +632,8 @@
     """Hooks to be used with Checkpointing."""
 
     def on_load_checkpoint(self, checkpoint: Dict[str, Any]) -> None:
-        r"""Called by Lightning to restore your model. If you saved something with :meth:`on_save_checkpoint` this is
-        your chance to restore this.
+        r"""Called by Lightning to restore your model. If you saved something with :meth:`on_save_checkpoint` this
+        is your chance to restore this.
 
         Args:
             checkpoint: Loaded checkpoint
@@ -675,12 +647,11 @@
         Note:
             Lightning auto-restores global step, epoch, and train state including amp scaling.
             There is no need for you to restore anything regarding training.
-
         """
 
     def on_save_checkpoint(self, checkpoint: Dict[str, Any]) -> None:
-        r"""Called by Lightning when saving a checkpoint to give you a chance to store anything else you might want to
-        save.
+        r"""Called by Lightning when saving a checkpoint to give you a chance to store anything else you might want
+        to save.
 
         Args:
             checkpoint: The full checkpoint dictionary before it gets dumped to a file.
@@ -696,5 +667,4 @@
             Lightning saves all aspects of training (epoch, global step, etc...)
             including amp scaling.
             There is no need for you to store anything about training.
-
         """
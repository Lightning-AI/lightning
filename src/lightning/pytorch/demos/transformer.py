"""Demo of a simple transformer language model.

Code is adapted from the PyTorch examples at
https://github.com/pytorch/examples/blob/main/word_language_model

"""
import math
import os
from pathlib import Path
from typing import Dict, List, Optional, Tuple

import requests
import torch
import torch.nn as nn
import torch.nn.functional as F
from torch import Tensor
from torch.nn.modules import MultiheadAttention
from torch.utils.data import Dataset, DataLoader
from lightning.pytorch import LightningModule

import lightning.pytorch as pl

if hasattr(MultiheadAttention, "_reset_parameters") and not hasattr(MultiheadAttention, "reset_parameters"):
    # See https://github.com/pytorch/pytorch/issues/107909
    MultiheadAttention.reset_parameters = MultiheadAttention._reset_parameters


class Transformer(nn.Module):
    def __init__(
        self, vocab_size: int, ninp: int = 200, nhead: int = 2, nhid: int = 200, nlayers: int = 2, dropout: float = 0.2
    ) -> None:
        super().__init__()
        self.pos_encoder = PositionalEncoding(ninp, dropout)
        self.embedding = nn.Embedding(vocab_size, ninp)
        self.transformer = nn.Transformer(
            d_model=ninp,
            nhead=nhead,
            num_encoder_layers=nlayers,
            num_decoder_layers=nlayers,
            dim_feedforward=nhid,
            dropout=dropout,
            batch_first=True,
        )
        self.decoder = nn.Linear(ninp, vocab_size)

        self.ninp = ninp
        self.vocab_size = vocab_size
        self.src_mask = None

    def forward(self, inputs: Tensor, target: Tensor, mask: Optional[Tensor] = None) -> Tensor:
        b, t = inputs.shape

        # we assume target is already shifted w.r.t. inputs
        if mask is None:
            mask = torch.tril(torch.ones(t, t, device=inputs.device)) == 1
            mask = mask.float().masked_fill(mask == 0, float("-inf")).masked_fill(mask == 1, float(0.0))

        src = self.pos_encoder(self.embedding(inputs) * math.sqrt(self.ninp))
        target = self.pos_encoder(self.embedding(target) * math.sqrt(self.ninp))
        output = self.transformer(src, target, tgt_mask=mask)
        output = self.decoder(output)
        output = F.log_softmax(output, dim=-1)
        output = output.view(-1, self.vocab_size)
        return output


class PositionalEncoding(nn.Module):
    def __init__(self, dim: int, dropout: float = 0.1, max_len: int = 5000) -> None:
        super().__init__()
        self.dropout = nn.Dropout(p=dropout)
        self.dim = dim
        self.max_len = max_len

        pe = self._init_pos_encoding()
        # workaround, can't use buffer, see https://github.com/pytorch/pytorch/issues/68407
        self.register_parameter("pe", nn.Parameter(pe, requires_grad=False))

    def reset_parameters(self) -> None:
        self.pe.copy_(self._init_pos_encoding())  # type: ignore[operator]

    def forward(self, x: Tensor) -> Tensor:
        x + self.pe[: x.size(0), :]  # type: ignore[index]
        return self.dropout(x)

    def _init_pos_encoding(self) -> Tensor:
        pe = torch.zeros(self.max_len, self.dim)
        position = torch.arange(0, self.max_len, dtype=torch.float).unsqueeze(1)
        div_term = torch.exp(torch.arange(0, self.dim, 2).float() * (-math.log(10000.0) / self.dim))
        pe[:, 0::2] = torch.sin(position * div_term)
        pe[:, 1::2] = torch.cos(position * div_term)
        pe = pe.unsqueeze(0).transpose(0, 1)
        return pe


class WikiText2(Dataset):
    """Mini version of WikiText2."""

    def __init__(self, data_dir: Path = Path("./data"), block_size: int = 35, download: bool = True) -> None:
        super().__init__()
        self.path = data_dir / "wikitext-2.txt"
        if download:
            self.download(self.path)
        self.data, self.dictionary = tokenize(self.path)
        self.block_size = block_size

    @property
    def vocab_size(self) -> int:
        return len(self.dictionary)

    def __len__(self) -> int:
        return len(self.data) // self.block_size - 1

    def __getitem__(self, index: int) -> Tuple[Tensor, Tensor]:
        start = index * self.block_size
        end = start + self.block_size
        inputs = self.data[start:end]
        target = self.data[(start + 1) : (end + 1)]
        return inputs, target

    @staticmethod
    def download(destination: Path) -> None:
        os.makedirs(destination.parent, exist_ok=True)
        url = "https://raw.githubusercontent.com/pytorch/examples/main/word_language_model/data/wikitext-2/train.txt"
        if os.path.exists(destination):
            return
        with open(destination, "w") as f:
            f.write(requests.get(url).text)


class Dictionary:
    def __init__(self) -> None:
        self.word2idx: Dict[str, int] = {}
        self.idx2word: List[str] = []

    def add_word(self, word: str) -> int:
        if word not in self.word2idx:
            self.idx2word.append(word)
            self.word2idx[word] = len(self.idx2word) - 1
        return self.word2idx[word]

    def __len__(self) -> int:
        return len(self.idx2word)


def tokenize(path: Path) -> Tuple[Tensor, Dictionary]:
    dictionary = Dictionary()

    assert os.path.exists(path)
    # Add words to the dictionary
    with open(path, encoding="utf8") as f:
        for line in f:
            words = line.split() + ["<eos>"]
            for word in words:
                dictionary.add_word(word)

    # Tokenize file content
    with open(path, encoding="utf8") as f:
        idss: List[Tensor] = []
        for line in f:
            words = line.split() + ["<eos>"]
            ids: List[int] = []
            for word in words:
                ids.append(dictionary.word2idx[word])
            idss.append(torch.tensor(ids).type(torch.int64))

    return torch.cat(idss), dictionary


<<<<<<< HEAD
class LightningTransformer(LightningModule):
    def __init__(self, vocab_size: int = 33278) -> None:
        super().__init__()
        self.model = Transformer(vocab_size=vocab_size)

    def forward(self, inputs: Tensor, target: Tensor) -> Tensor:
=======
class LightningTransformer(pl.LightningModule):
    def __init__(self, vocab_size: int) -> None:
        super().__init__()
        self.model = Transformer(vocab_size=vocab_size)

    def forward(self, batch: Tuple[Tensor, Tensor]) -> Tensor:
        inputs, target = batch
>>>>>>> 50537151
        return self.model(inputs, target)

    def training_step(self, batch: Tuple[Tensor, Tensor], batch_idx: int) -> Tensor:
        inputs, target = batch
<<<<<<< HEAD
        output = self(inputs, target)
=======
        output = self(batch)
>>>>>>> 50537151
        loss = torch.nn.functional.nll_loss(output, target.view(-1))
        return loss

    def configure_optimizers(self) -> torch.optim.Optimizer:
<<<<<<< HEAD
        return torch.optim.SGD(self.model.parameters(), lr=0.1)

    def prepare_data(self) -> None:
        WikiText2(download=True)

    def train_dataloader(self) -> DataLoader:
        dataset = WikiText2()
        return DataLoader(dataset)
=======
        return torch.optim.SGD(self.model.parameters(), lr=0.1)
>>>>>>> 50537151
<|MERGE_RESOLUTION|>--- conflicted
+++ resolved
@@ -166,36 +166,21 @@
     return torch.cat(idss), dictionary
 
 
-<<<<<<< HEAD
 class LightningTransformer(LightningModule):
     def __init__(self, vocab_size: int = 33278) -> None:
         super().__init__()
         self.model = Transformer(vocab_size=vocab_size)
 
     def forward(self, inputs: Tensor, target: Tensor) -> Tensor:
-=======
-class LightningTransformer(pl.LightningModule):
-    def __init__(self, vocab_size: int) -> None:
-        super().__init__()
-        self.model = Transformer(vocab_size=vocab_size)
-
-    def forward(self, batch: Tuple[Tensor, Tensor]) -> Tensor:
-        inputs, target = batch
->>>>>>> 50537151
         return self.model(inputs, target)
 
     def training_step(self, batch: Tuple[Tensor, Tensor], batch_idx: int) -> Tensor:
         inputs, target = batch
-<<<<<<< HEAD
         output = self(inputs, target)
-=======
-        output = self(batch)
->>>>>>> 50537151
         loss = torch.nn.functional.nll_loss(output, target.view(-1))
         return loss
 
     def configure_optimizers(self) -> torch.optim.Optimizer:
-<<<<<<< HEAD
         return torch.optim.SGD(self.model.parameters(), lr=0.1)
 
     def prepare_data(self) -> None:
@@ -203,7 +188,4 @@
 
     def train_dataloader(self) -> DataLoader:
         dataset = WikiText2()
-        return DataLoader(dataset)
-=======
-        return torch.optim.SGD(self.model.parameters(), lr=0.1)
->>>>>>> 50537151
+        return DataLoader(dataset)
--- conflicted
+++ resolved
@@ -46,13 +46,8 @@
     _PRECISION_INPUT,
     _PRECISION_INPUT_INT,
     _PRECISION_INPUT_STR,
-<<<<<<< HEAD
-    _PRECISION_INPUT_STR_LEGACY,
-    _PRECISION_INPUT_STR_LEGACY_CONVERSION,
-=======
     _PRECISION_INPUT_STR_ALIAS,
     _PRECISION_INPUT_STR_ALIAS_CONVERSION,
->>>>>>> ac5fa033
 )
 from lightning.fabric.strategies import (
     DeepSpeedStrategy,
@@ -231,26 +226,7 @@
 
         self._accelerator_flag = accelerator
 
-<<<<<<< HEAD
-        supported_precision = (
-            get_args(_PRECISION_INPUT_STR) + get_args(_PRECISION_INPUT_INT) + get_args(_PRECISION_INPUT_STR_LEGACY)
-        )
-        if precision not in supported_precision:
-            raise ValueError(f"Precision {repr(precision)} is invalid. Allowed precision values: {supported_precision}")
-
-        precision = str(precision)  # convert int flags to str here to enable the legacy-conversion below
-
-        if precision in get_args(_PRECISION_INPUT_STR_LEGACY):
-            rank_zero_warn(
-                f"{precision} is supported for historical reasons but its usage is discouraged. "
-                f"Please set your precision to {_PRECISION_INPUT_STR_LEGACY_CONVERSION[precision]} instead!"
-            )
-            precision = _PRECISION_INPUT_STR_LEGACY_CONVERSION[precision]
-
-        self._precision_input = cast(_PRECISION_INPUT_STR, precision)
-=======
         self._precision_input = _convert_precision_to_unified_args(precision)
->>>>>>> ac5fa033
 
         if plugins:
             plugins_flags_types: Dict[str, int] = Counter()

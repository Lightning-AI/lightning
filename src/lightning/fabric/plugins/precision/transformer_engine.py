# Copyright The Lightning AI team.
#
# Licensed under the Apache License, Version 2.0 (the "License");
# you may not use this file except in compliance with the License.
# You may obtain a copy of the License at
#
#     http://www.apache.org/licenses/LICENSE-2.0
#
# Unless required by applicable law or agreed to in writing, software
# distributed under the License is distributed on an "AS IS" BASIS,
# WITHOUT WARRANTIES OR CONDITIONS OF ANY KIND, either express or implied.
# See the License for the specific language governing permissions and
# limitations under the License.
import logging
<<<<<<< HEAD
from contextlib import contextmanager
from typing import TYPE_CHECKING, Any, Generator, Literal, Mapping, Optional, Union
=======
from contextlib import ExitStack
from typing import Any, ContextManager, Literal, Mapping, Optional, TYPE_CHECKING, Union
>>>>>>> c1ee22a6

import torch
from lightning_utilities import apply_to_collection
from lightning_utilities.core.imports import RequirementCache
from torch import Tensor

from lightning.fabric.plugins.precision.precision import Precision
from lightning.fabric.plugins.precision.utils import (
    _ClassReplacementContextManager,
    _convert_fp_tensor,
    _DtypeContextManager,
)
from lightning.fabric.utilities.rank_zero import rank_zero_warn

if TYPE_CHECKING:
    from transformer_engine.common.recipe import DelayedScaling

_TRANSFORMER_ENGINE_AVAILABLE = RequirementCache("transformer_engine>=0.11.0")
log = logging.getLogger(__name__)


class TransformerEnginePrecision(Precision):
    """Plugin for training with fp8 precision via nvidia's
    `Transformer Engine <https://docs.nvidia.com/deeplearning/transformer-engine>`__.

    .. warning::  This is an :ref:`experimental <versioning:Experimental API>` feature.

    Args:
        dtype: The base dtype to use.
        recipe: Recipe for the DelayedScaling
            `configuration <https://docs.nvidia.com/deeplearning/transformer-engine/user-guide/api/common.html#transformer_engine.common.recipe.DelayedScaling>`__.
            In dict format or the dataclass format.
        replace_layers: Whether to replace ``Linear`` and ``LayerNorm`` layers automatically with their Transformer
            Engine alternatives. Note that they don't subclass the torch equivalents so checks like
            ``isinstance(l, torch.nn.Linear)`` will not pass.

    .. note::

        Support for FP8 in the linear layers with ``precision='transformer-engine'`` is currently limited to tensors
        with shapes where the dimensions are divisible by 8 and 16 respectively. You might want to add padding to your
        inputs to conform to this restriction.

    """

    precision: Literal["transformer-engine"] = "transformer-engine"

    def __init__(
        self,
        dtype: Optional[torch.dtype] = None,
        recipe: Optional[Union[Mapping[str, Any], "DelayedScaling"]] = None,
        replace_layers: Optional[bool] = None,
    ) -> None:
        if not _TRANSFORMER_ENGINE_AVAILABLE:
            raise ModuleNotFoundError(str(_TRANSFORMER_ENGINE_AVAILABLE))
        from transformer_engine.common.recipe import DelayedScaling

        if recipe is None:
            recipe = DelayedScaling()
        elif isinstance(recipe, Mapping):
            recipe = dict(recipe)  # copy
            if "fp8_format" in recipe:
                from transformer_engine.common.recipe import Format

                recipe["fp8_format"] = getattr(Format, recipe["fp8_format"])
            recipe = DelayedScaling(**recipe)

        if dtype is None:
            dtype = torch.get_default_dtype()
        self.dtype = dtype
        self.recipe = recipe
        self.replace_layers = replace_layers

    def convert_module(self, module: torch.nn.Module) -> torch.nn.Module:
        # avoid converting if any is found. assume the user took care of it
        if self.replace_layers and not any("transformer_engine" in m.__module__ for m in module.modules()):
            _convert_layers(module)
        module = module.to(dtype=self.dtype)
        return module

    def init_context(self) -> ContextManager:
        stack = ExitStack()
        stack.enter_context(_DtypeContextManager(self.dtype))

        if self.replace_layers:
            import transformer_engine.pytorch as te

            context_manager = _ClassReplacementContextManager(
                {
                    "torch.nn.Linear": te.Linear,
                    "torch.nn.LayerNorm": te.LayerNorm,
                }
            )
            stack.enter_context(context_manager)
        return stack

    def forward_context(self) -> ContextManager:
        stack = ExitStack()
        stack.enter_context(_DtypeContextManager(self.dtype))

        import transformer_engine.pytorch as te

        stack.enter_context(te.fp8_autocast(enabled=True, fp8_recipe=self.recipe))
        return stack

    def convert_input(self, data: Any) -> Any:
        return apply_to_collection(data, function=_convert_fp_tensor, dtype=Tensor, dst_type=self.dtype)

    def convert_output(self, data: Any) -> Any:
        return apply_to_collection(data, function=_convert_fp_tensor, dtype=Tensor, dst_type=torch.get_default_dtype())


def _convert_layers(module: torch.nn.Module) -> None:
    import transformer_engine.pytorch as te

    for name, child in module.named_children():
        if isinstance(child, torch.nn.Linear):
            if child.in_features % 8 != 0 or child.out_features % 16 != 0:
                # https://docs.nvidia.com/deeplearning/transformer-engine/user-guide/examples/fp8_primer.html#FP8-autocasting
                rank_zero_warn(
                    "Support for FP8 in the linear layers with `precision='transformer-engine'` is currently limited to"
                    "tensors with shapes where the dimensions are divisible by 8 and 16 respectively."
                    f"The layer {name!r} does not fit this criteria. You might want to add padding to your inputs."
                )
                continue
            has_bias = child.bias is not None
            replacement = te.Linear(child.in_features, child.out_features, bias=has_bias)
            replacement.weight.data = child.weight.data.clone()
            if has_bias:
                replacement.bias.data = child.bias.data.clone()
            log.debug(f"Replacing layer {name!r} with Transformer Engine equivalent")
            module.__setattr__(name, replacement)
        elif isinstance(child, torch.nn.LayerNorm):
            replacement = te.LayerNorm(child.normalized_shape[0], eps=child.eps)
            replacement.weight.data = child.weight.data.clone()
            replacement.bias.data = child.bias.data.clone()
            log.debug(f"Replacing layer {name!r} with Transformer Engine equivalent")
            module.__setattr__(name, replacement)
        else:
            # there are other transformer engine layers that we could convert but require fusion. full list at:
            # https://docs.nvidia.com/deeplearning/transformer-engine/user-guide/api/pytorch.html
            _convert_layers(child)<|MERGE_RESOLUTION|>--- conflicted
+++ resolved
@@ -12,13 +12,8 @@
 # See the License for the specific language governing permissions and
 # limitations under the License.
 import logging
-<<<<<<< HEAD
-from contextlib import contextmanager
-from typing import TYPE_CHECKING, Any, Generator, Literal, Mapping, Optional, Union
-=======
 from contextlib import ExitStack
 from typing import Any, ContextManager, Literal, Mapping, Optional, TYPE_CHECKING, Union
->>>>>>> c1ee22a6
 
 import torch
 from lightning_utilities import apply_to_collection

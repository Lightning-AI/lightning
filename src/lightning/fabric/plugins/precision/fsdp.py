--- conflicted
+++ resolved
@@ -47,7 +47,6 @@
     Raises:
         ValueError:
             If unsupported ``precision`` is provided.
-
     """
 
     def __init__(self, precision: _PRECISION_INPUT, scaler: Optional["ShardedGradScaler"] = None) -> None:
@@ -107,12 +106,7 @@
     def init_context(self) -> Generator[None, None, None]:
         """A context manager to change the default tensor type when initializing module parameters or tensors.
 
-<<<<<<< HEAD
-        See: :meth:`torch.set_default_tensor_type`
-
-=======
         See: :meth:`torch.set_default_dtype`
->>>>>>> 3a55f0c0
         """
         default_dtype = torch.get_default_dtype()
         torch.set_default_dtype(self.mixed_precision_config.param_dtype)

--- conflicted
+++ resolved
@@ -574,9 +574,6 @@
     def sharded_model(self) -> Generator:
         """Shard the parameters of the model instantly when instantiating the layers.
 
-<<<<<<< HEAD
-        This context manager gets replaced by :meth:`sharded_model`, use it instead.
-=======
         .. deprecated:: This context manager is deprecated in favor of :meth:`init_module`, use it instead.
         """
         rank_zero_deprecation("`Fabric.sharded_model()` is deprecated in favor of `Fabric.init_module()`.")
@@ -592,7 +589,6 @@
 
         Note:
             The automatic device placement under this context manager is only supported with PyTorch 2.0 and newer.
->>>>>>> 4d17b5fe
         """
         if not _TORCH_GREATER_EQUAL_2_0 and self.device.type != "cpu":
             rank_zero_warn(

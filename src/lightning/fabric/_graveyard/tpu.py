--- conflicted
+++ resolved
@@ -93,12 +93,8 @@
 class TPUBf16Precision(XLABf16Precision):
     """Legacy class.
 
-<<<<<<< HEAD
     Use :class:`~lightning.fabric.plugins.precision.xla.XLAPrecision` instead.
-=======
-    Use :class:`~lightning.fabric.plugins.precision.xlabf16.XLABf16Precision` instead.
 
->>>>>>> 70e31b64
     """
 
     def __init__(self, *args: Any, **kwargs: Any) -> None:

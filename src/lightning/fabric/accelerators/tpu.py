# Copyright The Lightning AI team.
#
# Licensed under the Apache License, Version 2.0 (the "License");
# you may not use this file except in compliance with the License.
# You may obtain a copy of the License at
#
#     http://www.apache.org/licenses/LICENSE-2.0
#
# Unless required by applicable law or agreed to in writing, software
# distributed under the License is distributed on an "AS IS" BASIS,
# WITHOUT WARRANTIES OR CONDITIONS OF ANY KIND, either express or implied.
# See the License for the specific language governing permissions and
# limitations under the License.
import functools
import queue as q
import traceback
from multiprocessing import Process, Queue
from typing import Any, Callable, Dict, List, Union

import torch
from lightning_utilities.core.imports import ModuleAvailableCache

from lightning.fabric.accelerators.accelerator import Accelerator
from lightning.fabric.utilities.device_parser import _check_data_type


class TPUAccelerator(Accelerator):
    """Accelerator for TPU devices.

    .. warning::  Use of this accelerator beyond import and instantiation is experimental.
    """

    def __init__(self, *args: Any, **kwargs: Any) -> None:
        if not _XLA_AVAILABLE:
            raise ModuleNotFoundError(str(_XLA_AVAILABLE))
        super().__init__(*args, **kwargs)

    def setup_device(self, device: torch.device) -> None:
        pass

    def teardown(self) -> None:
        pass

    @staticmethod
    def parse_devices(devices: Union[int, str, List[int]]) -> Union[int, List[int]]:
        """Accelerator device parsing logic."""
        return _parse_tpu_devices(devices)

    @staticmethod
    def get_parallel_devices(devices: Union[int, List[int]]) -> List[torch.device]:
        """Gets parallel devices for the Accelerator."""
        devices = _parse_tpu_devices(devices)
        # In XLA index 0 maps to CPU, in fact, a `xla_device()` with no arguments has index 1
        # since the user passes a 0-based index, we need to adjust the indices
        if isinstance(devices, int):
            return [torch.device("xla", i) for i in range(1, devices + 1)]
        else:
            # list of devices is not supported, just a specific index, fine to access [0]
            return [torch.device("xla", devices[0] + 1)]
        # we cannot create `xla_device` here because processes have not been spawned yet (this is called in the
        # accelerator connector init). However, there doesn't seem to be a problem with instantiating `torch.device`.
        # it will be replaced with `xla_device` (also a torch.device`, but with extra logic) in the strategy

    @staticmethod
    # XLA's multiprocessing will pop the TPU_NUM_DEVICES key, so we need to cache it
    # https://github.com/pytorch/xla/blob/v2.0.0/torch_xla/distributed/xla_multiprocessing.py#L280
    @functools.lru_cache(maxsize=1)
    def auto_device_count() -> int:
        """Get the devices when set to auto."""
        import torch_xla.core.xla_env_vars as xenv
        from torch_xla.utils.utils import getenv_as

        return getenv_as(xenv.TPU_NUM_DEVICES, int, 8)

    @staticmethod
    @functools.lru_cache(maxsize=1)
    def is_available() -> bool:
        # check `_XLA_AVAILABLE` again to avoid launching processes
        return bool(_XLA_AVAILABLE) and _is_device_tpu()

    @classmethod
    def register_accelerators(cls, accelerator_registry: Dict) -> None:
        accelerator_registry.register(
            "tpu",
            cls,
            description=cls.__class__.__name__,
        )


# define TPU availability timeout in seconds
TPU_CHECK_TIMEOUT = 60


def _inner_f(queue: Queue, func: Callable, *args: Any, **kwargs: Any) -> None:  # pragma: no cover
    try:
        queue.put(func(*args, **kwargs))
    except Exception:
        traceback.print_exc()
        queue.put(None)


def _multi_process(func: Callable) -> Callable:
    @functools.wraps(func)
    def wrapper(*args: Any, **kwargs: Any) -> Union[bool, Any]:
        queue: Queue = Queue()
        proc = Process(target=_inner_f, args=(queue, func, *args), kwargs=kwargs)
        proc.start()
        proc.join(TPU_CHECK_TIMEOUT)
        try:
            return queue.get_nowait()
        except q.Empty:
            traceback.print_exc()
            return False

    return wrapper


@_multi_process
def _is_device_tpu() -> bool:
    """Check if TPU devices are available. Runs XLA device check within a separate process.

    Return:
        A boolean value indicating if TPU devices are available
    """
    if not _XLA_AVAILABLE:
        return False
    import torch_xla.core.xla_model as xm

    # For the TPU Pod training process, for example, if we have
    # TPU v3-32 with 4 VMs, the world size would be 4 and as
    # we would have to use `torch_xla.distributed.xla_dist` for
    # multiple VMs and TPU_CONFIG won't be available, running
    # `xm.get_xla_supported_devices("TPU")` won't be possible.
    return (xm.xrt_world_size() > 1) or bool(xm.get_xla_supported_devices("TPU"))


_XLA_AVAILABLE = ModuleAvailableCache("torch_xla")


def _tpu_distributed() -> bool:
    if not TPUAccelerator.is_available():
        return False
    import torch_xla.core.xla_model as xm

    return xm.xrt_world_size() > 1


def _parse_tpu_devices(devices: Union[int, str, List[int]]) -> Union[int, List[int]]:
    """
    Parses the TPU devices given in the format as accepted by the
    :class:`~lightning.pytorch.trainer.Trainer` and :class:`~lightning.fabric.Fabric`.

    Args:
        devices: An int of 1 or string '1' indicates that 1 core with multi-processing should be used
            An int 8 or string '8' indicates that all 8 cores with multi-processing should be used
            A single element list of int or string can be used to indicate the specific TPU core to use.

    Returns:
        A list of tpu cores to be used.
    """
    _check_data_type(devices)
    if isinstance(devices, str):
        devices = _parse_tpu_devices_str(devices)
    _check_tpu_devices_valid(devices)
    return devices


<<<<<<< HEAD
def _tpu_devices_valid(devices: Any) -> bool:
    # allow 1 or 8 cores
    if devices in (1, 4, 8, None):
        return True

    # allow picking 1 of 8 indexes
    if isinstance(devices, (list, tuple, set)):
        has_1_tpu_idx = len(devices) == 1
        is_valid_tpu_idx = 1 <= list(devices)[0] <= 8

        is_valid_tpu_core_choice = has_1_tpu_idx and is_valid_tpu_idx
        return is_valid_tpu_core_choice

    return False
=======
def _check_tpu_devices_valid(devices: object) -> None:
    device_count = TPUAccelerator.auto_device_count()
    if (
        # support number of devices
        isinstance(devices, int)
        and devices in {1, device_count}
        # support picking a specific device
        or isinstance(devices, (list, tuple))
        and len(devices) == 1
        and 0 <= devices[0] <= device_count - 1
    ):
        return
    raise ValueError(
        f"`devices` can only be 'auto', 1, {device_count} or [<0-{device_count - 1}>] for TPUs. Got {devices!r}"
    )
>>>>>>> 0489f2ef


def _parse_tpu_devices_str(devices: str) -> Union[int, List[int]]:
    devices = devices.strip()
    try:
        return int(devices)
    except ValueError:
        try:
            return [int(x.strip()) for x in devices.split(",") if len(x) > 0]
        except ValueError:
            raise ValueError(f"Could not parse the selected TPU devices: {devices!r}")<|MERGE_RESOLUTION|>--- conflicted
+++ resolved
@@ -165,22 +165,6 @@
     return devices
 
 
-<<<<<<< HEAD
-def _tpu_devices_valid(devices: Any) -> bool:
-    # allow 1 or 8 cores
-    if devices in (1, 4, 8, None):
-        return True
-
-    # allow picking 1 of 8 indexes
-    if isinstance(devices, (list, tuple, set)):
-        has_1_tpu_idx = len(devices) == 1
-        is_valid_tpu_idx = 1 <= list(devices)[0] <= 8
-
-        is_valid_tpu_core_choice = has_1_tpu_idx and is_valid_tpu_idx
-        return is_valid_tpu_core_choice
-
-    return False
-=======
 def _check_tpu_devices_valid(devices: object) -> None:
     device_count = TPUAccelerator.auto_device_count()
     if (
@@ -196,7 +180,6 @@
     raise ValueError(
         f"`devices` can only be 'auto', 1, {device_count} or [<0-{device_count - 1}>] for TPUs. Got {devices!r}"
     )
->>>>>>> 0489f2ef
 
 
 def _parse_tpu_devices_str(devices: str) -> Union[int, List[int]]:

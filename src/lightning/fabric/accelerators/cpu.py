# Copyright The Lightning AI team.
#
# Licensed under the Apache License, Version 2.0 (the "License");
# you may not use this file except in compliance with the License.
# You may obtain a copy of the License at
#
#     http://www.apache.org/licenses/LICENSE-2.0
#
# Unless required by applicable law or agreed to in writing, software
# distributed under the License is distributed on an "AS IS" BASIS,
# WITHOUT WARRANTIES OR CONDITIONS OF ANY KIND, either express or implied.
# See the License for the specific language governing permissions and
# limitations under the License.
from typing import Union

import torch
from typing_extensions import override

from lightning.fabric.accelerators.accelerator import Accelerator
from lightning.fabric.accelerators.registry import _AcceleratorRegistry


class CPUAccelerator(Accelerator):
    """Accelerator for CPU devices."""

    @override
    def setup_device(self, device: torch.device) -> None:
        """
        Raises:
            ValueError:
                If the selected device is not CPU.
        """
        if device.type != "cpu":
            raise ValueError(f"Device should be CPU, got {device} instead.")

    @override
    def teardown(self) -> None:
        pass

    @staticmethod
    @override
<<<<<<< HEAD
    def parse_devices(devices: Union[int, str, list[int]]) -> int:
=======
    def parse_devices(devices: Union[int, str]) -> int:
>>>>>>> 20d19d2f
        """Accelerator device parsing logic."""
        return _parse_cpu_cores(devices)

    @staticmethod
    @override
<<<<<<< HEAD
    def get_parallel_devices(devices: Union[int, str, list[int]]) -> list[torch.device]:
=======
    def get_parallel_devices(devices: Union[int, str]) -> List[torch.device]:
>>>>>>> 20d19d2f
        """Gets parallel devices for the Accelerator."""
        devices = _parse_cpu_cores(devices)
        return [torch.device("cpu")] * devices

    @staticmethod
    @override
    def auto_device_count() -> int:
        """Get the devices when set to auto."""
        return 1

    @staticmethod
    @override
    def is_available() -> bool:
        """CPU is always available for execution."""
        return True

    @classmethod
    @override
    def register_accelerators(cls, accelerator_registry: _AcceleratorRegistry) -> None:
        accelerator_registry.register(
            "cpu",
            cls,
            description=cls.__name__,
        )


<<<<<<< HEAD
def _parse_cpu_cores(cpu_cores: Union[int, str, list[int]]) -> int:
=======
def _parse_cpu_cores(cpu_cores: Union[int, str]) -> int:
>>>>>>> 20d19d2f
    """Parses the cpu_cores given in the format as accepted by the ``devices`` argument in the
    :class:`~lightning.pytorch.trainer.trainer.Trainer`.

    Args:
        cpu_cores: An int > 0 or a string that can be converted to an int > 0.

    Returns:
        An int representing the number of processes

    Raises:
        MisconfigurationException:
            If cpu_cores is not an int > 0

    """
    if isinstance(cpu_cores, str) and cpu_cores.strip().isdigit():
        cpu_cores = int(cpu_cores)

    if not isinstance(cpu_cores, int) or cpu_cores <= 0:
        raise TypeError("`devices` selected with `CPUAccelerator` should be an int > 0.")

    return cpu_cores<|MERGE_RESOLUTION|>--- conflicted
+++ resolved
@@ -11,7 +11,7 @@
 # WITHOUT WARRANTIES OR CONDITIONS OF ANY KIND, either express or implied.
 # See the License for the specific language governing permissions and
 # limitations under the License.
-from typing import Union
+from typing import List, Union
 
 import torch
 from typing_extensions import override
@@ -39,21 +39,13 @@
 
     @staticmethod
     @override
-<<<<<<< HEAD
-    def parse_devices(devices: Union[int, str, list[int]]) -> int:
-=======
     def parse_devices(devices: Union[int, str]) -> int:
->>>>>>> 20d19d2f
         """Accelerator device parsing logic."""
         return _parse_cpu_cores(devices)
 
     @staticmethod
     @override
-<<<<<<< HEAD
-    def get_parallel_devices(devices: Union[int, str, list[int]]) -> list[torch.device]:
-=======
     def get_parallel_devices(devices: Union[int, str]) -> List[torch.device]:
->>>>>>> 20d19d2f
         """Gets parallel devices for the Accelerator."""
         devices = _parse_cpu_cores(devices)
         return [torch.device("cpu")] * devices
@@ -80,11 +72,7 @@
         )
 
 
-<<<<<<< HEAD
-def _parse_cpu_cores(cpu_cores: Union[int, str, list[int]]) -> int:
-=======
 def _parse_cpu_cores(cpu_cores: Union[int, str]) -> int:
->>>>>>> 20d19d2f
     """Parses the cpu_cores given in the format as accepted by the ``devices`` argument in the
     :class:`~lightning.pytorch.trainer.trainer.Trainer`.
 

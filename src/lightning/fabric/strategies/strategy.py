# Copyright The Lightning AI team.
#
# Licensed under the Apache License, Version 2.0 (the "License");
# you may not use this file except in compliance with the License.
# You may obtain a copy of the License at
#
#     http://www.apache.org/licenses/LICENSE-2.0
#
# Unless required by applicable law or agreed to in writing, software
# distributed under the License is distributed on an "AS IS" BASIS,
# WITHOUT WARRANTIES OR CONDITIONS OF ANY KIND, either express or implied.
# See the License for the specific language governing permissions and
# limitations under the License.
import logging
from abc import ABC, abstractmethod
from contextlib import contextmanager, nullcontext
from typing import Any, Dict, Generator, List, Optional, Tuple, TypeVar, Union

import torch
from torch import Tensor
from torch.nn import Module
from torch.optim import Optimizer
from torch.utils.data import DataLoader

from lightning.fabric.accelerators import Accelerator
from lightning.fabric.plugins.io.checkpoint_io import CheckpointIO
from lightning.fabric.plugins.io.torch_io import TorchCheckpointIO
from lightning.fabric.plugins.precision import Precision
from lightning.fabric.strategies.launchers.launcher import _Launcher
from lightning.fabric.strategies.registry import _StrategyRegistry
from lightning.fabric.utilities.apply_func import move_data_to_device
from lightning.fabric.utilities.imports import _TORCH_GREATER_EQUAL_2_0
from lightning.fabric.utilities.init import _EmptyInit
from lightning.fabric.utilities.types import _PATH, _Stateful, Optimizable, ReduceOp

TBroadcast = TypeVar("TBroadcast")
TReduce = TypeVar("TReduce")

log = logging.getLogger(__name__)


class Strategy(ABC):
    """Base class for all strategies that change the behaviour of the training, validation and test- loop."""

    def __init__(
        self,
        accelerator: Optional[Accelerator] = None,
        checkpoint_io: Optional[CheckpointIO] = None,
        precision: Optional[Precision] = None,
    ) -> None:
        self._accelerator: Optional[Accelerator] = accelerator
        self._checkpoint_io: Optional[CheckpointIO] = checkpoint_io
        self._precision: Optional[Precision] = precision
        self._launcher: Optional[_Launcher] = None
        self._backward_sync_control: Optional[_BackwardSyncControl] = None

    @property
    @abstractmethod
    def root_device(self) -> torch.device:
        """Returns the root device."""

    @property
    @abstractmethod
    def is_global_zero(self) -> bool:
        """Whether the current process is the rank zero process not only on the local node, but for all nodes."""

    @property
    def launcher(self) -> Optional[_Launcher]:
        return self._launcher

    @property
    def accelerator(self) -> Optional[Accelerator]:
        return self._accelerator

    @accelerator.setter
    def accelerator(self, accelerator: Accelerator) -> None:
        self._accelerator = accelerator

    @property
    def checkpoint_io(self) -> CheckpointIO:
        if self._checkpoint_io is None:
            self._checkpoint_io = TorchCheckpointIO()
        return self._checkpoint_io

    @checkpoint_io.setter
    def checkpoint_io(self, io: Optional[CheckpointIO]) -> None:
        self._checkpoint_io = io

    @property
    def precision(self) -> Precision:
        return self._precision if self._precision is not None else Precision()

    @precision.setter
    def precision(self, precision: Optional[Precision]) -> None:
        self._precision = precision

    def _configure_launcher(self) -> None:
        """Attach the launcher based on Strategy."""

    def setup_environment(self) -> None:
        """Setup any processes or distributed connections.

        This must be called by the framework at the beginning of every process, before any distributed communication
        takes place.
        """
        assert self.accelerator is not None
        self.accelerator.setup_device(self.root_device)

    def process_dataloader(self, dataloader: DataLoader) -> DataLoader:
        """Wraps the dataloader if necessary.

        Args:
            dataloader: iterable. Ideally of type: :class:`torch.utils.data.DataLoader`
        """
        return dataloader

    @contextmanager
<<<<<<< HEAD
    def module_init_context(self, empty_weights: Optional[bool] = None) -> Generator:
=======
    def tensor_init_context(self) -> Generator:
        """Controls how tensors get created (device, dtype)."""
        device_context = self.root_device if _TORCH_GREATER_EQUAL_2_0 else nullcontext()
        with device_context, self.precision.init_context():
            yield

    @contextmanager
    def module_init_context(self) -> Generator:
>>>>>>> dabd7c45
        """A context manager wrapping the model instantiation.

        Here, the strategy can control how the parameters of the model get created (device, dtype) and or apply other
        patches to the model.

        Args:
            empty_weights: Whether to initialize the model with empty weights (uninitialized memory).
                If ``None``, the strategy will decide. Some strategies may not support all options.
        """
<<<<<<< HEAD
        device_context = self.root_device if _TORCH_GREATER_EQUAL_2_0 else nullcontext()
        empty_init_context = _EmptyInit(enabled=(empty_weights is not False))
        with device_context, empty_init_context, self.precision.init_context():
=======
        with self.tensor_init_context():
>>>>>>> dabd7c45
            yield

    def setup_module_and_optimizers(
        self, module: Module, optimizers: List[Optimizer]
    ) -> Tuple[Module, List[Optimizer]]:
        """Set up a model and multiple optimizers together.

        The returned objects are expected to be in the same order they were passed in. The default implementation will
        call :meth:`setup_module` and :meth:`setup_optimizer` on the inputs.
        """
        module = self.setup_module(module)
        optimizers = [self.setup_optimizer(optimizer) for optimizer in optimizers]
        return module, optimizers

    def setup_module(self, module: Module) -> Module:
        """Performs setup for the model, e.g., by wrapping it by another class."""
        return module

    def setup_optimizer(self, optimizer: Optimizer) -> Optimizer:
        """Performs setup for the optimizer, e.g., by wrapping it by another class."""
        return optimizer

    @abstractmethod
    def module_to_device(self, module: Module) -> None:
        """Moves the model to the correct device."""

    def batch_to_device(self, batch: Any, device: Optional[torch.device] = None) -> Any:
        """Moves the batch to the correct device.

        The returned batch is of the same type as the input batch, just
        having all tensors on the correct device.

        Args:
            batch: The batch of samples to move to the correct device
            device: The target device
        """
        device = device or self.root_device
        return move_data_to_device(batch, device)

    def backward(self, tensor: Tensor, module: Optional[Module], *args: Any, **kwargs: Any) -> None:
        r"""Forwards backward-calls to the precision plugin."""
        self.precision.pre_backward(tensor, module)
        self.precision.backward(tensor, module, *args, **kwargs)
        self.precision.post_backward(tensor, module)

    def optimizer_step(
        self,
        optimizer: Optimizable,
        **kwargs: Any,
    ) -> Any:
        """Performs the actual optimizer step.

        Args:
            optimizer: the optimizer performing the step
            **kwargs: Any extra arguments to ``optimizer.step``
        """
        return self.precision.optimizer_step(optimizer, **kwargs)

    @abstractmethod
    def all_gather(self, tensor: Tensor, group: Optional[Any] = None, sync_grads: bool = False) -> Tensor:
        """Perform an all_gather on all processes.

        Args:
            tensor: the tensor to all_gather
            group: the process group to gather results from
            sync_grads: flag that allows users to synchronize gradients for all_gather op
        """

    @abstractmethod
    def all_reduce(
        self,
        tensor: Union[Tensor, Any],
        group: Optional[Any] = None,
        reduce_op: Optional[Union[ReduceOp, str]] = "mean",
    ) -> Union[Tensor, Any]:
        """Reduces the given tensor (e.g. across GPUs/processes).

        Args:
            tensor: the tensor to sync and reduce
            group: the process group to reduce
            reduce_op: the reduction operation. Defaults to 'mean'.
                Can also be a string 'sum' or ReduceOp.
        """

    @abstractmethod
    def barrier(self, name: Optional[str] = None) -> None:
        """Synchronizes all processes which blocks processes until the whole group enters this function.

        Args:
            name: an optional name to pass into barrier.
        """

    @abstractmethod
    def broadcast(self, obj: TBroadcast, src: int = 0) -> TBroadcast:
        """Broadcasts an object to all processes.

        Args:
            obj: the object to broadcast
            src: source rank
        """

    def reduce_boolean_decision(self, decision: bool, all: bool = True) -> bool:
        """Reduce a boolean decision across all processes."""
        return decision

    def save_checkpoint(
        self, path: _PATH, state: Dict[str, Union[Module, Optimizer, Any]], storage_options: Optional[Any] = None
    ) -> None:
        """Save model, optimizer, and other state as a checkpoint file.

        Args:
            path: A path to where the file(s) should be saved
            state: A dictionary with contents to be saved. If the dict contains modules or optimizers, their
                state-dict will be retrieved and converted automatically.
            storage_options: Additional options for the ``CheckpointIO`` plugin
        """
        state = self._convert_stateful_objects_in_state(state)
        if self.is_global_zero:
            self.checkpoint_io.save_checkpoint(checkpoint=state, path=path, storage_options=storage_options)

    def get_module_state_dict(self, module: Module) -> Dict[str, Union[Any, Tensor]]:
        """Returns model state."""
        return module.state_dict()

    def get_optimizer_state(self, optimizer: Optimizer) -> Dict[str, Tensor]:
        """Returns state of an optimizer.

        Allows for syncing/collating optimizer state from processes in custom plugins.
        """
        if hasattr(optimizer, "consolidate_state_dict"):
            # there are optimizers like PyTorch's ZeroRedundancyOptimizer that shard their
            # states, and to avoid OOM we consolidate the full state on rank 0 only
            optimizer.consolidate_state_dict()
            return optimizer.state_dict() if self.is_global_zero else {}

        # for optimizers that are not sharded, we return the state dict on all ranks
        return optimizer.state_dict()

    def load_checkpoint(
        self, path: _PATH, state: Optional[Dict[str, Union[Module, Optimizer, Any]]] = None
    ) -> Dict[str, Any]:
        """Load the contents from a checkpoint and restore the state of the given objects.

        Args:
            path: A path to where the file is located
            state: A dictionary of objects whose state will be restored in-place from the checkpoint path.
                If no state is given, then the checkpoint will be returned in full.

        Returns:
            The remaining items that were not restored into the given state dictionary. If no state dictionary is
            given, the full checkpoint will be returned.
        """
        torch.cuda.empty_cache()
        checkpoint = self.checkpoint_io.load_checkpoint(path)
        if not state:
            return checkpoint

        invalid_keys = [k for k in state if k not in checkpoint]
        if invalid_keys:
            # TODO(fabric): Make strict loading configurable to avoid this error if desired.
            raise KeyError(
                f"The requested state contains a key '{invalid_keys[0]}' that does not exist in the loaded checkpoint."
            )

        for name, obj in state.copy().items():
            if name not in checkpoint:
                continue
            if isinstance(obj, _Stateful):
                if isinstance(obj, Module):
                    # TODO(fabric): Make strict loading configurable
                    obj.load_state_dict(checkpoint.pop(name), strict=True)
                else:
                    obj.load_state_dict(checkpoint.pop(name))
            else:
                state[name] = checkpoint.pop(name)
        return checkpoint

    def remove_checkpoint(self, filepath: _PATH) -> None:
        """Remove checkpoint filepath from the filesystem.

        Args:
            filepath: Path to checkpoint
        """
        if self.is_global_zero:
            self.checkpoint_io.remove_checkpoint(filepath)

    def teardown(self) -> None:
        """This method is called to teardown the training process.

        It is the right place to release memory and free other resources.
        """
        self.precision.teardown()
        assert self.accelerator is not None
        self.accelerator.teardown()
        self.checkpoint_io.teardown()

    def clip_gradients_norm(
        self,
        module: torch.nn.Module,
        optimizer: Optimizer,
        max_norm: Union[float, int],
        norm_type: Union[float, int] = 2.0,
        error_if_nonfinite: bool = True,
    ) -> torch.Tensor:
        """Clip gradients by norm."""
        self.precision.unscale_gradients(optimizer)
        parameters = self.precision.main_params(optimizer)
        return torch.nn.utils.clip_grad_norm_(
            parameters, max_norm=max_norm, norm_type=norm_type, error_if_nonfinite=error_if_nonfinite
        )

    def clip_gradients_value(self, module: torch.nn.Module, optimizer: Optimizer, clip_val: Union[float, int]) -> None:
        """Clip gradients by value."""
        self.precision.unscale_gradients(optimizer)
        parameters = self.precision.main_params(optimizer)
        return torch.nn.utils.clip_grad_value_(parameters, clip_value=clip_val)

    @classmethod
    def register_strategies(cls, strategy_registry: _StrategyRegistry) -> None:
        pass

    def _err_msg_joint_setup_required(self) -> str:
        return (
            f"The `{type(self).__name__}` does not support setting up the module and optimizer(s) independently."
            " Please call `setup_module_and_optimizers(model, [optimizer, ...])` to jointly set them up."
        )

    def _convert_stateful_objects_in_state(self, state: Dict[str, Union[Module, Optimizer, Any]]) -> Dict[str, Any]:
        converted_state = {}
        for key, obj in state.items():
            if isinstance(obj, Module):
                converted_state[key] = self.get_module_state_dict(module=obj)
            elif isinstance(obj, Optimizer):
                converted_state[key] = self.get_optimizer_state(optimizer=obj)
            else:
                converted_state[key] = obj
        return converted_state


class _BackwardSyncControl(ABC):
    """Interface for any :class:`Strategy` that wants to offer a functionality to enable or disable gradient
    synchronization during/after back-propagation.

    The most common use-case is gradient accumulation. If a :class:`Strategy` implements this interface, the user can
    implement their gradient accumulation loop very efficiently by disabling redundant gradient synchronization.
    """

    @contextmanager
    @abstractmethod
    def no_backward_sync(self, module: Module) -> Generator:
        """Blocks the synchronization of gradients during the backward pass.

        This is a context manager. It is only effective if it wraps a call to `.backward()`.
        """


class _Sharded(ABC):
    """Mixin-interface for any :class:`Strategy` that wants to expose functionality for sharding model
    parameters."""

    @abstractmethod
    @contextmanager
    def module_sharded_context(self) -> Generator:
        """A context manager that goes over the instantiation of an :class:`torch.nn.Module` and handles sharding
        of parameters on creation.

        By sharding layers directly on instantiation, one can reduce peak memory usage and initialization time.
        """
        yield<|MERGE_RESOLUTION|>--- conflicted
+++ resolved
@@ -115,9 +115,6 @@
         return dataloader
 
     @contextmanager
-<<<<<<< HEAD
-    def module_init_context(self, empty_weights: Optional[bool] = None) -> Generator:
-=======
     def tensor_init_context(self) -> Generator:
         """Controls how tensors get created (device, dtype)."""
         device_context = self.root_device if _TORCH_GREATER_EQUAL_2_0 else nullcontext()
@@ -125,8 +122,7 @@
             yield
 
     @contextmanager
-    def module_init_context(self) -> Generator:
->>>>>>> dabd7c45
+    def module_init_context(self, empty_weights: Optional[bool] = None) -> Generator:
         """A context manager wrapping the model instantiation.
 
         Here, the strategy can control how the parameters of the model get created (device, dtype) and or apply other
@@ -136,13 +132,9 @@
             empty_weights: Whether to initialize the model with empty weights (uninitialized memory).
                 If ``None``, the strategy will decide. Some strategies may not support all options.
         """
-<<<<<<< HEAD
         device_context = self.root_device if _TORCH_GREATER_EQUAL_2_0 else nullcontext()
         empty_init_context = _EmptyInit(enabled=(empty_weights is not False))
         with device_context, empty_init_context, self.precision.init_context():
-=======
-        with self.tensor_init_context():
->>>>>>> dabd7c45
             yield
 
     def setup_module_and_optimizers(

# Copyright The Lightning AI team.
#
# Licensed under the Apache License, Version 2.0 (the "License");
# you may not use this file except in compliance with the License.
# You may obtain a copy of the License at
#
#     http://www.apache.org/licenses/LICENSE-2.0
#
# Unless required by applicable law or agreed to in writing, software
# distributed under the License is distributed on an "AS IS" BASIS,
# WITHOUT WARRANTIES OR CONDITIONS OF ANY KIND, either express or implied.
# See the License for the specific language governing permissions and
# limitations under the License.
import os
import threading
from contextlib import _GeneratorContextManager, contextmanager, nullcontext
from datetime import timedelta
from functools import partial
from pathlib import Path
from typing import (
    Any,
    Callable,
    Dict,
    Generator,
    Iterable,
    List,
    Literal,
    Optional,
    Set,
    Tuple,
    Type,
    TYPE_CHECKING,
    Union,
)

import torch
from torch import Tensor
from torch.nn import Module
from torch.optim import Optimizer

from lightning.fabric.accelerators import Accelerator
from lightning.fabric.plugins import CheckpointIO, ClusterEnvironment, Precision
from lightning.fabric.plugins.collectives.torch_collective import default_pg_timeout
from lightning.fabric.plugins.precision.fsdp import FSDPPrecision
from lightning.fabric.strategies.launchers.subprocess_script import _SubprocessScriptLauncher
from lightning.fabric.strategies.parallel import ParallelStrategy
from lightning.fabric.strategies.registry import _StrategyRegistry
from lightning.fabric.strategies.strategy import (
    _apply_filter,
    _BackwardSyncControl,
    _Sharded,
    _validate_keys_for_strict_loading,
    TBroadcast,
)
from lightning.fabric.utilities.distributed import (
    _get_default_process_group_backend_for_device,
    _init_dist_connection,
    _sync_ddp_if_available,
)
from lightning.fabric.utilities.distributed import group as _group
from lightning.fabric.utilities.distributed import ReduceOp
from lightning.fabric.utilities.imports import (
    _TORCH_GREATER_EQUAL_1_12,
    _TORCH_GREATER_EQUAL_1_13,
    _TORCH_GREATER_EQUAL_2_0,
    _TORCH_GREATER_EQUAL_2_1,
)
from lightning.fabric.utilities.init import _EmptyInit
from lightning.fabric.utilities.rank_zero import rank_zero_deprecation, rank_zero_only, rank_zero_warn
from lightning.fabric.utilities.seed import reset_seed
from lightning.fabric.utilities.types import _PATH

if TYPE_CHECKING:
    from torch.distributed.fsdp.fully_sharded_data_parallel import (
        CPUOffload,
        FullyShardedDataParallel,
        MixedPrecision,
        ShardingStrategy,
    )

    from lightning.fabric.wrappers import _FabricModule

    if _TORCH_GREATER_EQUAL_2_0:
        from torch.distributed.fsdp.wrap import _FSDPPolicy

        _POLICY = Union[Set, Callable[[Module, bool, int], bool], _FSDPPolicy]
    else:
        _POLICY = Union[Set, Callable[[Module, bool, int], bool]]  # type: ignore[misc]

    _SHARDING_STRATEGY = Union[ShardingStrategy, Literal["FULL_SHARD", "SHARD_GRAD_OP", "NO_SHARD", "HYBRID_SHARD"]]

_FSDP_ALIASES = ("fsdp", "fsdp_cpu_offload")
_METADATA_FILENAME = "meta.pt"


class FSDPStrategy(ParallelStrategy, _Sharded):
    r"""Strategy for Fully Sharded Data Parallel provided by torch.distributed.

    .. warning::  This is an :ref:`experimental <versioning:Experimental API>` feature.

    Fully Sharded Training shards the entire model across all available GPUs, allowing you to scale model
    size, whilst using efficient communication to reduce overhead. In practice, this means we can remain
    at parity with PyTorch DDP, whilst scaling our model sizes dramatically. The technique is similar
    to ZeRO-Stage 3.

    For more information check out
    `this blogpost <https://pytorch.org/blog/introducing-pytorch-fully-sharded-data-parallel-api>`__.

    Defaults have been set and options have been exposed, but may require configuration
    based on your level of memory/speed efficiency. We suggest having a look at
    `this tutorial <https://pytorch.org/tutorials/intermediate/FSDP_tutorial.html>`__ for more information.

    Arguments:
        cpu_offload: See ``cpu_offload`` parameter in :class:`torch.distributed.fsdp.FullyShardedDataParallel`.
        mixed_precision: See ``mixed_precision`` parameter in :class:`torch.distributed.fsdp.FullyShardedDataParallel`.
        auto_wrap_policy: Same as ``auto_wrap_policy`` parameter in
            :class:`torch.distributed.fsdp.FullyShardedDataParallel`. For convenience, this also accepts a set of the
            layer classes to wrap.
        activation_checkpointing: Deprecated. Use ``activation_checkpointing_policy``.
        activation_checkpointing_policy: Same as ``auto_wrap_policy`` parameter in
            :class:`torch.distributed.fsdp.FullyShardedDataParallel` but used when selecting the modules for which you
            want to enable activation checkpointing. Enabling this can free up a significant amount of memory at the
<<<<<<< HEAD
            cost of speed since activations in these layers need to be recomputed during backpropagation.
        sharding_strategy: Select whether to shard model parameters, gradients, optimizer states, or a combination of
            them. Available values are:

            - ``"FULL_SHARD"``: Shards model parameters, gradients, and optimizer states (default).
            - ``"SHARD_GRAD_OP"``: Shards gradients and optimizer states only. Model parameters get replicated.
            - ``"NO_SHARD"``: No sharding (identical to regular DDP).
            - ``"HYBRID_SHARD"``: Shards model parameters, gradients, and optimizer states within a single machine, but
              replicates across machines.

            Also accepts a :class:`torch.distributed.fsdp.ShardingStrategy` enum value.

=======
            cost of speed since activations in these layers need to be recomputed during backpropagation. For
            convenience, this also accepts a set of the layer classes to wrap.
>>>>>>> c60f67e7
        state_dict_type: The format in which the state of the model and optimizers gets saved into the checkpoint.

            - ``"full"``: The full weights and optimizer states get assembled on rank 0 and saved to a single file.
            - ``"sharded"``: Each rank saves its shard of weights and optimizer states to a file. The checkpoint is
              a folder with as many files as the world size.

        \**kwargs: See available parameters in :class:`torch.distributed.fsdp.FullyShardedDataParallel`.
    """

    def __init__(
        self,
        accelerator: Optional[Accelerator] = None,
        parallel_devices: Optional[List[torch.device]] = None,
        cluster_environment: Optional[ClusterEnvironment] = None,
        checkpoint_io: Optional[CheckpointIO] = None,
        precision: Optional[Precision] = None,
        process_group_backend: Optional[str] = None,
        timeout: Optional[timedelta] = default_pg_timeout,
        cpu_offload: Union[bool, "CPUOffload", None] = None,
        mixed_precision: Optional["MixedPrecision"] = None,
        auto_wrap_policy: Optional["_POLICY"] = None,
        activation_checkpointing: Optional[Union[Type[Module], List[Type[Module]]]] = None,
        activation_checkpointing_policy: Optional["_POLICY"] = None,
        sharding_strategy: "_SHARDING_STRATEGY" = "FULL_SHARD",
        state_dict_type: Literal["full", "sharded"] = "sharded",
        **kwargs: Any,
    ) -> None:
        if not _TORCH_GREATER_EQUAL_1_12:
            raise NotImplementedError("`FSDPStrategy` is supported from PyTorch v1.12.0 onwards.")

        super().__init__(
            accelerator=accelerator,
            parallel_devices=parallel_devices,
            cluster_environment=cluster_environment,
            checkpoint_io=checkpoint_io,
            precision=precision,
        )
        self._num_nodes = 1
        self._process_group_backend: Optional[str] = process_group_backend
        self._timeout: Optional[timedelta] = timeout
        self._backward_sync_control = _FSDPBackwardSyncControl()
        self._fsdp_kwargs = _auto_wrap_policy_kwargs(auto_wrap_policy, kwargs)

        if _TORCH_GREATER_EQUAL_2_0:
            # Enables joint setup of model and optimizer, multiple optimizer param groups, and `torch.compile()`
            self._fsdp_kwargs.setdefault("use_orig_params", True)

        self._activation_checkpointing_kwargs = _activation_checkpointing_kwargs(
            activation_checkpointing, activation_checkpointing_policy
        )
        self._state_dict_type = state_dict_type
        self.sharding_strategy = _init_sharding_strategy(sharding_strategy)
        self.cpu_offload = _init_cpu_offload(cpu_offload)
        self.mixed_precision = mixed_precision

    @property
    def root_device(self) -> torch.device:
        assert self.parallel_devices is not None
        return self.parallel_devices[self.local_rank]

    @property
    def num_nodes(self) -> int:
        return self._num_nodes

    @num_nodes.setter
    def num_nodes(self, num_nodes: int) -> None:
        self._num_nodes = num_nodes

    @property
    def num_processes(self) -> int:
        return len(self.parallel_devices) if self.parallel_devices is not None else 0

    @property
    def distributed_sampler_kwargs(self) -> Dict[str, Any]:
        return {"num_replicas": (self.num_nodes * self.num_processes), "rank": self.global_rank}

    @property
    def process_group_backend(self) -> Optional[str]:
        return self._process_group_backend

    @property
    def mixed_precision_config(self) -> Optional["MixedPrecision"]:
        if self.mixed_precision:
            return self.mixed_precision
        if isinstance(self.precision, FSDPPrecision):
            return self.precision.mixed_precision_config
        return None

    def _configure_launcher(self) -> None:
        assert self.cluster_environment is not None
        if not self.cluster_environment.creates_processes_externally:
            self._launcher = _SubprocessScriptLauncher(self.cluster_environment, self.num_processes, self.num_nodes)

    def setup_environment(self) -> None:
        self._setup_distributed()
        super().setup_environment()

    def setup_module_and_optimizers(
        self, module: Module, optimizers: List[Optimizer]
    ) -> Tuple[Module, List[Optimizer]]:
        """Wraps the model into a
        :class:`~torch.distributed.fsdp.fully_sharded_data_parallel.FullyShardedDataParallel` module
        and sets `use_orig_params=True` to keep the reference to the original parameters in the
        optimizer.
        """
        if not _TORCH_GREATER_EQUAL_2_0:
            raise NotImplementedError(
                f"The `{type(self).__name__}` does not support the joint setup of module and optimizer(s)."
                " Please do it in this order: Create the model, call `setup_module`, create the optimizer,"
                " call `setup_optimizer`."
            )
        use_orig_params = self._fsdp_kwargs.get("use_orig_params")
        if use_orig_params is False:
            raise ValueError(
                f"You set `{type(self).__name__}(use_orig_params=False)` but this is not supported when"
                " setting the model and optimizer up jointly. Either set it to `True` or set the objects"
                " up in this order: Create the model, call `setup_module`, create the optimizer,"
                " call `setup_optimizer`."
            )
        module = self.setup_module(module)
        return module, optimizers

    def setup_module(self, module: Module) -> "FullyShardedDataParallel":
        """Wraps the model into a
        :class:`~torch.distributed.fsdp.fully_sharded_data_parallel.FullyShardedDataParallel` module."""
        from torch.distributed.fsdp.fully_sharded_data_parallel import FullyShardedDataParallel

        if "auto_wrap_policy" in self._fsdp_kwargs and any(
            isinstance(mod, FullyShardedDataParallel) for mod in module.modules()
        ):
            # If model is already wrapped, we need to avoid sending the `auto_wrap_policy`
            del self._fsdp_kwargs["auto_wrap_policy"]
        wrapped_module = FullyShardedDataParallel(
            module=module,
            cpu_offload=self.cpu_offload,
            mixed_precision=self.mixed_precision_config,
            sharding_strategy=self.sharding_strategy,
            device_id=self.root_device.index,
            **self._fsdp_kwargs,
        )

        # activation checkpointing needs to be set up after wrapping the model
        if _TORCH_GREATER_EQUAL_1_13:
            _setup_activation_checkpointing(wrapped_module, self._activation_checkpointing_kwargs)

        return wrapped_module

    def setup_optimizer(self, optimizer: Optimizer) -> Optimizer:
        """Set up an optimizer for a model wrapped with FSDP.

        This setup method doesn't modify the optimizer or wrap the optimizer. The only thing it currently does is verify
        that the optimizer was created after the model was wrapped with :meth:`setup_module` with a reference to the
        flattened parameters.
        """
        if _TORCH_GREATER_EQUAL_2_0:
            return optimizer

        from torch.distributed.fsdp import FlatParameter

        num_groups = len(optimizer.param_groups)
        if num_groups > 1:
            raise ValueError(
                "An optimizer used with an FSDP model does not support multiple param groups."
                f" Found {num_groups} parameter groups."
            )

        if any(isinstance(param, FlatParameter) for param in optimizer.param_groups[0]["params"]):
            return optimizer

        raise ValueError(
            "The optimizer does not seem to reference any FSDP parameters. HINT: Make sure to create the optimizer"
            " after setting up the model."
        )

    def module_to_device(self, module: Module) -> None:
        pass

    @contextmanager
    def module_init_context(self, empty_init: Optional[bool] = None) -> Generator[None, None, None]:
        # TODO: Use the meta device and reset parameters after https://github.com/pytorch/pytorch/issues/90465
        # is resolved. For now, the module will get moved to the device in `setup_module`.
        empty_init_context = _EmptyInit(enabled=bool(empty_init)) if _TORCH_GREATER_EQUAL_1_13 else nullcontext()
        with empty_init_context, self.precision.init_context(), self.module_sharded_context():
            yield

    @contextmanager
    def module_sharded_context(self) -> Generator:
        from torch.distributed.fsdp.fully_sharded_data_parallel import FullyShardedDataParallel
        from torch.distributed.fsdp.wrap import enable_wrap

        with enable_wrap(
            wrapper_cls=FullyShardedDataParallel,
            cpu_offload=self.cpu_offload,
            mixed_precision=self.mixed_precision_config,
            sharding_strategy=self.sharding_strategy,
            device_id=self.root_device.index,
            **self._fsdp_kwargs,
        ):
            yield

    def all_reduce(
        self, tensor: Tensor, group: Optional[Any] = None, reduce_op: Optional[Union[ReduceOp, str]] = "mean"
    ) -> Tensor:
        if isinstance(tensor, Tensor):
            return _sync_ddp_if_available(tensor, group, reduce_op=reduce_op)
        return tensor

    def barrier(self, *args: Any, **kwargs: Any) -> None:
        if not torch.distributed.is_initialized():
            return
        if torch.distributed.get_backend() == "nccl":
            torch.distributed.barrier(device_ids=[self.root_device.index])
        else:
            torch.distributed.barrier()

    def broadcast(self, obj: TBroadcast, src: int = 0) -> TBroadcast:
        if not torch.distributed.is_initialized():
            return obj

        obj = [obj]
        torch.distributed.broadcast_object_list(obj, src, group=_group.WORLD)
        return obj[0]

    def clip_gradients_norm(  # type: ignore[override]
        self,
        module: "FullyShardedDataParallel",
        optimizer: Optimizer,
        max_norm: Union[float, int],
        norm_type: Union[float, int] = 2.0,
        error_if_nonfinite: bool = True,
    ) -> Tensor:
        """Clip gradients by norm."""
        rank_zero_warn("Gradient Clipping by Norm is currently experimental for FSDP. Proceed with Caution!")
        self.precision.unscale_gradients(optimizer)
        return module.clip_grad_norm_(max_norm=max_norm, norm_type=norm_type)

    def clip_gradients_value(  # type: ignore[override]
        self, module: "FullyShardedDataParallel", optimizer: Optimizer, clip_val: Union[float, int]
    ) -> None:
        """Clip gradients by value."""

        raise NotImplementedError(
            "FSDP currently does not support to clip gradients by value. "
            "Consider clipping by norm instead or choose another strategy!"
        )

    def save_checkpoint(
        self,
        path: _PATH,
        state: Dict[str, Union[Module, Optimizer, Any]],
        storage_options: Optional[Any] = None,
        filter: Optional[Dict[str, Callable[[str, Any], bool]]] = None,
    ) -> None:
        """Save model, optimizer, and other state to a checkpoint on disk.

        If the state-dict-type is ``'full'``, the checkpoint will be written to a single file containing the weights,
        optimizer state and other metadata. If the state-dict-type is ``'sharded'``, the checkpoint gets saved as a
        directory containing one file per process, with model- and optimizer shards stored per file. Additionally, it
        creates a metadata file `meta.pt` with the rest of the user's state (only saved from rank 0).
        """
        if not _TORCH_GREATER_EQUAL_2_0:
            raise NotImplementedError(
                "Saving and loading checkpoints with the `FSDPStrategy` is not supported in PyTorch < 2.0."
                " Please upgrade `torch` or file an issue: `https://github.com/Lightning-AI/lightning/issues`."
            )
        if storage_options is not None:
            raise TypeError(
                "`FSDPStrategy.save_checkpoint(..., storage_options=...)` is not supported because"
                " `FSDPStrategy` does not use the `CheckpointIO`."
            )
        # broadcast the path from rank 0 to ensure all the states are saved in a common path
        path = Path(self.broadcast(path))
        if path.is_dir() and os.listdir(path):
            raise FileExistsError(f"The checkpoint directory already exists and is not empty: {path}")

        from torch.distributed.checkpoint import FileSystemWriter, save_state_dict
        from torch.distributed.fsdp import FullyShardedDataParallel as FSDP

        modules = [module for module in state.values() if isinstance(module, FSDP)]
        if len(modules) == 0:
            raise ValueError(
                "Could not find a FSDP model in the provided checkpoint state. Please provide the model as"
                " part of the state like so: `save_checkpoint(..., state={'model': model, ...})`. Make sure"
                " you set up the model (and optimizers if any) through the strategy before saving the checkpoint."
            )
        if len(modules) > 1:
            raise ValueError(
                "Found multiple FSDP modules in the given state. Saving checkpoints with FSDP is"
                " currently limited to a single model per checkpoint. To save multiple models, call the"
                " save method for each model separately with a different path."
            )

        module = modules[0]

        if self._state_dict_type == "sharded":
            path.mkdir(parents=True, exist_ok=True)
            state_dict_ctx = _get_sharded_state_dict_context(module)

            # replace the modules and optimizer objects in the state with their local state dict
            # and separate the user's metadata
            converted_state: Dict[str, Any] = {}
            metadata: Dict[str, Any] = {}
            with state_dict_ctx:
                for key, obj in state.items():
                    converted: Any
                    if isinstance(obj, FSDP):
                        converted = obj.state_dict()
                        target_dict = converted_state
                    elif isinstance(obj, Optimizer):
                        converted = FSDP.optim_state_dict(module, obj)
                        target_dict = converted_state
                    else:  # everything not a module or optimizer is considered metadata
                        converted = obj
                        target_dict = metadata
                    _apply_filter(key, filter or {}, converted, target_dict)

            # FSDP's FileSystemWriter streams the tensors to disk to minimize memory peaks
            writer = FileSystemWriter(path=path, single_file_per_rank=True)
            save_state_dict(converted_state, writer)

            if self.global_rank == 0:
                torch.save(metadata, path / _METADATA_FILENAME)

        elif self._state_dict_type == "full":
            state_dict_ctx = _get_full_state_dict_context(module)
            full_state: Dict[str, Any] = {}
            with state_dict_ctx:
                for key, obj in state.items():
                    if isinstance(obj, FSDP):
                        converted = obj.state_dict()
                    elif isinstance(obj, Optimizer):
                        converted = FSDP.optim_state_dict(module, obj)
                    else:  # everything not a module or optimizer is considered metadata
                        converted = obj
                    _apply_filter(key, filter or {}, converted, full_state)

            if self.global_rank == 0:
                torch.save(full_state, path)
        else:
            raise ValueError(f"Unknown state_dict_type: {self._state_dict_type}")

    def load_checkpoint(
        self,
        path: _PATH,
        state: Optional[Dict[str, Union[Module, Optimizer, Any]]] = None,
        strict: bool = True,
    ) -> Dict[str, Any]:
        """Load the contents from a checkpoint and restore the state of the given objects.

        The strategy currently only supports saving and loading sharded checkpoints which are stored in form of a
        directory of multiple files rather than a single file.
        """
        if not _TORCH_GREATER_EQUAL_2_0:
            raise NotImplementedError(
                "Saving and loading checkpoints with the `FSDPStrategy` is not supported in PyTorch < 2.0."
                " Please upgrade `torch` or file an issue: `https://github.com/Lightning-AI/lightning/issues`."
            )
        if not state:
            raise ValueError(
                f"Got FSDPStrategy.load_checkpoint(..., state={state!r}) but a state with at least "
                f" a model instance to reload is required. Pass it in like so:"
                " FSDPStrategy.load_checkpoint(..., state={'model': model, ...})"
            )
        # broadcast the path from rank 0 to ensure all the states are loaded from a common path
        path = Path(self.broadcast(path))

        from torch.distributed.checkpoint import FileSystemReader, load_state_dict
        from torch.distributed.checkpoint.optimizer import load_sharded_optimizer_state_dict
        from torch.distributed.fsdp import FullyShardedDataParallel as FSDP
        from torch.distributed.fsdp import OptimStateKeyType

        modules = {key: module for key, module in state.items() if isinstance(module, FSDP)}
        optimizers = {key: optim for key, optim in state.items() if isinstance(optim, Optimizer)}
        if len(modules) == 0:
            raise ValueError(
                "Could not find a FSDP model in the provided checkpoint state. Please provide the model as"
                " part of the state like so: `load_checkpoint(..., state={'model': model, ...})`. Make sure"
                " you set up the model (and optimizers if any) through the strategy before loading the checkpoint."
            )
        if len(modules) > 1:
            raise ValueError(
                "Found multiple FSDP modules in the given state. Loading checkpoints with FSDP is"
                " currently limited to a single model per checkpoint. To load multiple models, call the"
                " load method for each model separately with a different path."
            )
        module_key, module = list(modules.items())[0]

        if _is_sharded_checkpoint(path):
            state_dict_ctx = _get_sharded_state_dict_context(module)
            reader = FileSystemReader(path=path)

            with state_dict_ctx:
                module_state = {module_key: module.state_dict()}
                load_state_dict(module_state, reader)
                module.load_state_dict(module_state[module_key], strict=strict)

                # the optimizer states must be loaded separately
                for optim_key, optim in optimizers.items():
                    optim_state = load_sharded_optimizer_state_dict(
                        model_state_dict=module_state[module_key],
                        optimizer_key=optim_key,
                        storage_reader=reader,
                    )
                    flattened_osd = FSDP.optim_state_dict_to_load(
                        optim_state_dict=optim_state[optim_key],
                        model=module,
                        optim=optim,
                    )
                    optim.load_state_dict(flattened_osd)

            # Load metadata (anything not a module or optimizer)
            metadata = torch.load(path / _METADATA_FILENAME)
            requested_metadata_keys = state.keys() - modules.keys() - optimizers.keys()
            _validate_keys_for_strict_loading(requested_metadata_keys, metadata.keys(), strict=strict)
            for key in requested_metadata_keys:
                if key not in metadata:
                    continue
                state[key] = metadata.pop(key)

            # return the remaining metadata that wasn't requested as part of `state`
            return metadata

        if _is_full_checkpoint(path):
            # This is inefficient, as multiple copies of the checkpoint are held in CPU memory at once.
            # There is currently no other way because `summon_full_params` does not support write-back from rank 0 only.
            checkpoint = torch.load(path, map_location="cpu")
            with FSDP.summon_full_params(module, writeback=True, rank0_only=False):
                module.load_state_dict(checkpoint.pop(module_key), strict=strict)

            # Load optimizer states
            for optim_key, optim in optimizers.items():
                # rank0_only should be false because we need to load the optimizer state on all ranks
                with _get_full_state_dict_context(module, rank0_only=False):
                    temp_state_dict = checkpoint.pop(optim_key)

                    # Handling the case where the optimizer state is saved from a normal optimizer
                    if isinstance(list(temp_state_dict["state"].keys())[0], int):
                        temp_state_dict = FSDP.rekey_optim_state_dict(
                            temp_state_dict, OptimStateKeyType.PARAM_NAME, module
                        )

                    optim_state_dict = FSDP.optim_state_dict_to_load(
                        optim_state_dict=temp_state_dict,
                        model=module,
                        optim=optim,
                    )
                    optim.load_state_dict(optim_state_dict)

            requested_metadata_keys = state.keys() - modules.keys() - optimizers.keys()
            _validate_keys_for_strict_loading(requested_metadata_keys, checkpoint.keys(), strict=strict)

            # Load metadata (anything not a module or optimizer)
            for key in requested_metadata_keys:
                if key not in checkpoint:
                    continue
                state[key] = checkpoint.pop(key)

            # return the remaining metadata that wasn't requested as part of `state`
            return checkpoint

        raise ValueError(
            f"The path {str(path)!r} does not point to a valid checkpoint. Make sure the path points to either a"
            " directory with FSDP checkpoint shards, or a single file with a full checkpoint."
        )

    @classmethod
    def register_strategies(cls, strategy_registry: _StrategyRegistry) -> None:
        if not _TORCH_GREATER_EQUAL_1_12 or not torch.distributed.is_available():
            return

        strategy_registry.register(
            "fsdp",
            cls,
            description="Fully Sharded Data Parallel (FSDP) training",
        )
        strategy_registry.register(
            "fsdp_cpu_offload",
            cls,
            description="Fully Sharded Data Parallel (FSDP) training with Full Sharding and CPU Offloading",
            cpu_offload=True,
        )

    def _setup_distributed(self) -> None:
        reset_seed()
        self._set_world_ranks()
        self._process_group_backend = self._get_process_group_backend()
        assert self.cluster_environment is not None
        _init_dist_connection(self.cluster_environment, self._process_group_backend, timeout=self._timeout)

    def _get_process_group_backend(self) -> str:
        return self._process_group_backend or _get_default_process_group_backend_for_device(self.root_device)

    def _set_world_ranks(self) -> None:
        if self.cluster_environment is not None:
            self.cluster_environment.set_global_rank(self.node_rank * self.num_processes + self.local_rank)
            self.cluster_environment.set_world_size(self.num_nodes * self.num_processes)
        # `LightningEnvironment.set_global_rank` will do this too, but we cannot rely on that implementation detail
        # additionally, for some implementations, the setter is a no-op, so it's safer to access the getter
        rank_zero_only.rank = self.global_rank


def _activation_checkpointing_kwargs(
    activation_checkpointing: Optional[Union[Type[Module], List[Type[Module]]]] = None,
    activation_checkpointing_policy: Optional["_POLICY"] = None,
) -> Dict:
    if activation_checkpointing is None and activation_checkpointing_policy is None:
        return {}
    if activation_checkpointing is not None and activation_checkpointing_policy is not None:
        raise ValueError(
            "You cannot set both `activation_checkpointing` and `activation_checkpointing_policy`. Use the latter."
        )
    if activation_checkpointing is not None:
        if not _TORCH_GREATER_EQUAL_1_13:
            raise ValueError("`activation_checkpointing` requires torch >= 1.13.0. HINT: `pip install -U torch`")
        if isinstance(activation_checkpointing, list):
            classes = tuple(activation_checkpointing)
        else:
            classes = (activation_checkpointing,)
        if _TORCH_GREATER_EQUAL_2_1:
            rank_zero_deprecation(
                f"`FSDPStrategy(activation_checkpointing={activation_checkpointing})` is deprecated, use "
                f"`FSDPStrategy(activation_checkpointing_policy={set(classes)})` instead."
            )
        return {"check_fn": lambda submodule: isinstance(submodule, classes)}
    if isinstance(activation_checkpointing_policy, set):
        if _TORCH_GREATER_EQUAL_2_1:
            return _auto_wrap_policy_kwargs(activation_checkpointing_policy, {})
        return {"check_fn": lambda submodule: isinstance(submodule, tuple(activation_checkpointing_policy))}
    if not _TORCH_GREATER_EQUAL_2_1:
        raise ValueError("`activation_checkpointing_policy` requires torch >= 2.1.0. HINT: `pip install -U torch`")
    return {"auto_wrap_policy": activation_checkpointing_policy}


def _auto_wrap_policy_kwargs(policy: Optional["_POLICY"], kwargs: Dict) -> Dict:
    if policy is None:
        return kwargs
    if isinstance(policy, set):
        if _TORCH_GREATER_EQUAL_2_1:
            from torch.distributed.fsdp.wrap import ModuleWrapPolicy

            policy = ModuleWrapPolicy(policy)
        else:
            from torch.distributed.fsdp.wrap import transformer_auto_wrap_policy

            # this is not transformer specific despite the name
            policy = partial(transformer_auto_wrap_policy, transformer_layer_cls=policy)
    kwargs["auto_wrap_policy"] = policy
    return kwargs


def _setup_activation_checkpointing(module: Module, activation_checkpointing_kwargs: Dict) -> None:
    if not activation_checkpointing_kwargs:
        return

    from torch.distributed.algorithms._checkpoint.checkpoint_wrapper import CheckpointWrapper

    if any(isinstance(mod, CheckpointWrapper) for mod in module.modules()):
        rank_zero_warn(
            "FSDP checkpointing is configured, but the model already contains checkpointed layers."
            " Checkpointing will be ignored."
        )
        return

    from torch.distributed.algorithms._checkpoint.checkpoint_wrapper import (
        apply_activation_checkpointing,
        checkpoint_wrapper,
        CheckpointImpl,
    )

    wrapper = partial(checkpoint_wrapper, checkpoint_impl=CheckpointImpl.NO_REENTRANT)
    apply_activation_checkpointing(module, checkpoint_wrapper_fn=wrapper, **activation_checkpointing_kwargs)


class _FSDPBackwardSyncControl(_BackwardSyncControl):
    @contextmanager
    def no_backward_sync(self, module: Module) -> Generator:
        """Blocks gradient synchronization inside the
        :class:`~torch.distributed.fsdp.FullyShardedDataParallel` wrapper."""
        from torch.distributed.fsdp.fully_sharded_data_parallel import FullyShardedDataParallel

        if not isinstance(module, FullyShardedDataParallel):
            raise TypeError(
                "Blocking backward sync is only possible if the module passed to"
                f" `{self.__class__.__name__}.no_backward_sync` is wrapped in `FullyShardedDataParallel`."
                f" Got: {module.__class__.__name__}."
            )
        with module.no_sync():
            yield


def _init_cpu_offload(cpu_offload: Optional[Union[bool, "CPUOffload"]]) -> "CPUOffload":
    from torch.distributed.fsdp import CPUOffload

    return cpu_offload if isinstance(cpu_offload, CPUOffload) else CPUOffload(offload_params=bool(cpu_offload))


def _init_sharding_strategy(sharding_strategy: "_SHARDING_STRATEGY") -> "ShardingStrategy":
    from torch.distributed.fsdp import ShardingStrategy

    return ShardingStrategy[sharding_strategy.upper()] if isinstance(sharding_strategy, str) else sharding_strategy


def _optimizer_has_flat_params(optimizer: Optimizer) -> bool:
    _FSDP_FLATTENED = "_fsdp_flattened"
    if _TORCH_GREATER_EQUAL_1_13:
        return any(
            getattr(param, _FSDP_FLATTENED, False) for group in optimizer.param_groups for param in group["params"]
        )

    from torch.distributed.fsdp import FlatParameter

    return any(isinstance(param, FlatParameter) for group in optimizer.param_groups for param in group["params"])


def _get_sharded_state_dict_context(module: "FullyShardedDataParallel") -> _GeneratorContextManager:
    from torch.distributed.fsdp import FullyShardedDataParallel as FSDP
    from torch.distributed.fsdp.api import ShardedOptimStateDictConfig, ShardedStateDictConfig, StateDictType

    state_dict_config = ShardedStateDictConfig(offload_to_cpu=True)
    optim_state_dict_config = ShardedOptimStateDictConfig(offload_to_cpu=True)
    state_dict_type_context = FSDP.state_dict_type(
        module=module,
        state_dict_type=StateDictType.SHARDED_STATE_DICT,
        state_dict_config=state_dict_config,
        optim_state_dict_config=optim_state_dict_config,
    )
    return state_dict_type_context


def _get_full_state_dict_context(module: Module, rank0_only: bool = True) -> _GeneratorContextManager:
    from torch.distributed.fsdp import FullyShardedDataParallel as FSDP
    from torch.distributed.fsdp.api import FullOptimStateDictConfig, FullStateDictConfig, StateDictType

    state_dict_config = FullStateDictConfig(offload_to_cpu=True, rank0_only=rank0_only)
    optim_state_dict_config = FullOptimStateDictConfig(offload_to_cpu=True, rank0_only=rank0_only)
    state_dict_type_context = FSDP.state_dict_type(
        module=module,
        state_dict_type=StateDictType.FULL_STATE_DICT,
        state_dict_config=state_dict_config,
        optim_state_dict_config=optim_state_dict_config,
    )
    return state_dict_type_context


def _is_sharded_checkpoint(path: Path) -> bool:
    """A heuristic check to determine whether the path points to a directory with checkpoint shards."""
    return path.is_dir() and (path / _METADATA_FILENAME).is_file()


def _is_full_checkpoint(path: Path) -> bool:
    return path.is_file()


def _no_op() -> None:
    pass


@contextmanager
def _apply_optimizers_during_fsdp_backward(
    optimizers: Union[Optimizer, Iterable[Optimizer]],
    module: Module,
) -> Generator[None, None, None]:
    """Call `Optimizer.step` as gradients become available.

    NOTE: This is an EXPERIMENTAL utility and exploits behavior which is not
          part of the FSDP public API. Use at your own risk.

    By moving optimizer step invocation into the backward call we can free
    gradients earlier and reduce peak memory.
    """
    from torch.distributed.fsdp._common_utils import _get_module_fsdp_state
    from torch.distributed.fsdp._traversal_utils import _get_fsdp_handles
    from torch.distributed.fsdp.flat_param import FlatParameter, FlatParamHandle

    apply_lock = threading.Lock()

    param_handles = _get_fsdp_handles(module)
    assert param_handles, f"Module {module} does not appear to contain any FSDP modules."
    fsdp_state = _get_module_fsdp_state(module)
    assert fsdp_state is not None
    fsdp_stream = fsdp_state._streams["post_backward"]

    if isinstance(optimizers, Optimizer):
        optimizers = [optimizers]

    # We cannot trigger the optimizer step until all parameters are ready.
    remaining = {}
    for optimizer in optimizers:
        unfinished: Dict[torch.nn.Parameter, None] = {}  # Use Dict as an ordered set.
        for group in optimizer.param_groups:
            for p in group["params"]:
                if p not in unfinished:
                    assert p not in remaining, f"{p=} is shared between two optimizers."
                    unfinished[p] = None
                    remaining[p] = (optimizer, unfinished)

    def maybe_step(parameters: Iterable[torch.nn.Parameter], post_step: Callable[[], None] = _no_op) -> None:
        for p in tuple(parameters):
            optimizer, unfinished = remaining.pop(p)
            unfinished.pop(p)
            if not unfinished:
                optimizer.step()
                optimizer.zero_grad()

                # Used to call `_clear_grads_if_needed`. Otherwise FSDP might hold on to the memory.
                post_step()

    try:
        hook_handles = []
        for h in param_handles:
            assert isinstance(h, FlatParamHandle)
            flat_param = h.flat_param
            fsdp_acc_grad, _ = flat_param._post_backward_hook_state  # type: ignore

            # We must take `h` and `flat_param` as arguments because Python
            # late binds closures.
            def _opt_hook(h: FlatParamHandle, flat_param: FlatParameter, *_unused: Any) -> None:
                assert flat_param._post_backward_called
                assert h.flat_param is flat_param
                with apply_lock, torch.cuda.stream(fsdp_stream):
                    # We invoke `prepare_gradient_for_optim` earlier than usual.
                    # We also need to prevent the later "normal" invocation,
                    # otherwise the double call will trigger FSDP asserts.
                    prepare_gradient = h.prepare_gradient_for_optim
                    assert hasattr(prepare_gradient, "__func__"), prepare_gradient
                    assert prepare_gradient.__func__ is FlatParamHandle.prepare_gradient_for_optim
                    prepare_gradient()
                    h.prepare_gradient_for_optim = _no_op  # type: ignore[method-assign]
                    maybe_step(flat_param._params or (), h._clear_grads_if_needed)

            hook = partial(_opt_hook, h, flat_param)
            hook_handles.append(fsdp_acc_grad.register_hook(hook))

        yield

    finally:
        # Non-FSDP parameters won't have a grad hook, so handle them here.
        with apply_lock:
            maybe_step(remaining)

        # Unregister the grad hooks.
        for hook_handle in hook_handles:
            hook_handle.remove()

        # And lastly back out the handle monkey patches.
        for h in param_handles:
            if h.prepare_gradient_for_optim is _no_op:
                del h.prepare_gradient_for_optim


def fsdp_overlap_step_with_backward(
    optimizers: Union[Optimizer, Iterable[Optimizer]],
    fabric_module: "_FabricModule",
) -> _GeneratorContextManager:
    if not _TORCH_GREATER_EQUAL_2_0:
        raise NotImplementedError(
            "`fsdp_overlap_step_with_backward` requires torch >= 2.0.0. HINT: `pip install -U torch`"
        )

    from lightning.fabric.wrappers import _FabricModule

    assert isinstance(fabric_module, _FabricModule)
    return _apply_optimizers_during_fsdp_backward(optimizers, fabric_module._forward_module)<|MERGE_RESOLUTION|>--- conflicted
+++ resolved
@@ -120,8 +120,8 @@
         activation_checkpointing_policy: Same as ``auto_wrap_policy`` parameter in
             :class:`torch.distributed.fsdp.FullyShardedDataParallel` but used when selecting the modules for which you
             want to enable activation checkpointing. Enabling this can free up a significant amount of memory at the
-<<<<<<< HEAD
-            cost of speed since activations in these layers need to be recomputed during backpropagation.
+            cost of speed since activations in these layers need to be recomputed during backpropagation. For
+            convenience, this also accepts a set of the layer classes to wrap.
         sharding_strategy: Select whether to shard model parameters, gradients, optimizer states, or a combination of
             them. Available values are:
 
@@ -133,10 +133,6 @@
 
             Also accepts a :class:`torch.distributed.fsdp.ShardingStrategy` enum value.
 
-=======
-            cost of speed since activations in these layers need to be recomputed during backpropagation. For
-            convenience, this also accepts a set of the layer classes to wrap.
->>>>>>> c60f67e7
         state_dict_type: The format in which the state of the model and optimizers gets saved into the checkpoint.
 
             - ``"full"``: The full weights and optimizer states get assembled on rank 0 and saved to a single file.

--- conflicted
+++ resolved
@@ -239,13 +239,8 @@
             )
 
         # activation checkpointing needs to be set up after wrapping the model
-<<<<<<< HEAD
-        if _TORCH_GREATER_EQUAL_1_13 and self._activation_checkpointing:
-            _setup_activation_checkpointing(module=module, layers=self._activation_checkpointing)
-=======
         if _TORCH_GREATER_EQUAL_1_13:
-            _setup_activation_checkpointing(wrapped_module, self._activation_checkpointing_kwargs)
->>>>>>> 356f5d0c
+            _setup_activation_checkpointing(module, self._activation_checkpointing_kwargs)
 
         return module
 
@@ -610,9 +605,6 @@
         rank_zero_only.rank = self.global_rank
 
 
-<<<<<<< HEAD
-def _setup_activation_checkpointing(module: Module, layers: List[Type[Module]]) -> None:
-=======
 def _activation_checkpointing_kwargs(
     activation_checkpointing: Optional[Union[Type[Module], List[Type[Module]]]] = None,
     activation_checkpointing_policy: Optional["_POLICY"] = None,
@@ -656,12 +648,10 @@
         )
         return
 
->>>>>>> 356f5d0c
     from torch.distributed.algorithms._checkpoint.checkpoint_wrapper import (
         apply_activation_checkpointing,
         checkpoint_wrapper,
         CheckpointImpl,
-        CheckpointWrapper,
     )
 
     wrapper = functools.partial(checkpoint_wrapper, checkpoint_impl=CheckpointImpl.NO_REENTRANT)
@@ -843,16 +833,12 @@
 def fsdp_overlap_step_with_backward(
     optimizers: Union[Optimizer, Iterable[Optimizer]],
     fabric_module: "_FabricModule",
-<<<<<<< HEAD
 ) -> Generator[None, None, None]:
-=======
-) -> _GeneratorContextManager:
     if not _TORCH_GREATER_EQUAL_2_0:
         raise NotImplementedError(
             "`fsdp_overlap_step_with_backward` requires torch >= 2.0.0. HINT: `pip install -U torch`"
         )
 
->>>>>>> 356f5d0c
     from lightning.fabric.wrappers import _FabricModule
 
     assert isinstance(fabric_module, _FabricModule)

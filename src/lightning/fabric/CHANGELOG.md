# Changelog

All notable changes to this project will be documented in this file.

The format is based on [Keep a Changelog](http://keepachangelog.com/en/1.0.0/).


## [UnReleased] - 2023-MM-DD

### Added

<<<<<<< HEAD
- Added support for the TPU-v4 architecture ([#17227](https://github.com/Lightning-AI/lightning/pull/17227))


- Check for invalid TPU device inputs ([#17227](https://github.com/Lightning-AI/lightning/pull/17227))
=======
- Added support for joint setup of model and optimizer with FSDP ([#17305](https://github.com/Lightning-AI/lightning/pull/17305))
- Added support for handling multiple parameter groups in optimizers set up with FSDP ([#17305](https://github.com/Lightning-AI/lightning/pull/17305))
>>>>>>> 0c02c44c


### Changed

- Generalized `Optimizer` validation to accommodate both FSDP 1.x and 2.x ([#16733](https://github.com/Lightning-AI/lightning/pull/16733))


-


### Depercated

-


### Removed

-


### Fixed

- Fixed issue where running on TPUs would select the wrong device index ([#17227](https://github.com/Lightning-AI/lightning/pull/17227))


## [2.0.0] - 2023-03-15

### Added

- Added `Fabric.all_reduce` ([#16459](https://github.com/Lightning-AI/lightning/pull/16459))
- Added support for saving and loading DeepSpeed checkpoints through `Fabric.save/load()` ([#16452](https://github.com/Lightning-AI/lightning/pull/16452))
- Added support for automatically calling `set_epoch` on the `dataloader.batch_sampler.sampler` ([#16841](https://github.com/Lightning-AI/lightning/pull/16841))
- Added support for writing logs to remote file systems with the `CSVLogger` ([#16880](https://github.com/Lightning-AI/lightning/pull/16880))
- Added support for frozen dataclasses in the optimizer state ([#16656](https://github.com/Lightning-AI/lightning/pull/16656))
- Added `lightning.fabric.is_wrapped` to check whether a module, optimizer, or dataloader was already wrapped by Fabric ([#16953](https://github.com/Lightning-AI/lightning/pull/16953))

### Changed

- Fabric now chooses `accelerator="auto", strategy="auto", devices="auto"` as defaults ([#16842](https://github.com/Lightning-AI/lightning/pull/16842))
- Checkpoint saving and loading redesign ([#16434](https://github.com/Lightning-AI/lightning/pull/16434))
  * Changed the method signatrue of `Fabric.save` and `Fabric.load`
  * Changed the method signature of `Strategy.save_checkpoint` and `Fabric.load_checkpoint`
  * `Fabric.save` accepts a state that can contain model and optimizer references
  * `Fabric.load` can now load state in-place onto models and optimizers
  * `Fabric.load` returns a dictionary of objects that weren't loaded into the state
  * `Strategy.save_checkpoint` and `Fabric.load_checkpoint` are now responsible for accessing the state of the model and optimizers
- `DataParallelStrategy.get_module_state_dict()` and `DDPStrategy.get_module_state_dict()` now correctly extracts the state dict without keys prefixed with 'module' ([#16487](https://github.com/Lightning-AI/lightning/pull/16487))
- "Native" suffix removal ([#16490](https://github.com/Lightning-AI/lightning/pull/16490))
  * `strategy="fsdp_full_shard_offload"` is now `strategy="fsdp_cpu_offload"`
  * `lightning.fabric.plugins.precision.native_amp` is now `lightning.fabric.plugins.precision.amp`
- Enabled all shorthand strategy names that can be supported in the CLI ([#16485](https://github.com/Lightning-AI/lightning/pull/16485))
- Renamed `strategy='tpu_spawn'` to `strategy='xla'` and `strategy='tpu_spawn_debug'` to `strategy='xla_debug'` ([#16781](https://github.com/Lightning-AI/lightning/pull/16781))
- Changed arguments for precision settings (from [64|32|16|bf16] to ["64-true"|"32-true"|"16-mixed"|"bf16-mixed"]) ([#16767](https://github.com/Lightning-AI/lightning/pull/16767))
- The selection `Fabric(strategy="ddp_spawn", ...)` no longer falls back to "ddp" when a cluster environment gets detected ([#16780](https://github.com/Lightning-AI/lightning/pull/16780))
- Renamed `setup_dataloaders(replace_sampler=...)` to `setup_dataloaders(use_distributed_sampler=...)` ([#16829](https://github.com/Lightning-AI/lightning/pull/16829))

### Removed

- Removed support for PyTorch 1.10 ([#16492](https://github.com/Lightning-AI/lightning/pull/16492))
- Removed support for Python 3.7 ([#16579](https://github.com/Lightning-AI/lightning/pull/16579))

### Fixed

- Fixed issue where the wrapped dataloader `iter()` would be called twice ([#16841](https://github.com/Lightning-AI/lightning/pull/16841))

- Improved the error message for installing tensorboard or tensorboardx ([#17053](https://github.com/Lightning-AI/lightning/pull/17053))


## [1.9.4] - 2023-03-01

### Added

- Added `Fabric(strategy="auto")` support ([#16916](https://github.com/Lightning-AI/lightning/pull/16916))

### Fixed

- Fixed edge cases in parsing device ids using NVML ([#16795](https://github.com/Lightning-AI/lightning/pull/16795))
- Fixed DDP spawn hang on TPU Pods ([#16844](https://github.com/Lightning-AI/lightning/pull/16844))
- Fixed an error when passing `find_usable_cuda_devices(num_devices=-1)` ([#16866](https://github.com/Lightning-AI/lightning/pull/16866))


## [1.9.3] - 2023-02-21

### Fixed

- Fixed an issue causing a wrong environment plugin to be selected when `accelerator=tpu` and `devices > 1` ([#16806](https://github.com/Lightning-AI/lightning/pull/16806))
- Fixed parsing of defaults for `--accelerator` and `--precision` in Fabric CLI when `accelerator` and `precision` are set to non-default values in the code ([#16818](https://github.com/Lightning-AI/lightning/pull/16818))


## [1.9.2] - 2023-02-15

### Fixed

- Fixed an attribute error and improved input validation for invalid strategy types being passed to Trainer ([#16693](https://github.com/Lightning-AI/lightning/pull/16693))


## [1.9.1] - 2023-02-10

### Fixed

- Fixed error handling for `accelerator="mps"` and `ddp` strategy pairing ([#16455](https://github.com/Lightning-AI/lightning/pull/16455))
- Fixed strict availability check for `torch_xla` requirement ([#16476](https://github.com/Lightning-AI/lightning/pull/16476))
- Fixed an issue where PL would wrap DataLoaders with XLA's MpDeviceLoader more than once ([#16571](https://github.com/Lightning-AI/lightning/pull/16571))
- Fixed the batch_sampler reference for DataLoaders wrapped with XLA's MpDeviceLoader ([#16571](https://github.com/Lightning-AI/lightning/pull/16571))
- Fixed an import error when `torch.distributed` is not available ([#16658](https://github.com/Lightning-AI/lightning/pull/16658))


## [1.9.0] - 2023-01-17

### Added

- Added `Fabric.launch()` to programmatically launch processes (e.g. in Jupyter notebook) ([#14992](https://github.com/Lightning-AI/lightning/pull/14992))
- Added the option to launch Fabric scripts from the CLI, without the need to wrap the code into the `run` method ([#14992](https://github.com/Lightning-AI/lightning/pull/14992))
- Added `Fabric.setup_module()` and `Fabric.setup_optimizers()` to support strategies that need to set up the model before an optimizer can be created ([#15185](https://github.com/Lightning-AI/lightning/pull/15185))
- Added support for Fully Sharded Data Parallel (FSDP) training in Lightning Lite ([#14967](https://github.com/Lightning-AI/lightning/pull/14967))
- Added `lightning.fabric.accelerators.find_usable_cuda_devices` utility function ([#16147](https://github.com/Lightning-AI/lightning/pull/16147))
- Added basic support for LightningModules ([#16048](https://github.com/Lightning-AI/lightning/pull/16048))
- Added support for managing callbacks via `Fabric(callbacks=...)` and emitting events through `Fabric.call()` ([#16074](https://github.com/Lightning-AI/lightning/pull/16074))
- Added Logger support ([#16121](https://github.com/Lightning-AI/lightning/pull/16121))
  * Added `Fabric(loggers=...)` to support different Logger frameworks in Fabric
  * Added `Fabric.log` for logging scalars using multiple loggers
  * Added `Fabric.log_dict` for logging a dictionary of multiple metrics at once
  * Added `Fabric.loggers` and `Fabric.logger` attributes to access the individual logger instances
  * Added support for calling `self.log` and `self.log_dict` in a LightningModule when using Fabric
  * Added access to `self.logger` and `self.loggers` in a LightningModule when using Fabric
- Added `lightning.fabric.loggers.TensorBoardLogger` ([#16121](https://github.com/Lightning-AI/lightning/pull/16121))
- Added `lightning.fabric.loggers.CSVLogger` ([#16346](https://github.com/Lightning-AI/lightning/pull/16346))
- Added support for a consistent `.zero_grad(set_to_none=...)` on the wrapped optimizer regardless of which strategy is used ([#16275](https://github.com/Lightning-AI/lightning/pull/16275))

### Changed

- Renamed the class `LightningLite` to `Fabric` ([#15932](https://github.com/Lightning-AI/lightning/pull/15932), [#15938](https://github.com/Lightning-AI/lightning/pull/15938))
- The `Fabric.run()` method is no longer abstract ([#14992](https://github.com/Lightning-AI/lightning/pull/14992))
- The `XLAStrategy` now inherits from `ParallelStrategy` instead of `DDPSpawnStrategy` ([#15838](https://github.com/Lightning-AI/lightning/pull/15838))
- Merged the implementation of `DDPSpawnStrategy` into `DDPStrategy` and removed `DDPSpawnStrategy` ([#14952](https://github.com/Lightning-AI/lightning/pull/14952))
- The dataloader wrapper returned from `.setup_dataloaders()` now calls `.set_epoch()` on the distributed sampler if one is used ([#16101](https://github.com/Lightning-AI/lightning/pull/16101))
- Renamed `Strategy.reduce` to `Strategy.all_reduce` in all strategies ([#16370](https://github.com/Lightning-AI/lightning/pull/16370))
- When using multiple devices, the strategy now defaults to "ddp" instead of "ddp_spawn" when none is set ([#16388](https://github.com/Lightning-AI/lightning/pull/16388))

### Removed

- Removed support for FairScale's sharded training (`strategy='ddp_sharded'|'ddp_sharded_spawn'`). Use Fully-Sharded Data Parallel instead (`strategy='fsdp'`) ([#16329](https://github.com/Lightning-AI/lightning/pull/16329))

### Fixed

- Restored sampling parity between PyTorch and Fabric dataloaders when using the `DistributedSampler` ([#16101](https://github.com/Lightning-AI/lightning/pull/16101))
- Fixes an issue where the error message wouldn't tell the user the real value that was passed through the CLI ([#16334](https://github.com/Lightning-AI/lightning/pull/16334))


## [1.8.6] - 2022-12-21

- minor cleaning


## [1.8.5] - 2022-12-15

- minor cleaning


## [1.8.4] - 2022-12-08

### Fixed

- Fixed `shuffle=False` having no effect when using DDP/DistributedSampler ([#15931](https://github.com/Lightning-AI/lightning/pull/15931))


## [1.8.3] - 2022-11-22

### Changed

- Temporarily removed support for Hydra multi-run ([#15737](https://github.com/Lightning-AI/lightning/pull/15737))


## [1.8.2] - 2022-11-17

### Fixed

- Fixed the automatic fallback from `LightningLite(strategy="ddp_spawn", ...)` to `LightningLite(strategy="ddp", ...)` when on an LSF cluster ([#15103](https://github.com/Lightning-AI/lightning/pull/15103))


## [1.8.1] - 2022-11-10

### Fixed

- Fix an issue with the SLURM `srun` detection causing permission errors ([#15485](https://github.com/Lightning-AI/lightning/pull/15485))
- Fixed the import of `lightning_lite` causing a warning 'Redirects are currently not supported in Windows or MacOs' ([#15610](https://github.com/Lightning-AI/lightning/pull/15610))<|MERGE_RESOLUTION|>--- conflicted
+++ resolved
@@ -9,16 +9,16 @@
 
 ### Added
 
-<<<<<<< HEAD
 - Added support for the TPU-v4 architecture ([#17227](https://github.com/Lightning-AI/lightning/pull/17227))
 
 
 - Check for invalid TPU device inputs ([#17227](https://github.com/Lightning-AI/lightning/pull/17227))
-=======
+
+
 - Added support for joint setup of model and optimizer with FSDP ([#17305](https://github.com/Lightning-AI/lightning/pull/17305))
+
+
 - Added support for handling multiple parameter groups in optimizers set up with FSDP ([#17305](https://github.com/Lightning-AI/lightning/pull/17305))
->>>>>>> 0c02c44c
-
 
 ### Changed
 

--- conflicted
+++ resolved
@@ -153,11 +153,10 @@
 - Fixed FSDP re-applying activation checkpointing when the user had manually applied it already ([#18006](https://github.com/Lightning-AI/lightning/pull/18006))
 
 
-<<<<<<< HEAD
 - Fixed FSDP re-wrapping the module root when the user had manually wrapped the model ([#18054](https://github.com/Lightning-AI/lightning/pull/18054))
-=======
+
+
 - Fixed `TensorBoardLogger.log_graph` not unwrapping the `_FabricModule` ([#17844](https://github.com/Lightning-AI/lightning/pull/17844))
->>>>>>> 7116a9f9
 
 
 ## [2.0.5] - 2023-07-07

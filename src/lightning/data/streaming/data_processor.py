import logging
import os
import signal
import tempfile
import traceback
import types
from abc import abstractmethod
from multiprocessing import Process, Queue
from queue import Empty
from shutil import copyfile, rmtree
from time import sleep, time
from typing import Any, Dict, List, Optional, Tuple, TypeVar, Union
from urllib import parse

import torch
from tqdm.auto import tqdm

from lightning import seed_everything
from lightning.data.streaming import Cache
from lightning.data.streaming.cache import Dir
from lightning.data.streaming.client import S3Client
from lightning.data.streaming.constants import (
    _BOTO3_AVAILABLE,
    _DEFAULT_FAST_DEV_RUN_ITEMS,
    _INDEX_FILENAME,
    _LIGHTNING_CLOUD_GREATER_EQUAL_0_5_48,
    _TORCH_GREATER_EQUAL_2_1_0,
)
from lightning.data.utilities.packing import _pack_greedily
from lightning.fabric.accelerators.cuda import is_cuda_available
from lightning.fabric.plugins.environments import LightningEnvironment
from lightning.fabric.utilities.distributed import (
    _distributed_is_initialized,
    _init_dist_connection,
)
from lightning.fabric.utilities.distributed import group as _group

if _TORCH_GREATER_EQUAL_2_1_0:
    from torch.utils._pytree import tree_flatten, tree_unflatten

if _LIGHTNING_CLOUD_GREATER_EQUAL_0_5_48:
    from lightning_cloud.resolver import _resolve_dir


if _BOTO3_AVAILABLE:
    import botocore

logger = logging.Logger(__name__)


def _get_num_nodes() -> int:
    """Returns the number of nodes."""
    return int(os.getenv("DATA_OPTIMIZER_NUM_NODES", 1))


def _get_node_rank() -> int:
    """Returns the current node rank of the instance."""
    return int(os.getenv("DATA_OPTIMIZER_NODE_RANK", 0))


def _get_fast_dev_run() -> int:
    """Returns whether fast dev mode is enabled."""
    return bool(int(os.getenv("DATA_OPTIMIZER_FAST_DEV_RUN", 1)))


def _get_home_folder() -> str:
    """Returns whether cache folder for the filepaths."""
    return os.getenv("DATA_OPTIMIZER_HOME_FOLDER", os.path.expanduser("~"))


def _get_cache_dir(name: Optional[str] = None) -> str:
    """Returns the cache directory used by the Cache to store the chunks."""
    cache_dir = os.getenv("DATA_OPTIMIZER_CACHE_FOLDER", "/cache/chunks")
    if name is None:
        return cache_dir
    return os.path.join(cache_dir, name.lstrip("/"))


def _get_cache_data_dir(name: Optional[str] = None) -> str:
    """Returns the cache data directory used by the DataProcessor workers to download the files."""
    cache_dir = os.getenv("DATA_OPTIMIZER_DATA_CACHE_FOLDER", "/cache/data")
    if name is None:
        return os.path.join(cache_dir)
    return os.path.join(cache_dir, name.lstrip("/"))


def _wait_for_file_to_exist(s3: Any, obj: parse.ParseResult, sleep_time: int = 2) -> Any:
    """This function check."""
    while True:
        try:
            return s3.head_object(Bucket=obj.netloc, Key=obj.path.lstrip("/"))
        except botocore.exceptions.ClientError as e:
            if "the HeadObject operation: Not Found" in str(e):
                sleep(sleep_time)
            else:
                raise e


def _download_data_target(input_dir: Dir, cache_dir: str, queue_in: Queue, queue_out: Queue) -> None:
    """This function is used to download data from a remote directory to a cache directory to optimise reading."""
    s3 = S3Client()

    while True:
        # 2. Fetch from the queue
        r: Optional[Tuple[int, List[str]]] = queue_in.get()

        # 3. Terminate the process if we received a termination signal
        if r is None:
            queue_out.put(None)
            return

        # 4. Unpack
        index, paths = r

        # 5. Check whether all the files are already downloaded
        if all(os.path.exists(p.replace(input_dir.path, cache_dir) if input_dir else p) for p in paths):
            queue_out.put(index)
            continue

        if input_dir.url is not None or input_dir.path is not None:
            # 6. Download all the required paths to unblock the current index
            for path in paths:
                local_path = path.replace(input_dir.path, cache_dir)

                if input_dir.url:
                    path = path.replace(input_dir.path, input_dir.url)

                obj = parse.urlparse(path)

                if obj.scheme == "s3":
                    dirpath = os.path.dirname(local_path)

                    os.makedirs(dirpath, exist_ok=True)

                    with open(local_path, "wb") as f:
                        s3.client.download_fileobj(obj.netloc, obj.path.lstrip("/"), f)

                elif os.path.isfile(path):
                    copyfile(path, local_path)
                else:
                    raise ValueError(f"The provided {input_dir.url} isn't supported.")

        # 7. Inform the worker the current files are available
        queue_out.put(index)


def _remove_target(input_dir: Dir, cache_dir: str, queue_in: Queue) -> None:
    """This function is used to delete files from the cache directory to minimise disk space."""
    while True:
        # 1. Collect paths
        paths = queue_in.get()

        # 2. Terminate the process if we received a termination signal
        if paths is None:
            return

        # 3. Iterate through the paths and delete them sequentially.
        for path in paths:
            if input_dir:
                if not path.startswith(cache_dir):
                    path = path.replace(input_dir.path, cache_dir)

                if os.path.exists(path):
                    os.remove(path)

            elif os.path.exists(path) and "s3_connections" not in path:
                os.remove(path)


def _upload_fn(upload_queue: Queue, remove_queue: Queue, cache_dir: str, output_dir: Dir) -> None:
    """This function is used to upload optimised chunks from a local to remote dataset directory."""
    obj = parse.urlparse(output_dir.url if output_dir.url else output_dir.path)

    if obj.scheme == "s3":
        s3 = S3Client()

    while True:
        local_filepath: Optional[str] = upload_queue.get()

        # Terminate the process if we received a termination signal
        if local_filepath is None:
            return

        # Upload the file to the target cloud storage
        if not local_filepath.startswith(cache_dir):
            local_filepath = os.path.join(cache_dir, local_filepath)

        if obj.scheme == "s3":
            try:
                s3.client.upload_file(
                    local_filepath, obj.netloc, os.path.join(obj.path.lstrip("/"), os.path.basename(local_filepath))
                )
            except Exception as e:
                print(e)
            return
        if os.path.isdir(output_dir.path):
            copyfile(local_filepath, os.path.join(output_dir.path, os.path.basename(local_filepath)))
        else:
            raise ValueError(f"The provided {output_dir.path} isn't supported.")

        # Inform the remover to delete the file
        if remove_queue:
            remove_queue.put([local_filepath])


def _associated_items_to_workers(
    num_workers: int, user_items: List[Any], weights: Optional[List[int]] = None
) -> List[List[Any]]:
    # Associate the items to the workers based on number of nodes and node rank.
    weights = [1] * len(user_items) if weights is None else weights
    num_nodes = _get_num_nodes()
    node_rank = _get_node_rank()
    world_size = num_nodes * num_workers

    worker_items, worker_weights = _pack_greedily(items=user_items, weights=weights, num_bins=world_size)
    worker_ids_this_node = range(node_rank * num_workers, (node_rank + 1) * num_workers)

    for worker_id, size in worker_weights.items():
        if worker_id not in worker_ids_this_node:
            continue
        print(f"Worker {worker_id} gets {size / 1e6:.1f} MB ({len(worker_items[worker_id])} files)")

    return [worker_items[worker_id] for worker_id in worker_ids_this_node]


def _get_item_filesizes(items: List[Any], base_path: str = "") -> List[int]:
    """Computes the total size in bytes of all file paths for every datastructure in the given list."""
    item_sizes = []
    for item in items:
        flattened_item, spec = tree_flatten(item)

        num_bytes = 0
        for index, element in enumerate(flattened_item):
            if isinstance(element, str) and element.startswith(base_path) and os.path.exists(element):
                file_bytes = os.path.getsize(element)
                if file_bytes == 0:
                    raise RuntimeError(f"The file {element} has 0 bytes!")
                num_bytes += file_bytes
        item_sizes.append(num_bytes)
    return item_sizes


class BaseWorker:
    def __init__(
        self,
        worker_index: int,
        num_workers: int,
<<<<<<< HEAD
        dataset_name: str,
=======
        start_index: int,
>>>>>>> f5f4d0a2
        node_rank: int,
        data_recipe: "DataRecipe",
        input_dir: Dir,
        output_dir: Dir,
        items: List[Any],
        progress_queue: Queue,
        error_queue: Queue,
        stop_queue: Queue,
        num_downloaders: int,
        remove: bool,
    ) -> None:
        """The BaseWorker is responsible to process the user data."""
        self.worker_index = worker_index
        self.num_workers = num_workers
<<<<<<< HEAD
        self.dataset_name = dataset_name
=======
        self.start_index = start_index
>>>>>>> f5f4d0a2
        self.node_rank = node_rank
        self.data_recipe = data_recipe
        self.input_dir = input_dir
        self.output_dir = output_dir
        self.items = items
        self.num_items = len(self.items)
        self.num_downloaders = num_downloaders
        self.remove = remove
        self.paths: List[List[str]] = []
        self.remover: Optional[Process] = None
        self.downloaders: List[Process] = []
        self.to_download_queues: List[Queue] = []
        self.stop_queue = stop_queue
        self.ready_to_process_queue: Queue = Queue()
        self.remove_queue: Queue = Queue()
        self.upload_queue: Queue = Queue()
        self.progress_queue: Queue = progress_queue
        self.error_queue: Queue = error_queue
        self.uploader: Optional[Process] = None
        self._collected_items = 0
        self._counter = 0
        self._last_time = time()
        self._index_counter = 0
        self._current_item: Any = None

    def run(self) -> None:
        try:
            self._setup()
            self._loop()
        except Exception:
            traceback_format = traceback.format_exc()
            print(traceback_format)
            self.error_queue.put(traceback_format)
        print(f"Worker {self.worker_index} is done.")

    def _setup(self) -> None:
        self._set_environ_variables()
        self._create_cache()
        self._collect_paths()
        self._start_downloaders()
        self._start_uploader()
        self._start_remover()

    def _loop(self) -> None:
        num_downloader_finished = 0

        while True:
            index = self.ready_to_process_queue.get()

            if index is None:
                num_downloader_finished += 1
                if num_downloader_finished == self.num_downloaders:
                    if isinstance(self.data_recipe, DataChunkRecipe):
                        self._handle_data_chunk_recipe_end()

                    if self.output_dir.url if self.output_dir.url else self.output_dir.path:
                        assert self.uploader
                        self.upload_queue.put(None)
                        self.uploader.join()

                    if self.remove:
                        assert self.remover
                        self.remove_queue.put(None)
                        self.remover.join()

                    if self.progress_queue:
                        self.progress_queue.put((self.worker_index, self._counter))
                    return
                continue

            if isinstance(self.data_recipe, DataChunkRecipe):
                self._handle_data_chunk_recipe(index)
            else:
                self._handle_data_transform_recipe(index)

            self._counter += 1

            # Don't send the last progress update, so the main thread awaits for the uploader and remover
            if self.progress_queue and (time() - self._last_time) > 1 and self._counter < (self.num_items - 2):
                self.progress_queue.put((self.worker_index, self._counter))
                self._last_time = time()

            if self.remove:
                self.remove_queue.put(self.paths[index])

            try:
                self.stop_queue.get(timeout=0.0001)
                return
            except Empty:
                pass

    def _set_environ_variables(self) -> None:
        # set the optimizer global rank and world_size
        os.environ["DATA_OPTIMIZER_GLOBAL_RANK"] = str(_get_node_rank() * self.num_workers + self.worker_index)
        os.environ["DATA_OPTIMIZER_NUM_WORKERS"] = str(self.num_workers)

    def _create_cache(self) -> None:
        self.cache_data_dir = _get_cache_data_dir()
        os.makedirs(self.cache_data_dir, exist_ok=True)

        self.cache_chunks_dir = _get_cache_dir()
        os.makedirs(self.cache_chunks_dir, exist_ok=True)

        if isinstance(self.data_recipe, DataTransformRecipe):
            return

        self.cache = Cache(
            self.cache_chunks_dir,
            chunk_bytes=self.data_recipe.chunk_bytes,
            chunk_size=self.data_recipe.chunk_size,
            compression=self.data_recipe.compression,
        )
        self.cache._reader._rank = _get_node_rank() * self.num_workers + self.worker_index

    def _try_upload(self, filepath: Optional[str]) -> None:
        if not filepath or (self.output_dir.url if self.output_dir.url else self.output_dir.path) is None:
            return

        assert os.path.exists(filepath), filepath
        self.upload_queue.put(filepath)

    def _collect_paths(self) -> None:
        items = []
        for item in self.items:
            flattened_item, spec = tree_flatten(item)

            # For speed reasons, we assume starting with `self.input_dir` is enough to be a real file.
            # Other alternative would be too slow.
            # TODO: Try using dictionary for higher accurary.
            indexed_paths = {
                index: element
                for index, element in enumerate(flattened_item)
                if isinstance(element, str)
                and (
                    element.startswith(self.input_dir.path) if self.input_dir is not None else os.path.exists(element)
                )  # For speed reasons
            }

            if len(indexed_paths) == 0:
                raise ValueError(
                    f"The provided item {item} didn't contain any filepaths. The input_dir is {self.input_dir.path}."
                )

            paths = []
            for index, path in indexed_paths.items():
                paths.append(path)
                if self.input_dir:
                    path = path.replace(self.input_dir.path, self.cache_data_dir)
                flattened_item[index] = path

            self.paths.append(paths)

            items.append(tree_unflatten(flattened_item, spec))
            self._collected_items += 1

        self.items = items

    def _start_downloaders(self) -> None:
        for _ in range(self.num_downloaders):
            to_download_queue: Queue = Queue()
            p = Process(
                target=_download_data_target,
                args=(
                    self.input_dir,
                    self.cache_data_dir,
                    to_download_queue,
                    self.ready_to_process_queue,
                ),
            )
            p.start()
            self.downloaders.append(p)
            self.to_download_queues.append(to_download_queue)

        for index, paths in enumerate(self.paths):
            self.to_download_queues[index % self.num_downloaders].put((index, paths))

        for downloader_index in range(self.num_downloaders):
            self.to_download_queues[downloader_index].put(None)

    def _start_remover(self) -> None:
        if not self.remove:
            return
        self.remover = Process(
            target=_remove_target,
            args=(
                self.input_dir,
                self.cache_data_dir,
                self.remove_queue,
            ),
        )
        self.remover.start()

    def _start_uploader(self) -> None:
        if self.output_dir.path is None and self.output_dir.url is None:
            return
        self.uploader = Process(
            target=_upload_fn,
            args=(
                self.upload_queue,
                self.remove_queue,
                self.cache_chunks_dir,
                self.output_dir,
            ),
        )
        self.uploader.start()

    def _handle_data_chunk_recipe(self, index: int) -> None:
        try:
            self._current_item = self.items[index]
            item_data_or_generator = self.data_recipe.prepare_item(self._current_item)
            if isinstance(item_data_or_generator, types.GeneratorType):
                for item_data in item_data_or_generator:
                    if item_data is not None:
                        chunk_filepath = self.cache._add_item(self._index_counter, item_data)
                        self._try_upload(chunk_filepath)
                        self._index_counter += 1
            elif item_data_or_generator is not None:
                chunk_filepath = self.cache._add_item(self._index_counter, item_data_or_generator)
                self._try_upload(chunk_filepath)
                self._index_counter += 1
        except Exception as e:
            raise RuntimeError(f"Failed processing {self._current_item}") from e

    def _handle_data_chunk_recipe_end(self) -> None:
        chunks_filepaths = self.cache.done()

        if chunks_filepaths:
            for chunk_filepath in chunks_filepaths:
                if isinstance(chunk_filepath, str) and os.path.exists(chunk_filepath):
                    self.upload_queue.put(chunk_filepath)

    def _handle_data_transform_recipe(self, index: int) -> None:
        # Don't use a context manager to avoid deleting files that are being uploaded.
        output_dir = tempfile.mkdtemp()
        item_data = self.data_recipe.prepare_item(str(output_dir), self.items[index])
        if item_data is not None:
            raise ValueError(
                "When using a `DataTransformRecipe`, the `prepare_item` shouldn't return anything."
                " Simply store your files under the output_dir."
            )
        filepaths = []
        for directory, _, filenames in os.walk(output_dir):
            for filename in filenames:
                filepaths.append(os.path.join(directory, filename))

        if len(filepaths) == 0:
            raise RuntimeError("You haven't saved any files under the `output_dir`.")

        for filepath in filepaths:
            self._try_upload(filepath)


class DataWorkerProcess(BaseWorker, Process):
    def __init__(self, *args: Any, **kwargs: Any) -> None:
        """The DataWorkerProcess is responsible to process the user data inside processes."""
        BaseWorker.__init__(self, *args, **kwargs)
        Process.__init__(self)


T = TypeVar("T")


class DataRecipe:
    @abstractmethod
    def prepare_structure(self, input_dir: Optional[str]) -> List[T]:
        pass

    @abstractmethod
    def prepare_item(self, *args: Any) -> Any:
        pass

    def listdir(self, path: str) -> List[str]:
        home = _get_home_folder()
        filepath = os.path.join(home, ".cache", f"{self._name}/filepaths.txt")

        if os.path.exists(filepath):
            lines = []
            with open(filepath) as f:
                for line in f.readlines():
                    lines.append(line.replace("\n", ""))
            return lines

        filepaths = []
        for dirpath, _, filenames in os.walk(path):
            for filename in filenames:
                filepaths.append(os.path.join(dirpath, filename))

        os.makedirs(os.path.dirname(filepath), exist_ok=True)

        with open(filepath, "w") as f:
            for filepath in filepaths:
                f.write(f"{filepath}\n")

        return filepaths

    def __init__(self) -> None:
        self._name: Optional[str] = None

    def _done(self, delete_cached_files: bool, output_dir: Dir) -> None:
        pass


class DataChunkRecipe(DataRecipe):
    def __init__(
        self,
        chunk_size: Optional[int] = None,
        chunk_bytes: Optional[Union[int, str]] = None,
        compression: Optional[str] = None,
    ):
        super().__init__()
        if chunk_size is not None and chunk_bytes is not None:
            raise ValueError("Either one of the `chunk_size` or the `chunk_bytes` need to be provided.")

        self.chunk_size = chunk_size
        self.chunk_bytes = 1 << 26 if chunk_size is None else chunk_bytes
        self.compression = compression

    @abstractmethod
    def prepare_structure(self, input_dir: Optional[str]) -> List[T]:
        """Return the structure of your data.

        Each element should contain at least a filepath.

        """

    @abstractmethod
    def prepare_item(self, item_metadata: T) -> Any:  # type: ignore
        """The return of this `prepare_item` method is persisted in chunked binary files."""

    def _done(self, delete_cached_files: bool, output_dir: Dir) -> None:
        num_nodes = _get_num_nodes()
        cache_dir = _get_cache_dir()

        chunks = [file for file in os.listdir(cache_dir) if file.endswith(".bin")]
        if chunks and delete_cached_files and output_dir.path is not None:
            raise RuntimeError(f"All the chunks should have been deleted. Found {chunks}")

        merge_cache = Cache(cache_dir, chunk_bytes=1)
        node_rank = _get_node_rank()
        merge_cache._merge_no_wait(node_rank if num_nodes > 1 else None)
        self._upload_index(output_dir, cache_dir, num_nodes, node_rank)

    def _upload_index(self, output_dir: Dir, cache_dir: str, num_nodes: int, node_rank: Optional[int]) -> None:
        """This method upload the index file to the remote cloud directory."""
        if output_dir.path is None and output_dir.url is None:
            return

        obj = parse.urlparse(output_dir.url if output_dir.url else output_dir.path)
        if num_nodes > 1:
            local_filepath = os.path.join(cache_dir, f"{node_rank}-{_INDEX_FILENAME}")
        else:
            local_filepath = os.path.join(cache_dir, _INDEX_FILENAME)

        if obj.scheme == "s3":
            s3 = S3Client()
            s3.client.upload_file(
                local_filepath, obj.netloc, os.path.join(obj.path.lstrip("/"), os.path.basename(local_filepath))
            )
        elif os.path.isdir(output_dir.path):
            copyfile(local_filepath, os.path.join(output_dir.path, os.path.basename(local_filepath)))

        if num_nodes == 1 or node_rank is None:
            return

        # Merge the index files generated by each node.
        # Note: When using the Data Optimizer, they should be a single process on each node executing this section
        # So no risk to get race conditon.
        if num_nodes == node_rank + 1:
            # Get the index file locally
            for node_rank in range(num_nodes - 1):
                remote_filepath = os.path.join(
                    output_dir.url if output_dir.url else output_dir.path, f"{node_rank}-{_INDEX_FILENAME}"
                )
                node_index_filepath = os.path.join(cache_dir, os.path.basename(remote_filepath))
                if obj.scheme == "s3":
                    obj = parse.urlparse(remote_filepath)
                    _wait_for_file_to_exist(s3, obj)
                    with open(node_index_filepath, "wb") as f:
                        s3.download_fileobj(obj.netloc, obj.path.lstrip("/"), f)
                elif os.path.isdir(output_dir.path):
                    copyfile(remote_filepath, node_index_filepath)

            merge_cache = Cache(cache_dir, chunk_bytes=1)
            merge_cache._merge_no_wait()
            self._upload_index(output_dir, cache_dir, 1, None)


class DataTransformRecipe(DataRecipe):
    @abstractmethod
    def prepare_structure(self, input_dir: Optional[str]) -> List[T]:
        """Return the structure of your data.

        Each element should contain at least a filepath.

        """

    @abstractmethod
    def prepare_item(self, output_dir: str, item_metadata: T) -> None:  # type: ignore
        """Use your item metadata to process your files and save the file outputs into `output_dir`."""


class DataProcessor:
    def __init__(
        self,
        input_dir: Optional[Union[str, Dir]] = None,
        output_dir: Optional[Union[str, Dir]] = None,
        num_workers: Optional[int] = None,
        num_downloaders: Optional[int] = None,
        delete_cached_files: bool = True,
        fast_dev_run: Optional[Union[bool, int]] = None,
        random_seed: Optional[int] = 42,
    ):
        """The `DatasetOptimiser` provides an efficient way to process data across multiple machine into chunks to make
        training faster.

        Arguments:
            input_dir: The path to where the input data are stored.
            output_dir: The path to where the output data are stored.
            num_workers: The number of worker threads to use.
            num_downloaders: The number of file downloaders to use.
            delete_cached_files: Whether to delete the cached files.
            fast_dev_run: Whether to run a quick dev run.
            random_seed: The random seed to be set before shuffling the data.

        """
        self.input_dir = _resolve_dir(input_dir)
        self.output_dir = _resolve_dir(output_dir)
        self.num_workers = num_workers or (1 if fast_dev_run else (os.cpu_count() or 1) * 4)
        self.num_downloaders = num_downloaders or 1
        self.delete_cached_files = delete_cached_files
        self.fast_dev_run = _get_fast_dev_run() if fast_dev_run is None else fast_dev_run
        self.workers: Any = []
        self.workers_tracker: Dict[int, int] = {}
        self.progress_queue: Optional[Queue] = None
        self.error_queue: Queue = Queue()
        self.stop_queues: List[Queue] = []

        if self.input_dir:
            # Ensure the input dir is the same across all nodes
            self.input_dir = self._broadcast_object(self.input_dir)

        if self.output_dir:
            # Ensure the output dir is the same across all nodes
            self.output_dir = self._broadcast_object(self.output_dir)
            print(f"Storing the files under {self.output_dir.path}")

        self.random_seed = random_seed

    def run(self, data_recipe: DataRecipe) -> None:
        """The `DataProcessor.run(...)` method triggers the data recipe processing over your dataset."""
        if not isinstance(data_recipe, DataRecipe):
            raise ValueError("The provided value should be a data recipe.")

        t0 = time()
        print(f"Setup started with fast_dev_run={self.fast_dev_run}.")

        # Force random seed to be fixed
        seed_everything(self.random_seed)

        # Call the setup method of the user
        user_items: List[Any] = data_recipe.prepare_structure(self.input_dir.path if self.input_dir else None)

        if not isinstance(user_items, list):
            raise ValueError("The `prepare_structure` should return a list of item metadata.")

        # TODO: Only do this on node 0, and broadcast the item sizes to the other nodes.
        item_sizes = _get_item_filesizes(user_items, base_path=self.input_dir)

        # Associate the items to the workers based on num_nodes and node_rank
        workers_user_items = _associated_items_to_workers(
            num_workers=self.num_workers, user_items=user_items, weights=item_sizes
        )
        print(f"Setup finished in {round(time() - t0, 3)} seconds. Found {len(user_items)} items to process.")

        if self.fast_dev_run:
            items_to_keep = self.fast_dev_run if type(self.fast_dev_run) is int else _DEFAULT_FAST_DEV_RUN_ITEMS
            workers_user_items = [w[:items_to_keep] for w in workers_user_items]
            print(f"Fast dev run is enabled. Limiting to {items_to_keep} items per process.")

        num_items = sum([len(items) for items in workers_user_items])

        self._cleanup_cache()

        print(f"Starting {self.num_workers} workers")

        if self.input_dir is None and self.src_resolver is not None and self.input_dir:
            self.input_dir = self.src_resolver(self.input_dir)
            print(f"The remote_dir is `{self.input_dir}`.")

        signal.signal(signal.SIGINT, self._signal_handler)

        self._create_process_workers(data_recipe, workers_user_items)

        print("Workers are ready ! Starting data processing...")

        current_total = 0
        has_failed = False
        with tqdm(total=num_items, smoothing=0, position=-1, mininterval=1) as pbar:
            while True:
                try:
                    error = self.error_queue.get(timeout=0.001)
                    self._exit_on_error(error)
                except Empty:
                    assert self.progress_queue
                    try:
                        index, counter = self.progress_queue.get(timeout=0.001)
                    except Empty:
                        continue
                    self.workers_tracker[index] = counter
                    new_total = sum(self.workers_tracker.values())

                pbar.update(new_total - current_total)
                current_total = new_total
                if current_total == num_items:
                    break

                # Exit early if all the workers are done.
                # This means there were some kinda of errors.
                if all(not w.is_alive() for w in self.workers):
                    has_failed = True
                    break

        # TODO: Understand why it hangs.
        if _get_num_nodes() == 1:
            for w in self.workers:
                w.join(0)

        print("Workers are finished.")
        data_recipe._done(self.delete_cached_files, self.output_dir)
        print("Finished data processing!")

        # TODO: Understand why it is required to avoid long shutdown.
        if _get_num_nodes() > 1:
            os._exit(int(has_failed))

    def _exit_on_error(self, error: str) -> None:
        for w in self.workers:
            w.join(0)
        raise RuntimeError(f"We found the following error {error}.")

    def _create_process_workers(self, data_recipe: DataRecipe, workers_user_items: List[List[Any]]) -> None:
        self.progress_queue = Queue()
        workers: List[DataWorkerProcess] = []
        stop_queues: List[Queue] = []
        for worker_idx, worker_user_items in enumerate(workers_user_items):
            stop_queues.append(Queue())
            worker = DataWorkerProcess(
                worker_idx,
                self.num_workers,
<<<<<<< HEAD
                self.name,
=======
                begins[worker_idx],
>>>>>>> f5f4d0a2
                _get_node_rank(),
                data_recipe,
                self.input_dir,
                self.output_dir,
                worker_user_items,
                self.progress_queue,
                self.error_queue,
                stop_queues[-1],
                self.num_downloaders,
                self.delete_cached_files,
            )
            worker.start()
            workers.append(worker)

        # Note: Don't store within the loop as weakref aren't serializable
        self.workers = workers
        self.stop_queues = stop_queues

    def _signal_handler(self, signal: Any, frame: Any) -> None:
        """On temrination, we stop all the processes to avoid leaking RAM."""
        for stop_queue in self.stop_queues:
            stop_queue.put(None)
        for w in self.workers:
            w.join(0)
        os._exit(0)

    def _cleanup_cache(self) -> None:
        cache_dir = _get_cache_dir()

        # Cleanup the cache dir folder to avoid corrupted files from previous run to be there.
        if os.path.exists(cache_dir):
            rmtree(cache_dir, ignore_errors=True)

        os.makedirs(cache_dir, exist_ok=True)

        cache_data_dir = _get_cache_data_dir()

        # Cleanup the cache data folder to avoid corrupted files from previous run to be there.
        if os.path.exists(cache_data_dir):
            rmtree(cache_data_dir, ignore_errors=True)

        os.makedirs(cache_data_dir, exist_ok=True)

    def _broadcast_object(self, obj: Any) -> Any:
        """Enable to synchronize an object across machines using torch.distributed.collectives."""
        num_nodes = _get_num_nodes()
        if num_nodes == 1:
            return obj

        if not _distributed_is_initialized():
            process_group_backend = "nccl" if is_cuda_available() else "gloo"
            _init_dist_connection(LightningEnvironment(), process_group_backend, _get_node_rank(), num_nodes)

        obj = [obj]
        torch.distributed.broadcast_object_list(obj, 0, group=_group.WORLD)
        return obj[0]<|MERGE_RESOLUTION|>--- conflicted
+++ resolved
@@ -245,11 +245,6 @@
         self,
         worker_index: int,
         num_workers: int,
-<<<<<<< HEAD
-        dataset_name: str,
-=======
-        start_index: int,
->>>>>>> f5f4d0a2
         node_rank: int,
         data_recipe: "DataRecipe",
         input_dir: Dir,
@@ -264,11 +259,6 @@
         """The BaseWorker is responsible to process the user data."""
         self.worker_index = worker_index
         self.num_workers = num_workers
-<<<<<<< HEAD
-        self.dataset_name = dataset_name
-=======
-        self.start_index = start_index
->>>>>>> f5f4d0a2
         self.node_rank = node_rank
         self.data_recipe = data_recipe
         self.input_dir = input_dir
@@ -818,11 +808,6 @@
             worker = DataWorkerProcess(
                 worker_idx,
                 self.num_workers,
-<<<<<<< HEAD
-                self.name,
-=======
-                begins[worker_idx],
->>>>>>> f5f4d0a2
                 _get_node_rank(),
                 data_recipe,
                 self.input_dir,

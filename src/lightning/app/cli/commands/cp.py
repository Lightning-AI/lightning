--- conflicted
+++ resolved
@@ -164,11 +164,7 @@
     download_urls = []
     total_size = []
 
-<<<<<<< HEAD
-    prefix = _get_prefix(os.sep.join(pwd.split(os.sep)[3:]), lit_resource) + os.sep
-=======
     prefix = _get_prefix("/".join(pwd.split("/")[3:]), lit_resource) + "/"
->>>>>>> f5b9464a
 
     for artifact in _collect_artifacts(client, project_id, prefix, include_download_url=True):
         path = os.path.join(local_dst, artifact.filename.replace(remote_src, ""))

# Copyright The Lightning AI team.
#
# Licensed under the Apache License, Version 2.0 (the "License");
# you may not use this file except in compliance with the License.
# You may obtain a copy of the License at
#
#     http://www.apache.org/licenses/LICENSE-2.0
#
# Unless required by applicable law or agreed to in writing, software
# distributed under the License is distributed on an "AS IS" BASIS,
# WITHOUT WARRANTIES OR CONDITIONS OF ANY KIND, either express or implied.
# See the License for the specific language governing permissions and
# limitations under the License.

import os
import sys
from contextlib import nullcontext
from typing import Generator, List, Optional

import click
import lightning_cloud
import rich
from lightning_cloud.openapi import Externalv1LightningappInstance
from rich.console import Console
from rich.live import Live
from rich.spinner import Spinner
from rich.text import Text

from lightning.app.cli.connect.app import _LIGHTNING_CONNECTION_FOLDER
from lightning.app.utilities.app_helpers import Logger
from lightning.app.utilities.cli_helpers import _error_and_exit
from lightning.app.utilities.network import LightningClient

_FOLDER_COLOR = "sky_blue1"
_FILE_COLOR = "white"

logger = Logger(__name__)


@click.argument("path", required=False)
def ls(path: Optional[str] = None, print: bool = True, use_live: bool = True) -> List[str]:
    """List the contents of a folder in the Lightning Cloud Filesystem."""
    from lightning.app.cli.commands.cd import _CD_FILE

    if sys.platform == "win32":
        _error_and_exit("`ls` isn't supported on windows. Open an issue on Github.")

    root = "/"

    context = (
        Live(Spinner("point", text=Text("pending...", style="white")), transient=True) if use_live else nullcontext()
    )

    with context:
        if not os.path.exists(_LIGHTNING_CONNECTION_FOLDER):
            os.makedirs(_LIGHTNING_CONNECTION_FOLDER)

        if not os.path.exists(_CD_FILE):
            with open(_CD_FILE, "w") as f:
                f.write(root + "\n")
        else:
            with open(_CD_FILE) as f:
                lines = f.readlines()
                root = lines[0].replace("\n", "")

        client = LightningClient(retry=False)
        projects = client.projects_service_list_memberships()

        if root == "/":
            project_names = [project.name for project in projects.memberships]
            if print:
                _print_names_with_colors(project_names, [_FOLDER_COLOR] * len(project_names))
            return project_names

        # Note: Root format has the following structure:
        # /{PROJECT_NAME}/{APP_NAME}/{ARTIFACTS_PATHS}
        splits = root.split("/")[1:]

        project = [project for project in projects.memberships if project.name == splits[0]]

        # This happens if the user changes cluster and the project doesn't exit.
        if len(project) == 0:
            return _error_and_exit(
                f"There isn't any Lightning Project matching the name {splits[0]}." " HINT: Use `lightning cd`."
            )

        project_id = project[0].project_id

        # Parallelise calls
        lit_apps = client.lightningapp_instance_service_list_lightningapp_instances(
            project_id=project_id, async_req=True
        )
        lit_cloud_spaces = client.cloud_space_service_list_cloud_spaces(project_id=project_id, async_req=True)

        lit_apps = lit_apps.get().lightningapps
        lit_cloud_spaces = lit_cloud_spaces.get().cloudspaces

        if len(splits) == 1:
            apps = [lit_app.name for lit_app in lit_apps]
            cloud_spaces = [lit_cloud_space.name for lit_cloud_space in lit_cloud_spaces]
            ressource_names = sorted(set(cloud_spaces + apps))
            if print:
                _print_names_with_colors(ressource_names, [_FOLDER_COLOR] * len(ressource_names))
            return ressource_names

        lit_ressources = [lit_resource for lit_resource in lit_cloud_spaces if lit_resource.name == splits[1]]

        if len(lit_ressources) == 0:
            lit_ressources = [lit_resource for lit_resource in lit_apps if lit_resource.name == splits[1]]

            if len(lit_ressources) == 0:
                _error_and_exit(f"There isn't any Lightning Ressource matching the name {splits[1]}.")

        lit_resource = lit_ressources[0]

        app_paths = []
        app_colors = []

        cloud_spaces_paths = []
        cloud_spaces_colors = []

        depth = len(splits)

        prefix = "/".join(splits[2:])
        prefix = _get_prefix(prefix, lit_resource)

        for artifact in _collect_artifacts(client=client, project_id=project_id, prefix=prefix):
            if str(artifact.filename).startswith("/"):
                artifact.filename = artifact.filename[1:]

            path = os.path.join(project_id, prefix[1:], artifact.filename)

            artifact_splits = path.split("/")

            if len(artifact_splits) <= depth + 1:
                continue

            path = artifact_splits[depth + 1]

            paths = app_paths if isinstance(lit_resource, Externalv1LightningappInstance) else cloud_spaces_paths
            colors = app_colors if isinstance(lit_resource, Externalv1LightningappInstance) else cloud_spaces_colors

            if path not in paths:
                paths.append(path)

                # display files otherwise folders
                colors.append(_FILE_COLOR if len(artifact_splits) == depth + 1 else _FOLDER_COLOR)

    if print:
        if app_paths and cloud_spaces_paths:
            if app_paths:
                rich.print("Lightning App")
                _print_names_with_colors(app_paths, app_colors)

            if cloud_spaces_paths:
                rich.print("Lightning CloudSpaces")
                _print_names_with_colors(cloud_spaces_paths, cloud_spaces_colors)
        else:
            _print_names_with_colors(app_paths + cloud_spaces_paths, app_colors + cloud_spaces_colors)

    return app_paths + cloud_spaces_paths


def _add_colors(filename: str, color: Optional[str] = None) -> str:
    return f"[{color}]{filename}[/{color}]"


def _print_names_with_colors(names: List[str], colors: List[str], padding: int = 5) -> None:
    console = Console()
    width = console.width

    max_L = max([len(name) for name in names] + [0]) + padding

    use_spacing = False

    if max_L * len(names) < width:
        use_spacing = True

    num_cols = width // max_L

    columns = {}
    for index, (name, color) in enumerate(zip(names, colors)):
        row = index // num_cols
        if row not in columns:
            columns[row] = []
        columns[row].append((name, color))

    for row_index in sorted(columns):
        row = ""
<<<<<<< HEAD
        for name, color in columns[row_index]:
            if use_spacing:
                spacing = padding
            else:
                spacing = max_L - len(name)
=======
        for (name, color) in columns[row_index]:
            spacing = padding if use_spacing else max_L - len(name)
>>>>>>> df971417
            spaces = " " * spacing
            row += _add_colors(name, color) + spaces
        rich.print(row)


def _collect_artifacts(
    client: LightningClient,
    project_id: str,
    prefix: str = "",
    page_token: Optional[str] = "",
    cluster_id: Optional[str] = None,
    page_size: int = 100_000,
    tokens=None,
    include_download_url: bool = False,
) -> Generator:
    if tokens is None:
        tokens = []

    if cluster_id is None:
        clusters = client.projects_service_list_project_cluster_bindings(project_id)
        for cluster in clusters.clusters:
            yield from _collect_artifacts(
                client,
                project_id,
                prefix=prefix,
                cluster_id=cluster.cluster_id,
                page_token=page_token,
                tokens=tokens,
                page_size=page_size,
                include_download_url=include_download_url,
            )
    else:
        if page_token in tokens:
            return

        try:
            response = client.lightningapp_instance_service_list_project_artifacts(
                project_id,
                prefix=prefix,
                cluster_id=cluster_id,
                page_token=page_token,
                include_download_url=include_download_url,
                page_size=str(page_size),
            )
            for artifact in response.artifacts:
                if ".lightning-app-sync" in artifact.filename:
                    continue
                yield artifact

            if response.next_page_token:
                tokens.append(page_token)
                yield from _collect_artifacts(
                    client,
                    project_id,
                    prefix=prefix,
                    cluster_id=cluster_id,
                    page_token=response.next_page_token,
                    tokens=tokens,
                )
        except lightning_cloud.openapi.rest.ApiException:
            # Note: This is triggered when the request is wrong.
            # This is currently happening due to looping through the user clusters.
            pass


def _add_resource_prefix(prefix: str, resource_path: str):
    if resource_path in prefix:
        return prefix
    prefix = os.path.join(resource_path, prefix)
    if not prefix.startswith("/"):
        prefix = "/" + prefix
    return prefix


def _get_prefix(prefix: str, lit_resource) -> str:
    if isinstance(lit_resource, Externalv1LightningappInstance):
        return _add_resource_prefix(prefix, f"lightningapps/{lit_resource.id}")

    return _add_resource_prefix(prefix, f"cloudspaces/{lit_resource.id}")<|MERGE_RESOLUTION|>--- conflicted
+++ resolved
@@ -187,16 +187,8 @@
 
     for row_index in sorted(columns):
         row = ""
-<<<<<<< HEAD
-        for name, color in columns[row_index]:
-            if use_spacing:
-                spacing = padding
-            else:
-                spacing = max_L - len(name)
-=======
         for (name, color) in columns[row_index]:
             spacing = padding if use_spacing else max_L - len(name)
->>>>>>> df971417
             spaces = " " * spacing
             row += _add_colors(name, color) + spaces
         rich.print(row)

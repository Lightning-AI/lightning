<<<<<<< HEAD
sphinx >6.0, <7.0
myst-parser ==2.0.0
=======
sphinx >=4.0, <5.0
myst-parser >=0.18.1, <3.0.0
>>>>>>> 2edea5c8
nbsphinx >=0.8.5, <=0.8.9
pandoc >=1.0, <=2.3
docutils >=0.16, <0.20
sphinxcontrib-fulltoc >=1.0, <=1.2.0
sphinxcontrib-mockautodoc
sphinx-autobuild
sphinx-autodoc-typehints >=1.16
sphinx-paramlinks >=0.5.1, <=0.5.4
sphinx-togglebutton >=0.2, <=0.3.2
sphinx-copybutton >=0.3, <=0.5.2
sphinx-multiproject
sphinx-toolbox ==3.4.0
sphinx-rtd-dark-mode
jinja2 >=3.0.0,<3.2.0<|MERGE_RESOLUTION|>--- conflicted
+++ resolved
@@ -1,10 +1,5 @@
-<<<<<<< HEAD
 sphinx >6.0, <7.0
 myst-parser ==2.0.0
-=======
-sphinx >=4.0, <5.0
-myst-parser >=0.18.1, <3.0.0
->>>>>>> 2edea5c8
 nbsphinx >=0.8.5, <=0.8.9
 pandoc >=1.0, <=2.3
 docutils >=0.16, <0.20

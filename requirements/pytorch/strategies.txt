# NOTE: the upper bound for the package version is only set for CI stability, and it is dropped while installing this package
#  in case you want to preserve/enforce restrictions on the latest compatible version, add "strict" as an in-line comment
<<<<<<< HEAD
deepspeed >=0.8.2, <=0.9.1; platform_system != "Windows"
# torch_xla  # wheels available at https://github.com/pytorch/xla#wheel
=======
deepspeed >=0.8.2, <=0.9.3; platform_system != "Windows"
>>>>>>> 234a78a9
<|MERGE_RESOLUTION|>--- conflicted
+++ resolved
@@ -1,8 +1,4 @@
 # NOTE: the upper bound for the package version is only set for CI stability, and it is dropped while installing this package
 #  in case you want to preserve/enforce restrictions on the latest compatible version, add "strict" as an in-line comment
-<<<<<<< HEAD
-deepspeed >=0.8.2, <=0.9.1; platform_system != "Windows"
-# torch_xla  # wheels available at https://github.com/pytorch/xla#wheel
-=======
 deepspeed >=0.8.2, <=0.9.3; platform_system != "Windows"
->>>>>>> 234a78a9
+# torch_xla  # wheels available at https://github.com/pytorch/xla#wheel
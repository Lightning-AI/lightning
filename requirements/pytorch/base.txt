--- conflicted
+++ resolved
@@ -1,12 +1,7 @@
 # NOTE: the upper bound for the package version is only set for CI stability, and it is dropped while installing this package
 #  in case you want to preserve/enforce restrictions on the latest compatible version, add "strict" as an in-line comment
 
-<<<<<<< HEAD
-torch >=1.13.0, <2.3.0
-=======
-numpy >=1.21.0, <1.27.0
 torch >=2.1.0, <2.5.0
->>>>>>> 74470a6d
 tqdm >=4.57.0, <4.67.0
 PyYAML >=5.4, <6.1.0
 fsspec[http] >=2022.5.0, <2024.4.0

# NOTE: the upper bound for the package version is only set for CI stability, and it is dropped while installing this package
#  in case you want to preserve/enforce restrictions on the latest compatible version, add "strict" as an in-line comment

# extended list of package dependencies to reach full functionality
matplotlib>3.1, <3.6.2
omegaconf >=2.0.5, <2.4.0
hydra-core >=1.0.5, <1.4.0
jsonargparse[signatures] >=4.18.0, <4.22.0
rich >=12.3.0, <=13.0.1
<<<<<<< HEAD
tensorboardX >=2.2, <=2.5.1  # min version is set by torch.onnx missing attribute
torchdata >= 0.6.0, <=0.6.1
s3fs >= 2022.11.0, <=2023.5.0
=======
tensorboardX >=2.2, <=2.6  # min version is set by torch.onnx missing attribute
>>>>>>> a901571f
<|MERGE_RESOLUTION|>--- conflicted
+++ resolved
@@ -7,10 +7,6 @@
 hydra-core >=1.0.5, <1.4.0
 jsonargparse[signatures] >=4.18.0, <4.22.0
 rich >=12.3.0, <=13.0.1
-<<<<<<< HEAD
-tensorboardX >=2.2, <=2.5.1  # min version is set by torch.onnx missing attribute
+tensorboardX >=2.2, <=2.6  # min version is set by torch.onnx missing attribute
 torchdata >= 0.6.0, <=0.6.1
-s3fs >= 2022.11.0, <=2023.5.0
-=======
-tensorboardX >=2.2, <=2.6  # min version is set by torch.onnx missing attribute
->>>>>>> a901571f
+s3fs >= 2022.11.0, <=2023.5.0
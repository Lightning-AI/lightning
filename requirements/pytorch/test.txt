--- conflicted
+++ resolved
@@ -8,14 +8,9 @@
 # needed in tests
 cloudpickle >=1.3, <2.3.0
 scikit-learn >0.22.1, <1.4.0
-<<<<<<< HEAD
 numpy >=1.17.2, <1.27.0
-onnx >=0.14.0, <1.15.0
-onnxruntime >=0.15.0, <1.17.0
-=======
 onnx >=1.12.0, <1.17.0
 onnxruntime >=1.12.0, <1.19.0
->>>>>>> 74470a6d
 psutil <5.9.6 # for `DeviceStatsMonitor`
 pandas >1.0, <2.2.0  # needed in benchmarks
 fastapi  # for `ServableModuleValidator`  # not setting version as re-defined in App

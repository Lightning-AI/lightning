--- conflicted
+++ resolved
@@ -1,10 +1,6 @@
-<<<<<<< HEAD
 # NOTE: the upper bound for package version is only set for CI stability and it is dropped while installing this package
 #  in case, you want to preserve/enforce restriction on latest compatible version, add "strict" as in-line comment
 
-torchvision>=0.10.*, <=0.12.0
-=======
 torchvision>=0.10.*, <=0.13.0
->>>>>>> 406cea71
 gym[classic_control]>=0.17.0, <0.24.2
 ipython[all] <=8.1.1
--- conflicted
+++ resolved
@@ -1,9 +1,5 @@
 # NOTE: the upper bound for the package version is only set for CI stability, and it is dropped while installing this package
 #  in case you want to preserve/enforce restrictions on the latest compatible version, add "strict" as an in-line comment
-<<<<<<< HEAD
-
-=======
->>>>>>> 5a5ee473
 torchvision >=0.12.0, <=0.15.1
 torchmetrics >=0.10.0, <0.12.0
 lightning-utilities >=0.8.0, <0.9.0
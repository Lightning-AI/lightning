--- conflicted
+++ resolved
@@ -1,12 +1,6 @@
 # NOTE: the upper bound for the package version is only set for CI stability, and it is dropped while installing this package
 #  in case you want to preserve/enforce restrictions on the latest compatible version, add "strict" as an in-line comment
 
-<<<<<<< HEAD
-torchvision>=0.12.0, <=0.15.1
-torchmetrics>=0.10.0, <0.12.0
-lightning-utilities>=0.8.0, <0.9.0
-=======
-torchvision >=0.10.0, <=0.14.1
+torchvision >=0.12.0, <=0.15.1
 torchmetrics >=0.10.0, <0.12.0
-lightning-utilities >=0.8.0, <0.9.0
->>>>>>> 9417b30c
+lightning-utilities >=0.8.0, <0.9.0
import os
import traceback
from argparse import ArgumentParser
from typing import Callable, Literal, Optional

import lightning as L
import torch
import torch.nn.functional as F
import torch.optim as optim
import torch.optim.lr_scheduler as lr_scheduler
<<<<<<< HEAD
=======
from torch.utils.data import Dataset

from lightning import LightningModule, Trainer
from lightning.data import LightningDataset
>>>>>>> fa066d8c
from lightning.pytorch.utilities.model_helpers import get_torchvision_model

parser = ArgumentParser()
parser.add_argument("--workers", default=4, type=int)
parser.add_argument("--batchsize", default=56, type=int)
parser.add_argument("-e", "--evaluate", dest="evaluate", action="store_true", help="evaluate model on validation set")
args = parser.parse_args()

# --------------------------------
# Step 1: Define a LightningModule
# --------------------------------


class ImageNetLightningModel(LightningModule):
    """
    >>> ImageNetLightningModel(data_path='missing')  # doctest: +ELLIPSIS +NORMALIZE_WHITESPACE
    ImageNetLightningModel(
      (model): ResNet(...)
    )
    """

    from torchvision.models.resnet import ResNet18_Weights

    def __init__(
        self,
        data_path: str,
        index_file_path: str = None,
        arch: str = "resnet18",
        weights=ResNet18_Weights.IMAGENET1K_V1,
        lr: float = 1e-4,
        momentum: float = 0.9,
        weight_decay: float = 1e-4,
        batch_size: int = 256,
        workers: int = 4,
    ):
        super().__init__()
        self.arch = arch
        self.weights = weights
        self.lr = lr
        self.momentum = momentum
        self.weight_decay = weight_decay
        self.batch_size = batch_size
        self.workers = workers
        self.data_path = data_path
        self.index_file_path = index_file_path
        self.model = get_torchvision_model(self.arch, weights=self.weights)
        self.train_dataset: Optional[Dataset] = None
        self.eval_dataset: Optional[Dataset] = None

    def forward(self, x):
        return self.model(x)

    def training_step(self, batch, batch_idx):
        images, target = batch
        output = self.model(images)
        loss_train = F.cross_entropy(output, target)
        self.log("train_loss", loss_train)
        return loss_train

    def eval_step(self, batch, batch_idx, prefix: str):
        images, target = batch
        output = self.model(images)
        loss_val = F.cross_entropy(output, target)
        self.log(f"{prefix}_loss", loss_val)
        return loss_val

    def validation_step(self, batch, batch_idx):
        return self.eval_step(batch, batch_idx, "val")

    def test_step(self, batch, batch_idx):
        return self.eval_step(batch, batch_idx, "test")

    def configure_optimizers(self):
        optimizer = optim.SGD(self.parameters(), lr=self.lr, momentum=self.momentum, weight_decay=self.weight_decay)
        scheduler = lr_scheduler.LambdaLR(optimizer, lambda epoch: 0.1 ** (epoch // 30))
        return [optimizer], [scheduler]

    def train_dataloader(self):
        import torchvision as tv

        transforms = tv.transforms.Compose([tv.transforms.RandomResizedCrop(224), tv.transforms.ToTensor()])

        train_dataset = S3LightningImagenetDataset(
            data_source=self.data_path, split="train", transforms=transforms, path_to_index_file=self.index_file_path
        )

        return torch.utils.data.DataLoader(
            dataset=train_dataset, batch_size=self.batch_size, shuffle=True, num_workers=self.workers
        )

    def val_dataloader(self):
        import torchvision as tv

        transforms = tv.transforms.Compose([tv.transforms.RandomResizedCrop(224), tv.transforms.ToTensor()])

        val_dataset = S3LightningImagenetDataset(
            data_source=self.data_path, split="val", transforms=transforms, path_to_index_file=self.index_file_path
        )

        return torch.utils.data.DataLoader(
            dataset=val_dataset, batch_size=self.batch_size, shuffle=True, num_workers=self.workers
        )

    def test_dataloader(self):
        return self.val_dataloader()


# -------------------
# Step 2: Define data
# -------------------


class S3LightningImagenetDataset(LightningDataset):
    def __init__(
        self,
        data_source: str,
        split: Literal["train", "val"],
        transforms: Optional[Callable] = None,
        path_to_index_file: Optional[str] = None,
    ):
        from torchvision.models._meta import _IMAGENET_CATEGORIES

        super().__init__(data_source=data_source, backend="s3", path_to_index_file=path_to_index_file)

        # only get files for the split
        self.files = tuple([x for x in self.files if split in x])

        # get unique classes
        self.classes = _IMAGENET_CATEGORIES

        self.transforms = transforms

    def load_sample(self, file_path, stream):
        from PIL import Image

        try:
            img = Image.open(stream)

            if self.transforms is not None:
                img = self.transforms(img)

            # Converting grey scale images to RGB
            if img.shape[0] == 1:
                img = img.repeat((3, 1, 1))

            curr_cls = os.path.basename(os.path.dirname(file_path)).replace("_", " ")
            cls_idx = self.classes.index(curr_cls)
            return img, cls_idx
        except Exception:
            print(file_path, traceback.print_exc())
            pass


if __name__ == "__main__":
    # os.environ["AWS_ACCESS_KEY"] = <your aws access key>
    # os.environ["AWS_SECRET_ACCESS_KEY"] = <your aws secret key>

    data_path = "s3://imagenet-tiny"
    index_file_path = "imagenet/imagenet-index.txt"

    # -------------------
    # Step 3: Train
    # -------------------

    print("Instantiate Model")
    model = ImageNetLightningModel(
        weights=None,
        data_path=data_path,
        index_file_path=index_file_path,
        batch_size=args.batchsize,
        workers=args.workers,
    )
    trainer = Trainer()

    print("Train Model")
    if args.evaluate:
        trainer.test(model)
    else:
        trainer.fit(model)<|MERGE_RESOLUTION|>--- conflicted
+++ resolved
@@ -3,18 +3,14 @@
 from argparse import ArgumentParser
 from typing import Callable, Literal, Optional
 
-import lightning as L
 import torch
 import torch.nn.functional as F
 import torch.optim as optim
 import torch.optim.lr_scheduler as lr_scheduler
-<<<<<<< HEAD
-=======
 from torch.utils.data import Dataset
 
 from lightning import LightningModule, Trainer
 from lightning.data import LightningDataset
->>>>>>> fa066d8c
 from lightning.pytorch.utilities.model_helpers import get_torchvision_model
 
 parser = ArgumentParser()

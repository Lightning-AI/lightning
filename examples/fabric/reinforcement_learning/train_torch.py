"""
Proximal Policy Optimization (PPO) - Accelerated with Lightning Fabric

Author: Federico Belotti @belerico
Adapted from https://github.com/vwxyzjn/cleanrl/blob/master/cleanrl/ppo.py
Based on the paper: https://arxiv.org/abs/1707.06347

Requirements:
- gymnasium[box2d]>=0.27.1
- moviepy
- lightning
- torchmetrics
- tensorboard


Run it with:
    torchrun --nproc_per_node=2 --standalone train_torch.py
"""

import argparse
import os
import random
import time
from datetime import datetime
from typing import Dict

import gymnasium as gym
import torch
import torch.distributed as distributed
import torch.nn as nn
import torch.optim as optim
from rl.agent import PPOAgent
from rl.loss import entropy_loss, policy_loss, value_loss
from rl.utils import linear_annealing, make_env, parse_args, test
from torch import Tensor
from torch.nn.parallel import DistributedDataParallel
from torch.utils.data import BatchSampler, DistributedSampler, RandomSampler
from torch.utils.tensorboard import SummaryWriter


def train(
    agent: PPOAgent,
    optimizer: torch.optim.Optimizer,
    data: Dict[str, Tensor],
    logger: SummaryWriter,
    global_step: int,
    args: argparse.Namespace,
):
    indexes = list(range(data["obs"].shape[0]))
    if args.share_data:
        sampler = DistributedSampler(
            indexes,
            num_replicas=distributed.get_world_size(),
            rank=distributed.get_rank(),
            shuffle=True,
            seed=args.seed,
        )
    else:
        sampler = RandomSampler(indexes)
    sampler = BatchSampler(sampler, batch_size=args.per_rank_batch_size, drop_last=False)
    per_epoch_losses = torch.tensor([0.0, 0.0, 0.0], device=data["obs"].device)
    for epoch in range(args.update_epochs):
        if args.share_data:
            sampler.sampler.set_epoch(epoch)
        for batch_idxes in sampler:
            _, newlogprob, entropy, newvalue = agent(data["obs"][batch_idxes], data["actions"].long()[batch_idxes])
            logratio = newlogprob - data["logprobs"][batch_idxes]
            ratio = logratio.exp()

            advantages = data["advantages"][batch_idxes]
            if args.normalize_advantages:
                advantages = (advantages - advantages.mean()) / (advantages.std() + 1e-8)

            # Policy loss
            pg_loss = policy_loss(advantages, ratio, args.clip_coef)
            per_epoch_losses[0] += pg_loss.detach()

            # Value loss
            v_loss = value_loss(
                newvalue,
                data["values"][batch_idxes],
                data["returns"][batch_idxes],
                args.clip_coef,
                args.clip_vloss,
                args.vf_coef,
            )
            per_epoch_losses[1] += v_loss.detach()

            # Entropy loss
            ent_loss = entropy_loss(entropy, args.ent_coef)
            per_epoch_losses[2] += ent_loss.detach()

            # Overall loss
            loss = pg_loss + ent_loss + v_loss

            optimizer.zero_grad(set_to_none=True)
            loss.backward()
            nn.utils.clip_grad_norm_(agent.parameters(), args.max_grad_norm)
            optimizer.step()

        # Log
        distributed.reduce(per_epoch_losses, dst=0)
        if logger is not None:
            per_epoch_losses = per_epoch_losses / (len(sampler) * distributed.get_world_size())
            logger.add_scalar("Loss/policy_loss", per_epoch_losses[0], global_step)
            logger.add_scalar("Loss/value_loss", per_epoch_losses[1], global_step)
            logger.add_scalar("Loss/entropy_loss", per_epoch_losses[2], global_step)
        per_epoch_losses.fill_(0)


def main(args: argparse.Namespace):
    # Init distributed environment
    is_cuda_available = torch.cuda.is_available() and args.cuda
    backend = "nccl" if is_cuda_available else "gloo"
    local_rank = int(os.environ["LOCAL_RANK"])
    global_rank = int(os.environ["RANK"])
    world_size = int(os.environ["WORLD_SIZE"])
    if is_cuda_available:
        torch.cuda.set_device(local_rank)
    device = torch.device(f"cuda:{local_rank}" if is_cuda_available else "cpu")
    distributed.init_process_group(backend=backend)

    # Seed everything
    random.seed(args.seed)
    torch.manual_seed(args.seed)
    torch.cuda.manual_seed_all(args.seed)
    torch.backends.cudnn.deterministic = args.torch_deterministic

    # Logger
    log_dir = None
    logger = None
    run_name = f"{args.env_id}_{args.exp_name}_{args.seed}_{int(time.time())}"
    if global_rank == 0:
        log_dir = os.path.join("logs", "torch_logs", datetime.today().strftime("%Y-%m-%d_%H-%M-%S"), run_name)
        logger = SummaryWriter(log_dir=log_dir)

    # Log hyperparameters
    if global_rank == 0:
        logger.add_text(
            "hyperparameters",
            "|param|value|\n|-|-|\n%s" % ("\n".join([f"|{key}|{value}|" for key, value in vars(args).items()])),
        )

    # Environment setup
    envs = gym.vector.SyncVectorEnv(
        [
            make_env(
                args.env_id,
                args.seed + global_rank * args.num_envs + i,
                global_rank,
                args.capture_video,
                logger.log_dir if global_rank == 0 else None,
                "train",
            )
            for i in range(args.num_envs)
        ]
    )
    assert isinstance(envs.single_action_space, gym.spaces.Discrete), "only discrete action space is supported"

    # Define the agent and the optimizer and setup them with DistributedDataParallel
    agent: PPOAgent = PPOAgent(envs, act_fun=args.activation_function, ortho_init=args.ortho_init).to(device)
    agent = DistributedDataParallel(
        agent,
        device_ids=[local_rank] if is_cuda_available else None,
        output_device=local_rank if is_cuda_available else None,
    )
    optimizer = optim.Adam(agent.parameters(), lr=args.learning_rate, eps=1e-4)

    # Local data
    obs = torch.zeros((args.num_steps, args.num_envs) + envs.single_observation_space.shape, device=device)
    actions = torch.zeros((args.num_steps, args.num_envs) + envs.single_action_space.shape, device=device)
    logprobs = torch.zeros((args.num_steps, args.num_envs), device=device)
    rewards = torch.zeros((args.num_steps, args.num_envs), device=device)
    dones = torch.zeros((args.num_steps, args.num_envs), device=device)
    values = torch.zeros((args.num_steps, args.num_envs), device=device)
    local_rew = 0.0
    local_ep_len = 0.0
    local_num_episodes = 0.0

    # Global variables
    global_step = 0
    start_time = time.time()
    single_global_step = int(args.num_envs * args.num_steps * world_size)
    num_updates = args.total_timesteps // single_global_step

    # Get the first environment observation and start the optimization
    next_obs = torch.tensor(envs.reset(seed=args.seed)[0], device=device)
    next_done = torch.zeros(args.num_envs, device=device)
    for update in range(1, num_updates + 1):
        # Learning rate annealing
        if args.anneal_lr:
            linear_annealing(optimizer, update, num_updates, args.learning_rate)
        if global_rank == 0:
            logger.add_scalar("Info/learning_rate", optimizer.param_groups[0]["lr"], global_step)

        for step in range(0, args.num_steps):
            global_step += args.num_envs * world_size
            obs[step] = next_obs
            dones[step] = next_done

            # Sample an action given the observation received by the environment
            with torch.no_grad():
                action, logprob, _, value = agent(next_obs)
                values[step] = value.flatten()
            actions[step] = action
            logprobs[step] = logprob

            # Single environment step
            next_obs, reward, done, truncated, info = envs.step(action.cpu().numpy())
            done = torch.logical_or(torch.tensor(done), torch.tensor(truncated))
            rewards[step] = torch.tensor(reward, device=device).view(-1)
            next_obs, next_done = torch.tensor(next_obs, device=device), done.to(device)

            if "final_info" in info:
                for i, agent_final_info in enumerate(info["final_info"]):
                    if agent_final_info is not None and "episode" in agent_final_info:
                        if global_rank == 0:
                            print(
                                f"Rank-0: global_step={global_step}, "
                                f"reward_env_{i}={agent_final_info['episode']['r'][0]}"
                            )
                        local_num_episodes += 1
                        local_rew += agent_final_info["episode"]["r"][0]
                        local_ep_len += agent_final_info["episode"]["l"][0]

        # Sync the metrics
        global_stats = torch.tensor([local_rew, local_ep_len, local_num_episodes], device=device, dtype=torch.float32)
        distributed.reduce(global_stats, dst=0)
        if global_rank == 0 and global_stats[2] != 0.0:
            logger.add_scalar("Rewards/rew_avg", global_stats[0] / global_stats[2], global_step)
            logger.add_scalar("Game/ep_len_avg", global_stats[1] / global_stats[2], global_step)

        # Reset metrics
        local_rew = 0
        local_ep_len = 0
        local_num_episodes = 0

        # Estimate returns with GAE (https://arxiv.org/abs/1506.02438)
        returns, advantages = agent.module.estimate_returns_and_advantages(
            rewards, values, dones, next_obs, next_done, args.num_steps, args.gamma, args.gae_lambda
        )

        # Flatten the batch
        local_data = {
            "obs": obs.reshape((-1,) + envs.single_observation_space.shape),
            "logprobs": logprobs.reshape(-1),
            "actions": actions.reshape((-1,) + envs.single_action_space.shape),
            "advantages": advantages.reshape(-1),
            "returns": returns.reshape(-1),
            "values": values.reshape(-1),
        }

<<<<<<< HEAD
        # Gather all the tensors from all the world, concat and reshape them
        gathered_data = [None for _ in range(world_size)]
        distributed.all_gather_object(gathered_data, local_data)
        processed_gathered_data = gathered_data[0]
        for i in range(1, len(gathered_data)):
            for k in processed_gathered_data:
                processed_gathered_data[k] = torch.cat(
                    (processed_gathered_data[k].to(device), gathered_data[i][k].to(device)), dim=0
                )
=======
        if args.share_data:
            # Gather all the tensors from all the world, concat and reshape them
            gathered_data = [None for _ in range(world_size)]
            distributed.all_gather_object(gathered_data, local_data)
            processed_gathered_data = gathered_data[0]
            for i in range(1, len(gathered_data)):
                for k in processed_gathered_data.keys():
                    processed_gathered_data[k] = torch.cat(
                        (processed_gathered_data[k].to(device), gathered_data[i][k].to(device)), dim=0
                    )
        else:
            processed_gathered_data = local_data
>>>>>>> 369ae61f

        # Train the agent
        train(agent, optimizer, processed_gathered_data, logger, global_step, args)
        if global_rank == 0:
            logger.add_scalar("Time/step_per_second", int(global_step / (time.time() - start_time)), global_step)

    envs.close()
    if global_rank == 0:
        test(agent.module, device, logger, args)


if __name__ == "__main__":
    args = parse_args()
    main(args)<|MERGE_RESOLUTION|>--- conflicted
+++ resolved
@@ -250,17 +250,6 @@
             "values": values.reshape(-1),
         }
 
-<<<<<<< HEAD
-        # Gather all the tensors from all the world, concat and reshape them
-        gathered_data = [None for _ in range(world_size)]
-        distributed.all_gather_object(gathered_data, local_data)
-        processed_gathered_data = gathered_data[0]
-        for i in range(1, len(gathered_data)):
-            for k in processed_gathered_data:
-                processed_gathered_data[k] = torch.cat(
-                    (processed_gathered_data[k].to(device), gathered_data[i][k].to(device)), dim=0
-                )
-=======
         if args.share_data:
             # Gather all the tensors from all the world, concat and reshape them
             gathered_data = [None for _ in range(world_size)]
@@ -273,7 +262,6 @@
                     )
         else:
             processed_gathered_data = local_data
->>>>>>> 369ae61f
 
         # Train the agent
         train(agent, optimizer, processed_gathered_data, logger, global_step, args)

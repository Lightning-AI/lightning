<div align="center">

<img src="docs/source/_static/images/logo.png" width="400px">


**The lightweight PyTorch wrapper for high-performance AI research.
Scale your models, not the boilerplate.**

---

<p align="center">
  <a href="https://www.pytorchlightning.ai/">Website</a> •
  <a href="#key-features">Key Features</a> •
  <a href="#how-to-use">How To Use</a> •
  <a href="https://pytorch-lightning.readthedocs.io/en/stable/">Docs</a> •
  <a href="#examples">Examples</a> •
  <a href="#community">Community</a> •
  <a href="#grid-ai">Grid AI</a> •
  <a href="#licence">Licence</a>
</p>

<!-- DO NOT ADD CONDA DOWNLOADS... README CHANGES MUST BE APPROVED BY EDEN OR WILL -->
[![PyPI - Python Version](https://img.shields.io/pypi/pyversions/pytorch-lightning)](https://pypi.org/project/pytorch-lightning/)
[![PyPI Status](https://badge.fury.io/py/pytorch-lightning.svg)](https://badge.fury.io/py/pytorch-lightning)
[![PyPI Status](https://pepy.tech/badge/pytorch-lightning)](https://pepy.tech/project/pytorch-lightning)
[![Conda](https://img.shields.io/conda/v/conda-forge/pytorch-lightning?label=conda&color=success)](https://anaconda.org/conda-forge/pytorch-lightning)
[![DockerHub](https://img.shields.io/docker/pulls/pytorchlightning/pytorch_lightning.svg)](https://hub.docker.com/r/pytorchlightning/pytorch_lightning)
[![codecov](https://codecov.io/gh/PyTorchLightning/pytorch-lightning/branch/master/graph/badge.svg)](https://codecov.io/gh/PyTorchLightning/pytorch-lightning)

[![ReadTheDocs](https://readthedocs.org/projects/pytorch-lightning/badge/?version=stable)](https://pytorch-lightning.readthedocs.io/en/stable/)
[![Slack](https://img.shields.io/badge/slack-chat-green.svg?logo=slack)](https://join.slack.com/t/pytorch-lightning/shared_invite/zt-f6bl2l0l-JYMK3tbAgAmGRrlNr00f1A)
[![Discourse status](https://img.shields.io/discourse/status?server=https%3A%2F%2Fforums.pytorchlightning.ai)](https://forums.pytorchlightning.ai/)
[![license](https://img.shields.io/badge/License-Apache%202.0-blue.svg)](https://github.com/PytorchLightning/pytorch-lightning/blob/master/LICENSE)

<!--
[![CodeFactor](https://www.codefactor.io/repository/github/pytorchlightning/pytorch-lightning/badge)](https://www.codefactor.io/repository/github/pytorchlightning/pytorch-lightning)
-->
</div>

###### *Codecov is > 90%+ but build delays may show less

---

## PyTorch Lightning is just organized PyTorch
Lightning disentangles PyTorch code to decouple the science from the engineering.
![PT to PL](docs/source/_static/images/general/pl_quick_start_full_compressed.gif)

---

## Lightning Design Philosophy
Lightning structures PyTorch code with these principles:

<div align="center">
  <img src="https://pl-bolts-doc-images.s3.us-east-2.amazonaws.com/philosophies.jpg" max-height="250px">
</div>

Lightning forces the following structure to your code which makes it reusable and shareable:

- Research code (the LightningModule).
- Engineering code (you delete, and is handled by the Trainer).
- Non-essential research code (logging, etc... this goes in Callbacks).
- Data (use PyTorch Dataloaders or organize them into a LightningDataModule).

Once you do this, you can train on multiple-GPUs, TPUs, CPUs and even in 16-bit precision without changing your code!

Get started with our [2 step guide](https://pytorch-lightning.readthedocs.io/en/stable/new-project.html)

---

## Continuous Integration
Lightning is rigurously tested across multiple GPUs, TPUs CPUs and against major Python and PyTorch versions.

<details>
  <summary>Current build statuses</summary>
  
  <center>

  | System / PyTorch ver. | 1.4 (min. req.)* | 1.5 | 1.6 | 1.7 (latest) | 1.8 (nightly) |
  | :---: | :---: | :---: | :---: | :---: | :---: |
  | Conda py3.7 [linux] | [![PyTorch & Conda](https://github.com/PyTorchLightning/pytorch-lightning/workflows/PyTorch%20&%20Conda/badge.svg?branch=master&event=push)](https://github.com/PyTorchLightning/pytorch-lightning/actions?query=workflow%3A%22PyTorch+%26+Conda%22+branch%3Amaster) | [![PyTorch & Conda](https://github.com/PyTorchLightning/pytorch-lightning/workflows/PyTorch%20&%20Conda/badge.svg?branch=master&event=push)](https://github.com/PyTorchLightning/pytorch-lightning/actions?query=workflow%3A%22PyTorch+%26+Conda%22+branch%3Amaster) | [![PyTorch & Conda](https://github.com/PyTorchLightning/pytorch-lightning/workflows/PyTorch%20&%20Conda/badge.svg?branch=master&event=push)](https://github.com/PyTorchLightning/pytorch-lightning/actions?query=workflow%3A%22PyTorch+%26+Conda%22+branch%3Amaster) | [![PyTorch & Conda](https://github.com/PyTorchLightning/pytorch-lightning/workflows/PyTorch%20&%20Conda/badge.svg?branch=master&event=push)](https://github.com/PyTorchLightning/pytorch-lightning/actions?query=workflow%3A%22PyTorch+%26+Conda%22+branch%3Amaster) | [![PyTorch & Conda](https://github.com/PyTorchLightning/pytorch-lightning/workflows/PyTorch%20&%20Conda/badge.svg?branch=master&event=push)](https://github.com/PyTorchLightning/pytorch-lightning/actions?query=workflow%3A%22PyTorch+%26+Conda%22+branch%3Amaster) |
  | Linux py3.7 [GPUs**] | - | - | [![Build Status](https://dev.azure.com/PytorchLightning/pytorch-lightning/_apis/build/status/PyTorchLightning.pytorch-lightning?branchName=master)](https://dev.azure.com/PytorchLightning/pytorch-lightning/_build/latest?definitionId=2&branchName=master) | - | - |
  | Linux py3.{6,7} [TPUs***] | - | - | [![TPU tests](https://github.com/PyTorchLightning/pytorch-lightning/workflows/TPU%20tests/badge.svg?branch=master&event=push)](https://github.com/PyTorchLightning/pytorch-lightning/actions?query=workflow%3A%22TPU+tests%22+branch%3Amaster) | [![TPU tests](https://github.com/PyTorchLightning/pytorch-lightning/workflows/TPU%20tests/badge.svg?branch=master&event=push)](https://github.com/PyTorchLightning/pytorch-lightning/actions?query=workflow%3A%22TPU+tests%22+branch%3Amaster) |
  | Linux py3.{6,7} | [![CI complete testing](https://github.com/PyTorchLightning/pytorch-lightning/workflows/CI%20complete%20testing/badge.svg?branch=master&event=push)](https://github.com/PyTorchLightning/pytorch-lightning/actions?query=workflow%3A%22CI+testing%22) | - | - | [![CI complete testing](https://github.com/PyTorchLightning/pytorch-lightning/workflows/CI%20complete%20testing/badge.svg?branch=master&event=push)](https://github.com/PyTorchLightning/pytorch-lightning/actions?query=workflow%3A%22CI+testing%22) | - |
  | OSX py3.{6,7,8} | - | [![CI complete testing](https://github.com/PyTorchLightning/pytorch-lightning/workflows/CI%20complete%20testing/badge.svg?branch=master&event=push)](https://github.com/PyTorchLightning/pytorch-lightning/actions?query=workflow%3A%22CI+testing%22) | - | [![CI complete testing](https://github.com/PyTorchLightning/pytorch-lightning/workflows/CI%20complete%20testing/badge.svg?branch=master&event=push)](https://github.com/PyTorchLightning/pytorch-lightning/actions?query=workflow%3A%22CI+testing%22) | - |
  | Windows py3.{6,7,8} | [![CI complete testing](https://github.com/PyTorchLightning/pytorch-lightning/workflows/CI%20complete%20testing/badge.svg?branch=master&event=push)](https://github.com/PyTorchLightning/pytorch-lightning/actions?query=workflow%3A%22CI+testing%22) | - | - | [![CI complete testing](https://github.com/PyTorchLightning/pytorch-lightning/workflows/CI%20complete%20testing/badge.svg?branch=master&event=push)](https://github.com/PyTorchLightning/pytorch-lightning/actions?query=workflow%3A%22CI+testing%22) | - |

  - _\** tests run on two NVIDIA K80_
  - _\*** tests run on Google GKE TPUv2/3_
  - _TPU w/ py3.6/py3.7 means we support Colab and Kaggle env._

  </center>
</details>

<details>
  <summary>Bleeding edge build status (future release)</summary>
  
  <center>
  
  ![CI base testing](https://github.com/PyTorchLightning/pytorch-lightning/workflows/CI%20base%20testing/badge.svg?branch=release%2F1.2-dev&event=push)
  ![CI complete testing](https://github.com/PyTorchLightning/pytorch-lightning/workflows/CI%20complete%20testing/badge.svg?branch=release%2F1.2-dev&event=push)
  ![PyTorch & Conda](https://github.com/PyTorchLightning/pytorch-lightning/workflows/PyTorch%20&%20Conda/badge.svg?branch=release%2F1.2-dev&event=push)
  ![TPU tests](https://github.com/PyTorchLightning/pytorch-lightning/workflows/TPU%20tests/badge.svg?branch=release%2F1.2-dev&event=push)
  ![Docs check](https://github.com/PyTorchLightning/pytorch-lightning/workflows/Docs%20check/badge.svg?branch=release%2F1.2-dev&event=push)
  </center>
</details>

---

## How To Use

### Step 0: Install

Simple installation from PyPI
```bash
pip install pytorch-lightning
```

<!-- following section will be skipped from PyPI description -->
<details>
  <summary>Other installation options</summary>
    <!-- following section will be skipped from PyPI description -->

  #### Install with optional dependencies
  
  ```bash
  pip install pytorch-lightning['extra']
  ```
  
  #### Conda
  
  ```bash
  conda install pytorch-lightning -c conda-forge
  ```

<<<<<<< HEAD
  #### Install bleeding-edge

  Install future release from the source (no guarantees)
  ```bash
  pip install git+https://github.com/PytorchLightning/pytorch-lightning --upgrade
  ```

  #### Install stable/nightly - future 1.1.x
=======
  #### Install stable - future 1.1.x
>>>>>>> 8f17251a

  the actual status of 1.1 [stable] is following:

  ![CI base testing](https://github.com/PyTorchLightning/pytorch-lightning/workflows/CI%20base%20testing/badge.svg?branch=release%2F1.1.x&event=push)
  ![CI complete testing](https://github.com/PyTorchLightning/pytorch-lightning/workflows/CI%20complete%20testing/badge.svg?branch=release%2F1.1.x&event=push)
  ![PyTorch & Conda](https://github.com/PyTorchLightning/pytorch-lightning/workflows/PyTorch%20&%20Conda/badge.svg?branch=release%2F1.1.x&event=push)
  ![TPU tests](https://github.com/PyTorchLightning/pytorch-lightning/workflows/TPU%20tests/badge.svg?branch=release%2F1.1.x&event=push)
  ![Docs check](https://github.com/PyTorchLightning/pytorch-lightning/workflows/Docs%20check/badge.svg?branch=release%2F1.1.x&event=push)

  Install future release from the source
  ```bash
  pip install git+https://github.com/PytorchLightning/pytorch-lightning.git@release/1.1.x --upgrade
  ```

<<<<<<< HEAD
=======
  #### Install bleeding-edge - future 1.2

  Install future release from the source (no guarantees)
  ```bash
  pip install https://github.com/PyTorchLightning/pytorch-lightning/archive/master.zip
  ```
>>>>>>> 8f17251a
  or nightly from testing PyPI
  ```bash
  pip install -iU https://test.pypi.org/simple/ pytorch-lightning
  ```
</details>
<!-- end skipping PyPI description -->

### Step 1: Add these imports

```python
import os
import torch
from torch import nn
import torch.nn.functional as F
from torchvision.datasets import MNIST
from torch.utils.data import DataLoader, random_split
from torchvision import transforms
import pytorch_lightning as pl
```

### Step 2: Define a LightningModule (nn.Module subclass)
A LightningModule defines a full *system* (ie: a GAN, autoencoder, BERT or a simple Image Classifier).

```python
class LitAutoEncoder(pl.LightningModule):

    def __init__(self):
        super().__init__()
        self.encoder = nn.Sequential(nn.Linear(28 * 28, 128), nn.ReLU(), nn.Linear(128, 3))
        self.decoder = nn.Sequential(nn.Linear(3, 128), nn.ReLU(), nn.Linear(128, 28 * 28))

    def forward(self, x):
        # in lightning, forward defines the prediction/inference actions
        embedding = self.encoder(x)
        return embedding

    def training_step(self, batch, batch_idx):
        # training_step defined the train loop. It is independent of forward
        x, y = batch
        x = x.view(x.size(0), -1)
        z = self.encoder(x)
        x_hat = self.decoder(z)
        loss = F.mse_loss(x_hat, x)
        self.log('train_loss', loss)
        return loss

    def configure_optimizers(self):
        optimizer = torch.optim.Adam(self.parameters(), lr=1e-3)
        return optimizer
```

**Note: Training_step defines the training loop. Forward defines how the LightningModule behaves during inference/prediction.**

### Step 3: Train!

```python
dataset = MNIST(os.getcwd(), download=True, transform=transforms.ToTensor())
train, val = random_split(dataset, [55000, 5000])

autoencoder = LitAutoEncoder()
trainer = pl.Trainer()
trainer.fit(autoencoder, DataLoader(train), DataLoader(val))
```

## Advanced features
Lightning has over [40+ advanced features](https://pytorch-lightning.readthedocs.io/en/stable/trainer.html#trainer-flags) designed for professional AI research at scale.

Here are some examples:

<div align="center">
  <img src="https://pl-bolts-doc-images.s3.us-east-2.amazonaws.com/features_2.jpg" max-height="600px">
</div>

<details>
  <summary>Highlighted feature code snippets</summary>
  
  ```python
  # 8 GPUs
  # no code changes needed
  trainer = Trainer(max_epochs=1, gpus=8)

  # 256 GPUs
  trainer = Trainer(max_epochs=1, gpus=8, num_nodes=32)
  ```

  <summary>Train on TPUs without code changes</summary>
  
  ```python
  # no code changes needed
  trainer = Trainer(tpu_cores=8)
   ```

  <summary>16-bit precision</summary>
  
  ```python
  # no code changes needed
  trainer = Trainer(precision=16)
   ```

  <summary>Experiment managers</summary>
  
  ```python
  from pytorch_lightning import loggers
  
  # tensorboard
  trainer = Trainer(logger=TensorBoardLogger('logs/'))
  
  # weights and biases
  trainer = Trainer(logger=loggers.WandbLogger())
  
  # comet
  trainer = Trainer(logger=loggers.CometLogger())
  
  # mlflow
  trainer = Trainer(logger=loggers.MLFlowLogger())
  
  # neptune
  trainer = Trainer(logger=loggers.NeptuneLogger())
  
  # ... and dozens more
   ```

  <summary>EarlyStopping</summary>
  
  ```python
  es = EarlyStopping(monitor='val_loss')
  trainer = Trainer(callbacks=[es])
   ```

  <summary>Checkpointing</summary>
  
  ```python
  checkpointing = ModelCheckpoint(monitor='val_loss')
  trainer = Trainer(callbacks=[checkpointing])
   ```

  <summary>Export to torchscript (JIT) (production use)</summary>
  
  ```python
  # torchscript
  autoencoder = LitAutoEncoder()
  torch.jit.save(autoencoder.to_torchscript(), "model.pt")
   ```

  <summary>Export to ONNX (production use)</summary>
  
  ```python
  # onnx
  with tempfile.NamedTemporaryFile(suffix='.onnx', delete=False) as tmpfile:
      autoencoder = LitAutoEncoder()
      input_sample = torch.randn((1, 64))
      autoencoder.to_onnx(tmpfile.name, input_sample, export_params=True)
      os.path.isfile(tmpfile.name)
   ```
</details>

### Pro-level control of training loops (advanced users)
For complex/professional level work, you have optional full control of the training loop and optimizers.

```python
class LitAutoEncoder(pl.LightningModule):
    def training_step(self, batch, batch_idx, optimizer_idx):
        # access your optimizers with use_pl_optimizer=False. Default is True
        (opt_a, opt_b) = self.optimizers(use_pl_optimizer=True)

        loss_a = ...
        self.manual_backward(loss_a, opt_a)
        opt_a.step()
        opt_a.zero_grad()

        loss_b = ...
        self.manual_backward(loss_b, opt_b, retain_graph=True)
        self.manual_backward(loss_b, opt_b)
        opt_b.step()
        opt_b.zero_grad()
```
---

## Advantages over unstructured PyTorch

* Models become hardware agnostic
* Code is clear to read because engineering code is abstracted away
* Easier to reproduce
* Make fewer mistakes because lightning handles the tricky engineering
* Keeps all the flexibility (LightningModules are still PyTorch modules), but removes a ton of boilerplate
* Lightning has dozens of integrations with popular machine learning tools.
* [Tested rigorously with every new PR](https://github.com/PyTorchLightning/pytorch-lightning/tree/master/tests). We test every combination of PyTorch and Python supported versions, every OS, multi GPUs and even TPUs.
* Minimal running speed overhead (about 300 ms per epoch compared with pure PyTorch).

---

## Examples

###### Hello world
- [MNIST hello world](https://colab.research.google.com/github/PytorchLightning/pytorch-lightning/blob/master/notebooks/01-mnist-hello-world.ipynb)
- [MNIST on TPUs](https://colab.research.google.com/github/PytorchLightning/pytorch-lightning/blob/master/notebooks/06-mnist-tpu-training.ipynb)

###### Contrastive Learning
- [BYOL](https://pytorch-lightning-bolts.readthedocs.io/en/latest/self_supervised_models.html#byol)
- [CPC v2](https://pytorch-lightning-bolts.readthedocs.io/en/latest/self_supervised_models.html#cpc-v2)
- [Moco v2](https://pytorch-lightning-bolts.readthedocs.io/en/latest/self_supervised_models.html#moco-v2)
- [SIMCLR](https://pytorch-lightning-bolts.readthedocs.io/en/latest/self_supervised_models.html#simclr)

###### NLP
- [BERT](https://colab.research.google.com/github/PytorchLightning/pytorch-lightning/blob/master/notebooks/04-transformers-text-classification.ipynb)
- [GPT-2](https://pytorch-lightning-bolts.readthedocs.io/en/latest/convolutional.html#gpt-2)


###### Reinforcement Learning
- [DQN](https://pytorch-lightning-bolts.readthedocs.io/en/latest/reinforce_learn.html#dqn-models)
- [Dueling-DQN](https://pytorch-lightning-bolts.readthedocs.io/en/latest/reinforce_learn.html#dueling-dqn)
- [Reinforce](https://pytorch-lightning-bolts.readthedocs.io/en/latest/reinforce_learn.html#reinforce)

###### Vision
- [GAN](https://colab.research.google.com/github/PytorchLightning/pytorch-lightning/blob/master/notebooks/03-basic-gan.ipynb)

###### Classic ML
- [Logistic Regression](https://pytorch-lightning-bolts.readthedocs.io/en/latest/classic_ml.html#logistic-regression)
- [Linear Regression](https://pytorch-lightning-bolts.readthedocs.io/en/latest/classic_ml.html#linear-regression)

---

## Community

The lightning community is maintained by
- [16 core contributors](https://pytorch-lightning.readthedocs.io/en/latest/governance.html) who are all a mix of professional engineers, Research Scientists, and Ph.D. students from top AI labs.
- 400+ community contributors.

Lightning is also part of the [PyTorch ecosystem](https://pytorch.org/ecosystem/) which requires projects to have solid testing, documentation and support.

### Asking for help
If you have any questions please:
1. [Read the docs](https://pytorch-lightning.rtfd.io/en/latest).
2. [Search through the Discussions](https://github.com/PyTorchLightning/pytorch-lightning/discussions).
3. [Look it up in our forum (or add a new question)](https://forums.pytorchlightning.ai)
4. [Join our slack](https://join.slack.com/t/pytorch-lightning/shared_invite/zt-f6bl2l0l-JYMK3tbAgAmGRrlNr00f1A).

### Funding
[We're venture funded](https://techcrunch.com/2020/10/08/grid-ai-raises-18-6m-series-a-to-help-ai-researchers-and-engineers-bring-their-models-to-production/) to make sure we can provide around the clock support, hire a full-time staff, attend conferences, and move faster through implementing features you request.

---

## Grid AI
Grid AI is our native platform for training models at scale on the cloud!

**Sign up for [early access here](https://www.grid.ai/)**

To use grid, take your regular command:

```
    python my_model.py --learning_rate 1e-6 --layers 2 --gpus 4
```

And change it to use the grid train command:

```
    grid train --grid_gpus 4 my_model.py --learning_rate 'uniform(1e-6, 1e-1, 20)' --layers '[2, 4, 8, 16]'
```

The above command will launch (20 * 4) experiments each running on 4 GPUs (320 GPUs!) - by making ZERO changes to
your code.

---

## Licence

Please observe the Apache 2.0 license that is listed in this repository. In addition
the Lightning framework is Patent Pending.

## BibTeX
If you want to cite the framework feel free to use this (but only if you loved it 😊):

```bibtex
@article{falcon2019pytorch,
  title={PyTorch Lightning},
  author={Falcon, WA},
  journal={GitHub. Note: https://github.com/PyTorchLightning/pytorch-lightning},
  volume={3},
  year={2019}
}
```<|MERGE_RESOLUTION|>--- conflicted
+++ resolved
@@ -132,18 +132,7 @@
   conda install pytorch-lightning -c conda-forge
   ```
 
-<<<<<<< HEAD
-  #### Install bleeding-edge
-
-  Install future release from the source (no guarantees)
-  ```bash
-  pip install git+https://github.com/PytorchLightning/pytorch-lightning --upgrade
-  ```
-
-  #### Install stable/nightly - future 1.1.x
-=======
   #### Install stable - future 1.1.x
->>>>>>> 8f17251a
 
   the actual status of 1.1 [stable] is following:
 
@@ -158,16 +147,14 @@
   pip install git+https://github.com/PytorchLightning/pytorch-lightning.git@release/1.1.x --upgrade
   ```
 
-<<<<<<< HEAD
-=======
   #### Install bleeding-edge - future 1.2
 
-  Install future release from the source (no guarantees)
+  Install nightly from the source (no guarantees)
   ```bash
   pip install https://github.com/PyTorchLightning/pytorch-lightning/archive/master.zip
   ```
->>>>>>> 8f17251a
-  or nightly from testing PyPI
+
+  or from testing PyPI
   ```bash
   pip install -iU https://test.pypi.org/simple/ pytorch-lightning
   ```

--- conflicted
+++ resolved
@@ -119,32 +119,81 @@
 </details>
 <!-- end skipping PyPI description -->
 
-<<<<<<< HEAD
-______________________________________________________________________
-
-## Lightning has 2 core packages
-
-[PyTorch Lightning: Train and deploy PyTorch at scale](#pytorch-lightning-train-and-deploy-pytorch-at-scale).
-<br/>
-[Lightning Fabric: Expert control](#lightning-fabric-expert-control).
-
-Lightning gives you granular control over how much abstraction you want to add over PyTorch.
-
-<div align="center">
-    <img src="https://pl-public-data.s3.amazonaws.com/assets_lightning/continuum.png" width="80%">
-</div>
-
-&nbsp;
-&nbsp;
-
-
-# PyTorch Lightning: Train and Deploy PyTorch at Scale
+### PyTorch Lightning example
+Define the training workflow. Here's a toy example ([explore real examples](https://lightning.ai/lightning-ai/studios?view=public&section=featured&query=pytorch+lightning)):
+
+```python
+# main.py
+# ! pip install torchvision
+import torch, torch.nn as nn, torch.utils.data as data, torchvision as tv, torch.nn.functional as F
+import lightning as L
+
+# --------------------------------
+# Step 1: Define a LightningModule
+# --------------------------------
+# A LightningModule (nn.Module subclass) defines a full *system*
+# (ie: an LLM, diffusion model, autoencoder, or simple image classifier).
+
+
+class LitAutoEncoder(L.LightningModule):
+    def __init__(self):
+        super().__init__()
+        self.encoder = nn.Sequential(nn.Linear(28 * 28, 128), nn.ReLU(), nn.Linear(128, 3))
+        self.decoder = nn.Sequential(nn.Linear(3, 128), nn.ReLU(), nn.Linear(128, 28 * 28))
+
+    def forward(self, x):
+        # in lightning, forward defines the prediction/inference actions
+        embedding = self.encoder(x)
+        return embedding
+
+    def training_step(self, batch, batch_idx):
+        # training_step defines the train loop. It is independent of forward
+        x, _ = batch
+        x = x.view(x.size(0), -1)
+        z = self.encoder(x)
+        x_hat = self.decoder(z)
+        loss = F.mse_loss(x_hat, x)
+        self.log("train_loss", loss)
+        return loss
+
+    def configure_optimizers(self):
+        optimizer = torch.optim.Adam(self.parameters(), lr=1e-3)
+        return optimizer
+
+
+# -------------------
+# Step 2: Define data
+# -------------------
+dataset = tv.datasets.MNIST(".", download=True, transform=tv.transforms.ToTensor())
+train, val = data.random_split(dataset, [55000, 5000])
+
+# -------------------
+# Step 3: Train
+# -------------------
+autoencoder = LitAutoEncoder()
+trainer = L.Trainer()
+trainer.fit(autoencoder, data.DataLoader(train), data.DataLoader(val))
+```
+
+Run the model on your terminal
+
+```bash
+pip install torchvision
+python main.py
+```
+
+&nbsp;
+
+
+# Why PyTorch Lightning?
 
 PyTorch Lightning is just organized PyTorch - Lightning disentangles PyTorch code to decouple the science from the engineering.
 
 ![PT to PL](docs/source-pytorch/_static/images/general/pl_quick_start_full_compressed.gif)
 
-______________________________________________________________________
+&nbsp;
+
+----
 
 ### Examples
 Explore various types of training possible with PyTorch Lightning. Pretrain and finetune ANY kind of model to perform ANY task like classification, segmentation, summarization and more:    
@@ -161,100 +210,6 @@
 | [LLM finetuning](https://lightning.ai/lightning-ai/studios/finetune-an-llm-with-pytorch-lightning)          | Finetune - LLM (Meta Llama 3.1 8B)                | <a target="_blank" href="https://lightning.ai/lightning-ai/studios/finetune-an-llm-with-pytorch-lightning"><img src="https://pl-bolts-doc-images.s3.us-east-2.amazonaws.com/app-2/studio-badge.svg" alt="Open In Studio"/></a> | 
 | [Image generation](https://lightning.ai/lightning-ai/studios/train-a-diffusion-model-with-pytorch-lightning)          | Pretrain - Image generator (diffusion model)                | <a target="_blank" href="https://lightning.ai/lightning-ai/studios/train-a-diffusion-model-with-pytorch-lightning"><img src="https://pl-bolts-doc-images.s3.us-east-2.amazonaws.com/app-2/studio-badge.svg" alt="Open In Studio"/></a> | 
 | [Recommendation system](https://lightning.ai/lightning-ai/studios/recommendation-system-with-pytorch-lightning)  | Train - recommendation system (factorization and embedding)    | <a target="_blank" href="https://lightning.ai/lightning-ai/studios/recommendation-system-with-pytorch-lightning"><img src="https://pl-bolts-doc-images.s3.us-east-2.amazonaws.com/app-2/studio-badge.svg" alt="Open In Studio"/></a> | 
-
-### Hello simple model
-=======
-### PyTorch Lightning example
-Define the training workflow. Here's a toy example ([explore real examples](https://lightning.ai/lightning-ai/studios?view=public&section=featured&query=pytorch+lightning)):
->>>>>>> 025c30e6
-
-```python
-# main.py
-# ! pip install torchvision
-import torch, torch.nn as nn, torch.utils.data as data, torchvision as tv, torch.nn.functional as F
-import lightning as L
-
-# --------------------------------
-# Step 1: Define a LightningModule
-# --------------------------------
-# A LightningModule (nn.Module subclass) defines a full *system*
-# (ie: an LLM, diffusion model, autoencoder, or simple image classifier).
-
-
-class LitAutoEncoder(L.LightningModule):
-    def __init__(self):
-        super().__init__()
-        self.encoder = nn.Sequential(nn.Linear(28 * 28, 128), nn.ReLU(), nn.Linear(128, 3))
-        self.decoder = nn.Sequential(nn.Linear(3, 128), nn.ReLU(), nn.Linear(128, 28 * 28))
-
-    def forward(self, x):
-        # in lightning, forward defines the prediction/inference actions
-        embedding = self.encoder(x)
-        return embedding
-
-    def training_step(self, batch, batch_idx):
-        # training_step defines the train loop. It is independent of forward
-        x, _ = batch
-        x = x.view(x.size(0), -1)
-        z = self.encoder(x)
-        x_hat = self.decoder(z)
-        loss = F.mse_loss(x_hat, x)
-        self.log("train_loss", loss)
-        return loss
-
-    def configure_optimizers(self):
-        optimizer = torch.optim.Adam(self.parameters(), lr=1e-3)
-        return optimizer
-
-
-# -------------------
-# Step 2: Define data
-# -------------------
-dataset = tv.datasets.MNIST(".", download=True, transform=tv.transforms.ToTensor())
-train, val = data.random_split(dataset, [55000, 5000])
-
-# -------------------
-# Step 3: Train
-# -------------------
-autoencoder = LitAutoEncoder()
-trainer = L.Trainer()
-trainer.fit(autoencoder, data.DataLoader(train), data.DataLoader(val))
-```
-
-Run the model on your terminal
-
-```bash
-pip install torchvision
-python main.py
-```
-
-&nbsp;
-
-
-# Why PyTorch Lightning?
-
-PyTorch Lightning is just organized PyTorch - Lightning disentangles PyTorch code to decouple the science from the engineering.
-
-![PT to PL](docs/source-pytorch/_static/images/general/pl_quick_start_full_compressed.gif)
-
-&nbsp;
-
-----
-
-### Examples
-Explore various types of training possible with PyTorch Lightning. Pretrain and finetune ANY kind of model to perform ANY task like classification, segmentation, summarization and more:    
-
-| Task                                                                                                        | Description                                                    | Run |
-|-------------------------------------------------------------------------------------------------------------|----------------------------------------------------------------|---|
-| [Hello world](#hello-simple-model)                                                                          | Pretrain - Hello world example                                 | <a target="_blank" href="https://lightning.ai/lightning-ai/studios/pytorch-lightning-hello-world"><img src="https://pl-bolts-doc-images.s3.us-east-2.amazonaws.com/app-2/studio-badge.svg" alt="Open In Studio"/></a> |
-| [Image classification](https://lightning.ai/lightning-ai/studios/image-classification-with-pytorch-lightning) | Finetune - ResNet-34 model to classify images of cars          | <a target="_blank" href="https://lightning.ai/lightning-ai/studios/image-classification-with-pytorch-lightning"><img src="https://pl-bolts-doc-images.s3.us-east-2.amazonaws.com/app-2/studio-badge.svg" alt="Open In Studio"/></a> |   
-| [Image segmentation](https://lightning.ai/lightning-ai/studios/image-segmentation-with-pytorch-lightning)   | Finetune - ResNet-50 model to segment images                   | <a target="_blank" href="https://lightning.ai/lightning-ai/studios/image-segmentation-with-pytorch-lightning"><img src="https://pl-bolts-doc-images.s3.us-east-2.amazonaws.com/app-2/studio-badge.svg" alt="Open In Studio"/></a> |   
-| [Object detection](https://lightning.ai/lightning-ai/studios/object-detection-with-pytorch-lightning)       | Finetune - Faster R-CNN model to detect objects                   | <a target="_blank" href="https://lightning.ai/lightning-ai/studios/object-detection-with-pytorch-lightning"><img src="https://pl-bolts-doc-images.s3.us-east-2.amazonaws.com/app-2/studio-badge.svg" alt="Open In Studio"/></a> |
-| [Text classification](https://lightning.ai/lightning-ai/studios/text-classification-with-pytorch-lightning) | Finetune - text classifier (BERT model)                        | <a target="_blank" href="https://lightning.ai/lightning-ai/studios/text-classification-with-pytorch-lightning"><img src="https://pl-bolts-doc-images.s3.us-east-2.amazonaws.com/app-2/studio-badge.svg" alt="Open In Studio"/></a> |   
-| [Text summarization](https://lightning.ai/lightning-ai/studios/text-summarization-with-pytorch-lightning)   | Finetune - text summarization (Hugging Face transformer model) | <a target="_blank" href="https://lightning.ai/lightning-ai/studios/text-summarization-with-pytorch-lightning"><img src="https://pl-bolts-doc-images.s3.us-east-2.amazonaws.com/app-2/studio-badge.svg" alt="Open In Studio"/></a> |   
-| [Audio generation](https://lightning.ai/lightning-ai/studios/finetune-a-personal-ai-music-generator)        | Finetune - audio generator (transformer model)                 | <a target="_blank" href="https://lightning.ai/lightning-ai/studios/finetune-a-personal-ai-music-generator"><img src="https://pl-bolts-doc-images.s3.us-east-2.amazonaws.com/app-2/studio-badge.svg" alt="Open In Studio"/></a> |   
-| [LLM finetuning](https://lightning.ai/lightning-ai/studios/finetune-an-llm-with-pytorch-lightning)          | Finetune - LLM (Meta Llama 3.1 8B)                | <a target="_blank" href="https://lightning.ai/lightning-ai/studios/finetune-an-llm-with-pytorch-lightning"><img src="https://pl-bolts-doc-images.s3.us-east-2.amazonaws.com/app-2/studio-badge.svg" alt="Open In Studio"/></a> | 
-| [Image generation](https://lightning.ai/lightning-ai/studios/train-a-diffusion-model-with-pytorch-lightning)          | Pretrain - Image generator (diffusion model)                | <a target="_blank" href="https://lightning.ai/lightning-ai/studios/train-a-diffusion-model-with-pytorch-lightning"><img src="https://pl-bolts-doc-images.s3.us-east-2.amazonaws.com/app-2/studio-badge.svg" alt="Open In Studio"/></a> | 
 
 ______________________________________________________________________
 

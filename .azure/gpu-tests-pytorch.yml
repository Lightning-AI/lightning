# Python package
# Create and test a Python package on multiple Python versions.
# Add steps that analyze code, save the dist with the build record, publish to a PyPI-compatible index, and more:
# https://docs.microsoft.com/azure/devops/pipelines/languages/python

trigger:
  tags:
    include:
      - '*'
  branches:
    include:
      - "master"
      - "release/*"
      - "refs/tags/*"

pr:
  branches:
    include:
      - "master"
      - "release/*"
  paths:
    include:
      - ".actions/**"
      - ".azure/gpu-tests-pytorch.yml"
      - "examples/run_pl_examples.sh"
      - "examples/pl_basics/backbone_image_classifier.py"
      - "examples/pl_basics/autoencoder.py"
      - "requirements/pytorch/**"
      - "src/lightning/pytorch/**"
      - "src/pytorch_lightning/*"
      - "tests/tests_pytorch/**"
      - "pyproject.toml"  # includes pytest config
      - "requirements/fabric/**"
      - "src/lightning/fabric/**"
      - "src/lightning_fabric/*"
    exclude:
      - "requirements/*/docs.txt"
      - "*.md"
      - "**/*.md"

jobs:
  - job: testing
    # how long to run the job before automatically cancelling
    timeoutInMinutes: "80"
    # how much time to give 'run always even if cancelled tasks' before stopping them
    cancelTimeoutInMinutes: "2"
    strategy:
      matrix:
        'PyTorch & strategies':  # this uses torch 1.12 as not all strategies support 1.13 yet
          image: "pytorchlightning/pytorch_lightning:base-cuda-py3.9-torch1.12-cuda11.6.1"
          scope: "strategies"
          PACKAGE_NAME: "pytorch"
        'PyTorch | latest':
          image: "pytorchlightning/pytorch_lightning:base-cuda-py3.9-torch1.13-cuda11.7.1"
          scope: ""
          PACKAGE_NAME: "pytorch"
        'PyTorch | nightly':
          image: "pytorchlightning/pytorch_lightning:base-cuda-py3.9-torch1.13-cuda11.7.1"
          scope: "nightly"
          PACKAGE_NAME: "pytorch"
        'Lightning pkg':
          image: "pytorchlightning/pytorch_lightning:base-cuda-py3.9-torch1.13-cuda11.7.1"
          scope: ""
          PACKAGE_NAME: "lightning"
    pool: lit-rtx-3090
    variables:
      DEVICES: $( python -c 'print("$(Agent.Name)".split("_")[-1])' )
      FREEZE_REQUIREMENTS: "1"
      COVERAGE_SCOPE: $( python -c 'n = "$(PACKAGE_NAME)" ; print(dict(pytorch="pytorch_lightning").get(n, n))' )
    container:
      image: $(image)
      # default shm size is 64m. Increase it to avoid:
      # 'Error while creating shared memory: unhandled system error, NCCL version 2.7.8'
      options: "--gpus=all --shm-size=2gb"
    workspace:
      clean: all
    steps:

    - bash: |
        echo "##vso[task.setvariable variable=CUDA_VISIBLE_DEVICES]$(DEVICES)"
        cuda_ver=$(python -c "import torch ; print(''.join(map(str, torch.version.cuda.split('.')[:2])))")
        echo "##vso[task.setvariable variable=CUDA_VERSION_MM]$cuda_ver"
        pytorch_ver=$(python -c "import torch; print(torch.__version__.split('+')[0][:4])")
        echo "##vso[task.setvariable variable=PYTORCH_VERSION]$pytorch_ver"
        echo "##vso[task.setvariable variable=TORCH_URL]https://download.pytorch.org/whl/cu${cuda_ver}/torch_stable.html"
      displayName: 'set env. vars'

    - bash: |
        echo "##vso[task.setvariable variable=TORCH_URL]https://download.pytorch.org/whl/test/cu${cuda_ver}/torch_test.html"
      condition: eq(variables['scope'], 'nightly')
      displayName: 'set nightly'

    - bash: |
        echo $(DEVICES)
        echo $(COVERAGE_SCOPE)
        echo $CUDA_VISIBLE_DEVICES
        echo $CUDA_VERSION_MM
        echo $PYTORCH_VERSION
        echo $TORCH_URL
        lspci | egrep 'VGA|3D'
        whereis nvidia
        nvidia-smi
        which python && which pip
        python --version
        pip --version
        pip list
      displayName: 'Image info & NVIDIA'

    - bash: |
        for fpath in `ls requirements/**/*.txt`; do \
          python ./requirements/pytorch/adjust-versions.py $fpath ${PYTORCH_VERSION}; \
        done
      displayName: 'Adjust dependencies'

    - bash: pip install -e .[extra,test,examples] --find-links ${TORCH_URL}
      displayName: 'Install package & extras'

    - bash: pip uninstall -y -r requirements/pytorch/strategies.txt
<<<<<<< HEAD
      condition: not(eq(variables['scope'], 'strategies'))
      displayName: 'UnInstall strategies'
=======
      condition: eq(variables['scope'], '')
      displayName: 'Uninstall strategies'
>>>>>>> 565d3bb8

    - bash: |
        set -e
        pip install -r requirements/pytorch/strategies.txt --find-links ${TORCH_URL}
        python requirements/pytorch/check-avail-strategies.py
      condition: eq(variables['scope'], 'strategies')
      displayName: 'Install strategies'

    - bash: |
        set -e
        pip list
        python requirements/collect_env_details.py
        python -c "import torch ; mgpu = torch.cuda.device_count() ; assert mgpu == 2, f'GPU: {mgpu}'"
        python requirements/pytorch/check-avail-extras.py
      displayName: 'Env details'

    - bash: bash .actions/pull_legacy_checkpoints.sh
      displayName: 'Get legacy checkpoints'

    - bash: python -m pytest pytorch_lightning
      workingDirectory: src
      condition: eq(variables['PACKAGE_NAME'], 'pytorch')
      displayName: 'Testing: PyTorch doctests'

    - bash: |
        pip install -q -r .actions/requirements.txt
        python .actions/assistant.py copy_replace_imports --source_dir="./tests/tests_pytorch" \
          --source_import="lightning.fabric,lightning.pytorch" \
          --target_import="lightning_fabric,pytorch_lightning"
        python .actions/assistant.py copy_replace_imports --source_dir="./examples/pl_basics" \
          --source_import="lightning.fabric,lightning.pytorch" \
          --target_import="lightning_fabric,pytorch_lightning"
      condition: eq(variables['PACKAGE_NAME'], 'pytorch')
      displayName: 'Adjust tests & examples'

    - bash: python -m coverage run --source $(COVERAGE_SCOPE) -m pytest --ignore benchmarks -v --durations=50
      workingDirectory: tests/tests_pytorch
      env:
        PL_RUN_CUDA_TESTS: "1"
      displayName: 'Testing: PyTorch standard'
      timeoutInMinutes: "35"

    - bash: bash run_standalone_tests.sh
      workingDirectory: tests/tests_pytorch
      env:
        PL_USE_MOCKED_MNIST: "1"
        PL_RUN_CUDA_TESTS: "1"
        PL_STANDALONE_TESTS_SOURCE: "pytorch_lightning"
      displayName: 'Testing: PyTorch standalone tests'
      condition: eq(variables['PACKAGE_NAME'], 'pytorch')
      timeoutInMinutes: "35"

    - bash: bash run_standalone_tasks.sh
      workingDirectory: tests/tests_pytorch
      env:
        PL_USE_MOCKED_MNIST: "1"
        PL_RUN_CUDA_TESTS: "1"
      displayName: 'Testing: PyTorch standalone tasks'
      timeoutInMinutes: "10"

    - bash: |
        python -m coverage report
        python -m coverage xml
        python -m coverage html
        python -m codecov --token=$(CODECOV_TOKEN) --commit=$(Build.SourceVersion) \
          --flags=gpu,pytest,$(COVERAGE_SCOPE) --name="GPU-coverage" --env=linux,azure
        ls -l
      workingDirectory: tests/tests_pytorch
      displayName: 'Statistics'

    - script: |
        set -e
        bash run_pl_examples.sh --trainer.accelerator=gpu --trainer.devices=1
        bash run_pl_examples.sh --trainer.accelerator=gpu --trainer.devices=2 --trainer.strategy=ddp
        bash run_pl_examples.sh --trainer.accelerator=gpu --trainer.devices=2 --trainer.strategy=ddp --trainer.precision=16
      workingDirectory: examples
      env:
        PL_USE_MOCKED_MNIST: "1"
      displayName: 'Testing: PyTorch examples'

    - bash: python -m pytest benchmarks -v --maxfail=2 --durations=0
      workingDirectory: tests/tests_pytorch
      env:
        PL_RUN_CUDA_TESTS: "1"
      displayName: 'Testing: PyTorch benchmarks'<|MERGE_RESOLUTION|>--- conflicted
+++ resolved
@@ -116,13 +116,8 @@
       displayName: 'Install package & extras'
 
     - bash: pip uninstall -y -r requirements/pytorch/strategies.txt
-<<<<<<< HEAD
-      condition: not(eq(variables['scope'], 'strategies'))
-      displayName: 'UnInstall strategies'
-=======
       condition: eq(variables['scope'], '')
       displayName: 'Uninstall strategies'
->>>>>>> 565d3bb8
 
     - bash: |
         set -e

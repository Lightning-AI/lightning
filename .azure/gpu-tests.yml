--- conflicted
+++ resolved
@@ -97,23 +97,17 @@
 
     - bash: python -m coverage run --source pytorch_lightning -m pytest --ignore benchmarks -v --junitxml=$(Build.StagingDirectory)/test-results.xml --durations=50
       workingDirectory: tests/tests_pytorch
-<<<<<<< HEAD
       displayName: 'Testing: PyTorch standard'
       timeoutInMinutes: "35"
-=======
       condition: eq(variables['continue'], '1')
->>>>>>> 8e4c8532
 
     - bash: bash run_standalone_tests.sh
       workingDirectory: tests/tests_pytorch
       env:
         PL_USE_MOCKED_MNIST: "1"
       displayName: 'Testing: PyTorch standalone tests'
-<<<<<<< HEAD
       timeoutInMinutes: "35"
-=======
       condition: eq(variables['continue'], '1')
->>>>>>> 8e4c8532
 
     - bash: |
         python -m coverage report

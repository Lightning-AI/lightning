# Python package
# Create and test a Python package on multiple Python versions.
# Add steps that analyze code, save the dist with the build record, publish to a PyPI-compatible index, and more:
# https://docs.microsoft.com/azure/devops/pipelines/languages/python

trigger:
  tags:
    include:
      - '*'
  branches:
    include:
      - "master"
      - "release/*"
      - "refs/tags/*"

schedules:
  - cron: "0 0 * * *" # At the end of every day
    displayName: Daily midnight testing
    branches:
      include:
        - "master"

pr:
  branches:
    include:
      - "master"
      - "release/*"
  paths:
    include:
      - ".actions/**"
      - ".azure/app-cloud-e2e.yml"
      - "src/lightning_app/**"
      - "requirements/app/**"
      - "tests/integrations_app_examples/**"
      - "setup.py"
    exclude:
      - "requirements/*/docs.txt"
      - "*.md"
      - "**/*.md"

# variables are automatically exported as environment variables so this will override pip's default cache dir
variables:
  - name: pip_cache_dir
    value: $(Pipeline.Workspace)/.pip
  - name: local_id
    value: $(Build.BuildId)
  - name: video_artifact_dir
    value: ./videos

jobs:
  - job: App_e2e_cloud
    pool: "azure-cpus"
    container:
      image: mcr.microsoft.com/playwright/python:v1.28.0-focal
      options: "--shm-size=4gb"
    strategy:
      matrix:
        'App: v0_app':
          name: "v0_app"
          dir: "public"
          queue_type: "redis"
        'App: boring_app':
          name: "boring_app"
          dir: "public"
          queue_type: "redis"
        'App: boring_app / HTTP':
          name: "boring_app"
          dir: "public"
          queue_type: "http"
        'App: template_streamlit_ui':
          name: "template_streamlit_ui"
          dir: "public"
          queue_type: "redis"
        'App: template_react_ui':
          name: "template_react_ui"
          dir: "public"
          queue_type: "redis"
        # 'App: template_jupyterlab':  # TODO: clarify where these files lives
        #   name: "template_jupyterlab"
        'App: installation_commands_app':
          name: "installation_commands_app"
          dir: "public"
          queue_type: "redis"
        'App: drive':
          name: "drive"
          dir: "public"
          queue_type: "redis"
        'App: payload':
          name: "payload"
          dir: "public"
          queue_type: "redis"
        'App: commands_and_api':
          name: "commands_and_api"
          dir: "public"
          queue_type: "redis"
        'App: quick_start':
          name: "quick_start"
          dir: "public"
          queue_type: "redis"
        'App: idle_timeout':
          name: "idle_timeout"
          dir: "local"
          queue_type: "redis"
        'App: collect_failures':
          name: "collect_failures"
          dir: "local"
          queue_type: "redis"
        'App: custom_work_dependencies':
          name: "custom_work_dependencies"
          dir: "local"
          queue_type: "redis"
    timeoutInMinutes: "15"
    cancelTimeoutInMinutes: "1"
    # values: https://docs.microsoft.com/en-us/azure/devops/pipelines/process/phases?view=azure-devops&tabs=yaml#workspace
    workspace:
      clean: all
    variables:
      HEADLESS: '1'
      PACKAGE_LIGHTNING: '1'
      CLOUD: '1'
      VIDEO_LOCATION: $(video_artifact_dir)
      PR_NUMBER: $(local_id)
      TEST_APP_NAME: $(name)
      TEST_APP_FOLDER: $(dir)
      HAR_LOCATION: './artifacts/hars'
      SLOW_MO: '50'
      LIGHTNING_DEBUG: '1'
    steps:

    - script: echo '##vso[task.setvariable variable=local_id]$(System.PullRequest.PullRequestNumber)'
      displayName: "Set id for this PR"
      condition: eq(variables['Build.Reason'], 'PullRequest')

    - bash: |
        whoami
        mkdir -p $(video_artifact_dir)
        printf "local id: $(local_id)\n"
        python --version
        pip --version
      displayName: 'Info'

    # TODO: we are testing it as `lightning`, so add also version for `lightning_app`
    - bash: |
        pip install -e .[test] \
          -f https://download.pytorch.org/whl/cpu/torch_stable.html
      env:
        FREEZE_REQUIREMENTS: "1"
      displayName: 'Install Lightning & dependencies'

    - bash: |
        pip install playwright
        python -m playwright install  # --with-deps
      displayName: 'Install Playwright system dependencies'

    # The magic happens here it doesn't need to install the quick start dependencies.
    # This test is very important to test the main user story of lightning app.
    # It also e2e tests running on cloud without installing dependencies.
    - bash: |
        rm -rf examples/lightning-quick-start || true
        git clone https://github.com/Lightning-AI/lightning-quick-start examples/lightning-quick-start
      condition: eq(variables['name'], 'quick_start')
      displayName: 'Clone Quick start Repo'

    - bash: |
        rm -rf examples/app_template_react_ui || true
        git clone https://github.com/Lightning-AI/lightning-template-react examples/app_template_react_ui
      condition: eq(variables['name'], 'template_react_ui')
      displayName: 'Clone Template React UI Repo'

    - bash: pip install -q -r .actions/requirements.txt
      displayName: 'Install assistant dependencies'

    # Fix imports to use `lightning` instead of `lightning_app` since we install lightning only ATM
    # TODO: fixme when installing `lightning_app` as well
    - bash: |
        python .actions/assistant.py copy_replace_imports --source_dir="./examples" --source_import="lightning_app" --target_import="lightning.app"
        python .actions/assistant.py copy_replace_imports --source_dir="./tests" --source_import="lightning_app" --target_import="lightning.app"
      displayName: 'Adjust examples'

    - bash: |
        pip --version
        pip list
      displayName: 'List pip dependency'

    - bash: |
        ls -l examples/${TEST_APP_NAME}
        python -m pytest ${TEST_FILE}::test_${TEST_APP_NAME}_example_cloud \
          --timeout=540 --capture=no -v --color=yes
      env:
        TEST_FILE: tests/integrations_app_examples/$(TEST_APP_FOLDER)/test_$(TEST_APP_NAME).py
        #LAI_USER: $(LAI_USER)  # for STAGING
        #LAI_PASS: $(LAI_PASS)  # for STAGING
        LIGHTNING_USER_ID: $(LIGHTNING_USER_ID_PROD)
        LIGHTNING_API_KEY: $(LIGHTNING_API_KEY_PROD)
        LIGHTNING_USERNAME: $(LIGHTNING_USERNAME)
        LIGHTNING_CLOUD_URL: $(LIGHTNING_CLOUD_URL_PROD)
<<<<<<< HEAD
        LIGHTNING_DEBUG: '1'
        LIGHTNING_CLOUD_QUEUE_TYPE: $(queue_type)
=======
>>>>>>> 0459da70
      displayName: 'Run the tests'

    - task: PublishPipelineArtifact@1
      condition: failed()
      inputs:
        path: "$(video_artifact_dir)/$(name)"
        artifactName: $(name)
        publishLocation: 'pipeline'
      displayName: 'Publish videos'

    - bash: |
        time python -c "from lightning.app import testing; testing.delete_cloud_lightning_apps()"
      condition: always()
      env:
        #LAI_USER: $(LAI_USER)  # for STAGING
        #LAI_PASS: $(LAI_PASS)  # for STAGING
        LIGHTNING_USER_ID: $(LIGHTNING_USER_ID_PROD)
        LIGHTNING_API_KEY: $(LIGHTNING_API_KEY_PROD)
        LIGHTNING_USERNAME: $(LIGHTNING_USERNAME)
        LIGHTNING_CLOUD_URL: $(LIGHTNING_CLOUD_URL_PROD)
      timeoutInMinutes: "3"
      displayName: 'Clean Previous Apps'<|MERGE_RESOLUTION|>--- conflicted
+++ resolved
@@ -125,6 +125,7 @@
       HAR_LOCATION: './artifacts/hars'
       SLOW_MO: '50'
       LIGHTNING_DEBUG: '1'
+      LIGHTNING_CLOUD_QUEUE_TYPE: $(queue_type)
     steps:
 
     - script: echo '##vso[task.setvariable variable=local_id]$(System.PullRequest.PullRequestNumber)'
@@ -194,11 +195,6 @@
         LIGHTNING_API_KEY: $(LIGHTNING_API_KEY_PROD)
         LIGHTNING_USERNAME: $(LIGHTNING_USERNAME)
         LIGHTNING_CLOUD_URL: $(LIGHTNING_CLOUD_URL_PROD)
-<<<<<<< HEAD
-        LIGHTNING_DEBUG: '1'
-        LIGHTNING_CLOUD_QUEUE_TYPE: $(queue_type)
-=======
->>>>>>> 0459da70
       displayName: 'Run the tests'
 
     - task: PublishPipelineArtifact@1

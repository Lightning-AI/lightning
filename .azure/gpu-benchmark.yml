--- conflicted
+++ resolved
@@ -28,11 +28,7 @@
     cancelTimeoutInMinutes: "2"
     pool: azure-jirka-spot
     container:
-<<<<<<< HEAD
-      image: "pytorchlightning/pytorch_lightning:base-cuda-py3.9-torch1.11-cuda11.3.1"
-=======
-      image: "pytorchlightning/pytorch_lightning:base-cuda-py3.9-torch1.12"
->>>>>>> 91bdacf8
+      image: "pytorchlightning/pytorch_lightning:base-cuda-py3.9-torch1.12-cuda11.3.1"
       options: "--runtime=nvidia -e NVIDIA_VISIBLE_DEVICES=all --shm-size=32g"
     workspace:
       clean: all

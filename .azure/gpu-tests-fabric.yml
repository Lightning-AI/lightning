# Python package
# Create and test a Python package on multiple Python versions.
# Add steps that analyze code, save the dist with the build record, publish to a PyPI-compatible index, and more:
# https://docs.microsoft.com/azure/devops/pipelines/languages/python

trigger:
  tags:
    include:
      - '*'
  branches:
    include:
      - "master"
      - "release/*"
      - "refs/tags/*"

pr:
  branches:
    include:
      - "master"
      - "release/*"
  paths:
    include:
      - ".actions/**"
      - ".azure/gpu-tests-fabric.yml"
      - "examples/fabric/**"
      - "examples/run_fabric_examples.sh"
      - "tests/tests_fabric/run_standalone_*.sh"
      - "tests/tests_pytorch/run_standalone_tests.sh"  # used by fabric through a symlink
      - "requirements/fabric/**"
      - "src/lightning/__about__.py"
      - "src/lightning/__init__.py"
      - "src/lightning/__main__.py"
      - "src/lightning/__setup__.py"
      - "src/lightning/__version__.py"
      - "src/lightning/fabric/**"
      - "src/lightning_fabric/*"
      - "tests/tests_fabric/**"
      - "pyproject.toml"  # includes pytest config
    exclude:
      - "requirements/*/docs.txt"
      - "*.md"
      - "**/*.md"

jobs:
  - job: testing
    # how long to run the job before automatically cancelling
    timeoutInMinutes: "20"
    # how much time to give 'run always even if cancelled tasks' before stopping them
    cancelTimeoutInMinutes: "2"
    pool: lit-rtx-3090
    variables:
      DEVICES: $( python -c 'print("$(Agent.Name)".split("_")[-1])' )
      FREEZE_REQUIREMENTS: "1"
      PIP_CACHE_DIR: "/var/tmp/pip"
    container:
      image: "pytorchlightning/pytorch_lightning:base-cuda-py3.10-torch2.0-cuda11.7.1"
      # default shm size is 64m. Increase it to avoid:
      # 'Error while creating shared memory: unhandled system error, NCCL version 2.7.8'
      options: "--gpus=all --shm-size=2gb  -v /var/tmp:/var/tmp"
    strategy:
      matrix:
        'pkg: Fabric':
          PACKAGE_NAME: "fabric"
        'pkg: Lightning':
          PACKAGE_NAME: "lightning"
    workspace:
      clean: all
    steps:
    - bash: |
        echo "##vso[task.setvariable variable=CUDA_VISIBLE_DEVICES]$(DEVICES)"
        cuda_ver=$(python -c "import torch ; print(''.join(map(str, torch.version.cuda.split('.')[:2])))")
        echo "##vso[task.setvariable variable=CUDA_VERSION_MM]$cuda_ver"
        echo "##vso[task.setvariable variable=TORCH_URL]https://download.pytorch.org/whl/cu${cuda_ver}/torch_stable.html"
        scope=$( python -c 'n = "$(PACKAGE_NAME)" ; print(dict(fabric="lightning_fabric").get(n, n))' )
        echo "##vso[task.setvariable variable=COVERAGE_SOURCE]$scope"
      displayName: 'set env. vars'

    - bash: |
        echo $(DEVICES)
        echo $CUDA_VISIBLE_DEVICES
        echo $CUDA_VERSION_MM
        echo $TORCH_URL
        echo $COVERAGE_SOURCE
        whereis nvidia
        nvidia-smi
        which python && which pip
        python --version
        pip --version
        pip list
      displayName: 'Image info & NVIDIA'

    - bash: |
        PYTORCH_VERSION=$(python -c "import torch; print(torch.__version__.split('+')[0])")
        for fpath in `ls requirements/**/*.txt`; do \
          python ./requirements/pytorch/adjust-versions.py $fpath ${PYTORCH_VERSION}; \
        done
      displayName: 'Adjust dependencies'

<<<<<<< HEAD
    - bash: |
        pip install -U -e .[devel,examples] --find-links ${TORCH_URL}
        # install separately because they require torch
        pip install -U -r requirements/pytorch/strategies.txt -r requirements/_integrations/strategies.txt
=======
    - bash: pip install -e .[dev,strategies,examples] pytest-timeout -U --find-links ${TORCH_URL}
>>>>>>> 9417b30c
      displayName: 'Install package & dependencies'

    - bash: |
        set -e
        python requirements/collect_env_details.py
        python -c "import torch ; mgpu = torch.cuda.device_count() ; assert mgpu == 2, f'GPU: {mgpu}'"
      displayName: 'Env details'

    - bash: python -m pytest lightning_fabric
      workingDirectory: src
      condition: eq(variables['PACKAGE_NAME'], 'fabric')
      displayName: 'Testing: Fabric doctests'

    - bash: |
        pip install -q -r .actions/requirements.txt
        python .actions/assistant.py copy_replace_imports --source_dir="./tests/tests_fabric" \
          --source_import="lightning.fabric" \
          --target_import="lightning_fabric"
        python .actions/assistant.py copy_replace_imports --source_dir="./examples/fabric" \
          --source_import="lightning.fabric" \
          --target_import="lightning_fabric"
      condition: eq(variables['PACKAGE_NAME'], 'fabric')
      displayName: 'Adjust tests & examples'

    - bash: python -m coverage run --source ${COVERAGE_SOURCE} -m pytest --ignore benchmarks -v --durations=50
      workingDirectory: tests/tests_fabric
      env:
        PL_RUN_CUDA_TESTS: "1"
      displayName: 'Testing: fabric standard'
      timeoutInMinutes: "10"

    - bash: bash run_standalone_tests.sh
      workingDirectory: tests/tests_fabric
      env:
        PL_RUN_CUDA_TESTS: "1"
        PL_STANDALONE_TESTS_SOURCE: $(COVERAGE_SOURCE)
      displayName: 'Testing: fabric standalone tests'
      timeoutInMinutes: "10"

    - bash: |
        python -m coverage report
        python -m coverage xml
        python -m coverage html

        # https://docs.codecov.com/docs/codecov-uploader
        curl -Os https://uploader.codecov.io/latest/linux/codecov
        chmod +x codecov
        ./codecov --token=$(CODECOV_TOKEN) --commit=$(Build.SourceVersion) \
          --flags=gpu,pytest,${COVERAGE_SOURCE} --name="GPU-coverage" --env=linux,azure
        ls -l
      workingDirectory: tests/tests_fabric
      displayName: 'Statistics'

    - script: |
        set -e
        bash run_fabric_examples.sh --accelerator=cuda --devices=1
        bash run_fabric_examples.sh --accelerator=cuda --devices=2 --strategy ddp
      workingDirectory: examples
      displayName: 'Testing: fabric examples'<|MERGE_RESOLUTION|>--- conflicted
+++ resolved
@@ -96,14 +96,10 @@
         done
       displayName: 'Adjust dependencies'
 
-<<<<<<< HEAD
     - bash: |
-        pip install -U -e .[devel,examples] --find-links ${TORCH_URL}
+        pip install -U -e .[devel,examples] pytest-timeout --find-links ${TORCH_URL}
         # install separately because they require torch
         pip install -U -r requirements/pytorch/strategies.txt -r requirements/_integrations/strategies.txt
-=======
-    - bash: pip install -e .[dev,strategies,examples] pytest-timeout -U --find-links ${TORCH_URL}
->>>>>>> 9417b30c
       displayName: 'Install package & dependencies'
 
     - bash: |

# Python package
# Create and test a Python package on multiple Python versions.
# Add steps that analyze code, save the dist with the build record, publish to a PyPI-compatible index, and more:
# https://docs.microsoft.com/azure/devops/pipelines/languages/python

trigger:
  tags:
    include:
      - '*'
  branches:
    include:
      - "master"
      - "release/*"
      - "refs/tags/*"

pr:
  branches:
    include:
      - "master"
      - "release/*"
  paths:
    include:
      - ".actions/**"
      - ".azure/gpu-tests-fabric.yml"
      - "examples/fabric/**"
      - "examples/run_fabric_examples.sh"
      - "tests/tests_fabric/run_standalone_*.sh"
      - "tests/tests_pytorch/run_standalone_tests.sh"  # used by fabric through a symlink
      - "requirements/fabric/**"
      - "src/lightning/__about__.py"
      - "src/lightning/__init__.py"
      - "src/lightning/__main__.py"
      - "src/lightning/__setup__.py"
      - "src/lightning/__version__.py"
      - "src/lightning/fabric/**"
      - "src/lightning_fabric/*"
      - "tests/tests_fabric/**"
      - "pyproject.toml"  # includes pytest config
    exclude:
      - "requirements/*/docs.txt"
      - "*.md"
      - "**/*.md"

jobs:
  - job: testing
    # how long to run the job before automatically cancelling
    timeoutInMinutes: "20"
    # how much time to give 'run always even if cancelled tasks' before stopping them
    cancelTimeoutInMinutes: "2"
    pool: lit-rtx-3090
    variables:
      DEVICES: $( python -c 'print("$(Agent.Name)".split("_")[-1])' )
      FREEZE_REQUIREMENTS: "1"
      PIP_CACHE_DIR: "/var/tmp/pip"
    container:
      image: "pytorchlightning/pytorch_lightning:base-cuda-py3.9-torch1.13-cuda11.7.1"
      # default shm size is 64m. Increase it to avoid:
      # 'Error while creating shared memory: unhandled system error, NCCL version 2.7.8'
      options: "--gpus=all --shm-size=2gb  -v /var/tmp:/var/tmp"
    strategy:
      matrix:
        'pkg: Fabric':
          scope: ""
          PACKAGE_NAME: "fabric"
        'pkg: Lightning':
          scope: ""
          PACKAGE_NAME: "lightning"
        'PyTorch | future':
          scope: "future"
          PACKAGE_NAME: "fabric"
    workspace:
      clean: all
    steps:
    - bash: |
        echo "##vso[task.setvariable variable=CUDA_VISIBLE_DEVICES]$(DEVICES)"
        cuda_ver=$(python -c "import torch ; print(''.join(map(str, torch.version.cuda.split('.')[:2])))")
        echo "##vso[task.setvariable variable=CUDA_VERSION_MM]$cuda_ver"
        echo "##vso[task.setvariable variable=TORCH_URL]https://download.pytorch.org/whl/cu${cuda_ver}/torch_stable.html"
        scope=$( python -c 'n = "$(PACKAGE_NAME)" ; print(dict(fabric="lightning_fabric").get(n, n))' )
        echo "##vso[task.setvariable variable=COVERAGE_SOURCE]$scope"
      displayName: 'set env. vars'

    - bash: |
        echo $(DEVICES)
        echo $CUDA_VISIBLE_DEVICES
        echo $CUDA_VERSION_MM
        echo $TORCH_URL
        echo $COVERAGE_SOURCE
        lspci | egrep 'VGA|3D'
        whereis nvidia
        nvidia-smi
        which python && which pip
        python --version
        pip --version
        pip list
      displayName: 'Image info & NVIDIA'

    - bash: |
        PYTORCH_VERSION=$(python -c "import torch; print(torch.__version__.split('+')[0])")
        for fpath in `ls requirements/**/*.txt`; do \
          python ./requirements/pytorch/adjust-versions.py $fpath ${PYTORCH_VERSION}; \
        done
      condition: ne(variables['scope'], 'future')
      displayName: 'Adjust dependencies'

    - bash: pip install -e .[dev,strategies,examples] -U --find-links ${TORCH_URL}
      displayName: 'Install package & dependencies'

    - bash: |
        pip uninstall -y torch torchvision
        pip install torch torchvision -U --pre --no-cache -f https://download.pytorch.org/whl/test/cu${CUDA_VERSION_MM}/torch_test.html
        python -c "from torch import __version__ as ver; assert ver.startswith('2.0.0'), ver"
      condition: eq(variables['scope'], 'future')
      displayName: 'bump to future'

    - bash: |
        set -e
        pip list
        python requirements/collect_env_details.py
        python -c "import torch ; mgpu = torch.cuda.device_count() ; assert mgpu == 2, f'GPU: {mgpu}'"
      displayName: 'Env details'

    - bash: python -m pytest lightning_fabric
      workingDirectory: src
      condition: eq(variables['PACKAGE_NAME'], 'fabric')
      displayName: 'Testing: Fabric doctests'

    - bash: |
        pip install -q -r .actions/requirements.txt
        python .actions/assistant.py copy_replace_imports --source_dir="./tests/tests_fabric" \
          --source_import="lightning.fabric" \
          --target_import="lightning_fabric"
        python .actions/assistant.py copy_replace_imports --source_dir="./examples/fabric" \
          --source_import="lightning.fabric" \
          --target_import="lightning_fabric"
      condition: eq(variables['PACKAGE_NAME'], 'fabric')
      displayName: 'Adjust tests & examples'

    - bash: python -m coverage run --source ${COVERAGE_SOURCE} -m pytest --ignore benchmarks -v --durations=50
      workingDirectory: tests/tests_fabric
      env:
        PL_RUN_CUDA_TESTS: "1"
      displayName: 'Testing: fabric standard'
      timeoutInMinutes: "10"

    - bash: bash run_standalone_tests.sh
      workingDirectory: tests/tests_fabric
      env:
        PL_RUN_CUDA_TESTS: "1"
<<<<<<< HEAD
        PL_STANDALONE_COVERAGE_SOURCE: "lightning_fabric"
      condition: eq(variables['PACKAGE_NAME'], 'fabric')
=======
        PL_STANDALONE_TESTS_SOURCE: $(COVERAGE_SOURCE)
>>>>>>> 63b90349
      displayName: 'Testing: fabric standalone tests'
      timeoutInMinutes: "10"

    - bash: |
        python -m coverage report
        python -m coverage xml
        python -m coverage html
        python -m codecov --token=$(CODECOV_TOKEN) --commit=$(Build.SourceVersion) \
          --flags=gpu,pytest,${COVERAGE_SOURCE} --name="GPU-coverage" --env=linux,azure
        ls -l
      workingDirectory: tests/tests_fabric
      displayName: 'Statistics'

    - script: |
        set -e
        bash run_fabric_examples.sh --accelerator=cuda --devices=1
        bash run_fabric_examples.sh --accelerator=cuda --devices=2 --strategy ddp
      workingDirectory: examples
      displayName: 'Testing: fabric examples'<|MERGE_RESOLUTION|>--- conflicted
+++ resolved
@@ -147,12 +147,8 @@
       workingDirectory: tests/tests_fabric
       env:
         PL_RUN_CUDA_TESTS: "1"
-<<<<<<< HEAD
-        PL_STANDALONE_COVERAGE_SOURCE: "lightning_fabric"
+        PL_STANDALONE_COVERAGE_SOURCE: $(COVERAGE_SOURCE)
       condition: eq(variables['PACKAGE_NAME'], 'fabric')
-=======
-        PL_STANDALONE_TESTS_SOURCE: $(COVERAGE_SOURCE)
->>>>>>> 63b90349
       displayName: 'Testing: fabric standalone tests'
       timeoutInMinutes: "10"
 

--- conflicted
+++ resolved
@@ -1,8 +1,4 @@
-<<<<<<< HEAD
-.PHONY: test clean
-=======
 .PHONY: test clean docs
->>>>>>> e7298b5d
 
 # to imitate SLURM set only single node
 export SLURM_LOCALID=0
@@ -31,15 +27,6 @@
 	python -m coverage run --source pytorch_lightning -m pytest pytorch_lightning tests pl_examples -v
 	python -m coverage report
 
-<<<<<<< HEAD
-	# specific file
-	# python -m coverage run --source pytorch_lightning -m py.test --flake8 --durations=0 -v -k
-
-clean:
-	# clean all temp runs
-	rm -rf $(shell find . -name "mlruns" )
-=======
 docs: clean
 	pip install --quiet -r requirements/docs.txt
-	python -m sphinx -b html -W docs/source docs/build
->>>>>>> e7298b5d
+	python -m sphinx -b html -W docs/source docs/build
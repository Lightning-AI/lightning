--- conflicted
+++ resolved
@@ -30,11 +30,6 @@
         "requirements/pytorch/loggers.txt",
         "requirements/pytorch/strategies.txt",
         "requirements/pytorch/examples.txt",
-    ),
-    "app": (
-        "requirements/app/base.txt",
-        "requirements/app/ui.txt",
-        "requirements/app/cloud.txt",
     ),
 }
 REQUIREMENT_FILES_ALL = list(chain(*REQUIREMENT_FILES.values()))
@@ -208,53 +203,6 @@
         if target_dir is None:
             target_dir = source_dir
 
-<<<<<<< HEAD
-        # TODO: properly retrieve files
-        ls = glob.glob(os.path.join(source_dir, "**", "*.*"), recursive=True)
-
-        for fp in ls:
-            if not os.path.isfile(fp):
-                continue
-            if not fp.endswith(".py"):
-                if not fp.endswith(".pyc"):
-                    fp_new = fp.replace(source_dir, target_dir)
-                    os.makedirs(os.path.dirname(fp_new), exist_ok=True)
-                    if os.path.abspath(fp) != os.path.abspath(fp_new):
-                        shutil.copy2(fp, fp_new)
-                continue
-
-            with open(fp, encoding="utf-8") as fo:
-                py = fo.readlines()
-
-            for _source_import, _target_import in zip(source_imports, target_imports):
-                for i, ln in enumerate(py):
-                    # ln_ = ln.lstrip()
-                    should_replace = True
-                    # if ln_.startswith("import"):
-                    #     should_replace = True
-                    # elif re.search(r"from [\w_\.\d]+ import ", ln_):
-                    #     should_replace = True
-                    # elif "sys.modules[" in ln_:
-                    #     should_replace = True
-                    # elif "importlib" in ln_:
-                    #     should_replace = True
-
-                    if should_replace:
-                        py[i] = ln.replace(_source_import, _target_import)
-            if target_dir:
-                fp_new = fp.replace(source_dir, target_dir)
-                os.makedirs(os.path.dirname(fp_new), exist_ok=True)
-            else:
-                fp_new = fp
-
-            print(fp_new, fp)
-            with open(fp_new, "w", encoding="utf-8") as fo:
-                fo.writelines(py)
-
-
-if __name__ == "__main__":
-    jsonargparse.CLI(AssistantCLI, as_positional=False)
-=======
         ls = _retrieve_files(source_dir)
 
         for fp in ls:
@@ -282,5 +230,4 @@
 
 
 if __name__ == "__main__":
-    jsonargparse.CLI(AssistantCLI)
->>>>>>> 775e9ebc
+    jsonargparse.CLI(AssistantCLI)
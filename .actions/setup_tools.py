# Copyright The PyTorch Lightning team.
#
# Licensed under the Apache License, Version 2.0 (the "License");
# you may not use this file except in compliance with the License.
# You may obtain a copy of the License at
#
#     http://www.apache.org/licenses/LICENSE-2.0
#
# Unless required by applicable law or agreed to in writing, software
# distributed under the License is distributed on an "AS IS" BASIS,
# WITHOUT WARRANTIES OR CONDITIONS OF ANY KIND, either express or implied.
# See the License for the specific language governing permissions and
# limitations under the License.
import glob
import os
import pathlib
import re
import shutil
import tarfile
import tempfile
import urllib.request
from distutils.version import LooseVersion
from importlib.util import module_from_spec, spec_from_file_location
from itertools import chain
from types import ModuleType
from typing import List

from pkg_resources import parse_requirements

_PROJECT_ROOT = os.path.dirname(os.path.dirname(__file__))

# TODO: remove this once lightning-ui package is ready as a dependency
_LIGHTNING_FRONTEND_RELEASE_URL = "https://storage.googleapis.com/grid-packages/lightning-ui/v0.0.0/build.tar.gz"


def _load_py_module(name: str, location: str) -> ModuleType:
    spec = spec_from_file_location(name, location)
    assert spec, f"Failed to load module {name} from {location}"
    py = module_from_spec(spec)
    assert spec.loader, f"ModuleSpec.loader is None for {name} from {location}"
    spec.loader.exec_module(py)
    return py


def _augment_requirement(ln: str, comment_char: str = "#", unfreeze: str = "all") -> str:
    """Adjust the upper version contrains.

    Args:
        ln: raw line from requirement
        comment_char: charter marking comment
        unfreeze: Enum or "all"|"major"|""

    Returns:
        adjusted requirement

    >>> _augment_requirement("arrow<=1.2.2,>=1.2.0  # anything", unfreeze="")
    'arrow<=1.2.2,>=1.2.0'
    >>> _augment_requirement("arrow<=1.2.2,>=1.2.0  # strict", unfreeze="")
    'arrow<=1.2.2,>=1.2.0  # strict'
    >>> _augment_requirement("arrow<=1.2.2,>=1.2.0  # my name", unfreeze="all")
    'arrow>=1.2.0'
    >>> _augment_requirement("arrow>=1.2.0, <=1.2.2  # strict", unfreeze="all")
    'arrow>=1.2.0, <=1.2.2  # strict'
    >>> _augment_requirement("arrow", unfreeze="all")
    'arrow'
    >>> _augment_requirement("arrow>=1.2.0, <=1.2.2  # cool", unfreeze="major")
    'arrow>=1.2.0, <2.0  # strict'
    >>> _augment_requirement("arrow>=1.2.0, <=1.2.2  # strict", unfreeze="major")
    'arrow>=1.2.0, <=1.2.2  # strict'
    >>> _augment_requirement("arrow>=1.2.0", unfreeze="major")
    'arrow>=1.2.0, <2.0  # strict'
    >>> _augment_requirement("arrow", unfreeze="major")
    'arrow'
    """
    # filer all comments
    if comment_char in ln:
        comment = ln[ln.index(comment_char) :]
        ln = ln[: ln.index(comment_char)]
        is_strict = "strict" in comment
    else:
        is_strict = False
    req = ln.strip()
    # skip directly installed dependencies
    if not req or req.startswith("http") or "@" in req:
        return ""
    # extract the major version from all listed versions
    if unfreeze == "major":
        req_ = list(parse_requirements([req]))[0]
        vers = [LooseVersion(v) for s, v in req_.specs if s not in ("==", "~=")]
        ver_major = sorted(vers)[-1].version[0] if vers else None
    else:
        ver_major = None

    # remove version restrictions unless they are strict
    if unfreeze and "<" in req and not is_strict:
        req = re.sub(r",? *<=? *[\d\.\*]+,? *", "", req).strip()
    if ver_major is not None and not is_strict:
        # add , only if there are already some versions
        req += f"{',' if any(c in req for c in '<=>') else ''} <{int(ver_major) + 1}.0"

    # adding strict back to the comment
    if is_strict or ver_major is not None:
        req += "  # strict"

    return req


def load_requirements(
    path_dir: str, file_name: str = "base.txt", comment_char: str = "#", unfreeze: str = "all"
) -> List[str]:
    """Loading requirements from a file.

    >>> path_req = os.path.join(_PROJECT_ROOT, "requirements")
    >>> load_requirements(path_req, "docs.txt", unfreeze="major")  # doctest: +ELLIPSIS +NORMALIZE_WHITESPACE
    ['sphinx>=4.0, <6.0  # strict', ...]
    """
    with open(os.path.join(path_dir, file_name)) as file:
        lines = [ln.strip() for ln in file.readlines()]
    reqs = [_augment_requirement(ln, comment_char=comment_char, unfreeze=unfreeze) for ln in lines]
    # filter empty lines and containing @ which means redirect to some git/http
    reqs = [str(req) for req in reqs if req and not any(c in req for c in ["@", "http:", "https:"])]
    return reqs


def load_readme_description(path_dir: str, homepage: str, version: str) -> str:
    """Load readme as decribtion.

    >>> load_readme_description(_PROJECT_ROOT, "", "")  # doctest: +ELLIPSIS +NORMALIZE_WHITESPACE
    '...'
    """
    path_readme = os.path.join(path_dir, "README.md")
    text = open(path_readme, encoding="utf-8").read()

    # drop images from readme
    text = text.replace("![PT to PL](docs/source/_static/images/general/pl_quick_start_full_compressed.gif)", "")

    # https://github.com/Lightning-AI/lightning/raw/master/docs/source/_static/images/lightning_module/pt_to_pl.png
    github_source_url = os.path.join(homepage, "raw", version)
    # replace relative repository path to absolute link to the release
    #  do not replace all "docs" as in the readme we reger some other sources with particular path to docs
    text = text.replace("docs/source/_static/", f"{os.path.join(github_source_url, 'docs/source/_static/')}")

    # readthedocs badge
    text = text.replace("badge/?version=stable", f"badge/?version={version}")
    text = text.replace("pytorch-lightning.readthedocs.io/en/stable/", f"pytorch-lightning.readthedocs.io/en/{version}")
    # codecov badge
    text = text.replace("/branch/master/graph/badge.svg", f"/release/{version}/graph/badge.svg")
    # github actions badge
    text = text.replace("badge.svg?branch=master&event=push", f"badge.svg?tag={version}")
    # azure pipelines badge
    text = text.replace("?branchName=master", f"?branchName=refs%2Ftags%2F{version}")

    skip_begin = r"<!-- following section will be skipped from PyPI description -->"
    skip_end = r"<!-- end skipping PyPI description -->"
    # todo: wrap content as commented description
    text = re.sub(rf"{skip_begin}.+?{skip_end}", "<!--  -->", text, flags=re.IGNORECASE + re.DOTALL)

    # # https://github.com/Borda/pytorch-lightning/releases/download/1.1.0a6/codecov_badge.png
    # github_release_url = os.path.join(homepage, "releases", "download", version)
    # # download badge and replace url with local file
    # text = _parse_for_badge(text, github_release_url)
    return text


<<<<<<< HEAD
=======
def parse_version_from_file(pkg_root: str) -> str:
    """Loading the package version from file."""
    file_ver = os.path.join(pkg_root, "__version__.py")
    file_about = os.path.join(pkg_root, "__about__.py")
    if os.path.isfile(file_ver):
        ver = _load_py_module("version", file_ver).version
    elif os.path.isfile(file_about):
        ver = _load_py_module("about", file_about).__version__
    else:  # this covers case you have build only meta-package so not additional source files are present
        ver = ""
    return ver


def _replace_imports_in_file(lines: List[str], pkg_lut: Dict[str, str]) -> List[str]:
    """Replace imports of standalone package to lightning.

    >>> lns = ["lightning_app",
    ...        "delete_cloud_lightning_apps",
    ...        "from lightning_app import",
    ...        "lightning_apps = []",
    ...        "lightning_app is ours",
    ...        "def _lightning_app():",
    ...        ":class:`~lightning_app.core.flow.LightningFlow`"]
    >>> from pprint import pprint
    >>> pprint(_replace_imports_in_file(lns, {"app": "lightning_app"}))
    ['lightning.app',
     'delete_cloud_lightning_apps',
     'from lightning.app import',
     'lightning_apps = []',
     'lightning.app is ours',
     'def _lightning_app():',
     ':class:`~lightning.app.core.flow.LightningFlow`']
    """
    for n2, n1 in pkg_lut.items():
        for i, ln in enumerate(lines):
            lines[i] = re.sub(rf"([^_]|^){n1}([^_\w]|$)", rf"\1lightning.{n2}\2", ln)
    return lines


# TODO: unify usage with assistant function, such that import this function in there
def copy_adjusted_modules(src_folder: str, pkg_name: str, lit_name: str, pkg_lut: dict) -> None:
    """Recursively replace imports in given folder."""
    package_dir = os.path.join(src_folder, pkg_name)
    all_files = glob.glob(os.path.join(package_dir, "**", "*.*"), recursive=True)
    for fname in all_files:
        local_path = fname.replace(package_dir + os.path.sep, "")
        new_file = os.path.join(src_folder, "lightning", lit_name, local_path)
        if not fname.endswith(".py"):
            if not fname.endswith(".pyc"):
                os.makedirs(os.path.dirname(new_file), exist_ok=True)
                shutil.copy2(fname, new_file)
            continue

        with open(fname, encoding="utf-8") as fo:
            py = fo.readlines()
        py = _replace_imports_in_file(py, pkg_lut)
        os.makedirs(os.path.dirname(new_file), exist_ok=True)
        with open(new_file, "w", encoding="utf-8") as fo:
            fo.writelines(py)


def create_mirror_package(src_folder: str, lit_pkg_mapping: dict) -> None:
    """Recursively replace imports in given folder.

    >>> create_mirror_package(
    ...     os.path.join(_PROJECT_ROOT, "src"),
    ...     {"pytorch": "pytorch_lightning", "app": "lightning_app", "lite": "lightning_lite"}
    ... )
    """
    mapping = lit_pkg_mapping.copy()
    mapping.pop("lightning", None)  # pop this key to avoid replacing `lightning` to `lightning.lightning`
    for lit_name, pkg_name in mapping.items():
        copy_adjusted_modules(src_folder, pkg_name, lit_name, mapping)


>>>>>>> f392180c
def _download_frontend(pkg_path: str):
    """Downloads an archive file for a specific release of the Lightning frontend and extracts it to the correct
    directory."""

    try:
        frontend_dir = pathlib.Path(pkg_path, "ui")
        download_dir = tempfile.mkdtemp()

        shutil.rmtree(frontend_dir, ignore_errors=True)
        response = urllib.request.urlopen(_LIGHTNING_FRONTEND_RELEASE_URL)

        file = tarfile.open(fileobj=response, mode="r|gz")
        file.extractall(path=download_dir)

        shutil.move(os.path.join(download_dir, "build"), frontend_dir)
        print("The Lightning UI has successfully been downloaded!")

    # If installing from source without internet connection, we don't want to break the installation
    except Exception:
        print("The Lightning UI downloading has failed!")


def _load_aggregate_requirements(req_dir: str = "requirements", freeze_requirements: bool = False) -> None:
    """Load all base requirements from all particular packages and prune duplicates."""
    requires = [
        load_requirements(d, file_name="base.txt", unfreeze=not freeze_requirements)
        for d in glob.glob(os.path.join(req_dir, "*"))
        # skip empty folder as git artefacts, and resolving Will's special issue
        if os.path.isdir(d) and len(glob.glob(os.path.join(d, "*"))) > 0
    ]
    if not requires:
        return None
    # TODO: add some smarter version aggregation per each package
    requires = list(chain(*requires))
    with open(os.path.join(req_dir, "base.txt"), "w") as fp:
        fp.writelines([ln + os.linesep for ln in requires])<|MERGE_RESOLUTION|>--- conflicted
+++ resolved
@@ -162,84 +162,6 @@
     return text
 
 
-<<<<<<< HEAD
-=======
-def parse_version_from_file(pkg_root: str) -> str:
-    """Loading the package version from file."""
-    file_ver = os.path.join(pkg_root, "__version__.py")
-    file_about = os.path.join(pkg_root, "__about__.py")
-    if os.path.isfile(file_ver):
-        ver = _load_py_module("version", file_ver).version
-    elif os.path.isfile(file_about):
-        ver = _load_py_module("about", file_about).__version__
-    else:  # this covers case you have build only meta-package so not additional source files are present
-        ver = ""
-    return ver
-
-
-def _replace_imports_in_file(lines: List[str], pkg_lut: Dict[str, str]) -> List[str]:
-    """Replace imports of standalone package to lightning.
-
-    >>> lns = ["lightning_app",
-    ...        "delete_cloud_lightning_apps",
-    ...        "from lightning_app import",
-    ...        "lightning_apps = []",
-    ...        "lightning_app is ours",
-    ...        "def _lightning_app():",
-    ...        ":class:`~lightning_app.core.flow.LightningFlow`"]
-    >>> from pprint import pprint
-    >>> pprint(_replace_imports_in_file(lns, {"app": "lightning_app"}))
-    ['lightning.app',
-     'delete_cloud_lightning_apps',
-     'from lightning.app import',
-     'lightning_apps = []',
-     'lightning.app is ours',
-     'def _lightning_app():',
-     ':class:`~lightning.app.core.flow.LightningFlow`']
-    """
-    for n2, n1 in pkg_lut.items():
-        for i, ln in enumerate(lines):
-            lines[i] = re.sub(rf"([^_]|^){n1}([^_\w]|$)", rf"\1lightning.{n2}\2", ln)
-    return lines
-
-
-# TODO: unify usage with assistant function, such that import this function in there
-def copy_adjusted_modules(src_folder: str, pkg_name: str, lit_name: str, pkg_lut: dict) -> None:
-    """Recursively replace imports in given folder."""
-    package_dir = os.path.join(src_folder, pkg_name)
-    all_files = glob.glob(os.path.join(package_dir, "**", "*.*"), recursive=True)
-    for fname in all_files:
-        local_path = fname.replace(package_dir + os.path.sep, "")
-        new_file = os.path.join(src_folder, "lightning", lit_name, local_path)
-        if not fname.endswith(".py"):
-            if not fname.endswith(".pyc"):
-                os.makedirs(os.path.dirname(new_file), exist_ok=True)
-                shutil.copy2(fname, new_file)
-            continue
-
-        with open(fname, encoding="utf-8") as fo:
-            py = fo.readlines()
-        py = _replace_imports_in_file(py, pkg_lut)
-        os.makedirs(os.path.dirname(new_file), exist_ok=True)
-        with open(new_file, "w", encoding="utf-8") as fo:
-            fo.writelines(py)
-
-
-def create_mirror_package(src_folder: str, lit_pkg_mapping: dict) -> None:
-    """Recursively replace imports in given folder.
-
-    >>> create_mirror_package(
-    ...     os.path.join(_PROJECT_ROOT, "src"),
-    ...     {"pytorch": "pytorch_lightning", "app": "lightning_app", "lite": "lightning_lite"}
-    ... )
-    """
-    mapping = lit_pkg_mapping.copy()
-    mapping.pop("lightning", None)  # pop this key to avoid replacing `lightning` to `lightning.lightning`
-    for lit_name, pkg_name in mapping.items():
-        copy_adjusted_modules(src_folder, pkg_name, lit_name, mapping)
-
-
->>>>>>> f392180c
 def _download_frontend(pkg_path: str):
     """Downloads an archive file for a specific release of the Lightning frontend and extracts it to the correct
     directory."""

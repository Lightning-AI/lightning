--- conflicted
+++ resolved
@@ -24,15 +24,7 @@
     --strict
     --doctest-modules
     --color=yes
-<<<<<<< HEAD
     --disable-pytest-warnings
-markers =
-    slow
-    remote_data
-    filterwarnings
-    gpus_param_tests
-=======
->>>>>>> 8c9cb0c1
 junit_duration_report = call
 
 

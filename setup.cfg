--- conflicted
+++ resolved
@@ -15,59 +15,4 @@
 [metadata]
 name = pytorch-lightning
 author = Lightning-AI et al.
-url = https://github.com/Lightning-AI/lightning
-
-<<<<<<< HEAD
-[tool:pytest]
-norecursedirs =
-    .git
-    .github
-    dist
-    build
-    docs
-addopts =
-    --strict-markers
-    --doctest-modules
-    --color=yes
-    --disable-pytest-warnings
-    --ignore=legacy/checkpoints
-markers =
-    cloud:Run the cloud tests for example
-filterwarnings =
-    error::FutureWarning
-xfail_strict = true
-junit_duration_report = call
-
-
-[coverage:report]
-exclude_lines =
-    pragma: no-cover
-    warnings
-    pass
-    rank_zero_warn
-    raise NotImplementedError
-=======
-[flake8]
-max-line-length = 120
-exclude =
-    .tox,
-    *.egg
-    build
-    temp
-    _notebooks
-    # FIXME!
-    docs/source-app/**
-
-select = E,W,F
-doctests = True
-verbose = 2
-# https://pep8.readthedocs.io/en/latest/intro.html#error-codes
-format = pylint
-ignore =
-    # Ignore "Do not assign a lambda expression, use a def"
-    E731
-    # Ignore "Line break occurred before a binary operator"
-    W503
-    # Ignore "whitespace before ':'"
-    E203
->>>>>>> 182ca176
+url = https://github.com/Lightning-AI/lightning
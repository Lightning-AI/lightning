# Copyright The PyTorch Lightning team.
#
# Licensed under the Apache License, Version 2.0 (the "License");
# you may not use this file except in compliance with the License.
# You may obtain a copy of the License at
#
#     http://www.apache.org/licenses/LICENSE-2.0
#
# Unless required by applicable law or agreed to in writing, software
# distributed under the License is distributed on an "AS IS" BASIS,
# WITHOUT WARRANTIES OR CONDITIONS OF ANY KIND, either express or implied.
# See the License for the specific language governing permissions and
# limitations under the License.

[tool:pytest]
norecursedirs =
    .git
    .github
    dist
    build
    docs
addopts =
    --strict-markers
    --doctest-modules
    --color=yes
    --disable-pytest-warnings
    --ignore=legacy/checkpoints
filterwarnings =
    # error out on our deprecation warnings - ensures the code and tests are kept up-to-date
<<<<<<< HEAD
    error::FutureWarning
    # warnings from deprecated modules on import
    # TODO: remove in 1.7
    ignore::FutureWarning:pytorch_lightning.core.decorators
    ignore::FutureWarning:pytorch_lightning.core.memory

=======
    error::pytorch_lightning.utilities.rank_zero.LightningDeprecationWarning
    error::FutureWarning
    # warnings from deprecated modules on import
    # TODO: remove in 1.7
    ignore::pytorch_lightning.utilities.rank_zero.LightningDeprecationWarning:pytorch_lightning.core.decorators
xfail_strict = true
>>>>>>> 79de6a95
junit_duration_report = call


[coverage:report]
exclude_lines =
    pragma: no-cover
    warnings
    pass
    rank_zero_warn
    raise NotImplementedError
# TODO: figure out how to get codecov to pick up the test results on these backends
#  The actual coverage for each is 90%+
# *metrics (94%+) are temporarily removed from testing while tests speed up
omit =
    pytorch_lightning/cluster_environments/*.py
    pytorch_lightning/utilities/distributed.py
    pytorch_lightning/tuner/auto_gpu_select.py
    pytorch_lightning/distributed/dist.py


[flake8]
max-line-length = 120
exclude =
    .tox,
    *.egg
    build
    temp

select = E,W,F
doctests = True
verbose = 2
# https://pep8.readthedocs.io/en/latest/intro.html#error-codes
format = pylint
ignore =
    E731  # Ignore "Do not assign a lambda expression, use a def"
    W503  # Ignore "Line break occurred before a binary operator"
    E203  # Ignore "whitespace before ':'"<|MERGE_RESOLUTION|>--- conflicted
+++ resolved
@@ -27,21 +27,11 @@
     --ignore=legacy/checkpoints
 filterwarnings =
     # error out on our deprecation warnings - ensures the code and tests are kept up-to-date
-<<<<<<< HEAD
     error::FutureWarning
     # warnings from deprecated modules on import
     # TODO: remove in 1.7
     ignore::FutureWarning:pytorch_lightning.core.decorators
-    ignore::FutureWarning:pytorch_lightning.core.memory
-
-=======
-    error::pytorch_lightning.utilities.rank_zero.LightningDeprecationWarning
-    error::FutureWarning
-    # warnings from deprecated modules on import
-    # TODO: remove in 1.7
-    ignore::pytorch_lightning.utilities.rank_zero.LightningDeprecationWarning:pytorch_lightning.core.decorators
 xfail_strict = true
->>>>>>> 79de6a95
 junit_duration_report = call
 
 

--- conflicted
+++ resolved
@@ -56,12 +56,6 @@
     "pytorch_lightning.profilers.pytorch",
     "pytorch_lightning.trainer.trainer",
     "pytorch_lightning.tuner.batch_size_scaling",
-<<<<<<< HEAD
-    "pytorch_lightning.utilities.auto_restart",
-    "pytorch_lightning.utilities.meta",
-=======
-    "pytorch_lightning.utilities.data",
     "lightning_lite.utilities.data",
->>>>>>> 16b4644e
 ]
 ignore_errors = "True"
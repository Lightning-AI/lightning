[build-system]
requires = [
    "setuptools",
    "wheel",
]


[tool.isort]
known_first_party = [
    "pl_examples",
    "pytorch_lightning",
    "tests_pytorch",
]
profile = "black"
line_length = 120
force_sort_within_sections = "False"
order_by_type = "False"
skip = ["_notebooks"]


[tool.black]
line-length = 120
exclude = '(_notebooks/.*)'


[tool.mypy]
files = [
    "src/pytorch_lightning",
    # TODO: Check typing in app source
    # "src/lightning_app",
]
install_types = "True"
non_interactive = "True"
disallow_untyped_defs = "True"
ignore_missing_imports = "True"
show_error_codes = "True"
warn_redundant_casts = "True"
warn_unused_configs = "True"
warn_unused_ignores = "True"
allow_redefinition = "True"
# disable this rule as the Trainer attributes are defined in the connectors, not in its __init__
disable_error_code = "attr-defined"
# style choices
warn_no_return = "False"

# Ignore mypy errors for these files
# TODO: the goal is for this to be empty
[[tool.mypy.overrides]]
# the list can be generated with:
# mypy --no-error-summary 2>&1 | tr ':' ' ' | awk '{print $1}' | sort | uniq | sed 's/\.py//g; s|src/||g;  s|\/|\.|g' | xargs -I {} echo '"{}",'
module = [
    "pytorch_lightning.callbacks.progress.rich_progress",
    "pytorch_lightning.callbacks.quantization",
    "pytorch_lightning.core.datamodule",
<<<<<<< HEAD
    "pytorch_lightning.core.decorators",
    "pytorch_lightning.core.saving",
=======
    "pytorch_lightning.core.module",
>>>>>>> 82d2d1d8
    "pytorch_lightning.demos.boring_classes",
    "pytorch_lightning.demos.mnist_datamodule",
    "pytorch_lightning.profilers.base",
    "pytorch_lightning.profilers.pytorch",
    "pytorch_lightning.profilers.simple",
    "pytorch_lightning.strategies.sharded",
    "pytorch_lightning.strategies.sharded_spawn",
    "pytorch_lightning.trainer.callback_hook",
    "pytorch_lightning.trainer.connectors.data_connector",
    "pytorch_lightning.trainer.supporters",
    "pytorch_lightning.trainer.trainer",
    "pytorch_lightning.tuner.batch_size_scaling",
    "pytorch_lightning.utilities.auto_restart",
    "pytorch_lightning.utilities.data",
]
ignore_errors = "True"<|MERGE_RESOLUTION|>--- conflicted
+++ resolved
@@ -52,12 +52,6 @@
     "pytorch_lightning.callbacks.progress.rich_progress",
     "pytorch_lightning.callbacks.quantization",
     "pytorch_lightning.core.datamodule",
-<<<<<<< HEAD
-    "pytorch_lightning.core.decorators",
-    "pytorch_lightning.core.saving",
-=======
-    "pytorch_lightning.core.module",
->>>>>>> 82d2d1d8
     "pytorch_lightning.demos.boring_classes",
     "pytorch_lightning.demos.mnist_datamodule",
     "pytorch_lightning.profilers.base",

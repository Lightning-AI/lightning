[build-system]
requires = [
    "setuptools",
    "wheel",
]


[tool.isort]
known_first_party = [
    "pl_examples",
    "pytorch_lightning",
    "lightning_lite",
    "tests_pytorch",
]
profile = "black"
line_length = 120
force_sort_within_sections = "False"
order_by_type = "False"
skip = ["_notebooks"]


[tool.black]
line-length = 120
exclude = '(_notebooks/.*)'


[tool.mypy]
files = [
    "src/pytorch_lightning",
    "src/lightning_lite",
    # TODO: Check typing in app source
    # "src/lightning_app",
]
install_types = "True"
non_interactive = "True"
disallow_untyped_defs = "True"
ignore_missing_imports = "True"
show_error_codes = "True"
warn_redundant_casts = "True"
warn_unused_configs = "True"
warn_unused_ignores = "True"
allow_redefinition = "True"
# disable this rule as the Trainer attributes are defined in the connectors, not in its __init__
disable_error_code = "attr-defined"
# style choices
warn_no_return = "False"

# Ignore mypy errors for these files
# TODO: the goal is for this to be empty
[[tool.mypy.overrides]]
# the list can be generated with:
# mypy --no-error-summary 2>&1 | tr ':' ' ' | awk '{print $1}' | sort | uniq | sed 's/\.py//g; s|src/||g;  s|\/|\.|g' | xargs -I {} echo '"{}",'
module = [
    "pytorch_lightning.callbacks.progress.rich_progress",
<<<<<<< HEAD
    "pytorch_lightning.tuner.batch_size_scaling",
    "pytorch_lightning.utilities.data",
    "lightning_lite.utilities.data",
=======
    "pytorch_lightning.trainer.trainer",
    "pytorch_lightning.tuner.batch_size_scaling"
>>>>>>> 692f0f3d
]
ignore_errors = "True"<|MERGE_RESOLUTION|>--- conflicted
+++ resolved
@@ -52,13 +52,6 @@
 # mypy --no-error-summary 2>&1 | tr ':' ' ' | awk '{print $1}' | sort | uniq | sed 's/\.py//g; s|src/||g;  s|\/|\.|g' | xargs -I {} echo '"{}",'
 module = [
     "pytorch_lightning.callbacks.progress.rich_progress",
-<<<<<<< HEAD
-    "pytorch_lightning.tuner.batch_size_scaling",
-    "pytorch_lightning.utilities.data",
-    "lightning_lite.utilities.data",
-=======
-    "pytorch_lightning.trainer.trainer",
     "pytorch_lightning.tuner.batch_size_scaling"
->>>>>>> 692f0f3d
 ]
 ignore_errors = "True"
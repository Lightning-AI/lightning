--- conflicted
+++ resolved
@@ -67,11 +67,8 @@
     "pytorch_lightning.utilities.cloud_io",
     "pytorch_lightning.utilities.device_dtype_mixin",
     "pytorch_lightning.utilities.device_parser",
-<<<<<<< HEAD
+    "pytorch_lightning.utilities.distributed",
     "pytorch_lightning.utilities.memory",
-=======
-    "pytorch_lightning.utilities.distributed",
->>>>>>> aacd1314
     "pytorch_lightning.utilities.parsing",
 ]
 ignore_errors = "False"
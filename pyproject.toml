--- conflicted
+++ resolved
@@ -65,11 +65,8 @@
     "pytorch_lightning.callbacks.model_summary",
     "pytorch_lightning.callbacks.pruning",
     "pytorch_lightning.callbacks.rich_model_summary",
-<<<<<<< HEAD
+    "pytorch_lightning.core.optimizer",
     "pytorch_lightning.lite.*",
-=======
-    "pytorch_lightning.core.optimizer",
->>>>>>> 65150cdb
     "pytorch_lightning.loops.optimization.*",
     "pytorch_lightning.loops.evaluation_loop",
     "pytorch_lightning.trainer.connectors.checkpoint_connector",

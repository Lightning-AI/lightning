[build-system]
requires = [
    "setuptools",
    "wheel",
]


[tool.isort]
known_first_party = [
    "pl_examples",
    "pytorch_lightning",
    "lightning_lite",
    "tests_pytorch",
]
profile = "black"
line_length = 120
force_sort_within_sections = "False"
order_by_type = "False"
skip = ["_notebooks"]


[tool.black]
line-length = 120
exclude = '(_notebooks/.*)'


[tool.mypy]
files = [
    "src/pytorch_lightning",
    "src/lightning_lite",
    # TODO: Check typing in app source
    # "src/lightning_app",
]
install_types = "True"
non_interactive = "True"
disallow_untyped_defs = "True"
ignore_missing_imports = "True"
show_error_codes = "True"
warn_redundant_casts = "True"
warn_unused_configs = "True"
warn_unused_ignores = "True"
allow_redefinition = "True"
# disable this rule as the Trainer attributes are defined in the connectors, not in its __init__
disable_error_code = "attr-defined"
# style choices
warn_no_return = "False"

# Ignore mypy errors for these files
# TODO: the goal is for this to be empty
[[tool.mypy.overrides]]
# the list can be generated with:
# mypy --no-error-summary 2>&1 | tr ':' ' ' | awk '{print $1}' | sort | uniq | sed 's/\.py//g; s|src/||g;  s|\/|\.|g' | xargs -I {} echo '"{}",'
module = [
    "pytorch_lightning.callbacks.progress.rich_progress",
<<<<<<< HEAD
    "pytorch_lightning.profilers.base",
=======
    "pytorch_lightning.profilers.pytorch",
>>>>>>> b24f5f16
    "pytorch_lightning.trainer.trainer",
    "pytorch_lightning.tuner.batch_size_scaling",
    "pytorch_lightning.utilities.data",
    "lightning_lite.utilities.data",
]
ignore_errors = "True"<|MERGE_RESOLUTION|>--- conflicted
+++ resolved
@@ -52,11 +52,6 @@
 # mypy --no-error-summary 2>&1 | tr ':' ' ' | awk '{print $1}' | sort | uniq | sed 's/\.py//g; s|src/||g;  s|\/|\.|g' | xargs -I {} echo '"{}",'
 module = [
     "pytorch_lightning.callbacks.progress.rich_progress",
-<<<<<<< HEAD
-    "pytorch_lightning.profilers.base",
-=======
-    "pytorch_lightning.profilers.pytorch",
->>>>>>> b24f5f16
     "pytorch_lightning.trainer.trainer",
     "pytorch_lightning.tuner.batch_size_scaling",
     "pytorch_lightning.utilities.data",

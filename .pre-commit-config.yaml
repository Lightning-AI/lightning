# Copyright The Lightning AI team.
#
# Licensed under the Apache License, Version 2.0 (the "License");
# you may not use this file except in compliance with the License.
# You may obtain a copy of the License at
#
#     http://www.apache.org/licenses/LICENSE-2.0
#
# Unless required by applicable law or agreed to in writing, software
# distributed under the License is distributed on an "AS IS" BASIS,
# WITHOUT WARRANTIES OR CONDITIONS OF ANY KIND, either express or implied.
# See the License for the specific language governing permissions and
# limitations under the License.

default_language_version:
  python: python3

ci:
  autofix_prs: true
  autoupdate_commit_msg: '[pre-commit.ci] pre-commit suggestions'
  autoupdate_schedule: quarterly
  # submodules: true

repos:
  - repo: https://github.com/pre-commit/pre-commit-hooks
    rev: v4.4.0
    hooks:
      - id: end-of-file-fixer
      - id: trailing-whitespace
        # ignoring Wills's wild changes
        exclude: README.md
      - id: check-yaml
      - id: check-docstring-first
      - id: check-executables-have-shebangs
      - id: check-toml
      - id: check-case-conflict
      - id: check-added-large-files
        args: ['--maxkb=350', '--enforce-all']
        exclude: |
            (?x)^(
                docs/source-pytorch/_static/images/general/fast_2.gif|
                docs/source-pytorch/_static/images/mnist_imgs/pt_to_pl.jpg|
                docs/source-pytorch/_static/images/lightning_module/pt_to_pl.png|
                docs/source-pytorch/_static/images/general/pl_quick_start_full_compressed.gif|
                docs/source-pytorch/_static/images/general/pl_overview_flat.jpg|
                docs/source-pytorch/_static/images/general/pl_overview.gif|
                src/lightning/fabric/CHANGELOG.md|
                src/lightning/pytorch/CHANGELOG.md
            )$
      - id: detect-private-key

  - repo: https://github.com/asottile/pyupgrade
    rev: v3.3.1
    hooks:
      - id: pyupgrade
        args: [--py38-plus]
        name: Upgrade code

  - repo: https://github.com/PyCQA/docformatter
    rev: v1.6.0
    hooks:
      - id: docformatter
        args: [--in-place, --wrap-summaries=115, --wrap-descriptions=120]

  - repo: https://github.com/asottile/yesqa
    rev: v1.4.0
    hooks:
      - id: yesqa
        name: Unused noqa

  - repo: https://github.com/PyCQA/isort
    rev: 5.12.0
    hooks:
      - id: isort
        name: Format imports
        exclude: docs/source-app

  - repo: https://github.com/psf/black
    rev: 23.3.0
    hooks:
      - id: black
        name: Format code
        exclude: docs/source-app

  - repo: https://github.com/asottile/blacken-docs
    rev: 1.13.0
    hooks:
      - id: blacken-docs
        args: [--line-length=120]
        exclude: docs/source-app

  - repo: https://github.com/executablebooks/mdformat
    rev: 0.7.16
    hooks:
      - id: mdformat
        additional_dependencies:
          - mdformat-gfm
          #- mdformat-black
          - mdformat_frontmatter
        exclude: |
          (?x)^(
              src/lightning/app/CHANGELOG.md|
              src/lightning/fabric/CHANGELOG.md|
              src/lightning/pytorch/CHANGELOG.md|
              README.md
          )$

  - repo: https://github.com/charliermarsh/ruff-pre-commit
<<<<<<< HEAD
    rev: 'v0.0.260'
=======
    rev: 'v0.0.261'
>>>>>>> 0631fa02
    hooks:
      - id: ruff
        args: ["--fix"]<|MERGE_RESOLUTION|>--- conflicted
+++ resolved
@@ -106,11 +106,7 @@
           )$
 
   - repo: https://github.com/charliermarsh/ruff-pre-commit
-<<<<<<< HEAD
-    rev: 'v0.0.260'
-=======
     rev: 'v0.0.261'
->>>>>>> 0631fa02
     hooks:
       - id: ruff
         args: ["--fix"]
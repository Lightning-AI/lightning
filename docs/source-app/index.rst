.. lightning documentation master file, created by
   sphinx-quickstart on Sat Sep 19 16:37:02 2020.
   You can adapt this file completely to your liking, but it should at least
   contain the root `toctree` directive.

############################
Welcome to ⚡ Lightning Apps
############################

.. twocolumns::
   :left:
      .. image:: https://pl-flash-data.s3.amazonaws.com/assets_lightning/Lightning.gif
         :alt: Animation showing how to convert a standard training loop to a Lightning loop
   :right:
      The `open-source Lightning framework <https://github.com/Lightning-AI/lightning>`_ gives ML Researchers and Data Scientists, the fastest & most flexible
      way to iterate on ML research ideas and deliver scalable ML systems with the performance enterprises requires at the same time.

.. join_slack::
   :align: center
   :margin: 0

----

*****************
Install Lightning
*****************

.. code-block:: bash

   pip install lightning


Or read the :ref:`advanced install <install>` guide.

----

***********
Get Started
***********

.. raw:: html

   <br />
   <div class="display-card-container">
      <div class="row">

.. displayitem::
   :header: Discover what Lightning Apps can do in 5 min
   :description: Browse through mind-blowing ML Systems
   :col_css: col-md-6
   :button_link: get_started/what_app_can_do.html
   :height: 180

.. displayitem::
   :header: Build and Train a Model
   :description: Discover PyTorch Lightning and train your first Model.
   :col_css: col-md-6
   :button_link: get_started/build_model.html
   :height: 180

.. displayitem::
   :header: Evolve a Model into an ML System
   :description: Develop an App to train a model in the cloud
   :col_css: col-md-6
   :button_link: get_started/training_with_apps.html
   :height: 180

.. displayitem::
   :header: Start from an ML system template
   :description: Learn about Apps, from a template.
   :col_css: col-md-6
   :button_link: get_started/go_beyond_training.html
   :height: 180

.. raw:: html

      </div>
   </div>

----

***********************
Current Lightning Users
***********************

.. raw:: html

   <br />

Build with Template(s) from the App & Component Gallery
^^^^^^^^^^^^^^^^^^^^^^^^^^^^^^^^^^^^^^^^^^^^^^^^^^^^^^^

.. raw:: html

    <div class="display-card-container">
        <div class="row">

.. displayitem::
   :header: Start from Ready-to-Run Template Apps
   :description: Jump-start your project's development
   :col_css: col-md-6
   :button_link: get_started/jumpstart_from_app_gallery.html
   :height: 180

.. displayitem::
   :header: Add Component made by others to your App
   :description: Add more functionalities to your projects
   :col_css: col-md-6
   :button_link: get_started/jumpstart_from_component_gallery.html
   :height: 180


.. raw:: html

      </div>
   </div>
   <br />


Keep Learning
^^^^^^^^^^^^^

.. raw:: html

   <div class="display-card-container">
      <div class="row">

.. displayitem::
   :header: Level-up with PyTorch Lightning
   :description: PyTorch Lightning Tutorials
   :col_css: col-md-6
   :button_link: https://pytorch-lightning.readthedocs.io/en/latest/expertise_levels.html
   :height: 180

.. displayitem::
   :header: Level-up with Lightning Apps
   :description: From Basics to Advanced Skills
   :col_css: col-md-6
   :button_link: levels/basic/index.html
   :height: 180

.. displayitem::
   :header: API Reference
   :description: Detailed description of each API package
   :col_css: col-md-6
   :button_link: api_references.html
   :height: 180

.. displayitem::
   :header: Hands-on Examples
   :description: Learn by building Apps and Components.
   :col_css: col-md-6
   :button_link: examples/hands_on_example.html
   :height: 180

.. displayitem::
   :header: Common Workflows
   :description: Learn how to do ...
   :col_css: col-md-6
   :button_link: workflows/index.html
   :height: 180

.. displayitem::
   :header: Glossary
   :description: Discover Lightning App Concepts
   :col_css: col-md-6
   :button_link: glossary/index.html
   :height: 180

.. raw:: html

   <hr class="docutils" style="margin: 50px 0 50px 0">

.. raw:: html

   <div style="display:none">

.. toctree::
   :maxdepth: 1
   :caption: Home

   self

.. toctree::
   :maxdepth: 1
   :caption: Get Started

   installation
   get_started/lightning_apps_intro

.. toctree::
   :maxdepth: 1
   :caption: App Building Skills

   Basic <levels/basic/index>
   Intermediate <levels/intermediate/index>
   Advanced <levels/advanced/index>

.. toctree::
   :maxdepth: 1
   :caption: Examples

   Develop a DAG <examples/dag/dag>
   Develop a File Server <examples/file_server/file_server>
   Develop a Github Repo Script Runner <examples/github_repo_runner/github_repo_runner>
   Develop a HPO Sweeper <examples/hpo/hpo>
   Develop a Model Server <examples/model_server_app/model_server_app>

..
   [Docs under construction] Build a data exploring app  <examples/data_explore_app>
   [Docs under construction] Build a ETL app  <examples/etl_app>
   [Docs under construction] Build a model deployment app  <examples/model_deploy_app>
   [Docs under construction] Build a research demo app  <examples/research_demo_app>

.. toctree::
   :maxdepth: 1
   :caption: How to...

   Access the App State <workflows/access_app_state/access_app_state>
   Add a web user interface (UI) <workflows/add_web_ui/index>
   Add a web link  <workflows/add_web_link>
   Arrange app tabs <workflows/arrange_tabs/index>
   Develop a Command Line Interface (CLI) <workflows/build_command_line_interface/index>
   Develop a Lightning App <workflows/build_lightning_app/index>
   Develop a Lightning Component <workflows/build_lightning_component/index>
   Develop a REST API <workflows/build_rest_api/index>
   Cache Work run calls  <workflows/run_work_once>
   Customize your cloud compute <core_api/lightning_work/compute>
   Extend an existing app <workflows/extend_app>
   Publish a Lightning component <workflows/build_lightning_component/publish_a_component>
   Run a server within a Lightning App <workflows/add_server/index>
   Run an App on the cloud <workflows/run_app_on_cloud/index>
   Run Apps on your cloud account (BYOC) <workflows/byoc/index>
   Run work in parallel <workflows/run_work_in_parallel>
   Share an app  <workflows/share_app>
   Share files between components <workflows/share_files_between_components>

..
   [Docs under construction] Add a Lightning component  <workflows/add_components/index>
   [Docs under construction] Debug a distributed cloud app locally <workflows/debug_locally>
   [Docs under construction] Enable fault tolerance  <workflows/enable_fault_tolerance>
   [Docs under construction] Run components on different hardware  <workflows/run_components_on_different_hardware>
   [Docs under construction] Schedule app runs  <workflows/schedule_apps>
   [Docs under construction] Test an app  <workflows/test_an_app>

.. toctree::
   :maxdepth: 1
   :caption: Core API Reference

   LightningApp <core_api/lightning_app/index>
   LightningFlow <core_api/lightning_flow>
   LightningWork <core_api/lightning_work/index>

.. toctree::
   :maxdepth: 1
   :caption: Addons API Reference

   api_reference/components
   api_reference/frontend
   api_reference/runners
   api_reference/storage

.. toctree::
   :maxdepth: 1
   :caption: Glossary

   App Components Tree <glossary/app_tree>
   Build Configuration <glossary/build_config/build_config>
   Command Line Interface (CLI) <glossary/command_lines/command_lines>
   DAG <glossary/dag>
   Event Loop <glossary/event_loop>
   Environment Variables <glossary/environment_variables>
   Frontend <workflows/add_web_ui/glossary_front_end.rst>
<<<<<<< HEAD
   Apple and Android mobile devices with Lighting Apps <glossary/ios_and_android>
=======
   REST API <glossary/restful_api/restful_api>
>>>>>>> 16b4644e
   Sharing Components <glossary/sharing_components>
   Scheduling <glossary/scheduling.rst>
   Storage <glossary/storage/storage.rst>
   UI <workflows/add_web_ui/glossary_ui.rst>

..
   [Docs under construction] Debug an app <glossary/debug_app>
   [Docs under construction] Distributed front-ends <glossary/distributed_fe>
   [Docs under construction] Distributed hardware <glossary/distributed_hardware>
   [Docs under construction] Fault tolerance <glossary/fault_tolerance><|MERGE_RESOLUTION|>--- conflicted
+++ resolved
@@ -271,11 +271,8 @@
    Event Loop <glossary/event_loop>
    Environment Variables <glossary/environment_variables>
    Frontend <workflows/add_web_ui/glossary_front_end.rst>
-<<<<<<< HEAD
    Apple and Android mobile devices with Lighting Apps <glossary/ios_and_android>
-=======
    REST API <glossary/restful_api/restful_api>
->>>>>>> 16b4644e
    Sharing Components <glossary/sharing_components>
    Scheduling <glossary/scheduling.rst>
    Storage <glossary/storage/storage.rst>

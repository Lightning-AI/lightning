--- conflicted
+++ resolved
@@ -144,58 +144,7 @@
 
 .. toctree::
    :maxdepth: 1
-<<<<<<< HEAD
-   :caption: Examples
 
-   Develop a DAG <examples/dag/dag>
-   Develop a File Server <examples/file_server/file_server>
-   Develop a Github Repo Script Runner <examples/github_repo_runner/github_repo_runner>
-   Develop a Model Server <examples/model_server_app/model_server_app>
-
-..
-   [Docs under construction] Build a data exploring app  <examples/data_explore_app>
-   [Docs under construction] Build a ETL app  <examples/etl_app>
-   [Docs under construction] Build a model deployment app  <examples/model_deploy_app>
-   [Docs under construction] Build a research demo app  <examples/research_demo_app>
-
-.. toctree::
-   :maxdepth: 1
-   :caption: How to...
-
-   Access the App State <workflows/access_app_state/access_app_state>
-   Add a web user interface (UI) <workflows/add_web_ui/index>
-   Add a web link  <workflows/add_web_link>
-   Add encrypted secrets <glossary/secrets>
-   Arrange app tabs <workflows/arrange_tabs/index>
-   Debug cloud apps via SSH <workflows/ssh/index>
-   Develop a Command Line Interface (CLI) <workflows/build_command_line_interface/index>
-   Develop a Lightning App <workflows/build_lightning_app/index>
-   Develop a Lightning Component <workflows/build_lightning_component/index>
-   Develop a REST API <workflows/build_rest_api/index>
-   Cache Work run calls  <workflows/run_work_once>
-   Customize your cloud compute <core_api/lightning_work/compute>
-   Extend an existing app <workflows/extend_app>
-   Publish a Lightning component <workflows/build_lightning_component/publish_a_component>
-   Run a server within a Lightning App <workflows/add_server/index>
-   Run an App on the cloud <workflows/run_app_on_cloud/index>
-   Run Apps on your cloud account (BYOC) <workflows/byoc/index>
-   Run work in parallel <workflows/run_work_in_parallel>
-   Save files <glossary/storage/drive.rst>
-   Share an app  <workflows/share_app>
-   Share files between components <workflows/share_files_between_components>
-
-..
-   [Docs under construction] Add a Lightning component  <workflows/add_components/index>
-   [Docs under construction] Debug a distributed cloud app locally <workflows/debug_locally>
-   [Docs under construction] Enable fault tolerance  <workflows/enable_fault_tolerance>
-   [Docs under construction] Run components on different hardware  <workflows/run_components_on_different_hardware>
-   [Docs under construction] Schedule app runs  <workflows/schedule_apps>
-   [Docs under construction] Test an app  <workflows/test_an_app>
-
-.. toctree::
-   :maxdepth: 1
-=======
->>>>>>> f53c0a70
    :caption: Core API Reference
 
    LightningApp <core_api/lightning_app/index>

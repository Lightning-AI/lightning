.. testsetup:: *

    import torch
    from torch.nn import Module
    from pytorch_lightning.core.lightning import LightningModule
    from pytorch_lightning.metrics import Metric

.. _metrics:

#######
Metrics
#######

``pytorch_lightning.metrics`` is a Metrics API created for easy metric development and usage in
PyTorch and PyTorch Lightning. It is rigorously tested for all edge cases and includes a growing list of
common metric implementations.

The metrics API provides ``update()``, ``compute()``, ``reset()`` functions to the user. The metric base class inherits
``nn.Module`` which allows us to call ``metric(...)`` directly. The ``forward()`` method of the base ``Metric`` class
serves the dual purpose of calling ``update()`` on its input and simultaneously returning the value of the metric over the
provided input.

These metrics work with DDP in PyTorch and PyTorch Lightning by default. When ``.compute()`` is called in
distributed mode, the internal state of each metric is synced and reduced across each process, so that the
logic present in ``.compute()`` is applied to state information from all processes.

The example below shows how to use a metric in your ``LightningModule``:

.. code-block:: python

    def __init__(self):
        ...
        self.accuracy = pl.metrics.Accuracy()

    def training_step(self, batch, batch_idx):
        logits = self(x)
        ...
        # log step metric
        self.log('train_acc_step', self.accuracy(logits, y))
        ...

    def training_epoch_end(self, outs):
        # log epoch metric
        self.log('train_acc_epoch', self.accuracy.compute())


``Metric`` objects can also be directly logged, in which case Lightning will log
the metric based on ``on_step`` and ``on_epoch`` flags present in ``self.log(...)``.
If ``on_epoch`` is True, the logger automatically logs the end of epoch metric value by calling
``.compute()``.

.. note::
    ``sync_dist``, ``sync_dist_op``, ``sync_dist_group``, ``reduce_fx`` and ``tbptt_reduce_fx``
    flags from ``self.log(...)`` don't affect the metric logging in any manner. The metric class
    contains its own distributed synchronization logic.

    This however is only true for metrics that inherit the base class ``Metric``,
    and thus the functional metric API provides no support for in-built distributed synchronization
    or reduction functions.


.. code-block:: python

    def __init__(self):
        ...
        self.train_acc = pl.metrics.Accuracy()
        self.valid_acc = pl.metrics.Accuracy()

    def training_step(self, batch, batch_idx):
        logits = self(x)
        ...
        self.train_acc(logits, y)
        self.log('train_acc', self.train_acc, on_step=True, on_epoch=False)

    def validation_step(self, batch, batch_idx):
        logits = self(x)
        ...
        self.valid_acc(logits, y)
        self.log('valid_acc', self.valid_acc, on_step=True, on_epoch=True)

.. note::
    If using metrics in data parallel mode (dp), the metric update/logging should be done
    in the ``<mode>_step_end`` method (where ``<mode>`` is either ``training``, ``validation``
    or ``test``). This is due to metric states else being destroyed after each forward pass,
    leading to wrong accumulation. In practice do the following:

    .. code-block:: python

        def training_step(self, batch, batch_idx):
            data, target = batch
            pred = self(data)
            ...
            return {'loss' : loss, 'preds' : preds, 'target' : target}

        def training_step_end(self, outputs):
            #update and log
            self.metric(outputs['preds'], outputs['target'])
            self.log('metric', self.metric)


This metrics API is independent of PyTorch Lightning. Metrics can directly be used in PyTorch as shown in the example:

.. code-block:: python

    from pytorch_lightning import metrics

    train_accuracy = metrics.Accuracy()
    valid_accuracy = metrics.Accuracy(compute_on_step=False)

    for epoch in range(epochs):
        for x, y in train_data:
            y_hat = model(x)

            # training step accuracy
            batch_acc = train_accuracy(y_hat, y)

        for x, y in valid_data:
            y_hat = model(x)
            valid_accuracy(y_hat, y)

    # total accuracy over all training batches
    total_train_accuracy = train_accuracy.compute()

    # total accuracy over all validation batches
    total_valid_accuracy = valid_accuracy.compute()

.. note::

    Metrics contain internal states that keep track of the data seen so far.
    Do not mix metric states across training, validation and testing.
    It is highly recommended to re-initialize the metric per mode as
    shown in the examples above.

.. note::

    Metric states are **not** added to the models ``state_dict`` by default.
    To change this, after initializing the metric, the method ``.persistent(mode)`` can
    be used to enable (``mode=True``) or disable (``mode=False``) this behaviour.

*********************
Implementing a Metric
*********************

To implement your custom metric, subclass the base ``Metric`` class and implement the following methods:

- ``__init__()``: Each state variable should be called using ``self.add_state(...)``.
- ``update()``: Any code needed to update the state given any inputs to the metric.
- ``compute()``: Computes a final value from the state of the metric.

All you need to do is call ``add_state`` correctly to implement a custom metric with DDP.
``reset()`` is called on metric state variables added using ``add_state()``.

To see how metric states are synchronized across distributed processes, refer to ``add_state()`` docs
from the base ``Metric`` class.

Example implementation:

.. code-block:: python

    from pytorch_lightning.metrics import Metric

    class MyAccuracy(Metric):
        def __init__(self, dist_sync_on_step=False):
            super().__init__(dist_sync_on_step=dist_sync_on_step)

            self.add_state("correct", default=torch.tensor(0), dist_reduce_fx="sum")
            self.add_state("total", default=torch.tensor(0), dist_reduce_fx="sum")

        def update(self, preds: torch.Tensor, target: torch.Tensor):
            preds, target = self._input_format(preds, target)
            assert preds.shape == target.shape

            self.correct += torch.sum(preds == target)
            self.total += target.numel()

        def compute(self):
            return self.correct.float() / self.total

Metrics support backpropagation, if all computations involved in the metric calculation
are differentiable. However, note that the cached state is detached from the computational
graph and cannot be backpropagated. Not doing this would mean storing the computational
graph for each update call, which can lead to out-of-memory errors.
In practise this means that:

.. code-block:: python

    metric = MyMetric()
    val = metric(pred, target) # this value can be backpropagated
    val = metric.compute() # this value cannot be backpropagated


**********
Metric API
**********

.. autoclass:: pytorch_lightning.metrics.Metric
    :noindex:

***************************
Class vs Functional Metrics
***************************

The functional metrics follow the simple paradigm input in, output out. This means, they don't provide any advanced mechanisms for syncing across DDP nodes or aggregation over batches. They simply compute the metric value based on the given inputs.

Also, the integration within other parts of PyTorch Lightning will never be as tight as with the class-based interface.
If you look for just computing the values, the functional metrics are the way to go. However, if you are looking for the best integration and user experience, please consider also using the class interface.

**********************
Classification Metrics
**********************

Input types
-----------

For the purposes of classification metrics, inputs (predictions and targets) are split
into these categories (``N`` stands for the batch size and ``C`` for number of classes):

.. csv-table:: \*dtype ``binary`` means integers that are either 0 or 1
    :header: "Type", "preds shape", "preds dtype", "target shape", "target dtype"
    :widths: 20, 10, 10, 10, 10

    "Binary", "(N,)", "``float``", "(N,)", "``binary``\*"
    "Multi-class", "(N,)", "``int``", "(N,)", "``int``"
    "Multi-class with probabilities", "(N, C)", "``float``", "(N,)", "``int``"
    "Multi-label", "(N, ...)", "``float``", "(N, ...)", "``binary``\*"
    "Multi-dimensional multi-class", "(N, ...)", "``int``", "(N, ...)", "``int``"
    "Multi-dimensional multi-class with probabilities", "(N, C, ...)", "``float``", "(N, ...)", "``int``"

.. note::
    All dimensions of size 1 (except ``N``) are "squeezed out" at the beginning, so
    that, for example, a tensor of shape ``(N, 1)`` is treated as ``(N, )``.

When predictions or targets are integers, it is assumed that class labels start at 0, i.e.
the possible class labels are 0, 1, 2, 3, etc. Below are some examples of different input types

.. testcode::

    # Binary inputs
    binary_preds  = torch.tensor([0.6, 0.1, 0.9])
    binary_target = torch.tensor([1, 0, 2])

    # Multi-class inputs
    mc_preds  = torch.tensor([0, 2, 1])
    mc_target = torch.tensor([0, 1, 2])

    # Multi-class inputs with probabilities
    mc_preds_probs  = torch.tensor([[0.8, 0.2, 0], [0.1, 0.2, 0.7], [0.3, 0.6, 0.1]])
    mc_target_probs = torch.tensor([0, 1, 2])

    # Multi-label inputs
    ml_preds  = torch.tensor([[0.2, 0.8, 0.9], [0.5, 0.6, 0.1], [0.3, 0.1, 0.1]])
    ml_target = torch.tensor([[0, 1, 1], [1, 0, 0], [0, 0, 0]])


Using the ``is_multiclass`` parameter
~~~~~~~~~~~~~~~~~~~~~~~~~~~~~~~~~~~~~

In some cases, you might have inputs which appear to be (multi-dimensional) multi-class
but are actually binary/multi-label - for example, if both predictions and targets are
integer (binary) tensors. Or it could be the other way around, you want to treat 
binary/multi-label inputs as 2-class (multi-dimensional) multi-class inputs.

For these cases, the metrics where this distinction would make a difference, expose the
``is_multiclass`` argument. Let's see how this is used on the example of 
:class:`~pytorch_lightning.metrics.classification.StatScores` metric.

First, let's consider the case with label predictions with 2 classes, which we want to
treat as binary.

.. testcode::

   from pytorch_lightning.metrics.functional import stat_scores

   # These inputs are supposed to be binary, but appear as multi-class
   preds  = torch.tensor([0, 1, 0])
   target = torch.tensor([1, 1, 0])

As you can see below, by default the inputs are treated
as multi-class. We can set ``is_multiclass=False`` to treat the inputs as binary - 
which is the same as converting the predictions to float beforehand.

.. doctest::

    >>> stat_scores(preds, target, reduce='macro', num_classes=2)
    tensor([[1, 1, 1, 0, 1],
            [1, 0, 1, 1, 2]])
    >>> stat_scores(preds, target, reduce='macro', num_classes=1, is_multiclass=False)
    tensor([[1, 0, 1, 1, 2]])
    >>> stat_scores(preds.float(), target, reduce='macro', num_classes=1)
    tensor([[1, 0, 1, 1, 2]])

Next, consider the opposite example: inputs are binary (as predictions are probabilities),
but we would like to treat them as 2-class multi-class, to obtain the metric for both classes.

.. testcode::

   preds  = torch.tensor([0.2, 0.7, 0.3])
   target = torch.tensor([1, 1, 0])

In this case we can set ``is_multiclass=True``, to treat the inputs as multi-class.

.. doctest::

    >>> stat_scores(preds, target, reduce='macro', num_classes=1)
    tensor([[1, 0, 1, 1, 2]])
    >>> stat_scores(preds, target, reduce='macro', num_classes=2, is_multiclass=True)
    tensor([[1, 1, 1, 0, 1],
            [1, 0, 1, 1, 2]])


Class Metrics (Classification)
------------------------------

Accuracy
~~~~~~~~

.. autoclass:: pytorch_lightning.metrics.classification.Accuracy
    :noindex:

AveragePrecision
~~~~~~~~~~~~~~~~

.. autoclass:: pytorch_lightning.metrics.classification.AveragePrecision
    :noindex:

ConfusionMatrix
~~~~~~~~~~~~~~~

.. autoclass:: pytorch_lightning.metrics.classification.ConfusionMatrix
    :noindex:

F1
~~

.. autoclass:: pytorch_lightning.metrics.classification.F1
    :noindex:

FBeta
~~~~~

.. autoclass:: pytorch_lightning.metrics.classification.FBeta
    :noindex:

Hamming Distance
~~~~~~~~~~~~~~~~

.. autoclass:: pytorch_lightning.metrics.classification.HammingDistance
    :noindex:

Precision
~~~~~~~~~

.. autoclass:: pytorch_lightning.metrics.classification.Precision
    :noindex:

PrecisionRecallCurve
~~~~~~~~~~~~~~~~~~~~

.. autoclass:: pytorch_lightning.metrics.classification.PrecisionRecallCurve
    :noindex:

Recall
~~~~~~

.. autoclass:: pytorch_lightning.metrics.classification.Recall
    :noindex:

ROC
~~~

.. autoclass:: pytorch_lightning.metrics.classification.ROC
    :noindex:


StatScores
~~~~~~~~~~

.. autoclass:: pytorch_lightning.metrics.classification.StatScores
    :noindex:


Functional Metrics (Classification)
-----------------------------------

accuracy [func]
~~~~~~~~~~~~~~~

.. autofunction:: pytorch_lightning.metrics.functional.accuracy
    :noindex:

auc [func]
~~~~~~~~~~

.. autofunction:: pytorch_lightning.metrics.functional.classification.auc
    :noindex:


auroc [func]
~~~~~~~~~~~~

.. autofunction:: pytorch_lightning.metrics.functional.classification.auroc
    :noindex:


multiclass_auroc [func]
~~~~~~~~~~~~~~~~~~~~~~~

.. autofunction:: pytorch_lightning.metrics.functional.classification.multiclass_auroc
    :noindex:


average_precision [func]
~~~~~~~~~~~~~~~~~~~~~~~~

.. autofunction:: pytorch_lightning.metrics.functional.average_precision
    :noindex:


confusion_matrix [func]
~~~~~~~~~~~~~~~~~~~~~~~

.. autofunction:: pytorch_lightning.metrics.functional.confusion_matrix
    :noindex:


dice_score [func]
~~~~~~~~~~~~~~~~~

.. autofunction:: pytorch_lightning.metrics.functional.classification.dice_score
    :noindex:


f1 [func]
~~~~~~~~~~~~~~~

.. autofunction:: pytorch_lightning.metrics.functional.f1
    :noindex:


fbeta [func]
~~~~~~~~~~~~~~~~~~

.. autofunction:: pytorch_lightning.metrics.functional.fbeta
    :noindex:

hamming_distance [func]
~~~~~~~~~~~~~~~~~~~~~~~

.. autofunction:: pytorch_lightning.metrics.functional.hamming_distance
    :noindex:

iou [func]
~~~~~~~~~~

.. autofunction:: pytorch_lightning.metrics.functional.classification.iou
    :noindex:


roc [func]
~~~~~~~~~~~~~~~~~~~~~

.. autofunction:: pytorch_lightning.metrics.functional.roc
    :noindex:


precision [func]
~~~~~~~~~~~~~~~~

.. autofunction:: pytorch_lightning.metrics.functional.classification.precision
    :noindex:


precision_recall [func]
~~~~~~~~~~~~~~~~~~~~~~~

.. autofunction:: pytorch_lightning.metrics.functional.classification.precision_recall
    :noindex:


precision_recall_curve [func]
~~~~~~~~~~~~~~~~~~~~~~~~~~~~~

.. autofunction:: pytorch_lightning.metrics.functional.precision_recall_curve
    :noindex:


recall [func]
~~~~~~~~~~~~~

.. autofunction:: pytorch_lightning.metrics.functional.classification.recall
    :noindex:

select_topk [func]
~~~~~~~~~~~~~~~~~~~~~

.. autofunction:: pytorch_lightning.metrics.utils.select_topk
    :noindex:


stat_scores [func]
~~~~~~~~~~~~~~~~~~

.. autofunction:: pytorch_lightning.metrics.functional.stat_scores
    :noindex:


stat_scores_multiple_classes [func]
~~~~~~~~~~~~~~~~~~~~~~~~~~~~~~~~~~~

.. autofunction:: pytorch_lightning.metrics.functional.classification.stat_scores_multiple_classes
    :noindex:


to_categorical [func]
~~~~~~~~~~~~~~~~~~~~~

.. autofunction:: pytorch_lightning.metrics.utils.to_categorical
    :noindex:


to_onehot [func]
~~~~~~~~~~~~~~~~

.. autofunction:: pytorch_lightning.metrics.utils.to_onehot
    :noindex:

******************
Regression Metrics
******************

Class Metrics (Regression)
--------------------------

ExplainedVariance
~~~~~~~~~~~~~~~~~

.. autoclass:: pytorch_lightning.metrics.regression.ExplainedVariance
    :noindex:


MeanAbsoluteError
~~~~~~~~~~~~~~~~~

.. autoclass:: pytorch_lightning.metrics.regression.MeanAbsoluteError
    :noindex:


MeanSquaredError
~~~~~~~~~~~~~~~~

.. autoclass:: pytorch_lightning.metrics.regression.MeanSquaredError
    :noindex:


MeanSquaredLogError
~~~~~~~~~~~~~~~~~~~

.. autoclass:: pytorch_lightning.metrics.regression.MeanSquaredLogError
    :noindex:


PSNR
~~~~

.. autoclass:: pytorch_lightning.metrics.regression.PSNR
    :noindex:


SSIM
~~~~

.. autoclass:: pytorch_lightning.metrics.regression.SSIM
    :noindex:


R2Score
~~~~~~~

.. autoclass:: pytorch_lightning.metrics.regression.R2Score
    :noindex:

Functional Metrics (Regression)
-------------------------------

explained_variance [func]
~~~~~~~~~~~~~~~~~~~~~~~~~

.. autofunction:: pytorch_lightning.metrics.functional.explained_variance
    :noindex:


mean_absolute_error [func]
~~~~~~~~~~~~~~~~~~~~~~~~~~

.. autofunction:: pytorch_lightning.metrics.functional.mean_absolute_error
    :noindex:


mean_squared_error [func]
~~~~~~~~~~~~~~~~~~~~~~~~~

.. autofunction:: pytorch_lightning.metrics.functional.mean_squared_error
    :noindex:


mean_squared_log_error [func]
~~~~~~~~~~~~~~~~~~~~~~~~~~~~~

.. autofunction:: pytorch_lightning.metrics.functional.mean_squared_log_error
    :noindex:


psnr [func]
~~~~~~~~~~~

.. autofunction:: pytorch_lightning.metrics.functional.psnr
    :noindex:


ssim [func]
~~~~~~~~~~~

.. autofunction:: pytorch_lightning.metrics.functional.ssim
    :noindex:

<<<<<<< HEAD

image_gradients [func]
~~~~~~~~~~~~~~~~~~~~~~

.. autofunction:: pytorch_lightning.metrics.functional.image_gradients
=======
r2score [func]
~~~~~~~~~~~~~~

.. autofunction:: pytorch_lightning.metrics.functional.r2score
>>>>>>> 9dbdffca
    :noindex:


***
NLP
***

bleu_score [func]
-----------------

.. autofunction:: pytorch_lightning.metrics.functional.nlp.bleu_score
    :noindex:

********
Pairwise
********

embedding_similarity [func]
---------------------------

.. autofunction:: pytorch_lightning.metrics.functional.self_supervised.embedding_similarity
    :noindex:<|MERGE_RESOLUTION|>--- conflicted
+++ resolved
@@ -589,6 +589,13 @@
     :noindex:
 
 
+image_gradients [func]
+~~~~~~~~~~~~~~~~~~~~~~
+
+.. autofunction:: pytorch_lightning.metrics.functional.image_gradients
+    :noindex:
+
+
 mean_absolute_error [func]
 ~~~~~~~~~~~~~~~~~~~~~~~~~~
 
@@ -623,18 +630,11 @@
 .. autofunction:: pytorch_lightning.metrics.functional.ssim
     :noindex:
 
-<<<<<<< HEAD
-
-image_gradients [func]
-~~~~~~~~~~~~~~~~~~~~~~
-
-.. autofunction:: pytorch_lightning.metrics.functional.image_gradients
-=======
+
 r2score [func]
 ~~~~~~~~~~~~~~
 
 .. autofunction:: pytorch_lightning.metrics.functional.r2score
->>>>>>> 9dbdffca
     :noindex:
 
 

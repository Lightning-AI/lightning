.. testsetup:: *

    import torch
    from torch.nn import Module
    from pytorch_lightning.core.lightning import LightningModule
    from pytorch_lightning.metrics import Metric

.. _metrics:

#######
Metrics
#######

``pytorch_lightning.metrics`` is a Metrics API created for easy metric development and usage in
PyTorch and PyTorch Lightning. It is rigorously tested for all edge cases and includes a growing list of
common metric implementations.

The metrics API provides ``update()``, ``compute()``, ``reset()`` functions to the user. The metric base class inherits
``nn.Module`` which allows us to call ``metric(...)`` directly. The ``forward()`` method of the base ``Metric`` class
serves the dual purpose of calling ``update()`` on its input and simultanously returning the value of the metric over the
provided input.

These metrics work with DDP in PyTorch and PyTorch Lightning by default. When ``.compute()`` is called in
distributed mode, the internal state of each metric is synced and reduced across each process, so that the
logic present in ``.compute()`` is applied to state information from all processes.

The example below shows how to use a metric in your ``LightningModule``:

.. code-block:: python

    def __init__(self):
        ...
        self.accuracy = pl.metrics.Accuracy()

    def training_step(self, batch, batch_idx):
        logits = self(x)
        ...
        # log step metric
        self.log('train_acc_step', self.accuracy(logits, y))
        ...

    def training_epoch_end(self, outs):
        # log epoch metric
        self.log('train_acc_epoch', self.accuracy.compute())


``Metric`` objects can also be directly logged, in which case Lightning will log
the metric based on ``on_step`` and ``on_epoch`` flags present in ``self.log(...)``.
If ``on_epoch`` is True, the logger automatically logs the end of epoch metric value by calling
``.compute()``.

.. note::
    ``sync_dist``, ``sync_dist_op``, ``sync_dist_group``, ``reduce_fx`` and ``tbptt_reduce_fx``
    flags from ``self.log(...)`` don't affect the metric logging in any manner. The metric class
    contains its own distributed synchronization logic.

    This however is only true for metrics that inherit the base class ``Metric``,
    and thus the functional metric API provides no support for in-built distributed synchronization
    or reduction functions.


.. code-block:: python

    def __init__(self):
        ...
        self.train_acc = pl.metrics.Accuracy()
        self.valid_acc = pl.metrics.Accuracy()

    def training_step(self, batch, batch_idx):
        logits = self(x)
        ...
        self.train_acc(logits, y)
        self.log('train_acc', self.train_acc, on_step=True, on_epoch=False)

    def validation_step(self, batch, batch_idx):
        logits = self(x)
        ...
        self.valid_acc(logits, y)
        self.log('valid_acc', self.valid_acc, on_step=True, on_epoch=True)

.. note::
    If using metrics in data parallel mode (dp), the metric update/logging should be done
    in the ``<mode>_step_end`` method (where ``<mode>`` is either ``training``, ``validation``
    or ``test``). This is due to metric states else being destroyed after each forward pass,
    leading to wrong accumulation. In practice do the following:

    .. code-block:: python

        def training_step(self, batch, batch_idx):
            data, target = batch
            pred = self(data)
            ...
            return {'loss' : loss, 'preds' : preds, 'target' : target}

        def training_step_end(self, outputs):
            #update and log
            self.metric(outputs['preds'], outputs['target'])
            self.log('metric', self.metric)


This metrics API is independent of PyTorch Lightning. Metrics can directly be used in PyTorch as shown in the example:

.. code-block:: python

    from pytorch_lightning import metrics

    train_accuracy = metrics.Accuracy()
    valid_accuracy = metrics.Accuracy(compute_on_step=False)

    for epoch in range(epochs):
        for x, y in train_data:
            y_hat = model(x)

            # training step accuracy
            batch_acc = train_accuracy(y_hat, y)

        for x, y in valid_data:
            y_hat = model(x)
            valid_accuracy(y_hat, y)

    # total accuracy over all training batches
    total_train_accuracy = train_accuracy.compute()

    # total accuracy over all validation batches
    total_valid_accuracy = valid_accuracy.compute()

.. note::

    Metrics contain internal states that keep track of the data seen so far.
    Do not mix metric states across training, validation and testing.
    It is highly recommended to re-initialize the metric per mode as
    shown in the examples above.

.. note::

    Metric states are **not** added to the models ``state_dict`` by default.
    To change this, after initializing the metric, the method ``.persistent(mode)`` can
    be used to enable (``mode=True``) or disable (``mode=False``) this behaviour.

*********************
Implementing a Metric
*********************

To implement your custom metric, subclass the base ``Metric`` class and implement the following methods:

- ``__init__()``: Each state variable should be called using ``self.add_state(...)``.
- ``update()``: Any code needed to update the state given any inputs to the metric.
- ``compute()``: Computes a final value from the state of the metric.

All you need to do is call ``add_state`` correctly to implement a custom metric with DDP.
``reset()`` is called on metric state variables added using ``add_state()``.

To see how metric states are synchronized across distributed processes, refer to ``add_state()`` docs
from the base ``Metric`` class.

Example implementation:

.. code-block:: python

    from pytorch_lightning.metrics import Metric

    class MyAccuracy(Metric):
        def __init__(self, dist_sync_on_step=False):
            super().__init__(dist_sync_on_step=dist_sync_on_step)

            self.add_state("correct", default=torch.tensor(0), dist_reduce_fx="sum")
            self.add_state("total", default=torch.tensor(0), dist_reduce_fx="sum")

        def update(self, preds: torch.Tensor, target: torch.Tensor):
            preds, target = self._input_format(preds, target)
            assert preds.shape == target.shape

            self.correct += torch.sum(preds == target)
            self.total += target.numel()

        def compute(self):
            return self.correct.float() / self.total

Metrics support backpropagation, if all computations involved in the metric calculation
are differentiable. However, note that the cached state is detached from the computational
graph and cannot be backpropagated. Not doing this would mean storing the computational
graph for each update call, which can lead to out-of-memory errors.
In practise this means that:

.. code-block:: python

    metric = MyMetric()
    val = metric(pred, target) # this value can be backpropagated
    val = metric.compute() # this value cannot be backpropagated


**********
Metric API
**********

.. autoclass:: pytorch_lightning.metrics.Metric
    :noindex:

***************************
Class vs Functional Metrics
***************************

The functional metrics follow the simple paradigm input in, output out. This means, they don't provide any advanced mechanisms for syncing across DDP nodes or aggregation over batches. They simply compute the metric value based on the given inputs.

<<<<<<< HEAD
Also the integration within other parts of PyTorch Lightning will never be as tight as with the class-based interface.
If you look for just computing the values, the functional metrics are the way to go. However, if you are looking for the best integration and user experience, please consider also to use the class interface.
=======
Also, the integration within other parts of PyTorch Lightning will never be as tight as with the class-based interface.
If you look for just computing the values, the functional metrics are the way to go. However, if you are looking for the best integration and user experience, please consider also using the class interface.
>>>>>>> de3defb8

**********************
Classification Metrics
**********************
<<<<<<< HEAD

Input types
-----------

For the purposes of classification metrics, inputs (predictions and targets) are split 
into these categories (``N`` stands for the batch size and ``C`` for number of classes):

.. csv-table:: \*dtype ``binary`` means integers that are either 0 or 1
    :header: "Type", "preds shape", "preds dtype", "target shape", "target dtype"
    :widths: 20, 10, 10, 10, 10

    "Binary", "(N,)", "``float``", "(N,)", "``binary``\*"
    "Multi-class", "(N,)", "``int``", "(N,)", "``int``"
    "Multi-class with probabilities", "(N, C)", "``float``", "(N,)", "``int``"
    "Multi-label", "(N, ...)", "``float``", "(N, ...)", "``binary``\*"
    "Multi-dimensional multi-class", "(N, ...)", "``int``", "(N, ...)", "``int``"
    "Multi-dimensional multi-class with probabilities", "(N, C, ...) or (N, ..., C)", "``float``", "(N, ...)", "``int``"

.. note::
    All dimensions of size 1 (except ``N``) are "squeezed out" at the beginning, so 
    that, for example, a tensor of shape ``(N, 1)`` is treated as ``(N, )``.

When predictions or targets are integers, it is assumed that class labels start at 0, i.e. 
the possible class labels are 0, 1, 2, 3, etc. Below are some examples of different input types

.. code-block:: python

    # Binary inputs
    binary_preds  = torch.tensor([0.6, 0.1, 0.9])
    binary_target = torch.tensor([1, 0, 2])

    # Multi-class inputs
    mc_preds  = torch.tensor([0, 2, 1])
    mc_target = torch.tensor([0, 1, 2])

    # Multi-class inputs with probabilities
    mc_preds_probs  = torch.tensor([[0.8, 0.2, 0], [0.1, 0.2, 0.7], [0.3, 0.6, 0.1]])
    mc_target_probs = torch.tensor([0, 1, 2])

    # Multi-label inputs
    ml_preds  = torch.tensor([[0.2, 0.8, 0.9], [0.5, 0.6, 0.1], [0.3, 0.1, 0.1]])
    ml_target = torch.tensor([[0, 1, 1], [1, 0, 0], [0, 0, 0]])

In some rare cases, you might have inputs which appear to be (multi-dimensional) multi-class,
but are actually binary/multi-label. For example, if both predictions and targets are 1d
binary tensors. Or it could be the other way around, you want to treat binary/multi-label
inputs as 2-class (multi-dimensional) multi-class inputs.

For these cases, the metrics where this distinction would make a difference, expose the
``is_multiclass`` argument. Let's see how this is used with the 
:class:`~pytorch_lightning.metrics.classification.StatScores` metric.

.. testcode::
   :skipif: True

   from pytorch_lightning.metrics import StatScores

   # These inputs are supposed to be binary, but appear as multi-class
   mc_binary_preds  = torch.tensor([0,1,0])
   mc_binary_target = torch.tensor([1,1,0])

First, let's check that what happens usually - without setting ``is_multiclass`` flag.

.. testcode::
   :skipif: True

    # Treating inputs as they appear (multi-class)
    stat_scores_mc = StatScores(average='none', num_classes=2)
    stat_scores_mc(mc_binary_preds, mc_binary_target)

Out:

.. testoutput::
   :skipif: True

   torch.tensor([[1, 1, 1, 0, 1]],
                [[1, 0, 1, 1, 2]], dtype=torch.int32)

As expected, the metric interpreted the inputs as 2 class multi-class inputs (note that if
change ``num_classes`` above to anything but 2 we would get an error). Now let's see what
happens when we set ``is_multiclass=False``:

.. testcode::
   :skipif: True

    # Treating inputs as binary
    stat_scores_binary = StatScores(average='none', num_classes=1, 
                                    is_multiclass=False)
    stat_scores_binary(mc_binary_preds, mc_binary_target)

Out:

.. testoutput::
   :skipif: True

   torch.tensor([[1, 0, 1, 1, 2]], dtype=torch.int32)

Now the metric correctly interpreted the inputs as binary, and thus returned result
only for one class.

Class Metrics (Classification)
------------------------------
=======
>>>>>>> de3defb8

Input types
-----------

For the purposes of classification metrics, inputs (predictions and targets) are split 
into these categories (``N`` stands for the batch size and ``C`` for number of classes):

<<<<<<< HEAD
Hamming Loss
~~~~~~~~~~~~

.. autoclass:: pytorch_lightning.metrics.classification.HammingLoss
    :noindex:

Precision
~~~~~~~~~
=======
.. csv-table:: \*dtype ``binary`` means integers that are either 0 or 1
    :header: "Type", "preds shape", "preds dtype", "target shape", "target dtype"
    :widths: 20, 10, 10, 10, 10
>>>>>>> de3defb8

    "Binary", "(N,)", "``float``", "(N,)", "``binary``\*"
    "Multi-class", "(N,)", "``int``", "(N,)", "``int``"
    "Multi-class with probabilities", "(N, C)", "``float``", "(N,)", "``int``"
    "Multi-label", "(N, ...)", "``float``", "(N, ...)", "``binary``\*"
    "Multi-dimensional multi-class", "(N, ...)", "``int``", "(N, ...)", "``int``"
    "Multi-dimensional multi-class with probabilities", "(N, C, ...)", "``float``", "(N, ...)", "``int``"

.. note::
    All dimensions of size 1 (except ``N``) are "squeezed out" at the beginning, so 
    that, for example, a tensor of shape ``(N, 1)`` is treated as ``(N, )``.

When predictions or targets are integers, it is assumed that class labels start at 0, i.e. 
the possible class labels are 0, 1, 2, 3, etc. Below are some examples of different input types

.. testcode::

    # Binary inputs
    binary_preds  = torch.tensor([0.6, 0.1, 0.9])
    binary_target = torch.tensor([1, 0, 2])

    # Multi-class inputs
    mc_preds  = torch.tensor([0, 2, 1])
    mc_target = torch.tensor([0, 1, 2])

    # Multi-class inputs with probabilities
    mc_preds_probs  = torch.tensor([[0.8, 0.2, 0], [0.1, 0.2, 0.7], [0.3, 0.6, 0.1]])
    mc_target_probs = torch.tensor([0, 1, 2])

    # Multi-label inputs
    ml_preds  = torch.tensor([[0.2, 0.8, 0.9], [0.5, 0.6, 0.1], [0.3, 0.1, 0.1]])
    ml_target = torch.tensor([[0, 1, 1], [1, 0, 0], [0, 0, 0]])

In some rare cases, you might have inputs which appear to be (multi-dimensional) multi-class
but are actually binary/multi-label. For example, if both predictions and targets are 1d
binary tensors. Or it could be the other way around, you want to treat binary/multi-label
inputs as 2-class (multi-dimensional) multi-class inputs.

For these cases, the metrics where this distinction would make a difference, expose the
``is_multiclass`` argument.

Class Metrics (Classification)
------------------------------

Accuracy
~~~~~~~~

.. autoclass:: pytorch_lightning.metrics.classification.Accuracy
    :noindex:

AveragePrecision
~~~~~~~~~~~~~~~~

.. autoclass:: pytorch_lightning.metrics.classification.AveragePrecision
    :noindex:

ConfusionMatrix
~~~~~~~~~~~~~~~

.. autoclass:: pytorch_lightning.metrics.classification.ConfusionMatrix
    :noindex:

<<<<<<< HEAD
StatScores
~~~~~~~~~~

.. autoclass:: pytorch_lightning.metrics.classification.StatScores
    :noindex:


=======
F1
~~

.. autoclass:: pytorch_lightning.metrics.classification.F1
    :noindex:

FBeta
~~~~~

.. autoclass:: pytorch_lightning.metrics.classification.FBeta
    :noindex:

Hamming Loss
~~~~~~~~~~~~

.. autoclass:: pytorch_lightning.metrics.classification.HammingLoss
    :noindex:

Precision
~~~~~~~~~

.. autoclass:: pytorch_lightning.metrics.classification.Precision
    :noindex:

PrecisionRecallCurve
~~~~~~~~~~~~~~~~~~~~

.. autoclass:: pytorch_lightning.metrics.classification.PrecisionRecallCurve
    :noindex:

Recall
~~~~~~

.. autoclass:: pytorch_lightning.metrics.classification.Recall
    :noindex:

ROC
~~~

.. autoclass:: pytorch_lightning.metrics.classification.ROC
    :noindex:


>>>>>>> de3defb8
Functional Metrics (Classification)
-----------------------------------

accuracy [func]
~~~~~~~~~~~~~~~

.. autofunction:: pytorch_lightning.metrics.functional.accuracy
    :noindex:

<<<<<<< HEAD
hamming_loss [func]
~~~~~~~~~~~~~~~~~~~

.. autofunction:: pytorch_lightning.metrics.functional.hamming_loss
    :noindex:

=======
>>>>>>> de3defb8
auc [func]
~~~~~~~~~~

.. autofunction:: pytorch_lightning.metrics.functional.classification.auc
    :noindex:


auroc [func]
~~~~~~~~~~~~

.. autofunction:: pytorch_lightning.metrics.functional.classification.auroc
    :noindex:


multiclass_auroc [func]
~~~~~~~~~~~~~~~~~~~~~~~

.. autofunction:: pytorch_lightning.metrics.functional.classification.multiclass_auroc
    :noindex:


average_precision [func]
~~~~~~~~~~~~~~~~~~~~~~~~

.. autofunction:: pytorch_lightning.metrics.functional.average_precision
    :noindex:


confusion_matrix [func]
~~~~~~~~~~~~~~~~~~~~~~~

.. autofunction:: pytorch_lightning.metrics.functional.confusion_matrix
    :noindex:


dice_score [func]
~~~~~~~~~~~~~~~~~

.. autofunction:: pytorch_lightning.metrics.functional.classification.dice_score
    :noindex:


f1 [func]
~~~~~~~~~~~~~~~

.. autofunction:: pytorch_lightning.metrics.functional.f1
    :noindex:


fbeta [func]
~~~~~~~~~~~~~~~~~~

.. autofunction:: pytorch_lightning.metrics.functional.fbeta
    :noindex:

hamming_loss [func]
~~~~~~~~~~~~~~~~~~~

.. autofunction:: pytorch_lightning.metrics.functional.hamming_loss
    :noindex:

iou [func]
~~~~~~~~~~

.. autofunction:: pytorch_lightning.metrics.functional.classification.iou
    :noindex:


roc [func]
~~~~~~~~~~~~~~~~~~~~~

.. autofunction:: pytorch_lightning.metrics.functional.roc
    :noindex:


precision [func]
~~~~~~~~~~~~~~~~

.. autofunction:: pytorch_lightning.metrics.functional.classification.precision
    :noindex:


precision_recall [func]
~~~~~~~~~~~~~~~~~~~~~~~

.. autofunction:: pytorch_lightning.metrics.functional.classification.precision_recall
    :noindex:


precision_recall_curve [func]
~~~~~~~~~~~~~~~~~~~~~~~~~~~~~

.. autofunction:: pytorch_lightning.metrics.functional.precision_recall_curve
    :noindex:


recall [func]
~~~~~~~~~~~~~

.. autofunction:: pytorch_lightning.metrics.functional.classification.recall
    :noindex:

select_topk [func]
~~~~~~~~~~~~~~~~~~~~~

.. autofunction:: pytorch_lightning.metrics.utils.select_topk
    :noindex:


stat_scores [func]
~~~~~~~~~~~~~~~~~~

.. autofunction:: pytorch_lightning.metrics.functional.stat_scores
    :noindex:


to_categorical [func]
~~~~~~~~~~~~~~~~~~~~~

.. autofunction:: pytorch_lightning.metrics.utils.to_categorical
    :noindex:


to_onehot [func]
~~~~~~~~~~~~~~~~

.. autofunction:: pytorch_lightning.metrics.utils.to_onehot
    :noindex:

******************
Regression Metrics
******************
<<<<<<< HEAD

Class Metrics (Regression)
--------------------------

MeanSquaredError
~~~~~~~~~~~~~~~~

.. autoclass:: pytorch_lightning.metrics.regression.MeanSquaredError
    :noindex:


MeanAbsoluteError
~~~~~~~~~~~~~~~~~

.. autoclass:: pytorch_lightning.metrics.regression.MeanAbsoluteError
    :noindex:


MeanSquaredLogError
~~~~~~~~~~~~~~~~~~~

.. autoclass:: pytorch_lightning.metrics.regression.MeanSquaredLogError
    :noindex:


ExplainedVariance
~~~~~~~~~~~~~~~~~

.. autoclass:: pytorch_lightning.metrics.regression.ExplainedVariance
    :noindex:


PSNR
~~~~

.. autoclass:: pytorch_lightning.metrics.regression.PSNR
    :noindex:


SSIM
~~~~

.. autoclass:: pytorch_lightning.metrics.regression.SSIM
    :noindex:


=======

Class Metrics (Regression)
--------------------------

ExplainedVariance
~~~~~~~~~~~~~~~~~

.. autoclass:: pytorch_lightning.metrics.regression.ExplainedVariance
    :noindex:


MeanAbsoluteError
~~~~~~~~~~~~~~~~~

.. autoclass:: pytorch_lightning.metrics.regression.MeanAbsoluteError
    :noindex:


MeanSquaredError
~~~~~~~~~~~~~~~~

.. autoclass:: pytorch_lightning.metrics.regression.MeanSquaredError
    :noindex:


MeanSquaredLogError
~~~~~~~~~~~~~~~~~~~

.. autoclass:: pytorch_lightning.metrics.regression.MeanSquaredLogError
    :noindex:


PSNR
~~~~

.. autoclass:: pytorch_lightning.metrics.regression.PSNR
    :noindex:


SSIM
~~~~

.. autoclass:: pytorch_lightning.metrics.regression.SSIM
    :noindex:


>>>>>>> de3defb8
Functional Metrics (Regression)
-------------------------------

explained_variance [func]
~~~~~~~~~~~~~~~~~~~~~~~~~

.. autofunction:: pytorch_lightning.metrics.functional.explained_variance
    :noindex:


mean_absolute_error [func]
~~~~~~~~~~~~~~~~~~~~~~~~~~

.. autofunction:: pytorch_lightning.metrics.functional.mean_absolute_error
    :noindex:


mean_squared_error [func]
~~~~~~~~~~~~~~~~~~~~~~~~~

.. autofunction:: pytorch_lightning.metrics.functional.mean_squared_error
    :noindex:


mean_squared_log_error [func]
~~~~~~~~~~~~~~~~~~~~~~~~~~~~~

.. autofunction:: pytorch_lightning.metrics.functional.mean_squared_log_error
    :noindex:


psnr [func]
~~~~~~~~~~~

.. autofunction:: pytorch_lightning.metrics.functional.psnr
    :noindex:


ssim [func]
~~~~~~~~~~~

.. autofunction:: pytorch_lightning.metrics.functional.ssim
    :noindex:

***
NLP
***

bleu_score [func]
-----------------

.. autofunction:: pytorch_lightning.metrics.functional.nlp.bleu_score
    :noindex:

********
Pairwise
********

embedding_similarity [func]
---------------------------

.. autofunction:: pytorch_lightning.metrics.functional.self_supervised.embedding_similarity
    :noindex:<|MERGE_RESOLUTION|>--- conflicted
+++ resolved
@@ -202,18 +202,12 @@
 
 The functional metrics follow the simple paradigm input in, output out. This means, they don't provide any advanced mechanisms for syncing across DDP nodes or aggregation over batches. They simply compute the metric value based on the given inputs.
 
-<<<<<<< HEAD
-Also the integration within other parts of PyTorch Lightning will never be as tight as with the class-based interface.
-If you look for just computing the values, the functional metrics are the way to go. However, if you are looking for the best integration and user experience, please consider also to use the class interface.
-=======
 Also, the integration within other parts of PyTorch Lightning will never be as tight as with the class-based interface.
 If you look for just computing the values, the functional metrics are the way to go. However, if you are looking for the best integration and user experience, please consider also using the class interface.
->>>>>>> de3defb8
 
 **********************
 Classification Metrics
 **********************
-<<<<<<< HEAD
 
 Input types
 -----------
@@ -224,121 +218,6 @@
 .. csv-table:: \*dtype ``binary`` means integers that are either 0 or 1
     :header: "Type", "preds shape", "preds dtype", "target shape", "target dtype"
     :widths: 20, 10, 10, 10, 10
-
-    "Binary", "(N,)", "``float``", "(N,)", "``binary``\*"
-    "Multi-class", "(N,)", "``int``", "(N,)", "``int``"
-    "Multi-class with probabilities", "(N, C)", "``float``", "(N,)", "``int``"
-    "Multi-label", "(N, ...)", "``float``", "(N, ...)", "``binary``\*"
-    "Multi-dimensional multi-class", "(N, ...)", "``int``", "(N, ...)", "``int``"
-    "Multi-dimensional multi-class with probabilities", "(N, C, ...) or (N, ..., C)", "``float``", "(N, ...)", "``int``"
-
-.. note::
-    All dimensions of size 1 (except ``N``) are "squeezed out" at the beginning, so 
-    that, for example, a tensor of shape ``(N, 1)`` is treated as ``(N, )``.
-
-When predictions or targets are integers, it is assumed that class labels start at 0, i.e. 
-the possible class labels are 0, 1, 2, 3, etc. Below are some examples of different input types
-
-.. code-block:: python
-
-    # Binary inputs
-    binary_preds  = torch.tensor([0.6, 0.1, 0.9])
-    binary_target = torch.tensor([1, 0, 2])
-
-    # Multi-class inputs
-    mc_preds  = torch.tensor([0, 2, 1])
-    mc_target = torch.tensor([0, 1, 2])
-
-    # Multi-class inputs with probabilities
-    mc_preds_probs  = torch.tensor([[0.8, 0.2, 0], [0.1, 0.2, 0.7], [0.3, 0.6, 0.1]])
-    mc_target_probs = torch.tensor([0, 1, 2])
-
-    # Multi-label inputs
-    ml_preds  = torch.tensor([[0.2, 0.8, 0.9], [0.5, 0.6, 0.1], [0.3, 0.1, 0.1]])
-    ml_target = torch.tensor([[0, 1, 1], [1, 0, 0], [0, 0, 0]])
-
-In some rare cases, you might have inputs which appear to be (multi-dimensional) multi-class,
-but are actually binary/multi-label. For example, if both predictions and targets are 1d
-binary tensors. Or it could be the other way around, you want to treat binary/multi-label
-inputs as 2-class (multi-dimensional) multi-class inputs.
-
-For these cases, the metrics where this distinction would make a difference, expose the
-``is_multiclass`` argument. Let's see how this is used with the 
-:class:`~pytorch_lightning.metrics.classification.StatScores` metric.
-
-.. testcode::
-   :skipif: True
-
-   from pytorch_lightning.metrics import StatScores
-
-   # These inputs are supposed to be binary, but appear as multi-class
-   mc_binary_preds  = torch.tensor([0,1,0])
-   mc_binary_target = torch.tensor([1,1,0])
-
-First, let's check that what happens usually - without setting ``is_multiclass`` flag.
-
-.. testcode::
-   :skipif: True
-
-    # Treating inputs as they appear (multi-class)
-    stat_scores_mc = StatScores(average='none', num_classes=2)
-    stat_scores_mc(mc_binary_preds, mc_binary_target)
-
-Out:
-
-.. testoutput::
-   :skipif: True
-
-   torch.tensor([[1, 1, 1, 0, 1]],
-                [[1, 0, 1, 1, 2]], dtype=torch.int32)
-
-As expected, the metric interpreted the inputs as 2 class multi-class inputs (note that if
-change ``num_classes`` above to anything but 2 we would get an error). Now let's see what
-happens when we set ``is_multiclass=False``:
-
-.. testcode::
-   :skipif: True
-
-    # Treating inputs as binary
-    stat_scores_binary = StatScores(average='none', num_classes=1, 
-                                    is_multiclass=False)
-    stat_scores_binary(mc_binary_preds, mc_binary_target)
-
-Out:
-
-.. testoutput::
-   :skipif: True
-
-   torch.tensor([[1, 0, 1, 1, 2]], dtype=torch.int32)
-
-Now the metric correctly interpreted the inputs as binary, and thus returned result
-only for one class.
-
-Class Metrics (Classification)
-------------------------------
-=======
->>>>>>> de3defb8
-
-Input types
------------
-
-For the purposes of classification metrics, inputs (predictions and targets) are split 
-into these categories (``N`` stands for the batch size and ``C`` for number of classes):
-
-<<<<<<< HEAD
-Hamming Loss
-~~~~~~~~~~~~
-
-.. autoclass:: pytorch_lightning.metrics.classification.HammingLoss
-    :noindex:
-
-Precision
-~~~~~~~~~
-=======
-.. csv-table:: \*dtype ``binary`` means integers that are either 0 or 1
-    :header: "Type", "preds shape", "preds dtype", "target shape", "target dtype"
-    :widths: 20, 10, 10, 10, 10
->>>>>>> de3defb8
 
     "Binary", "(N,)", "``float``", "(N,)", "``binary``\*"
     "Multi-class", "(N,)", "``int``", "(N,)", "``int``"
@@ -378,7 +257,56 @@
 inputs as 2-class (multi-dimensional) multi-class inputs.
 
 For these cases, the metrics where this distinction would make a difference, expose the
-``is_multiclass`` argument.
+``is_multiclass`` argument. Let's see how this is used with the 
+:class:`~pytorch_lightning.metrics.classification.StatScores` metric.
+
+.. testcode::
+   :skipif: True
+
+   from pytorch_lightning.metrics import StatScores
+
+   # These inputs are supposed to be binary, but appear as multi-class
+   mc_binary_preds  = torch.tensor([0,1,0])
+   mc_binary_target = torch.tensor([1,1,0])
+
+First, let's check that what happens usually - without setting ``is_multiclass`` flag.
+
+.. testcode::
+   :skipif: True
+
+    # Treating inputs as they appear (multi-class)
+    stat_scores_mc = StatScores(average='none', num_classes=2)
+    stat_scores_mc(mc_binary_preds, mc_binary_target)
+
+Out:
+
+.. testoutput::
+   :skipif: True
+
+   torch.tensor([[1, 1, 1, 0, 1]],
+                [[1, 0, 1, 1, 2]], dtype=torch.int32)
+
+As expected, the metric interpreted the inputs as 2 class multi-class inputs (note that if
+change ``num_classes`` above to anything but 2 we would get an error). Now let's see what
+happens when we set ``is_multiclass=False``:
+
+.. testcode::
+   :skipif: True
+
+    # Treating inputs as binary
+    stat_scores_binary = StatScores(average='none', num_classes=1, 
+                                    is_multiclass=False)
+    stat_scores_binary(mc_binary_preds, mc_binary_target)
+
+Out:
+
+.. testoutput::
+   :skipif: True
+
+   torch.tensor([[1, 0, 1, 1, 2]], dtype=torch.int32)
+
+Now the metric correctly interpreted the inputs as binary, and thus returned result
+only for one class.
 
 Class Metrics (Classification)
 ------------------------------
@@ -401,7 +329,49 @@
 .. autoclass:: pytorch_lightning.metrics.classification.ConfusionMatrix
     :noindex:
 
-<<<<<<< HEAD
+F1
+~~
+
+.. autoclass:: pytorch_lightning.metrics.classification.F1
+    :noindex:
+
+FBeta
+~~~~~
+
+.. autoclass:: pytorch_lightning.metrics.classification.FBeta
+    :noindex:
+
+Hamming Loss
+~~~~~~~~~~~~
+
+.. autoclass:: pytorch_lightning.metrics.classification.HammingLoss
+    :noindex:
+
+Precision
+~~~~~~~~~
+
+.. autoclass:: pytorch_lightning.metrics.classification.Precision
+    :noindex:
+
+PrecisionRecallCurve
+~~~~~~~~~~~~~~~~~~~~
+
+.. autoclass:: pytorch_lightning.metrics.classification.PrecisionRecallCurve
+    :noindex:
+
+Recall
+~~~~~~
+
+.. autoclass:: pytorch_lightning.metrics.classification.Recall
+    :noindex:
+
+ROC
+~~~
+
+.. autoclass:: pytorch_lightning.metrics.classification.ROC
+    :noindex:
+
+
 StatScores
 ~~~~~~~~~~
 
@@ -409,51 +379,6 @@
     :noindex:
 
 
-=======
-F1
-~~
-
-.. autoclass:: pytorch_lightning.metrics.classification.F1
-    :noindex:
-
-FBeta
-~~~~~
-
-.. autoclass:: pytorch_lightning.metrics.classification.FBeta
-    :noindex:
-
-Hamming Loss
-~~~~~~~~~~~~
-
-.. autoclass:: pytorch_lightning.metrics.classification.HammingLoss
-    :noindex:
-
-Precision
-~~~~~~~~~
-
-.. autoclass:: pytorch_lightning.metrics.classification.Precision
-    :noindex:
-
-PrecisionRecallCurve
-~~~~~~~~~~~~~~~~~~~~
-
-.. autoclass:: pytorch_lightning.metrics.classification.PrecisionRecallCurve
-    :noindex:
-
-Recall
-~~~~~~
-
-.. autoclass:: pytorch_lightning.metrics.classification.Recall
-    :noindex:
-
-ROC
-~~~
-
-.. autoclass:: pytorch_lightning.metrics.classification.ROC
-    :noindex:
-
-
->>>>>>> de3defb8
 Functional Metrics (Classification)
 -----------------------------------
 
@@ -463,15 +388,6 @@
 .. autofunction:: pytorch_lightning.metrics.functional.accuracy
     :noindex:
 
-<<<<<<< HEAD
-hamming_loss [func]
-~~~~~~~~~~~~~~~~~~~
-
-.. autofunction:: pytorch_lightning.metrics.functional.hamming_loss
-    :noindex:
-
-=======
->>>>>>> de3defb8
 auc [func]
 ~~~~~~~~~~
 
@@ -604,11 +520,24 @@
 ******************
 Regression Metrics
 ******************
-<<<<<<< HEAD
 
 Class Metrics (Regression)
 --------------------------
 
+ExplainedVariance
+~~~~~~~~~~~~~~~~~
+
+.. autoclass:: pytorch_lightning.metrics.regression.ExplainedVariance
+    :noindex:
+
+
+MeanAbsoluteError
+~~~~~~~~~~~~~~~~~
+
+.. autoclass:: pytorch_lightning.metrics.regression.MeanAbsoluteError
+    :noindex:
+
+
 MeanSquaredError
 ~~~~~~~~~~~~~~~~
 
@@ -616,13 +545,6 @@
     :noindex:
 
 
-MeanAbsoluteError
-~~~~~~~~~~~~~~~~~
-
-.. autoclass:: pytorch_lightning.metrics.regression.MeanAbsoluteError
-    :noindex:
-
-
 MeanSquaredLogError
 ~~~~~~~~~~~~~~~~~~~
 
@@ -630,13 +552,6 @@
     :noindex:
 
 
-ExplainedVariance
-~~~~~~~~~~~~~~~~~
-
-.. autoclass:: pytorch_lightning.metrics.regression.ExplainedVariance
-    :noindex:
-
-
 PSNR
 ~~~~
 
@@ -651,54 +566,6 @@
     :noindex:
 
 
-=======
-
-Class Metrics (Regression)
---------------------------
-
-ExplainedVariance
-~~~~~~~~~~~~~~~~~
-
-.. autoclass:: pytorch_lightning.metrics.regression.ExplainedVariance
-    :noindex:
-
-
-MeanAbsoluteError
-~~~~~~~~~~~~~~~~~
-
-.. autoclass:: pytorch_lightning.metrics.regression.MeanAbsoluteError
-    :noindex:
-
-
-MeanSquaredError
-~~~~~~~~~~~~~~~~
-
-.. autoclass:: pytorch_lightning.metrics.regression.MeanSquaredError
-    :noindex:
-
-
-MeanSquaredLogError
-~~~~~~~~~~~~~~~~~~~
-
-.. autoclass:: pytorch_lightning.metrics.regression.MeanSquaredLogError
-    :noindex:
-
-
-PSNR
-~~~~
-
-.. autoclass:: pytorch_lightning.metrics.regression.PSNR
-    :noindex:
-
-
-SSIM
-~~~~
-
-.. autoclass:: pytorch_lightning.metrics.regression.SSIM
-    :noindex:
-
-
->>>>>>> de3defb8
 Functional Metrics (Regression)
 -------------------------------
 

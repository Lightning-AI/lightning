.. _accelerators:

############
Accelerators
############
Accelerators connect a Lightning Trainer to arbitrary accelerators (CPUs, GPUs, TPUs, etc). Accelerators
also manage distributed communication through :ref:`Plugins` (like DP, DDP, HPC cluster) and
can also be configured to run on arbitrary clusters or to link up to arbitrary
computational strategies like 16-bit precision via AMP and Apex.

An Accelerator is meant to deal with one type of hardware.
Currently there are accelerators for:

- CPU
- GPU
- TPU

Each Accelerator gets two plugins upon initialization:
One to handle differences from the training routine and one to handle different precisions.

<<<<<<< HEAD
.. code-block:: python
=======
.. testcode::

    from pytorch_lightning import Trainer
    from pytorch_lightning.accelerators import GPUAccelerator
    from pytorch_lightning.plugins import NativeMixedPrecisionPlugin, DDPPlugin
>>>>>>> fe0d0889

    accelerator = GPUAccelerator(
        precision_plugin=NativeMixedPrecisionPlugin(),
        training_type_plugin=DDPPlugin(),
    )
    trainer = Trainer(accelerator=accelerator)


We expose Accelerators and Plugins mainly for expert users who want to extend Lightning to work with new
hardware and distributed training or clusters.


<<<<<<< HEAD
.. image:: ../_static/images/accelerator/overview.svg


=======
>>>>>>> fe0d0889
.. warning:: The Accelerator API is in beta and subject to change.
    For help setting up custom plugins/accelerators, please reach out to us at **support@pytorchlightning.ai**

----------


Accelerator API
---------------

.. currentmodule:: pytorch_lightning.accelerators

.. autosummary::
    :nosignatures:
    :template: classtemplate.rst

    Accelerator
    CPUAccelerator
    GPUAccelerator
    TPUAccelerator<|MERGE_RESOLUTION|>--- conflicted
+++ resolved
@@ -18,15 +18,11 @@
 Each Accelerator gets two plugins upon initialization:
 One to handle differences from the training routine and one to handle different precisions.
 
-<<<<<<< HEAD
-.. code-block:: python
-=======
 .. testcode::
 
     from pytorch_lightning import Trainer
     from pytorch_lightning.accelerators import GPUAccelerator
     from pytorch_lightning.plugins import NativeMixedPrecisionPlugin, DDPPlugin
->>>>>>> fe0d0889
 
     accelerator = GPUAccelerator(
         precision_plugin=NativeMixedPrecisionPlugin(),
@@ -39,12 +35,9 @@
 hardware and distributed training or clusters.
 
 
-<<<<<<< HEAD
 .. image:: ../_static/images/accelerator/overview.svg
 
 
-=======
->>>>>>> fe0d0889
 .. warning:: The Accelerator API is in beta and subject to change.
     For help setting up custom plugins/accelerators, please reach out to us at **support@pytorchlightning.ai**
 

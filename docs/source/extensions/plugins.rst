.. _plugins:

#######
Plugins
#######

.. include:: ../links.rst

Plugins allow custom integrations to the internals of the Trainer such as a custom precision or
distributed implementation.

Under the hood, the Lightning Trainer is using plugins in the training routine, added automatically
depending on the provided Trainer arguments. For example:

.. code-block:: python

    # accelerator: GPUAccelerator
    # training type: DDPStrategy
    # precision: NativeMixedPrecisionPlugin
    trainer = Trainer(gpus=4, precision=16)


We expose Accelerators and Plugins mainly for expert users that want to extend Lightning for:

- New hardware (like TPU plugin)
- Distributed backends (e.g. a backend not yet supported by
  `PyTorch <https://pytorch.org/docs/stable/distributed.html#backends>`_ itself)
- Clusters (e.g. customized access to the cluster's environment interface)

There are two types of Plugins in Lightning with different responsibilities:

Strategy
--------

- Launching and teardown of training processes (if applicable)
- Setup communication between processes (NCCL, GLOO, MPI, ...)
- Provide a unified communication interface for reduction, broadcast, etc.
- Provide access to the wrapped LightningModule

PrecisionPlugin
---------------

- Perform pre- and post backward/optimizer step operations such as scaling gradients
- Provide context managers for forward, training_step, etc.
- Gradient clipping


Futhermore, for multi-node training Lightning provides cluster environment plugins that allow the advanced user
to configure Lightning to integrate with a :ref:`custom-cluster`.


.. image:: ../_static/images/accelerator/overview.svg


**********************
Create a custom plugin
**********************

Expert users may choose to extend an existing plugin by overriding its methods ...

.. code-block:: python

    from pytorch_lightning.plugins import DDPStrategy


    class CustomDDPStrategy(DDPStrategy):
        def configure_ddp(self):
            self._model = MyCustomDistributedDataParallel(
                self.model,
                device_ids=...,
            )

or by subclassing the base classes :class:`~pytorch_lightning.plugins.training_type.Strategy` or
:class:`~pytorch_lightning.plugins.precision.PrecisionPlugin` to create new ones. These custom plugins
can then be passed into the Trainer directly or via a (custom) accelerator:

.. code-block:: python

    # custom plugins
    trainer = Trainer(strategy=CustomDDPStrategy(), plugins=[CustomPrecisionPlugin()])

    # fully custom accelerator and plugins
    accelerator = MyAccelerator()
    precision_plugin = MyPrecisionPlugin()
    training_type_plugin = CustomDDPStrategy(accelerator=accelerator, precision_plugin=precision_plugin)
    trainer = Trainer(strategy=training_type_plugin)


The full list of built-in plugins is listed below.


.. warning:: The Plugin API is in beta and subject to change.
    For help setting up custom plugins/accelerators, please reach out to us at **support@pytorchlightning.ai**


----------


Training Type Plugins
---------------------

.. currentmodule:: pytorch_lightning.plugins.training_type

.. autosummary::
    :nosignatures:
    :template: classtemplate.rst

    Strategy
    SingleDevicePlugin
    ParallelPlugin
    DataParallelPlugin
    DDPStrategy
    DDP2Strategy
    DDPShardedStrategy
    DDPSpawnShardedPlugin
    DDPSpawnPlugin
<<<<<<< HEAD
    DeepSpeedPlugin
    HorovodPlugin
    SingleTPUStrategy
    TPUSpawnPlugin
=======
    DeepSpeedStrategy
    HorovodStrategy
    SingleTPUPlugin
    TPUSpawnStrategy
>>>>>>> 1c5a5c3d


Precision Plugins
-----------------

.. currentmodule:: pytorch_lightning.plugins.precision

.. autosummary::
    :nosignatures:
    :template: classtemplate.rst

    PrecisionPlugin
    MixedPrecisionPlugin
    NativeMixedPrecisionPlugin
    ShardedNativeMixedPrecisionPlugin
    ApexMixedPrecisionPlugin
    DeepSpeedPrecisionPlugin
    TPUPrecisionPlugin
    TPUBf16PrecisionPlugin
    DoublePrecisionPlugin
    FullyShardedNativeMixedPrecisionPlugin
    IPUPrecisionPlugin


Cluster Environments
--------------------

.. currentmodule:: pytorch_lightning.plugins.environments

.. autosummary::
    :nosignatures:
    :template: classtemplate.rst

    ClusterEnvironment
    LightningEnvironment
    LSFEnvironment
    TorchElasticEnvironment
    KubeflowEnvironment
    SLURMEnvironment<|MERGE_RESOLUTION|>--- conflicted
+++ resolved
@@ -114,17 +114,10 @@
     DDPShardedStrategy
     DDPSpawnShardedPlugin
     DDPSpawnPlugin
-<<<<<<< HEAD
-    DeepSpeedPlugin
-    HorovodPlugin
-    SingleTPUStrategy
-    TPUSpawnPlugin
-=======
     DeepSpeedStrategy
     HorovodStrategy
-    SingleTPUPlugin
+    SingleTPUStrategy
     TPUSpawnStrategy
->>>>>>> 1c5a5c3d
 
 
 Precision Plugins

--- conflicted
+++ resolved
@@ -6,23 +6,13 @@
 
 .. include:: ../links.rst
 
-<<<<<<< HEAD
-Plugins allow custom integrations to the internals of the Trainer such as a custom precision, checkpointing or
-=======
 Plugins allow custom integrations to the internals of the Trainer such as custom precision, checkpointing or
->>>>>>> 16da186d
 cluster environment implementation.
 
 Under the hood, the Lightning Trainer is using plugins in the training routine, added automatically
 depending on the provided Trainer arguments.
 
 There are three types of Plugins in Lightning with different responsibilities:
-<<<<<<< HEAD
-
-- Precision Plugins
-- CheckpointIO Plugins
-- Cluster Environments
-=======
 
 - Precision Plugins
 - CheckpointIO Plugins
@@ -33,7 +23,7 @@
 Precision Plugins
 *****************
 
-We provide precision plugins for you so that they can benefit from numerical representations with lower precision than
+We provide precision plugins for you to benefit from numerical representations with lower precision than
 32-bit floating-point or higher precision, such as 64-bit floating-point.
 
 .. code-block:: python
@@ -42,14 +32,9 @@
     trainer = Trainer(precision=16)
 
 The full list of built-in precision plugins is listed below.
->>>>>>> 16da186d
 
 .. currentmodule:: pytorch_lightning.plugins.precision
 
-<<<<<<< HEAD
-Precision Plugins
------------------
-=======
 .. autosummary::
     :nosignatures:
     :template: classtemplate.rst
@@ -69,30 +54,16 @@
 
 More information regarding precision with Lightning can be found :doc:`here <../advanced/precision>`
 
+-----------
 
------------
->>>>>>> 16da186d
-
-We provide precision plugins for the users so that they can benefit from numerical representations with lower precision than
-32-bit floating-point or higher precision, such as 64-bit floating-point.
-
-<<<<<<< HEAD
-.. code-block:: python
-
-    # Training with 16-bit precision
-    trainer = Trainer(precision=16)
-
-The full list of built-in precision plugins is listed below.
-=======
 ********************
 CheckpointIO Plugins
 ********************
 
 As part of our commitment to extensibility, we have abstracted Lightning's checkpointing logic into the :class:`~pytorch_lightning.plugins.io.CheckpointIO` plugin.
-With this, you have the ability to customize the checkpointing logic to match the needs of their infrastructure.
+With this, you have the ability to customize the checkpointing logic to match the needs of your infrastructure.
 
 Below is a list of built-in plugins for checkpointing.
->>>>>>> 16da186d
 
 .. currentmodule:: pytorch_lightning.plugins.io
 
@@ -107,41 +78,13 @@
 
 You could learn more about custom checkpointing with Lightning :ref:`here <customize_checkpointing>`.
 
-
-<<<<<<< HEAD
-More information regarding precision with Lightning can be found :doc:`here <../advanced/precision>`
-
-CheckpointIO Plugins
---------------------
-
-As part of our commitment to extensibility, we have abstracted Lightning's checkpointing logic into the :class:`~pytorch_lightning.plugins.io.CheckpointIO` plugin.
-With this, users have the ability to customize the checkpointing logic to match the needs of their infrastructure.
-
-Below is a list of built-in plugins for checkpointing.
-
-.. currentmodule:: pytorch_lightning.plugins.io
-
-.. autosummary::
-    :nosignatures:
-    :template: classtemplate.rst
-
-    CheckpointIO
-    TorchCheckpointIO
-    XLACheckpointIO
-
-You could learn more about custom checkpointing with Lightning :ref:`here <../common/checkpointing:Customize Checkpointing>`.
-=======
 -----------
->>>>>>> 16da186d
-
 
 ********************
 Cluster Environments
 ********************
 
-You can define the interface of their own cluster environment based on the requirements of their infrastructure.
-
-Users can define the interface of their own cluster environment based on the requirements of their infrastructure.
+You can define the interface of your own cluster environment based on the requirements of your infrastructure.
 
 .. currentmodule:: pytorch_lightning.plugins.environments
 

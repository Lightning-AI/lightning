.. testsetup:: *
    :skipif: not _JSONARGPARSE_AVAILABLE

    import torch
    from unittest import mock
    from typing import List
    from pytorch_lightning import LightningModule, LightningDataModule, Trainer
    from pytorch_lightning.utilities.cli import LightningCLI

<<<<<<< HEAD
    original_run = LightningCLI.run
    LightningCLI.run = lambda self: None
=======
    cli_fit = LightningCLI.fit
    LightningCLI.fit = lambda *_, **__: None
    trainer_fit = Trainer.fit
    Trainer.fit = lambda *_, **__: None
>>>>>>> cb2a8ed1


    class MyModel(LightningModule):
        def __init__(
            self,
            encoder_layers: int = 12,
            decoder_layers: List[int] = [2, 4],
            batch_size: int = 8,
        ):
            pass


    class MyClassModel(LightningModule):
        def __init__(self, num_classes: int):
            pass


    class MyDataModule(LightningDataModule):
        def __init__(self, batch_size: int = 8):
            self.num_classes = 5


    def send_email(address, message):
        pass


    MyModelBaseClass = MyModel
    MyDataModuleBaseClass = MyDataModule

    EncoderBaseClass = MyModel
    DecoderBaseClass = MyModel

    mock_argv = mock.patch("sys.argv", ["any.py"])
    mock_argv.start()

.. testcleanup:: *

<<<<<<< HEAD
    LightningCLI.run = original_run
=======
    LightningCLI.fit = cli_fit
    Trainer.fit = trainer_fit
>>>>>>> cb2a8ed1
    mock_argv.stop()


Lightning CLI and config files
------------------------------

Another source of boilerplate code that Lightning can help to reduce is in the implementation of command line tools.
Furthermore, it provides a standardized way to configure trainings using a single file that includes settings for
:class:`~pytorch_lightning.trainer.trainer.Trainer` and user extended
:class:`~pytorch_lightning.core.lightning.LightningModule` and
:class:`~pytorch_lightning.core.datamodule.LightningDataModule` classes. The full configuration is automatically saved
in the log directory. This has the benefit of greatly simplifying the reproducibility of experiments.

The main requirement for user extended classes to be made configurable is that all relevant init arguments must have
type hints. This is not a very demanding requirement since it is good practice to do anyway. As a bonus if the arguments
are described in the docstrings, then the help of the command line tool will display them.

.. warning:: ``LightningCLI`` is in beta and subject to change.

----------


LightningCLI
^^^^^^^^^^^^

The implementation of training command line tools is done via the :class:`~pytorch_lightning.utilities.cli.LightningCLI`
class. The minimal installation of pytorch-lightning does not include this support. To enable it, either install
lightning with the :code:`all` extras require or install the package :code:`jsonargparse[signatures]`.

The case in which the user's :class:`~pytorch_lightning.core.lightning.LightningModule` class implements all required
:code:`*_dataloader` methods, a :code:`trainer.py` tool can be as simple as:

.. testcode::

    from pytorch_lightning.utilities.cli import LightningCLI

    cli = LightningCLI(MyModel)

The help of the tool describing all configurable options and default values can be shown by running :code:`python
trainer.py --help`. Default options can be changed by providing individual command line arguments. However, it is better
practice to create a configuration file and provide this to the tool. A way to do this would be:

.. code-block:: bash

    # Dump default configuration to have as reference
    python trainer.py --print_config > default_config.yaml
    # Create config including only options to modify
    nano config.yaml
    # Run training using created configuration
    python trainer.py --config config.yaml

The instantiation of the :class:`~pytorch_lightning.utilities.cli.LightningCLI` class takes care of parsing command line
and config file options, instantiating the classes, setting up a callback to save the config in the log directory and
finally running the trainer. The resulting object :code:`cli` can be used for example to get the instance of the model,
(:code:`cli.model`).

The :class:`~pytorch_lightning.utilities.cli.LightningCLI` is configured to run
:meth:`~pytorch_lightning.trainer.Trainer.fit` by default. This can be changed either by setting
``LightningCLI(trainer_fn="test")`` or by passing the argument through command line positionally, e.g.:

.. code-block:: bash

    python trainer.py test --trainer.limit_test_batches=10

.. tip::

    You can override :meth:`~pytorch_lightning.utilities.cli.LightningCLI.prepare_run_kwargs` to pass any extra
    arguments to the trainer function to run.

After multiple trainings with different configurations, each run will have in its respective log directory a
:code:`config.yaml` file. This file can be used for reference to know in detail all the settings that were used for each
particular run, and also could be used to trivially reproduce a training, e.g.:

.. code-block:: bash

    python trainer.py --config lightning_logs/version_7/config.yaml

If a separate :class:`~pytorch_lightning.core.datamodule.LightningDataModule` class is required, the trainer tool just
needs a small modification as follows:

.. testcode::

    from pytorch_lightning.utilities.cli import LightningCLI

    cli = LightningCLI(MyModel, MyDataModule)

The start of a possible implementation of :class:`MyModel` including the recommended argument descriptions in the
docstring could be the one below. Note that by using type hints and docstrings there is no need to duplicate this
information to define its configurable arguments.

.. testcode:: mymodel

    class MyModel(LightningModule):
        def __init__(self, encoder_layers: int = 12, decoder_layers: List[int] = [2, 4]):
            """Example encoder-decoder model

            Args:
                encoder_layers: Number of layers for the encoder
                decoder_layers: Number of layers for each decoder block
            """
            super().__init__()
            self.save_hyperparameters()

With this model class, the help of the trainer tool would look as follows:

.. code-block:: bash

    $ python trainer.py --help
    usage: trainer.py [-h] [--print_config] [--config CONFIG]
                      [--trainer.logger LOGGER]
                      ...

    pytorch-lightning trainer command line tool

    optional arguments:
      -h, --help            show this help message and exit
      --print_config        print configuration and exit
      --config CONFIG       Path to a configuration file in json or yaml format.
                            (default: null)

    Customize every aspect of training via flags:
      ...
      --trainer.max_epochs MAX_EPOCHS
                            Stop training once this number of epochs is reached.
                            (type: int, default: 1000)
      --trainer.min_epochs MIN_EPOCHS
                            Force training for at least these many epochs (type: int,
                            default: 1)
      ...

    Example encoder-decoder model:
      --model.encoder_layers ENCODER_LAYERS
                            Number of layers for the encoder (type: int, default: 12)
      --model.decoder_layers DECODER_LAYERS
                            Number of layers for each decoder block (type: List[int],
                            default: [2, 4])

The default configuration that option :code:`--print_config` gives is in yaml format and for the example above would
look as follows:

.. code-block:: bash

    $ python trainer.py --print_config
    model:
      decoder_layers:
      - 2
      - 4
      encoder_layers: 12
    trainer:
      accelerator: null
      accumulate_grad_batches: 1
      amp_backend: native
      amp_level: O2
      ...

Note that there is a section for each class (model and trainer) including all the init parameters of the class. This
grouping is also used in the formatting of the help shown previously.


Use of command line arguments
^^^^^^^^^^^^^^^^^^^^^^^^^^^^^

For every CLI implemented, users are encouraged to learn how to run it by reading the documentation printed with the
:code:`--help` option and use the :code:`--print_config` option to guide the writing of config files. A few more details
that might not be clear by only reading the help are the following.

:class:`~pytorch_lightning.utilities.cli.LightningCLI` is based on argparse and as such follows the same arguments style
as many POSIX command line tools. Long options are prefixed with two dashes and its corresponding values should be
provided with an empty space or an equal sign, as :code:`--option value` or :code:`--option=value`. Command line options
are parsed from left to right, therefore if a setting appears multiple times the value most to the right will override
the previous ones. If a class has an init parameter that is required (i.e. no default value), it is given as
:code:`--option` which makes it explicit and more readable instead of relying on positional arguments.

When calling a CLI, all options can be provided using individual arguments. However, given the large amount of options
that the CLIs have, it is recommended to use a combination of config files and individual arguments. Therefore, a common
pattern could be a single config file and only a few individual arguments that override defaults or values in the
config, for example:

.. code-block:: bash

    $ python trainer.py --config experiment_defaults.yaml --trainer.max_epochs 100

Another common pattern could be having multiple config files:

.. code-block:: bash

    $ python trainer.py --config config1.yaml --config config2.yaml [...]

As explained before, :code:`config1.yaml` is parsed first and then :code:`config2.yaml`. Therefore, if individual
settings are defined in both files, then the ones in :code:`config2.yaml` will be used. Settings in :code:`config1.yaml`
that are not in :code:`config2.yaml` are be kept.

Groups of options can also be given as independent config files:

.. code-block:: bash

    $ python trainer.py --trainer trainer.yaml --model model.yaml --data data.yaml [...]

When running experiments in clusters it could be desired to use a config which needs to be accessed from a remote
location. :class:`~pytorch_lightning.utilities.cli.LightningCLI` comes with `fsspec
<https://filesystem-spec.readthedocs.io/en/stable/>`_ support which allows reading from many types of remote file
systems. One example is if you have installed the `gcsfs <https://gcsfs.readthedocs.io/en/stable/>`_ then a config could
be stored in an S3 bucket and accessed as:

.. code-block:: bash

    $ python trainer.py --config s3://bucket/config.yaml [...]

In some cases people might what to pass an entire config in an environment variable, which could also be used instead of
a path to a file, for example:

.. code-block:: bash

    $ python trainer.py --trainer "$TRAINER_CONFIG" --model "$MODEL_CONFIG" [...]

An alternative for environment variables could be to instantiate the CLI with :code:`env_parse=True`. In this case the
help shows the names of the environment variables for all options. A global config would be given in :code:`PL_CONFIG`
and there wouldn't be a need to specify any command line argument.

It is also possible to set a path to a config file of defaults. If the file exists it would be automatically loaded
without having to specify any command line argument. Arguments given would override the values in the default config
file. Loading a defaults file :code:`my_cli_defaults.yaml` in the current working directory would be implemented as:

.. testcode::

    cli = LightningCLI(MyModel, MyDataModule, parser_kwargs={"default_config_files": ["my_cli_defaults.yaml"]})

To load a file in the user's home directory would be just changing to :code:`~/.my_cli_defaults.yaml`. Note that this
setting is given through :code:`parser_kwargs`. More parameters are supported. For details see the `ArgumentParser API
<https://jsonargparse.readthedocs.io/en/stable/#jsonargparse.core.ArgumentParser.__init__>`_ documentation.


Instantiation only mode
^^^^^^^^^^^^^^^^^^^^^^^

The CLI is designed to start fitting with minimal code changes. On class instantiation, the CLI will automatically
call ``trainer.fit(...)`` internally so you don't have to do it. To avoid this, you can set the following argument:

.. testcode::

    cli = LightningCLI(MyModel, run=False)  # True by default
    # you'll have to call fit yourself:
    cli.trainer.fit(cli.model)


This can be useful to implement custom logic without having to subclass the CLI, but still using the CLI's instantiation
and argument parsing capabilities.


Trainer Callbacks and arguments with class type
^^^^^^^^^^^^^^^^^^^^^^^^^^^^^^^^^^^^^^^^^^^^^^^

A very important argument of the :class:`~pytorch_lightning.trainer.trainer.Trainer` class is the :code:`callbacks`. In
contrast to other more simple arguments which just require numbers or strings, :code:`callbacks` expects a list of
instances of subclasses of :class:`~pytorch_lightning.callbacks.Callback`. To specify this kind of argument in a config
file, each callback must be given as a dictionary including a :code:`class_path` entry with an import path of the class,
and optionally an :code:`init_args` entry with arguments required to instantiate it. Therefore, a simple configuration
file example that defines a couple of callbacks is the following:

.. code-block:: yaml

    trainer:
      callbacks:
        - class_path: pytorch_lightning.callbacks.EarlyStopping
          init_args:
            patience: 5
        - class_path: pytorch_lightning.callbacks.LearningRateMonitor
          init_args:
            ...

Similar to the callbacks, any arguments in :class:`~pytorch_lightning.trainer.trainer.Trainer` and user extended
:class:`~pytorch_lightning.core.lightning.LightningModule` and
:class:`~pytorch_lightning.core.datamodule.LightningDataModule` classes that have as type hint a class can be configured
the same way using :code:`class_path` and :code:`init_args`.


Multiple models and/or datasets
^^^^^^^^^^^^^^^^^^^^^^^^^^^^^^^

In the previous examples :class:`~pytorch_lightning.utilities.cli.LightningCLI` works only for a single model and
datamodule class. However, there are many cases in which the objective is to easily be able to run many experiments for
multiple models and datasets. For these cases the tool can be configured such that a model and/or a datamodule is
specified by an import path and init arguments. For example, with a tool implemented as:

.. code-block:: python

    from pytorch_lightning.utilities.cli import LightningCLI

    cli = LightningCLI(MyModelBaseClass, MyDataModuleBaseClass, subclass_mode_model=True, subclass_mode_data=True)

A possible config file could be as follows:

.. code-block:: yaml

    model:
      class_path: mycode.mymodels.MyModel
      init_args:
        decoder_layers:
        - 2
        - 4
        encoder_layers: 12
    data:
      class_path: mycode.mydatamodules.MyDataModule
      init_args:
        ...
    trainer:
      callbacks:
        - class_path: pytorch_lightning.callbacks.EarlyStopping
          init_args:
            patience: 5
        ...

Only model classes that are a subclass of :code:`MyModelBaseClass` would be allowed, and similarly only subclasses of
:code:`MyDataModuleBaseClass`. If as base classes :class:`~pytorch_lightning.core.lightning.LightningModule` and
:class:`~pytorch_lightning.core.datamodule.LightningDataModule` are given, then the tool would allow any lightning
module and data module.

.. tip::

    Note that with the subclass modes the :code:`--help` option does not show information for a specific subclass. To
    get help for a subclass the options :code:`--model.help` and :code:`--data.help` can be used, followed by the
    desired class path. Similarly :code:`--print_config` does not include the settings for a particular subclass. To
    include them the class path should be given before the :code:`--print_config` option. Examples for both help and
    print config are:

    .. code-block:: bash

        $ python trainer.py --model.help mycode.mymodels.MyModel
        $ python trainer.py --model mycode.mymodels.MyModel --print_config


Models with multiple submodules
^^^^^^^^^^^^^^^^^^^^^^^^^^^^^^^

Many use cases require to have several modules each with its own configurable options. One possible way to handle this
with LightningCLI is to implement a single module having as init parameters each of the submodules. Since the init
parameters have as type a class, then in the configuration these would be specified with :code:`class_path` and
:code:`init_args` entries. For instance a model could be implemented as:

.. testcode::

    class MyMainModel(LightningModule):
        def __init__(self, encoder: EncoderBaseClass, decoder: DecoderBaseClass):
            """Example encoder-decoder submodules model

            Args:
                encoder: Instance of a module for encoding
                decoder: Instance of a module for decoding
            """
            super().__init__()
            self.encoder = encoder
            self.decoder = decoder

If the CLI is implemented as :code:`LightningCLI(MyMainModel)` the configuration would be as follows:

.. code-block:: yaml

    model:
      encoder:
        class_path: mycode.myencoders.MyEncoder
        init_args:
          ...
      decoder:
        class_path: mycode.mydecoders.MyDecoder
        init_args:
          ...

It is also possible to combine :code:`subclass_mode_model=True` and submodules, thereby having two levels of
:code:`class_path`.


Customizing LightningCLI
^^^^^^^^^^^^^^^^^^^^^^^^

The init parameters of the :class:`~pytorch_lightning.utilities.cli.LightningCLI` class can be used to customize some
things, namely: the description of the tool, enabling parsing of environment variables and additional arguments to
instantiate the trainer and configuration parser.

Nevertheless the init arguments are not enough for many use cases. For this reason the class is designed so that can be
extended to customize different parts of the command line tool. The argument parser class used by
:class:`~pytorch_lightning.utilities.cli.LightningCLI` is
:class:`~pytorch_lightning.utilities.cli.LightningArgumentParser` which is an extension of python's argparse, thus
adding arguments can be done using the :func:`add_argument` method. In contrast to argparse it has additional methods to
add arguments, for example :func:`add_class_arguments` adds all arguments from the init of a class, though requiring
parameters to have type hints. For more details about this please refer to the `respective documentation
<https://jsonargparse.readthedocs.io/en/stable/#classes-methods-and-functions>`_.

The :class:`~pytorch_lightning.utilities.cli.LightningCLI` class has the
:meth:`~pytorch_lightning.utilities.cli.LightningCLI.add_arguments_to_parser` method which can be implemented to include
more arguments. After parsing, the configuration is stored in the :code:`config` attribute of the class instance. The
:class:`~pytorch_lightning.utilities.cli.LightningCLI` class also has two methods that can be used to run code before
and after the trainer runs: :meth:`~pytorch_lightning.utilities.cli.LightningCLI.before_run` and
:meth:`~pytorch_lightning.utilities.cli.LightningCLI.after_run`. A realistic example for these would be to send an email
before and after the execution. The code would be something like:

.. testcode::

    from pytorch_lightning.utilities.cli import LightningCLI


    class MyLightningCLI(LightningCLI):
        def add_arguments_to_parser(self, parser):
            parser.add_argument("--notification_email", default="will@email.com")

        def before_run(self):
            send_email(address=self.config["notification_email"], message="Trainer running")

        def after_run(self):
            send_email(address=self.config["notification_email"], message="Trainer finished")


    cli = MyLightningCLI(MyModel)

Note that the config object :code:`self.config` is a dictionary whose keys are global options or groups of options. It
has the same structure as the yaml format described previously. This means for instance that the parameters used for
instantiating the trainer class can be found in :code:`self.config['trainer']`. You can also access the trainer function
that is meant to run with :code:`self.config["trainer_fn"].value`.

.. tip::

    Have a look at the :class:`~pytorch_lightning.utilities.cli.LightningCLI` class API reference to learn about other
    methods that can be extended to customize a CLI.


Configurable callbacks
^^^^^^^^^^^^^^^^^^^^^^

As explained previously, any callback can be added by including it in the config via :code:`class_path` and
:code:`init_args` entries. However, there are other cases in which a callback should always be present and be
configurable. This can be implemented as follows:

.. testcode::

    from pytorch_lightning.callbacks import EarlyStopping
    from pytorch_lightning.utilities.cli import LightningCLI


    class MyLightningCLI(LightningCLI):
        def add_arguments_to_parser(self, parser):
            parser.add_lightning_class_args(EarlyStopping, "my_early_stopping")
            parser.set_defaults({"my_early_stopping.patience": 5})


    cli = MyLightningCLI(MyModel)

To change the configuration of the :code:`EarlyStopping` in the config it would be:

.. code-block:: yaml

    model:
      ...
    trainer:
      ...
    my_early_stopping:
      patience: 5

.. note::

    The example above overrides a default in :code:`add_arguments_to_parser`. This is included to show that defaults can
    be changed if needed. However, note that overriding of defaults in the source code is not intended to be used to
    store the best hyperparameters for a task after experimentation. To ease reproducibility the source code should be
    stable. It is better practice to store the best hyperparameters for a task in a configuration file independent from
    the source code.


Class type defaults
^^^^^^^^^^^^^^^^^^^

The support for classes as type hints allows to try many possibilities with the same CLI. This is a useful feature, but
it can make it tempting to use an instance of a class as a default. For example:

.. testcode::

    class MyMainModel(LightningModule):
        def __init__(
            self,
            backbone: torch.nn.Module = MyModel(encoder_layers=24),  # BAD PRACTICE!
        ):
            super().__init__()
            self.backbone = backbone

Normally classes are mutable as it is in this case. The instance of :code:`MyModel` would be created the moment that the
module that defines :code:`MyMainModel` is first imported. This means that the default of :code:`backbone` will be
initialized before the CLI class runs :code:`seed_everything` making it non-reproducible. Furthermore, if
:code:`MyMainModel` is used more than once in the same Python process and the :code:`backbone` parameter is not
overridden, the same instance would be used in multiple places which very likely is not what the developer intended.
Having an instance as default also makes it impossible to generate the complete config file since for arbitrary classes
it is not known which arguments were used to instantiate it.

A good solution to these problems is to not have a default or set the default to a special value (e.g. a
string) which would be checked in the init and instantiated accordingly. If a class parameter has no default and the CLI
is subclassed then a default can be set as follows:

.. testcode::

    default_backbone = {
        "class_path": "import.path.of.MyModel",
        "init_args": {
            "encoder_layers": 24,
        },
    }


    class MyLightningCLI(LightningCLI):
        def add_arguments_to_parser(self, parser):
            parser.set_defaults({"model.backbone": default_backbone})

A more compact version that avoids writing a dictionary would be:

.. testcode::

    from jsonargparse import lazy_instance


    class MyLightningCLI(LightningCLI):
        def add_arguments_to_parser(self, parser):
            parser.set_defaults({"model.backbone": lazy_instance(MyModel, encoder_layers=24)})


Argument linking
^^^^^^^^^^^^^^^^

Another case in which it might be desired to extend :class:`~pytorch_lightning.utilities.cli.LightningCLI` is that the
model and data module depend on a common parameter. For example in some cases both classes require to know the
:code:`batch_size`. It is a burden and error prone giving the same value twice in a config file. To avoid this the
parser can be configured so that a value is only given once and then propagated accordingly. With a tool implemented
like shown below, the :code:`batch_size` only has to be provided in the :code:`data` section of the config.

.. testcode::

    from pytorch_lightning.utilities.cli import LightningCLI


    class MyLightningCLI(LightningCLI):
        def add_arguments_to_parser(self, parser):
            parser.link_arguments("data.batch_size", "model.batch_size")


    cli = MyLightningCLI(MyModel, MyDataModule)

The linking of arguments is observed in the help of the tool, which for this example would look like:

.. code-block:: bash

    $ python trainer.py --help
      ...
        --data.batch_size BATCH_SIZE
                              Number of samples in a batch (type: int, default: 8)

      Linked arguments:
        model.batch_size <-- data.batch_size
                              Number of samples in a batch (type: int)

Sometimes a parameter value is only available after class instantiation. An example could be that your model requires
the number of classes to instantiate its fully connected layer (for a classification task) but the value is not
available until the data module has been instantiated. The code below illustrates how to address this.

.. testcode::

    from pytorch_lightning.utilities.cli import LightningCLI


    class MyLightningCLI(LightningCLI):
        def add_arguments_to_parser(self, parser):
            parser.link_arguments("data.num_classes", "model.num_classes", apply_on="instantiate")


    cli = MyLightningCLI(MyClassModel, MyDataModule)

Instantiation links are used to automatically determine the order of instantiation, in this case data first.

.. tip::

    The linking of arguments can be used for more complex cases. For example to derive a value via a function that takes
    multiple settings as input. For more details have a look at the API of `link_arguments
    <https://jsonargparse.readthedocs.io/en/stable/#jsonargparse.core.ArgumentParser.link_arguments>`_.


Optimizers and learning rate schedulers
^^^^^^^^^^^^^^^^^^^^^^^^^^^^^^^^^^^^^^^

Optimizers and learning rate schedulers can also be made configurable. The most common case is when a model only has a
single optimizer and optionally a single learning rate scheduler. In this case the model's
:class:`~pytorch_lightning.core.lightning.LightningModule` could be left without implementing the
:code:`configure_optimizers` method since it is normally always the same and just adds boilerplate. The following code
snippet shows how to implement it:

.. testcode::

    import torch
    from pytorch_lightning.utilities.cli import LightningCLI


    class MyLightningCLI(LightningCLI):
        def add_arguments_to_parser(self, parser):
            parser.add_optimizer_args(torch.optim.Adam)
            parser.add_lr_scheduler_args(torch.optim.lr_scheduler.ExponentialLR)


    cli = MyLightningCLI(MyModel)

With this the :code:`configure_optimizers` method is automatically implemented and in the config the :code:`optimizer`
and :code:`lr_scheduler` groups would accept all of the options for the given classes, in this example :code:`Adam` and
:code:`ExponentialLR`. Therefore, the config file would be structured like:

.. code-block:: yaml

    optimizer:
      lr: 0.01
    lr_scheduler:
      gamma: 0.2
    model:
      ...
    trainer:
      ...

And any of these arguments could be passed directly through command line. For example:

.. code-block:: bash

    $ python train.py --optimizer.lr=0.01 --lr_scheduler.gamma=0.2

There is also the possibility of selecting among multiple classes by giving them as a tuple. For example:

.. testcode::

    class MyLightningCLI(LightningCLI):
        def add_arguments_to_parser(self, parser):
            parser.add_optimizer_args((torch.optim.SGD, torch.optim.Adam))

In this case in the config the :code:`optimizer` group instead of having directly init settings, it should specify
:code:`class_path` and optionally :code:`init_args`. Sub-classes of the classes in the tuple would also be accepted.
A corresponding example of the config file would be:

.. code-block:: yaml

    optimizer:
      class_path: torch.optim.Adam
      init_args:
        lr: 0.01

And the same through command line:

.. code-block:: bash

    $ python train.py --optimizer.class_path=torch.optim.Adam --optimizer.init_args.lr=0.01

The automatic implementation of :code:`configure_optimizers` can be disabled by linking the configuration group. An
example can be :code:`ReduceLROnPlateau` which requires to specify a monitor. This would be:

.. testcode::

    from pytorch_lightning.utilities.cli import instantiate_class, LightningCLI


    class MyModel(LightningModule):
        def __init__(self, optimizer_init: dict, lr_scheduler_init: dict):
            super().__init__()
            self.optimizer_init = optimizer_init
            self.lr_scheduler_init = lr_scheduler_init

        def configure_optimizers(self):
            optimizer = instantiate_class(self.parameters(), self.optimizer_init)
            scheduler = instantiate_class(optimizer, self.lr_scheduler_init)
            return {"optimizer": optimizer, "lr_scheduler": scheduler, "monitor": "metric_to_track"}


    class MyLightningCLI(LightningCLI):
        def add_arguments_to_parser(self, parser):
            parser.add_optimizer_args(
                torch.optim.Adam,
                link_to="model.optimizer_init",
            )
            parser.add_lr_scheduler_args(
                torch.optim.lr_scheduler.ReduceLROnPlateau,
                link_to="model.lr_scheduler_init",
            )


    cli = MyLightningCLI(MyModel)

For both possibilities of using :meth:`pytorch_lightning.utilities.cli.LightningArgumentParser.add_optimizer_args` with
a single class or a tuple of classes, the value given to :code:`optimizer_init` will always be a dictionary including
:code:`class_path` and :code:`init_args` entries. The function
:func:`~pytorch_lightning.utilities.cli.instantiate_class` takes care of importing the class defined in
:code:`class_path` and instantiating it using some positional arguments, in this case :code:`self.parameters()`, and the
:code:`init_args`. Any number of optimizers and learning rate schedulers can be added when using :code:`link_to`.


Notes related to reproducibility
^^^^^^^^^^^^^^^^^^^^^^^^^^^^^^^^

The topic of reproducibility is complex and it is impossible to guarantee reproducibility by just providing a class that
people can use in unexpected ways. Nevertheless :class:`~pytorch_lightning.utilities.cli.LightningCLI` tries to give a
framework and recommendations to make reproducibility simpler.

When an experiment is run, it is good practice to use a stable version of the source code, either being a released
package or at least a commit of some version controlled repository. For each run of a CLI the config file is
automatically saved including all settings. This is useful to figure out what was done for a particular run without
requiring to look at the source code. If by mistake the exact version of the source code is lost or some defaults
changed, having the full config means that most of the information is preserved.

The class is targeted at implementing CLIs because running a command from a shell provides a separation with the Python
source code. Ideally the CLI would be placed in your path as part of the installation of a stable package, instead of
running from a clone of a repository that could have uncommitted local modifications. Creating installable packages that
include CLIs is out of the scope of this document. This is mentioned only as a teaser for people who would strive for
the best practices possible.<|MERGE_RESOLUTION|>--- conflicted
+++ resolved
@@ -7,15 +7,10 @@
     from pytorch_lightning import LightningModule, LightningDataModule, Trainer
     from pytorch_lightning.utilities.cli import LightningCLI
 
-<<<<<<< HEAD
-    original_run = LightningCLI.run
-    LightningCLI.run = lambda self: None
-=======
     cli_fit = LightningCLI.fit
     LightningCLI.fit = lambda *_, **__: None
     trainer_fit = Trainer.fit
     Trainer.fit = lambda *_, **__: None
->>>>>>> cb2a8ed1
 
 
     class MyModel(LightningModule):
@@ -53,12 +48,8 @@
 
 .. testcleanup:: *
 
-<<<<<<< HEAD
-    LightningCLI.run = original_run
-=======
     LightningCLI.fit = cli_fit
     Trainer.fit = trainer_fit
->>>>>>> cb2a8ed1
     mock_argv.stop()
 
 

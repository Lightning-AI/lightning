The lightning training loop handles everything except the actual computations of your model. To decide what will happen in your training loop, define the [training_step function](https://williamfalcon.github.io/pytorch-lightning/LightningModule/RequiredTrainerInterface/#training_step).

Below are all the things lightning automates for you in the training loop.

---
#### Accumulated gradients
Accumulated gradients runs K small batches of size N before doing a backwards pass. The effect is a large effective batch size of size KxN.

``` {.python}
# DEFAULT (ie: no accumulated grads)
trainer = Trainer(accumulate_grad_batches=1)
```

---
#### Force training for min or max epochs
It can be useful to force training for a minimum number of epochs or limit to a max number
``` {.python}
# DEFAULT
trainer = Trainer(min_nb_epochs=1, max_nb_epochs=1000)
```

---
#### Early stopping
The trainer already sets up default early stopping for you.
To modify this behavior, pass in your own EarlyStopping callback.
``` {.python}
from pytorch_lightning.callbacks import EarlyStopping

# DEFAULTS used by Trainer
early_stop_callback = EarlyStopping(
    monitor='val_loss',
    min_delta=0.00,
    patience=3,
    verbose=False,
    mode='min'
)

# without passing anything in, uses the default callback above
trainer = Trainer()

# pass in your own to override the default callback
trainer = Trainer(early_stop_callback=early_stop_callback)

# pass in None to disable it
trainer = Trainer(early_stop_callback=None)
```

---
#### Force disable early stop
To disable early stopping pass None to the early_stop_callback
``` {.python}
# DEFAULT
trainer = Trainer(early_stop_callback=None)
```

---
#### Gradient Clipping
Gradient clipping may be enabled to avoid exploding gradients.
Specifically, this will [clip the gradient norm computed over all model parameters *together*](https://pytorch.org/docs/stable/nn.html#torch.nn.utils.clip_grad_norm_).

``` {.python}
# DEFAULT (ie: don't clip)
trainer = Trainer(gradient_clip_val=0)

# clip gradients with norm above 0.5
trainer = Trainer(gradient_clip_val=0.5)
```

---
#### Inspect gradient norms
Looking at grad norms can help you figure out where training might be going wrong.
``` {.python}
# DEFAULT (-1 doesn't track norms)
trainer = Trainer(track_grad_norm=-1)

# track the LP norm (P=2 here)
trainer = Trainer(track_grad_norm=2)
```


---
#### Set how much of the training set to check
If you don't want to check 100% of the training set (for debugging or if it's huge), set this flag.

train_percent_check will be overwritten by overfit_pct if `overfit_pct > 0`

``` {.python}
# DEFAULT
trainer = Trainer(train_percent_check=1.0)

# check 10% only
trainer = Trainer(train_percent_check=0.1)
```

<<<<<<< HEAD

---
#### Packed sequences as inputs
``` {.python}
# For use in dataloader
def collate_fn(batch):
    x = [item[0] for item in batch]
    y = [item[1] for item in batch]
    return x, y
# In module
def training_step(self, batch, batch_nb):
    x = rnn.pack_sequence(batch[0], enforce_sorted=False)
    y = rnn.pack_sequence(batch[1], enforce_sorted=False)
```
When using PackedSequence, return either a padded tensor in dataset or a list of variable length tensors in the dataloader collate_fn (example above shows the list implementation), and pack the sequence in forward or training and validation steps depending on use case.
=======
---
#### Truncated Back Propagation Through Time
There are times when multiple backwards passes are needed for each batch. For example, it may save memory to use Truncated Back Propagation Through Time when training RNNs.

When this flag is enabled each batch is split into sequences of size truncated_bptt_steps and passed to training_step(...) separately. A default splitting function is provided, however, you can override it for more flexibility. See [tbptt_split_batch](https://williamfalcon.github.io/pytorch-lightning/Trainer/hooks#tbptt_split_batch).

``` {.python}
# DEFAULT (single backwards pass per batch)
trainer = Trainer(truncated_bptt_steps=None)

# (split batch into sequences of size 2)
trainer = Trainer(truncated_bptt_steps=2)
```
>>>>>>> 1865de1f
<|MERGE_RESOLUTION|>--- conflicted
+++ resolved
@@ -92,23 +92,25 @@
 trainer = Trainer(train_percent_check=0.1)
 ```
 
-<<<<<<< HEAD
-
 ---
 #### Packed sequences as inputs
+When using PackedSequence, do 2 things:
+1. return either a padded tensor in dataset or a list of variable length tensors in the dataloader collate_fn (example above shows the list implementation).    
+2. Pack the sequence in forward or training and validation steps depending on use case.
+
 ``` {.python}
 # For use in dataloader
 def collate_fn(batch):
     x = [item[0] for item in batch]
     y = [item[1] for item in batch]
     return x, y
+
 # In module
 def training_step(self, batch, batch_nb):
     x = rnn.pack_sequence(batch[0], enforce_sorted=False)
     y = rnn.pack_sequence(batch[1], enforce_sorted=False)
 ```
-When using PackedSequence, return either a padded tensor in dataset or a list of variable length tensors in the dataloader collate_fn (example above shows the list implementation), and pack the sequence in forward or training and validation steps depending on use case.
-=======
+
 ---
 #### Truncated Back Propagation Through Time
 There are times when multiple backwards passes are needed for each batch. For example, it may save memory to use Truncated Back Propagation Through Time when training RNNs.
@@ -121,5 +123,4 @@
 
 # (split batch into sequences of size 2)
 trainer = Trainer(truncated_bptt_steps=2)
-```
->>>>>>> 1865de1f
+```
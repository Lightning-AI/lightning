--- conflicted
+++ resolved
@@ -1,3 +1,4 @@
+
 # Copyright The PyTorch Lightning team.
 #
 # Licensed under the Apache License, Version 2.0 (the "License");
@@ -16,20 +17,6 @@
 network (by default, a ResNet50 is used) using pytorch-lightning. For the sake
 of this example, the 'cats and dogs dataset' (~60MB, see `DATA_URL` below) and
 the proposed network (denoted by `TransferLearningModel`, see below) is
-<<<<<<< HEAD
-trained for 15 epochs. The training consists in three stages. From epoch 0 to
-4, the feature extractor (the pre-trained network) is frozen except maybe for
-the BatchNorm layers (depending on whether `train_bn = True`). The BatchNorm
-layers (if `train_bn = True`) and the parameters of the classifier are trained
-as a single parameters group with lr = 1e-2. From epoch 5 to 9, the last two
-layer groups of the pre-trained network are unfrozen and added to the
-optimizer as a new parameter group with lr = 1e-4 (while lr = 1e-3 for the
-first parameter group in the optimizer). Eventually, from epoch 10, all the
-remaining layer groups of the pre-trained network are unfrozen and added to
-the optimizer as a third parameter group. From epoch 10, the parameters of the
-pre-trained network are trained with lr = 1e-5 while those of the classifier
-are trained with lr = 1e-4.
-=======
 trained for 15 epochs.
 
 The training consists of three stages.
@@ -48,7 +35,6 @@
 the parameters of the pre-trained network are trained with lr = 1e-5 while those of
 the classifier is trained with lr = 1e-4.
 
->>>>>>> 7464aca4
 Note:
     See: https://pytorch.org/tutorials/beginner/transfer_learning_tutorial.html
 """
@@ -59,9 +45,9 @@
 from typing import Generator, Optional, Union
 
 import torch
+import torch.nn.functional as F
 from torch import optim
 from torch.nn import Module
-import torch.nn.functional as F
 from torch.optim.lr_scheduler import MultiStepLR
 from torch.optim.optimizer import Optimizer
 from torch.utils.data import DataLoader
@@ -69,81 +55,18 @@
 from torchvision.datasets import ImageFolder
 from torchvision.datasets.utils import download_and_extract_archive
 
+import pytorch_lightning as pl
 from pl_examples import cli_lightning_logo
-import pytorch_lightning as pl
 from pytorch_lightning import _logger as log
-from pytorch_lightning import callbacks, LightningModule
 from pytorch_lightning.callbacks.finetunning import BaseFinetunningCallback, freeze, unfreeze_and_add_param_group
 
-<<<<<<< HEAD
-DATA_URL = 'https://storage.googleapis.com/mledu-datasets/cats_and_dogs_filtered.zip'
-
-
-#  --- Pytorch-lightning module ---
+
+DATA_URL = "https://storage.googleapis.com/mledu-datasets/cats_and_dogs_filtered.zip"
+
+
+#  --- Finetunning Callback ---
 
 class MilestonesFinetunningCallback(BaseFinetunningCallback):
-=======
-BN_TYPES = (torch.nn.BatchNorm1d, torch.nn.BatchNorm2d, torch.nn.BatchNorm3d)
-DATA_URL = "https://storage.googleapis.com/mledu-datasets/cats_and_dogs_filtered.zip"
-
-
-#  --- Utility functions ---
-
-
-def _make_trainable(module: Module) -> None:
-    """Unfreezes a given module.
-
-    Args:
-        module: The module to unfreeze
-    """
-    for param in module.parameters():
-        param.requires_grad = True
-    module.train()
-
-
-def _recursive_freeze(module: Module, train_bn: bool = True) -> None:
-    """Freezes the layers of a given module.
-
-    Args:
-        module: The module to freeze
-        train_bn: If True, leave the BatchNorm layers in training mode
-    """
-    children = list(module.children())
-    if not children:
-        if not (isinstance(module, BN_TYPES) and train_bn):
-            for param in module.parameters():
-                param.requires_grad = False
-            module.eval()
-        else:
-            # Make the BN layers trainable
-            _make_trainable(module)
-    else:
-        for child in children:
-            _recursive_freeze(module=child, train_bn=train_bn)
-
-
-def freeze(module: Module, n: Optional[int] = None, train_bn: bool = True) -> None:
-    """Freezes the layers up to index n (if n is not None).
-
-    Args:
-        module: The module to freeze (at least partially)
-        n: Max depth at which we stop freezing the layers. If None, all
-            the layers of the given module will be frozen.
-        train_bn: If True, leave the BatchNorm layers in training mode
-    """
-    children = list(module.children())
-    n_max = len(children) if n is None else int(n)
-
-    for child in children[:n_max]:
-        _recursive_freeze(module=child, train_bn=train_bn)
-
-    for child in children[n_max:]:
-        _make_trainable(module=child)
-
-
-def filter_params(module: Module, train_bn: bool = True) -> Generator:
-    """Yields the trainable parameters of a given module.
->>>>>>> 7464aca4
 
     def __init__(self,
                  milestones: tuple = (5, 10),
@@ -151,42 +74,12 @@
         self.milestones = milestones
         self.train_bn = train_bn
 
-<<<<<<< HEAD
     def finetunning_function(self, pl_module: LightningModule, epoch: int, optimizer: Optimizer, opt_idx: int):
         if epoch == 0:
             freeze(
                 module=pl_module.feature_extractor,
                 train_bn=self.train_bn
             )
-=======
-    Returns:
-        Generator
-    """
-    children = list(module.children())
-    if not children:
-        if not (isinstance(module, BN_TYPES) and train_bn):
-            for param in module.parameters():
-                if param.requires_grad:
-                    yield param
-    else:
-        for child in children:
-            for param in filter_params(module=child, train_bn=train_bn):
-                yield param
-
-
-def _unfreeze_and_add_param_group(
-    module: Module, optimizer: Optimizer, lr: Optional[float] = None, train_bn: bool = True
-):
-    """Unfreezes a module and adds its parameters to an optimizer."""
-    _make_trainable(module)
-    params_lr = optimizer.param_groups[0]["lr"] if lr is None else float(lr)
-    optimizer.add_param_group(
-        {
-            "params": filter_params(module=module, train_bn=train_bn),
-            "lr": params_lr / 10.0,
-        }
-    )
->>>>>>> 7464aca4
 
         if epoch == self.milestones[0]:
             unfreeze_and_add_param_group(
@@ -201,6 +94,9 @@
                 optimizer=optimizer,
                 train_bn=self.train_bn
             )
+            
+
+#  --- Pytorch-lightning module ---
 
 
 class TransferLearningModel(pl.LightningModule):
@@ -214,17 +110,6 @@
     """
 
     def __init__(
-<<<<<<< HEAD
-            self,
-            dl_path: Union[str, Path],
-            backbone: str = 'resnet50',
-            batch_size: int = 8,
-            lr: float = 1e-2,
-            lr_scheduler_gamma: float = 1e-1,
-            num_workers: int = 1,
-            milestones: tuple = (5, 10),
-            **kwargs,
-=======
         self,
         dl_path: Union[str, Path],
         backbone: str = "resnet50",
@@ -235,7 +120,6 @@
         lr_scheduler_gamma: float = 1e-1,
         num_workers: int = 6,
         **kwargs,
->>>>>>> 7464aca4
     ) -> None:
         """
         Args:
@@ -244,11 +128,12 @@
         super().__init__()
         self.dl_path = dl_path
         self.backbone = backbone
+        self.train_bn = train_bn
+        self.milestones = milestones
         self.batch_size = batch_size
         self.lr = lr
         self.lr_scheduler_gamma = lr_scheduler_gamma
         self.num_workers = num_workers
-        self.milestones = milestones
 
         self.dl_path = dl_path
         self.__build_model()
@@ -268,7 +153,9 @@
         self.feature_extractor = torch.nn.Sequential(*_layers)
 
         # 2. Classifier:
-        _fc_layers = [torch.nn.Linear(2048, 256), torch.nn.Linear(256, 32), torch.nn.Linear(32, 1)]
+        _fc_layers = [torch.nn.Linear(2048, 256),
+                      torch.nn.Linear(256, 32),
+                      torch.nn.Linear(32, 1)]
         self.fc = torch.nn.Sequential(*_fc_layers)
 
         # 3. Loss:
@@ -289,34 +176,6 @@
     def loss(self, logits, labels):
         return self.loss_func(input=logits, target=labels)
 
-<<<<<<< HEAD
-=======
-    def train(self, mode=True):
-        super().train(mode=mode)
-
-        epoch = self.current_epoch
-        if epoch < self.milestones[0] and mode:
-            # feature extractor is frozen (except for BatchNorm layers)
-            freeze(module=self.feature_extractor, train_bn=self.train_bn)
-
-        elif self.milestones[0] <= epoch < self.milestones[1] and mode:
-            # Unfreeze last two layers of the feature extractor
-            freeze(module=self.feature_extractor, n=-2, train_bn=self.train_bn)
-
-    def on_epoch_start(self):
-        """Use `on_epoch_start` to unfreeze layers progressively."""
-        optimizer = self.trainer.optimizers[0]
-        if self.current_epoch == self.milestones[0]:
-            _unfreeze_and_add_param_group(
-                module=self.feature_extractor[-2:], optimizer=optimizer, train_bn=self.train_bn
-            )
-
-        elif self.current_epoch == self.milestones[1]:
-            _unfreeze_and_add_param_group(
-                module=self.feature_extractor[:-2], optimizer=optimizer, train_bn=self.train_bn
-            )
-
->>>>>>> 7464aca4
     def training_step(self, batch, batch_idx):
 
         # 1. Forward pass:
@@ -329,16 +188,8 @@
         self.train_acc(y_logits, y_true)
 
         # 3. Outputs:
-        tqdm_dict = {"train_loss": train_loss}
-        self.log_dict(tqdm_dict, prog_bar=True)
-        return {"loss": train_loss}
-
-    def training_epoch_end(self, outputs):
-        """Compute and log training loss and accuracy at the epoch level."""
-
-        train_loss_mean = torch.stack([output["loss"] for output in outputs]).mean()
-        train_acc_mean = self.train_acc.compute()
-        self.log_dict({"train_loss": train_loss_mean, "train_acc": train_acc_mean, "step": self.current_epoch})
+        self.log("train_loss" , train_loss, prog_bar=True)
+        return train_loss
 
     def validation_step(self, batch, batch_idx):
 
@@ -347,20 +198,13 @@
         y_logits = self.forward(x)
         y_true = y.view((-1, 1)).type_as(x)
 
-        # 2. Compute loss & accuracy:
+        # 2. Compute loss
         val_loss = self.loss(y_logits, y_true)
-        self.valid_acc(y_logits, y_true)
-
-        return {"val_loss": val_loss}
-
-    def validation_epoch_end(self, outputs):
-        """Compute and log validation loss and accuracy at the epoch level."""
-
-        val_loss_mean = torch.stack([output["val_loss"] for output in outputs]).mean()
-        train_acc_mean = self.valid_acc.compute()
-        log_dict = {"val_loss": val_loss_mean, "val_acc": train_acc_mean}
-        self.log_dict(log_dict, prog_bar=True)
-        self.log_dict({"step": self.current_epoch})
+        self.log("val_loss", val_loss, prog_bar=True) 
+        
+        # 3. Compute accuracy:
+        self.log("val_loss", self.valid_acc(y_logits, y_true), prog_bar=True) 
+
 
     def configure_optimizers(self):
         optimizer = optim.Adam(filter(lambda p: p.requires_grad, self.parameters()), lr=self.lr)
@@ -424,58 +268,6 @@
     @staticmethod
     def add_model_specific_args(parent_parser):
         parser = argparse.ArgumentParser(parents=[parent_parser])
-<<<<<<< HEAD
-        parser.add_argument('--backbone',
-                            default='resnet50',
-                            type=str,
-                            metavar='BK',
-                            help='Name (as in ``torchvision.models``) of the feature extractor')
-        parser.add_argument('--max_epochs',
-                            default=15,
-                            type=int,
-                            metavar='N',
-                            help='total number of epochs')
-        parser.add_argument('--batch-size',
-                            default=8,
-                            type=int,
-                            metavar='B',
-                            help='batch size',
-                            dest='batch_size')
-        parser.add_argument('--gpus',
-                            type=int,
-                            default=1,
-                            help='number of gpus to use')
-        parser.add_argument('--lr',
-                            '--learning-rate',
-                            default=1e-2,
-                            type=float,
-                            metavar='LR',
-                            help='initial learning rate',
-                            dest='lr')
-        parser.add_argument('--lr-scheduler-gamma',
-                            default=1e-1,
-                            type=float,
-                            metavar='LRG',
-                            help='Factor by which the learning rate is reduced at each milestone',
-                            dest='lr_scheduler_gamma')
-        parser.add_argument('--num-workers',
-                            default=6,
-                            type=int,
-                            metavar='W',
-                            help='number of CPU workers',
-                            dest='num_workers')
-        parser.add_argument('--train-bn',
-                            default=True,
-                            type=bool,
-                            metavar='TB',
-                            help='Whether the BatchNorm layers should be trainable',
-                            dest='train_bn')
-        parser.add_argument('--milestones',
-                            default=[5, 10],
-                            type=list,
-                            metavar='M',
-                            help='List of two epochs milestones')
-=======
         parser.add_argument(
             "--backbone",
             default="resnet50",
@@ -513,7 +305,6 @@
         parser.add_argument(
             "--milestones", default=[5, 10], type=list, metavar="M", help="List of two epochs milestones"
         )
->>>>>>> 7464aca4
         return parser
 
 
@@ -536,13 +327,8 @@
             progress_bar_refresh_rate=1,
             num_sanity_val_steps=0,
             gpus=args.gpus,
-<<<<<<< HEAD
-            max_epochs=args.max_epochs,
+            max_epochs=args.nb_epochs,
             callbacks=[finetunning_callback]
-=======
-            min_epochs=args.nb_epochs,
-            max_epochs=args.nb_epochs,
->>>>>>> 7464aca4
         )
 
         trainer.fit(model)

# Copyright The PyTorch Lightning team.
#
# Licensed under the Apache License, Version 2.0 (the "License");
# you may not use this file except in compliance with the License.
# You may obtain a copy of the License at
#
#     http://www.apache.org/licenses/LICENSE-2.0
#
# Unless required by applicable law or agreed to in writing, software
# distributed under the License is distributed on an "AS IS" BASIS,
# WITHOUT WARRANTIES OR CONDITIONS OF ANY KIND, either express or implied.
# See the License for the specific language governing permissions and
# limitations under the License.

import torch
import torch.nn as nn
import torch.nn.functional as F


class UNet(nn.Module):
    """
    Architecture based on U-Net: Convolutional Networks for Biomedical Image Segmentation
    Link - https://arxiv.org/abs/1505.04597

    >>> UNet(num_classes=2, num_layers=3)  # doctest: +ELLIPSIS +NORMALIZE_WHITESPACE
    UNet(
      (layers): ModuleList(
        (0): DoubleConv(...)
        (1): Down(...)
        (2): Down(...)
        (3): Up(...)
        (4): Up(...)
        (5): Conv2d(64, 2, kernel_size=(1, 1), stride=(1, 1))
      )
    )
    """

    def __init__(
<<<<<<< HEAD
            self,
            num_classes: int = 19,
            num_layers: int = 5,
            features_start: int = 64,
            bilinear: bool = False,
=======
        self,
        num_classes: int = 19,
        num_layers: int = 5,
        features_start: int = 64,
        bilinear: bool = False,
>>>>>>> 863a70c2
    ):
        """
        Args:
            num_classes: Number of output classes required (default 19 for KITTI dataset)
            num_layers: Number of layers in each side of U-net
            features_start: Number of features in first layer
            bilinear: Whether to use bilinear interpolation or transposed convolutions for upsampling.
        """
        super().__init__()
        self.num_layers = num_layers

        layers = [DoubleConv(3, features_start)]

        feats = features_start
        for _ in range(num_layers - 1):
            layers.append(Down(feats, feats * 2))
            feats *= 2

        for _ in range(num_layers - 1):
            layers.append(Up(feats, feats // 2, bilinear))
            feats //= 2

        layers.append(nn.Conv2d(feats, num_classes, kernel_size=1))

        self.layers = nn.ModuleList(layers)

    def forward(self, x):
        xi = [self.layers[0](x)]
        # Down path
        for layer in self.layers[1:self.num_layers]:
            xi.append(layer(xi[-1]))
        # Up path
        for i, layer in enumerate(self.layers[self.num_layers:-1]):
            xi[-1] = layer(xi[-1], xi[-2 - i])
        return self.layers[-1](xi[-1])


class DoubleConv(nn.Module):
    """
    Double Convolution and BN and ReLU
    (3x3 conv -> BN -> ReLU) ** 2

    >>> DoubleConv(4, 4)  # doctest: +ELLIPSIS +NORMALIZE_WHITESPACE
    DoubleConv(
      (net): Sequential(...)
    )
    """

    def __init__(self, in_ch: int, out_ch: int):
        super().__init__()
        self.net = nn.Sequential(
            nn.Conv2d(in_ch, out_ch, kernel_size=3, padding=1),
            nn.BatchNorm2d(out_ch),
            nn.ReLU(inplace=True),
            nn.Conv2d(out_ch, out_ch, kernel_size=3, padding=1),
            nn.BatchNorm2d(out_ch),
            nn.ReLU(inplace=True),
        )

    def forward(self, x):
        return self.net(x)


class Down(nn.Module):
    """
    Combination of MaxPool2d and DoubleConv in series

    >>> Down(4, 8)  # doctest: +ELLIPSIS +NORMALIZE_WHITESPACE
    Down(
      (net): Sequential(
        (0): MaxPool2d(kernel_size=2, stride=2, padding=0, dilation=1, ceil_mode=False)
        (1): DoubleConv(
          (net): Sequential(...)
        )
      )
    )
    """

    def __init__(self, in_ch: int, out_ch: int):
        super().__init__()
        self.net = nn.Sequential(nn.MaxPool2d(kernel_size=2, stride=2), DoubleConv(in_ch, out_ch))

    def forward(self, x):
        return self.net(x)


class Up(nn.Module):
    """
    Upsampling (by either bilinear interpolation or transpose convolutions)
    followed by concatenation of feature map from contracting path,
    followed by double 3x3 convolution.

    >>> Up(8, 4)  # doctest: +ELLIPSIS +NORMALIZE_WHITESPACE
    Up(
      (upsample): ConvTranspose2d(8, 4, kernel_size=(2, 2), stride=(2, 2))
      (conv): DoubleConv(
        (net): Sequential(...)
      )
    )
    """

    def __init__(self, in_ch: int, out_ch: int, bilinear: bool = False):
        super().__init__()
        self.upsample = None
        if bilinear:
            self.upsample = nn.Sequential(
                nn.Upsample(scale_factor=2, mode="bilinear", align_corners=True),
                nn.Conv2d(in_ch, in_ch // 2, kernel_size=1),
            )
        else:
            self.upsample = nn.ConvTranspose2d(in_ch, in_ch // 2, kernel_size=2, stride=2)

        self.conv = DoubleConv(in_ch, out_ch)

    def forward(self, x1, x2):
        x1 = self.upsample(x1)

        # Pad x1 to the size of x2
        diff_h = x2.shape[2] - x1.shape[2]
        diff_w = x2.shape[3] - x1.shape[3]

        x1 = F.pad(x1, [diff_w // 2, diff_w - diff_w // 2, diff_h // 2, diff_h - diff_h // 2])

        # Concatenate along the channels axis
        x = torch.cat([x2, x1], dim=1)
        return self.conv(x)<|MERGE_RESOLUTION|>--- conflicted
+++ resolved
@@ -36,19 +36,11 @@
     """
 
     def __init__(
-<<<<<<< HEAD
-            self,
-            num_classes: int = 19,
-            num_layers: int = 5,
-            features_start: int = 64,
-            bilinear: bool = False,
-=======
         self,
         num_classes: int = 19,
         num_layers: int = 5,
         features_start: int = 64,
         bilinear: bool = False,
->>>>>>> 863a70c2
     ):
         """
         Args:

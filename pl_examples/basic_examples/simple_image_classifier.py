<<<<<<< HEAD
from argparse import ArgumentParser
from pprint import pprint
=======
# Copyright The PyTorch Lightning team.
#
# Licensed under the Apache License, Version 2.0 (the "License");
# you may not use this file except in compliance with the License.
# You may obtain a copy of the License at
#
#     http://www.apache.org/licenses/LICENSE-2.0
#
# Unless required by applicable law or agreed to in writing, software
# distributed under the License is distributed on an "AS IS" BASIS,
# WITHOUT WARRANTIES OR CONDITIONS OF ANY KIND, either express or implied.
# See the License for the specific language governing permissions and
# limitations under the License.
"""
MNIST simple image classifier example.

To run:
python simple_image_classifier.py --trainer.max_epochs=50
"""
>>>>>>> bc3f08b0

import torch
from torch.nn import functional as F

import pytorch_lightning as pl
from pl_examples.basic_examples.mnist_datamodule import MNISTDataModule
<<<<<<< HEAD
from pytorch_lightning import Trainer
from pytorch_lightning.callbacks import EarlyStopping
from pytorch_lightning.plugins import DDPPlugin
=======
from pytorch_lightning.utilities.cli import LightningCLI
>>>>>>> bc3f08b0


class LitClassifier(pl.LightningModule):

    def __init__(
        self,
        hidden_dim: int = 128,
        learning_rate: float = 0.0001,
    ):
        super().__init__()
        self.save_hyperparameters()

        self.l1 = torch.nn.Linear(28 * 28, self.hparams.hidden_dim)
        self.l2 = torch.nn.Linear(self.hparams.hidden_dim, 10)

    def forward(self, x):
        x = x.view(x.size(0), -1)
        x = torch.relu(self.l1(x))
        x = torch.relu(self.l2(x))
        return x

    def training_step(self, batch, batch_idx):
        x, y = batch
        y_hat = self(x)
        loss = F.cross_entropy(y_hat, y)
        return loss

    def validation_step(self, batch, batch_idx):
        x, y = batch
        y_hat = self(x)
        loss = F.cross_entropy(y_hat, y)
        self.log('valid_loss', loss, sync_dist=True)

    def test_step(self, batch, batch_idx):
        x, y = batch
        y_hat = self(x)
        loss = F.cross_entropy(y_hat, y)
        self.log('test_loss', loss)

    def configure_optimizers(self):
        return torch.optim.Adam(self.parameters(), lr=self.hparams.learning_rate)


def cli_main():
<<<<<<< HEAD
    pl.seed_everything(1234)
    parser = ArgumentParser()
    parser = pl.Trainer.add_argparse_args(parser)
    parser = LitClassifier.add_model_specific_args(parser)
    parser = MNISTDataModule.add_argparse_args(parser)
    args = parser.parse_args()

    dm = MNISTDataModule.from_argparse_args(args, num_workers=2)
    model = LitClassifier(args.hidden_dim, args.learning_rate)

    trainer = Trainer(
        max_epochs=10,
        callbacks=[EarlyStopping(monitor="valid_loss", patience=0, min_delta=0.01, verbose=True)],
        limit_train_batches=10,
        num_processes=2,
        accelerator="ddp_cpu",
        # plugins=[DDPPlugin(find_unused_parameters=False)],
    )
    trainer.fit(model, datamodule=dm)
    result = trainer.test(model, datamodule=dm)
    pprint(result)
=======
    cli = LightningCLI(LitClassifier, MNISTDataModule, seed_everything_default=1234)
    result = cli.trainer.test(cli.model, datamodule=cli.datamodule)
    print(result)
>>>>>>> bc3f08b0


if __name__ == '__main__':
    cli_main()<|MERGE_RESOLUTION|>--- conflicted
+++ resolved
@@ -1,7 +1,3 @@
-<<<<<<< HEAD
-from argparse import ArgumentParser
-from pprint import pprint
-=======
 # Copyright The PyTorch Lightning team.
 #
 # Licensed under the Apache License, Version 2.0 (the "License");
@@ -21,20 +17,13 @@
 To run:
 python simple_image_classifier.py --trainer.max_epochs=50
 """
->>>>>>> bc3f08b0
 
 import torch
 from torch.nn import functional as F
 
 import pytorch_lightning as pl
 from pl_examples.basic_examples.mnist_datamodule import MNISTDataModule
-<<<<<<< HEAD
-from pytorch_lightning import Trainer
-from pytorch_lightning.callbacks import EarlyStopping
-from pytorch_lightning.plugins import DDPPlugin
-=======
 from pytorch_lightning.utilities.cli import LightningCLI
->>>>>>> bc3f08b0
 
 
 class LitClassifier(pl.LightningModule):
@@ -79,33 +68,9 @@
 
 
 def cli_main():
-<<<<<<< HEAD
-    pl.seed_everything(1234)
-    parser = ArgumentParser()
-    parser = pl.Trainer.add_argparse_args(parser)
-    parser = LitClassifier.add_model_specific_args(parser)
-    parser = MNISTDataModule.add_argparse_args(parser)
-    args = parser.parse_args()
-
-    dm = MNISTDataModule.from_argparse_args(args, num_workers=2)
-    model = LitClassifier(args.hidden_dim, args.learning_rate)
-
-    trainer = Trainer(
-        max_epochs=10,
-        callbacks=[EarlyStopping(monitor="valid_loss", patience=0, min_delta=0.01, verbose=True)],
-        limit_train_batches=10,
-        num_processes=2,
-        accelerator="ddp_cpu",
-        # plugins=[DDPPlugin(find_unused_parameters=False)],
-    )
-    trainer.fit(model, datamodule=dm)
-    result = trainer.test(model, datamodule=dm)
-    pprint(result)
-=======
     cli = LightningCLI(LitClassifier, MNISTDataModule, seed_everything_default=1234)
     result = cli.trainer.test(cli.model, datamodule=cli.datamodule)
     print(result)
->>>>>>> bc3f08b0
 
 
 if __name__ == '__main__':

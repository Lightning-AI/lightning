--- conflicted
+++ resolved
@@ -8,11 +8,7 @@
 # test_tube  # already installed in main req.
 mlflow
 comet_ml
-<<<<<<< HEAD
 wandb
-twine==1.13.0
-=======
 neptune-client
 twine==1.13.0
-pillow<7.0.0
->>>>>>> f7db44e7
+pillow<7.0.0
--- conflicted
+++ resolved
@@ -37,16 +37,8 @@
 
 import tests.helpers.utils as tutils
 from pytorch_lightning import Callback, LightningModule, seed_everything, Trainer
-<<<<<<< HEAD
-from pytorch_lightning.trainer.states import RunningStage
+from pytorch_lightning.trainer.states import RunningStage, TrainerState
 from pytorch_lightning.trainer.supporters import CombinedLoader
-from pytorch_lightning.utilities.auto_restart import (
-    _add_capture_metadata_collate,
-    _dataloader_load_state_dict,
-    _dataloader_to_state_dict,
-    _validate_fault_tolerant_training,
-=======
-from pytorch_lightning.trainer.states import TrainerState
 from pytorch_lightning.utilities.auto_restart import (
     _add_capture_metadata_collate,
     _MultiProcessingDataLoaderIterStateful,
@@ -56,7 +48,7 @@
     _SingleProcessDataLoaderIterStateful,
     _SupportsStateDict,
     _teardown_dataloader_get_iterators,
->>>>>>> 0066ff01
+    _validate_fault_tolerant_training,
     CaptureIterableDataset,
     CaptureMapDataset,
     FastForwardSampler,
@@ -739,9 +731,6 @@
 
 
 class SequentialGetItemDataset(Dataset):
-
-    _deterministic = True
-
     def __init__(self, length, *_):
         self.len = length
 
@@ -934,22 +923,24 @@
         multiple_trainloader_mode=multiple_trainloader_mode,
     )
 
-    all_batches, weights0 = _run_training(trainer_kwargs, dataset_classes)
-    all_batches = torch.stack(all_batches)
-    assert len(all_batches) == 9
-
-    # Simulate 1st failure
-    complete_batches, _ = _run_training(trainer_kwargs, dataset_classes, fail_on_step=4)
-    assert len(complete_batches) == 4
-
-    checkpoint_path = os.path.join(tmpdir, ".pl_auto_save.ckpt")
-    assert os.path.exists(checkpoint_path)
-
-    # Resume after failure
-    resumed_batches, weights1 = _run_training(
-        trainer_kwargs, dataset_classes, fail_on_step=-1, ckpt_path=checkpoint_path
-    )
-    assert len(resumed_batches) == 5
+    with mock.patch("pytorch_lightning.trainer.data_loading._validate_fault_tolerant_training", lambda x, y: None):
+
+        all_batches, weights0 = _run_training(trainer_kwargs, dataset_classes)
+        all_batches = torch.stack(all_batches)
+        assert len(all_batches) == 9
+
+        # Simulate 1st failure
+        complete_batches, _ = _run_training(trainer_kwargs, dataset_classes, fail_on_step=4)
+        assert len(complete_batches) == 4
+
+        checkpoint_path = os.path.join(tmpdir, ".pl_auto_save.ckpt")
+        assert os.path.exists(checkpoint_path)
+
+        # Resume after failure
+        resumed_batches, weights1 = _run_training(
+            trainer_kwargs, dataset_classes, fail_on_step=-1, ckpt_path=checkpoint_path
+        )
+        assert len(resumed_batches) == 5
 
     # the resumed batches should match the batches of the successful training
     all_batches_resumed = torch.stack(complete_batches + resumed_batches)
@@ -1185,7 +1176,6 @@
         assert "dataloader_state_dict" in state_dict
 
 
-<<<<<<< HEAD
 @mock.patch.dict(os.environ, {"PL_FAULT_TOLERANT_TRAINING": "1"})
 def test_validate_fault_tolerant(tmpdir):
 
@@ -1290,7 +1280,8 @@
     dataloaders = [DataLoader(data), DataLoader(CustomIterable())]
     with pytest.raises(MisconfigurationException, match="RandomSampler"):
         _validate_fault_tolerant_training(dataloaders, RunningStage.VALIDATING)
-=======
+
+
 def test_rotate_worker_indices():
     """This test ensures `worker_id` are rotated properly depending on which one was the latest."""
     state_dict = {0: 0, 1: 1}
@@ -1599,5 +1590,4 @@
 
     torch.testing.assert_allclose(total_batches, failed_batches + restart_batches)
     assert not torch.equal(total_weight, failed_weight)
-    assert torch.equal(total_weight, model.layer.weight)
->>>>>>> 0066ff01
+    assert torch.equal(total_weight, model.layer.weight)
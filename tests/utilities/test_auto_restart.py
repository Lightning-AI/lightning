# Copyright The PyTorch Lightning team.
#
# Licensed under the Apache License, Version 2.0 (the "License");
# you may not use this file except in compliance with the License.
# You may obtain a copy of the License at
#
#     http://www.apache.org/licenses/LICENSE-2.0
#
# Unless required by applicable law or agreed to in writing, software
# distributed under the License is distributed on an "AS IS" BASIS,
# WITHOUT WARRANTIES OR CONDITIONS OF ANY KIND, either express or implied.
# See the License for the specific language governing permissions and
# limitations under the License.
import math
import os
import random
from collections.abc import Iterable
from typing import Optional
from unittest import mock

import numpy as np
import pytest
import torch
import torch.distributed as dist
import torch.multiprocessing as mp
from torch.utils.data import BatchSampler, DistributedSampler, RandomSampler, SequentialSampler
from torch.utils.data._utils.worker import get_worker_info
from torch.utils.data.dataloader import DataLoader, default_collate
from torch.utils.data.dataset import Dataset, IterableDataset

import tests.helpers.utils as tutils
from pytorch_lightning import Callback, seed_everything, Trainer
from pytorch_lightning.trainer.supporters import CombinedLoader
from pytorch_lightning.utilities.apply_func import apply_to_collection
from pytorch_lightning.utilities.auto_restart import (
    _dataloader_load_state_dict,
    _dataloader_to_state_dict,
    CaptureIterableDataset,
    FastForwardSampler,
)
from pytorch_lightning.utilities.enums import AutoRestartBatchKeys
from pytorch_lightning.utilities.exceptions import MisconfigurationException
from pytorch_lightning.utilities.imports import _fault_tolerant_enabled
from tests.helpers.boring_model import BoringModel
from tests.helpers.runif import RunIf


# Credit to PyTorch Team.
# Taken from:
# https://github.com/pytorch/pytorch/blob/3b977a0d2834d300c0301a0c6af98c8e939019ce/torch/utils/data/_utils/worker.py#L151
# Not available until torch 1.9.0
def _generate_state(base_seed, worker_id):
    INIT_A = 0x43B0D7E5
    MULT_A = 0x931E8875
    INIT_B = 0x8B51F9DD
    MULT_B = 0x58F38DED
    MIX_MULT_L = 0xCA01F9DD
    MIX_MULT_R = 0x4973F715
    XSHIFT = 4 * 8 // 2
    MASK32 = 0xFFFFFFFF

    entropy = [worker_id, base_seed & MASK32, base_seed >> 32, 0]
    pool = [0] * 4

    hash_const_A = INIT_A

    def hash(value):
        nonlocal hash_const_A
        value = (value ^ hash_const_A) & MASK32
        hash_const_A = (hash_const_A * MULT_A) & MASK32
        value = (value * hash_const_A) & MASK32
        value = (value ^ (value >> XSHIFT)) & MASK32
        return value

    def mix(x, y):
        result_x = (MIX_MULT_L * x) & MASK32
        result_y = (MIX_MULT_R * y) & MASK32
        result = (result_x - result_y) & MASK32
        result = (result ^ (result >> XSHIFT)) & MASK32
        return result

    # Add in the entropy to the pool.
    for i in range(len(pool)):
        pool[i] = hash(entropy[i])

    # Mix all bits together so late bits can affect earlier bits.
    for i_src in range(len(pool)):
        for i_dst in range(len(pool)):
            if i_src != i_dst:
                pool[i_dst] = mix(pool[i_dst], hash(pool[i_src]))

    hash_const_B = INIT_B
    state = []
    for i_dst in range(4):
        data_val = pool[i_dst]
        data_val = (data_val ^ hash_const_B) & MASK32
        hash_const_B = (hash_const_B * MULT_B) & MASK32
        data_val = (data_val * hash_const_B) & MASK32
        data_val = (data_val ^ (data_val >> XSHIFT)) & MASK32
        state.append(data_val)
    return state


@RunIf(min_torch="1.7.0")
@pytest.mark.parametrize("env_setting,expected", [("0", False), ("1", True)])
def test_fault_tolerant_enabled(env_setting, expected):
    with mock.patch.dict(os.environ, {"PL_FAULT_TOLERANT_TRAINING": env_setting}):
        assert _fault_tolerant_enabled() == expected


def test_fast_forward_getattr():
    dataset = range(15)
    sampler = SequentialSampler(dataset)
    batch_sampler = BatchSampler(sampler, 3, False)
    index_batch_sampler = FastForwardSampler(batch_sampler)

    assert index_batch_sampler.batch_size == 3
    assert index_batch_sampler.sampler == sampler


def test_fast_forward_on_batch_sampler():
    """
    This test ensures ``FastForwardSampler`` applied to ``BatchSampler`` correctly retrived
    the right next batch on restart.
    """
    dataset = range(15)
    sampler = SequentialSampler(dataset)
    batch_sampler = BatchSampler(sampler, 3, False)
    index_batch_sampler = FastForwardSampler(batch_sampler)

    assert isinstance(index_batch_sampler, Iterable)

    index_batch_sampler_iter = iter(index_batch_sampler)

    assert next(index_batch_sampler_iter) == [0, 1, 2]
    assert next(index_batch_sampler_iter) == [3, 4, 5]

    state_dict = index_batch_sampler.state_dict(2)

    index_batch_sampler = FastForwardSampler(batch_sampler)
    index_batch_sampler.load_state_dict(state_dict)

    index_batch_sampler_iter = iter(index_batch_sampler)
    assert next(index_batch_sampler_iter) == [6, 7, 8]


def test_fast_forward_on_sequential_sampler():
    """
    This test ensures ``FastForwardSampler`` applied to ``SequentialSampler`` correctly retrived
    the right next batch on restart.
    """
    dataset = range(15)
    sequential_sampler = SequentialSampler(dataset)
    sampler = FastForwardSampler(sequential_sampler)
    sampler.setup(3)
    batch_sampler = BatchSampler(sampler, 3, False)

    batch_sampler_iter = iter(batch_sampler)

    assert next(batch_sampler_iter) == [0, 1, 2]
    assert next(batch_sampler_iter) == [3, 4, 5]

    state_dict = sampler.state_dict(2)
    assert state_dict[0]["current_iteration"] == 6

    sampler.load_state_dict(state_dict)

    batch_sampler_iter = iter(batch_sampler)
    assert next(batch_sampler_iter) == [6, 7, 8]


@pytest.mark.skipif(torch.cuda.is_available(), reason="todo (tchaton) Need more investigation")
def test_fast_forward_on_random_sampler():
    """
    This test ensures ``FastForwardSampler`` applied to ``RandomSampler`` correctly retrived
    the right next batch on restart.
    """
    seed = 42
    seed_everything(42)

    dataset = range(15)
    generator = torch.Generator().manual_seed(seed)
    values = list(RandomSampler(dataset, generator=generator))

    generator = torch.Generator().manual_seed(seed)
    random_sampler = RandomSampler(dataset, generator=generator)
    sampler = FastForwardSampler(random_sampler)
    sampler.setup(3)
    batch_sampler = BatchSampler(sampler, 3, False)

    batch_sampler_iter = iter(batch_sampler)

    assert next(batch_sampler_iter) == values[:3]
    assert next(batch_sampler_iter) == values[3:6]
    assert next(batch_sampler_iter) == values[6:9]

    state_dict = sampler.state_dict(3)
    assert state_dict[0]["current_iteration"] == 9
    state_dict[0]["current_iteration"] = 6

    seed_everything(42)
    generator = torch.Generator().manual_seed(seed)
    random_sampler = RandomSampler(dataset, generator=generator)
    sampler = FastForwardSampler(random_sampler)
    sampler.setup(3)
    batch_sampler = BatchSampler(sampler, 3, False)
    sampler.load_state_dict(state_dict)

    batch_sampler_iter = iter(batch_sampler)
    assert next(batch_sampler_iter) == values[6:9]
    has_raised = False
    try:
        for _ in range(5):
            next(batch_sampler_iter)
    except StopIteration:
        has_raised = True
        assert sampler._current_iteration == 0
        sampler.load_state_dict(sampler.state_dict(0))
    assert has_raised


class RangeIterableDataset(IterableDataset):
    def __init__(self, data, num_workers: int, batch_size: int, state_dict=None, attr_name: str = "iter_sampler"):
        self.data = list(data)
        self.batch_size = batch_size
        self.num_workers = num_workers
        self.state_dict = state_dict
        self.attr_name = attr_name

    def __iter__(self):
        worker_info = get_worker_info()
        if worker_info and self.num_workers == 2:
            id = worker_info.id
            num_samples = len(self.data)
            if id == 0:
                self.data = list(self.data)[: num_samples // 2]
            else:
                self.data = list(self.data)[num_samples // 2 :]
            self.user_sampler = RandomSampler(self.data)
        else:
            self.user_sampler = RandomSampler(self.data)

        setattr(self, self.attr_name, iter(self.user_sampler))
        return self

    def __next__(self):
        iter_sampler = getattr(self, self.attr_name)
        return self.data[next(iter_sampler)]


@pytest.mark.skipif(torch.cuda.is_available(), reason="This test takes around 30 sec and should be skipped in Azure CI")
@pytest.mark.parametrize("num_workers", [0, 1, 2])
def test_fast_forward_sampler_over_iterative_dataset(num_workers):
    """
    This test ensures ``FastForwardSampler`` and ``CaptureIterableDataset`` are properly being
    used to capture workers states.
    """
    batch_size = 3
    initial_seed = seed_everything(42)
    generator = torch.Generator()
    generator.manual_seed(initial_seed)
    dataset = RangeIterableDataset(range(20), num_workers, batch_size, True)
    dataset = CaptureIterableDataset(dataset)

    dataloader = DataLoader(dataset, batch_size=batch_size, num_workers=num_workers, generator=generator)
    Trainer._add_sampler_metadata_collate(dataloader)

    iter_dataloader = iter(dataloader)
    batches = []
    for _ in range(5):
        batches.append(next(iter_dataloader))

    # restarting on batch_1 and getting 3 extra batches

    state_dict = {"iter_sampler": {}}
    for batch in batches[:2]:
        batch, _state_dict = CaptureIterableDataset.extract_samplers_state_dict_from_batch(batch)
        for k, v in _state_dict[0].items():
            state_dict[k].update(v)

    assert len(state_dict["iter_sampler"]) == (num_workers if num_workers > 1 else 1)

    initial_seed = seed_everything(42)
    generator.manual_seed(initial_seed)
    dataset = RangeIterableDataset(range(20), num_workers, batch_size, state_dict=state_dict)
    dataset = CaptureIterableDataset(dataset)
    dataset.load_state_dict(state_dict)
    dataloader = DataLoader(dataset, batch_size=batch_size, num_workers=num_workers, generator=generator)
    Trainer._add_sampler_metadata_collate(dataloader)

    iter_dataloader = iter(dataloader)
    batches_restart = []
    for _ in range(3):
        batches_restart.append(next(iter_dataloader))

    assert torch.equal(batches_restart[0]["data"], batches[2]["data"])
    assert torch.equal(batches_restart[1]["data"], batches[3]["data"])
    assert torch.equal(batches_restart[2]["data"], batches[4]["data"])


def _setup_ddp(rank, worldsize):
    os.environ["MASTER_ADDR"] = "localhost"

    # initialize the process group
    dist.init_process_group("gloo", rank=rank, world_size=worldsize)


def _test_fast_forward_sampler_with_distributed_sampler(rank, worldsize):
    _setup_ddp(rank, worldsize)

    initial_seed = seed_everything(42)

    generator = torch.Generator()
    generator.manual_seed(initial_seed)

    num_workers = 2
    batch_size = 4

    dataset = range(30)
    sampler = FastForwardSampler(DistributedSampler(dataset, num_replicas=worldsize, rank=rank, seed=initial_seed))
    sampler.setup(batch_size)
    dataloader = DataLoader(
        dataset, batch_size=batch_size, num_workers=num_workers, generator=generator, sampler=sampler
    )

    iter_dataloader = iter(dataloader)

    num_yielded = 0
    batches = []
    while True:
        try:
            batches.append(next(iter_dataloader))
            num_yielded += 1
        except StopIteration:
            break

    expected = torch.tensor([17, 27, 24]) if rank == 0 else torch.tensor([19, 5, 3])
    assert torch.equal(batches[-1], expected)

    assert sampler.state_dict(num_yielded)[0]["current_iteration"] == 16

    reload_state_dict = sampler.state_dict(num_yielded - 1)
    assert reload_state_dict[0]["current_iteration"] == 12

    sampler = FastForwardSampler(DistributedSampler(dataset, num_replicas=worldsize, rank=rank, seed=initial_seed))
    sampler.setup(batch_size)
    sampler.load_state_dict(reload_state_dict)
    dataloader = DataLoader(
        dataset, batch_size=batch_size, num_workers=num_workers, generator=generator, sampler=sampler
    )

    iter_dataloader = iter(dataloader)

    batches = []
    while True:
        try:
            batches.append(next(iter_dataloader))
        except StopIteration:
            break

    assert torch.equal(batches[-1], expected)
    assert sampler.state_dict(num_yielded)[0]["current_iteration"] == 16


@pytest.mark.skipif(torch.cuda.is_available(), reason="This test takes around 25 sec and should be skipped in Azure CI")
@RunIf(skip_windows=True)
def test_fast_forward_sampler_with_distributed_sampler():
    """Make sure result logging works with DDP"""
    tutils.set_random_master_port()
    worldsize = 2
    mp.spawn(_test_fast_forward_sampler_with_distributed_sampler, args=(worldsize,), nprocs=worldsize)


class MetaLearningDataset(IterableDataset):
    def __init__(
        self,
        dataset: Dataset,
        batch_size: int,
        drop_last: bool,
        task_num_classes: int = 5,
        num_workers: Optional[int] = None,
        global_rank: Optional[int] = None,
        world_size: Optional[int] = None,
        initial_seed: Optional[int] = None,
        shuffle: bool = True,
        debugging: bool = False,
    ):
        self.dataset = dataset
        self.batch_size = batch_size
        self.drop_last = drop_last
        self.num_workers = num_workers or 1
        self.global_rank = global_rank
        self.world_size = world_size
        self.task_num_classes = task_num_classes
        self.labels = labels = getattr(dataset, "labels")
        self.initial_seed = initial_seed
        self.generator: Optional[torch.Generator] = None
        self.current_task_iteration = 0
        self.shuffle = shuffle
        self.debugging = debugging

        if labels is None:
            raise MisconfigurationException(f"Provided {self.dataset} should have an attribute labels.")

        if len(labels) != len(dataset):
            raise MisconfigurationException("Found provided ``labels`` don't match the dataset length.")

        if (isinstance(global_rank, int) and world_size is None) or (
            isinstance(world_size, int) and global_rank is None
        ):  # noqa E129
            raise MisconfigurationException("Both ``world_size`` and ``global_rank`` should be provided !")

        self.unique_labels = np.unique(self.labels)

    @property
    def worker_id(self) -> int:
        worker_info = get_worker_info()
        return worker_info.id if worker_info else 0

    @property
    def is_distributed(self) -> bool:
        return self.world_size is not None and self.world_size > 1

    def set_seed(self, shared: bool = False):
        initial_seed = self.initial_seed + self.current_task_iteration
        if shared:
            seed = initial_seed
            np_seed = _generate_state(initial_seed, 0)
        else:
            seed = initial_seed + self.worker_id + self.global_rank + self.current_task_iteration
            np_seed = _generate_state(initial_seed, self.worker_id + self.global_rank)

        random.seed(seed)
        torch.manual_seed(seed)
        np.random.seed(np_seed)

    def sample_task_indices(self):
        self.set_seed(shared=True)
        self.selected_indexes = np.random.choice(self.unique_labels, self.task_num_classes, replace=False)
        self.selected_indexes.sort()

        # subset of indices from the entire dataset where the labels are actually among the
        # task_num_classes selected_indexes

        self.task_indices = np.arange(len(self.dataset))[np.in1d(self.labels, self.selected_indexes)]
        self.task_length = len(self.task_indices)
        self.set_seed(shared=False)

    @property
    def worker_rank(self) -> int:
        worker_id = self.worker_id
        is_global_zero = self.global_rank == 0
        return self.global_rank + worker_id + int(not is_global_zero)

    def create_sampler(self):
        data = range(self.task_length)
        if self.world_size == 1 and self.num_workers in (0, 1):
            if self.shuffle:
                self.sampler = RandomSampler(data, generator=self.generator)
            else:
                self.sampler = SequentialSampler(data)
        else:
            num_workers = 1 if self.num_workers in (None, 0) else self.num_workers
            num_replicas = num_workers * self.world_size
            current_seed = self.initial_seed + self.current_task_iteration
            self.sampler = DistributedSampler(
                data, num_replicas=num_replicas, rank=self.worker_rank, shuffle=self.shuffle, seed=current_seed
            )

    def __iter__(self):
        if self.generator is None:
            self.generator = torch.Generator().manual_seed(self.initial_seed)
        self.sample_task_indices()
        self.create_sampler()
        self.batch_sampler = BatchSampler(self.sampler, batch_size=self.batch_size, drop_last=self.drop_last)
        self.iter_sampler = iter(self.batch_sampler)
        self.is_first_batch = True
        self.current_task_iteration += 1
        return self

    def increment_iteration(self):
        self.current_task_iteration += 1

    def __next__(self):
        # this is optional, but useful to accumulate gradient over the entire task.
        is_first_batch = self.is_first_batch if self.debugging else (self.is_first_batch and self.worker_id == 0)
        if is_first_batch:
            self.is_first_batch = False
            return {"task_length": len(self.batch_sampler), "selected_indexes": self.selected_indexes}

        random_indices = next(self.iter_sampler)
        task_indices = [self.task_indices[idx] for idx in random_indices]
        return default_collate([self.dataset[idx] for idx in task_indices])


class ClassificationDataset(Dataset):
    def __init__(self, inputs, labels):
        self.inputs = inputs
        self.labels = labels
        assert len(self.inputs) == len(self.labels)

    def __getitem__(self, index):
        return (self.inputs[index], self.labels[index])

    def __len__(self):
        return len(self.inputs)


def _test_fast_forward_sampler_with_distributed_sampler_and_iterative_dataset(rank, worldsize):
    if worldsize > 1:
        _setup_ddp(rank, worldsize)

    def all_gather(tensor, world_size):
        tensor_list = [torch.zeros_like(tensor, dtype=torch.int64) for _ in range(world_size)]
        torch.distributed.all_gather(tensor_list, tensor)
        return tensor_list

    initial_seed = seed_everything(42)

    generator = torch.Generator()
    generator.manual_seed(initial_seed)

    num_workers = 2
    batch_size = 4
    dataset_length = 60
    num_classes = 10

    labels = np.random.randint(0, num_classes, dataset_length)

    dataset = ClassificationDataset(range(dataset_length), labels)
    dataset = MetaLearningDataset(
        dataset,
        batch_size=batch_size,
        drop_last=True,
        num_workers=num_workers,
        global_rank=rank,
        world_size=worldsize,
        initial_seed=initial_seed,
        debugging=True,
        shuffle=True,
    )
    dataset = CaptureIterableDataset(dataset)
    dataloader = DataLoader(dataset, num_workers=num_workers, batch_size=1, generator=generator)
    Trainer._add_sampler_metadata_collate(dataloader)

    epoch_results = []
    for _ in range(2):
        iter_dataloader = iter(dataloader)
        batches = []
        while True:
            try:
                batches.append(next(iter_dataloader))
            except StopIteration:
                break
        epoch_results.append(batches)
        dataloader.dataset.dataset.current_task_iteration += 1

    assert len(epoch_results) == 2

    assert len(epoch_results[0]) == math.ceil((dataset_length / (num_workers * worldsize)) / batch_size) + 2

    if worldsize == 1:
        assert epoch_results[0][0]["data"]["task_length"] == epoch_results[0][1]["data"]["task_length"]
        assert torch.equal(
            epoch_results[0][0]["data"]["selected_indexes"], epoch_results[0][1]["data"]["selected_indexes"]
        )
        assert 0 in epoch_results[0][2][AutoRestartBatchKeys.PL_SAMPLERS]["iter_sampler"]  # worker id 0
        assert 1 in epoch_results[0][3][AutoRestartBatchKeys.PL_SAMPLERS]["iter_sampler"]  # worker id 1
        assert not torch.equal(epoch_results[0][2]["data"][0], epoch_results[0][3]["data"][0])
    else:
        first_task_metadata = all_gather(epoch_results[0][0]["data"]["task_length"], worldsize)
        second_task_metadata = all_gather(epoch_results[0][1]["data"]["task_length"], worldsize)
        assert torch.equal(first_task_metadata[0], first_task_metadata[1])
        assert torch.equal(second_task_metadata[0], second_task_metadata[1])
        assert torch.equal(first_task_metadata[0], second_task_metadata[1])

        first_batch_list = all_gather(epoch_results[0][2]["data"][0], worldsize)
        assert not torch.equal(first_batch_list[0], first_batch_list[1])
        second_batch_list = all_gather(epoch_results[0][3]["data"][0], worldsize)
        assert not torch.equal(second_batch_list[0], second_batch_list[1])

    # restarting on epoch 0 / real batch 2
    state_dict = {"iter_sampler": {}}
    for batch in epoch_results[0][2:4]:
        batch, _state_dict = CaptureIterableDataset.extract_samplers_state_dict_from_batch(batch)
        for k, v in _state_dict[0].items():
            state_dict[k].update(v)

    dataset = ClassificationDataset(range(dataset_length), labels)
    dataset = MetaLearningDataset(
        dataset,
        batch_size=batch_size,
        drop_last=True,
        num_workers=num_workers,
        global_rank=rank,
        world_size=worldsize,
        initial_seed=initial_seed,
        debugging=True,
        shuffle=True,
    )

    dataset = CaptureIterableDataset(dataset)
    dataset.load_state_dict(state_dict)
    dataloader = DataLoader(dataset, num_workers=num_workers, batch_size=1, generator=generator)
    Trainer._add_sampler_metadata_collate(dataloader)

    epoch_results_restart = []
    for _ in range(2):
        iter_dataloader = iter(dataloader)
        batches = []
        while True:
            try:
                batches.append(next(iter_dataloader))
            except StopIteration:
                break
        epoch_results_restart.append(batches)
        dataloader.dataset.dataset.increment_iteration()
        dataloader.dataset.reset_on_epoch()

    assert len(epoch_results_restart[0]) + 2 == len(epoch_results[0])
    epoch_tensors = [e["data"][0] for e in epoch_results[0][4:]]
    epoch_tensors_restart = [e["data"][0] for e in epoch_results_restart[0][2:]]

    for t, tr in zip(epoch_tensors, epoch_tensors_restart):
        assert torch.equal(t, tr)

    epoch_tensors = [e["data"][0] for e in epoch_results[1][2:]]
    epoch_tensors_restart = [e["data"][0] for e in epoch_results_restart[1][2:]]

    for t, tr in zip(epoch_tensors, epoch_tensors_restart):
        assert torch.equal(t, tr)


@pytest.mark.skipif(torch.cuda.is_available(), reason="This test takes around 45 sec and should be skipped in Azure CI")
def test_fast_forward_sampler_iterative_dataset():
    _test_fast_forward_sampler_with_distributed_sampler_and_iterative_dataset(0, 1)


@pytest.mark.skipif(torch.cuda.is_available(), reason="This test takes around 55 sec and should be skipped in Azure CI")
@RunIf(skip_windows=True)
def test_fast_forward_sampler_with_distributed_sampler_and_iterative_dataset():
    """Make sure result logging works with DDP"""
    tutils.set_random_master_port()
    worldsize = 2
    mp.spawn(
        _test_fast_forward_sampler_with_distributed_sampler_and_iterative_dataset, args=(worldsize,), nprocs=worldsize
    )


@mock.patch.dict(os.environ, {"PL_FAULT_TOLERANT_TRAINING": "1"})
@RunIf(max_torch="1.6")
def test_fault_tolerant_not_supported():
    with pytest.raises(MisconfigurationException, match="Restart is only supported with torch >= 1.7.0."):
        _fault_tolerant_enabled()


def create_iterable_dataset(batch_size, num_workers, attr_name="iter_sampler", wrap: bool = True):
    dataset = RangeIterableDataset(range(50), num_workers=num_workers, batch_size=batch_size, attr_name=attr_name)
    if wrap:
        dataset = CaptureIterableDataset(dataset)
    return dataset


def create_dataloader():
    dataset = range(50)
    num_workers = 2
    batch_size = 8
    sampler = FastForwardSampler(SequentialSampler(dataset))
    sampler.setup(batch_size)

    dataloader = DataLoader(dataset, sampler=sampler, batch_size=batch_size)
    dataloader.fast_forward_sampler = sampler

    loader_dict = {
        "a": [DataLoader(create_iterable_dataset(3, num_workers), num_workers=num_workers, batch_size=3), dataloader],
        "b": DataLoader(
            create_iterable_dataset(2, num_workers=1, attr_name="custom_sampler"), num_workers=0, batch_size=2
        ),
    }
    apply_to_collection(loader_dict, DataLoader, Trainer._add_sampler_metadata_collate)
    return CombinedLoader(loader_dict)


# Lightning will wrap the iterator within a prefect function as follow.
def prefetch_iterator(iterable: Iterable):
    it = iter(iterable)

    try:
        # the iterator may be empty from the beginning
        last = next(it)
    except StopIteration:
        return

    for val in it:
        # yield last and has next
        yield last, False, it
        last = val
    # yield last, no longer has next
    yield last, True, it


@pytest.mark.skipif(torch.cuda.is_available(), reason="This test takes around 15 sec and should be skipped in Azure CI")
@mock.patch.dict(os.environ, {"PL_FAULT_TOLERANT_TRAINING": "1"})
@RunIf(min_torch="1.7.0")
def test_combined_dataloader_state_dict_and_reload():
    """
    This test makes sure the CombinedLoader used in the condition of Lightning properly
    capture its children DataLoader states.
    """
    dataloader = create_dataloader()

    iter_dataloader = iter(prefetch_iterator(dataloader))
    num_batches_processed = 4
    for idx in range(1, num_batches_processed):
        _, _, prefetched_iterator = next(iter_dataloader)

        loader_iters = prefetched_iterator._loader_iters

        # when dealing with IterativeDataset,
        # the sampler state dict will be attached directly onto the iterator to simplify collection.

        if idx == 1:
            assert loader_iters["a"][0]._sampler_state_dict == [{"iter_sampler": {0: {"current_iteration": 3}}}]
            assert loader_iters["a"][1]._sampler_state_dict == []
            assert loader_iters["b"]._sampler_state_dict == [{"custom_sampler": {0: {"current_iteration": 2}}}]
        elif idx == 2:
            assert loader_iters["a"][0]._sampler_state_dict == [
                {"iter_sampler": {0: dict(current_iteration=3), 1: dict(current_iteration=3)}}
            ]
            assert loader_iters["a"][1]._sampler_state_dict == []
            assert loader_iters["b"]._sampler_state_dict == [{"custom_sampler": {0: {"current_iteration": 4}}}]
        else:
            assert loader_iters["a"][0]._sampler_state_dict == [
                {"iter_sampler": {0: dict(current_iteration=6), 1: dict(current_iteration=3)}}
            ]
            assert loader_iters["a"][1]._sampler_state_dict == []
            assert loader_iters["b"]._sampler_state_dict == [{"custom_sampler": {0: {"current_iteration": 6}}}]

    state_dict = dataloader.state_dict(num_batches_processed=3)

    expected = {
        "b": {"num_workers": 0, "previous_worker": None, "custom_sampler": {0: dict(current_iteration=6)}},
        "a": [
            {
                "num_workers": 2,
                "previous_worker": 1,
                "iter_sampler": {0: dict(current_iteration=6), 1: dict(current_iteration=3)},
            },
            {"num_workers": 0, "previous_worker": None, 0: dict(current_iteration=24)},
        ],
    }
    assert state_dict == expected

    dataloader = create_dataloader()
    apply_to_collection(dataloader, DataLoader, Trainer._add_sampler_metadata_collate)
    dataloader.load_state_dict(state_dict)

    iter_dataloader = iter(prefetch_iterator(dataloader))
    _, _, prefetched_iterator = next(iter_dataloader)

    loader_iters = prefetched_iterator._loader_iters

    assert loader_iters["a"][0]._sampler_state_dict == [
        {"num_workers": 2, "iter_sampler": {0: dict(current_iteration=6), 1: dict(current_iteration=6)}}
    ]
    assert loader_iters["a"][1]._sampler_state_dict == []
    assert loader_iters["b"]._sampler_state_dict == [
        {"num_workers": 0, "custom_sampler": {0: dict(current_iteration=8)}}
    ]

    state_dict = dataloader.state_dict(num_batches_processed=4)

    expected = {
        "a": [
            {
                "num_workers": 2,
                "previous_worker": 0,
                "iter_sampler": {0: dict(current_iteration=6), 1: dict(current_iteration=6)},
            },
            {"num_workers": 0, "previous_worker": None, 0: dict(current_iteration=32)},
        ],
        "b": {"num_workers": 0, "previous_worker": None, "custom_sampler": {0: dict(current_iteration=8)}},
    }

    assert state_dict == expected


def test_dataloader_to_state_dict_and_reload():
    """
    Note: Those utilities are used only with DataLoader wrapping a ``mapping`` based dataset.
    """

    def create_dataloader():
        dataset = range(50)
        batch_size = 8
        sampler = FastForwardSampler(SequentialSampler(dataset))
        sampler.setup(batch_size)

        return DataLoader(dataset, sampler=sampler, batch_size=batch_size)

    dataloader = create_dataloader()
    iter_dataloader = iter(dataloader)
    _ = next(iter_dataloader)
    _ = next(iter_dataloader)

    state_dict = _dataloader_to_state_dict(dataloader, iter_dataloader)
    assert state_dict == {"num_workers": 0, "previous_worker": None, 0: {"current_iteration": 16}}

    dataloader = create_dataloader()
    dataloader = _dataloader_load_state_dict(dataloader, state_dict)
    iter_dataloader = iter(dataloader)
    _ = next(iter_dataloader)

    state_dict = _dataloader_to_state_dict(dataloader, iter_dataloader)
    assert state_dict == {"num_workers": 0, "previous_worker": None, 0: {"current_iteration": 24}}


<<<<<<< HEAD
@RunIf(min_torch="1.7.0")
@pytest.mark.parametrize("use_fault_tolerant", ['0', '1'])
=======
@pytest.mark.parametrize("use_fault_tolerant", ["0", "1"])
>>>>>>> 80a87e12
def test_data_loading_wraps_dataset_and_samplers(use_fault_tolerant, tmpdir):
    """
    this test ensures the dataset and sampler are properly wrapped when fault tolerant is enabled.
    """

    class CustomBatchSampler(BatchSampler):
        pass

    dataset = range(50)

    class TestModel(BoringModel):
        def train_dataloader(self):
            return {
                "a": [
                    DataLoader(create_iterable_dataset(3, 1, wrap=False), num_workers=0, batch_size=3),
                    DataLoader(dataset, batch_size=8),
                    DataLoader(
                        dataset,
                        batch_sampler=CustomBatchSampler(SequentialSampler(dataset), batch_size=8, drop_last=False),
                    ),
                ],
                "b": DataLoader(
                    create_iterable_dataset(2, num_workers=1, attr_name="custom_sampler", wrap=False),
                    num_workers=0,
                    batch_size=2,
                ),
            }

        def training_step(self, batch, batch_idx):
            pass

    class Check(Callback):
        def on_train_batch_start(self, trainer, *_) -> None:
            loaders = trainer.train_dataloader.loaders
            if use_fault_tolerant == "1":
                assert isinstance(loaders["a"][0].loader.dataset, CaptureIterableDataset)
                assert isinstance(loaders["a"][1].loader.sampler, FastForwardSampler)
                assert isinstance(loaders["a"][2].loader.batch_sampler, FastForwardSampler)
                assert isinstance(loaders["b"].loader.dataset, CaptureIterableDataset)
            else:
                assert isinstance(loaders["a"][0].loader.dataset, RangeIterableDataset)
                assert isinstance(loaders["a"][1].loader.sampler, SequentialSampler)
                assert isinstance(loaders["a"][2].loader.batch_sampler, CustomBatchSampler)
                assert isinstance(loaders["b"].loader.dataset, RangeIterableDataset)

    with mock.patch.dict(os.environ, {"PL_FAULT_TOLERANT_TRAINING": use_fault_tolerant}):
        model = TestModel()
        model.training_epoch_end = None
        trainer = Trainer(default_root_dir=tmpdir, max_epochs=1, limit_train_batches=1, callbacks=Check())
        trainer.fit(model)<|MERGE_RESOLUTION|>--- conflicted
+++ resolved
@@ -815,12 +815,8 @@
     assert state_dict == {"num_workers": 0, "previous_worker": None, 0: {"current_iteration": 24}}
 
 
-<<<<<<< HEAD
 @RunIf(min_torch="1.7.0")
-@pytest.mark.parametrize("use_fault_tolerant", ['0', '1'])
-=======
 @pytest.mark.parametrize("use_fault_tolerant", ["0", "1"])
->>>>>>> 80a87e12
 def test_data_loading_wraps_dataset_and_samplers(use_fault_tolerant, tmpdir):
     """
     this test ensures the dataset and sampler are properly wrapped when fault tolerant is enabled.

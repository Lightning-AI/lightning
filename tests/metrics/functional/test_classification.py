--- conflicted
+++ resolved
@@ -40,19 +40,19 @@
 
 
 @pytest.mark.parametrize(['sklearn_metric', 'torch_metric', 'only_binary'], [
-    pytest.param(sk_accuracy, accuracy, id='accuracy'),
-    pytest.param(partial(sk_jaccard_score, average='macro'), iou, id='iou'),
-    pytest.param(partial(sk_precision, average='micro'), precision, id='precision'),
-    pytest.param(partial(sk_recall, average='micro'), recall, id='recall'),
-    pytest.param(partial(sk_f1_score, average='micro'), f1_score, id='f1_score'),
+    pytest.param(sk_accuracy, accuracy, False, id='accuracy'),
+    pytest.param(partial(sk_jaccard_score, average='macro'), iou, False, id='iou'),
+    pytest.param(partial(sk_precision, average='micro'), precision, False, id='precision'),
+    pytest.param(partial(sk_recall, average='micro'), recall, False, id='recall'),
+    pytest.param(partial(sk_f1_score, average='micro'), f1_score, False, id='f1_score'),
     pytest.param(partial(sk_fbeta_score, average='micro', beta=2),
-                 partial(fbeta_score, beta=2), id='fbeta_score'),
-    pytest.param(sk_confusion_matrix, confusion_matrix, id='confusion_matrix'),
+                 partial(fbeta_score, beta=2), False, id='fbeta_score'),
+    pytest.param(sk_confusion_matrix, confusion_matrix, False, id='confusion_matrix'),
     pytest.param(sk_roc_curve, roc, True, id='roc'),
     pytest.param(sk_precision_recall_curve, precision_recall_curve, True, id='precision_recall_curve'),
     pytest.param(sk_roc_auc_score, auroc, True, id='auroc')
 ])
-def test_against_sklearn(sklearn_metric, torch_metric, only_binary=False):
+def test_against_sklearn(sklearn_metric, torch_metric, only_binary):
     """Compare PL metrics to sklearn version."""
     device = 'cuda' if torch.cuda.is_available() else 'cpu'
 
@@ -402,7 +402,6 @@
     assert torch.allclose(iou_val, expected, atol=1e-9)
 
 
-<<<<<<< HEAD
 @pytest.mark.parametrize('metric', [auroc])
 def test_error_on_multiclass_input(metric):
     """ check that these metrics raise an error if they are used for multiclass problems  """
@@ -410,7 +409,8 @@
     target = torch.randint(0, 10, (100, ))
     with pytest.raises(ValueError, match="AUROC metric is meant for binary classification"):
         _ = metric(pred, target)
-=======
+
+
 # TODO: When the jaccard_score of the sklearn version we use accepts `zero_division` (see
 #       https://github.com/scikit-learn/scikit-learn/pull/17866), consider adding a test here against our
 #       `absent_score`.
@@ -454,7 +454,8 @@
     )
     assert torch.allclose(iou_val, torch.tensor(expected).to(iou_val))
 
-
+# example data taken from
+# https://github.com/scikit-learn/scikit-learn/blob/master/sklearn/metrics/tests/test_ranking.py
 @pytest.mark.parametrize(['pred', 'target', 'ignore_index', 'num_classes', 'reduction', 'expected'], [
     # Ignoring an index outside of [0, num_classes-1] should have no effect.
     pytest.param([0, 1, 1, 2, 2], [0, 1, 2, 2, 2], None, 3, 'none', [1, 1 / 2, 2 / 3]),
@@ -478,7 +479,4 @@
     )
     assert torch.allclose(iou_val, torch.tensor(expected).to(iou_val))
 
->>>>>>> 7b64472c
-
-# example data taken from
-# https://github.com/scikit-learn/scikit-learn/blob/master/sklearn/metrics/tests/test_ranking.py+

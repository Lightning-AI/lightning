--- conflicted
+++ resolved
@@ -117,25 +117,19 @@
 
 def _ddp_test_fn(rank, worldsize, add_offset: bool, reduction_mean=False):
     _setup_ddp(rank, worldsize)
-<<<<<<< HEAD
-    tensor = torch.tensor([1.], device='cuda:0')
-
-    reduced_tensor = sync_ddp_if_available(tensor)
-=======
     if add_offset:
         tensor = torch.tensor([float(rank)])
     else:
         tensor = torch.tensor([1.], )
     if reduction_mean:
-        reduced_tensor = _sync_ddp_if_available(tensor, reduce_op='avg')
+        reduced_tensor = sync_ddp_if_available(tensor, reduce_op='avg')
 
         manual_reduction = sum([i for i in range(dist.get_world_size())]) / dist.get_world_size()
         print(reduced_tensor)
         print(manual_reduction)
         assert reduced_tensor.item() == manual_reduction
     else:
-        reduced_tensor = _sync_ddp_if_available(tensor)
->>>>>>> ad0f1194
+        reduced_tensor = sync_ddp_if_available(tensor)
 
         assert reduced_tensor.item() == dist.get_world_size(), \
             'Sync-Reduce does not work properly with DDP and Tensors'

--- conflicted
+++ resolved
@@ -82,12 +82,8 @@
     if trainer.use_ddp or trainer.use_ddp2:
         # on hpc this would work fine... but need to hack it for the purpose of the test
         trainer.model = pretrained_model
-<<<<<<< HEAD
-        trainer.optimizers, trainer.lr_schedulers = trainer.init_optimizers(pretrained_model)
-=======
         trainer.optimizers, trainer.lr_schedulers, trainer.optimizer_frequencies = \
-            trainer.init_optimizers(pretrained_model.configure_optimizers())
->>>>>>> 04935ea7
+            trainer.init_optimizers(pretrained_model)
 
     # test HPC loading / saving
     trainer.hpc_save(save_dir, logger)

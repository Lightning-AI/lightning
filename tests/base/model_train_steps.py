--- conflicted
+++ resolved
@@ -100,26 +100,6 @@
 
         return result
 
-<<<<<<< HEAD
-    def eval_step_full_loop_result_obj_dp(self, batch, batch_idx, optimizer_idx=None):
-        """
-        Full loop flow train step (result obj + dp)
-        """
-        x, y = batch
-        x = x.view(x.size(0), -1)
-        y_hat = self(x.to(self.device))
-        loss_val = y_hat.sum()
-        result = EvalResult(checkpoint_on=loss_val, early_stop_on=loss_val)
-
-        eval_name = 'test' if self.trainer.evaluating == 'test' else 'validation'
-        result.log(f'{eval_name}_step_metric', loss_val + 1, on_step=True)
-
-        setattr(self, f'{eval_name}_step_called', True)
-
-        return result
-
-=======
->>>>>>> 93de5c8a
     def eval_step_end_full_loop_result_obj_dp(self, result):
         """
         Full loop flow train step (result obj + dp)

# Copyright The PyTorch Lightning team.
#
# Licensed under the Apache License, Version 2.0 (the "License");
# you may not use this file except in compliance with the License.
# You may obtain a copy of the License at
#
#     http://www.apache.org/licenses/LICENSE-2.0
#
# Unless required by applicable law or agreed to in writing, software
# distributed under the License is distributed on an "AS IS" BASIS,
# WITHOUT WARRANTIES OR CONDITIONS OF ANY KIND, either express or implied.
# See the License for the specific language governing permissions and
# limitations under the License.
from abc import ABC

from torch import optim


class ConfigureOptimizersPool(ABC):
    def configure_optimizers(self):
        """
        return whatever optimizers we want here.
        :return: list of optimizers
        """
        optimizer = optim.Adam(self.parameters(), lr=self.learning_rate)
        return optimizer

    def configure_optimizers__empty(self):
        return None

    def configure_optimizers__lbfgs(self):
        """
        return whatever optimizers we want here.
        :return: list of optimizers
        """
        optimizer = optim.LBFGS(self.parameters(), lr=self.learning_rate)
        return optimizer

    def configure_optimizers__adagrad(self):
        optimizer = optim.Adagrad(self.parameters(), lr=self.learning_rate)
        return optimizer

    def configure_optimizers__multiple_optimizers_frequency(self):
        optimizer1 = optim.Adam(self.parameters(), lr=self.learning_rate)
        optimizer2 = optim.Adam(self.parameters(), lr=self.learning_rate)
<<<<<<< HEAD
        return [{'optimizer': optimizer1, 'frequency': 1}, {'optimizer': optimizer2, 'frequency': 5}]
=======
        return [
            dict(optimizer=optimizer1, frequency=1),
            dict(optimizer=optimizer2, frequency=5),
        ]
>>>>>>> 9eded7fd

    def configure_optimizers__single_scheduler(self):
        optimizer = optim.Adam(self.parameters(), lr=self.learning_rate)
        lr_scheduler = optim.lr_scheduler.StepLR(optimizer, 1, gamma=0.1)
        return [optimizer], [lr_scheduler]

<<<<<<< HEAD
    def configure_optimizers__onecycle_scheduler(self):
        optimizer = optim.SGD(self.parameters(), lr=self.learning_rate, momentum=0.9)
        lr_scheduler = optim.lr_scheduler.OneCycleLR(optimizer, max_lr=self.learning_rate, total_steps=10_000)
        return [optimizer], [lr_scheduler]

=======
>>>>>>> 9eded7fd
    def configure_optimizers__multiple_schedulers(self):
        optimizer1 = optim.Adam(self.parameters(), lr=self.learning_rate)
        optimizer2 = optim.Adam(self.parameters(), lr=self.learning_rate)
        lr_scheduler1 = optim.lr_scheduler.StepLR(optimizer1, 1, gamma=0.1)
        lr_scheduler2 = optim.lr_scheduler.StepLR(optimizer2, 1, gamma=0.1)

        return [optimizer1, optimizer2], [lr_scheduler1, lr_scheduler2]

<<<<<<< HEAD
    def configure_optimizers__mixed_scheduling(self):
        optimizer1 = optim.Adam(self.parameters(), lr=self.learning_rate)
        optimizer2 = optim.Adam(self.parameters(), lr=self.learning_rate)
        lr_scheduler1 = optim.lr_scheduler.StepLR(optimizer1, 4, gamma=0.1)
        lr_scheduler2 = optim.lr_scheduler.StepLR(optimizer2, 1, gamma=0.1)

        return [optimizer1, optimizer2], [{'scheduler': lr_scheduler1, 'interval': 'step'}, lr_scheduler2]

    def configure_optimizers__param_groups(self):
        param_groups = [
            {'params': list(self.parameters())[:2], 'lr': self.learning_rate * 0.1},
            {'params': list(self.parameters())[2:], 'lr': self.learning_rate},
        ]
=======
    def configure_optimizers__param_groups(self):
        param_groups = [{
            'params': list(self.parameters())[:2],
            'lr': self.learning_rate * 0.1
        }, {
            'params': list(self.parameters())[2:],
            'lr': self.learning_rate
        }]
>>>>>>> 9eded7fd

        optimizer = optim.Adam(param_groups)
        lr_scheduler = optim.lr_scheduler.StepLR(optimizer, 1, gamma=0.1)
        return [optimizer], [lr_scheduler]

    def configure_optimizers__lr_from_hparams(self):
        optimizer = optim.Adam(self.parameters(), lr=self.hparams.learning_rate)
        return optimizer<|MERGE_RESOLUTION|>--- conflicted
+++ resolved
@@ -43,28 +43,16 @@
     def configure_optimizers__multiple_optimizers_frequency(self):
         optimizer1 = optim.Adam(self.parameters(), lr=self.learning_rate)
         optimizer2 = optim.Adam(self.parameters(), lr=self.learning_rate)
-<<<<<<< HEAD
-        return [{'optimizer': optimizer1, 'frequency': 1}, {'optimizer': optimizer2, 'frequency': 5}]
-=======
         return [
             dict(optimizer=optimizer1, frequency=1),
             dict(optimizer=optimizer2, frequency=5),
         ]
->>>>>>> 9eded7fd
 
     def configure_optimizers__single_scheduler(self):
         optimizer = optim.Adam(self.parameters(), lr=self.learning_rate)
         lr_scheduler = optim.lr_scheduler.StepLR(optimizer, 1, gamma=0.1)
         return [optimizer], [lr_scheduler]
 
-<<<<<<< HEAD
-    def configure_optimizers__onecycle_scheduler(self):
-        optimizer = optim.SGD(self.parameters(), lr=self.learning_rate, momentum=0.9)
-        lr_scheduler = optim.lr_scheduler.OneCycleLR(optimizer, max_lr=self.learning_rate, total_steps=10_000)
-        return [optimizer], [lr_scheduler]
-
-=======
->>>>>>> 9eded7fd
     def configure_optimizers__multiple_schedulers(self):
         optimizer1 = optim.Adam(self.parameters(), lr=self.learning_rate)
         optimizer2 = optim.Adam(self.parameters(), lr=self.learning_rate)
@@ -73,21 +61,6 @@
 
         return [optimizer1, optimizer2], [lr_scheduler1, lr_scheduler2]
 
-<<<<<<< HEAD
-    def configure_optimizers__mixed_scheduling(self):
-        optimizer1 = optim.Adam(self.parameters(), lr=self.learning_rate)
-        optimizer2 = optim.Adam(self.parameters(), lr=self.learning_rate)
-        lr_scheduler1 = optim.lr_scheduler.StepLR(optimizer1, 4, gamma=0.1)
-        lr_scheduler2 = optim.lr_scheduler.StepLR(optimizer2, 1, gamma=0.1)
-
-        return [optimizer1, optimizer2], [{'scheduler': lr_scheduler1, 'interval': 'step'}, lr_scheduler2]
-
-    def configure_optimizers__param_groups(self):
-        param_groups = [
-            {'params': list(self.parameters())[:2], 'lr': self.learning_rate * 0.1},
-            {'params': list(self.parameters())[2:], 'lr': self.learning_rate},
-        ]
-=======
     def configure_optimizers__param_groups(self):
         param_groups = [{
             'params': list(self.parameters())[:2],
@@ -96,7 +69,6 @@
             'params': list(self.parameters())[2:],
             'lr': self.learning_rate
         }]
->>>>>>> 9eded7fd
 
         optimizer = optim.Adam(param_groups)
         lr_scheduler = optim.lr_scheduler.StepLR(optimizer, 1, gamma=0.1)

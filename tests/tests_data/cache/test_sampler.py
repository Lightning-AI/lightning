from unittest import mock

import pytest
from lightning import seed_everything
from lightning.data.cache.sampler import CacheBatchSampler


@pytest.mark.parametrize(
    "params",
    [
        (
            21,
            1,
            [[0, 1, 2], [7, 8, 9], [14, 15, 16], [3, 4, 5], [10, 11, 12], [17, 18, 19], [6], [13], [20]],
            [[7, 0, 0], [1, 1, 1], [5, 5, 5], [0, 4, 4], [8, 3, 3], [2, 2, 2], [4], [3], [6]],
        ),
        (
            11,
            1,
            [[0, 1, 2], [3, 4, 5], [6, 7, 8], [], [], [9, 10]],
            [[1, 1, 1], [3, 3], [0, 0, 0], [2, 2, 2]],
        ),
        (8, 1, [[0, 1], [2, 3], [4, 5, 6], [], [], [7]], [[1, 1, 2], [3], [0, 0], [2, 2]]),
        (4, 1, [[0], [1], [2, 3]], [[0], [1], [2, 2]]),
        (
            9,
            1,
            [[0, 1, 2], [3, 4, 5], [6, 7, 8]],
            [[0, 0, 0], [1, 1, 1], [2, 2, 2]],
        ),
        (
            19,
            1,
            [[0, 1, 2], [6, 7, 8], [12, 13, 14], [3, 4, 5], [9, 10, 11], [15, 16, 17], [], [], [18]],
            [[0, 0, 0], [1, 1, 1], [5, 5, 5], [2, 2, 2], [4, 4, 4], [3, 3, 3], [6]],
        ),
        (19, 2, [[0, 1, 2], [3, 4, 5], [6, 7, 8]], [[0, 0, 0], [5, 5, 5], [4, 4, 4], [6]]),
    ],
)
def test_cache_batch_sampler(params):
    seed_everything(42)

    cache = mock.MagicMock()
    cache.filled = False
    if params[1] > 1:
        batch_sampler = CacheBatchSampler(params[0], params[1], 0, 3, 3, False, True, cache)
        batches = []
        for batch in batch_sampler:
            batches.append(batch)
        assert batches == params[2], batches

        batch_sampler = CacheBatchSampler(params[0], 1, 0, 3, 3, False, True, cache)
        batches = []
        for batch in batch_sampler:
            batches.append(batch)

        chunks_interval = [[batch[0], batch[-1] + 1] for batch in batches if len(batch)]
    else:
        batch_sampler = CacheBatchSampler(params[0], params[1], 0, 3, 3, False, True, cache)
        batches = []
        for batch in batch_sampler:
            batches.append(batch)
        assert batches == params[2], batches

        chunks_interval = [[batch[0], batch[-1] + 1] for batch in batches if len(batch)]

    cache.filled = True
    cache.get_chunk_interval.return_value = chunks_interval

    seed_everything(42)

    batch_sampler = CacheBatchSampler(params[0], params[1], 0, 3, 3, False, True, cache)

    batches_1 = []
    for batch in batch_sampler:
        batches_1.append(batch)

    def validate_batch(data, check_values):
        if params[1] == 1:
            assert all(b[0].chunk_indexes is not None for b in data[:3])
            assert all(b[1].chunk_indexes is None if len(b) > 1 else True for b in data[:3])
            assert all(b[0].chunk_indexes is None if len(b) else True for b in data[3:])
            if check_values:
                assert [[x.chunk_index for x in d] for d in data] == params[3]
        else:
            assert all(b[0].chunk_indexes is not None for b in data[:3])
            assert all(b[1].chunk_indexes is None if len(b) > 1 else True for b in data[:3])
            assert all(b[0].chunk_indexes is None if len(b) else True for b in data[3:])
            if check_values:
                assert [[x.chunk_index for x in d] for d in data] == params[3]

    validate_batch(batches_1, True)

    batches_2 = []
    for batch in batch_sampler:
        batches_2.append(batch)

    validate_batch(batches_2, False)
    if params[1] == 1:
        assert batches_1 != batches_2


def test_batch_sampler_imagenet():
<<<<<<< HEAD
    cache = mock.MagicMock()
    cache.filled = False
    CacheBatchSampler(1_281_167, 1, 0, 32, 8, False, False, cache)
=======
    dataset_size = 1281167
    world_size = 1
    rank = 0
    num_workers = 32
    batch_size = 8
    cache = mock.MagicMock()
    cache.filled = False
    CacheBatchSampler(dataset_size, world_size, rank, num_workers, batch_size, False, True, cache)
>>>>>>> 54685ac1
<|MERGE_RESOLUTION|>--- conflicted
+++ resolved
@@ -101,11 +101,6 @@
 
 
 def test_batch_sampler_imagenet():
-<<<<<<< HEAD
-    cache = mock.MagicMock()
-    cache.filled = False
-    CacheBatchSampler(1_281_167, 1, 0, 32, 8, False, False, cache)
-=======
     dataset_size = 1281167
     world_size = 1
     rank = 0
@@ -113,5 +108,4 @@
     batch_size = 8
     cache = mock.MagicMock()
     cache.filled = False
-    CacheBatchSampler(dataset_size, world_size, rank, num_workers, batch_size, False, True, cache)
->>>>>>> 54685ac1
+    CacheBatchSampler(dataset_size, world_size, rank, num_workers, batch_size, False, True, cache)
--- conflicted
+++ resolved
@@ -174,15 +174,8 @@
 
 
 def test_cache_dir_cleanup(tmpdir, monkeypatch):
-<<<<<<< HEAD
     cache_dir = os.path.join(tmpdir, "chunks")
     cache_data_dir = os.path.join(tmpdir, "data")
-=======
-    cache_dir = os.path.join(tmpdir, "chunks", "dummy")
-    cache_data_dir = os.path.join(tmpdir, "data", "dummy")
-    os.makedirs(cache_dir, exist_ok=True)
-    os.makedirs(cache_data_dir, exist_ok=True)
->>>>>>> 90d3d1ca
 
     os.makedirs(cache_dir)
 
@@ -311,11 +304,6 @@
     )
     data_processor.run(CustomDataChunkRecipe(chunk_size=2))
 
-<<<<<<< HEAD
-=======
-    assert sorted(os.listdir(cache_dir)) == ["chunks", "data"]
-
->>>>>>> 90d3d1ca
     fast_dev_run_enabled_chunks = [
         "chunk-0-0.bin",
         "chunk-0-1.bin",
@@ -352,11 +340,7 @@
 
     chunks = fast_dev_run_enabled_chunks if fast_dev_run == 10 else fast_dev_run_disabled_chunks
 
-<<<<<<< HEAD
     assert sorted(os.listdir(cache_dir)) == chunks
-=======
-    assert sorted(os.listdir(os.path.join(cache_dir, "chunks", "dummy_dataset"))) == chunks
->>>>>>> 90d3d1ca
 
     files = []
     for _, _, filenames in os.walk(os.path.join(cache_dir, "data")):
@@ -414,11 +398,6 @@
     )
     data_processor.run(CustomDataChunkRecipe(chunk_size=2))
 
-<<<<<<< HEAD
-=======
-    assert sorted(os.listdir(cache_dir)) == ["chunks", "data"]
-
->>>>>>> 90d3d1ca
     fast_dev_run_disabled_chunks_0 = [
         "0-index.json",
         "chunk-0-0.bin",
@@ -431,11 +410,7 @@
         "chunk-1-3.bin",
     ]
 
-<<<<<<< HEAD
     assert sorted(os.listdir(cache_dir)) == fast_dev_run_disabled_chunks_0
-=======
-    assert sorted(os.listdir(os.path.join(cache_dir, "chunks", "dummy_dataset"))) == fast_dev_run_disabled_chunks_0
->>>>>>> 90d3d1ca
 
     cache_dir = os.path.join(tmpdir, "cache_2")
     monkeypatch.setenv("DATA_OPTIMIZER_CACHE_FOLDER", cache_dir)
@@ -451,11 +426,6 @@
     )
     data_processor.run(CustomDataChunkRecipe(chunk_size=2))
 
-<<<<<<< HEAD
-=======
-    assert sorted(os.listdir(cache_dir)) == ["chunks", "data"]
-
->>>>>>> 90d3d1ca
     fast_dev_run_disabled_chunks_1 = [
         "chunk-2-0.bin",
         "chunk-2-1.bin",
@@ -467,12 +437,8 @@
         "chunk-3-3.bin",
         "index.json",
     ]
-<<<<<<< HEAD
 
     assert sorted(os.listdir(cache_dir)) == fast_dev_run_disabled_chunks_1
-=======
-    assert sorted(os.listdir(os.path.join(cache_dir, "chunks", "dummy_dataset"))) == fast_dev_run_disabled_chunks_1
->>>>>>> 90d3d1ca
 
     expected = sorted(fast_dev_run_disabled_chunks_0 + fast_dev_run_disabled_chunks_1 + ["1-index.json"])
 

--- conflicted
+++ resolved
@@ -13,6 +13,7 @@
 
 import os
 import sys
+from time import sleep
 from unittest import mock
 
 import numpy as np
@@ -522,11 +523,17 @@
         assert [batch[0][0].item(), batch[1][0].item()] == expected[batch_idx]
 
 
-<<<<<<< HEAD
+@pytest.mark.skipif(sys.platform == "win32", reason="Not tested on windows and MacOs")
+def test_s3_streaming_dataset():
+    dataset = StreamingDataset(input_dir="s3://pl-flash-data/optimized_tiny_imagenet")
+    assert dataset.input_dir.url == "s3://pl-flash-data/optimized_tiny_imagenet"
+    assert dataset.input_dir.path is None
+
+
 def test_resumable_dataset(tmpdir):
     seed_everything(42)
 
-    block_size = 10
+    block_size = 20
     cache = Cache(input_dir=str(tmpdir), chunk_size=40, item_loader=TokensLoader(block_size))
 
     counter = 0
@@ -542,19 +549,49 @@
 
     dataset = StreamingDataset(input_dir=str(tmpdir), item_loader=TokensLoader(block_size), shuffle=False)
 
-    dataloader = DataLoader(dataset, num_workers=2, batch_size=2)
+    assert dataset.state_dict() == {}
+
+    dataloader = DataLoader(dataset, num_workers=1, batch_size=2, prefetch_factor=1)
 
     dataloader_iter = iter(dataloader)
 
-    batch_0 = next(dataloader_iter)
-
-    batch_1 = next(dataloader_iter)
+    _ = next(dataloader_iter)
+    state_dict_0 = dataset.state_dict()
+
+    sleep(0.1)
+
+    assert state_dict_0["0"]["chunk_index"] == 0
+    assert state_dict_0["0"]["index"] == 0
+
+    checkpoint_dir = os.path.join(tmpdir, "checkpoints")
+    assert os.listdir(checkpoint_dir) == ["0"]
+    _ = next(dataloader_iter)
+
+    sleep(0.1)
+
+    state_dict_1 = dataset.state_dict()
+    assert state_dict_1["0"]["chunk_index"] == 2
+    assert state_dict_1["0"]["index"] == 0
 
     batch_2 = next(dataloader_iter)
-=======
-@pytest.mark.skipif(sys.platform == "win32", reason="Not tested on windows and MacOs")
-def test_s3_streaming_dataset():
-    dataset = StreamingDataset(input_dir="s3://pl-flash-data/optimized_tiny_imagenet")
-    assert dataset.input_dir.url == "s3://pl-flash-data/optimized_tiny_imagenet"
-    assert dataset.input_dir.path is None
->>>>>>> bc165803
+
+    sleep(0.1)
+
+    state_dict_2 = dataset.state_dict()
+    assert state_dict_2["0"]["chunk_index"] == 3
+    assert state_dict_2["0"]["index"] == 0
+
+    dataset = StreamingDataset(input_dir=str(tmpdir), item_loader=TokensLoader(block_size), shuffle=False)
+    dataset.load_state_dict(state_dict_1)
+    dataloader = DataLoader(dataset, num_workers=1, batch_size=2, prefetch_factor=1)
+
+    dataloader_iter = iter(dataloader)
+    batch_0_restart = next(dataloader_iter)
+
+    sleep(0.1)
+
+    state_dict_2 = dataset.state_dict()
+    assert state_dict_2["0"]["chunk_index"] == 3
+    assert state_dict_2["0"]["index"] == 0
+
+    assert torch.equal(batch_2, batch_0_restart)
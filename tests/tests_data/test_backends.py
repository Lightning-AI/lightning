import os
from collections import namedtuple
from typing import Mapping
from unittest import mock


def test_s3_dataset_backend_credentials_env_vars():
    from lightning.data.backends import S3DatasetBackend

    os.environ["AWS_ACCESS_KEY"] = "123"
    os.environ["AWS_SECRET_ACCESS_KEY"] = "abc"

    assert S3DatasetBackend().credentials() == {"access_key": "123", "secret_key": "abc"}
    os.environ.pop("AWS_ACCESS_KEY")
    os.environ.pop("AWS_SECRET_ACCESS_KEY")


_Credentials = namedtuple("RefreshableCredentials", ("access_key", "secret_key", "token"))


@mock.patch("botocore.credentials.InstanceMetadataProvider.load", return_value=_Credentials("abc", "def", "ghi"))
def test_s3_dataset_backend_credentials_iam(patch1):

    from lightning.data.backends import S3DatasetBackend

<<<<<<< HEAD
=======
    # botocore.credentials.InstanceMetadataProvider.load = mock.Mock(spec=botocore.credentials.InstanceMetadataProvider.load, return_value=Credentials("abc", "def", "ghi"))
>>>>>>> 7ef7ccdd
    credentials = S3DatasetBackend().credentials()
    assert isinstance(credentials, Mapping)
    assert credentials == {"access_key": "abc", "secret_key": "def", "token": "ghi"}


def test_local_dataset_backend_credentials():
    from lightning.data.backends import LocalDatasetBackend

    assert LocalDatasetBackend().credentials() == {}<|MERGE_RESOLUTION|>--- conflicted
+++ resolved
@@ -23,10 +23,6 @@
 
     from lightning.data.backends import S3DatasetBackend
 
-<<<<<<< HEAD
-=======
-    # botocore.credentials.InstanceMetadataProvider.load = mock.Mock(spec=botocore.credentials.InstanceMetadataProvider.load, return_value=Credentials("abc", "def", "ghi"))
->>>>>>> 7ef7ccdd
     credentials = S3DatasetBackend().credentials()
     assert isinstance(credentials, Mapping)
     assert credentials == {"access_key": "abc", "secret_key": "def", "token": "ghi"}

# Copyright The PyTorch Lightning team.
#
# Licensed under the Apache License, Version 2.0 (the "License");
# you may not use this file except in compliance with the License.
# You may obtain a copy of the License at
#
#     http://www.apache.org/licenses/LICENSE-2.0
#
# Unless required by applicable law or agreed to in writing, software
# distributed under the License is distributed on an "AS IS" BASIS,
# WITHOUT WARRANTIES OR CONDITIONS OF ANY KIND, either express or implied.
# See the License for the specific language governing permissions and
# limitations under the License.
import os
from copy import deepcopy
from unittest import mock
from unittest.mock import MagicMock, Mock, PropertyMock

import pytest
import torch
import torch.distributed
import torch.nn.functional
from torch import nn
from torch.utils.data import DataLoader, DistributedSampler, Sampler

from pytorch_lightning.lite import LightningLite
from pytorch_lightning.lite.wrappers import _LiteDataLoader, _LiteModule, _LiteOptimizer
from pytorch_lightning.plugins import DeepSpeedPlugin, PrecisionPlugin, TrainingTypePlugin
from pytorch_lightning.utilities import DistributedType
from pytorch_lightning.utilities.exceptions import MisconfigurationException
from pytorch_lightning.utilities.seed import pl_worker_init_function
from tests.helpers.runif import RunIf


class EmptyLite(LightningLite):
    def run(self):
        pass


class BoringModel(nn.Module):
    def __init__(self):
        super().__init__()
        self.layer = torch.nn.Linear(32, 2, bias=False)

    def forward(self, x):
        x = self.layer(x)
        return torch.nn.functional.mse_loss(x, torch.ones_like(x))


def test_unsupported_accelerator():
    accelerator = "coconut"
    with pytest.raises(MisconfigurationException, match=f"`accelerator={repr(accelerator)}` is not a valid choice"):
        EmptyLite(accelerator=accelerator)


def test_unsupported_strategy():
    strategy = "coconut"
    with pytest.raises(MisconfigurationException, match=f"`strategy={repr(strategy)}` is not a valid choice"):
        EmptyLite(strategy=strategy)


def test_run_input_output():
    """Test that the dynamically patched run() method receives the input arguments and returns the result."""

    class Lite(LightningLite):

        run_args = ()
        run_kwargs = {}

        def run(self, *args, **kwargs):
            self.run_args = args
            self.run_kwargs = kwargs
            return "result"

    lite = Lite()
    result = lite.run(1, 2, three=3)
    assert result == "result"
    assert lite.run_args == (1, 2)
    assert lite.run_kwargs == {"three": 3}


def test_setup_optimizers():
    """Test that setup_optimizers can handle no optimizers, one optimizer, or multiple optimizers."""
    lite = EmptyLite()
    model = nn.Linear(1, 2)
    optimizer0 = torch.optim.SGD(model.parameters(), lr=0.1)
    optimizer1 = torch.optim.Adam(model.parameters(), lr=0.1)

    # no optimizer
    lite_model = lite.setup(model)
    assert isinstance(lite_model, _LiteModule)
    assert lite_model.module is model

    # single optimizer
    lite_model, lite_optimizer = lite.setup(model, optimizer0)
    assert isinstance(lite_model, _LiteModule)
    assert isinstance(lite_optimizer, _LiteOptimizer)
    assert lite_model.module is model
    assert lite_optimizer.optimizer is optimizer0

    # multiple optimizers
    lite_model, lite_optimizer0, lite_optimizer1 = lite.setup(model, optimizer0, optimizer1)
    assert isinstance(lite_model, _LiteModule)
    assert isinstance(lite_optimizer0, _LiteOptimizer)
    assert isinstance(lite_optimizer1, _LiteOptimizer)
    assert lite_model.module is model
    assert lite_optimizer0.optimizer is optimizer0
    assert lite_optimizer1.optimizer is optimizer1


def test_setup_twice_fails():
    """Test that calling setup with a model or optimizer that is already wrapped fails."""
    lite = EmptyLite()
    model = nn.Linear(1, 2)
    optimizer = torch.optim.Adam(model.parameters())

    lite_model, lite_optimizer = lite.setup(model, optimizer)
    with pytest.raises(MisconfigurationException, match="A model should be passed only once to the"):
        lite.setup(lite_model, optimizer)

    lite_model, lite_optimizer = lite.setup(model, optimizer)
    with pytest.raises(MisconfigurationException, match="An optimizer should be passed only once to the"):
        lite.setup(model, lite_optimizer)


def test_setup_tracks_num_models():
    """Test that setup() tracks how many times it has setup a model."""
    lite = EmptyLite()
    model = nn.Linear(1, 2)
    optimizer = torch.optim.Adam(model.parameters())

    assert lite._models_setup == 0
    lite.setup(model, optimizer)
    assert lite._models_setup == 1

    lite.setup(model, optimizer)
    assert lite._models_setup == 2


def test_setup_dataloaders_unsupported_type():
    """Test that the setup_dataloaders method fails when provided with non-DataLoader objects."""
    lite = EmptyLite()
    with pytest.raises(MisconfigurationException, match="Only PyTorch DataLoader are currently supported"):
        lite.setup_dataloaders(range(2))  # type: ignore


def test_setup_dataloaders_return_type():
    """Test that the setup method returns the dataloaders wrapped as LiteDataLoader and in the right order."""
    lite = EmptyLite()

    # single dataloader
    lite_dataloader = lite.setup_dataloaders(DataLoader(range(2)))
    assert isinstance(lite_dataloader, _LiteDataLoader)

    # multiple dataloaders
    dataset0 = Mock()
    dataset1 = Mock()
    dataloader0 = DataLoader(dataset0)
    dataloader1 = DataLoader(dataset1)
    lite_dataloader0, lite_dataloader1 = lite.setup_dataloaders(dataloader0, dataloader1)
    assert isinstance(lite_dataloader0, _LiteDataLoader)
    assert isinstance(lite_dataloader1, _LiteDataLoader)
    assert lite_dataloader0.dataset is dataset0
    assert lite_dataloader1.dataset is dataset1


<<<<<<< HEAD
def test_setup_dataloaders_raises_for_unknown_custom_args():
    """Test that an error raises when custom dataloaders with unknown arguments are created from outside Lite's run
    method."""
=======
def test_setup_dataloaders_with_custom_type():
    """Test that Lite intercepts arguments passed to custom subclasses of torch.utils.DataLoader and sets them as
    attributes."""

    class DataLoaderSubclass1(DataLoader):
        def __init__(self, attribute1, *args, **kwargs):
            # intentionally not setting this attribute, calling super with different args
            # self.attribute1 = attribute1
            super().__init__(*args, **kwargs)

    class DataLoaderSubclass2(DataLoaderSubclass1):
        def __init__(self, attribute1, attribute2, *args, **kwargs):
            # intentionally not setting this attribute, calling super with different args
            # self.attribute2 = attribute2
            super().__init__(attribute1, *args, **kwargs)

    class LiteWithCustomDataLoader(LightningLite):
        def run(self):
            dataloader = DataLoaderSubclass2("attribute1", "attribute2", dataset=range(4), batch_size=2)
            assert dataloader.attribute1 == "attribute1"
            assert dataloader.attribute2 == "attribute2"
            lite_dataloader = self.setup_dataloaders(dataloader)
            assert lite_dataloader.attribute1 == "attribute1"
            assert lite_dataloader.attribute2 == "attribute2"

    LiteWithCustomDataLoader().run()


def test_setup_custom_dataloaders():
    """Test that the setup_dataloaders method returns the dataloaders wrapped as LiteDataLoader."""
>>>>>>> 45f6a3b1
    lite = EmptyLite()

    class CustomDataLoader(DataLoader):
        def __init__(self, new_arg, *args, **kwargs):
            super().__init__(range(5), *args, **kwargs)

    with pytest.raises(
        MisconfigurationException, match="Trying to inject `DistributedSampler` into the `CustomDataLoader` instance"
    ):
        # The dataloader was not created within the run function, and therefore init args were not intercepted
        dataloader = CustomDataLoader(2, batch_size=2)
        lite.setup_dataloaders(dataloader)


# def test_setup_custom_dataloaders():
#     """Test that the setup_dataloaders method returns the dataloaders wrapped as LiteDataLoader."""
#
#     class CustomDataLoader(DataLoader):
#         def __init__(self, anything: int, *args, **kwargs):
#             super().__init__([0, 1, 2, 3], *args, **kwargs)
#
#     class LiteWithCustomDataLoader(LightningLite):
#         def run(self):
#             # This doesn't fail as the context manager would save all the arguments provided to the dataloaders.
#             dataloader = CustomDataLoader(2, batch_size=2)
#             lite_dataloader = self.setup_dataloaders(dataloader)
#             assert len(lite_dataloader) == 4
#
#     LiteWithCustomDataLoader().run()


def test_setup_dataloaders_twice_fails():
    """Test that calling setup_dataloaders with a dataloader that is already wrapped fails."""
    lite = EmptyLite()
    dataloader = DataLoader(range(2))
    lite_dataloader = lite.setup_dataloaders(dataloader)

    with pytest.raises(MisconfigurationException, match="A dataloader should be passed only once to the"):
        lite.setup_dataloaders(lite_dataloader)


@mock.patch(
    "pytorch_lightning.lite.lite.LightningLite.device",
    new_callable=PropertyMock,
    return_value=torch.device("cuda", 1),
)
def test_setup_dataloaders_move_to_device(lite_device_mock):
    """Test that the setup configures LiteDataLoader to move the data to the device automatically."""
    lite = EmptyLite()
    lite_dataloaders = lite.setup_dataloaders(DataLoader(Mock()), DataLoader(Mock()), move_to_device=False)
    assert all(dl.device is None for dl in lite_dataloaders)
    lite_device_mock.assert_not_called()

    lite = EmptyLite()
    lite_dataloaders = lite.setup_dataloaders(DataLoader(Mock()), DataLoader(Mock()), move_to_device=True)
    assert all(dl.device == torch.device("cuda", 1) for dl in lite_dataloaders)
    lite_device_mock.assert_called()


def test_setup_dataloaders_distributed_sampler_not_needed():
    """Test that replace_sampler option has no effect when no distributed sampler is needed."""
    custom_sampler = Mock(spec=Sampler)
    dataloader = DataLoader(Mock(), sampler=custom_sampler)

    # keep the custom sampler when not needed to replace
    lite = EmptyLite()
    lite_dataloader = lite.setup_dataloaders(dataloader, replace_sampler=True)
    assert lite_dataloader.sampler is custom_sampler


@mock.patch.dict(os.environ, {}, clear=True)
def test_seed_everything():
    """Test that seed everything is static and sets the worker init function on the dataloader."""
    EmptyLite.seed_everything(3)

    lite = EmptyLite()
    lite_dataloader = lite.setup_dataloaders(DataLoader(Mock()))

    assert lite_dataloader.worker_init_fn.func is pl_worker_init_function
    assert os.environ == {"PL_GLOBAL_SEED": "3", "PL_SEED_WORKERS": "1"}


@pytest.mark.parametrize(
    "strategy",
    [
        DistributedType.DP,
        DistributedType.DDP,
        DistributedType.DDP_SPAWN,
        pytest.param(DistributedType.DEEPSPEED, marks=RunIf(deepspeed=True)),
        pytest.param(DistributedType.DDP_SHARDED, marks=RunIf(fairscale=True)),
        pytest.param(DistributedType.DDP_SHARDED_SPAWN, marks=RunIf(fairscale=True)),
    ],
)
def test_setup_dataloaders_replace_custom_sampler(strategy):
    """Test that asking to replace a custom sampler results in an error when a distributed sampler would be
    needed."""
    custom_sampler = Mock(spec=Sampler)
    dataloader = DataLoader(Mock(), sampler=custom_sampler)

    # explicitly asking to replace when a custom sampler is already configured raises an exception
    lite = EmptyLite(accelerator="cpu", strategy=strategy, devices=2)
    if lite._accelerator_connector.is_distributed:
        with pytest.raises(MisconfigurationException, match="You seem to have configured a sampler in your DataLoader"):
            lite.setup_dataloaders(dataloader, replace_sampler=True)

    # setting `replace_sampler=False` leaves the sampler untouched
    lite_dataloader = lite.setup_dataloaders(dataloader, replace_sampler=False)
    assert lite_dataloader.sampler is custom_sampler


@pytest.mark.parametrize(
    "strategy",
    [
        DistributedType.DP,
        DistributedType.DDP,
        DistributedType.DDP_SPAWN,
        pytest.param(DistributedType.DEEPSPEED, marks=RunIf(deepspeed=True)),
        pytest.param(DistributedType.DDP_SHARDED, marks=RunIf(fairscale=True)),
        pytest.param(DistributedType.DDP_SHARDED_SPAWN, marks=RunIf(fairscale=True)),
    ],
)
@pytest.mark.parametrize("shuffle", [True, False])
def test_setup_dataloaders_replace_standard_sampler(shuffle, strategy):
    """Test that Lite replaces the default samplers with DistributedSampler automatically."""
    lite = EmptyLite(accelerator="cpu", strategy=strategy, devices=2)
    is_distributed = lite._accelerator_connector.is_distributed
    lite_dataloader = lite.setup_dataloaders(DataLoader(range(3), shuffle=shuffle))
    assert not is_distributed or isinstance(lite_dataloader.sampler, DistributedSampler)


@pytest.mark.parametrize(
    "accelerator, expected",
    [
        ("cpu", torch.device("cpu")),
        pytest.param("gpu", torch.device("cuda", 0), marks=RunIf(min_gpus=1)),
        pytest.param("tpu", torch.device("xla", 0), marks=RunIf(tpu=True)),
    ],
)
def test_to_device(accelerator, expected):
    """Test that the to_device method can move various objects to the device determined by the accelerator."""
    lite = EmptyLite(accelerator=accelerator, devices=1)

    # module
    module = torch.nn.Linear(2, 3)
    module = lite.to_device(module)
    assert all(param.device == expected for param in module.parameters())

    # tensor
    tensor = torch.rand(2, 2)
    tensor = lite.to_device(tensor)
    assert tensor.device == expected

    # collection
    collection = {"data": torch.rand(2, 2), "int": 1}
    collection = lite.to_device(collection)
    assert collection["data"].device == expected


def test_rank_properties():
    """Test that the rank properties are determined by the strategy."""
    lite = EmptyLite()
    lite._strategy = Mock(spec=TrainingTypePlugin)
    lite._strategy.world_size = 1000
    assert lite.world_size == 1000
    lite._strategy.global_rank = 100
    assert lite.global_rank == 100
    lite._strategy.local_rank = 10
    assert lite.local_rank == 10
    lite._strategy.node_rank = 1
    assert lite.node_rank == 1


def test_backward():
    """Test that backward() calls into the precision plugin."""
    lite = EmptyLite()
    lite._precision_plugin = Mock(spec=PrecisionPlugin)
    loss = Mock()
    lite.backward(loss, "arg", keyword="kwarg")
    lite._precision_plugin._run_backward.assert_called_with(loss, None, "arg", keyword="kwarg")


@RunIf(deepspeed=True)
def test_backward_model_input_required():
    """Test that when using deepspeed and multiple models, backward() requires the model as input."""
    lite = EmptyLite(strategy="deepspeed")

    model0 = nn.Linear(1, 2)
    model1 = nn.Linear(1, 2)

    optimizer0 = torch.optim.Adam(model0.parameters())
    optimizer1 = torch.optim.Adam(model1.parameters())

    lite._strategy._setup_model_and_optimizer = lambda *args: args

    lite.setup(model0, optimizer0)
    lite.setup(model1, optimizer1)

    loss = model0(torch.randn(1, 1)).sum()

    with pytest.raises(MisconfigurationException, match="please provide the model used to perform"):
        lite.backward(loss)


def test_autocast():
    """Test that the Lite autocast context manager lets the precision plugin handle casting."""
    lite = EmptyLite()
    lite._precision_plugin.forward_context = MagicMock()

    lite._precision_plugin.forward_context().__enter__.assert_not_called()
    with lite.autocast():
        lite._precision_plugin.forward_context().__enter__.assert_called()
    lite._precision_plugin.forward_context().__exit__.assert_called()


@RunIf(min_gpus=2, deepspeed=True, special=True)
def test_deepspeed_multiple_models():
    class Lite(LightningLite):
        def run(self):
            model = BoringModel()
            optimizer = torch.optim.SGD(model.parameters(), lr=0.0001)
            model, optimizer = self.setup(model, optimizer)
            state_dict = deepcopy(model.state_dict())

            for _ in range(2):
                optimizer.zero_grad()
                x = model(torch.randn(1, 32).to(self.device))
                loss = x.sum()
                self.backward(loss, model=model)
                optimizer.step()

            for mw_b, mw_a in zip(state_dict.values(), model.state_dict().values()):
                assert not torch.equal(mw_b, mw_a)

            self.seed_everything(42)
            model_1 = BoringModel()
            optimizer_1 = torch.optim.SGD(model_1.parameters(), lr=0.0001)

            self.seed_everything(42)
            model_2 = BoringModel()
            optimizer_2 = torch.optim.SGD(model_2.parameters(), lr=0.0001)

            for mw_1, mw_2 in zip(model_1.state_dict().values(), model_2.state_dict().values()):
                assert torch.equal(mw_1, mw_2)

            model_1, optimizer_1 = self.setup(model_1, optimizer_1)
            model_2, optimizer_2 = self.setup(model_2, optimizer_2)

            self.seed_everything(42)
            data_list = []
            for _ in range(2):
                optimizer_1.zero_grad()
                data = torch.randn(1, 32).to(self.device)
                data_list.append(data)
                x = model_1(data)
                loss = x.sum()
                self.backward(loss, model=model_1)
                optimizer_1.step()

            for mw_1, mw_2 in zip(model_1.state_dict().values(), model_2.state_dict().values()):
                assert not torch.equal(mw_1, mw_2)

            for data in data_list:
                optimizer_2.zero_grad()
                x = model_2(data)
                loss = x.sum()
                self.backward(loss, model=model_2)
                optimizer_2.step()

            for mw_1, mw_2 in zip(model_1.state_dict().values(), model_2.state_dict().values()):
                assert torch.equal(mw_1, mw_2)

            # Verify collectives works as expected
            ranks = self.all_gather(torch.tensor([self.local_rank]).to(self.device))
            assert torch.equal(ranks.cpu(), torch.tensor([[0], [1]]))
            assert self.broadcast(True)
            assert self.is_global_zero == (self.local_rank == 0)

    Lite(strategy=DeepSpeedPlugin(stage=3, logging_batch_size_per_gpu=1), devices=2, accelerator="gpu").run()<|MERGE_RESOLUTION|>--- conflicted
+++ resolved
@@ -164,11 +164,6 @@
     assert lite_dataloader1.dataset is dataset1
 
 
-<<<<<<< HEAD
-def test_setup_dataloaders_raises_for_unknown_custom_args():
-    """Test that an error raises when custom dataloaders with unknown arguments are created from outside Lite's run
-    method."""
-=======
 def test_setup_dataloaders_with_custom_type():
     """Test that Lite intercepts arguments passed to custom subclasses of torch.utils.DataLoader and sets them as
     attributes."""
@@ -199,7 +194,9 @@
 
 def test_setup_custom_dataloaders():
     """Test that the setup_dataloaders method returns the dataloaders wrapped as LiteDataLoader."""
->>>>>>> 45f6a3b1
+def test_setup_dataloaders_raises_for_unknown_custom_args():
+    """Test that an error raises when custom dataloaders with unknown arguments are created from outside Lite's run
+    method."""
     lite = EmptyLite()
 
     class CustomDataLoader(DataLoader):

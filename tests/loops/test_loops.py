--- conflicted
+++ resolved
@@ -11,16 +11,6 @@
 # WITHOUT WARRANTIES OR CONDITIONS OF ANY KIND, either express or implied.
 # See the License for the specific language governing permissions and
 # limitations under the License.
-<<<<<<< HEAD
-from collections import OrderedDict
-from copy import deepcopy
-from dataclasses import dataclass
-from typing import Any, Dict, Iterator
-
-from pytorch_lightning.loops.base import Loop
-from pytorch_lightning.trainer.progress import BaseProgress
-from pytorch_lightning.trainer.trainer import Trainer
-=======
 import os
 from copy import deepcopy
 from dataclasses import dataclass
@@ -36,7 +26,6 @@
 from pytorch_lightning.trainer.progress import BaseProgress
 from tests.helpers import BoringModel
 from tests.helpers.runif import RunIf
->>>>>>> 299e2899
 
 
 class NestedLoop(Loop):
@@ -124,18 +113,18 @@
 
         def reset(self) -> None:
             self.iter_dataset = iter(self.dataset)
-<<<<<<< HEAD
-
-=======
->>>>>>> 299e2899
             if self.restarting:
                 for _ in range(self.iteration_count):
                     next(self.iter_dataset)
                 self.iteration_count += 1
-<<<<<<< HEAD
+            else:
+                self.outputs = []
+
+            if self.restarting:
+                for _ in range(self.iteration_count):
+                    next(self.iter_dataset)
+                self.iteration_count += 1
                 self.restarting = False
-=======
->>>>>>> 299e2899
             else:
                 self.outputs = []
 
@@ -179,28 +168,11 @@
 
 
 def test_loop_hierarchy():
-<<<<<<< HEAD
-
-    @dataclass
-    class SimpleProgress(BaseProgress):
-
-        increment: int = 0
-
-        def state_dict(self):
-            return {"increment": self.increment}
-
-        def load_state_dict(self, state_dict):
-            self.increment = state_dict["increment"]
-
-    class Simple(Loop):
-
-=======
     @dataclass
     class SimpleProgress(BaseProgress):
         increment: int = 0
 
     class Simple(Loop):
->>>>>>> 299e2899
         def __init__(self, a):
             super().__init__()
             self.a = a
@@ -211,20 +183,6 @@
             if not loop:
                 return
             loop.run()
-<<<<<<< HEAD
-            self.progress.increment += 1
-
-        @property
-        def skip(self) -> bool:
-            return False
-
-        @property
-        def done(self) -> bool:
-            return self.iteration_count > 0
-
-        def reset(self) -> None:
-            self.restarting = False
-=======
 
         def on_advance_end(self):
             self.progress.increment += 1
@@ -235,7 +193,6 @@
 
         def reset(self) -> None:
             ...
->>>>>>> 299e2899
 
         def on_save_checkpoint(self) -> Dict:
             return {"a": self.a}
@@ -243,42 +200,6 @@
         def on_load_checkpoint(self, state_dict: Dict) -> None:
             self.a = state_dict["a"]
 
-<<<<<<< HEAD
-    grand_loop_parent = Simple(0)
-    loop_parent = Simple(1)
-    loop_child = Simple(2)
-
-    loop_parent.loop_child = loop_child
-
-    assert not loop_parent.skip
-
-    state_dict = loop_parent.state_dict()
-
-    loop_progress = loop_parent.loop_progress
-    assert loop_progress["progress"] == loop_parent.progress
-    assert loop_progress["loop_child"]["progress"] == loop_child.progress
-
-    loop_progress = loop_child.loop_progress
-    assert loop_progress["progress"] == loop_child.progress
-
-    loop_parent.trainer = Trainer()
-    assert loop_child.trainer == loop_parent.trainer
-
-    assert state_dict == OrderedDict([('state_dict', {
-        'a': 1
-    }), ('progress', {
-        'increment': 0
-    }), ('loop_child.state_dict', {
-        'a': 2
-    }), ('loop_child.progress', {
-        'increment': 0
-    })])
-
-    loop_parent.progress
-
-    state_dict["loop_child.state_dict"]["a"] = 3
-
-=======
     loop_parent = Simple(1)
     loop_child = Simple(2)
     loop_parent.loop_child = loop_child
@@ -297,32 +218,11 @@
 
     state_dict["loop_child.state_dict"]["a"] = 3
     # check restarting after `load_state_dict`
->>>>>>> 299e2899
     loop_parent.load_state_dict(state_dict)
     assert loop_parent.restarting
 
     loop_parent.run()
 
-<<<<<<< HEAD
-    loop_parent_copy = deepcopy(loop_parent)
-    assert loop_parent_copy.state_dict() == loop_parent.state_dict()
-
-    assert loop_parent_copy.on_save_checkpoint() == {'a': 1}
-    assert loop_parent_copy.loop_child.on_save_checkpoint() == {'a': 3}
-
-    assert not loop_parent.restarting
-
-    state_dict = loop_parent.state_dict()
-    assert state_dict == OrderedDict([('state_dict', {
-        'a': 1
-    }), ('progress', {
-        'increment': 1
-    }), ('loop_child.state_dict', {
-        'a': 3
-    }), ('loop_child.progress', {
-        'increment': 0
-    })])
-=======
     # check the new state after `run`
     state_dict = loop_parent.state_dict()
     assert state_dict == {
@@ -337,29 +237,12 @@
 
     assert loop_parent_copy.on_save_checkpoint() == state_dict["state_dict"]
     assert loop_parent_copy.loop_child.on_save_checkpoint() == state_dict["loop_child.state_dict"]
->>>>>>> 299e2899
 
     loop_parent = Simple(1)
     loop_child = Simple(2)
     loop_parent.loop_child = loop_child
     loop_parent.load_state_dict(state_dict)
     assert loop_parent.progress.increment == 1
-<<<<<<< HEAD
-    assert loop_parent.loop_child.progress.increment == 0
-
-    del loop_parent.loop_child
-    state_dict = loop_parent.state_dict()
-    assert state_dict == OrderedDict([('state_dict', {'a': 1}), ('progress', {'increment': 1})])
-
-    grand_loop_parent = Simple(0)
-    loop_parent = Simple(1)
-    loop_child = Simple(2)
-    grand_loop_parent.loop_child = loop_parent
-    loop_parent.loop_child = loop_child
-
-    grand_loop_parent.trainer = Trainer()
-    assert loop_child.trainer is not None
-=======
     assert loop_parent.loop_child.progress.increment == 1
 
     del loop_parent.loop_child
@@ -634,5 +517,4 @@
     state_dict = trainer.fit_loop.state_dict()
     assert state_dict != checkpoint["loops"]["fit_loop"]
     assert state_dict["epoch_progress"]["total"]["started"] == stop_epoch + 1
-    assert state_dict["epoch_progress"]["current"]["started"] == stop_epoch
->>>>>>> 299e2899
+    assert state_dict["epoch_progress"]["current"]["started"] == stop_epoch
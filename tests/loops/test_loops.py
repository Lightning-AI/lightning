# Copyright The PyTorch Lightning team.
#
# Licensed under the Apache License, Version 2.0 (the "License");
# you may not use this file except in compliance with the License.
# You may obtain a copy of the License at
#
#     http://www.apache.org/licenses/LICENSE-2.0
#
# Unless required by applicable law or agreed to in writing, software
# distributed under the License is distributed on an "AS IS" BASIS,
# WITHOUT WARRANTIES OR CONDITIONS OF ANY KIND, either express or implied.
# See the License for the specific language governing permissions and
# limitations under the License.
import os
from copy import deepcopy
from dataclasses import dataclass
from typing import Any, Dict, Iterator
from unittest import mock
from unittest.mock import ANY

import pytest
import torch

from pytorch_lightning import Trainer
from pytorch_lightning.callbacks import ModelCheckpoint
from pytorch_lightning.loops import Loop, TrainingBatchLoop
from pytorch_lightning.trainer.progress import BaseProgress
from tests.helpers import BoringModel
from tests.helpers.runif import RunIf


class NestedLoop(Loop):
    def __init__(self):
        super().__init__()
        self.child_loop0 = None
        self.child_loop1 = None

    @property
    def done(self) -> bool:
        return False

    def connect(self, child0, child1):
        self.child_loop0 = child0
        self.child_loop1 = child1

    def reset(self) -> None:
        pass

    def advance(self, *args, **kwargs):
        pass


@pytest.mark.parametrize("loop_name", ["fit_loop", "validate_loop", "test_loop", "predict_loop"])
def test_connect_loops_direct(loop_name):
    """Test Trainer referenes in loops on assignment."""
    loop = NestedLoop()

    with pytest.raises(RuntimeError, match="The loop is not attached to a Trainer"):
        _ = loop.trainer

    trainer = Trainer()

    # trainer.loop = loop
    setattr(trainer, loop_name, loop)
    assert loop.trainer is trainer


def test_connect_loops_recursive():
    """Test Trainer references in a nested loop assigned to a Trainer."""
    main_loop = NestedLoop()
    child0 = NestedLoop()
    child1 = NestedLoop()
    main_loop.connect(child0, child1)

    with pytest.raises(RuntimeError, match="The loop is not attached to a Trainer"):
        _ = main_loop.trainer

    with pytest.raises(RuntimeError, match="The loop is not attached to a Trainer"):
        _ = main_loop.child_loop0.trainer

    trainer = Trainer()
    trainer.fit_loop = main_loop
    assert child0.trainer is trainer
    assert child1.trainer is trainer


def test_connect_subloops(tmpdir):
    """Test connecting individual subloops by calling `trainer.x.y.connect()`"""
    model = BoringModel()
    trainer = Trainer(default_root_dir=tmpdir, fast_dev_run=True)

    epoch_loop = trainer.fit_loop.epoch_loop
    new_batch_loop = TrainingBatchLoop()
    epoch_loop.connect(batch_loop=new_batch_loop)
    assert epoch_loop.batch_loop is new_batch_loop

    with pytest.raises(RuntimeError, match="The loop is not attached to a Trainer"):
        _ = new_batch_loop.trainer

    trainer.fit(model)
    assert new_batch_loop.trainer is trainer


class CustomException(Exception):
    pass


def test_loop_restore():
    class Simple(Loop):
        def __init__(self, dataset: Iterator):
            super().__init__()
            self.iteration_count = 0
            self.dataset = dataset

        @property
        def skip(self) -> bool:
            return False

        @property
        def done(self) -> bool:
            return self.iteration_count > len(self.dataset)

        def reset(self) -> None:
            self.iter_dataset = iter(self.dataset)
            if self.restarting:
                for _ in range(self.iteration_count):
                    next(self.iter_dataset)
                self.iteration_count += 1
            else:
                self.outputs = []

        def advance(self) -> None:
            value = next(self.iter_dataset)

            if self.iteration_count == 5:
                raise CustomException

            self.outputs.append(value)

        def on_advance_end(self) -> None:
            self.iteration_count += 1

        def state_dict(self) -> Dict:
            return {"iteration_count": self.iteration_count, "outputs": self.outputs}

        def load_state_dict(self, state_dict: Dict) -> None:
            self.iteration_count = state_dict["iteration_count"]
            self.outputs = state_dict["outputs"]

    trainer = Trainer()

    data = range(10)
    loop = Simple(data)
    loop.trainer = trainer
    try:
        loop.run()
        state_dict = {}
    except CustomException:
        state_dict = loop.state_dict()

    loop = Simple(data)
    loop.trainer = trainer
    loop.load_state_dict(state_dict)
    loop.restarting = True
    loop.run()

    assert not loop.restarting
    assert loop.outputs == list(range(10))


def test_loop_hierarchy():
    @dataclass
    class SimpleProgress(BaseProgress):
        increment: int = 0

    class Simple(Loop):
        def __init__(self, a):
            super().__init__()
            self.a = a
            self.progress = SimpleProgress()

        def advance(self, *args: Any, **kwargs: Any) -> None:
            loop = getattr(self, "loop_child", None)
            if not loop:
                return
            loop.run()

        def on_advance_end(self):
            self.progress.increment += 1

        @property
        def done(self) -> bool:
            return self.progress.increment > 0

        def reset(self) -> None:
            ...

        def on_save_checkpoint(self) -> Dict:
            return {"a": self.a}

        def on_load_checkpoint(self, state_dict: Dict) -> None:
            self.a = state_dict["a"]

    loop_parent = Simple(1)
    loop_child = Simple(2)
    loop_parent.loop_child = loop_child

    # check the trainer reference is propagated
    loop_parent.trainer = Trainer()
    assert loop_child.trainer is loop_parent.trainer

    state_dict = loop_parent.state_dict()
    assert state_dict == {
        "state_dict": {"a": 1},
        "progress": {"increment": 0},
        "loop_child.state_dict": {"a": 2},
        "loop_child.progress": {"increment": 0},
    }

    state_dict["loop_child.state_dict"]["a"] = 3
    # check restarting after `load_state_dict`
    loop_parent.load_state_dict(state_dict)
    assert loop_parent.restarting

    loop_parent.run()

    # check the new state after `run`
    state_dict = loop_parent.state_dict()
    assert state_dict == {
        "state_dict": {"a": 1},
        "progress": {"increment": 1},
        "loop_child.state_dict": {"a": 3},
        "loop_child.progress": {"increment": 1},
    }

    loop_parent_copy = deepcopy(loop_parent)
    assert loop_parent_copy.state_dict() == loop_parent.state_dict()

    assert loop_parent_copy.on_save_checkpoint() == state_dict["state_dict"]
    assert loop_parent_copy.loop_child.on_save_checkpoint() == state_dict["loop_child.state_dict"]

    loop_parent = Simple(1)
    loop_child = Simple(2)
    loop_parent.loop_child = loop_child
    loop_parent.load_state_dict(state_dict)
    assert loop_parent.progress.increment == 1
    assert loop_parent.loop_child.progress.increment == 1

    del loop_parent.loop_child
    state_dict = loop_parent.state_dict()
    assert state_dict == {"state_dict": {"a": 1}, "progress": {"increment": 1}}


@RunIf(min_torch="1.7.0")
@mock.patch.dict(os.environ, {"PL_FAULT_TOLERANT_TRAINING": "1"})
@pytest.mark.parametrize("stop_epoch", (1, 2))
@pytest.mark.parametrize("stop_batch", (1, 2))
@pytest.mark.parametrize("n_dataloaders,stop_dataloader", [(2, 0), (2, 1), (3, 2)])
def test_loop_restart_progress_multiple_dataloaders(tmpdir, n_dataloaders, stop_dataloader, stop_epoch, stop_batch):
    n_batches = 5
    n_epochs = 3

    class ValidationModel(BoringModel):
        def __init__(self):
            super().__init__()

        def validation_step(self, batch, batch_idx, dataloader_idx):
            if self.current_epoch == stop_epoch and batch_idx == stop_batch and dataloader_idx == stop_dataloader:
                raise CustomException
            return super().validation_step(batch, batch_idx)

        def val_dataloader(self):
            return [super(ValidationModel, self).val_dataloader() for _ in range(n_dataloaders)]

    model = ValidationModel()
    model.validation_epoch_end = None

    trainer = Trainer(
        default_root_dir=tmpdir,
        max_epochs=n_epochs,
        limit_train_batches=1,
        limit_val_batches=n_batches,
        num_sanity_val_steps=0,
    )

    # simulate a failure
    with pytest.raises(CustomException):
        trainer.fit(model)

    ckpt_path = str(tmpdir / ".pl_auto_save.ckpt")
    checkpoint = torch.load(ckpt_path)["loops"]["fit_loop"]

    total_dataloader = stop_epoch * n_dataloaders + stop_dataloader
    expected = {
        "total": {"ready": total_dataloader + 1, "completed": total_dataloader},
        "current": {"ready": stop_dataloader + 1, "completed": stop_dataloader},
    }
    assert checkpoint["epoch_loop.val_loop.dataloader_progress"] == expected

    trainer.fit_loop.load_state_dict(checkpoint)

    # `nbe_`: non-breaking epoch, as in, no exception will be raised. `be_`: breaking epoch
    nbe_total_val_batch = stop_epoch * n_dataloaders * n_batches
    be_total_val_batch = stop_dataloader * n_batches + stop_batch
    total_val_batch = nbe_total_val_batch + be_total_val_batch
    expected = {
        "total": {
            "ready": total_val_batch + 1,
            "started": total_val_batch + 1,
            "processed": total_val_batch,
            "completed": total_val_batch,
        },
        "current": {
            "ready": stop_batch + 1,
            "started": stop_batch + 1,
            "processed": stop_batch,
            "completed": stop_batch,
        },
    }
    assert trainer.fit_loop.epoch_loop.val_loop.epoch_loop.batch_progress.state_dict() == expected


@RunIf(min_torch="1.7.0")
@mock.patch.dict(os.environ, {"PL_FAULT_TOLERANT_TRAINING": "1"})
@pytest.mark.parametrize("accumulate_grad_batches", (1, 2, 3))
@pytest.mark.parametrize("n_optimizers", (1, 3, 5))
@pytest.mark.parametrize("stop_epoch", (1, 2))
@pytest.mark.parametrize("stop_batch", (1, 2))
@pytest.mark.parametrize("stop_optimizer", (1, 2))
def test_loop_state_on_exception(accumulate_grad_batches, stop_epoch, stop_batch, stop_optimizer, n_optimizers, tmpdir):
    stop_optimizer = stop_optimizer if stop_optimizer < n_optimizers else 0
    n_epochs = 3
    n_batches = 3

    class TestModel(BoringModel):
        def __init__(self):
            super().__init__()
            if n_optimizers > 1:
                self.configure_optimizers = self.configure_optimizers_multiple

        def training_step(self, batch, batch_idx, optimizer_idx=0):
            if self.trainer.current_epoch == stop_epoch and batch_idx == stop_batch and optimizer_idx == stop_optimizer:
                raise CustomException
            return super().training_step(batch, batch_idx)

        def configure_optimizers_multiple(self):
            optimizers = [torch.optim.Adam(self.layer.parameters(), lr=0.1) for _ in range(n_optimizers)]

            lr_scheduler_0 = torch.optim.lr_scheduler.StepLR(optimizers[0], step_size=1)
            lr_scheduler_1 = torch.optim.lr_scheduler.StepLR(optimizers[1], step_size=1)
            # no scheduler for optimizer_2
            lr_schedulers = [lr_scheduler_0, {"scheduler": lr_scheduler_1, "interval": "step"}]

            return optimizers, lr_schedulers

    model = TestModel()
    model.training_epoch_end = None

    trainer = Trainer(
        default_root_dir=tmpdir,
        max_epochs=n_epochs,
        limit_train_batches=n_batches,
        limit_val_batches=0,
        accumulate_grad_batches=accumulate_grad_batches,
        progress_bar_refresh_rate=0,
        logger=False,
        checkpoint_callback=False,
    )

    # simulate a failure
    with pytest.raises(CustomException):
        trainer.fit(model)

    ckpt_path = str(tmpdir / ".pl_auto_save.ckpt")
    assert os.path.exists(ckpt_path)
    checkpoint = torch.load(ckpt_path)

    optim_progress = trainer.fit_loop.epoch_loop.batch_loop.optimizer_loop.optim_progress
    sch_progress = trainer.fit_loop.epoch_loop.scheduler_progress

    # `nbe_`: non-breaking epoch, as in, no exception will be raised. `be_`: breaking epoch
    nbe_batches_completed = stop_epoch * n_batches
    be_batches_completed = stop_batch
    be_batches_ready = stop_batch + 1
    # lightning applies leftover accumulated gradients when the epoch ends
    has_leftover_accumulation_batches = n_batches % accumulate_grad_batches != 0
    # number of batches that will call `optimizer.step()` during non-breaking and breaking epochs
    nbe_stepping_batches = nbe_batches_completed // accumulate_grad_batches
    be_stepping_batches = be_batches_completed // accumulate_grad_batches

    nbe_total_opt_steps = (nbe_stepping_batches + has_leftover_accumulation_batches) * n_optimizers
    does_last_be_batch_step = be_batches_ready % accumulate_grad_batches == 0 or has_leftover_accumulation_batches
    be_total_opt_steps = be_stepping_batches * n_optimizers + does_last_be_batch_step * stop_optimizer
    assert optim_progress.optimizer_steps == nbe_total_opt_steps + be_total_opt_steps
    assert optim_progress.optimizer.step.current.completed == be_total_opt_steps
    has_opt_stepped_in_be = stop_batch + 1 >= accumulate_grad_batches

    nbe_total_zero_grad = (nbe_stepping_batches + has_leftover_accumulation_batches) * n_optimizers
    does_last_be_batch_zero_grad = be_batches_completed % accumulate_grad_batches == 0
    # `max` because the first batch always zero-grads
    be_total_zero_grad = max(1, be_stepping_batches) * n_optimizers + stop_optimizer * does_last_be_batch_zero_grad
    assert optim_progress.optimizer.zero_grad.total.completed == nbe_total_zero_grad + be_total_zero_grad
    assert optim_progress.optimizer.zero_grad.current.completed == be_total_zero_grad

    nbe_sch_steps = stop_epoch
    be_sch_steps = 0  # the current epoch did not complete
    if n_optimizers > 1:
        # assumes that the scheduler config is unchanged
        # `* 1` because there is only one step-level scheduler
        nbe_sch_steps = stop_epoch + nbe_stepping_batches + has_leftover_accumulation_batches * 1
        # `0 +` for the epoch-level scheduler
        be_sch_steps = 0 + be_stepping_batches
    assert sch_progress.total.completed == nbe_sch_steps + be_sch_steps
    assert sch_progress.current.completed == be_sch_steps

    expected = {
        "state_dict": ANY,
        "epoch_progress": {
            "total": {
                "ready": stop_epoch + 1,
                "started": stop_epoch + 1,
                "processed": stop_epoch,
                "completed": stop_epoch,
            },
            "current": {
                "ready": stop_epoch + 1,
                "started": stop_epoch + 1,
                "processed": stop_epoch,
                "completed": stop_epoch,
            },
        },
        "epoch_loop.state_dict": ANY,
        "epoch_loop.batch_progress": {
            "total": {
                "ready": nbe_batches_completed + be_batches_completed + 1,
                "started": nbe_batches_completed + be_batches_completed + 1,
                "processed": nbe_batches_completed + be_batches_completed,
                "completed": nbe_batches_completed + be_batches_completed,
            },
            "current": {
                "ready": stop_batch + 1,
                "started": stop_batch + 1,
                "processed": stop_batch,
                "completed": stop_batch,
            },
        },
        "epoch_loop.scheduler_progress": {
            "total": {"ready": nbe_sch_steps + be_sch_steps, "completed": nbe_sch_steps + be_sch_steps},
            "current": {"ready": be_sch_steps, "completed": be_sch_steps},
        },
        "epoch_loop.batch_loop.state_dict": ANY,
        "epoch_loop.batch_loop.manual_loop.state_dict": ANY,
        "epoch_loop.batch_loop.optimizer_loop.state_dict": {},
        "epoch_loop.batch_loop.optimizer_loop.optim_progress": {
            "optimizer_position": stop_optimizer,
            "optimizer": {
                "step": {
                    "total": {
                        "ready": nbe_total_opt_steps + be_total_opt_steps + has_opt_stepped_in_be,
                        "completed": nbe_total_opt_steps + be_total_opt_steps,
                    },
                    "current": {"ready": be_total_opt_steps + has_opt_stepped_in_be, "completed": be_total_opt_steps},
                },
                "zero_grad": {
                    "total": {
                        "ready": nbe_total_zero_grad + be_total_zero_grad,
                        "started": nbe_total_zero_grad + be_total_zero_grad,
                        "completed": nbe_total_zero_grad + be_total_zero_grad,
                    },
                    "current": {
                        "ready": be_total_zero_grad,
                        "started": be_total_zero_grad,
                        "completed": be_total_zero_grad,
                    },
                },
            },
        },
        "epoch_loop.val_loop.state_dict": ANY,
        "epoch_loop.val_loop.dataloader_progress": ANY,
        "epoch_loop.val_loop.epoch_loop.state_dict": ANY,
        "epoch_loop.val_loop.epoch_loop.batch_progress": ANY,
        "epoch_loop.val_loop._results": ANY,
        "epoch_loop._results": ANY,
    }
    assert checkpoint["loops"]["fit_loop"] == expected

    trainer.fit_loop.load_state_dict(checkpoint["loops"]["fit_loop"])
    state_dict = trainer.fit_loop.state_dict()

    # need to remove these elements for comparison; comparing with `fit_loop.state_dict()` would require the
    # fit loop to have an iterator, which is only available during training
    checkpoint["loops"]["fit_loop"]["state_dict"]["dataloader_state_dict"] = ANY
    assert state_dict == checkpoint["loops"]["fit_loop"]

    trainer.fit_loop.load_state_dict(checkpoint["loops"]["fit_loop"])
    # test resetting manually, we expect all `ready` counters to be reset to `completed`
    trainer.fit_loop.reset()
    trainer.fit_loop.epoch_loop.reset()
    trainer.fit_loop.epoch_loop.batch_loop.reset()
    trainer.fit_loop.epoch_loop.batch_loop.optimizer_loop.reset()
    trainer.fit_loop.epoch_loop.val_loop.reset()
    trainer.fit_loop.epoch_loop.val_loop.epoch_loop.reset()

    epoch_progress = trainer.fit_loop.epoch_progress
    assert epoch_progress.current.ready == stop_epoch
    assert epoch_progress.current.completed == stop_epoch

    batch_progress = trainer.fit_loop.epoch_loop.batch_progress
    assert batch_progress.current.ready == be_batches_completed
    assert batch_progress.current.completed == be_batches_completed

    optim_progress = trainer.fit_loop.epoch_loop.batch_loop.optimizer_loop.optim_progress
    assert optim_progress.optimizer.step.current.ready == be_total_opt_steps
    assert optim_progress.optimizer.step.current.completed == be_total_opt_steps
    assert optim_progress.optimizer.zero_grad.current.ready == be_total_zero_grad
    assert optim_progress.optimizer.zero_grad.current.completed == be_total_zero_grad

    state_dict = trainer.fit_loop.state_dict()
    assert state_dict != checkpoint["loops"]["fit_loop"]
    assert state_dict["epoch_progress"]["total"]["started"] == stop_epoch + 1
    assert state_dict["epoch_progress"]["current"]["started"] == stop_epoch


@RunIf(min_torch="1.7.0")
@mock.patch.dict(os.environ, {"PL_FAULT_TOLERANT_TRAINING": "1"})
@pytest.mark.parametrize("n_optimizers", (1, 3, 5))
def test_loop_state_on_complete_run(n_optimizers, tmpdir):
    n_epochs = 3
    n_batches = 3
    accumulate_grad_batches = 1

    class TestModel(BoringModel):
        def __init__(self):
            super().__init__()
            if n_optimizers > 1:
                self.configure_optimizers = self.configure_optimizers_multiple

        def training_step(self, batch, batch_idx, optimizer_idx=0):
            return super().training_step(batch, batch_idx)

        def configure_optimizers_multiple(self):
            optimizers = [torch.optim.Adam(self.layer.parameters(), lr=0.1) for _ in range(n_optimizers)]

            lr_scheduler_0 = torch.optim.lr_scheduler.StepLR(optimizers[0], step_size=1)
            lr_scheduler_1 = torch.optim.lr_scheduler.StepLR(optimizers[1], step_size=1)
            # no scheduler for optimizer_2
            lr_schedulers = [lr_scheduler_0, {"scheduler": lr_scheduler_1, "interval": "step"}]

            return optimizers, lr_schedulers

    model = TestModel()
    model.training_epoch_end = None

    trainer = Trainer(
        default_root_dir=tmpdir,
        max_epochs=n_epochs,
        limit_train_batches=n_batches,
        limit_val_batches=0,
        accumulate_grad_batches=accumulate_grad_batches,
        progress_bar_refresh_rate=0,
        logger=False,
        checkpoint_callback=True,
    )
    trainer.fit(model)

    ckpt_path = trainer.checkpoint_callback.best_model_path
    assert os.path.exists(ckpt_path)
    checkpoint = torch.load(ckpt_path)

    n_sch_steps_total = n_epochs
    n_sch_steps_current = 1
    if n_optimizers > 1:
        n_sch_steps_total = n_epochs + n_epochs * n_batches
        n_sch_steps_current = n_batches + 1

    expected = {
        "state_dict": ANY,
        "epoch_progress": {
            "total": {
                "ready": n_epochs,
                "started": n_epochs,
                "processed": n_epochs,
                # TODO: the following "-1" offset will be fixed by
                #   https://github.com/PyTorchLightning/pytorch-lightning/pull/8578
                "completed": n_epochs - 1,
            },
            "current": {
                "ready": n_epochs,
                "started": n_epochs,
                "processed": n_epochs,
                # TODO: the following "-1" offset will be fixed by
                #   https://github.com/PyTorchLightning/pytorch-lightning/pull/8578
                "completed": n_epochs - 1,
            },
        },
        "epoch_loop.state_dict": ANY,
        "epoch_loop.batch_progress": {
            "total": {
                "ready": n_epochs * n_batches,
                "started": n_epochs * n_batches,
                "processed": n_epochs * n_batches,
                "completed": n_epochs * n_batches,
            },
            "current": {
                "ready": n_batches,
                "started": n_batches,
                "processed": n_batches,
                "completed": n_batches,
            },
        },
        "epoch_loop.scheduler_progress": {
            "total": {"ready": n_sch_steps_total, "completed": n_sch_steps_total},
            "current": {"ready": n_sch_steps_current, "completed": n_sch_steps_current},
        },
        "epoch_loop.batch_loop.state_dict": ANY,
        "epoch_loop.batch_loop.manual_loop.state_dict": ANY,
        "epoch_loop.batch_loop.optimizer_loop.state_dict": {},
        "epoch_loop.batch_loop.optimizer_loop.optim_progress": {
            "optimizer_position": n_optimizers,
            "optimizer": {
                "step": {
                    "total": {
                        "ready": n_epochs * n_batches * n_optimizers,
                        "completed": n_epochs * n_batches * n_optimizers,
                    },
                    "current": {
                        "ready": n_batches * n_optimizers,
                        "completed": n_batches * n_optimizers,
                    },
                },
                "zero_grad": {
                    "total": {
                        "ready": n_epochs * n_batches * n_optimizers,
                        "started": n_epochs * n_batches * n_optimizers,
                        "completed": n_epochs * n_batches * n_optimizers,
                    },
                    "current": {
                        "ready": n_batches * n_optimizers,
                        "started": n_batches * n_optimizers,
                        "completed": n_batches * n_optimizers,
                    },
                },
            },
        },
        "epoch_loop.val_loop.state_dict": ANY,
        "epoch_loop.val_loop.dataloader_progress": ANY,
        "epoch_loop.val_loop.epoch_loop.state_dict": ANY,
        "epoch_loop.val_loop.epoch_loop.batch_progress": ANY,
        "epoch_loop.val_loop._results": ANY,
        "epoch_loop._results": ANY,
    }
    assert checkpoint["loops"]["fit_loop"] == expected


@RunIf(min_torch="1.7.0")
@mock.patch.dict(os.environ, {"PL_FAULT_TOLERANT_TRAINING": "1"})
def test_fit_loop_reset(tmpdir):
    """Test that the reset logic in fit- and epoch loop is aware of whether the loop is restarting from a completed
    loop or from a mid-epoch checkpoint."""

    # generate checkpoints at end of epoch and mid-epoch
    model = BoringModel()
    checkpoint_callback = ModelCheckpoint(
        dirpath=tmpdir,
        every_n_train_steps=2,
        save_top_k=-1,
    )
    trainer = Trainer(
        default_root_dir=tmpdir,
        limit_train_batches=4,
        num_sanity_val_steps=0,
        max_epochs=2,
        callbacks=[checkpoint_callback],
        logger=False,
        weights_summary=None,
    )
    trainer.fit(model)

    # reset state loaded from a checkpoint from mid-epoch
    mid_epoch_ckpt = torch.load(str(tmpdir / "epoch=0-step=1.ckpt"))
    fit_loop = trainer.fit_loop
    epoch_loop = fit_loop.epoch_loop
    optimizer_loop = epoch_loop.batch_loop.optimizer_loop
    assert not fit_loop.restarting
    assert not epoch_loop.restarting
    assert not optimizer_loop.restarting

    # we load exactly what was saved - no reset yet
    fit_loop.load_state_dict(mid_epoch_ckpt["loops"]["fit_loop"])
    # resetting from a mid-of-epoch checkpoint SHOULD NOT reset the current counters to 0
    fit_loop.reset()
    epoch_loop.reset()
    optimizer_loop.reset()

    assert fit_loop.restarting
    assert fit_loop.epoch_progress.total.ready == 1
    assert fit_loop.epoch_progress.total.completed == 0  # the checkpoint was saved mid epoch
    assert fit_loop.epoch_progress.current.ready == 0
    assert fit_loop.epoch_progress.current.completed == 0

    assert epoch_loop.restarting
    assert epoch_loop.batch_progress.total.ready == 2
    assert epoch_loop.batch_progress.total.completed == 1  # the checkpoint was saved on train_batch_end
    assert epoch_loop.batch_progress.current.ready == 2
    assert epoch_loop.batch_progress.current.completed == 2

    assert optimizer_loop.restarting
    assert optimizer_loop.optim_progress.optimizer_position == 1

    # reset state loaded from a checkpoint from the end of an epoch
    end_of_epoch_ckpt = torch.load(str(tmpdir / "epoch=0-step=3.ckpt"))
    fit_loop = trainer.fit_loop
    epoch_loop = fit_loop.epoch_loop
    fit_loop.restarting = False
    epoch_loop.restarting = False
    optimizer_loop.restarting = False

    # we load exactly what was saved - no reset yet
    fit_loop.load_state_dict(end_of_epoch_ckpt["loops"]["fit_loop"])
    # resetting from a end-of-epoch checkpoint SHOULD reset the current counters to 0
    fit_loop.reset()
    epoch_loop.reset()
    optimizer_loop.reset()

    assert fit_loop.restarting
    assert fit_loop.epoch_progress.total.ready == 1
    assert fit_loop.epoch_progress.total.completed == 0  # the checkpoint saves before the epoch completes
    assert fit_loop.epoch_progress.current.ready == 0
    assert fit_loop.epoch_progress.current.completed == 0

    assert epoch_loop.restarting
    assert epoch_loop.batch_progress.total.ready == 4
    assert epoch_loop.batch_progress.total.completed == 3  # the checkpoint was saved on train_batch_end
<<<<<<< HEAD
    assert epoch_loop.batch_progress.current.ready == 4
    assert epoch_loop.batch_progress.current.completed == 4
=======

    assert optimizer_loop.optim_progress.optimizer_position == 1
>>>>>>> b5407705
<|MERGE_RESOLUTION|>--- conflicted
+++ resolved
@@ -731,10 +731,7 @@
     assert epoch_loop.restarting
     assert epoch_loop.batch_progress.total.ready == 4
     assert epoch_loop.batch_progress.total.completed == 3  # the checkpoint was saved on train_batch_end
-<<<<<<< HEAD
     assert epoch_loop.batch_progress.current.ready == 4
     assert epoch_loop.batch_progress.current.completed == 4
-=======
-
-    assert optimizer_loop.optim_progress.optimizer_position == 1
->>>>>>> b5407705
+
+    assert optimizer_loop.optim_progress.optimizer_position == 1
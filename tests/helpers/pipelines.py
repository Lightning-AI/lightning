--- conflicted
+++ resolved
@@ -58,8 +58,6 @@
     # logger file to get meta
     logger = get_default_logger(save_dir, version=version)
     trainer_options.update(logger=logger)
-
-<<<<<<< HEAD
     try:
         trainer = Trainer(**trainer_options)
         initial_values = torch.tensor([torch.sum(torch.abs(x)) for x in model.parameters()])
@@ -70,11 +68,6 @@
             return
         else:
             raise RuntimeError(str(e))
-=======
-    trainer = Trainer(**trainer_options)
-    initial_values = torch.tensor([torch.sum(torch.abs(x)) for x in model.parameters()])
-    trainer.fit(model, datamodule=data)
->>>>>>> 8f3947b3
     post_train_values = torch.tensor([torch.sum(torch.abs(x)) for x in model.parameters()])
 
     assert trainer.state == TrainerState.FINISHED, f"Training failed with {trainer.state}"

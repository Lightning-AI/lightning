# Copyright The PyTorch Lightning team.
#
# Licensed under the Apache License, Version 2.0 (the "License");
# you may not use this file except in compliance with the License.
# You may obtain a copy of the License at
#
#     http://www.apache.org/licenses/LICENSE-2.0
#
# Unless required by applicable law or agreed to in writing, software
# distributed under the License is distributed on an "AS IS" BASIS,
# WITHOUT WARRANTIES OR CONDITIONS OF ANY KIND, either express or implied.
# See the License for the specific language governing permissions and
# limitations under the License.
import torch
from torchmetrics.functional import accuracy

from pytorch_lightning import LightningDataModule, LightningModule, Trainer
from pytorch_lightning.utilities import DistributedType
from tests.helpers import BoringModel
from tests.helpers.utils import get_default_logger, load_model_from_checkpoint, reset_seed


def run_model_test_without_loggers(
    trainer_options: dict, model: LightningModule, data: LightningDataModule = None, min_acc: float = 0.50
):
    reset_seed()

    # fit model
    trainer = Trainer(**trainer_options)
    trainer.fit(model, datamodule=data)

    # correct result and ok accuracy
    assert trainer.state.finished, f"Training failed with {trainer.state}"

    model2 = load_model_from_checkpoint(trainer.logger, trainer.checkpoint_callback.best_model_path, type(model))

    # test new model accuracy
    test_loaders = model2.test_dataloader() if not data else data.test_dataloader()
    if not isinstance(test_loaders, list):
        test_loaders = [test_loaders]

    if not isinstance(model2, BoringModel):
        for dataloader in test_loaders:
            run_prediction_eval_model_template(model2, dataloader, min_acc=min_acc)


def run_model_test(
    trainer_options,
    model: LightningModule,
    data: LightningDataModule = None,
    on_gpu: bool = True,
    version=None,
    with_hpc: bool = True,
    min_acc: float = 0.25,
):
    reset_seed()
    save_dir = trainer_options["default_root_dir"]

    # logger file to get meta
    logger = get_default_logger(save_dir, version=version)
    trainer_options.update(logger=logger)
    trainer = Trainer(**trainer_options)
    initial_values = torch.tensor([torch.sum(torch.abs(x)) for x in model.parameters()])
    trainer.fit(model, datamodule=data)
    post_train_values = torch.tensor([torch.sum(torch.abs(x)) for x in model.parameters()])

    assert trainer.state.finished, f"Training failed with {trainer.state}"
    # Check that the model is actually changed post-training
    change_ratio = torch.norm(initial_values - post_train_values)
<<<<<<< HEAD
    assert change_ratio > 0.01, f"the model is changed of {change_ratio}"
=======
    assert change_ratio > 0.03, f"the model is changed of {change_ratio}"
>>>>>>> f47c2ad6

    # test model loading
    pretrained_model = load_model_from_checkpoint(logger, trainer.checkpoint_callback.best_model_path, type(model))

    # test new model accuracy
    test_loaders = model.test_dataloader() if not data else data.test_dataloader()
    if not isinstance(test_loaders, list):
        test_loaders = [test_loaders]

    if not isinstance(model, BoringModel):
        for dataloader in test_loaders:
            run_prediction_eval_model_template(model, dataloader, min_acc=min_acc)

    if with_hpc:
        if trainer._distrib_type in (DistributedType.DDP, DistributedType.DDP_SPAWN, DistributedType.DDP2):
            # on hpc this would work fine... but need to hack it for the purpose of the test
            trainer.optimizers, trainer.lr_schedulers, trainer.optimizer_frequencies = trainer.init_optimizers(
                pretrained_model
            )

        # test HPC saving
        trainer.checkpoint_connector.hpc_save(save_dir, logger)
        # test HPC loading
        checkpoint_path = trainer.checkpoint_connector.get_max_ckpt_path_from_folder(save_dir)
        trainer.checkpoint_connector.restore(checkpoint_path)


@torch.no_grad()
def run_prediction_eval_model_template(trained_model, dataloader, min_acc=0.50):
    orig_device = trained_model.device
    # run prediction on 1 batch
    trained_model.cpu()
    trained_model.eval()

    batch = next(iter(dataloader))
    x, y = batch
    x = x.flatten(1)

    y_hat = trained_model(x)
    acc = accuracy(y_hat.cpu(), y.cpu(), top_k=2).item()

    assert acc >= min_acc, f"This model is expected to get > {min_acc} in test set (it got {acc})"
    trained_model.to(orig_device)<|MERGE_RESOLUTION|>--- conflicted
+++ resolved
@@ -67,11 +67,7 @@
     assert trainer.state.finished, f"Training failed with {trainer.state}"
     # Check that the model is actually changed post-training
     change_ratio = torch.norm(initial_values - post_train_values)
-<<<<<<< HEAD
-    assert change_ratio > 0.01, f"the model is changed of {change_ratio}"
-=======
     assert change_ratio > 0.03, f"the model is changed of {change_ratio}"
->>>>>>> f47c2ad6
 
     # test model loading
     pretrained_model = load_model_from_checkpoint(logger, trainer.checkpoint_callback.best_model_path, type(model))

# Copyright The PyTorch Lightning team.
#
# Licensed under the Apache License, Version 2.0 (the "License");
# you may not use this file except in compliance with the License.
# You may obtain a copy of the License at
#
#     http://www.apache.org/licenses/LICENSE-2.0
#
# Unless required by applicable law or agreed to in writing, software
# distributed under the License is distributed on an "AS IS" BASIS,
# WITHOUT WARRANTIES OR CONDITIONS OF ANY KIND, either express or implied.
# See the License for the specific language governing permissions and
# limitations under the License.
from unittest.mock import Mock, patch

import pytest
<<<<<<< HEAD
import torch
from torch import nn
from torch.optim import Adam, SGD
from torch.utils.data import DataLoader, random_split

from pytorch_lightning import LightningDataModule, seed_everything, Trainer
=======
from torch import nn
from torch.optim import Adam, SGD

from pytorch_lightning import Trainer
from pytorch_lightning.loggers import TensorBoardLogger
>>>>>>> e7298b5d
from pytorch_lightning.utilities.exceptions import MisconfigurationException
from tests.helpers import BoringModel


def test_property_current_epoch():
    """ Test that the current_epoch in LightningModule is accessible via the Trainer. """
    model = BoringModel()
    assert model.current_epoch == 0

    trainer = Mock(current_epoch=123)
    model.trainer = trainer
    assert model.current_epoch == 123


def test_property_global_step():
    """ Test that the global_step in LightningModule is accessible via the Trainer. """
    model = BoringModel()
    assert model.global_step == 0

    trainer = Mock(global_step=123)
    model.trainer = trainer
    assert model.global_step == 123


def test_property_global_rank():
    """ Test that the global rank in LightningModule is accessible via the Trainer. """
    model = BoringModel()
    assert model.global_rank == 0

    trainer = Mock(global_rank=123)
    model.trainer = trainer
    assert model.global_rank == 123


def test_property_local_rank():
    """ Test that the local rank in LightningModule is accessible via the Trainer. """
    model = BoringModel()
    assert model.local_rank == 0

    trainer = Mock(local_rank=123)
    model.trainer = trainer
    assert model.local_rank == 123


def test_property_logger(tmpdir):
    """ Test that the logger in LightningModule is accessible via the Trainer. """
    model = BoringModel()
    assert model.logger is None

    logger = TensorBoardLogger(tmpdir)
    trainer = Mock(logger=logger)
    model.trainer = trainer
    assert model.logger == logger


def test_automatic_optimization(tmpdir):

    class TestModel(BoringModel):

        def optimizer_step(self, *_, **__):
            pass

    model = TestModel()
    trainer = Trainer(
        default_root_dir=tmpdir,
        limit_train_batches=2,
        limit_val_batches=2,
        accumulate_grad_batches=2,
    )

    with pytest.raises(
        MisconfigurationException, match='overriding .* optimizer_step .* `accumulate_grad_batches` .* should be 1'
    ):
        trainer.fit(model)


def test_automatic_optimization_num_calls(tmpdir):

    with patch("torch.optim.SGD.step") as sgd_step, \
         patch("torch.optim.SGD.zero_grad") as sgd_zero_grad, \
         patch("torch.optim.Adam.step") as adam_step, \
         patch("torch.optim.Adam.zero_grad") as adam_zero_grad:

        class TestModel(BoringModel):

            def training_step(self, batch, batch_idx, optimizer_idx):
                output = self.layer(batch)
                loss = self.loss(batch, output)
                return {"loss": loss}

            def configure_optimizers(self):
                optimizer = SGD(self.layer.parameters(), lr=0.1)
                optimizer_2 = Adam(self.layer.parameters(), lr=0.1)
                return [optimizer, optimizer_2]

            def optimizer_step(
                self,
                epoch,
                batch_idx,
                optimizer,
                optimizer_idx,
                optimizer_closure,
                on_tpu,
                using_native_amp,
                using_lbfgs,
            ):

                assert optimizer_closure.__name__ == "train_step_and_backward_closure"

                # update generator opt every 2 steps
                if optimizer_idx == 0:
                    if batch_idx % 2 == 0:
                        assert isinstance(optimizer, SGD)
                        optimizer.step(closure=optimizer_closure)

                # update discriminator opt every 4 steps
                if optimizer_idx == 1:
                    if batch_idx % 4 == 0:
                        assert isinstance(optimizer, Adam)
                        optimizer.step(closure=optimizer_closure)

        model = TestModel()
        model.training_epoch_end = None

        trainer = Trainer(
            max_epochs=1,
            default_root_dir=tmpdir,
            limit_train_batches=8,
            limit_val_batches=1,
            accumulate_grad_batches=1,
        )

        trainer.fit(model)

    assert sgd_step.call_count == 4
    assert sgd_zero_grad.call_count == 4
    assert adam_step.call_count == 2
    assert adam_zero_grad.call_count == 2


def test_params_groups_and_state_are_accessible(tmpdir):

    class TestModel(BoringModel):

        def training_step(self, batch, batch_idx, optimizer_idx):
            output = self.layer(batch)
            loss = self.loss(batch, output)
            return {"loss": loss}

        def configure_optimizers(self):
            optimizer = SGD(self.layer.parameters(), lr=0.1)
            optimizer_2 = Adam(self.layer.parameters(), lr=0.1)
            return [optimizer, optimizer_2]

        def optimizer_step(
            self,
            epoch,
            batch_idx,
            optimizer,
            optimizer_idx,
            optimizer_closure,
            on_tpu=False,
            using_native_amp=False,
            using_lbfgs=False
        ):
            # warm up lr
            if self.trainer.global_step < 500:
                lr_scale = min(1., float(self.trainer.global_step + 1) / 500.)
                for pg in optimizer.param_groups:
                    pg['lr'] = lr_scale * 0.01

            optimizer.step(closure=optimizer_closure)

    model = TestModel()
    model.training_epoch_end = None

    trainer = Trainer(
        max_epochs=1,
        default_root_dir=tmpdir,
        limit_train_batches=8,
        limit_val_batches=1,
        accumulate_grad_batches=1,
    )

    trainer.fit(model)


def test_toggle_untoggle_2_optimizers_no_shared_parameters(tmpdir):

<<<<<<< HEAD
        trainer = Trainer(
            max_epochs=1,
            default_root_dir=tmpdir,
            limit_train_batches=8,
            accumulate_grad_batches=1,
        )

        trainer.fit(model)


def test_toggle_untoggle(tmpdir):

    class TestModel(BoringModel):

        def training_step(self, batch, batch_idx, optimizer_idx=None):
            return super().training_step(batch, batch_idx)

        def __init__(self):
            super().__init__()
            self.layer_1 = nn.Sequential(
                nn.Linear(32, 32),
                nn.ReLU(),
                nn.Linear(32, 32),
                nn.ReLU(),
                nn.Linear(32, 32),
            )

            self.layer_2 = nn.Sequential(
                nn.ReLU(),
                nn.Linear(32, 32),
                nn.ReLU(),
                nn.Linear(32, 32),
                nn.ReLU(),
                nn.Linear(32, 2)
            )

            # set some weights to False to check untoggle works as expected.
            self.layer_1[2].weight.requires_grad = False
            self.layer_1[4].weight.requires_grad = False

            self.layer_2[1].weight.requires_grad = False
            self.layer_2[3].weight.requires_grad = False

        def configure_optimizers(self):
            optimizer = SGD(self.layer_1.parameters(), lr=0.1)
            optimizer_2 = Adam(self.layer_2.parameters(), lr=0.1)
            return [optimizer, optimizer_2]

        def optimizer_step(self, current_epoch, batch_nb, optimizer, optimizer_idx, closure, on_tpu=False, using_native_amp=False, using_lbfgs=False):
            if optimizer_idx == 0:
                assert self.layer_1[0].weight.requires_grad is True
                assert self.layer_1[2].weight.requires_grad is False
                assert self.layer_1[4].weight.requires_grad is False

                assert self.layer_2[1].weight.requires_grad is False
                assert self.layer_2[3].weight.requires_grad is False
                assert self.layer_2[5].weight.requires_grad is False

            if optimizer_idx == 1:
                assert self.layer_1[0].weight.requires_grad is False
                assert self.layer_1[2].weight.requires_grad is False
                assert self.layer_1[4].weight.requires_grad is False

                assert self.layer_2[1].weight.requires_grad is False
                assert self.layer_2[3].weight.requires_grad is False
                assert self.layer_2[5].weight.requires_grad is True
            optimizer.step(closure=closure)

    model = TestModel()
    model.training_epoch_end = None

    trainer = Trainer(
        max_epochs=1,
        default_root_dir=tmpdir,
        limit_train_batches=8,
        accumulate_grad_batches=1,
    )

=======
    class TestModel(BoringModel):

        def training_step(self, batch, batch_idx, optimizer_idx=None):
            return super().training_step(batch, batch_idx)

        def __init__(self):
            super().__init__()
            self.layer_1 = nn.Sequential(
                nn.Linear(32, 32),
                nn.ReLU(),
                nn.Linear(32, 32),
                nn.ReLU(),
                nn.Linear(32, 32),
            )

            self.layer_2 = nn.Sequential(
                nn.ReLU(),
                nn.Linear(32, 32),
                nn.ReLU(),
                nn.Linear(32, 32),
                nn.ReLU(),
                nn.Linear(32, 2),
            )

            # set some weights to False to check untoggle works as expected.
            self.layer_1[2].weight.requires_grad = False
            self.layer_1[4].weight.requires_grad = False

            self.layer_2[1].weight.requires_grad = False
            self.layer_2[3].weight.requires_grad = False

        def configure_optimizers(self):
            optimizer = SGD(self.layer_1.parameters(), lr=0.1)
            optimizer_2 = Adam(self.layer_2.parameters(), lr=0.1)
            return [optimizer, optimizer_2]

        def optimizer_step(
            self,
            current_epoch,
            batch_nb,
            optimizer,
            optimizer_idx,
            closure,
            on_tpu=False,
            using_native_amp=False,
            using_lbfgs=False
        ):
            if optimizer_idx == 0:
                assert self.layer_1[0].weight.requires_grad is True
                assert self.layer_1[2].weight.requires_grad is False
                assert self.layer_1[4].weight.requires_grad is False

                assert self.layer_2[1].weight.requires_grad is False
                assert self.layer_2[3].weight.requires_grad is False
                assert self.layer_2[5].weight.requires_grad is False

            if optimizer_idx == 1:
                assert self.layer_1[0].weight.requires_grad is False
                assert self.layer_1[2].weight.requires_grad is False
                assert self.layer_1[4].weight.requires_grad is False

                assert self.layer_2[1].weight.requires_grad is False
                assert self.layer_2[3].weight.requires_grad is False
                assert self.layer_2[5].weight.requires_grad is True

            optimizer.step(closure=closure)

    model = TestModel()
    model.training_epoch_end = None

    trainer = Trainer(
        max_epochs=1,
        default_root_dir=tmpdir,
        limit_train_batches=8,
        accumulate_grad_batches=1,
        limit_val_batches=0,
    )

    results = trainer.fit(model)
    assert results


def test_toggle_untoggle_3_optimizers_shared_parameters(tmpdir):

    class TestModel(BoringModel):

        def __init__(self):
            super().__init__()
            self.layer_1 = nn.Sequential(
                nn.Linear(32, 32),
                nn.ReLU(),
                nn.Linear(32, 32),
                nn.ReLU(),
                nn.Linear(32, 32),
            )

            self.layer_2 = nn.Sequential(
                nn.ReLU(),
                nn.Linear(32, 32),
                nn.ReLU(),
                nn.Linear(32, 32),
                nn.ReLU(),
                nn.Linear(32, 2),
            )

            self.layer_3 = nn.Sequential(
                nn.ReLU(),
                nn.Linear(32, 32),
                nn.ReLU(),
                nn.Linear(32, 32),
                nn.ReLU(),
                nn.Linear(32, 2),
            )

            # set some weights to False to check untoggle works as expected.
            self.layer_1[2].weight.requires_grad = False
            self.layer_1[4].weight.requires_grad = False

            self.layer_2[1].weight.requires_grad = False
            self.layer_2[3].weight.requires_grad = False

            self.layer_3[1].weight.requires_grad = False
            self.layer_3[5].weight.requires_grad = False

        def optimizer_step(
            self,
            current_epoch,
            batch_nb,
            optimizer,
            optimizer_idx,
            closure,
            on_tpu=False,
            using_native_amp=False,
            using_lbfgs=False
        ):
            if optimizer_idx == 0:
                assert self.layer_1[0].weight.requires_grad is True
                assert self.layer_1[2].weight.requires_grad is False
                assert self.layer_1[4].weight.requires_grad is False

                assert self.layer_2[1].weight.requires_grad is False
                assert self.layer_2[3].weight.requires_grad is False
                assert self.layer_2[5].weight.requires_grad is True

                assert self.layer_3[1].weight.requires_grad is False
                assert self.layer_3[3].weight.requires_grad is False
                assert self.layer_3[5].weight.requires_grad is False

            if optimizer_idx == 1:
                assert self.layer_1[0].weight.requires_grad is False
                assert self.layer_1[2].weight.requires_grad is False
                assert self.layer_1[4].weight.requires_grad is False

                assert self.layer_2[1].weight.requires_grad is False
                assert self.layer_2[3].weight.requires_grad is False
                assert self.layer_2[5].weight.requires_grad is True

                assert self.layer_3[1].weight.requires_grad is False
                assert self.layer_3[3].weight.requires_grad is True
                assert self.layer_3[5].weight.requires_grad is False

            if optimizer_idx == 2:
                assert self.layer_1[0].weight.requires_grad is True
                assert self.layer_1[2].weight.requires_grad is False
                assert self.layer_1[4].weight.requires_grad is False

                assert self.layer_2[1].weight.requires_grad is False
                assert self.layer_2[3].weight.requires_grad is False
                assert self.layer_2[5].weight.requires_grad is False

                assert self.layer_3[1].weight.requires_grad is False
                assert self.layer_3[3].weight.requires_grad is True
                assert self.layer_3[5].weight.requires_grad is False

            optimizer.step(closure=closure)

        def training_step(self, batch, batch_idx, optimizer_idx=None):
            loss = super().training_step(batch, batch_idx)
            # make sure the model is untoggle when returning None
            return loss if batch_idx % 2 == 0 else None

        @staticmethod
        def combine_generators(gen_1, gen_2):
            for p in gen_1:
                yield p
            for p in gen_2:
                yield p

        def configure_optimizers(self):
            optimizer_1 = SGD(self.combine_generators(
                self.layer_1.parameters(),
                self.layer_2.parameters(),
            ), lr=0.1)
            optimizer_2 = Adam(self.combine_generators(
                self.layer_2.parameters(),
                self.layer_3.parameters(),
            ), lr=0.1)
            optimizer_3 = SGD(self.combine_generators(
                self.layer_3.parameters(),
                self.layer_1.parameters(),
            ), lr=0.1)
            return [optimizer_1, optimizer_2, optimizer_3]

    model = TestModel()
    model.training_epoch_end = None

    trainer = Trainer(
        max_epochs=1,
        default_root_dir=tmpdir,
        limit_train_batches=8,
        accumulate_grad_batches=1,
    )

>>>>>>> e7298b5d
    trainer.fit(model)<|MERGE_RESOLUTION|>--- conflicted
+++ resolved
@@ -14,20 +14,11 @@
 from unittest.mock import Mock, patch
 
 import pytest
-<<<<<<< HEAD
-import torch
 from torch import nn
 from torch.optim import Adam, SGD
-from torch.utils.data import DataLoader, random_split
-
-from pytorch_lightning import LightningDataModule, seed_everything, Trainer
-=======
-from torch import nn
-from torch.optim import Adam, SGD
 
 from pytorch_lightning import Trainer
 from pytorch_lightning.loggers import TensorBoardLogger
->>>>>>> e7298b5d
 from pytorch_lightning.utilities.exceptions import MisconfigurationException
 from tests.helpers import BoringModel
 
@@ -217,86 +208,6 @@
 
 def test_toggle_untoggle_2_optimizers_no_shared_parameters(tmpdir):
 
-<<<<<<< HEAD
-        trainer = Trainer(
-            max_epochs=1,
-            default_root_dir=tmpdir,
-            limit_train_batches=8,
-            accumulate_grad_batches=1,
-        )
-
-        trainer.fit(model)
-
-
-def test_toggle_untoggle(tmpdir):
-
-    class TestModel(BoringModel):
-
-        def training_step(self, batch, batch_idx, optimizer_idx=None):
-            return super().training_step(batch, batch_idx)
-
-        def __init__(self):
-            super().__init__()
-            self.layer_1 = nn.Sequential(
-                nn.Linear(32, 32),
-                nn.ReLU(),
-                nn.Linear(32, 32),
-                nn.ReLU(),
-                nn.Linear(32, 32),
-            )
-
-            self.layer_2 = nn.Sequential(
-                nn.ReLU(),
-                nn.Linear(32, 32),
-                nn.ReLU(),
-                nn.Linear(32, 32),
-                nn.ReLU(),
-                nn.Linear(32, 2)
-            )
-
-            # set some weights to False to check untoggle works as expected.
-            self.layer_1[2].weight.requires_grad = False
-            self.layer_1[4].weight.requires_grad = False
-
-            self.layer_2[1].weight.requires_grad = False
-            self.layer_2[3].weight.requires_grad = False
-
-        def configure_optimizers(self):
-            optimizer = SGD(self.layer_1.parameters(), lr=0.1)
-            optimizer_2 = Adam(self.layer_2.parameters(), lr=0.1)
-            return [optimizer, optimizer_2]
-
-        def optimizer_step(self, current_epoch, batch_nb, optimizer, optimizer_idx, closure, on_tpu=False, using_native_amp=False, using_lbfgs=False):
-            if optimizer_idx == 0:
-                assert self.layer_1[0].weight.requires_grad is True
-                assert self.layer_1[2].weight.requires_grad is False
-                assert self.layer_1[4].weight.requires_grad is False
-
-                assert self.layer_2[1].weight.requires_grad is False
-                assert self.layer_2[3].weight.requires_grad is False
-                assert self.layer_2[5].weight.requires_grad is False
-
-            if optimizer_idx == 1:
-                assert self.layer_1[0].weight.requires_grad is False
-                assert self.layer_1[2].weight.requires_grad is False
-                assert self.layer_1[4].weight.requires_grad is False
-
-                assert self.layer_2[1].weight.requires_grad is False
-                assert self.layer_2[3].weight.requires_grad is False
-                assert self.layer_2[5].weight.requires_grad is True
-            optimizer.step(closure=closure)
-
-    model = TestModel()
-    model.training_epoch_end = None
-
-    trainer = Trainer(
-        max_epochs=1,
-        default_root_dir=tmpdir,
-        limit_train_batches=8,
-        accumulate_grad_batches=1,
-    )
-
-=======
     class TestModel(BoringModel):
 
         def training_step(self, batch, batch_idx, optimizer_idx=None):
@@ -510,5 +421,4 @@
         accumulate_grad_batches=1,
     )
 
->>>>>>> e7298b5d
     trainer.fit(model)
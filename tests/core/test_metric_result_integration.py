--- conflicted
+++ resolved
@@ -360,7 +360,6 @@
     assert rc.extra is rc["_extra"]
 
 
-<<<<<<< HEAD
 class DummyMeanMetric(Metric):
     def __init__(self):
         super().__init__()
@@ -497,7 +496,8 @@
 @pytest.mark.skipif(not _TORCH_GREATER_EQUAL_1_7, reason="Requires at least PyTorch 1.7")
 def test_result_collection_reload_2_gpus(tmpdir):
     result_collection_reload(default_root_dir=tmpdir, accelerator="ddp", gpus=2)
-=======
+
+
 def test_metric_collections(tmpdir):
     """This test ensures the metric attribute is properly found even with complex nested metric structure"""
 
@@ -557,4 +557,3 @@
 
     trainer = Trainer(default_root_dir=tmpdir, max_epochs=2, limit_train_batches=2, limit_val_batches=0)
     trainer.fit(model)
->>>>>>> 15fb3203

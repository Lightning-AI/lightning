import os

import pytest
import torch

import tests.models.utils as tutils
from pytorch_lightning import Trainer
from pytorch_lightning.callbacks import (
    ModelCheckpoint,
)
from tests.models import (
    LightningTestModel,
    LightningTestModelBase,
    LightningValidationStepMixin,
    LightningValidationMultipleDataloadersMixin,
    LightningTestMultipleDataloadersMixin,
)
from pytorch_lightning.core.lightning import load_hparams_from_tags_csv
from pytorch_lightning.trainer.logging import TrainerLoggingMixin


def test_no_val_module(tmpdir):
    """Tests use case where trainer saves the model, and user loads it from tags independently."""
    tutils.reset_seed()

    hparams = tutils.get_hparams()

    class CurrentTestModel(LightningTestModelBase):
        pass

    model = CurrentTestModel(hparams)

    # logger file to get meta
    logger = tutils.get_test_tube_logger(tmpdir, False)

    trainer_options = dict(
        max_epochs=1,
        logger=logger,
        checkpoint_callback=ModelCheckpoint(tmpdir)
    )

    # fit model
    trainer = Trainer(**trainer_options)
    result = trainer.fit(model)

    # training complete
    assert result == 1, 'amp + ddp model failed to complete'

    # save model
    new_weights_path = os.path.join(tmpdir, 'save_test.ckpt')
    trainer.save_checkpoint(new_weights_path)

    # load new model
    tags_path = tutils.get_data_path(logger, path_dir=tmpdir)
    tags_path = os.path.join(tags_path, 'meta_tags.csv')
    model_2 = LightningTestModel.load_from_metrics(weights_path=new_weights_path,
                                                   tags_csv=tags_path)
    model_2.eval()


def test_no_val_end_module(tmpdir):
    """Tests use case where trainer saves the model, and user loads it from tags independently."""
    tutils.reset_seed()

    class CurrentTestModel(LightningValidationStepMixin, LightningTestModelBase):
        pass

    hparams = tutils.get_hparams()
    model = CurrentTestModel(hparams)

    # logger file to get meta
    logger = tutils.get_test_tube_logger(tmpdir, False)

    trainer_options = dict(
        max_epochs=1,
        logger=logger,
        checkpoint_callback=ModelCheckpoint(tmpdir)
    )

    # fit model
    trainer = Trainer(**trainer_options)
    result = trainer.fit(model)

    # traning complete
    assert result == 1, 'amp + ddp model failed to complete'

    # save model
    new_weights_path = os.path.join(tmpdir, 'save_test.ckpt')
    trainer.save_checkpoint(new_weights_path)

    # load new model
    tags_path = tutils.get_data_path(logger, path_dir=tmpdir)
    tags_path = os.path.join(tags_path, 'meta_tags.csv')
    model_2 = LightningTestModel.load_from_metrics(weights_path=new_weights_path,
                                                   tags_csv=tags_path)
    model_2.eval()


def test_gradient_accumulation_scheduling(tmpdir):
    """
    Test grad accumulation by the freq of optimizer updates
    """
    tutils.reset_seed()

    # test incorrect configs
    with pytest.raises(IndexError):
        assert Trainer(accumulate_grad_batches={0: 3, 1: 4, 4: 6})
        assert Trainer(accumulate_grad_batches={-2: 3})

    with pytest.raises(TypeError):
        assert Trainer(accumulate_grad_batches={})
        assert Trainer(accumulate_grad_batches=[[2, 3], [4, 6]])
        assert Trainer(accumulate_grad_batches={1: 2, 3.: 4})
        assert Trainer(accumulate_grad_batches={1: 2.5, 3: 5})

    # test optimizer call freq matches scheduler
    def optimizer_step(self, epoch, batch_idx, optimizer, optimizer_idx, second_order_closure=None):
        # only test the first 12 batches in epoch
        if batch_idx < 12:
            if epoch == 0:
                # reset counter when starting epoch
                if batch_idx == 0:
                    self.prev_called_batch_idx = 0

                    # use this opportunity to test once
                    assert self.trainer.accumulate_grad_batches == 1

                assert batch_idx == self.prev_called_batch_idx
                self.prev_called_batch_idx += 1

            elif 1 <= epoch <= 2:
                # reset counter when starting epoch
                if batch_idx == 1:
                    self.prev_called_batch_idx = 1

                    # use this opportunity to test once
                    assert self.trainer.accumulate_grad_batches == 2

                assert batch_idx == self.prev_called_batch_idx
                self.prev_called_batch_idx += 2

            else:
                if batch_idx == 3:
                    self.prev_called_batch_idx = 3

                    # use this opportunity to test once
                    assert self.trainer.accumulate_grad_batches == 4

                assert batch_idx == self.prev_called_batch_idx
                self.prev_called_batch_idx += 3

        optimizer.step()

        # clear gradients
        optimizer.zero_grad()

    hparams = tutils.get_hparams()
    model = LightningTestModel(hparams)
    schedule = {1: 2, 3: 4}

    trainer = Trainer(accumulate_grad_batches=schedule,
                      train_percent_check=0.1,
                      val_percent_check=0.1,
                      max_epochs=4,
                      default_save_path=tmpdir)

    # for the test
    trainer.optimizer_step = optimizer_step
    model.prev_called_batch_idx = 0

    trainer.fit(model)


def test_loading_meta_tags(tmpdir):
    tutils.reset_seed()

    from argparse import Namespace
    hparams = tutils.get_hparams()

    # save tags
    logger = tutils.get_test_tube_logger(tmpdir, False)
    logger.log_hyperparams(Namespace(some_str='a_str', an_int=1, a_float=2.0))
    logger.log_hyperparams(hparams)
    logger.save()

    # load tags
    path_expt_dir = tutils.get_data_path(logger, path_dir=tmpdir)
    tags_path = os.path.join(path_expt_dir, 'meta_tags.csv')
    tags = load_hparams_from_tags_csv(tags_path)

    assert tags.batch_size == 32 and tags.hidden_dim == 1000


def test_dp_output_reduce():
    mixin = TrainerLoggingMixin()
    tutils.reset_seed()

    # test identity when we have a single gpu
    out = torch.rand(3, 1)
    assert mixin.reduce_distributed_output(out, num_gpus=1) is out

    # average when we have multiples
    assert mixin.reduce_distributed_output(out, num_gpus=2) == out.mean()

    # when we have a dict of vals
    out = {
        'a': out,
        'b': {
            'c': out
        }
    }
    reduced = mixin.reduce_distributed_output(out, num_gpus=3)
    assert reduced['a'] == out['a']
    assert reduced['b']['c'] == out['b']['c']


def test_model_checkpoint_options(tmp_path):
    """Test ModelCheckpoint options."""
    def mock_save_function(filepath):
        open(filepath, 'a').close()

    hparams = tutils.get_hparams()
    _ = LightningTestModel(hparams)

    # simulated losses
    save_dir = tmp_path / "1"
    save_dir.mkdir()
    losses = [10, 9, 2.8, 5, 2.5]

    # -----------------
    # CASE K=-1  (all)
    checkpoint_callback = ModelCheckpoint(save_dir, save_top_k=-1, verbose=1)
    checkpoint_callback.save_function = mock_save_function
    trainer = Trainer()
    checkpoint_callback.set_trainer(trainer)

    # emulate callback's calls during the training
    for i, loss in enumerate(losses):
        checkpoint_callback._trainer.current_epoch = i
        checkpoint_callback._trainer.callback_metrics = {'val_loss': loss}
        checkpoint_callback.on_validation_end()

    file_lists = set(os.listdir(save_dir))

    assert len(file_lists) == len(losses), "Should save all models when save_top_k=-1"

    # verify correct naming
    for i in range(0, len(losses)):
        assert f'_ckpt_epoch_{i}.ckpt' in file_lists

    save_dir = tmp_path / "2"
    save_dir.mkdir()

    # -----------------
    # CASE K=0 (none)
    checkpoint_callback = ModelCheckpoint(save_dir, save_top_k=0, verbose=1)
    checkpoint_callback.save_function = mock_save_function
    trainer = Trainer()
    checkpoint_callback.set_trainer(trainer)

    # emulate callback's calls during the training
    for i, loss in enumerate(losses):
        checkpoint_callback._trainer.current_epoch = i
        checkpoint_callback._trainer.callback_metrics = {'val_loss': loss}
        checkpoint_callback.on_validation_end()

    file_lists = os.listdir(save_dir)

    assert len(file_lists) == 0, "Should save 0 models when save_top_k=0"

    save_dir = tmp_path / "3"
    save_dir.mkdir()

    # -----------------
    # CASE K=1 (2.5, epoch 4)
    checkpoint_callback = ModelCheckpoint(save_dir, save_top_k=1, verbose=1, prefix='test_prefix')
    checkpoint_callback.save_function = mock_save_function
    trainer = Trainer()
    checkpoint_callback.set_trainer(trainer)

    # emulate callback's calls during the training
    for i, loss in enumerate(losses):
        checkpoint_callback._trainer.current_epoch = i
        checkpoint_callback._trainer.callback_metrics = {'val_loss': loss}
        checkpoint_callback.on_validation_end()

    file_lists = set(os.listdir(save_dir))

    assert len(file_lists) == 1, "Should save 1 model when save_top_k=1"
    assert 'test_prefix_ckpt_epoch_4.ckpt' in file_lists

    save_dir = tmp_path / "4"
    save_dir.mkdir()

    # -----------------
    # CASE K=2 (2.5 epoch 4, 2.8 epoch 2)
    # make sure other files don't get deleted

    checkpoint_callback = ModelCheckpoint(save_dir, save_top_k=2, verbose=1)
    open(f'{save_dir}/other_file.ckpt', 'a').close()
    checkpoint_callback.save_function = mock_save_function
    trainer = Trainer()
    checkpoint_callback.set_trainer(trainer)

    # emulate callback's calls during the training
    for i, loss in enumerate(losses):
        checkpoint_callback._trainer.current_epoch = i
        checkpoint_callback._trainer.callback_metrics = {'val_loss': loss}
        checkpoint_callback.on_validation_end()

    file_lists = set(os.listdir(save_dir))

    assert len(file_lists) == 3, 'Should save 2 model when save_top_k=2'
    assert '_ckpt_epoch_4.ckpt' in file_lists
    assert '_ckpt_epoch_2.ckpt' in file_lists
    assert 'other_file.ckpt' in file_lists

    save_dir = tmp_path / "5"
    save_dir.mkdir()

    # -----------------
    # CASE K=4 (save all 4 models)
    # multiple checkpoints within same epoch

    checkpoint_callback = ModelCheckpoint(save_dir, save_top_k=4, verbose=1)
    checkpoint_callback.save_function = mock_save_function
    trainer = Trainer()
    checkpoint_callback.set_trainer(trainer)

    # emulate callback's calls during the training
    for loss in losses:
        checkpoint_callback._trainer.current_epoch = 0
        checkpoint_callback._trainer.callback_metrics = {'val_loss': loss}
        checkpoint_callback.on_validation_end()

    file_lists = set(os.listdir(save_dir))

    assert len(file_lists) == 4, 'Should save all 4 models when save_top_k=4 within same epoch'

    save_dir = tmp_path / "6"
    save_dir.mkdir()

    # -----------------
    # CASE K=3 (save the 2nd, 3rd, 4th model)
    # multiple checkpoints within same epoch

    checkpoint_callback = ModelCheckpoint(save_dir, save_top_k=3, verbose=1)
    checkpoint_callback.save_function = mock_save_function
    trainer = Trainer()
    checkpoint_callback.set_trainer(trainer)

    # emulate callback's calls during the training
    for loss in losses:
        checkpoint_callback._trainer.current_epoch = 0
        checkpoint_callback._trainer.callback_metrics = {'val_loss': loss}
        checkpoint_callback.on_validation_end()

    file_lists = set(os.listdir(save_dir))

    assert len(file_lists) == 3, 'Should save 3 models when save_top_k=3'
    assert '_ckpt_epoch_0_v2.ckpt' in file_lists
    assert '_ckpt_epoch_0_v1.ckpt' in file_lists
    assert '_ckpt_epoch_0.ckpt' in file_lists


def test_model_freeze_unfreeze():
    tutils.reset_seed()

    hparams = tutils.get_hparams()
    model = LightningTestModel(hparams)

    model.freeze()
    model.unfreeze()


def test_multiple_val_dataloader(tmpdir):
    """Verify multiple val_dataloader."""
    tutils.reset_seed()

    class CurrentTestModel(
        LightningValidationMultipleDataloadersMixin,
        LightningTestModelBase
    ):
        pass

    hparams = tutils.get_hparams()
    model = CurrentTestModel(hparams)

    # logger file to get meta
    trainer_options = dict(
        default_save_path=tmpdir,
        max_epochs=1,
        val_percent_check=0.1,
        train_percent_check=1.0,
    )

    # fit model
    trainer = Trainer(**trainer_options)
    result = trainer.fit(model)

    # verify training completed
    assert result == 1

    # verify there are 2 val loaders
    assert len(trainer.get_val_dataloaders()) == 2, \
        'Multiple val_dataloaders not initiated properly'

    # make sure predictions are good for each val set
    for dataloader in trainer.get_val_dataloaders():
        tutils.run_prediction(dataloader, trainer.model)


def test_resume_from_checkpoint_epoch_restored(tmpdir):
    """Verify resuming from checkpoint runs the right number of epochs"""
    import types

    tutils.reset_seed()

    hparams = tutils.get_hparams()
<<<<<<< HEAD
    model = LightningTestModel(hparams)
    model.num_epochs_seen = 0

    def increment_epoch(self):
        self.num_epochs_seen += 1

    # Bind the increment_epoch function on_epoch_end so that the
    # model keeps track of the number of epochs it has seen.
    model.on_epoch_end = types.MethodType(increment_epoch, model)
=======

    def new_model():
        # Create a model that tracks epochs and batches seen
        model = LightningTestModel(hparams)
        model.num_epochs_seen = 0
        model.num_batches_seen = 0

        def increment_epoch(self):
            self.num_epochs_seen += 1

        def increment_batch(self, _):
            self.num_batches_seen += 1

        # Bind the increment_epoch function on_epoch_end so that the
        # model keeps track of the number of epochs it has seen.
        model.on_epoch_end = types.MethodType(increment_epoch, model)
        model.on_batch_start = types.MethodType(increment_batch, model)
        return model

    model = new_model()
>>>>>>> 0228dec2

    trainer_options = dict(
        show_progress_bar=False,
        max_epochs=2,
        train_percent_check=0.4,
<<<<<<< HEAD
        val_percent_check=0.2,
=======
        val_percent_check=1,
>>>>>>> 0228dec2
        checkpoint_callback=ModelCheckpoint(tmpdir, save_top_k=-1),
        logger=False,
        default_save_path=tmpdir,
        early_stop_callback=False,
<<<<<<< HEAD
=======
        val_check_interval=0.5,
>>>>>>> 0228dec2
    )

    # fit model
    trainer = Trainer(**trainer_options)
    trainer.fit(model)
<<<<<<< HEAD
    assert model.num_epochs_seen == 2

    # Find last checkpoint
    last_checkpoint = os.path.join(trainer.checkpoint_callback.filepath, "_ckpt_epoch_1.ckpt")
    if not os.path.isfile(last_checkpoint):
        last_checkpoint = os.path.join(trainer.checkpoint_callback.filepath, "_ckpt_epoch_0.ckpt")

    # Resume training
    trainer_options['max_epochs'] = 4
    new_trainer = Trainer(**trainer_options, resume_from_checkpoint=last_checkpoint)
    new_trainer.fit(model)
    assert model.num_epochs_seen == 4
=======

    training_batches = trainer.num_training_batches

    assert model.num_epochs_seen == 2
    assert model.num_batches_seen == training_batches * 2

    # Other checkpoints can be uncommented if/when resuming mid-epoch is supported
    checkpoints = [
        # os.path.join(trainer.checkpoint_callback.filepath, "_ckpt_epoch_0.ckpt"),
        os.path.join(trainer.checkpoint_callback.filepath, "_ckpt_epoch_0_v0.ckpt"),
        # os.path.join(trainer.checkpoint_callback.filepath, "_ckpt_epoch_1.ckpt"),
        os.path.join(trainer.checkpoint_callback.filepath, "_ckpt_epoch_1_v0.ckpt"),
    ]

    for check in checkpoints:
        next_model = new_model()
        state = torch.load(check)

        # Resume training
        trainer_options['max_epochs'] = 4
        new_trainer = Trainer(**trainer_options, resume_from_checkpoint=check)
        new_trainer.fit(next_model)
        assert state['global_step']+next_model.num_batches_seen == training_batches*4 - 1
>>>>>>> 0228dec2


def test_multiple_test_dataloader(tmpdir):
    """Verify multiple test_dataloader."""
    tutils.reset_seed()

    class CurrentTestModel(
        LightningTestMultipleDataloadersMixin,
        LightningTestModelBase
    ):
        pass

    hparams = tutils.get_hparams()
    model = CurrentTestModel(hparams)

    # logger file to get meta
    trainer_options = dict(
        default_save_path=tmpdir,
        max_epochs=1,
        val_percent_check=0.1,
        train_percent_check=0.2
    )

    # fit model
    trainer = Trainer(**trainer_options)
    result = trainer.fit(model)

    # verify there are 2 val loaders
    assert len(trainer.get_test_dataloaders()) == 2, \
        'Multiple test_dataloaders not initiated properly'

    # make sure predictions are good for each test set
    for dataloader in trainer.get_test_dataloaders():
        tutils.run_prediction(dataloader, trainer.model)

    # run the test method
    trainer.test()


# if __name__ == '__main__':
#     pytest.main([__file__])<|MERGE_RESOLUTION|>--- conflicted
+++ resolved
@@ -417,17 +417,6 @@
     tutils.reset_seed()
 
     hparams = tutils.get_hparams()
-<<<<<<< HEAD
-    model = LightningTestModel(hparams)
-    model.num_epochs_seen = 0
-
-    def increment_epoch(self):
-        self.num_epochs_seen += 1
-
-    # Bind the increment_epoch function on_epoch_end so that the
-    # model keeps track of the number of epochs it has seen.
-    model.on_epoch_end = types.MethodType(increment_epoch, model)
-=======
 
     def new_model():
         # Create a model that tracks epochs and batches seen
@@ -448,44 +437,22 @@
         return model
 
     model = new_model()
->>>>>>> 0228dec2
 
     trainer_options = dict(
         show_progress_bar=False,
         max_epochs=2,
-        train_percent_check=0.4,
-<<<<<<< HEAD
-        val_percent_check=0.2,
-=======
+        train_percent_check=0.65,
         val_percent_check=1,
->>>>>>> 0228dec2
         checkpoint_callback=ModelCheckpoint(tmpdir, save_top_k=-1),
         logger=False,
         default_save_path=tmpdir,
         early_stop_callback=False,
-<<<<<<< HEAD
-=======
         val_check_interval=0.5,
->>>>>>> 0228dec2
     )
 
     # fit model
     trainer = Trainer(**trainer_options)
     trainer.fit(model)
-<<<<<<< HEAD
-    assert model.num_epochs_seen == 2
-
-    # Find last checkpoint
-    last_checkpoint = os.path.join(trainer.checkpoint_callback.filepath, "_ckpt_epoch_1.ckpt")
-    if not os.path.isfile(last_checkpoint):
-        last_checkpoint = os.path.join(trainer.checkpoint_callback.filepath, "_ckpt_epoch_0.ckpt")
-
-    # Resume training
-    trainer_options['max_epochs'] = 4
-    new_trainer = Trainer(**trainer_options, resume_from_checkpoint=last_checkpoint)
-    new_trainer.fit(model)
-    assert model.num_epochs_seen == 4
-=======
 
     training_batches = trainer.num_training_batches
 
@@ -508,8 +475,7 @@
         trainer_options['max_epochs'] = 4
         new_trainer = Trainer(**trainer_options, resume_from_checkpoint=check)
         new_trainer.fit(next_model)
-        assert state['global_step']+next_model.num_batches_seen == training_batches*4 - 1
->>>>>>> 0228dec2
+        assert state['global_step']+next_model.num_batches_seen == training_batches*4
 
 
 def test_multiple_test_dataloader(tmpdir):

import math
import os

import pytest
import torch

import tests.models.utils as tutils
from pytorch_lightning import Trainer
from pytorch_lightning.callbacks import (
    EarlyStopping,
    ModelCheckpoint,
)
from tests.models import (
    LightningTestModel,
    LightningTestModelBase,
    LightningTestModelBaseWithoutDataloader,
    LightningValidationStepMixin,
    LightningValidationMultipleDataloadersMixin,
    LightningTestMultipleDataloadersMixin,
)
from pytorch_lightning.core.lightning import load_hparams_from_tags_csv
from pytorch_lightning.trainer.logging import TrainerLoggingMixin


def test_no_val_module(tmpdir):
    """Tests use case where trainer saves the model, and user loads it from tags independently."""
    tutils.reset_seed()

    hparams = tutils.get_hparams()

    class CurrentTestModel(LightningTestModelBase):
        pass

    model = CurrentTestModel(hparams)

    # logger file to get meta
    logger = tutils.get_test_tube_logger(tmpdir, False)

    trainer_options = dict(
        max_epochs=1,
        logger=logger,
        checkpoint_callback=ModelCheckpoint(tmpdir)
    )

    # fit model
    trainer = Trainer(**trainer_options)
    result = trainer.fit(model)

    # training complete
    assert result == 1, 'amp + ddp model failed to complete'

    # save model
    new_weights_path = os.path.join(tmpdir, 'save_test.ckpt')
    trainer.save_checkpoint(new_weights_path)

    # load new model
    tags_path = tutils.get_data_path(logger, path_dir=tmpdir)
    tags_path = os.path.join(tags_path, 'meta_tags.csv')
    model_2 = LightningTestModel.load_from_metrics(weights_path=new_weights_path,
                                                   tags_csv=tags_path)
    model_2.eval()


def test_no_val_end_module(tmpdir):
    """Tests use case where trainer saves the model, and user loads it from tags independently."""
    tutils.reset_seed()

    class CurrentTestModel(LightningValidationStepMixin, LightningTestModelBase):
        pass

    hparams = tutils.get_hparams()
    model = CurrentTestModel(hparams)

    # logger file to get meta
    logger = tutils.get_test_tube_logger(tmpdir, False)

    trainer_options = dict(
        max_epochs=1,
        logger=logger,
        checkpoint_callback=ModelCheckpoint(tmpdir)
    )

    # fit model
    trainer = Trainer(**trainer_options)
    result = trainer.fit(model)

    # traning complete
    assert result == 1, 'amp + ddp model failed to complete'

    # save model
    new_weights_path = os.path.join(tmpdir, 'save_test.ckpt')
    trainer.save_checkpoint(new_weights_path)

    # load new model
    tags_path = tutils.get_data_path(logger, path_dir=tmpdir)
    tags_path = os.path.join(tags_path, 'meta_tags.csv')
    model_2 = LightningTestModel.load_from_metrics(weights_path=new_weights_path,
                                                   tags_csv=tags_path)
    model_2.eval()


def test_gradient_accumulation_scheduling(tmpdir):
    """
    Test grad accumulation by the freq of optimizer updates
    """
    tutils.reset_seed()

    # test incorrect configs
    with pytest.raises(IndexError):
        assert Trainer(accumulate_grad_batches={0: 3, 1: 4, 4: 6})
        assert Trainer(accumulate_grad_batches={-2: 3})

    with pytest.raises(TypeError):
        assert Trainer(accumulate_grad_batches={})
        assert Trainer(accumulate_grad_batches=[[2, 3], [4, 6]])
        assert Trainer(accumulate_grad_batches={1: 2, 3.: 4})
        assert Trainer(accumulate_grad_batches={1: 2.5, 3: 5})

    # test optimizer call freq matches scheduler
    def optimizer_step(self, epoch, batch_idx, optimizer, optimizer_idx, second_order_closure=None):
        # only test the first 12 batches in epoch
        if batch_idx < 12:
            if epoch == 0:
                # reset counter when starting epoch
                if batch_idx == 0:
                    self.prev_called_batch_idx = 0

                    # use this opportunity to test once
                    assert self.trainer.accumulate_grad_batches == 1

                assert batch_idx == self.prev_called_batch_idx
                self.prev_called_batch_idx += 1

            elif 1 <= epoch <= 2:
                # reset counter when starting epoch
                if batch_idx == 1:
                    self.prev_called_batch_idx = 1

                    # use this opportunity to test once
                    assert self.trainer.accumulate_grad_batches == 2

                assert batch_idx == self.prev_called_batch_idx
                self.prev_called_batch_idx += 2

            else:
                if batch_idx == 3:
                    self.prev_called_batch_idx = 3

                    # use this opportunity to test once
                    assert self.trainer.accumulate_grad_batches == 4

                assert batch_idx == self.prev_called_batch_idx
                self.prev_called_batch_idx += 3

        optimizer.step()

        # clear gradients
        optimizer.zero_grad()

    hparams = tutils.get_hparams()
    model = LightningTestModel(hparams)
    schedule = {1: 2, 3: 4}

    trainer = Trainer(accumulate_grad_batches=schedule,
                      train_percent_check=0.1,
                      val_percent_check=0.1,
                      max_epochs=4,
                      default_save_path=tmpdir)

    # for the test
    trainer.optimizer_step = optimizer_step
    model.prev_called_batch_idx = 0

    trainer.fit(model)


def test_loading_meta_tags(tmpdir):
    tutils.reset_seed()

    from argparse import Namespace
    hparams = tutils.get_hparams()

    # save tags
    logger = tutils.get_test_tube_logger(tmpdir, False)
    logger.log_hyperparams(Namespace(some_str='a_str', an_int=1, a_float=2.0))
    logger.log_hyperparams(hparams)
    logger.save()

    # load tags
    path_expt_dir = tutils.get_data_path(logger, path_dir=tmpdir)
    tags_path = os.path.join(path_expt_dir, 'meta_tags.csv')
    tags = load_hparams_from_tags_csv(tags_path)

    assert tags.batch_size == 32 and tags.hidden_dim == 1000


def test_dp_output_reduce():
    mixin = TrainerLoggingMixin()
    tutils.reset_seed()

    # test identity when we have a single gpu
    out = torch.rand(3, 1)
    assert mixin.reduce_distributed_output(out, num_gpus=1) is out

    # average when we have multiples
    assert mixin.reduce_distributed_output(out, num_gpus=2) == out.mean()

    # when we have a dict of vals
    out = {
        'a': out,
        'b': {
            'c': out
        }
    }
    reduced = mixin.reduce_distributed_output(out, num_gpus=3)
    assert reduced['a'] == out['a']
    assert reduced['b']['c'] == out['b']['c']


def test_model_checkpoint_options(tmp_path):
    """Test ModelCheckpoint options."""
    def mock_save_function(filepath):
        open(filepath, 'a').close()

    hparams = tutils.get_hparams()
    _ = LightningTestModel(hparams)

    # simulated losses
    save_dir = tmp_path / "1"
    save_dir.mkdir()
    losses = [10, 9, 2.8, 5, 2.5]

    # -----------------
    # CASE K=-1  (all)
    checkpoint_callback = ModelCheckpoint(save_dir, save_top_k=-1, verbose=1)
    checkpoint_callback.save_function = mock_save_function
    trainer = Trainer()
    checkpoint_callback.set_trainer(trainer)

    # emulate callback's calls during the training
    for i, loss in enumerate(losses):
        checkpoint_callback._trainer.current_epoch = i
        checkpoint_callback._trainer.callback_metrics = {'val_loss': loss}
        checkpoint_callback.on_validation_end()

    file_lists = set(os.listdir(save_dir))

    assert len(file_lists) == len(losses), "Should save all models when save_top_k=-1"

    # verify correct naming
    for i in range(0, len(losses)):
        assert f'_ckpt_epoch_{i}.ckpt' in file_lists

    save_dir = tmp_path / "2"
    save_dir.mkdir()

    # -----------------
    # CASE K=0 (none)
    checkpoint_callback = ModelCheckpoint(save_dir, save_top_k=0, verbose=1)
    checkpoint_callback.save_function = mock_save_function
    trainer = Trainer()
    checkpoint_callback.set_trainer(trainer)

    # emulate callback's calls during the training
    for i, loss in enumerate(losses):
        checkpoint_callback._trainer.current_epoch = i
        checkpoint_callback._trainer.callback_metrics = {'val_loss': loss}
        checkpoint_callback.on_validation_end()

    file_lists = os.listdir(save_dir)

    assert len(file_lists) == 0, "Should save 0 models when save_top_k=0"

    save_dir = tmp_path / "3"
    save_dir.mkdir()

    # -----------------
    # CASE K=1 (2.5, epoch 4)
    checkpoint_callback = ModelCheckpoint(save_dir, save_top_k=1, verbose=1, prefix='test_prefix')
    checkpoint_callback.save_function = mock_save_function
    trainer = Trainer()
    checkpoint_callback.set_trainer(trainer)

    # emulate callback's calls during the training
    for i, loss in enumerate(losses):
        checkpoint_callback._trainer.current_epoch = i
        checkpoint_callback._trainer.callback_metrics = {'val_loss': loss}
        checkpoint_callback.on_validation_end()

    file_lists = set(os.listdir(save_dir))

    assert len(file_lists) == 1, "Should save 1 model when save_top_k=1"
    assert 'test_prefix_ckpt_epoch_4.ckpt' in file_lists

    save_dir = tmp_path / "4"
    save_dir.mkdir()

    # -----------------
    # CASE K=2 (2.5 epoch 4, 2.8 epoch 2)
    # make sure other files don't get deleted

    checkpoint_callback = ModelCheckpoint(save_dir, save_top_k=2, verbose=1)
    open(f'{save_dir}/other_file.ckpt', 'a').close()
    checkpoint_callback.save_function = mock_save_function
    trainer = Trainer()
    checkpoint_callback.set_trainer(trainer)

    # emulate callback's calls during the training
    for i, loss in enumerate(losses):
        checkpoint_callback._trainer.current_epoch = i
        checkpoint_callback._trainer.callback_metrics = {'val_loss': loss}
        checkpoint_callback.on_validation_end()

    file_lists = set(os.listdir(save_dir))

    assert len(file_lists) == 3, 'Should save 2 model when save_top_k=2'
    assert '_ckpt_epoch_4.ckpt' in file_lists
    assert '_ckpt_epoch_2.ckpt' in file_lists
    assert 'other_file.ckpt' in file_lists

    save_dir = tmp_path / "5"
    save_dir.mkdir()

    # -----------------
    # CASE K=4 (save all 4 models)
    # multiple checkpoints within same epoch

    checkpoint_callback = ModelCheckpoint(save_dir, save_top_k=4, verbose=1)
    checkpoint_callback.save_function = mock_save_function
    trainer = Trainer()
    checkpoint_callback.set_trainer(trainer)

    # emulate callback's calls during the training
    for loss in losses:
        checkpoint_callback._trainer.current_epoch = 0
        checkpoint_callback._trainer.callback_metrics = {'val_loss': loss}
        checkpoint_callback.on_validation_end()

    file_lists = set(os.listdir(save_dir))

    assert len(file_lists) == 4, 'Should save all 4 models when save_top_k=4 within same epoch'

    save_dir = tmp_path / "6"
    save_dir.mkdir()

    # -----------------
    # CASE K=3 (save the 2nd, 3rd, 4th model)
    # multiple checkpoints within same epoch

    checkpoint_callback = ModelCheckpoint(save_dir, save_top_k=3, verbose=1)
    checkpoint_callback.save_function = mock_save_function
    trainer = Trainer()
    checkpoint_callback.set_trainer(trainer)

    # emulate callback's calls during the training
    for loss in losses:
        checkpoint_callback._trainer.current_epoch = 0
        checkpoint_callback._trainer.callback_metrics = {'val_loss': loss}
        checkpoint_callback.on_validation_end()

    file_lists = set(os.listdir(save_dir))

    assert len(file_lists) == 3, 'Should save 3 models when save_top_k=3'
    assert '_ckpt_epoch_0_v2.ckpt' in file_lists
    assert '_ckpt_epoch_0_v1.ckpt' in file_lists
    assert '_ckpt_epoch_0.ckpt' in file_lists


def test_model_freeze_unfreeze():
    tutils.reset_seed()

    hparams = tutils.get_hparams()
    model = LightningTestModel(hparams)

    model.freeze()
    model.unfreeze()


def test_multiple_val_dataloader(tmpdir):
    """Verify multiple val_dataloader."""
    tutils.reset_seed()

    class CurrentTestModel(
        LightningValidationMultipleDataloadersMixin,
        LightningTestModelBase
    ):
        pass

    hparams = tutils.get_hparams()
    model = CurrentTestModel(hparams)

    # logger file to get meta
    trainer_options = dict(
        default_save_path=tmpdir,
        max_epochs=1,
        val_percent_check=0.1,
        train_percent_check=1.0,
    )

    # fit model
    trainer = Trainer(**trainer_options)
    result = trainer.fit(model)

    # verify training completed
    assert result == 1

    # verify there are 2 val loaders
    assert len(trainer.get_val_dataloaders()) == 2, \
        'Multiple val_dataloaders not initiated properly'

    # make sure predictions are good for each val set
    for dataloader in trainer.get_val_dataloaders():
        tutils.run_prediction(dataloader, trainer.model)


def test_multiple_test_dataloader(tmpdir):
    """Verify multiple test_dataloader."""
    tutils.reset_seed()

    class CurrentTestModel(
        LightningTestMultipleDataloadersMixin,
        LightningTestModelBase
    ):
        pass

    hparams = tutils.get_hparams()
    model = CurrentTestModel(hparams)

    # logger file to get meta
    trainer_options = dict(
        default_save_path=tmpdir,
        max_epochs=1,
        val_percent_check=0.1,
        train_percent_check=0.2
    )

    # fit model
    trainer = Trainer(**trainer_options)
    result = trainer.fit(model)

    # verify there are 2 val loaders
    assert len(trainer.get_test_dataloaders()) == 2, \
        'Multiple test_dataloaders not initiated properly'

    # make sure predictions are good for each test set
    for dataloader in trainer.get_test_dataloaders():
        tutils.run_prediction(dataloader, trainer.model)

    # run the test method
    trainer.test()


<<<<<<< HEAD
def test_train_dataloaders_passed_to_fit(tmpdir):
    """ Verify that train dataloader can be passed to fit """
    tutils.reset_seed()

    class CurrentTestModel(
        LightningTestModelBaseWithoutDataloader
    ):
        pass

    hparams = tutils.get_hparams()

    # logger file to get meta
    trainer_options = dict(
        default_save_path=tmpdir,
        max_epochs=1,
        val_percent_check=0.1,
        train_percent_check=0.2
    )

    # only train passed to fit
    model = CurrentTestModel(hparams)
    trainer = Trainer(**trainer_options)
    fit_options = dict(train_dataloader=model._dataloader(train=True))
    results = trainer.fit(model, **fit_options)


def test_train_val_dataloaders_passed_to_fit(tmpdir):
    """ Verify that train & val dataloader can be passed to fit """
    tutils.reset_seed()

    class CurrentTestModel(
        LightningTestModelBaseWithoutDataloader
    ):
        pass

    hparams = tutils.get_hparams()

    # logger file to get meta
    trainer_options = dict(
        default_save_path=tmpdir,
        max_epochs=1,
        val_percent_check=0.1,
        train_percent_check=0.2
    )

    # train, val passed to fit
    model = CurrentTestModel(hparams)
    trainer = Trainer(**trainer_options)
    fit_options = dict(train_dataloader=model._dataloader(train=True),
                       val_dataloader=model._dataloader(train=False))
    results = trainer.fit(model, **fit_options)
    assert len(trainer.get_val_dataloaders()) == 1, \
        f'`val_dataloaders` not initiated properly, got {trainer.get_val_dataloaders()}'


def test_all_dataloaders_passed_to_fit(tmpdir):
    """ Verify train, val & test dataloader can be passed to fit """
    tutils.reset_seed()

    class CurrentTestModel(
        LightningTestModelBaseWithoutDataloader
    ):
        pass

    hparams = tutils.get_hparams()

    # logger file to get meta
    trainer_options = dict(
        default_save_path=tmpdir,
        max_epochs=1,
        val_percent_check=0.1,
        train_percent_check=0.2
    )

    # train, val and test passed to fit
    model = CurrentTestModel(hparams)
    trainer = Trainer(**trainer_options)
    fit_options = dict(train_dataloader=model._dataloader(train=True),
                       val_dataloader=model._dataloader(train=False),
                       test_dataloader=model._dataloader(train=False))
    results = trainer.fit(model, **fit_options)

    assert len(trainer.get_val_dataloaders()) == 1, \
        f'`val_dataloaders` not initiated properly, got {trainer.get_val_dataloaders()}'
    assert len(trainer.get_test_dataloaders()) == 1, \
        f'`test_dataloaders` not initiated properly, got {trainer.get_test_dataloaders()}'


def test_multiple_dataloaders_passed_to_fit(tmpdir):
    """ Verify that multiple val & test dataloaders can be passed to fit """
    tutils.reset_seed()

    class CurrentTestModel(
        LightningTestModelBaseWithoutDataloader
    ):
        pass

    hparams = tutils.get_hparams()

    # logger file to get meta
    trainer_options = dict(
        default_save_path=tmpdir,
        max_epochs=1,
        val_percent_check=0.1,
        train_percent_check=0.2
    )

    # train, multiple val and multiple test passed to fit
    model = CurrentTestModel(hparams)
    trainer = Trainer(**trainer_options)
    fit_options = dict(train_dataloader=model._dataloader(train=True),
                       val_dataloader=[model._dataloader(train=False),
                                       model._dataloader(train=False)],
                       test_dataloader=[model._dataloader(train=False),
                                        model._dataloader(train=False)])
    results = trainer.fit(model, **fit_options)

    assert len(trainer.get_val_dataloaders()) == 2, \
        f'Multiple `val_dataloaders` not initiated properly, got {trainer.get_val_dataloaders()}'
    assert len(trainer.get_test_dataloaders()) == 2, \
        f'Multiple `test_dataloaders` not initiated properly, got {trainer.get_test_dataloaders()}'


def test_mixing_of_dataloader_options(tmpdir):
    """Verify that dataloaders can be passed to fit"""
    tutils.reset_seed()

    class CurrentTestModel(
        LightningTestModelBase
    ):
        pass

    hparams = tutils.get_hparams()
    model = CurrentTestModel(hparams)

    # logger file to get meta
    trainer_options = dict(
        default_save_path=tmpdir,
        max_epochs=1,
        val_percent_check=0.1,
        train_percent_check=0.2
    )

    # fit model
    trainer = Trainer(**trainer_options)
    fit_options = dict(val_dataloader=model._dataloader(train=False))
    results = trainer.fit(model, **fit_options)

    # fit model
    trainer = Trainer(**trainer_options)
    fit_options = dict(val_dataloader=model._dataloader(train=False),
                       test_dataloader=model._dataloader(train=False))
    results = trainer.fit(model, **fit_options)
    assert len(trainer.get_val_dataloaders()) == 1, \
        f'`val_dataloaders` not initiated properly, got {trainer.get_val_dataloaders()}'
    assert len(trainer.get_test_dataloaders()) == 1, \
        f'`test_dataloaders` not initiated properly, got {trainer.get_test_dataloaders()}'
=======
def _init_steps_model():
    """private method for initializing a model with 5% train epochs"""
    tutils.reset_seed()
    model, _ = tutils.get_model()

    # define train epoch to 5% of data
    train_percent = 0.05
    # get number of samples in 1 epoch
    num_train_samples = math.floor(len(model.train_dataloader()) * train_percent)

    trainer_options = dict(
        train_percent_check=train_percent,
    )
    return model, trainer_options, num_train_samples


def test_trainer_max_steps_and_epochs(tmpdir):
    """Verify model trains according to specified max steps"""
    model, trainer_options, num_train_samples = _init_steps_model()

    # define less train steps than epochs
    trainer_options.update(dict(
        max_epochs=5,
        max_steps=num_train_samples + 10
    ))

    # fit model
    trainer = Trainer(**trainer_options)
    result = trainer.fit(model)
    assert result == 1, "Training did not complete"

    # check training stopped at max_steps
    assert trainer.global_step == trainer.max_steps, "Model did not stop at max_steps"

    # define less train epochs than steps
    trainer_options['max_epochs'] = 2
    trainer_options['max_steps'] = trainer_options['max_epochs'] * 2 * num_train_samples

    # fit model
    trainer = Trainer(**trainer_options)
    result = trainer.fit(model)
    assert result == 1, "Training did not complete"

    # check training stopped at max_epochs
    assert trainer.global_step == num_train_samples * trainer.max_nb_epochs \
        and trainer.current_epoch == trainer.max_nb_epochs - 1, "Model did not stop at max_epochs"


def test_trainer_min_steps_and_epochs(tmpdir):
    """Verify model trains according to specified min steps"""
    model, trainer_options, num_train_samples = _init_steps_model()

    # define callback for stopping the model and default epochs
    trainer_options.update({
        'early_stop_callback': EarlyStopping(monitor='val_loss', min_delta=1.0),
        'val_check_interval': 20,
        'min_epochs': 1,
        'max_epochs': 10
    })

    # define less min steps than 1 epoch
    trainer_options['min_steps'] = math.floor(num_train_samples / 2)

    # fit model
    trainer = Trainer(**trainer_options)
    result = trainer.fit(model)
    assert result == 1, "Training did not complete"

    # check model ran for at least min_epochs
    assert trainer.global_step >= num_train_samples and \
        trainer.current_epoch > 0, "Model did not train for at least min_epochs"

    # define less epochs than min_steps
    trainer_options['min_steps'] = math.floor(num_train_samples * 1.5)

    # fit model
    trainer = Trainer(**trainer_options)
    result = trainer.fit(model)
    assert result == 1, "Training did not complete"

    # check model ran for at least num_train_samples*1.5
    assert trainer.global_step >= math.floor(num_train_samples * 1.5) and \
        trainer.current_epoch > 0, "Model did not train for at least min_steps"
>>>>>>> b9b5a93f

# if __name__ == '__main__':
#     pytest.main([__file__])<|MERGE_RESOLUTION|>--- conflicted
+++ resolved
@@ -450,7 +450,6 @@
     trainer.test()
 
 
-<<<<<<< HEAD
 def test_train_dataloaders_passed_to_fit(tmpdir):
     """ Verify that train dataloader can be passed to fit """
     tutils.reset_seed()
@@ -608,7 +607,8 @@
         f'`val_dataloaders` not initiated properly, got {trainer.get_val_dataloaders()}'
     assert len(trainer.get_test_dataloaders()) == 1, \
         f'`test_dataloaders` not initiated properly, got {trainer.get_test_dataloaders()}'
-=======
+
+
 def _init_steps_model():
     """private method for initializing a model with 5% train epochs"""
     tutils.reset_seed()
@@ -692,7 +692,7 @@
     # check model ran for at least num_train_samples*1.5
     assert trainer.global_step >= math.floor(num_train_samples * 1.5) and \
         trainer.current_epoch > 0, "Model did not train for at least min_steps"
->>>>>>> b9b5a93f
+
 
 # if __name__ == '__main__':
 #     pytest.main([__file__])
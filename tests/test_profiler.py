--- conflicted
+++ resolved
@@ -288,10 +288,7 @@
         PyTorchProfiler(profiled_functions=["a"], record_functions=["b"])
     pytorch_profiler.teardown()
 
-<<<<<<< HEAD
-
-=======
->>>>>>> 36d180e5
+
 @RunIf(min_torch="1.6.0")
 def test_advanced_profiler_cprofile_deepcopy(tmpdir):
     """Checks for pickle issue reported in #6522"""
@@ -321,7 +318,6 @@
     )
     trainer.fit(model)
 
-<<<<<<< HEAD
     expected = ('validation_step', 'training_step_and_backward', 'training_step', 'backward')
     for name in expected:
         assert len([e for e in pytorch_profiler.function_events if name == e.name]) > 0
@@ -389,34 +385,13 @@
 
     path = pytorch_profiler.dirpath / f"validate-{pytorch_profiler.filename}.txt"
     assert path.read_text("utf-8")
-=======
-    assert len(pytorch_profiler.summary()) > 0
-    assert set(pytorch_profiler.profiled_actions) == {'training_step_and_backward', 'validation_step'}
-
-    files = sorted(f for f in os.listdir(pytorch_profiler.dirpath) if "fit" in f)
-    rank = int(os.getenv("LOCAL_RANK", "0"))
-    expected = f"fit-profiler-{rank}.txt"
-    assert files[rank] == expected
-
-    path = os.path.join(pytorch_profiler.dirpath, expected)
-    data = Path(path).read_text("utf-8")
-    assert len(data) > 0
->>>>>>> 36d180e5
 
 
 def test_pytorch_profiler_nested(tmpdir):
     """Ensure that the profiler handles nested context"""
 
     pytorch_profiler = PyTorchProfiler(
-<<<<<<< HEAD
-        export_to_chrome=False,
-        record_functions=["a", "b", "c"],
-        use_cuda=torch.cuda.is_available(),
-        dirpath=tmpdir,
-        filename="profiler",
-=======
         profiled_functions=["a", "b", "c"], use_cuda=False, dirpath=tmpdir, filename="profiler"
->>>>>>> 36d180e5
     )
 
     with pytorch_profiler.profile("a"):
@@ -526,12 +501,8 @@
     assert profiler._output_file is None
 
 
-<<<<<<< HEAD
 @pytest.mark.skipif(_TORCH_GREATER_EQUAL_1_8, reason="currently not supported for PyTorch 1.8")
 def test_pytorch_profiler_deepcopy(pytorch_profiler):
     pytorch_profiler.start("on_train_start")
-=======
-def test_pytorch_profiler_deepcopy(pytorch_profiler):
->>>>>>> 36d180e5
     pytorch_profiler.describe()
     assert deepcopy(pytorch_profiler)
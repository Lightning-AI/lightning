# Copyright The PyTorch Lightning team.
#
# Licensed under the Apache License, Version 2.0 (the "License");
# you may not use this file except in compliance with the License.
# You may obtain a copy of the License at
#
#     http://www.apache.org/licenses/LICENSE-2.0
#
# Unless required by applicable law or agreed to in writing, software
# distributed under the License is distributed on an "AS IS" BASIS,
# WITHOUT WARRANTIES OR CONDITIONS OF ANY KIND, either express or implied.
# See the License for the specific language governing permissions and
# limitations under the License.
import logging
import os
import platform
import time
from distutils.version import LooseVersion
from pathlib import Path

import numpy as np
import pytest
import torch

from pytorch_lightning import Trainer
<<<<<<< HEAD
from pytorch_lightning.loggers import TensorBoardLogger
from pytorch_lightning.profiler import AdvancedProfiler, PyTorchProfiler, SimpleProfiler
from pytorch_lightning.utilities.exceptions import MisconfigurationException
=======
from pytorch_lightning.profiler import AdvancedProfiler, SimpleProfiler, PyTorchProfiler
>>>>>>> 51c9260f
from tests.helpers import BoringModel
from tests.helpers.runif import RunIf

PROFILER_OVERHEAD_MAX_TOLERANCE = 0.0005


def _get_python_cprofile_total_duration(profile):
    return sum([x.inlinetime for x in profile.getstats()])


def _sleep_generator(durations):
    """
    the profile_iterable method needs an iterable in which we can ensure that we're
    properly timing how long it takes to call __next__
    """
    for duration in durations:
        time.sleep(duration)
        yield duration


@pytest.fixture
def simple_profiler():
<<<<<<< HEAD
    return SimpleProfiler()
=======
    profiler = SimpleProfiler()
    return profiler
>>>>>>> 51c9260f


@pytest.mark.parametrize(["action", "expected"], [
    pytest.param("a", [3, 1]),
    pytest.param("b", [2]),
    pytest.param("c", [1]),
])
def test_simple_profiler_durations(simple_profiler, action: str, expected: list):
    """Ensure the reported durations are reasonably accurate."""

    for duration in expected:
        with simple_profiler.profile(action):
            time.sleep(duration)

    # different environments have different precision when it comes to time.sleep()
    # see: https://github.com/PyTorchLightning/pytorch-lightning/issues/796
    np.testing.assert_allclose(simple_profiler.recorded_durations[action], expected, rtol=0.2)


@pytest.mark.parametrize(["action", "expected"], [
    pytest.param("a", [3, 1]),
    pytest.param("b", [2]),
    pytest.param("c", [1]),
])
def test_simple_profiler_iterable_durations(simple_profiler, action: str, expected: list):
    """Ensure the reported durations are reasonably accurate."""
    iterable = _sleep_generator(expected)

    for _ in simple_profiler.profile_iterable(iterable, action):
        pass

    # we exclude the last item in the recorded durations since that's when StopIteration is raised
    np.testing.assert_allclose(simple_profiler.recorded_durations[action][:-1], expected, rtol=0.2)


def test_simple_profiler_overhead(simple_profiler, n_iter=5):
    """Ensure that the profiler doesn't introduce too much overhead during training."""
    for _ in range(n_iter):
        with simple_profiler.profile("no-op"):
            pass

    durations = np.array(simple_profiler.recorded_durations["no-op"])
    assert all(durations < PROFILER_OVERHEAD_MAX_TOLERANCE)


def test_simple_profiler_describe(caplog, simple_profiler):
    """Ensure the profiler won't fail when reporting the summary."""
    with caplog.at_level(logging.INFO):
        simple_profiler.describe()

    assert "Profiler Report" in caplog.text


def test_simple_profiler_value_errors(simple_profiler):
    """Ensure errors are raised where expected."""

    action = "test"
    with pytest.raises(ValueError):
        simple_profiler.stop(action)

    simple_profiler.start(action)

    with pytest.raises(ValueError):
        simple_profiler.start(action)

    simple_profiler.stop(action)


@pytest.fixture
def advanced_profiler(tmpdir):
<<<<<<< HEAD
    return AdvancedProfiler(output_filename=os.path.join(tmpdir, "profiler.txt"))
=======
    profiler = AdvancedProfiler(output_filename=os.path.join(tmpdir, "profiler.txt"))
    return profiler
>>>>>>> 51c9260f


@pytest.mark.parametrize(["action", "expected"], [
    pytest.param("a", [3, 1]),
    pytest.param("b", [2]),
    pytest.param("c", [1]),
])
def test_advanced_profiler_durations(advanced_profiler, action: str, expected: list):

    for duration in expected:
        with advanced_profiler.profile(action):
            time.sleep(duration)

    # different environments have different precision when it comes to time.sleep()
    # see: https://github.com/PyTorchLightning/pytorch-lightning/issues/796
    recored_total_duration = _get_python_cprofile_total_duration(advanced_profiler.profiled_actions[action])
    expected_total_duration = np.sum(expected)
    np.testing.assert_allclose(recored_total_duration, expected_total_duration, rtol=0.2)


@pytest.mark.parametrize(["action", "expected"], [
    pytest.param("a", [3, 1]),
    pytest.param("b", [2]),
    pytest.param("c", [1]),
])
def test_advanced_profiler_iterable_durations(advanced_profiler, action: str, expected: list):
    """Ensure the reported durations are reasonably accurate."""
    iterable = _sleep_generator(expected)

    for _ in advanced_profiler.profile_iterable(iterable, action):
        pass

    recored_total_duration = _get_python_cprofile_total_duration(advanced_profiler.profiled_actions[action])
    expected_total_duration = np.sum(expected)
    np.testing.assert_allclose(recored_total_duration, expected_total_duration, rtol=0.2)


def test_advanced_profiler_overhead(advanced_profiler, n_iter=5):
    """
    ensure that the profiler doesn't introduce too much overhead during training
    """
    for _ in range(n_iter):
        with advanced_profiler.profile("no-op"):
            pass

    action_profile = advanced_profiler.profiled_actions["no-op"]
    total_duration = _get_python_cprofile_total_duration(action_profile)
    average_duration = total_duration / n_iter
    assert average_duration < PROFILER_OVERHEAD_MAX_TOLERANCE


def test_advanced_profiler_describe(tmpdir, advanced_profiler):
    """
    ensure the profiler won't fail when reporting the summary
    """
    # record at least one event
    with advanced_profiler.profile("test"):
        pass
    # log to stdout and print to file
    advanced_profiler.describe()
    data = Path(advanced_profiler.output_fname).read_text()
    assert len(data) > 0


def test_advanced_profiler_value_errors(advanced_profiler):
    """Ensure errors are raised where expected."""

    action = "test"
    with pytest.raises(ValueError):
        advanced_profiler.stop(action)

    advanced_profiler.start(action)
    advanced_profiler.stop(action)


@pytest.fixture
def pytorch_profiler(tmpdir):
<<<<<<< HEAD
    return PyTorchProfiler(output_filename=os.path.join(tmpdir, "profiler.txt"), local_rank=0)
=======
    profiler = PyTorchProfiler(output_filename=os.path.join(tmpdir, "profiler.txt"), local_rank=0)
    return profiler
>>>>>>> 51c9260f


def test_pytorch_profiler_describe(pytorch_profiler):
    """Ensure the profiler won't fail when reporting the summary."""
    with pytorch_profiler.profile("test_step"):
        pass

    # log to stdout and print to file
    pytorch_profiler.describe()
    data = Path(pytorch_profiler.output_fname).read_text()
    assert len(data) > 0


def test_pytorch_profiler_value_errors(pytorch_profiler):
    """Ensure errors are raised where expected."""
<<<<<<< HEAD
    action = "test_step"
    pytorch_profiler.start(action)
    pytorch_profiler.stop(action)

    with pytest.raises(MisconfigurationException, match="profiled_functions` and `PyTorchProfiler.record"):
        PyTorchProfiler(profiled_functions=["a"], record_functions=["b"])
    pytorch_profiler.teardown()


@RunIf(min_gpus=2, special=True)
def test_pytorch_profiler_trainer_ddp(tmpdir, pytorch_profiler):
    """Ensure that the profiler can be given to the training and default step are properly recorded. """
    model = BoringModel()
    trainer = Trainer(
        max_epochs=1,
        default_root_dir=tmpdir,
        limit_train_batches=6,
        limit_val_batches=6,
        profiler=pytorch_profiler,
        accelerator="ddp",
        gpus=2,
        logger=TensorBoardLogger(tmpdir)
    )
    trainer.fit(model)

    data = Path(pytorch_profiler.output_fname).read_text()
    assert len(data) > 0


def test_pytorch_profiler_trainer_fit(tmpdir, pytorch_profiler):
    """Ensure that the profiler can be given to the trainer and training, validation steps are properly recorded. """
    model = BoringModel()
    trainer = Trainer(
        default_root_dir=tmpdir,
        max_epochs=1,
        limit_train_batches=1,
        limit_val_batches=1,
        profiler=pytorch_profiler,
    )
    trainer.fit(model)
    expected = ('validation_step', 'training_step_and_backward', 'training_step', 'backward')
    for name in expected:
        assert len([e for e in pytorch_profiler.function_events if name == e.name]) > 0

    data = Path(pytorch_profiler.output_fname).read_text()
    assert len(data) > 0


def test_pytorch_profiler_trainer_test(tmpdir, pytorch_profiler):
    """Ensure that the profiler can be given to the trainer and test step are properly recorded. """
    model = BoringModel()
    trainer = Trainer(
        default_root_dir=tmpdir,
        max_epochs=1,
        limit_test_batches=2,
        profiler=pytorch_profiler,
    )
    trainer.test(model)

    assert len([e for e in pytorch_profiler.function_events if 'test_step' == e.name]) > 0

    data = Path(pytorch_profiler.output_fname).read_text()
    assert len(data) > 0


def test_pytorch_profiler_trainer_predict(tmpdir, pytorch_profiler):
    """Ensure that the profiler can be given to the trainer and predict function are properly recorded. """
    model = BoringModel()
    model.predict_dataloader = model.train_dataloader
    trainer = Trainer(
        default_root_dir=tmpdir,
        max_epochs=1,
        limit_test_batches=2,
        profiler=pytorch_profiler,
    )
    trainer.predict(model)

    assert len([e for e in pytorch_profiler.function_events if 'predict' == e.name]) > 0

    data = Path(pytorch_profiler.output_fname).read_text()
    assert len(data) > 0


@RunIf(min_gpus=1, special=True)
def test_pytorch_profiler_nested_emit_nvtx(tmpdir):
    """
    This test check emit_nvtx is correctly supported
    """
    pytorch_profiler = PyTorchProfiler(use_cuda=True, emit_nvtx=True)

    model = BoringModel()
    trainer = Trainer(
        default_root_dir=tmpdir,
        fast_dev_run=True,
        profiler=pytorch_profiler,
        gpus=1,
    )
    trainer.fit(model)
=======

    action = "test_step"
    with pytest.raises(ValueError):
        pytorch_profiler.stop(action)

    pytorch_profiler.start(action)
    pytorch_profiler.stop(action)


@RunIf(min_gpus=2, special=True)
@pytest.mark.parametrize("use_output_filename", [False, True])
def test_pytorch_profiler_trainer_ddp(tmpdir, use_output_filename):
    """Ensure that the profiler can be given to the training and default step are properly recorded. """

    if use_output_filename:
        output_filename = os.path.join(tmpdir, "profiler.txt")
    else:
        output_filename = None

    profiler = PyTorchProfiler(output_filename=output_filename)

    model = BoringModel()
    trainer = Trainer(
        fast_dev_run=True,
        profiler=profiler,
        accelerator="ddp",
        gpus=2,
    )
    trainer.fit(model)

    enabled = use_output_filename or not use_output_filename and profiler.local_rank == 0

    if enabled:
        assert len(profiler.summary()) > 0
        assert set(profiler.profiled_actions.keys()) == {'training_step_and_backward', 'validation_step'}
    else:
        assert profiler.summary() is None
        assert set(profiler.profiled_actions.keys()) == set()

    if use_output_filename:
        profiler.describe()
        data = Path(profiler.output_fname).read_text()
        assert len(data) > 0
>>>>>>> 51c9260f


def test_pytorch_profiler_nested(tmpdir):
    """Ensure that the profiler handles nested context"""

    pytorch_profiler = PyTorchProfiler(
<<<<<<< HEAD
        export_to_chrome=False,
        record_functions=["a", "b", "c"],
        use_cuda=torch.cuda.is_available(),
        output_filename=os.path.join(tmpdir, "profiler.txt")
=======
        profiled_functions=["a", "b", "c"], use_cuda=False, output_filename=os.path.join(tmpdir, "profiler.txt")
>>>>>>> 51c9260f
    )

    with pytorch_profiler.profile("a"):
        a = torch.ones(42)
        with pytorch_profiler.profile("b"):
            b = torch.zeros(42)
        with pytorch_profiler.profile("c"):
            _ = a + b

<<<<<<< HEAD
    pytorch_profiler.describe()

    events_name = {e.name for e in pytorch_profiler.function_events}

    if platform.system() == "Windows":
        expected = {'a', 'add', 'b', 'c', 'profiler::_record_function_enter', 'profiler::_record_function_exit'}
    else:
        expected = {
            'signed char', 'add', 'profiler::_record_function_exit', 'bool', 'char', 'profiler::_record_function_enter'
        }

    if LooseVersion(torch.__version__) >= LooseVersion("1.6.0"):
        expected = {'add', 'zeros', 'ones', 'zero_', 'b', 'fill_', 'c', 'a', 'empty'}

    if LooseVersion(torch.__version__) >= LooseVersion("1.7.0"):
        expected = {
            'aten::zeros', 'aten::add', 'aten::zero_', 'c', 'b', 'a', 'aten::fill_', 'aten::empty', 'aten::ones'
        }

    if LooseVersion(torch.__version__) >= LooseVersion("1.8.0"):
        expected = {
            'aten::ones', 'a', 'aten::add', 'aten::empty', 'aten::zero_', 'b', 'c', 'aten::zeros', 'aten::fill_'
        }

    assert events_name == expected, (events_name, torch.__version__, platform.system())
=======
    pa = pytorch_profiler.profiled_actions

    # From PyTorch 1.8.0, less operation are being traced.
    if LooseVersion(torch.__version__) >= LooseVersion("1.8.0"):
        expected_ = {
            'a': ['ones', 'empty', 'fill_', 'zeros', 'empty', 'zero_', 'add'],
            'b': ['zeros', 'empty', 'zero_'],
            'c': ['add'],
        }
    # From PyTorch 1.6.0, more operation are being traced.
    elif LooseVersion(torch.__version__) >= LooseVersion("1.6.0"):
        expected_ = {
            'a': ['ones', 'empty', 'fill_', 'zeros', 'empty', 'zero_', 'fill_', 'add', 'empty'],
            'b': ['zeros', 'empty', 'zero_', 'fill_'],
            'c': ['add', 'empty'],
        }
    else:
        expected_ = {
            'a': ['add'],
            'b': [],
            'c': ['add'],
        }

    for n in ('a', 'b', 'c'):
        pa[n] = [e.name for e in pa[n]]
        if LooseVersion(torch.__version__) >= LooseVersion("1.7.1"):
            pa[n] = [e.replace("aten::", "") for e in pa[n]]
        assert pa[n] == expected_[n]


@RunIf(min_gpus=1, special=True)
def test_pytorch_profiler_nested_emit_nvtx(tmpdir):
    """
    This test check emit_nvtx is correctly supported
    """
    profiler = PyTorchProfiler(use_cuda=True, emit_nvtx=True)

    model = BoringModel()
    trainer = Trainer(
        fast_dev_run=True,
        profiler=profiler,
        gpus=1,
    )
    trainer.fit(model)
>>>>>>> 51c9260f
<|MERGE_RESOLUTION|>--- conflicted
+++ resolved
@@ -23,13 +23,9 @@
 import torch
 
 from pytorch_lightning import Trainer
-<<<<<<< HEAD
 from pytorch_lightning.loggers import TensorBoardLogger
 from pytorch_lightning.profiler import AdvancedProfiler, PyTorchProfiler, SimpleProfiler
 from pytorch_lightning.utilities.exceptions import MisconfigurationException
-=======
-from pytorch_lightning.profiler import AdvancedProfiler, SimpleProfiler, PyTorchProfiler
->>>>>>> 51c9260f
 from tests.helpers import BoringModel
 from tests.helpers.runif import RunIf
 
@@ -52,12 +48,7 @@
 
 @pytest.fixture
 def simple_profiler():
-<<<<<<< HEAD
     return SimpleProfiler()
-=======
-    profiler = SimpleProfiler()
-    return profiler
->>>>>>> 51c9260f
 
 
 @pytest.mark.parametrize(["action", "expected"], [
@@ -128,12 +119,7 @@
 
 @pytest.fixture
 def advanced_profiler(tmpdir):
-<<<<<<< HEAD
     return AdvancedProfiler(output_filename=os.path.join(tmpdir, "profiler.txt"))
-=======
-    profiler = AdvancedProfiler(output_filename=os.path.join(tmpdir, "profiler.txt"))
-    return profiler
->>>>>>> 51c9260f
 
 
 @pytest.mark.parametrize(["action", "expected"], [
@@ -211,12 +197,7 @@
 
 @pytest.fixture
 def pytorch_profiler(tmpdir):
-<<<<<<< HEAD
     return PyTorchProfiler(output_filename=os.path.join(tmpdir, "profiler.txt"), local_rank=0)
-=======
-    profiler = PyTorchProfiler(output_filename=os.path.join(tmpdir, "profiler.txt"), local_rank=0)
-    return profiler
->>>>>>> 51c9260f
 
 
 def test_pytorch_profiler_describe(pytorch_profiler):
@@ -232,7 +213,6 @@
 
 def test_pytorch_profiler_value_errors(pytorch_profiler):
     """Ensure errors are raised where expected."""
-<<<<<<< HEAD
     action = "test_step"
     pytorch_profiler.start(action)
     pytorch_profiler.stop(action)
@@ -316,80 +296,14 @@
     assert len(data) > 0
 
 
-@RunIf(min_gpus=1, special=True)
-def test_pytorch_profiler_nested_emit_nvtx(tmpdir):
-    """
-    This test check emit_nvtx is correctly supported
-    """
-    pytorch_profiler = PyTorchProfiler(use_cuda=True, emit_nvtx=True)
-
-    model = BoringModel()
-    trainer = Trainer(
-        default_root_dir=tmpdir,
-        fast_dev_run=True,
-        profiler=pytorch_profiler,
-        gpus=1,
-    )
-    trainer.fit(model)
-=======
-
-    action = "test_step"
-    with pytest.raises(ValueError):
-        pytorch_profiler.stop(action)
-
-    pytorch_profiler.start(action)
-    pytorch_profiler.stop(action)
-
-
-@RunIf(min_gpus=2, special=True)
-@pytest.mark.parametrize("use_output_filename", [False, True])
-def test_pytorch_profiler_trainer_ddp(tmpdir, use_output_filename):
-    """Ensure that the profiler can be given to the training and default step are properly recorded. """
-
-    if use_output_filename:
-        output_filename = os.path.join(tmpdir, "profiler.txt")
-    else:
-        output_filename = None
-
-    profiler = PyTorchProfiler(output_filename=output_filename)
-
-    model = BoringModel()
-    trainer = Trainer(
-        fast_dev_run=True,
-        profiler=profiler,
-        accelerator="ddp",
-        gpus=2,
-    )
-    trainer.fit(model)
-
-    enabled = use_output_filename or not use_output_filename and profiler.local_rank == 0
-
-    if enabled:
-        assert len(profiler.summary()) > 0
-        assert set(profiler.profiled_actions.keys()) == {'training_step_and_backward', 'validation_step'}
-    else:
-        assert profiler.summary() is None
-        assert set(profiler.profiled_actions.keys()) == set()
-
-    if use_output_filename:
-        profiler.describe()
-        data = Path(profiler.output_fname).read_text()
-        assert len(data) > 0
->>>>>>> 51c9260f
-
-
 def test_pytorch_profiler_nested(tmpdir):
     """Ensure that the profiler handles nested context"""
 
     pytorch_profiler = PyTorchProfiler(
-<<<<<<< HEAD
         export_to_chrome=False,
         record_functions=["a", "b", "c"],
         use_cuda=torch.cuda.is_available(),
         output_filename=os.path.join(tmpdir, "profiler.txt")
-=======
-        profiled_functions=["a", "b", "c"], use_cuda=False, output_filename=os.path.join(tmpdir, "profiler.txt")
->>>>>>> 51c9260f
     )
 
     with pytorch_profiler.profile("a"):
@@ -399,7 +313,6 @@
         with pytorch_profiler.profile("c"):
             _ = a + b
 
-<<<<<<< HEAD
     pytorch_profiler.describe()
 
     events_name = {e.name for e in pytorch_profiler.function_events}
@@ -425,35 +338,6 @@
         }
 
     assert events_name == expected, (events_name, torch.__version__, platform.system())
-=======
-    pa = pytorch_profiler.profiled_actions
-
-    # From PyTorch 1.8.0, less operation are being traced.
-    if LooseVersion(torch.__version__) >= LooseVersion("1.8.0"):
-        expected_ = {
-            'a': ['ones', 'empty', 'fill_', 'zeros', 'empty', 'zero_', 'add'],
-            'b': ['zeros', 'empty', 'zero_'],
-            'c': ['add'],
-        }
-    # From PyTorch 1.6.0, more operation are being traced.
-    elif LooseVersion(torch.__version__) >= LooseVersion("1.6.0"):
-        expected_ = {
-            'a': ['ones', 'empty', 'fill_', 'zeros', 'empty', 'zero_', 'fill_', 'add', 'empty'],
-            'b': ['zeros', 'empty', 'zero_', 'fill_'],
-            'c': ['add', 'empty'],
-        }
-    else:
-        expected_ = {
-            'a': ['add'],
-            'b': [],
-            'c': ['add'],
-        }
-
-    for n in ('a', 'b', 'c'):
-        pa[n] = [e.name for e in pa[n]]
-        if LooseVersion(torch.__version__) >= LooseVersion("1.7.1"):
-            pa[n] = [e.replace("aten::", "") for e in pa[n]]
-        assert pa[n] == expected_[n]
 
 
 @RunIf(min_gpus=1, special=True)
@@ -469,5 +353,4 @@
         profiler=profiler,
         gpus=1,
     )
-    trainer.fit(model)
->>>>>>> 51c9260f
+    trainer.fit(model)
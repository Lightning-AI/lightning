--- conflicted
+++ resolved
@@ -23,12 +23,8 @@
 from pytorch_lightning.loggers.base import DummyExperiment, DummyLogger
 from pytorch_lightning.trainer.states import TrainerState
 from pytorch_lightning.utilities import rank_zero_only
-<<<<<<< HEAD
-from tests.base import EvalModelTemplate
+from tests.helpers import BoringModel
 import tests.base.plotting
-=======
-from tests.helpers import BoringModel
->>>>>>> e7298b5d
 
 
 def test_logger_collection():
@@ -63,12 +59,7 @@
     def __init__(self):
         super().__init__()
         self.hparams_logged = None
-<<<<<<< HEAD
-        self.metrics_logged = None
-        self.figure_logged = None
-=======
         self.metrics_logged = {}
->>>>>>> e7298b5d
         self.finalized = False
 
     @property

# Copyright The PyTorch Lightning team.
#
# Licensed under the Apache License, Version 2.0 (the "License");
# you may not use this file except in compliance with the License.
# You may obtain a copy of the License at
#
#     http://www.apache.org/licenses/LICENSE-2.0
#
# Unless required by applicable law or agreed to in writing, software
# distributed under the License is distributed on an "AS IS" BASIS,
# WITHOUT WARRANTIES OR CONDITIONS OF ANY KIND, either express or implied.
# See the License for the specific language governing permissions and
# limitations under the License.
import json
import os
import shlex
import subprocess
import sys
from unittest.mock import patch

import numpy as np
import pytest
import torch
from sklearn.metrics import accuracy_score
from torch import optim
from torchmetrics.classification.accuracy import Accuracy

import tests.helpers.pipelines as tpipes
import tests.helpers.utils as tutils
from pytorch_lightning import Trainer
from pytorch_lightning.accelerators import CPUAccelerator
from pytorch_lightning.utilities import _HOROVOD_AVAILABLE
from pytorch_lightning.utilities.exceptions import MisconfigurationException
from tests.helpers import BoringModel
from tests.helpers.advanced_models import BasicGAN
from tests.helpers.runif import RunIf

if _HOROVOD_AVAILABLE:
    import horovod
    import horovod.torch as hvd


@RunIf(min_gpus=1, horovod=True)
def test_nccl_is_available_on_gpu_environment():
    from tests.helpers.runif import _HOROVOD_NCCL_AVAILABLE

    # the GPU environment should always install Horovod NCCL
    assert _HOROVOD_NCCL_AVAILABLE


# This script will run the actual test model training in parallel
TEST_SCRIPT = os.path.join(os.path.dirname(__file__), "data", "horovod", "train_default_model.py")


def _run_horovod(trainer_options):
    """Execute the training script across multiple workers in parallel."""
    devices = trainer_options.get("devices", 1)
    tutils.reset_seed()
    # TODO: Find out why coverage breaks CI.
    # append = '-a' if '.coverage' in os.listdir(_PROJECT_ROOT) else ''
    # str(num_processes), sys.executable, '-m', 'coverage', 'run', '--source', 'pytorch_lightning', append,
    cmdline = [
        "horovodrun",
        "-np",
        str(devices),
        sys.executable,
        TEST_SCRIPT,
        "--trainer-options",
        shlex.quote(json.dumps(trainer_options)),
    ]
    if trainer_options.get("accelerator", "cpu") == "gpu":
        cmdline += ["--on-gpu"]
    if devices == 2:
        cmdline += ["--check-size"]
    exit_code = subprocess.call(" ".join(cmdline), shell=True, env=os.environ.copy())
    assert exit_code == 0


@RunIf(horovod=True, skip_windows=True)
def test_horovod_cpu(tmpdir):
    """Test Horovod running multi-process on CPU."""
    trainer_options = dict(
        default_root_dir=str(tmpdir),
        gradient_clip_val=1.0,
        enable_progress_bar=False,
        max_epochs=1,
        limit_train_batches=0.4,
        limit_val_batches=0.2,
        strategy="horovod",
    )
    _run_horovod(trainer_options)


@RunIf(horovod=True, skip_windows=True)
def test_horovod_cpu_accumulate_grad_batches(tmpdir):
    trainer_options = dict(
        default_root_dir=str(tmpdir),
        enable_progress_bar=False,
        max_epochs=1,
        limit_train_batches=4,
        limit_val_batches=0,
        accumulate_grad_batches=2,
        strategy="horovod",
    )
    _run_horovod(trainer_options)


@RunIf(horovod=True, skip_windows=True)
def test_horovod_cpu_clip_grad_by_value(tmpdir):
    """Test Horovod running multi-process on CPU."""
    trainer_options = dict(
        default_root_dir=str(tmpdir),
        gradient_clip_val=1.0,
        gradient_clip_algorithm="value",
        enable_progress_bar=False,
        max_epochs=1,
        limit_train_batches=0.4,
        limit_val_batches=0.2,
        strategy="horovod",
    )
    _run_horovod(trainer_options)


@RunIf(horovod=True, skip_windows=True)
def test_horovod_cpu_implicit(tmpdir):
    """Test Horovod without specifying a backend, inferring from env set by `horovodrun`."""
    trainer_options = dict(
        default_root_dir=str(tmpdir),
        gradient_clip_val=1.0,
        enable_progress_bar=False,
        max_epochs=1,
        limit_train_batches=0.4,
        limit_val_batches=0.2,
    )
    _run_horovod(trainer_options)


@RunIf(min_gpus=2, horovod_nccl=True, skip_windows=True)
def test_horovod_multi_gpu(tmpdir):
    """Test Horovod with multi-GPU support."""
    trainer_options = dict(
        default_root_dir=str(tmpdir),
        gradient_clip_val=1.0,
        enable_progress_bar=False,
        max_epochs=1,
        limit_train_batches=0.4,
        limit_val_batches=0.2,
        accelerator="gpu",
        devices=2,
        strategy="horovod",
    )
    _run_horovod(trainer_options)


@RunIf(min_gpus=2, horovod_nccl=True, skip_windows=True)
def test_horovod_multi_gpu_accumulate_grad_batches(tmpdir):
    trainer_options = dict(
        default_root_dir=str(tmpdir),
        enable_progress_bar=False,
        max_epochs=1,
        limit_train_batches=4,
        limit_val_batches=0,
        accumulate_grad_batches=2,
        accelerator="gpu",
        devices=2,
        strategy="horovod",
    )
    _run_horovod(trainer_options)


@RunIf(horovod=True, skip_windows=True)
def test_horovod_raises_unsupported_accumulate_grad_batches(tmpdir):
    """Ensure MisConfigurationException for different `accumulate_grad_batches` at different epochs for Horovod
    Strategy on multi-gpus."""
    model = BoringModel()
    trainer = Trainer(
        default_root_dir=tmpdir,
        enable_progress_bar=False,
        accumulate_grad_batches={0: 4, 2: 2},
        accelerator="auto",
        devices=1,
        strategy="horovod",
    )
    with pytest.raises(MisconfigurationException, match="Horovod.*does not support.*accumulate_grad_batches"):
        trainer.fit(model)


@RunIf(min_gpus=2, horovod_nccl=True, skip_windows=True)
def test_horovod_multi_gpu_grad_by_value(tmpdir):
    """Test Horovod with multi-GPU support."""
    trainer_options = dict(
        default_root_dir=str(tmpdir),
        gradient_clip_val=1.0,
        gradient_clip_algorithm="value",
        enable_progress_bar=False,
        max_epochs=1,
        limit_train_batches=0.4,
        limit_val_batches=0.2,
        accelerator="gpu",
        devices=2,
        strategy="horovod",
    )
    _run_horovod(trainer_options)


# todo: need to be fixed :]
# https://discuss.pytorch.org/t/torch-cuda-amp-vs-nvidia-apex/74994
# Check with (tgaddair) on Horovod issues if this feature is needed
@pytest.mark.skip(reason="TODO: Horovod currently doesn't work with Apex")
@RunIf(min_gpus=2, amp_apex=True, horovod_nccl=True, skip_windows=True)
def test_horovod_apex(tmpdir):
    """Test Horovod with multi-GPU support using apex amp."""
    trainer_options = dict(
        default_root_dir=str(tmpdir),
        gradient_clip_val=1.0,
        enable_progress_bar=False,
        max_epochs=1,
        limit_train_batches=0.4,
        limit_val_batches=0.2,
        accelerator="gpu",
        devices=2,
        strategy="horovod",
        amp_backend="apex",
        precision=16,
    )
    _run_horovod(trainer_options)


@RunIf(min_gpus=2, horovod_nccl=True, skip_windows=True)
def test_horovod_amp(tmpdir):
    """Test Horovod with multi-GPU support using native amp."""
    trainer_options = dict(
        default_root_dir=str(tmpdir),
        gradient_clip_val=1.0,
        enable_progress_bar=False,
        max_epochs=1,
        limit_train_batches=0.4,
        limit_val_batches=0.2,
        accelerator="gpu",
        devices=2,
        strategy="horovod",
        amp_backend="native",
        precision=16,
    )
    _run_horovod(trainer_options)


@RunIf(min_gpus=2, horovod_nccl=True, skip_windows=True)
def test_horovod_gather(tmpdir):
    """Test Horovod with multi-GPU support using native amp."""
    trainer_options = dict(
        default_root_dir=str(tmpdir),
        gradient_clip_val=1.0,
        enable_progress_bar=False,
        max_epochs=1,
        limit_train_batches=0.4,
        limit_val_batches=0.2,
        accelerator="gpu",
        devices=2,
        strategy="horovod",
    )
    _run_horovod(trainer_options)


<<<<<<< HEAD
@RunIf(min_gpus=1, skip_windows=True, horovod=True, horovod_nccl=True)
=======
@RunIf(min_gpus=1, horovod_nccl=True, skip_windows=True)
>>>>>>> 97121a5d
def test_horovod_transfer_batch_to_gpu(tmpdir):
    class TestTrainingStepModel(BoringModel):
        def training_step(self, batch, *args, **kwargs):
            assert str(batch.device) != "cpu"
            return super().training_step(batch, *args, **kwargs)

        def validation_step(self, batch, *args, **kwargs):
            assert str(batch.device) != "cpu"
            return super().validation_step(batch, *args, **kwargs)

    model = TestTrainingStepModel()

    trainer_options = dict(
        default_root_dir=str(tmpdir),
        enable_progress_bar=False,
        max_epochs=1,
        limit_train_batches=0.4,
        limit_val_batches=0.2,
        accelerator="gpu",
        devices=1,
        strategy="horovod",
    )
    tpipes.run_model_test_without_loggers(trainer_options, model)


@RunIf(horovod=True, skip_windows=True)
def test_horovod_multi_optimizer(tmpdir):
    model = BasicGAN()

    # fit model
    trainer = Trainer(
        default_root_dir=str(tmpdir),
        enable_progress_bar=False,
        max_epochs=1,
        limit_train_batches=0.4,
        limit_val_batches=0.2,
        strategy="horovod",
    )
    trainer.fit(model)
    assert trainer.state.finished, f"Training failed with {trainer.state}"

    assert len(trainer.optimizers) == 2
    for i, optimizer in enumerate(trainer.optimizers):
        assert hasattr(optimizer, "synchronize"), "optimizer has not been wrapped into DistributedOptimizer"

    def get_model_params(model):
        return set(list(model.parameters()))

    def get_optimizer_params(optimizer):
        return {p for group in optimizer.param_groups for p in group.get("params", [])}

    assert get_model_params(model.generator) != get_model_params(model.discriminator)
    assert get_model_params(model.generator) == get_optimizer_params(trainer.optimizers[0])
    assert get_model_params(model.discriminator) == get_optimizer_params(trainer.optimizers[1])


# todo: need to be fixed :]
@pytest.mark.skip(reason="TODO: CI agent.jobstatus=Succeeded: Permission denied")
@RunIf(horovod=True, skip_windows=True)
def test_result_reduce_horovod(tmpdir):
    """Make sure result logging works with Horovod.

    This test mirrors tests/core/test_results.py::_ddp_test_fn
    """
    tutils.reset_seed()
    tutils.set_random_main_port()

    def hvd_test_fn():
        path_here = os.path.abspath(os.path.dirname(__file__))
        path_root = os.path.abspath(os.path.join(path_here, "..", ".."))
        sys.path.insert(0, os.path.abspath(path_root))

        class TestModel(BoringModel):
            def training_step(self, batch, batch_idx):
                self.training_step_called = True

                tensor = torch.tensor([1.0])
                self.log("test_tensor", tensor, sync_dist=True, reduce_fx="sum", on_step=True, on_epoch=True)

                res = self._results

                # Check that `tensor` is summed across all ranks automatically
                assert (
                    res["test_tensor"].item() == hvd.size()
                ), "Result-Log does not work properly with Horovod and Tensors"

            def training_epoch_end(self, outputs) -> None:
                assert len(outputs) == 0

        model = TestModel()
        model.val_dataloader = None

        trainer = Trainer(
            default_root_dir=tmpdir,
            limit_train_batches=2,
            limit_val_batches=2,
            max_epochs=1,
            log_every_n_steps=1,
            enable_model_summary=False,
            logger=False,
        )

        trainer.fit(model)

    horovod.run(hvd_test_fn, np=2)


# todo: need to be fixed :]
@pytest.mark.skip(reason="TODO: CI agent.jobstatus=Succeeded: Permission denied")
@RunIf(horovod=True, skip_windows=True, num_gpus=2)
def test_accuracy_metric_horovod():
    num_batches = 10
    batch_size = 16
    threshold = 0.5

    def sk_metric(preds, target):
        sk_preds = (preds.view(-1).numpy() >= threshold).astype(np.uint8)
        sk_target = target.view(-1).numpy()
        return accuracy_score(y_true=sk_target, y_pred=sk_preds)

    preds = torch.rand(num_batches, batch_size)
    target = torch.randint(high=2, size=(num_batches, batch_size))

    def _compute_batch():
        trainer = Trainer(fast_dev_run=True, strategy="horovod", logger=False)

        assert isinstance(trainer.accelerator, CPUAccelerator)
        # TODO: test that we selected the correct training_type_plugin based on horovod flags

        metric = Accuracy(
            compute_on_step=True,
            dist_sync_on_step=True,
            dist_sync_fn=trainer.strategy.all_gather,
            threshold=threshold,
        )

        for i in range(hvd.rank(), num_batches, hvd.size()):
            batch_result = metric(preds[i], target[i])
            if hvd.rank() == 0:
                dist_preds = torch.stack([preds[i + r] for r in range(hvd.size())])
                dist_target = torch.stack([target[i + r] for r in range(hvd.size())])
                sk_batch_result = sk_metric(dist_preds, dist_target)
                assert np.allclose(batch_result.numpy(), sk_batch_result)

        # check on all batches on all ranks
        result = metric.compute()
        assert isinstance(result, torch.Tensor)

        total_preds = torch.stack([preds[i] for i in range(num_batches)])
        total_target = torch.stack([target[i] for i in range(num_batches)])
        sk_result = sk_metric(total_preds, total_target)

        assert np.allclose(result.numpy(), sk_result)

    horovod.run(_compute_batch, np=2)


@RunIf(horovod=True, skip_windows=True)
def test_horovod_multi_optimizer_with_scheduling_stepping(tmpdir):
    class TestModel(BoringModel):
        def training_step(self, batch, batch_idx, optimizer_idx):
            return super().training_step(batch, batch_idx)

        def configure_optimizers(self):
            optimizer1 = optim.Adam(self.parameters(), lr=0.1)
            optimizer2 = optim.Adam(self.parameters(), lr=0.1)
            lr_scheduler1 = optim.lr_scheduler.StepLR(optimizer1, 1, gamma=0.1)
            lr_scheduler2 = optim.lr_scheduler.StepLR(optimizer2, 1, gamma=0.1)
            return [optimizer1, optimizer2], [lr_scheduler1, lr_scheduler2]

    model = TestModel()
    model.training_epoch_end = None

    num_workers = 8
    init_lr = 0.1 * num_workers

    with patch("horovod.torch.size", return_value=8):

        # fit model
        trainer = Trainer(
            default_root_dir=tmpdir, max_epochs=1, limit_val_batches=0.5, limit_train_batches=0.2, strategy="horovod"
        )
        trainer.fit(model)

    adjusted_lr1 = [pg["lr"] for pg in trainer.optimizers[0].param_groups][0]
    adjusted_lr2 = [pg["lr"] for pg in trainer.optimizers[1].param_groups][0]

    # Called ones after end of epoch with gamma=0.1
    assert pytest.approx(init_lr * 0.1) == adjusted_lr1

    # Called every 3 steps, meaning for 1 epoch of 11 batches, it is called 3 times with gamma=0.1
    assert pytest.approx(init_lr * 0.1) == adjusted_lr2<|MERGE_RESOLUTION|>--- conflicted
+++ resolved
@@ -262,11 +262,7 @@
     _run_horovod(trainer_options)
 
 
-<<<<<<< HEAD
 @RunIf(min_gpus=1, skip_windows=True, horovod=True, horovod_nccl=True)
-=======
-@RunIf(min_gpus=1, horovod_nccl=True, skip_windows=True)
->>>>>>> 97121a5d
 def test_horovod_transfer_batch_to_gpu(tmpdir):
     class TestTrainingStepModel(BoringModel):
         def training_step(self, batch, *args, **kwargs):

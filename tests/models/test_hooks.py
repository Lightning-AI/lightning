--- conflicted
+++ resolved
@@ -487,14 +487,9 @@
     ]
     trainer.fit(model)
     saved_ckpt = {
-<<<<<<< HEAD
         "callbacks_state_dict": ANY,
         "callbacks_deprecated_hook_states": ANY,
-        "epoch": 1,
-=======
-        "callbacks": ANY,
         "epoch": 0,
->>>>>>> 79c4e5de
         "global_step": train_batches,
         "lr_schedulers": ANY,
         "optimizer_states": ANY,
@@ -618,14 +613,9 @@
 
     trainer.fit(model, ckpt_path=best_model_path)
     loaded_ckpt = {
-<<<<<<< HEAD
         "callbacks_state_dict": ANY,
         "callbacks_deprecated_hook_states": ANY,
-        "epoch": 1,  # TODO: wrong saved epoch, should be 0
-=======
-        "callbacks": ANY,
         "epoch": 0,
->>>>>>> 79c4e5de
         "global_step": 1,
         "lr_schedulers": ANY,
         "optimizer_states": ANY,

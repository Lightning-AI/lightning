# Copyright The PyTorch Lightning team.
#
# Licensed under the Apache License, Version 2.0 (the "License");
# you may not use this file except in compliance with the License.
# You may obtain a copy of the License at
#
#     http://www.apache.org/licenses/LICENSE-2.0
#
# Unless required by applicable law or agreed to in writing, software
# distributed under the License is distributed on an "AS IS" BASIS,
# WITHOUT WARRANTIES OR CONDITIONS OF ANY KIND, either express or implied.
# See the License for the specific language governing permissions and
# limitations under the License.
from functools import partial
from inspect import getmembers, isfunction
from unittest import mock
from unittest.mock import ANY, PropertyMock

import pytest
import torch
from torch.utils.data import DataLoader

from pytorch_lightning import __version__, Callback, LightningDataModule, LightningModule, Trainer
from tests.helpers import BoringDataModule, BoringModel, RandomDataset
from tests.helpers.runif import RunIf


@pytest.mark.parametrize('max_steps', [1, 2, 3])
def test_on_before_zero_grad_called(tmpdir, max_steps):

    class CurrentTestModel(BoringModel):
        on_before_zero_grad_called = 0

        def on_before_zero_grad(self, optimizer):
            self.on_before_zero_grad_called += 1

    model = CurrentTestModel()

    trainer = Trainer(
        default_root_dir=tmpdir,
        max_steps=max_steps,
        max_epochs=2,
    )
    assert 0 == model.on_before_zero_grad_called
    trainer.fit(model)
    assert max_steps == model.on_before_zero_grad_called

    model.on_before_zero_grad_called = 0
    trainer.test(model)
    assert 0 == model.on_before_zero_grad_called


def test_training_epoch_end_metrics_collection(tmpdir):
    """ Test that progress bar metrics also get collected at the end of an epoch. """
    num_epochs = 3

    class CurrentModel(BoringModel):

        def training_step(self, *args, **kwargs):
            output = super().training_step(*args, **kwargs)
            self.log_dict({'step_metric': torch.tensor(-1), 'shared_metric': 100}, logger=False, prog_bar=True)
            return output

        def training_epoch_end(self, outputs):
            epoch = self.current_epoch
            # both scalar tensors and Python numbers are accepted
            self.log_dict(
                {
                    f'epoch_metric_{epoch}': torch.tensor(epoch),
                    'shared_metric': 111
                },
                logger=False,
                prog_bar=True,
            )

    model = CurrentModel()
    trainer = Trainer(
        max_epochs=num_epochs,
        default_root_dir=tmpdir,
        overfit_batches=2,
    )
    trainer.fit(model)
    assert trainer.state.finished, f"Training failed with {trainer.state}"
    metrics = trainer.progress_bar_dict

    # metrics added in training step should be unchanged by epoch end method
    assert metrics['step_metric'] == -1
    # a metric shared in both methods gets overwritten by epoch_end
    assert metrics['shared_metric'] == 111
    # metrics are kept after each epoch
    for i in range(num_epochs):
        assert metrics[f'epoch_metric_{i}'] == i


def test_training_epoch_end_metrics_collection_on_override(tmpdir):
    """ Test that batch end metrics are collected when training_epoch_end is overridden at the end of an epoch. """

    class OverriddenModel(BoringModel):

        def __init__(self):
            super().__init__()
            self.len_outputs = 0

        def on_train_epoch_start(self):
            self.num_train_batches = 0

        def training_epoch_end(self, outputs):
            self.len_outputs = len(outputs)

        def on_train_batch_end(self, outputs, batch, batch_idx, dataloader_idx):
            self.num_train_batches += 1

    class NotOverriddenModel(BoringModel):

        def on_train_epoch_start(self):
            self.num_train_batches = 0

        def on_train_batch_end(self, outputs, batch, batch_idx, dataloader_idx):
            self.num_train_batches += 1

    overridden_model = OverriddenModel()
    not_overridden_model = NotOverriddenModel()
    not_overridden_model.training_epoch_end = None

    trainer = Trainer(
        max_epochs=1,
        default_root_dir=tmpdir,
        overfit_batches=2,
    )

    trainer.fit(overridden_model)
    assert overridden_model.len_outputs == overridden_model.num_train_batches


@RunIf(min_gpus=1)
@mock.patch("pytorch_lightning.accelerators.accelerator.Accelerator.lightning_module", new_callable=PropertyMock)
def test_apply_batch_transfer_handler(model_getter_mock):
    expected_device = torch.device('cuda', 0)

    class CustomBatch:

        def __init__(self, data):
            self.samples = data[0]
            self.targets = data[1]

    class CurrentTestModel(BoringModel):
        rank = 0
        transfer_batch_to_device_hook_rank = None
        on_before_batch_transfer_hook_rank = None
        on_after_batch_transfer_hook_rank = None

        def on_before_batch_transfer(self, batch, dataloader_idx):
            assert dataloader_idx is None
            self.on_before_batch_transfer_hook_rank = self.rank
            self.rank += 1
            batch.samples += 1
            return batch

        def on_after_batch_transfer(self, batch, dataloader_idx):
            assert dataloader_idx is None
            assert batch.samples.device == batch.targets.device == expected_device
            self.on_after_batch_transfer_hook_rank = self.rank
            self.rank += 1
            batch.targets *= 2
            return batch

        def transfer_batch_to_device(self, batch, device, dataloader_idx):
            assert dataloader_idx is None
            self.transfer_batch_to_device_hook_rank = self.rank
            self.rank += 1
            batch.samples = batch.samples.to(device)
            batch.targets = batch.targets.to(device)
            return batch

    model = CurrentTestModel()
    batch = CustomBatch((torch.zeros(5, 32), torch.ones(5, 1, dtype=torch.long)))

    trainer = Trainer(gpus=1)
    # running .fit() would require us to implement custom data loaders, we mock the model reference instead

    model_getter_mock.return_value = model
    batch_gpu = trainer.accelerator.batch_to_device(batch, expected_device)

    assert model.on_before_batch_transfer_hook_rank == 0
    assert model.transfer_batch_to_device_hook_rank == 1
    assert model.on_after_batch_transfer_hook_rank == 2
    assert batch_gpu.samples.device == batch_gpu.targets.device == expected_device
    assert torch.allclose(batch_gpu.samples.cpu(), torch.ones(5, 32))
    assert torch.allclose(batch_gpu.targets.cpu(), torch.ones(5, 1, dtype=torch.long) * 2)


@RunIf(min_gpus=2, special=True)
def test_transfer_batch_hook_ddp(tmpdir):
    """
    Test custom data are properly moved to the right device using ddp
    """

    class CustomBatch:

        def __init__(self, data):
            self.samples = data[0]

        def to(self, device, **kwargs):
            self.samples = self.samples.to(device, **kwargs)
            return self

    def collate_fn(batch):
        return CustomBatch(batch)

    class TestModel(BoringModel):

        def training_step(self, batch, batch_idx):
            assert batch.samples.device == self.device
            assert isinstance(batch_idx, int)

        def train_dataloader(self):
            return torch.utils.data.DataLoader(RandomDataset(32, 64), collate_fn=collate_fn)

    model = TestModel()
    model.validation_step = None
    model.training_epoch_end = None
    trainer = Trainer(
        default_root_dir=tmpdir,
        limit_train_batches=2,
        limit_val_batches=0,
        max_epochs=1,
        weights_summary=None,
        accelerator="ddp",
        gpus=2,
    )
    trainer.fit(model)


def get_members(cls):
    return {h for h, _ in getmembers(cls, predicate=isfunction) if not h.startswith('_')}


class HookedCallback(Callback):

    def __init__(self, called):

        def call(hook, *args, **kwargs):
            d = {'name': f'Callback.{hook}'}
            if args:
                d['args'] = args
            if kwargs:
                d['kwargs'] = kwargs
            called.append(d)

        for h in get_members(Callback):
            setattr(self, h, partial(call, h))


class HookedModel(BoringModel):

    def __init__(self, called):
        super().__init__()
        pl_module_hooks = get_members(LightningModule)
        # remove most `nn.Module` hooks
        module_hooks = get_members(torch.nn.Module)
        pl_module_hooks.difference_update(module_hooks - {'forward', 'zero_grad', 'train'})

        def call(hook, fn, *args, **kwargs):
            out = fn(*args, **kwargs)
            d = {'name': hook}
            if args:
                d['args'] = args
            if kwargs:
                d['kwargs'] = kwargs
            called.append(d)
            return out

        for h in pl_module_hooks:
            attr = getattr(self, h)
            setattr(self, h, partial(call, h, attr))

    def validation_epoch_end(self, *args, **kwargs):
        # `BoringModel` does not have a return for `validation_step_end` so this would fail
        pass

    def test_epoch_end(self, *args, **kwargs):
        # `BoringModel` does not have a return for `test_step_end` so this would fail
        pass

    @staticmethod
    def _train_batch(trainer, model, batches):
        out = []
        for i in range(batches):
            out.extend([
<<<<<<< HEAD
                # TODO: `{,Callback}.on_batch_{start,end}`
=======
                # TODO: `on_batch_{start,end}`
>>>>>>> f1fa4c47
                dict(name='Callback.on_batch_start', args=(trainer, model)),
                dict(name='Callback.on_train_batch_start', args=(trainer, model, ANY, i, 0)),
                dict(name='on_train_batch_start', args=(ANY, i, 0)),
                dict(name='on_before_batch_transfer', args=(ANY, None)),
                dict(name='transfer_batch_to_device', args=(ANY, torch.device('cpu'), None)),
                dict(name='on_after_batch_transfer', args=(ANY, None)),
                dict(name='forward', args=(ANY, )),
                dict(name='training_step', args=(ANY, i)),
                dict(name='training_step_end', args=(dict(loss=ANY), )),
                dict(name='Callback.on_before_zero_grad', args=(trainer, model, ANY)),
                dict(name='on_before_zero_grad', args=(ANY, )),
                dict(name='optimizer_zero_grad', args=(0, i, ANY, 0)),
<<<<<<< HEAD
                dict(name='Callback.on_before_backward', args=(trainer, model, ANY)),
                dict(name='on_before_backward', args=(ANY, )),
=======
                # TODO: `on_before_backward`
>>>>>>> f1fa4c47
                dict(name='backward', args=(ANY, ANY, 0)),
                dict(name='Callback.on_after_backward', args=(trainer, model)),
                dict(name='on_after_backward'),
                # TODO: `on_before_optimizer_step`
                dict(
                    name='optimizer_step',
                    args=(0, i, ANY, 0, ANY),
                    kwargs=dict(on_tpu=False, using_lbfgs=False, using_native_amp=False)
                ),
                dict(name='Callback.on_train_batch_end', args=(trainer, model, dict(loss=ANY), ANY, i, 0)),
                dict(name='on_train_batch_end', args=(dict(loss=ANY), ANY, i, 0)),
                dict(name='Callback.on_batch_end', args=(trainer, model)),
            ])
        return out

    @staticmethod
    def _eval_epoch(fn, trainer, model, batches, key):
        outputs = {key: ANY}
        return [
            dict(name='Callback.on_epoch_start', args=(trainer, model)),
            dict(name='on_epoch_start'),
            dict(name=f'Callback.on_{fn}_epoch_start', args=(trainer, model)),
            dict(name=f'on_{fn}_epoch_start'),
            *HookedModel._eval_batch(fn, trainer, model, batches, key),
            dict(name=f'{fn}_epoch_end', args=([outputs] * batches, )),
            dict(name=f'Callback.on_{fn}_epoch_end', args=(trainer, model)),
            dict(name=f'on_{fn}_epoch_end'),
            dict(name='Callback.on_epoch_end', args=(trainer, model)),
            dict(name='on_epoch_end'),
        ]

    @staticmethod
    def _eval_batch(fn, trainer, model, batches, key):
        out = []
        outputs = {key: ANY}
        for i in range(batches):
            out.extend([
                # TODO: `{,Callback}.on_batch_{start,end}`
                dict(name=f'Callback.on_{fn}_batch_start', args=(trainer, model, ANY, i, 0)),
                dict(name=f'on_{fn}_batch_start', args=(ANY, i, 0)),
                dict(name='on_before_batch_transfer', args=(ANY, None)),
                dict(name='transfer_batch_to_device', args=(ANY, torch.device('cpu'), None)),
                dict(name='on_after_batch_transfer', args=(ANY, None)),
                dict(name='forward', args=(ANY, )),
                dict(name=f'{fn}_step', args=(ANY, i)),
                dict(name=f'{fn}_step_end', args=(outputs, )),
                dict(name=f'Callback.on_{fn}_batch_end', args=(trainer, model, outputs, ANY, i, 0)),
                dict(name=f'on_{fn}_batch_end', args=(outputs, ANY, i, 0)),
            ])
        return out

    @staticmethod
    def _predict_batch(trainer, model, batches):
        out = []
        for i in range(batches):
            out.extend([
                # TODO: `{,Callback}.on_batch_{start,end}`
                dict(name='Callback.on_predict_batch_start', args=(trainer, model, ANY, i, 0)),
                dict(name='on_predict_batch_start', args=(ANY, i, 0)),
                dict(name='on_before_batch_transfer', args=(ANY, None)),
                dict(name='transfer_batch_to_device', args=(ANY, torch.device('cpu'), None)),
                dict(name='on_after_batch_transfer', args=(ANY, None)),
                dict(name='forward', args=(ANY, )),
                dict(name='predict_step', args=(ANY, i)),
                # TODO: `predict_step_end`
                dict(name='Callback.on_predict_batch_end', args=(trainer, model, ANY, ANY, i, 0)),
                dict(name='on_predict_batch_end', args=(ANY, ANY, i, 0)),
            ])
        return out


@pytest.mark.parametrize(
    'kwargs', [
        {},
        pytest.param(dict(gpus=1, plugins='deepspeed'), marks=RunIf(deepspeed=True, min_gpus=1)),
        pytest.param(dict(gpus=1, precision=16, amp_backend='native'), marks=RunIf(amp_native=True, min_gpus=1)),
        pytest.param(dict(gpus=1, precision=16, amp_backend='apex'), marks=RunIf(amp_apex=True, min_gpus=1)),
    ]
)
def test_trainer_model_hook_system_fit(tmpdir, kwargs):
    called = []
    model = HookedModel(called)
    callback = HookedCallback(called)
    train_batches = 2
    val_batches = 2
    trainer = Trainer(
        default_root_dir=tmpdir,
        max_epochs=1,
        limit_train_batches=train_batches,
        limit_val_batches=val_batches,
        progress_bar_refresh_rate=0,
        weights_summary=None,
<<<<<<< HEAD
        callbacks=[callback],
        **kwargs,
=======
        callbacks=[callback]
>>>>>>> f1fa4c47
    )
    assert called == [
        dict(name='Callback.on_init_start', args=(trainer, )),
        dict(name='Callback.on_init_end', args=(trainer, )),
    ]
    trainer.fit(model)
    saved_ckpt = {
        'callbacks': ANY,
        'epoch': 1,
        'global_step': train_batches,
        'lr_schedulers': ANY,
        'optimizer_states': ANY,
        'pytorch-lightning_version': __version__,
        'state_dict': ANY,
    }
    expected = [
        dict(name='Callback.on_init_start', args=(trainer, )),
        dict(name='Callback.on_init_end', args=(trainer, )),
        dict(name='prepare_data'),
        dict(name='configure_callbacks'),
        dict(name='Callback.on_before_accelerator_backend_setup', args=(trainer, model)),
        dict(name='Callback.setup', args=(trainer, model), kwargs=dict(stage='fit')),
        dict(name='setup', kwargs=dict(stage='fit')),
        dict(name='configure_sharded_model'),
        dict(name='Callback.on_configure_sharded_model', args=(trainer, model)),
        dict(name='configure_optimizers'),
        dict(name='Callback.on_fit_start', args=(trainer, model)),
        dict(name='on_fit_start'),
        dict(name='Callback.on_pretrain_routine_start', args=(trainer, model)),
        dict(name='on_pretrain_routine_start'),
        dict(name='Callback.on_pretrain_routine_end', args=(trainer, model)),
        dict(name='on_pretrain_routine_end'),
        dict(name='Callback.on_sanity_check_start', args=(trainer, model)),
        dict(name='on_val_dataloader'),
        dict(name='val_dataloader'),
        dict(name='train', args=(False, )),
        dict(name='on_validation_model_eval'),
        dict(name='zero_grad'),
        dict(name='Callback.on_validation_start', args=(trainer, model)),
        dict(name='on_validation_start'),
        *model._eval_epoch('validation', trainer, model, val_batches, 'x'),
        dict(name='Callback.on_validation_end', args=(trainer, model)),
        dict(name='on_validation_end'),
        dict(name='train'),
        dict(name='on_validation_model_train'),
        dict(name='Callback.on_sanity_check_end', args=(trainer, model)),
        # duplicate `train` because `_run_train` calls it again in case validation wasn't run
        dict(name='train'),
        dict(name='on_train_dataloader'),
        dict(name='train_dataloader'),
        dict(name='Callback.on_train_start', args=(trainer, model)),
        dict(name='on_train_start'),
        dict(name='Callback.on_epoch_start', args=(trainer, model)),
        dict(name='on_epoch_start'),
        dict(name='Callback.on_train_epoch_start', args=(trainer, model)),
        dict(name='on_train_epoch_start'),
        *model._train_batch(trainer, model, train_batches),
        dict(name='train', args=(False, )),
        dict(name='on_validation_model_eval'),
        dict(name='zero_grad'),
        dict(name='Callback.on_validation_start', args=(trainer, model)),
        dict(name='on_validation_start'),
        *model._eval_epoch('validation', trainer, model, val_batches, 'x'),
        dict(name='Callback.on_validation_end', args=(trainer, model)),
        # `ModelCheckpoint.save_checkpoint` is called here from `Callback.on_validation_end`
<<<<<<< HEAD
        dict(name='Callback.on_save_checkpoint', args=(trainer, model)),
        dict(
            name='on_save_checkpoint',
            args=({
                'callbacks': ANY,
                'epoch': 1,
                'global_step': train_batches,
                'lr_schedulers': ANY,
                'optimizer_states': ANY,
                'pytorch-lightning_version': __version__,
                'state_dict': ANY
            }, )
        ),
=======
        dict(name='Callback.on_save_checkpoint', args=(trainer, model, saved_ckpt)),
        dict(name='on_save_checkpoint', args=(saved_ckpt, )),
>>>>>>> f1fa4c47
        dict(name='on_validation_end'),
        dict(name='train'),
        dict(name='on_validation_model_train'),
        dict(name='training_epoch_end', args=([dict(loss=ANY)] * train_batches, )),
        dict(name='Callback.on_train_epoch_end', args=(trainer, model, [dict(loss=ANY)] * train_batches)),
        dict(name='on_train_epoch_end', args=([dict(loss=ANY)] * train_batches, )),
        dict(name='Callback.on_epoch_end', args=(trainer, model)),
        dict(name='on_epoch_end'),
        dict(name='Callback.on_train_end', args=(trainer, model)),
        dict(name='on_train_end'),
        dict(name='Callback.on_fit_end', args=(trainer, model)),
        dict(name='on_fit_end'),
        dict(name='Callback.teardown', args=(trainer, model), kwargs=dict(stage='fit')),
        dict(name='teardown', kwargs=dict(stage='fit')),
    ]
    assert called == expected


def test_trainer_model_hook_system_fit_no_val_and_resume(tmpdir):
    # initial training to get a checkpoint
    model = BoringModel()
    trainer = Trainer(
        default_root_dir=tmpdir,
        max_steps=1,
        limit_val_batches=0,
        progress_bar_refresh_rate=0,
        weights_summary=None,
    )
    trainer.fit(model)
    best_model_path = trainer.checkpoint_callback.best_model_path

    # resume from checkpoint with HookedModel
    called = []
    model = HookedModel(called)
    train_batches = 2
    trainer = Trainer(
        default_root_dir=tmpdir,
        # already performed 1 step, now resuming to do an additional 2
        max_steps=(1 + train_batches),
        limit_val_batches=0,
        progress_bar_refresh_rate=0,
        weights_summary=None,
        resume_from_checkpoint=best_model_path,
    )
    assert called == []
    trainer.fit(model)
    expected = [
        'prepare_data',
        'configure_callbacks',
        'setup',
        'on_load_checkpoint',
        'configure_sharded_model',
        'configure_optimizers',
        'on_fit_start',
        'on_pretrain_routine_start',
        'on_pretrain_routine_end',
        'train',
        'on_train_dataloader',
        'train_dataloader',
        # even though no validation runs, we initialize the val dataloader for properties like `num_val_batches`
        'on_val_dataloader',
        'val_dataloader',
        'on_train_start',
        'on_epoch_start',
        'on_train_epoch_start',
        *[
            h['name']
            for h in HookedModel._train_batch(trainer, model, train_batches) if not h['name'].startswith('Callback')
        ],
        'training_epoch_end',
        'on_train_epoch_end',
        'on_epoch_end',
        'on_save_checkpoint',  # from train epoch end
        'on_train_end',
        'on_fit_end',
        'teardown',
    ]
    called = [c['name'] for c in called]
    assert called == expected


@pytest.mark.parametrize('batches', (0, 2))
@pytest.mark.parametrize(['verb', 'noun', 'dataloader', 'key'], [
    ('validate', 'validation', 'val', 'x'),
    ('test', 'test', 'test', 'y'),
])
def test_trainer_model_hook_system_eval(tmpdir, batches, verb, noun, dataloader, key):
    called = []
    model = HookedModel(called)
    callback = HookedCallback(called)
    trainer = Trainer(
        default_root_dir=tmpdir,
        max_epochs=1,
        limit_val_batches=batches,
        limit_test_batches=batches,
        progress_bar_refresh_rate=0,
        weights_summary=None,
        callbacks=[callback],
    )
    assert called == [
        dict(name='Callback.on_init_start', args=(trainer, )),
        dict(name='Callback.on_init_end', args=(trainer, )),
    ]
    fn = getattr(trainer, verb)
    fn(model, verbose=False)
    hooks = [
        dict(name='train', args=(False, )),
        dict(name=f'on_{noun}_model_eval'),
        dict(name='zero_grad'),
        dict(name=f'Callback.on_{noun}_start', args=(trainer, model)),
        dict(name=f'on_{noun}_start'),
        *model._eval_epoch(noun, trainer, model, batches, key),
        dict(name=f'Callback.on_{noun}_end', args=(trainer, model)),
        dict(name=f'on_{noun}_end'),
        dict(name='train'),
        dict(name=f'on_{noun}_model_train'),
    ]
    expected = [
        dict(name='Callback.on_init_start', args=(trainer, )),
        dict(name='Callback.on_init_end', args=(trainer, )),
        dict(name='prepare_data'),
        dict(name='configure_callbacks'),
        dict(name='Callback.on_before_accelerator_backend_setup', args=(trainer, model)),
        dict(name='Callback.setup', args=(trainer, model), kwargs=dict(stage=verb)),
        dict(name='setup', kwargs=dict(stage=verb)),
        dict(name='configure_sharded_model'),
        dict(name='Callback.on_configure_sharded_model', args=(trainer, model)),
        dict(name=f'on_{dataloader}_dataloader'),
        dict(name=f'{dataloader}_dataloader'),
        *(hooks if batches else []),
        dict(name='Callback.teardown', args=(trainer, model), kwargs=dict(stage=verb)),
        dict(name='teardown', kwargs=dict(stage=verb)),
    ]
    assert called == expected


def test_trainer_model_hook_system_predict(tmpdir):
    called = []
    model = HookedModel(called)
    callback = HookedCallback(called)
    batches = 2
    trainer = Trainer(
        default_root_dir=tmpdir,
        limit_predict_batches=batches,
        progress_bar_refresh_rate=0,
        callbacks=[callback],
    )
    assert called == [
        dict(name='Callback.on_init_start', args=(trainer, )),
        dict(name='Callback.on_init_end', args=(trainer, )),
    ]
    trainer.predict(model)
    expected = [
        dict(name='Callback.on_init_start', args=(trainer, )),
        dict(name='Callback.on_init_end', args=(trainer, )),
        dict(name='prepare_data'),
        dict(name='configure_callbacks'),
        dict(name='Callback.on_before_accelerator_backend_setup', args=(trainer, model)),
        dict(name='Callback.setup', args=(trainer, model), kwargs=dict(stage='predict')),
        dict(name='setup', kwargs=dict(stage='predict')),
        dict(name='configure_sharded_model'),
        dict(name='Callback.on_configure_sharded_model', args=(trainer, model)),
        dict(name='on_predict_dataloader'),
        dict(name='predict_dataloader'),
        dict(name='train', args=(False, )),
        dict(name='on_predict_model_eval'),
        dict(name='zero_grad'),
        dict(name='Callback.on_predict_start', args=(trainer, model)),
        dict(name='on_predict_start'),
        # TODO: `{,Callback}.on_epoch_{start,end}`
        dict(name='Callback.on_predict_epoch_start', args=(trainer, model)),
        dict(name='on_predict_epoch_start'),
        *model._predict_batch(trainer, model, batches),
        # TODO: `predict_epoch_end`
        dict(name='Callback.on_predict_epoch_end', args=(trainer, model, [[ANY] * batches])),
        dict(name='on_predict_epoch_end', args=([[ANY] * batches], )),
        dict(name='Callback.on_predict_end', args=(trainer, model)),
        dict(name='on_predict_end'),
        # TODO: `on_predict_model_train`
        dict(name='Callback.teardown', args=(trainer, model), kwargs=dict(stage='predict')),
        dict(name='teardown', kwargs=dict(stage='predict')),
    ]
    assert called == expected


# TODO: add test for tune


def test_hooks_with_different_argument_names(tmpdir):
    """
    Test that argument names can be anything in the hooks
    """

    class CustomBoringModel(BoringModel):

        def assert_args(self, x, batch_nb):
            assert isinstance(x, torch.Tensor)
            assert x.size() == (1, 32)
            assert isinstance(batch_nb, int)

        def training_step(self, x1, batch_nb1):
            self.assert_args(x1, batch_nb1)
            return super().training_step(x1, batch_nb1)

        def validation_step(self, x2, batch_nb2):
            self.assert_args(x2, batch_nb2)
            return super().validation_step(x2, batch_nb2)

        def test_step(self, x3, batch_nb3, dl_idx3):
            self.assert_args(x3, batch_nb3)
            assert isinstance(dl_idx3, int)
            return super().test_step(x3, batch_nb3)

        def predict(self, x4, batch_nb4, dl_idx4):
            self.assert_args(x4, batch_nb4)
            assert isinstance(dl_idx4, int)
            return super().predict(x4, batch_nb4, dl_idx4)

        def test_dataloader(self):
            return [DataLoader(RandomDataset(32, 64)), DataLoader(RandomDataset(32, 64))]

        def predict_dataloader(self):
            return [DataLoader(RandomDataset(32, 64)), DataLoader(RandomDataset(32, 64))]

    model = CustomBoringModel()
    model.test_epoch_end = None

    trainer = Trainer(
        default_root_dir=tmpdir,
        fast_dev_run=5,
    )

    trainer.fit(model)
    assert trainer.state.finished, f"Training failed with {trainer.state}"
    trainer.test(ckpt_path=None)

    preds = trainer.predict(model)
    assert len(preds) == 2
    assert all(len(x) == 5 for x in preds)


def test_trainer_datamodule_hook_system(tmpdir):
    """Test the LightningDataModule hook system."""

    class HookedDataModule(BoringDataModule):

        def __init__(self, called):
            super().__init__()

            def call(hook, fn, *args, **kwargs):
                out = fn(*args, **kwargs)
                d = {'name': hook}
                if args:
                    d['args'] = args
                if kwargs:
                    d['kwargs'] = kwargs
                called.append(d)
                return out

            for h in get_members(LightningDataModule):
                attr = getattr(self, h)
                setattr(self, h, partial(call, h, attr))

    model = BoringModel()
    batches = 2
    trainer = Trainer(
        default_root_dir=tmpdir,
        max_epochs=1,
        limit_train_batches=batches,
        limit_val_batches=batches,
        limit_test_batches=batches,
        limit_predict_batches=batches,
        progress_bar_refresh_rate=0,
        weights_summary=None,
        reload_dataloaders_every_epoch=True,
    )

    called = []
    dm = HookedDataModule(called)
    trainer.fit(model, datamodule=dm)
    batch_transfer = [
        dict(name='on_before_batch_transfer', args=(ANY, None)),
        dict(name='transfer_batch_to_device', args=(ANY, torch.device('cpu'), None)),
        dict(name='on_after_batch_transfer', args=(ANY, None)),
    ]
    expected = [
        dict(name='prepare_data'),
        dict(name='setup', kwargs=dict(stage='fit')),
        dict(name='val_dataloader'),
        *batch_transfer * batches,
        dict(name='train_dataloader'),
        *batch_transfer * batches,
        dict(name='val_dataloader'),
        *batch_transfer * batches,
        dict(
            name='on_save_checkpoint',
            args=({
                'callbacks': ANY,
                'epoch': 1,
                'global_step': 2,
                'lr_schedulers': ANY,
                'optimizer_states': ANY,
                'pytorch-lightning_version': __version__,
                'state_dict': ANY
            }, )
        ),
        dict(name='teardown', kwargs=dict(stage='fit')),
    ]
    assert called == expected

    called = []
    dm = HookedDataModule(called)
    trainer.validate(model, datamodule=dm, verbose=False)
    expected = [
        dict(name='prepare_data'),
        dict(name='setup', kwargs=dict(stage='validate')),
        dict(name='val_dataloader'),
        *batch_transfer * batches,
        dict(name='teardown', kwargs=dict(stage='validate')),
    ]
    assert called == expected

    called = []
    dm = HookedDataModule(called)
    trainer.test(model, datamodule=dm, verbose=False)
    expected = [
        dict(name='prepare_data'),
        dict(name='setup', kwargs=dict(stage='test')),
        dict(name='test_dataloader'),
        *batch_transfer * batches,
        dict(name='teardown', kwargs=dict(stage='test')),
    ]
    assert called == expected

    called = []
    dm = HookedDataModule(called)
    trainer.predict(model, datamodule=dm)
    expected = [
        dict(name='prepare_data'),
        dict(name='setup', kwargs=dict(stage='predict')),
        dict(name='predict_dataloader'),
        *batch_transfer * batches,
        dict(name='teardown', kwargs=dict(stage='predict')),
    ]
    assert called == expected<|MERGE_RESOLUTION|>--- conflicted
+++ resolved
@@ -287,11 +287,7 @@
         out = []
         for i in range(batches):
             out.extend([
-<<<<<<< HEAD
-                # TODO: `{,Callback}.on_batch_{start,end}`
-=======
                 # TODO: `on_batch_{start,end}`
->>>>>>> f1fa4c47
                 dict(name='Callback.on_batch_start', args=(trainer, model)),
                 dict(name='Callback.on_train_batch_start', args=(trainer, model, ANY, i, 0)),
                 dict(name='on_train_batch_start', args=(ANY, i, 0)),
@@ -304,12 +300,8 @@
                 dict(name='Callback.on_before_zero_grad', args=(trainer, model, ANY)),
                 dict(name='on_before_zero_grad', args=(ANY, )),
                 dict(name='optimizer_zero_grad', args=(0, i, ANY, 0)),
-<<<<<<< HEAD
                 dict(name='Callback.on_before_backward', args=(trainer, model, ANY)),
                 dict(name='on_before_backward', args=(ANY, )),
-=======
-                # TODO: `on_before_backward`
->>>>>>> f1fa4c47
                 dict(name='backward', args=(ANY, ANY, 0)),
                 dict(name='Callback.on_after_backward', args=(trainer, model)),
                 dict(name='on_after_backward'),
@@ -402,12 +394,8 @@
         limit_val_batches=val_batches,
         progress_bar_refresh_rate=0,
         weights_summary=None,
-<<<<<<< HEAD
         callbacks=[callback],
         **kwargs,
-=======
-        callbacks=[callback]
->>>>>>> f1fa4c47
     )
     assert called == [
         dict(name='Callback.on_init_start', args=(trainer, )),
@@ -473,24 +461,8 @@
         *model._eval_epoch('validation', trainer, model, val_batches, 'x'),
         dict(name='Callback.on_validation_end', args=(trainer, model)),
         # `ModelCheckpoint.save_checkpoint` is called here from `Callback.on_validation_end`
-<<<<<<< HEAD
-        dict(name='Callback.on_save_checkpoint', args=(trainer, model)),
-        dict(
-            name='on_save_checkpoint',
-            args=({
-                'callbacks': ANY,
-                'epoch': 1,
-                'global_step': train_batches,
-                'lr_schedulers': ANY,
-                'optimizer_states': ANY,
-                'pytorch-lightning_version': __version__,
-                'state_dict': ANY
-            }, )
-        ),
-=======
         dict(name='Callback.on_save_checkpoint', args=(trainer, model, saved_ckpt)),
         dict(name='on_save_checkpoint', args=(saved_ckpt, )),
->>>>>>> f1fa4c47
         dict(name='on_validation_end'),
         dict(name='train'),
         dict(name='on_validation_model_train'),

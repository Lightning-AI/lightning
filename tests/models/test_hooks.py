# Copyright The PyTorch Lightning team.
#
# Licensed under the Apache License, Version 2.0 (the "License");
# you may not use this file except in compliance with the License.
# You may obtain a copy of the License at
#
#     http://www.apache.org/licenses/LICENSE-2.0
#
# Unless required by applicable law or agreed to in writing, software
# distributed under the License is distributed on an "AS IS" BASIS,
# WITHOUT WARRANTIES OR CONDITIONS OF ANY KIND, either express or implied.
# See the License for the specific language governing permissions and
# limitations under the License.
from functools import partial
from inspect import getmembers, isfunction
from unittest import mock
from unittest.mock import ANY, PropertyMock

import pytest
import torch
from torch.utils.data import DataLoader

<<<<<<< HEAD
from pytorch_lightning import LightningModule, Trainer
=======
from pytorch_lightning import __version__, LightningDataModule, Trainer
>>>>>>> 436fc53c
from tests.helpers import BoringDataModule, BoringModel, RandomDataset
from tests.helpers.runif import RunIf


@pytest.mark.parametrize('max_steps', [1, 2, 3])
def test_on_before_zero_grad_called(tmpdir, max_steps):

    class CurrentTestModel(BoringModel):
        on_before_zero_grad_called = 0

        def on_before_zero_grad(self, optimizer):
            self.on_before_zero_grad_called += 1

    model = CurrentTestModel()

    trainer = Trainer(
        default_root_dir=tmpdir,
        max_steps=max_steps,
        max_epochs=2,
    )
    assert 0 == model.on_before_zero_grad_called
    trainer.fit(model)
    assert max_steps == model.on_before_zero_grad_called

    model.on_before_zero_grad_called = 0
    trainer.test(model)
    assert 0 == model.on_before_zero_grad_called


def test_training_epoch_end_metrics_collection(tmpdir):
    """ Test that progress bar metrics also get collected at the end of an epoch. """
    num_epochs = 3

    class CurrentModel(BoringModel):

        def training_step(self, *args, **kwargs):
            output = super().training_step(*args, **kwargs)
            self.log_dict({'step_metric': torch.tensor(-1), 'shared_metric': 100}, logger=False, prog_bar=True)
            return output

        def training_epoch_end(self, outputs):
            epoch = self.current_epoch
            # both scalar tensors and Python numbers are accepted
            self.log_dict(
                {
                    f'epoch_metric_{epoch}': torch.tensor(epoch),
                    'shared_metric': 111
                },
                logger=False,
                prog_bar=True,
            )

    model = CurrentModel()
    trainer = Trainer(
        max_epochs=num_epochs,
        default_root_dir=tmpdir,
        overfit_batches=2,
    )
    trainer.fit(model)
    assert trainer.state.finished, f"Training failed with {trainer.state}"
    metrics = trainer.progress_bar_dict

    # metrics added in training step should be unchanged by epoch end method
    assert metrics['step_metric'] == -1
    # a metric shared in both methods gets overwritten by epoch_end
    assert metrics['shared_metric'] == 111
    # metrics are kept after each epoch
    for i in range(num_epochs):
        assert metrics[f'epoch_metric_{i}'] == i


def test_training_epoch_end_metrics_collection_on_override(tmpdir):
    """ Test that batch end metrics are collected when training_epoch_end is overridden at the end of an epoch. """

    class OverriddenModel(BoringModel):

        def __init__(self):
            super().__init__()
            self.len_outputs = 0

        def on_train_epoch_start(self):
            self.num_train_batches = 0

        def training_epoch_end(self, outputs):
            self.len_outputs = len(outputs)

        def on_train_batch_end(self, outputs, batch, batch_idx, dataloader_idx):
            self.num_train_batches += 1

    class NotOverriddenModel(BoringModel):

        def on_train_epoch_start(self):
            self.num_train_batches = 0

        def on_train_batch_end(self, outputs, batch, batch_idx, dataloader_idx):
            self.num_train_batches += 1

    overridden_model = OverriddenModel()
    not_overridden_model = NotOverriddenModel()
    not_overridden_model.training_epoch_end = None

    trainer = Trainer(
        max_epochs=1,
        default_root_dir=tmpdir,
        overfit_batches=2,
    )

    trainer.fit(overridden_model)
    assert overridden_model.len_outputs == overridden_model.num_train_batches


@RunIf(min_gpus=1)
@mock.patch("pytorch_lightning.accelerators.accelerator.Accelerator.lightning_module", new_callable=PropertyMock)
def test_apply_batch_transfer_handler(model_getter_mock):
    expected_device = torch.device('cuda', 0)

    class CustomBatch:

        def __init__(self, data):
            self.samples = data[0]
            self.targets = data[1]

    class CurrentTestModel(BoringModel):
        rank = 0
        transfer_batch_to_device_hook_rank = None
        on_before_batch_transfer_hook_rank = None
        on_after_batch_transfer_hook_rank = None

        def on_before_batch_transfer(self, batch, dataloader_idx):
            assert dataloader_idx is None
            self.on_before_batch_transfer_hook_rank = self.rank
            self.rank += 1
            batch.samples += 1
            return batch

        def on_after_batch_transfer(self, batch, dataloader_idx):
            assert dataloader_idx is None
            assert batch.samples.device == batch.targets.device == expected_device
            self.on_after_batch_transfer_hook_rank = self.rank
            self.rank += 1
            batch.targets *= 2
            return batch

        def transfer_batch_to_device(self, batch, device, dataloader_idx):
            assert dataloader_idx is None
            self.transfer_batch_to_device_hook_rank = self.rank
            self.rank += 1
            batch.samples = batch.samples.to(device)
            batch.targets = batch.targets.to(device)
            return batch

    model = CurrentTestModel()
    batch = CustomBatch((torch.zeros(5, 32), torch.ones(5, 1, dtype=torch.long)))

    trainer = Trainer(gpus=1)
    # running .fit() would require us to implement custom data loaders, we mock the model reference instead

    model_getter_mock.return_value = model
    batch_gpu = trainer.accelerator.batch_to_device(batch, expected_device)

    assert model.on_before_batch_transfer_hook_rank == 0
    assert model.transfer_batch_to_device_hook_rank == 1
    assert model.on_after_batch_transfer_hook_rank == 2
    assert batch_gpu.samples.device == batch_gpu.targets.device == expected_device
    assert torch.allclose(batch_gpu.samples.cpu(), torch.ones(5, 32))
    assert torch.allclose(batch_gpu.targets.cpu(), torch.ones(5, 1, dtype=torch.long) * 2)


@RunIf(min_gpus=2, special=True)
def test_transfer_batch_hook_ddp(tmpdir):
    """
    Test custom data are properly moved to the right device using ddp
    """

    class CustomBatch:

        def __init__(self, data):
            self.samples = data[0]

        def to(self, device, **kwargs):
            self.samples = self.samples.to(device, **kwargs)
            return self

    def collate_fn(batch):
        return CustomBatch(batch)

    class TestModel(BoringModel):

        def training_step(self, batch, batch_idx):
            assert batch.samples.device == self.device
            assert isinstance(batch_idx, int)

        def train_dataloader(self):
            return torch.utils.data.DataLoader(RandomDataset(32, 64), collate_fn=collate_fn)

    model = TestModel()
    model.validation_step = None
    model.training_epoch_end = None
    trainer = Trainer(
        default_root_dir=tmpdir,
        limit_train_batches=2,
        limit_val_batches=0,
        max_epochs=1,
        weights_summary=None,
        accelerator="ddp",
        gpus=2,
    )
    trainer.fit(model)


def get_members(cls):
    return {h for h, _ in getmembers(cls, predicate=isfunction) if not h.startswith('_')}


class HookedModel(BoringModel):

    def __init__(self, called):
        super().__init__()
        pl_module_hooks = get_members(LightningModule)
        # remove most `nn.Module` hooks
        module_hooks = get_members(torch.nn.Module)
        pl_module_hooks.difference_update(module_hooks - {'forward', 'zero_grad', 'train'})

        def call(hook, fn, *args, **kwargs):
            out = fn(*args, **kwargs)
            called.append(hook)
            return out

        for h in pl_module_hooks:
            attr = getattr(self, h)
            setattr(self, h, partial(call, h, attr))

    def validation_epoch_end(self, *args, **kwargs):
        # `BoringModel` does not have a return for `validation_step_end` so this would fail
        pass

    def test_epoch_end(self, *args, **kwargs):
        # `BoringModel` does not have a return for `test_step_end` so this would fail
        pass

    @staticmethod
    def _train_batch():
        return [
            'on_train_batch_start',
            'on_before_batch_transfer',
            'transfer_batch_to_device',
            'on_after_batch_transfer',
            'forward',
            'training_step',
            'training_step_end',
            'on_before_zero_grad',
            'optimizer_zero_grad',
            'backward',
            'on_after_backward',
            'optimizer_step',
            'on_train_batch_end',
        ]

    @staticmethod
    def _val_batch():
        return [
            'on_validation_batch_start',
            'on_before_batch_transfer',
            'transfer_batch_to_device',
            'on_after_batch_transfer',
            'forward',
            'validation_step',
            'validation_step_end',
            'on_validation_batch_end',
        ]

    @staticmethod
    def _test_batch():
        return [
            'on_test_batch_start',
            'on_before_batch_transfer',
            'transfer_batch_to_device',
            'on_after_batch_transfer',
            'forward',
            'test_step',
            'test_step_end',
            'on_test_batch_end',
        ]


def test_trainer_model_hook_system_fit(tmpdir):
    called = []
    model = HookedModel(called)
    train_batches = 2
    val_batches = 2
    trainer = Trainer(
        default_root_dir=tmpdir,
        max_epochs=1,
        limit_train_batches=train_batches,
        limit_val_batches=val_batches,
        progress_bar_refresh_rate=0,
        weights_summary=None,
    )
    assert called == []
    trainer.fit(model)
    expected = [
        'prepare_data',
        'configure_callbacks',
        'setup',
        'configure_sharded_model',
        'configure_optimizers',
        'on_fit_start',
        'on_pretrain_routine_start',
        'on_pretrain_routine_end',
        'on_val_dataloader',
        'val_dataloader',
        'train',  # eval() == train(False)
        'on_validation_model_eval',
        'zero_grad',
        'on_validation_start',
        'on_epoch_start',
        'on_validation_epoch_start',
        *(HookedModel._val_batch() * val_batches),
        'validation_epoch_end',
        'on_validation_epoch_end',
        'on_epoch_end',
        'on_validation_end',
        'train',
        'on_validation_model_train',
        # duplicate `train` because `_run_train` calls it again in case validation wasn't run
        'train',
        'on_train_dataloader',
        'train_dataloader',
        'on_train_start',
        'on_epoch_start',
        'on_train_epoch_start',
        *(HookedModel._train_batch() * train_batches),
        'train',  # eval() == train(False)
        'on_validation_model_eval',
        'zero_grad',
        'on_validation_start',
        'on_epoch_start',
        'on_validation_epoch_start',
        *(HookedModel._val_batch() * val_batches),
        'validation_epoch_end',
        'on_validation_epoch_end',
        'on_epoch_end',
        'on_save_checkpoint',
        'on_validation_end',
        'train',
        'on_validation_model_train',
        'training_epoch_end',
        'on_train_epoch_end',
        'on_epoch_end',
        'on_train_end',
        'on_fit_end',
        'teardown',
    ]
    assert called == expected


def test_trainer_model_hook_system_fit_no_val(tmpdir):
    called = []
    model = HookedModel(called)
    train_batches = 2
    trainer = Trainer(
        default_root_dir=tmpdir,
        max_epochs=1,
        limit_val_batches=0,
        limit_train_batches=train_batches,
        progress_bar_refresh_rate=0,
        weights_summary=None,
    )
    assert called == []
    trainer.fit(model)
    expected = [
        'prepare_data',
        'configure_callbacks',
        'setup',
        'configure_sharded_model',
        'configure_optimizers',
        'on_fit_start',
        'on_pretrain_routine_start',
        'on_pretrain_routine_end',
        'train',
        'on_train_dataloader',
        'train_dataloader',
        # even though no validation runs, we initialize the val dataloader for properties like `num_val_batches`
        'on_val_dataloader',
        'val_dataloader',
        'on_train_start',
        'on_epoch_start',
        'on_train_epoch_start',
        *(HookedModel._train_batch() * train_batches),
        'training_epoch_end',
        'on_train_epoch_end',
        'on_epoch_end',
        'on_save_checkpoint',  # from train epoch end
        'on_train_end',
        'on_fit_end',
        'teardown',
    ]
    assert called == expected


@pytest.mark.parametrize('batches', (0, 2))
def test_trainer_model_hook_system_validate(tmpdir, batches):
    called = []
    model = HookedModel(called)
    trainer = Trainer(
        default_root_dir=tmpdir,
        max_epochs=1,
        limit_val_batches=batches,
        progress_bar_refresh_rate=0,
        weights_summary=None,
    )
    assert called == []
    trainer.validate(model, verbose=False)
    hooks = [
        'train',  # eval() == train(False)
        'on_validation_model_eval',
        'zero_grad',
        'on_validation_start',
        'on_epoch_start',
        'on_validation_epoch_start',
        *(HookedModel._val_batch() * batches),
        'validation_epoch_end',
        'on_validation_epoch_end',
        'on_epoch_end',
        'on_validation_end',
        'train',
        'on_validation_model_train'
    ]
    expected = [
        'prepare_data',
        'configure_callbacks',
        'setup',
        'configure_sharded_model',
        'on_val_dataloader',
        'val_dataloader',
        *(hooks if batches else []),
        'teardown',
    ]
    assert called == expected


def test_trainer_model_hook_system_test(tmpdir):
    called = []
    model = HookedModel(called)
    batches = 2
    trainer = Trainer(
        default_root_dir=tmpdir,
        max_epochs=1,
        limit_test_batches=batches,
        progress_bar_refresh_rate=0,
        weights_summary=None,
    )
    assert called == []
    trainer.test(model, verbose=False)
    expected = [
        'prepare_data',
        'configure_callbacks',
        'setup',
        'configure_sharded_model',
        'on_test_dataloader',
        'test_dataloader',
        'train',  # eval() == train(False)
        'on_test_model_eval',
        'zero_grad',
        'on_test_start',
        'on_epoch_start',
        'on_test_epoch_start',
        *(HookedModel._test_batch() * batches),
        'test_epoch_end',
        'on_test_epoch_end',
        'on_epoch_end',
        'on_test_end',
        'train',
        'on_test_model_train',
        'teardown',
    ]
    assert called == expected


def test_hooks_with_different_argument_names(tmpdir):
    """
    Test that argument names can be anything in the hooks
    """

    class CustomBoringModel(BoringModel):

        def assert_args(self, x, batch_nb):
            assert isinstance(x, torch.Tensor)
            assert x.size() == (1, 32)
            assert isinstance(batch_nb, int)

        def training_step(self, x1, batch_nb1):
            self.assert_args(x1, batch_nb1)
            return super().training_step(x1, batch_nb1)

        def validation_step(self, x2, batch_nb2):
            self.assert_args(x2, batch_nb2)
            return super().validation_step(x2, batch_nb2)

        def test_step(self, x3, batch_nb3, dl_idx3):
            self.assert_args(x3, batch_nb3)
            assert isinstance(dl_idx3, int)
            return super().test_step(x3, batch_nb3)

        def predict(self, x4, batch_nb4, dl_idx4):
            self.assert_args(x4, batch_nb4)
            assert isinstance(dl_idx4, int)
            return super().predict(x4, batch_nb4, dl_idx4)

        def test_dataloader(self):
            return [DataLoader(RandomDataset(32, 64)), DataLoader(RandomDataset(32, 64))]

        def predict_dataloader(self):
            return [DataLoader(RandomDataset(32, 64)), DataLoader(RandomDataset(32, 64))]

    model = CustomBoringModel()
    model.test_epoch_end = None

    trainer = Trainer(
        default_root_dir=tmpdir,
        fast_dev_run=5,
    )

    trainer.fit(model)
    assert trainer.state.finished, f"Training failed with {trainer.state}"
    trainer.test(ckpt_path=None)

    preds = trainer.predict(model)
    assert len(preds) == 2
    assert all(len(x) == 5 for x in preds)


def test_trainer_datamodule_hook_system(tmpdir):
    """Test the LightningDataModule hook system."""

    class HookedDataModule(BoringDataModule):

        def __init__(self, called):
            super().__init__()

            def call(hook, fn, *args, **kwargs):
                out = fn(*args, **kwargs)
                d = {'name': hook}
                if args:
                    d['args'] = args
                if kwargs:
                    d['kwargs'] = kwargs
                called.append(d)
                return out

            hooks = {h for h, _ in getmembers(LightningDataModule, predicate=isfunction)}
            for h in hooks:
                attr = getattr(self, h)
                setattr(self, h, partial(call, h, attr))

    model = BoringModel()
    batches = 2
    trainer = Trainer(
        default_root_dir=tmpdir,
        max_epochs=1,
        limit_train_batches=batches,
        limit_val_batches=batches,
        limit_test_batches=batches,
        limit_predict_batches=batches,
        progress_bar_refresh_rate=0,
        weights_summary=None,
        reload_dataloaders_every_epoch=True,
    )

    called = []
    dm = HookedDataModule(called)
    trainer.fit(model, datamodule=dm)
    batch_transfer = [
        dict(name='on_before_batch_transfer', args=(ANY, None)),
        dict(name='transfer_batch_to_device', args=(ANY, torch.device('cpu'), None)),
        dict(name='on_after_batch_transfer', args=(ANY, None)),
    ]
    expected = [
        dict(name='prepare_data'),
        dict(name='setup', kwargs=dict(stage='fit')),
        dict(name='val_dataloader'),
        *batch_transfer * batches,
        dict(name='train_dataloader'),
        *batch_transfer * batches,
        dict(name='val_dataloader'),
        *batch_transfer * batches,
        dict(
            name='on_save_checkpoint',
            args=({
                'callbacks': ANY,
                'epoch': 1,
                'global_step': 2,
                'lr_schedulers': ANY,
                'optimizer_states': ANY,
                'pytorch-lightning_version': __version__,
                'state_dict': ANY
            }, )
        ),
        dict(name='teardown', kwargs=dict(stage='fit')),
    ]
    assert called == expected

    called = []
    dm = HookedDataModule(called)
    trainer.validate(model, datamodule=dm, verbose=False)
    expected = [
        dict(name='prepare_data'),
        dict(name='setup', kwargs=dict(stage='validate')),
        dict(name='val_dataloader'),
        *batch_transfer * batches,
        dict(name='teardown', kwargs=dict(stage='validate')),
    ]
    assert called == expected

    called = []
    dm = HookedDataModule(called)
    trainer.test(model, datamodule=dm, verbose=False)
    expected = [
        dict(name='prepare_data'),
        dict(name='setup', kwargs=dict(stage='test')),
        dict(name='test_dataloader'),
        *batch_transfer * batches,
        dict(name='teardown', kwargs=dict(stage='test')),
    ]
    assert called == expected

    called = []
    dm = HookedDataModule(called)
    trainer.predict(model, datamodule=dm)
    expected = [
        dict(name='prepare_data'),
        dict(name='setup', kwargs=dict(stage='predict')),
        dict(name='predict_dataloader'),
        *batch_transfer * batches,
        dict(name='teardown', kwargs=dict(stage='predict')),
    ]
    assert called == expected<|MERGE_RESOLUTION|>--- conflicted
+++ resolved
@@ -20,11 +20,7 @@
 import torch
 from torch.utils.data import DataLoader
 
-<<<<<<< HEAD
-from pytorch_lightning import LightningModule, Trainer
-=======
 from pytorch_lightning import __version__, LightningDataModule, Trainer
->>>>>>> 436fc53c
 from tests.helpers import BoringDataModule, BoringModel, RandomDataset
 from tests.helpers.runif import RunIf
 

--- conflicted
+++ resolved
@@ -359,15 +359,9 @@
             self.called.append("on_validation_epoch_start")
             super().on_validation_epoch_start()
 
-<<<<<<< HEAD
-        def on_validation_epoch_end(self):
+        def on_validation_epoch_end(self, *args, **kwargs):
             self.called.append("on_validation_epoch_end")
-            super().on_validation_epoch_end()
-=======
-        def on_validation_epoch_end(self, outputs):
-            self.called.append(inspect.currentframe().f_code.co_name)
-            super().on_validation_epoch_end(outputs)
->>>>>>> b190403e
+            super().on_validation_epoch_end(*args, **kwargs)
 
         def on_test_start(self):
             self.called.append("on_test_start")
@@ -385,15 +379,9 @@
             self.called.append("on_test_epoch_start")
             super().on_test_epoch_start()
 
-<<<<<<< HEAD
-        def on_test_epoch_end(self):
+        def on_test_epoch_end(self, *args, **kwargs):
             self.called.append("on_test_epoch_end")
-            super().on_test_epoch_end()
-=======
-        def on_test_epoch_end(self, outputs):
-            self.called.append(inspect.currentframe().f_code.co_name)
-            super().on_test_epoch_end(outputs)
->>>>>>> b190403e
+            super().on_test_epoch_end(*args, **kwargs)
 
         def on_validation_model_eval(self):
             self.called.append("on_validation_model_eval")

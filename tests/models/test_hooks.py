--- conflicted
+++ resolved
@@ -615,12 +615,7 @@
         max_steps=(1 + train_batches),
         limit_val_batches=0,
         enable_progress_bar=False,
-<<<<<<< HEAD
         enable_model_summary=False,
-        resume_from_checkpoint=best_model_path,
-=======
-        weights_summary=None,
->>>>>>> d5069ecd
         callbacks=[callback],
     )
     assert called == [

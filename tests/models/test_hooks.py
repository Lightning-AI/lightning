# Copyright The PyTorch Lightning team.
#
# Licensed under the Apache License, Version 2.0 (the "License");
# you may not use this file except in compliance with the License.
# You may obtain a copy of the License at
#
#     http://www.apache.org/licenses/LICENSE-2.0
#
# Unless required by applicable law or agreed to in writing, software
# distributed under the License is distributed on an "AS IS" BASIS,
# WITHOUT WARRANTIES OR CONDITIONS OF ANY KIND, either express or implied.
# See the License for the specific language governing permissions and
# limitations under the License.
from functools import partial
from inspect import getmembers, isfunction
from unittest import mock
from unittest.mock import ANY, PropertyMock

import pytest
import torch
from torch.utils.data import DataLoader

from pytorch_lightning import __version__, Callback, LightningDataModule, LightningModule, Trainer
from tests.helpers import BoringDataModule, BoringModel, RandomDataset
from tests.helpers.runif import RunIf


@pytest.mark.parametrize('max_steps', [1, 2, 3])
def test_on_before_zero_grad_called(tmpdir, max_steps):

    class CurrentTestModel(BoringModel):
        on_before_zero_grad_called = 0

        def on_before_zero_grad(self, optimizer):
            self.on_before_zero_grad_called += 1

    model = CurrentTestModel()

    trainer = Trainer(
        default_root_dir=tmpdir,
        max_steps=max_steps,
        max_epochs=2,
    )
    assert 0 == model.on_before_zero_grad_called
    trainer.fit(model)
    assert max_steps == model.on_before_zero_grad_called

    model.on_before_zero_grad_called = 0
    trainer.test(model)
    assert 0 == model.on_before_zero_grad_called


def test_training_epoch_end_metrics_collection(tmpdir):
    """ Test that progress bar metrics also get collected at the end of an epoch. """
    num_epochs = 3

    class CurrentModel(BoringModel):

        def training_step(self, *args, **kwargs):
            output = super().training_step(*args, **kwargs)
            self.log_dict({'step_metric': torch.tensor(-1), 'shared_metric': 100}, logger=False, prog_bar=True)
            return output

        def training_epoch_end(self, outputs):
            epoch = self.current_epoch
            # both scalar tensors and Python numbers are accepted
            self.log_dict(
                {
                    f'epoch_metric_{epoch}': torch.tensor(epoch),
                    'shared_metric': 111
                },
                logger=False,
                prog_bar=True,
            )

    model = CurrentModel()
    trainer = Trainer(
        max_epochs=num_epochs,
        default_root_dir=tmpdir,
        overfit_batches=2,
    )
    trainer.fit(model)
    assert trainer.state.finished, f"Training failed with {trainer.state}"
    metrics = trainer.progress_bar_dict

    # metrics added in training step should be unchanged by epoch end method
    assert metrics['step_metric'] == -1
    # a metric shared in both methods gets overwritten by epoch_end
    assert metrics['shared_metric'] == 111
    # metrics are kept after each epoch
    for i in range(num_epochs):
        assert metrics[f'epoch_metric_{i}'] == i


def test_training_epoch_end_metrics_collection_on_override(tmpdir):
    """ Test that batch end metrics are collected when training_epoch_end is overridden at the end of an epoch. """

    class OverriddenModel(BoringModel):

        def __init__(self):
            super().__init__()
            self.len_outputs = 0

        def on_train_epoch_start(self):
            self.num_train_batches = 0

        def training_epoch_end(self, outputs):
            self.len_outputs = len(outputs)

        def on_train_batch_end(self, outputs, batch, batch_idx, dataloader_idx):
            self.num_train_batches += 1

    class NotOverriddenModel(BoringModel):

        def on_train_epoch_start(self):
            self.num_train_batches = 0

        def on_train_batch_end(self, outputs, batch, batch_idx, dataloader_idx):
            self.num_train_batches += 1

    overridden_model = OverriddenModel()
    not_overridden_model = NotOverriddenModel()
    not_overridden_model.training_epoch_end = None

    trainer = Trainer(
        max_epochs=1,
        default_root_dir=tmpdir,
        overfit_batches=2,
    )

    trainer.fit(overridden_model)
    assert overridden_model.len_outputs == overridden_model.num_train_batches


@RunIf(min_gpus=1)
@mock.patch("pytorch_lightning.accelerators.accelerator.Accelerator.lightning_module", new_callable=PropertyMock)
def test_apply_batch_transfer_handler(model_getter_mock):
    expected_device = torch.device('cuda', 0)

    class CustomBatch:

        def __init__(self, data):
            self.samples = data[0]
            self.targets = data[1]

    class CurrentTestModel(BoringModel):
        rank = 0
        transfer_batch_to_device_hook_rank = None
        on_before_batch_transfer_hook_rank = None
        on_after_batch_transfer_hook_rank = None

        def on_before_batch_transfer(self, batch, dataloader_idx):
            assert dataloader_idx is None
            self.on_before_batch_transfer_hook_rank = self.rank
            self.rank += 1
            batch.samples += 1
            return batch

        def on_after_batch_transfer(self, batch, dataloader_idx):
            assert dataloader_idx is None
            assert batch.samples.device == batch.targets.device == expected_device
            self.on_after_batch_transfer_hook_rank = self.rank
            self.rank += 1
            batch.targets *= 2
            return batch

        def transfer_batch_to_device(self, batch, device, dataloader_idx):
            assert dataloader_idx is None
            self.transfer_batch_to_device_hook_rank = self.rank
            self.rank += 1
            batch.samples = batch.samples.to(device)
            batch.targets = batch.targets.to(device)
            return batch

    model = CurrentTestModel()
    batch = CustomBatch((torch.zeros(5, 32), torch.ones(5, 1, dtype=torch.long)))

    trainer = Trainer(gpus=1)
    # running .fit() would require us to implement custom data loaders, we mock the model reference instead

    model_getter_mock.return_value = model
    batch_gpu = trainer.accelerator.batch_to_device(batch, expected_device)

    assert model.on_before_batch_transfer_hook_rank == 0
    assert model.transfer_batch_to_device_hook_rank == 1
    assert model.on_after_batch_transfer_hook_rank == 2
    assert batch_gpu.samples.device == batch_gpu.targets.device == expected_device
    assert torch.allclose(batch_gpu.samples.cpu(), torch.ones(5, 32))
    assert torch.allclose(batch_gpu.targets.cpu(), torch.ones(5, 1, dtype=torch.long) * 2)


@RunIf(min_gpus=2, special=True)
def test_transfer_batch_hook_ddp(tmpdir):
    """
    Test custom data are properly moved to the right device using ddp
    """

    class CustomBatch:

        def __init__(self, data):
            self.samples = data[0]

        def to(self, device, **kwargs):
            self.samples = self.samples.to(device, **kwargs)
            return self

    def collate_fn(batch):
        return CustomBatch(batch)

    class TestModel(BoringModel):

        def training_step(self, batch, batch_idx):
            assert batch.samples.device == self.device
            assert isinstance(batch_idx, int)

        def train_dataloader(self):
            return torch.utils.data.DataLoader(RandomDataset(32, 64), collate_fn=collate_fn)

    model = TestModel()
    model.validation_step = None
    model.training_epoch_end = None
    trainer = Trainer(
        default_root_dir=tmpdir,
        limit_train_batches=2,
        limit_val_batches=0,
        max_epochs=1,
        weights_summary=None,
        accelerator="ddp",
        gpus=2,
    )
    trainer.fit(model)


def get_members(cls):
    return {h for h, _ in getmembers(cls, predicate=isfunction) if not h.startswith('_')}


class HookedCallback(Callback):

    def __init__(self, called):

        def call(hook, *args, **kwargs):
            d = {'name': f'Callback.{hook}'}
            if args:
                d['args'] = args
            if kwargs:
                d['kwargs'] = kwargs
            called.append(d)

        for h in get_members(Callback):
            setattr(self, h, partial(call, h))


class HookedModel(BoringModel):

    def __init__(self, called):
        super().__init__()
        pl_module_hooks = get_members(LightningModule)
        # remove most `nn.Module` hooks
        module_hooks = get_members(torch.nn.Module)
        pl_module_hooks.difference_update(module_hooks - {'forward', 'zero_grad', 'train'})

        def call(hook, fn, *args, **kwargs):
            out = fn(*args, **kwargs)
            d = {'name': hook}
            if args:
                d['args'] = args
            elif hook == 'train':
                # DeepSpeed calls `train(mode)` but we do not. Standardize
                # https://github.com/microsoft/DeepSpeed/pull/571
                d['args'] = (True, )
            if kwargs:
                d['kwargs'] = kwargs
            called.append(d)
            return out

        for h in pl_module_hooks:
            attr = getattr(self, h)
            setattr(self, h, partial(call, h, attr))

    def validation_epoch_end(self, *args, **kwargs):
        # `BoringModel` does not have a return for `validation_step_end` so this would fail
        pass

    def test_epoch_end(self, *args, **kwargs):
        # `BoringModel` does not have a return for `test_step_end` so this would fail
        pass

<<<<<<< HEAD
    def _train_batch(self, trainer, model, batches, device=torch.device('cpu'), current_epoch=0, **kwargs):
        using_native_amp = kwargs.get('amp_backend') == 'native'
        using_apex = kwargs.get('amp_backend') == 'apex'
        using_deepspeed = kwargs.get('plugins') == 'deepspeed'
        out = []
        for i in range(batches):
            expected = [
=======
    @staticmethod
    def _train_batch(trainer, model, batches, device=torch.device('cpu'), current_epoch=0, **kwargs):
        using_native_amp = kwargs.get('amp_backend') == 'native'
        out = []
        for i in range(batches):
            out.extend([
                dict(name='on_before_batch_transfer', args=(ANY, 0)),
                dict(name='transfer_batch_to_device', args=(ANY, device, 0)),
                dict(name='on_after_batch_transfer', args=(ANY, 0)),
>>>>>>> ea88105b
                # TODO: `on_batch_{start,end}`
                dict(name='Callback.on_batch_start', args=(trainer, model)),
                dict(name='Callback.on_train_batch_start', args=(trainer, model, ANY, i, 0)),
                dict(name='on_train_batch_start', args=(ANY, i, 0)),
<<<<<<< HEAD
                dict(name='on_before_batch_transfer', args=(ANY, None)),
                dict(name='transfer_batch_to_device', args=(ANY, device, None)),
                dict(name='on_after_batch_transfer', args=(ANY, None)),
                *([dict(name='optimizers')] if not self.automatic_optimization else []),
=======
>>>>>>> ea88105b
                dict(name='forward', args=(ANY, )),
            ]
            if not self.automatic_optimization:
                # FIXME: can be simplified?
                expected += [
                    # FIXME: None, None?
                    *([dict(name='backward', args=(ANY, None, None))] if using_apex else []),
                    dict(name='manual_backward', args=(ANY, ANY)),
                    *([
                        dict(name='Callback.on_after_backward', args=(trainer, model)),
                        dict(name='on_after_backward'),
                    ] if using_native_amp or using_apex or using_deepspeed else []),
                ]
            expected += [
                dict(name='training_step', args=(ANY, i)),
                dict(name='training_step_end', args=(dict(loss=ANY), )),
<<<<<<< HEAD
            ]
            if self.automatic_optimization:
                expected += [
                    dict(name='Callback.on_before_zero_grad', args=(trainer, model, ANY)),
                    dict(name='on_before_zero_grad', args=(ANY, )),
                    dict(name='optimizer_zero_grad', args=(current_epoch, i, ANY, 0)),
                    # TODO: `on_before_backward`
                    *([dict(name='backward', args=(ANY, ANY, 0))] if kwargs.get('plugins') != 'deepspeed' else []),
                    dict(name='Callback.on_after_backward', args=(trainer, model)),
                    dict(name='on_after_backward'),
                    # TODO: `on_before_optimizer_step`
                    dict(
                        name='optimizer_step',
                        args=(current_epoch, i, ANY, 0, ANY),
                        kwargs=dict(on_tpu=False, using_lbfgs=False, using_native_amp=using_native_amp)
                    )
                ]
            expected += [
=======
                dict(name='Callback.on_before_zero_grad', args=(trainer, model, ANY)),
                dict(name='on_before_zero_grad', args=(ANY, )),
                dict(name='optimizer_zero_grad', args=(current_epoch, i, ANY, 0)),
                # TODO: `on_before_backward`
                # DeepSpeed handles backward internally
                *([dict(name='backward', args=(ANY, ANY, 0))] if kwargs.get('plugins') != 'deepspeed' else []),
                dict(name='Callback.on_after_backward', args=(trainer, model)),
                dict(name='on_after_backward'),
                # TODO: `on_before_optimizer_step`
                dict(
                    name='optimizer_step',
                    args=(current_epoch, i, ANY, 0, ANY),
                    kwargs=dict(on_tpu=False, using_lbfgs=False, using_native_amp=using_native_amp)
                ),
>>>>>>> ea88105b
                dict(name='Callback.on_train_batch_end', args=(trainer, model, dict(loss=ANY), ANY, i, 0)),
                dict(name='on_train_batch_end', args=(dict(loss=ANY), ANY, i, 0)),
                dict(name='Callback.on_batch_end', args=(trainer, model)),
            ]
            out.extend(expected)
        return out

    @staticmethod
    def _eval_epoch(fn, trainer, model, batches, key, device=torch.device('cpu')):
        outputs = {key: ANY}
        return [
            dict(name='Callback.on_epoch_start', args=(trainer, model)),
            dict(name='on_epoch_start'),
            dict(name=f'Callback.on_{fn}_epoch_start', args=(trainer, model)),
            dict(name=f'on_{fn}_epoch_start'),
            *HookedModel._eval_batch(fn, trainer, model, batches, key, device=device),
            dict(name=f'{fn}_epoch_end', args=([outputs] * batches, )),
            dict(name=f'Callback.on_{fn}_epoch_end', args=(trainer, model)),
            dict(name=f'on_{fn}_epoch_end'),
            dict(name='Callback.on_epoch_end', args=(trainer, model)),
            dict(name='on_epoch_end'),
        ]

    @staticmethod
    def _eval_batch(fn, trainer, model, batches, key, device=torch.device('cpu')):
        out = []
        outputs = {key: ANY}
        for i in range(batches):
            out.extend([
                dict(name='on_before_batch_transfer', args=(ANY, 0)),
                dict(name='transfer_batch_to_device', args=(ANY, device, 0)),
                dict(name='on_after_batch_transfer', args=(ANY, 0)),
                # TODO: `{,Callback}.on_batch_{start,end}`
                dict(name=f'Callback.on_{fn}_batch_start', args=(trainer, model, ANY, i, 0)),
                dict(name=f'on_{fn}_batch_start', args=(ANY, i, 0)),
<<<<<<< HEAD
                dict(name='on_before_batch_transfer', args=(ANY, None)),
                dict(name='transfer_batch_to_device', args=(ANY, device, None)),
                dict(name='on_after_batch_transfer', args=(ANY, None)),
=======
>>>>>>> ea88105b
                dict(name='forward', args=(ANY, )),
                dict(name=f'{fn}_step', args=(ANY, i)),
                dict(name=f'{fn}_step_end', args=(outputs, )),
                dict(name=f'Callback.on_{fn}_batch_end', args=(trainer, model, outputs, ANY, i, 0)),
                dict(name=f'on_{fn}_batch_end', args=(outputs, ANY, i, 0)),
            ])
        return out

    @staticmethod
    def _predict_batch(trainer, model, batches):
        out = []
        for i in range(batches):
            out.extend([
                dict(name='on_before_batch_transfer', args=(ANY, 0)),
                dict(name='transfer_batch_to_device', args=(ANY, torch.device('cpu'), 0)),
                dict(name='on_after_batch_transfer', args=(ANY, 0)),
                # TODO: `{,Callback}.on_batch_{start,end}`
                dict(name='Callback.on_predict_batch_start', args=(trainer, model, ANY, i, 0)),
                dict(name='on_predict_batch_start', args=(ANY, i, 0)),
                dict(name='forward', args=(ANY, )),
                dict(name='predict_step', args=(ANY, i)),
                # TODO: `predict_step_end`
                dict(name='Callback.on_predict_batch_end', args=(trainer, model, ANY, ANY, i, 0)),
                dict(name='on_predict_batch_end', args=(ANY, ANY, i, 0)),
            ])
        return out


@pytest.mark.parametrize(
    'kwargs',
    [
        {},
        # these precision plugins modify the optimization flow, so testing them explicitly
        pytest.param(dict(gpus=1, precision=16, plugins='deepspeed'), marks=RunIf(deepspeed=True, min_gpus=1)),
        pytest.param(dict(gpus=1, precision=16, amp_backend='native'), marks=RunIf(amp_native=True, min_gpus=1)),
        pytest.param(dict(gpus=1, precision=16, amp_backend='apex'), marks=RunIf(amp_apex=True, min_gpus=1)),
    ]
)
<<<<<<< HEAD
@pytest.mark.parametrize('automatic_optimization', (True, False))
def test_trainer_model_hook_system_fit(tmpdir, kwargs, automatic_optimization):
=======
def test_trainer_model_hook_system_fit(tmpdir, kwargs):
>>>>>>> ea88105b
    called = []

    class TestModel(HookedModel):

        def __init__(self, *args):
            super().__init__(*args)
            self.automatic_optimization = automatic_optimization

        def training_step(self, batch, batch_idx):
            if self.automatic_optimization:
                return super().training_step(batch, batch_idx)
            # FIXME: why does deepspeed need this?
            if kwargs.get('plugins') == 'deepspeed':
                opt = self.optimizers()[0]
            else:
                opt = self.optimizers()
            opt.zero_grad()
            loss = self.step(batch[0])
            self.manual_backward(loss, opt)
            opt.step()
            return {'loss': loss}

    model = TestModel(called)
    callback = HookedCallback(called)
    train_batches = 2
    val_batches = 2
    trainer = Trainer(
        default_root_dir=tmpdir,
        max_epochs=1,
        limit_train_batches=train_batches,
        limit_val_batches=val_batches,
        progress_bar_refresh_rate=0,
        weights_summary=None,
        callbacks=[callback],
        **kwargs,
    )

    assert called == [
        dict(name='Callback.on_init_start', args=(trainer, )),
        dict(name='Callback.on_init_end', args=(trainer, )),
    ]

    trainer.fit(model)

    saved_ckpt = {
        'callbacks': ANY,
        'epoch': 1,
        'global_step': train_batches,
        'lr_schedulers': ANY,
        'optimizer_states': ANY,
        'pytorch-lightning_version': __version__,
        'state_dict': ANY,
    }
    if kwargs.get('amp_backend') == 'native':
        saved_ckpt['native_amp_scaling_state'] = ANY
    elif kwargs.get('amp_backend') == 'apex':
        saved_ckpt['amp_scaling_state'] = ANY
    device = torch.device('cuda:0' if 'gpus' in kwargs else 'cpu')

    expected = [
        dict(name='Callback.on_init_start', args=(trainer, )),
        dict(name='Callback.on_init_end', args=(trainer, )),
        dict(name='prepare_data'),
        dict(name='configure_callbacks'),
        dict(name='Callback.on_before_accelerator_backend_setup', args=(trainer, model)),
        # DeepSpeed needs the batch size to figure out throughput logging
        *([dict(name='train_dataloader')] if kwargs.get('plugins') == 'deepspeed' else []),
        dict(name='Callback.setup', args=(trainer, model), kwargs=dict(stage='fit')),
        dict(name='setup', kwargs=dict(stage='fit')),
        dict(name='configure_sharded_model'),
        dict(name='Callback.on_configure_sharded_model', args=(trainer, model)),
        # DeepSpeed skips initializing optimizers here as they are handled via config
        *([dict(name='configure_optimizers')] if kwargs.get('plugins') != 'deepspeed' else []),
        dict(name='Callback.on_fit_start', args=(trainer, model)),
        dict(name='on_fit_start'),
        # TODO: explore whether DeepSpeed can have the same flow for optimizers
        # DeepSpeed did not find any optimizer in the config so they are loaded here
        *([dict(name='configure_optimizers')] if kwargs.get('plugins') == 'deepspeed' else []),
        dict(name='Callback.on_pretrain_routine_start', args=(trainer, model)),
        dict(name='on_pretrain_routine_start'),
        dict(name='Callback.on_pretrain_routine_end', args=(trainer, model)),
        dict(name='on_pretrain_routine_end'),
        dict(name='Callback.on_sanity_check_start', args=(trainer, model)),
        dict(name='on_val_dataloader'),
        dict(name='val_dataloader'),
        dict(name='train', args=(False, )),
        dict(name='on_validation_model_eval'),
        dict(name='zero_grad'),
        dict(name='Callback.on_validation_start', args=(trainer, model)),
        dict(name='on_validation_start'),
        *model._eval_epoch('validation', trainer, model, val_batches, 'x', device=device),
        dict(name='Callback.on_validation_end', args=(trainer, model)),
        dict(name='on_validation_end'),
        dict(name='train', args=(True, )),
        dict(name='on_validation_model_train'),
        dict(name='Callback.on_sanity_check_end', args=(trainer, model)),
        # duplicate `train` because `_run_train` calls it again in case validation wasn't run
        dict(name='train', args=(True, )),
        dict(name='on_train_dataloader'),
        dict(name='train_dataloader'),
        dict(name='Callback.on_train_start', args=(trainer, model)),
        dict(name='on_train_start'),
        dict(name='Callback.on_epoch_start', args=(trainer, model)),
        dict(name='on_epoch_start'),
        dict(name='Callback.on_train_epoch_start', args=(trainer, model)),
        dict(name='on_train_epoch_start'),
        *model._train_batch(trainer, model, train_batches, device=device, **kwargs),
        dict(name='train', args=(False, )),
        dict(name='on_validation_model_eval'),
        dict(name='zero_grad'),
        dict(name='Callback.on_validation_start', args=(trainer, model)),
        dict(name='on_validation_start'),
        *model._eval_epoch('validation', trainer, model, val_batches, 'x', device=device),
        dict(name='Callback.on_validation_end', args=(trainer, model)),
        # `ModelCheckpoint.save_checkpoint` is called here from `Callback.on_validation_end`
        dict(name='Callback.on_save_checkpoint', args=(trainer, model, saved_ckpt)),
        dict(name='on_save_checkpoint', args=(saved_ckpt, )),
        dict(name='on_validation_end'),
        dict(name='train', args=(True, )),
        dict(name='on_validation_model_train'),
        dict(name='training_epoch_end', args=([dict(loss=ANY)] * train_batches, )),
        dict(name='Callback.on_train_epoch_end', args=(trainer, model, [dict(loss=ANY)] * train_batches)),
        dict(name='on_train_epoch_end', args=([dict(loss=ANY)] * train_batches, )),
        dict(name='Callback.on_epoch_end', args=(trainer, model)),
        dict(name='on_epoch_end'),
        dict(name='Callback.on_train_end', args=(trainer, model)),
        dict(name='on_train_end'),
        dict(name='Callback.on_fit_end', args=(trainer, model)),
        dict(name='on_fit_end'),
        dict(name='Callback.teardown', args=(trainer, model), kwargs=dict(stage='fit')),
        dict(name='teardown', kwargs=dict(stage='fit')),
    ]
    assert called == expected


def test_trainer_model_hook_system_fit_no_val_and_resume(tmpdir):
    # initial training to get a checkpoint
    model = BoringModel()
    trainer = Trainer(
        default_root_dir=tmpdir,
        max_steps=1,
        limit_val_batches=0,
        progress_bar_refresh_rate=0,
        weights_summary=None,
    )
    trainer.fit(model)
    best_model_path = trainer.checkpoint_callback.best_model_path

    # resume from checkpoint with HookedModel
    called = []
    model = HookedModel(called)
    callback = HookedCallback(called)
    train_batches = 2
    trainer = Trainer(
        default_root_dir=tmpdir,
        # already performed 1 step, now resuming to do an additional 2
        max_steps=(1 + train_batches),
        limit_val_batches=0,
        progress_bar_refresh_rate=0,
        weights_summary=None,
        resume_from_checkpoint=best_model_path,
        callbacks=[callback]
    )
    assert called == [
        dict(name='Callback.on_init_start', args=(trainer, )),
        dict(name='Callback.on_init_end', args=(trainer, )),
    ]
    trainer.fit(model)
    saved_ckpt = {
        'callbacks': ANY,
        'epoch': 2,  # TODO: wrong saved epoch
        'global_step': (1 + train_batches),
        'lr_schedulers': ANY,
        'optimizer_states': ANY,
        'pytorch-lightning_version': __version__,
        'state_dict': ANY,
    }
    expected = [
        dict(name='Callback.on_init_start', args=(trainer, )),
        dict(name='Callback.on_init_end', args=(trainer, )),
        dict(name='prepare_data'),
        dict(name='configure_callbacks'),
        dict(name='Callback.on_before_accelerator_backend_setup', args=(trainer, model)),
        dict(name='Callback.setup', args=(trainer, model), kwargs=dict(stage='fit')),
        dict(name='setup', kwargs=dict(stage='fit')),
        dict(
            name='on_load_checkpoint',
            args=({
                'callbacks': ANY,
                'epoch': 1,
                'global_step': 1,
                'lr_schedulers': ANY,
                'optimizer_states': ANY,
                'pytorch-lightning_version': __version__,
                'state_dict': ANY,
            }, )
        ),
        dict(name='configure_sharded_model'),
        dict(name='Callback.on_configure_sharded_model', args=(trainer, model)),
        dict(name='configure_optimizers'),
        dict(name='Callback.on_fit_start', args=(trainer, model)),
        dict(name='on_fit_start'),
        dict(name='Callback.on_pretrain_routine_start', args=(trainer, model)),
        dict(name='on_pretrain_routine_start'),
        dict(name='Callback.on_pretrain_routine_end', args=(trainer, model)),
        dict(name='on_pretrain_routine_end'),
        dict(name='train', args=(True, )),
        dict(name='on_train_dataloader'),
        dict(name='train_dataloader'),
        # even though no validation runs, we initialize the val dataloader for properties like `num_val_batches`
        dict(name='on_val_dataloader'),
        dict(name='val_dataloader'),
        dict(name='Callback.on_train_start', args=(trainer, model)),
        dict(name='on_train_start'),
        dict(name='Callback.on_epoch_start', args=(trainer, model)),
        dict(name='on_epoch_start'),
        dict(name='Callback.on_train_epoch_start', args=(trainer, model)),
        dict(name='on_train_epoch_start'),
        # TODO: wrong current epoch after reload
        *model._train_batch(trainer, model, train_batches, current_epoch=1),
        dict(name='training_epoch_end', args=([dict(loss=ANY)] * train_batches, )),
        dict(name='Callback.on_train_epoch_end', args=(
            trainer,
            model,
            [dict(loss=ANY)] * train_batches,
        )),
        dict(name='on_train_epoch_end', args=([dict(loss=ANY)] * train_batches, )),
        dict(name='Callback.on_epoch_end', args=(trainer, model)),
        dict(name='on_epoch_end'),
        dict(name='Callback.on_save_checkpoint', args=(trainer, model, saved_ckpt)),
        dict(name='on_save_checkpoint', args=(saved_ckpt, )),
        dict(name='Callback.on_train_end', args=(trainer, model)),
        dict(name='on_train_end'),
        dict(name='Callback.on_fit_end', args=(trainer, model)),
        dict(name='on_fit_end'),
        dict(name='Callback.teardown', args=(trainer, model), kwargs=dict(stage='fit')),
        dict(name='teardown', kwargs=dict(stage='fit')),
    ]
    assert called == expected


@pytest.mark.parametrize('batches', (0, 2))
@pytest.mark.parametrize(['verb', 'noun', 'dataloader', 'key'], [
    ('validate', 'validation', 'val', 'x'),
    ('test', 'test', 'test', 'y'),
])
def test_trainer_model_hook_system_eval(tmpdir, batches, verb, noun, dataloader, key):
    called = []
    model = HookedModel(called)
    callback = HookedCallback(called)
    trainer = Trainer(
        default_root_dir=tmpdir,
        max_epochs=1,
        limit_val_batches=batches,
        limit_test_batches=batches,
        progress_bar_refresh_rate=0,
        weights_summary=None,
        callbacks=[callback],
    )
    assert called == [
        dict(name='Callback.on_init_start', args=(trainer, )),
        dict(name='Callback.on_init_end', args=(trainer, )),
    ]
    fn = getattr(trainer, verb)
    fn(model, verbose=False)
    hooks = [
        dict(name='train', args=(False, )),
        dict(name=f'on_{noun}_model_eval'),
        dict(name='zero_grad'),
        dict(name=f'Callback.on_{noun}_start', args=(trainer, model)),
        dict(name=f'on_{noun}_start'),
        *model._eval_epoch(noun, trainer, model, batches, key),
        dict(name=f'Callback.on_{noun}_end', args=(trainer, model)),
        dict(name=f'on_{noun}_end'),
        dict(name='train', args=(True, )),
        dict(name=f'on_{noun}_model_train'),
    ]
    expected = [
        dict(name='Callback.on_init_start', args=(trainer, )),
        dict(name='Callback.on_init_end', args=(trainer, )),
        dict(name='prepare_data'),
        dict(name='configure_callbacks'),
        dict(name='Callback.on_before_accelerator_backend_setup', args=(trainer, model)),
        dict(name='Callback.setup', args=(trainer, model), kwargs=dict(stage=verb)),
        dict(name='setup', kwargs=dict(stage=verb)),
        dict(name='configure_sharded_model'),
        dict(name='Callback.on_configure_sharded_model', args=(trainer, model)),
        dict(name=f'on_{dataloader}_dataloader'),
        dict(name=f'{dataloader}_dataloader'),
        *(hooks if batches else []),
        dict(name='Callback.teardown', args=(trainer, model), kwargs=dict(stage=verb)),
        dict(name='teardown', kwargs=dict(stage=verb)),
    ]
    assert called == expected


def test_trainer_model_hook_system_predict(tmpdir):
    called = []
    model = HookedModel(called)
    callback = HookedCallback(called)
    batches = 2
    trainer = Trainer(
        default_root_dir=tmpdir,
        limit_predict_batches=batches,
        progress_bar_refresh_rate=0,
        callbacks=[callback],
    )
    assert called == [
        dict(name='Callback.on_init_start', args=(trainer, )),
        dict(name='Callback.on_init_end', args=(trainer, )),
    ]
    trainer.predict(model)
    expected = [
        dict(name='Callback.on_init_start', args=(trainer, )),
        dict(name='Callback.on_init_end', args=(trainer, )),
        dict(name='prepare_data'),
        dict(name='configure_callbacks'),
        dict(name='Callback.on_before_accelerator_backend_setup', args=(trainer, model)),
        dict(name='Callback.setup', args=(trainer, model), kwargs=dict(stage='predict')),
        dict(name='setup', kwargs=dict(stage='predict')),
        dict(name='configure_sharded_model'),
        dict(name='Callback.on_configure_sharded_model', args=(trainer, model)),
        dict(name='on_predict_dataloader'),
        dict(name='predict_dataloader'),
        dict(name='train', args=(False, )),
        dict(name='on_predict_model_eval'),
        dict(name='zero_grad'),
        dict(name='Callback.on_predict_start', args=(trainer, model)),
        dict(name='on_predict_start'),
        # TODO: `{,Callback}.on_epoch_{start,end}`
        dict(name='Callback.on_predict_epoch_start', args=(trainer, model)),
        dict(name='on_predict_epoch_start'),
        *model._predict_batch(trainer, model, batches),
        # TODO: `predict_epoch_end`
        dict(name='Callback.on_predict_epoch_end', args=(trainer, model, [[ANY] * batches])),
        dict(name='on_predict_epoch_end', args=([[ANY] * batches], )),
        dict(name='Callback.on_predict_end', args=(trainer, model)),
        dict(name='on_predict_end'),
        # TODO: `on_predict_model_train`
        dict(name='Callback.teardown', args=(trainer, model), kwargs=dict(stage='predict')),
        dict(name='teardown', kwargs=dict(stage='predict')),
    ]
    assert called == expected


# TODO: add test for tune


def test_hooks_with_different_argument_names(tmpdir):
    """
    Test that argument names can be anything in the hooks
    """

    class CustomBoringModel(BoringModel):

        def assert_args(self, x, batch_nb):
            assert isinstance(x, torch.Tensor)
            assert x.size() == (1, 32)
            assert isinstance(batch_nb, int)

        def training_step(self, x1, batch_nb1):
            self.assert_args(x1, batch_nb1)
            return super().training_step(x1, batch_nb1)

        def validation_step(self, x2, batch_nb2):
            self.assert_args(x2, batch_nb2)
            return super().validation_step(x2, batch_nb2)

        def test_step(self, x3, batch_nb3, dl_idx3):
            self.assert_args(x3, batch_nb3)
            assert isinstance(dl_idx3, int)
            return super().test_step(x3, batch_nb3)

        def predict(self, x4, batch_nb4, dl_idx4):
            self.assert_args(x4, batch_nb4)
            assert isinstance(dl_idx4, int)
            return super().predict(x4, batch_nb4, dl_idx4)

        def test_dataloader(self):
            return [DataLoader(RandomDataset(32, 64)), DataLoader(RandomDataset(32, 64))]

        def predict_dataloader(self):
            return [DataLoader(RandomDataset(32, 64)), DataLoader(RandomDataset(32, 64))]

    model = CustomBoringModel()
    model.test_epoch_end = None

    trainer = Trainer(
        default_root_dir=tmpdir,
        fast_dev_run=5,
    )

    trainer.fit(model)
    assert trainer.state.finished, f"Training failed with {trainer.state}"
    trainer.test(ckpt_path=None)

    preds = trainer.predict(model)
    assert len(preds) == 2
    assert all(len(x) == 5 for x in preds)


def test_trainer_datamodule_hook_system(tmpdir):
    """Test the LightningDataModule hook system."""

    class HookedDataModule(BoringDataModule):

        def __init__(self, called):
            super().__init__()

            def call(hook, fn, *args, **kwargs):
                out = fn(*args, **kwargs)
                d = {'name': hook}
                if args:
                    d['args'] = args
                if kwargs:
                    d['kwargs'] = kwargs
                called.append(d)
                return out

            for h in get_members(LightningDataModule):
                attr = getattr(self, h)
                setattr(self, h, partial(call, h, attr))

    model = BoringModel()
    batches = 2
    trainer = Trainer(
        default_root_dir=tmpdir,
        max_epochs=1,
        limit_train_batches=batches,
        limit_val_batches=batches,
        limit_test_batches=batches,
        limit_predict_batches=batches,
        progress_bar_refresh_rate=0,
        weights_summary=None,
        reload_dataloaders_every_epoch=True,
    )

    called = []
    dm = HookedDataModule(called)
    trainer.fit(model, datamodule=dm)
    batch_transfer = [
        dict(name='on_before_batch_transfer', args=(ANY, 0)),
        dict(name='transfer_batch_to_device', args=(ANY, torch.device('cpu'), 0)),
        dict(name='on_after_batch_transfer', args=(ANY, 0)),
    ]
    expected = [
        dict(name='prepare_data'),
        dict(name='setup', kwargs=dict(stage='fit')),
        dict(name='val_dataloader'),
        *batch_transfer * batches,
        dict(name='train_dataloader'),
        *batch_transfer * batches,
        dict(name='val_dataloader'),
        *batch_transfer * batches,
        dict(
            name='on_save_checkpoint',
            args=({
                'callbacks': ANY,
                'epoch': 1,
                'global_step': 2,
                'lr_schedulers': ANY,
                'optimizer_states': ANY,
                'pytorch-lightning_version': __version__,
                'state_dict': ANY,
            }, )
        ),
        dict(name='teardown', kwargs=dict(stage='fit')),
    ]
    assert called == expected

    called = []
    dm = HookedDataModule(called)
    trainer.validate(model, datamodule=dm, verbose=False)
    expected = [
        dict(name='prepare_data'),
        dict(name='setup', kwargs=dict(stage='validate')),
        dict(name='val_dataloader'),
        *batch_transfer * batches,
        dict(name='teardown', kwargs=dict(stage='validate')),
    ]
    assert called == expected

    called = []
    dm = HookedDataModule(called)
    trainer.test(model, datamodule=dm, verbose=False)
    expected = [
        dict(name='prepare_data'),
        dict(name='setup', kwargs=dict(stage='test')),
        dict(name='test_dataloader'),
        *batch_transfer * batches,
        dict(name='teardown', kwargs=dict(stage='test')),
    ]
    assert called == expected

    called = []
    dm = HookedDataModule(called)
    trainer.predict(model, datamodule=dm)
    expected = [
        dict(name='prepare_data'),
        dict(name='setup', kwargs=dict(stage='predict')),
        dict(name='predict_dataloader'),
        *batch_transfer * batches,
        dict(name='teardown', kwargs=dict(stage='predict')),
    ]
    assert called == expected<|MERGE_RESOLUTION|>--- conflicted
+++ resolved
@@ -286,7 +286,6 @@
         # `BoringModel` does not have a return for `test_step_end` so this would fail
         pass
 
-<<<<<<< HEAD
     def _train_batch(self, trainer, model, batches, device=torch.device('cpu'), current_epoch=0, **kwargs):
         using_native_amp = kwargs.get('amp_backend') == 'native'
         using_apex = kwargs.get('amp_backend') == 'apex'
@@ -294,28 +293,13 @@
         out = []
         for i in range(batches):
             expected = [
-=======
-    @staticmethod
-    def _train_batch(trainer, model, batches, device=torch.device('cpu'), current_epoch=0, **kwargs):
-        using_native_amp = kwargs.get('amp_backend') == 'native'
-        out = []
-        for i in range(batches):
-            out.extend([
                 dict(name='on_before_batch_transfer', args=(ANY, 0)),
                 dict(name='transfer_batch_to_device', args=(ANY, device, 0)),
                 dict(name='on_after_batch_transfer', args=(ANY, 0)),
->>>>>>> ea88105b
                 # TODO: `on_batch_{start,end}`
                 dict(name='Callback.on_batch_start', args=(trainer, model)),
                 dict(name='Callback.on_train_batch_start', args=(trainer, model, ANY, i, 0)),
                 dict(name='on_train_batch_start', args=(ANY, i, 0)),
-<<<<<<< HEAD
-                dict(name='on_before_batch_transfer', args=(ANY, None)),
-                dict(name='transfer_batch_to_device', args=(ANY, device, None)),
-                dict(name='on_after_batch_transfer', args=(ANY, None)),
-                *([dict(name='optimizers')] if not self.automatic_optimization else []),
-=======
->>>>>>> ea88105b
                 dict(name='forward', args=(ANY, )),
             ]
             if not self.automatic_optimization:
@@ -332,7 +316,6 @@
             expected += [
                 dict(name='training_step', args=(ANY, i)),
                 dict(name='training_step_end', args=(dict(loss=ANY), )),
-<<<<<<< HEAD
             ]
             if self.automatic_optimization:
                 expected += [
@@ -340,6 +323,7 @@
                     dict(name='on_before_zero_grad', args=(ANY, )),
                     dict(name='optimizer_zero_grad', args=(current_epoch, i, ANY, 0)),
                     # TODO: `on_before_backward`
+                    # DeepSpeed handles backward internally
                     *([dict(name='backward', args=(ANY, ANY, 0))] if kwargs.get('plugins') != 'deepspeed' else []),
                     dict(name='Callback.on_after_backward', args=(trainer, model)),
                     dict(name='on_after_backward'),
@@ -351,22 +335,6 @@
                     )
                 ]
             expected += [
-=======
-                dict(name='Callback.on_before_zero_grad', args=(trainer, model, ANY)),
-                dict(name='on_before_zero_grad', args=(ANY, )),
-                dict(name='optimizer_zero_grad', args=(current_epoch, i, ANY, 0)),
-                # TODO: `on_before_backward`
-                # DeepSpeed handles backward internally
-                *([dict(name='backward', args=(ANY, ANY, 0))] if kwargs.get('plugins') != 'deepspeed' else []),
-                dict(name='Callback.on_after_backward', args=(trainer, model)),
-                dict(name='on_after_backward'),
-                # TODO: `on_before_optimizer_step`
-                dict(
-                    name='optimizer_step',
-                    args=(current_epoch, i, ANY, 0, ANY),
-                    kwargs=dict(on_tpu=False, using_lbfgs=False, using_native_amp=using_native_amp)
-                ),
->>>>>>> ea88105b
                 dict(name='Callback.on_train_batch_end', args=(trainer, model, dict(loss=ANY), ANY, i, 0)),
                 dict(name='on_train_batch_end', args=(dict(loss=ANY), ANY, i, 0)),
                 dict(name='Callback.on_batch_end', args=(trainer, model)),
@@ -402,12 +370,6 @@
                 # TODO: `{,Callback}.on_batch_{start,end}`
                 dict(name=f'Callback.on_{fn}_batch_start', args=(trainer, model, ANY, i, 0)),
                 dict(name=f'on_{fn}_batch_start', args=(ANY, i, 0)),
-<<<<<<< HEAD
-                dict(name='on_before_batch_transfer', args=(ANY, None)),
-                dict(name='transfer_batch_to_device', args=(ANY, device, None)),
-                dict(name='on_after_batch_transfer', args=(ANY, None)),
-=======
->>>>>>> ea88105b
                 dict(name='forward', args=(ANY, )),
                 dict(name=f'{fn}_step', args=(ANY, i)),
                 dict(name=f'{fn}_step_end', args=(outputs, )),
@@ -446,12 +408,8 @@
         pytest.param(dict(gpus=1, precision=16, amp_backend='apex'), marks=RunIf(amp_apex=True, min_gpus=1)),
     ]
 )
-<<<<<<< HEAD
 @pytest.mark.parametrize('automatic_optimization', (True, False))
 def test_trainer_model_hook_system_fit(tmpdir, kwargs, automatic_optimization):
-=======
-def test_trainer_model_hook_system_fit(tmpdir, kwargs):
->>>>>>> ea88105b
     called = []
 
     class TestModel(HookedModel):

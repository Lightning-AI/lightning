# Copyright The PyTorch Lightning team.
#
# Licensed under the Apache License, Version 2.0 (the "License");
# you may not use this file except in compliance with the License.
# You may obtain a copy of the License at
#
#     http://www.apache.org/licenses/LICENSE-2.0
#
# Unless required by applicable law or agreed to in writing, software
# distributed under the License is distributed on an "AS IS" BASIS,
# WITHOUT WARRANTIES OR CONDITIONS OF ANY KIND, either express or implied.
# See the License for the specific language governing permissions and
# limitations under the License.
from functools import partial
from inspect import getmembers, isfunction
from unittest import mock
from unittest.mock import ANY, PropertyMock

import pytest
import torch
from torch.utils.data import DataLoader

from pytorch_lightning import __version__, Callback, LightningDataModule, LightningModule, Trainer
from tests.helpers import BoringDataModule, BoringModel, RandomDataset
from tests.helpers.runif import RunIf


@pytest.mark.parametrize('max_steps', [1, 2, 3])
def test_on_before_zero_grad_called(tmpdir, max_steps):

    class CurrentTestModel(BoringModel):
        on_before_zero_grad_called = 0

        def on_before_zero_grad(self, optimizer):
            self.on_before_zero_grad_called += 1

    model = CurrentTestModel()

    trainer = Trainer(
        default_root_dir=tmpdir,
        max_steps=max_steps,
        max_epochs=2,
    )
    assert 0 == model.on_before_zero_grad_called
    trainer.fit(model)
    assert max_steps == model.on_before_zero_grad_called

    model.on_before_zero_grad_called = 0
    trainer.test(model)
    assert 0 == model.on_before_zero_grad_called


def test_training_epoch_end_metrics_collection(tmpdir):
    """ Test that progress bar metrics also get collected at the end of an epoch. """
    num_epochs = 3

    class CurrentModel(BoringModel):

        def training_step(self, *args, **kwargs):
            output = super().training_step(*args, **kwargs)
            self.log_dict({'step_metric': torch.tensor(-1), 'shared_metric': 100}, logger=False, prog_bar=True)
            return output

        def training_epoch_end(self, outputs):
            epoch = self.current_epoch
            # both scalar tensors and Python numbers are accepted
            self.log_dict(
                {
                    f'epoch_metric_{epoch}': torch.tensor(epoch),
                    'shared_metric': 111
                },
                logger=False,
                prog_bar=True,
            )

    model = CurrentModel()
    trainer = Trainer(
        max_epochs=num_epochs,
        default_root_dir=tmpdir,
        overfit_batches=2,
    )
    trainer.fit(model)
    assert trainer.state.finished, f"Training failed with {trainer.state}"
    metrics = trainer.progress_bar_dict

    # metrics added in training step should be unchanged by epoch end method
    assert metrics['step_metric'] == -1
    # a metric shared in both methods gets overwritten by epoch_end
    assert metrics['shared_metric'] == 111
    # metrics are kept after each epoch
    for i in range(num_epochs):
        assert metrics[f'epoch_metric_{i}'] == i


def test_training_epoch_end_metrics_collection_on_override(tmpdir):
    """ Test that batch end metrics are collected when training_epoch_end is overridden at the end of an epoch. """

    class OverriddenModel(BoringModel):

        def __init__(self):
            super().__init__()
            self.len_outputs = 0

        def on_train_epoch_start(self):
            self.num_train_batches = 0

        def training_epoch_end(self, outputs):
            self.len_outputs = len(outputs)

        def on_train_batch_end(self, outputs, batch, batch_idx, dataloader_idx):
            self.num_train_batches += 1

    class NotOverriddenModel(BoringModel):

        def on_train_epoch_start(self):
            self.num_train_batches = 0

        def on_train_batch_end(self, outputs, batch, batch_idx, dataloader_idx):
            self.num_train_batches += 1

    overridden_model = OverriddenModel()
    not_overridden_model = NotOverriddenModel()
    not_overridden_model.training_epoch_end = None

    trainer = Trainer(
        max_epochs=1,
        default_root_dir=tmpdir,
        overfit_batches=2,
    )

    trainer.fit(overridden_model)
    assert overridden_model.len_outputs == overridden_model.num_train_batches


@RunIf(min_gpus=1)
@mock.patch("pytorch_lightning.accelerators.accelerator.Accelerator.lightning_module", new_callable=PropertyMock)
def test_apply_batch_transfer_handler(model_getter_mock):
    expected_device = torch.device('cuda', 0)

    class CustomBatch:

        def __init__(self, data):
            self.samples = data[0]
            self.targets = data[1]

    class CurrentTestModel(BoringModel):
        rank = 0
        transfer_batch_to_device_hook_rank = None
        on_before_batch_transfer_hook_rank = None
        on_after_batch_transfer_hook_rank = None

        def on_before_batch_transfer(self, batch, dataloader_idx):
            assert dataloader_idx is None
            self.on_before_batch_transfer_hook_rank = self.rank
            self.rank += 1
            batch.samples += 1
            return batch

        def on_after_batch_transfer(self, batch, dataloader_idx):
            assert dataloader_idx is None
            assert batch.samples.device == batch.targets.device == expected_device
            self.on_after_batch_transfer_hook_rank = self.rank
            self.rank += 1
            batch.targets *= 2
            return batch

        def transfer_batch_to_device(self, batch, device, dataloader_idx):
            assert dataloader_idx is None
            self.transfer_batch_to_device_hook_rank = self.rank
            self.rank += 1
            batch.samples = batch.samples.to(device)
            batch.targets = batch.targets.to(device)
            return batch

    model = CurrentTestModel()
    batch = CustomBatch((torch.zeros(5, 32), torch.ones(5, 1, dtype=torch.long)))

    trainer = Trainer(gpus=1)
    # running .fit() would require us to implement custom data loaders, we mock the model reference instead

    model_getter_mock.return_value = model
    batch_gpu = trainer.accelerator.batch_to_device(batch, expected_device)

    assert model.on_before_batch_transfer_hook_rank == 0
    assert model.transfer_batch_to_device_hook_rank == 1
    assert model.on_after_batch_transfer_hook_rank == 2
    assert batch_gpu.samples.device == batch_gpu.targets.device == expected_device
    assert torch.allclose(batch_gpu.samples.cpu(), torch.ones(5, 32))
    assert torch.allclose(batch_gpu.targets.cpu(), torch.ones(5, 1, dtype=torch.long) * 2)


@RunIf(min_gpus=2, special=True)
def test_transfer_batch_hook_ddp(tmpdir):
    """
    Test custom data are properly moved to the right device using ddp
    """

    class CustomBatch:

        def __init__(self, data):
            self.samples = data[0]

        def to(self, device, **kwargs):
            self.samples = self.samples.to(device, **kwargs)
            return self

    def collate_fn(batch):
        return CustomBatch(batch)

    class TestModel(BoringModel):

        def training_step(self, batch, batch_idx):
            assert batch.samples.device == self.device
            assert isinstance(batch_idx, int)

        def train_dataloader(self):
            return torch.utils.data.DataLoader(RandomDataset(32, 64), collate_fn=collate_fn)

    model = TestModel()
    model.validation_step = None
    model.training_epoch_end = None
    trainer = Trainer(
        default_root_dir=tmpdir,
        limit_train_batches=2,
        limit_val_batches=0,
        max_epochs=1,
        weights_summary=None,
        accelerator="ddp",
        gpus=2,
    )
    trainer.fit(model)


def get_members(cls):
    return {h for h, _ in getmembers(cls, predicate=isfunction) if not h.startswith('_')}


class HookedCallback(Callback):

    def __init__(self, called):

        def call(hook, *args, **kwargs):
            d = {'name': f'Callback.{hook}'}
            if args:
                d['args'] = args
            if kwargs:
                d['kwargs'] = kwargs
            called.append(d)

        for h in get_members(Callback):
            setattr(self, h, partial(call, h))


class HookedModel(BoringModel):

    def __init__(self, called):
        super().__init__()
        pl_module_hooks = get_members(LightningModule)
        # remove non-hooks
        pl_module_hooks.difference_update({'optimizers'})
        # remove most `nn.Module` hooks
        module_hooks = get_members(torch.nn.Module)
        module_hooks.difference_update({'forward', 'zero_grad', 'train'})
        pl_module_hooks.difference_update(module_hooks)

        def call(hook, fn, *args, **kwargs):
            out = fn(*args, **kwargs)
            d = {'name': hook}
            if args:
                d['args'] = args
            elif hook == 'train':
                # DeepSpeed calls `train(mode)` but we do not. Standardize
                # https://github.com/microsoft/DeepSpeed/pull/571
                d['args'] = (True, )
            if kwargs:
                d['kwargs'] = kwargs
            called.append(d)
            return out

        for h in pl_module_hooks:
            attr = getattr(self, h)
            setattr(self, h, partial(call, h, attr))

    def validation_epoch_end(self, *args, **kwargs):
        # `BoringModel` does not have a return for `validation_step_end` so this would fail
        pass

    def test_epoch_end(self, *args, **kwargs):
        # `BoringModel` does not have a return for `test_step_end` so this would fail
        pass

    def _train_batch(self, *args, **kwargs):
        if self.automatic_optimization:
            return self._auto_train_batch(*args, **kwargs)
        return self._manual_train_batch(*args, **kwargs)

    @staticmethod
    def _auto_train_batch(trainer, model, batches, device=torch.device('cpu'), current_epoch=0, **kwargs):
        using_native_amp = kwargs.get('amp_backend') == 'native'
        using_deepspeed = kwargs.get('plugins') == 'deepspeed'
        out = []
        on_before_optimizer_step = [
            dict(name='Callback.on_before_optimizer_step', args=(trainer, model, ANY, 0)),
            dict(name='on_before_optimizer_step', args=(ANY, 0)),
        ]
        for i in range(batches):
            out.extend([
                dict(name='on_before_batch_transfer', args=(ANY, 0)),
                dict(name='transfer_batch_to_device', args=(ANY, device, 0)),
                dict(name='on_after_batch_transfer', args=(ANY, 0)),
                # TODO: `on_batch_{start,end}`
                dict(name='Callback.on_batch_start', args=(trainer, model)),
                dict(name='Callback.on_train_batch_start', args=(trainer, model, ANY, i, 0)),
                dict(name='on_train_batch_start', args=(ANY, i, 0)),
<<<<<<< HEAD
                # these are before the training step because
                # they are not part of the `training_step_and_backward` closure, however,
                # with native amp, the closure is run first and then the optimizer step.
                *(on_before_optimizer_step if not using_native_amp else []),
=======
                # TODO: `on_before_optimizer_step`
>>>>>>> 1c825a2a
                dict(name='forward', args=(ANY, )),
                dict(name='training_step', args=(ANY, i)),
                dict(name='training_step_end', args=(dict(loss=ANY), )),
                dict(name='Callback.on_before_zero_grad', args=(trainer, model, ANY)),
                dict(name='on_before_zero_grad', args=(ANY, )),
                dict(name='optimizer_zero_grad', args=(current_epoch, i, ANY, 0)),
                dict(name='Callback.on_before_backward', args=(trainer, model, ANY)),
                dict(name='on_before_backward', args=(ANY, )),
                # DeepSpeed handles backward internally
                *([dict(name='backward', args=(ANY, ANY, 0))] if not using_deepspeed else []),
                dict(name='Callback.on_after_backward', args=(trainer, model)),
                dict(name='on_after_backward'),
<<<<<<< HEAD
                *(on_before_optimizer_step if using_native_amp else []),
=======
>>>>>>> 1c825a2a
                dict(
                    name='optimizer_step',
                    args=(current_epoch, i, ANY, 0, ANY),
                    kwargs=dict(on_tpu=False, using_lbfgs=False, using_native_amp=using_native_amp)
                ),
                dict(name='Callback.on_train_batch_end', args=(trainer, model, dict(loss=ANY), ANY, i, 0)),
                dict(name='on_train_batch_end', args=(dict(loss=ANY), ANY, i, 0)),
                dict(name='Callback.on_batch_end', args=(trainer, model)),
            ])
        return out

    @staticmethod
    def _manual_train_batch(trainer, model, batches, device=torch.device('cpu'), **kwargs):
        using_deepspeed = kwargs.get('plugins') == 'deepspeed'
        out = []
        for i in range(batches):
            out.extend([
                dict(name='on_before_batch_transfer', args=(ANY, 0)),
                dict(name='transfer_batch_to_device', args=(ANY, device, 0)),
                dict(name='on_after_batch_transfer', args=(ANY, 0)),
                # TODO: `on_batch_{start,end}`
                dict(name='Callback.on_batch_start', args=(trainer, model)),
                dict(name='Callback.on_train_batch_start', args=(trainer, model, ANY, i, 0)),
                dict(name='on_train_batch_start', args=(ANY, i, 0)),
                dict(name='forward', args=(ANY, )),
<<<<<<< HEAD
                dict(name='optimizers'),
=======
                dict(name='Callback.on_before_backward', args=(trainer, model, ANY)),
                dict(name='on_before_backward', args=(ANY, )),
>>>>>>> 1c825a2a
                # DeepSpeed handles backward internally
                *([dict(name='backward', args=(ANY, None, None))] if not using_deepspeed else []),
                dict(name='Callback.on_after_backward', args=(trainer, model)),
                dict(name='on_after_backward'),
                # `manual_backward` calls the previous 3
                dict(name='manual_backward', args=(ANY, )),
<<<<<<< HEAD
                dict(name='Callback.on_before_optimizer_step', args=(trainer, model, ANY, 0)),
                dict(name='on_before_optimizer_step', args=(ANY, 0)),
=======
                # TODO: `on_before_optimizer_step`
>>>>>>> 1c825a2a
                dict(name='training_step', args=(ANY, i)),
                dict(name='training_step_end', args=(dict(loss=ANY), )),
                dict(name='Callback.on_train_batch_end', args=(trainer, model, dict(loss=ANY), ANY, i, 0)),
                dict(name='on_train_batch_end', args=(dict(loss=ANY), ANY, i, 0)),
                dict(name='Callback.on_batch_end', args=(trainer, model)),
            ])
        return out

    @staticmethod
    def _eval_epoch(fn, trainer, model, batches, key, device=torch.device('cpu')):
        outputs = {key: ANY}
        return [
            dict(name='Callback.on_epoch_start', args=(trainer, model)),
            dict(name='on_epoch_start'),
            dict(name=f'Callback.on_{fn}_epoch_start', args=(trainer, model)),
            dict(name=f'on_{fn}_epoch_start'),
            *HookedModel._eval_batch(fn, trainer, model, batches, key, device=device),
            dict(name=f'{fn}_epoch_end', args=([outputs] * batches, )),
            dict(name=f'Callback.on_{fn}_epoch_end', args=(trainer, model)),
            dict(name=f'on_{fn}_epoch_end'),
            dict(name='Callback.on_epoch_end', args=(trainer, model)),
            dict(name='on_epoch_end'),
        ]

    @staticmethod
    def _eval_batch(fn, trainer, model, batches, key, device=torch.device('cpu')):
        out = []
        outputs = {key: ANY}
        for i in range(batches):
            out.extend([
                dict(name='on_before_batch_transfer', args=(ANY, 0)),
                dict(name='transfer_batch_to_device', args=(ANY, device, 0)),
                dict(name='on_after_batch_transfer', args=(ANY, 0)),
                # TODO: `{,Callback}.on_batch_{start,end}`
                dict(name=f'Callback.on_{fn}_batch_start', args=(trainer, model, ANY, i, 0)),
                dict(name=f'on_{fn}_batch_start', args=(ANY, i, 0)),
                dict(name='forward', args=(ANY, )),
                dict(name=f'{fn}_step', args=(ANY, i)),
                dict(name=f'{fn}_step_end', args=(outputs, )),
                dict(name=f'Callback.on_{fn}_batch_end', args=(trainer, model, outputs, ANY, i, 0)),
                dict(name=f'on_{fn}_batch_end', args=(outputs, ANY, i, 0)),
            ])
        return out

    @staticmethod
    def _predict_batch(trainer, model, batches):
        out = []
        for i in range(batches):
            out.extend([
                dict(name='on_before_batch_transfer', args=(ANY, 0)),
                dict(name='transfer_batch_to_device', args=(ANY, torch.device('cpu'), 0)),
                dict(name='on_after_batch_transfer', args=(ANY, 0)),
                # TODO: `{,Callback}.on_batch_{start,end}`
                dict(name='Callback.on_predict_batch_start', args=(trainer, model, ANY, i, 0)),
                dict(name='on_predict_batch_start', args=(ANY, i, 0)),
                dict(name='forward', args=(ANY, )),
                dict(name='predict_step', args=(ANY, i)),
                # TODO: `predict_step_end`
                dict(name='Callback.on_predict_batch_end', args=(trainer, model, ANY, ANY, i, 0)),
                dict(name='on_predict_batch_end', args=(ANY, ANY, i, 0)),
            ])
        return out


@pytest.mark.parametrize(
    'kwargs',
    [
        {},
        # these precision plugins modify the optimization flow, so testing them explicitly
        pytest.param(dict(gpus=1, precision=16, plugins='deepspeed'), marks=RunIf(deepspeed=True, min_gpus=1)),
        pytest.param(dict(gpus=1, precision=16, amp_backend='native'), marks=RunIf(amp_native=True, min_gpus=1)),
        pytest.param(dict(gpus=1, precision=16, amp_backend='apex'), marks=RunIf(amp_apex=True, min_gpus=1)),
    ]
)
@pytest.mark.parametrize('automatic_optimization', (True, False))
def test_trainer_model_hook_system_fit(tmpdir, kwargs, automatic_optimization):
    called = []

    class TestModel(HookedModel):

        def __init__(self, *args):
            super().__init__(*args)
            self.automatic_optimization = automatic_optimization

        def training_step(self, batch, batch_idx):
            if self.automatic_optimization:
                return super().training_step(batch, batch_idx)
            loss = self.step(batch[0])
            opt = self.optimizers()
            opt.zero_grad()
            self.manual_backward(loss)
            opt.step()
            return {'loss': loss}

    model = TestModel(called)
    callback = HookedCallback(called)
    train_batches = 2
    val_batches = 2
    trainer = Trainer(
        default_root_dir=tmpdir,
        max_epochs=1,
        limit_train_batches=train_batches,
        limit_val_batches=val_batches,
        progress_bar_refresh_rate=0,
        weights_summary=None,
        callbacks=[callback],
        **kwargs,
    )

    assert called == [
        dict(name='Callback.on_init_start', args=(trainer, )),
        dict(name='Callback.on_init_end', args=(trainer, )),
    ]

    trainer.fit(model)

    saved_ckpt = {
        'callbacks': ANY,
        'epoch': 1,
        'global_step': train_batches,
        'lr_schedulers': ANY,
        'optimizer_states': ANY,
        'pytorch-lightning_version': __version__,
        'state_dict': ANY,
    }
    if kwargs.get('amp_backend') == 'native':
        saved_ckpt['native_amp_scaling_state'] = ANY
    elif kwargs.get('amp_backend') == 'apex':
        saved_ckpt['amp_scaling_state'] = ANY
    device = torch.device('cuda:0' if 'gpus' in kwargs else 'cpu')

    expected = [
        dict(name='Callback.on_init_start', args=(trainer, )),
        dict(name='Callback.on_init_end', args=(trainer, )),
        dict(name='prepare_data'),
        dict(name='configure_callbacks'),
        dict(name='Callback.on_before_accelerator_backend_setup', args=(trainer, model)),
        # DeepSpeed needs the batch size to figure out throughput logging
        *([dict(name='train_dataloader')] if kwargs.get('plugins') == 'deepspeed' else []),
        dict(name='Callback.setup', args=(trainer, model), kwargs=dict(stage='fit')),
        dict(name='setup', kwargs=dict(stage='fit')),
        dict(name='configure_sharded_model'),
        dict(name='Callback.on_configure_sharded_model', args=(trainer, model)),
        # DeepSpeed skips initializing optimizers here as they are handled via config
        *([dict(name='configure_optimizers')] if kwargs.get('plugins') != 'deepspeed' else []),
        dict(name='Callback.on_fit_start', args=(trainer, model)),
        dict(name='on_fit_start'),
        # TODO: explore whether DeepSpeed can have the same flow for optimizers
        # DeepSpeed did not find any optimizer in the config so they are loaded here
        *([dict(name='configure_optimizers')] if kwargs.get('plugins') == 'deepspeed' else []),
        dict(name='Callback.on_pretrain_routine_start', args=(trainer, model)),
        dict(name='on_pretrain_routine_start'),
        dict(name='Callback.on_pretrain_routine_end', args=(trainer, model)),
        dict(name='on_pretrain_routine_end'),
        dict(name='Callback.on_sanity_check_start', args=(trainer, model)),
        dict(name='on_val_dataloader'),
        dict(name='val_dataloader'),
        dict(name='train', args=(False, )),
        dict(name='on_validation_model_eval'),
        dict(name='zero_grad'),
        dict(name='Callback.on_validation_start', args=(trainer, model)),
        dict(name='on_validation_start'),
        *model._eval_epoch('validation', trainer, model, val_batches, 'x', device=device),
        dict(name='Callback.on_validation_end', args=(trainer, model)),
        dict(name='on_validation_end'),
        dict(name='train', args=(True, )),
        dict(name='on_validation_model_train'),
        dict(name='Callback.on_sanity_check_end', args=(trainer, model)),
        # duplicate `train` because `_run_train` calls it again in case validation wasn't run
        dict(name='train', args=(True, )),
        dict(name='on_train_dataloader'),
        dict(name='train_dataloader'),
        dict(name='Callback.on_train_start', args=(trainer, model)),
        dict(name='on_train_start'),
        dict(name='Callback.on_epoch_start', args=(trainer, model)),
        dict(name='on_epoch_start'),
        dict(name='Callback.on_train_epoch_start', args=(trainer, model)),
        dict(name='on_train_epoch_start'),
        *model._train_batch(trainer, model, train_batches, device=device, **kwargs),
        dict(name='train', args=(False, )),
        dict(name='on_validation_model_eval'),
        dict(name='zero_grad'),
        dict(name='Callback.on_validation_start', args=(trainer, model)),
        dict(name='on_validation_start'),
        *model._eval_epoch('validation', trainer, model, val_batches, 'x', device=device),
        dict(name='Callback.on_validation_end', args=(trainer, model)),
        # `ModelCheckpoint.save_checkpoint` is called here from `Callback.on_validation_end`
        dict(name='Callback.on_save_checkpoint', args=(trainer, model, saved_ckpt)),
        dict(name='on_save_checkpoint', args=(saved_ckpt, )),
        dict(name='on_validation_end'),
        dict(name='train', args=(True, )),
        dict(name='on_validation_model_train'),
        dict(name='training_epoch_end', args=([dict(loss=ANY)] * train_batches, )),
        dict(name='Callback.on_train_epoch_end', args=(trainer, model, [dict(loss=ANY)] * train_batches)),
        dict(name='on_train_epoch_end', args=([dict(loss=ANY)] * train_batches, )),
        dict(name='Callback.on_epoch_end', args=(trainer, model)),
        dict(name='on_epoch_end'),
        dict(name='Callback.on_train_end', args=(trainer, model)),
        dict(name='on_train_end'),
        dict(name='Callback.on_fit_end', args=(trainer, model)),
        dict(name='on_fit_end'),
        dict(name='Callback.teardown', args=(trainer, model), kwargs=dict(stage='fit')),
        dict(name='teardown', kwargs=dict(stage='fit')),
    ]
    assert called == expected


def test_trainer_model_hook_system_fit_no_val_and_resume(tmpdir):
    # initial training to get a checkpoint
    model = BoringModel()
    trainer = Trainer(
        default_root_dir=tmpdir,
        max_steps=1,
        limit_val_batches=0,
        progress_bar_refresh_rate=0,
        weights_summary=None,
    )
    trainer.fit(model)
    best_model_path = trainer.checkpoint_callback.best_model_path

    # resume from checkpoint with HookedModel
    called = []
    model = HookedModel(called)
    callback = HookedCallback(called)
    train_batches = 2
    trainer = Trainer(
        default_root_dir=tmpdir,
        # already performed 1 step, now resuming to do an additional 2
        max_steps=(1 + train_batches),
        limit_val_batches=0,
        progress_bar_refresh_rate=0,
        weights_summary=None,
        resume_from_checkpoint=best_model_path,
        callbacks=[callback]
    )
    assert called == [
        dict(name='Callback.on_init_start', args=(trainer, )),
        dict(name='Callback.on_init_end', args=(trainer, )),
    ]
    trainer.fit(model)
    saved_ckpt = {
        'callbacks': ANY,
        'epoch': 2,  # TODO: wrong saved epoch
        'global_step': (1 + train_batches),
        'lr_schedulers': ANY,
        'optimizer_states': ANY,
        'pytorch-lightning_version': __version__,
        'state_dict': ANY,
    }
    expected = [
        dict(name='Callback.on_init_start', args=(trainer, )),
        dict(name='Callback.on_init_end', args=(trainer, )),
        dict(name='prepare_data'),
        dict(name='configure_callbacks'),
        dict(name='Callback.on_before_accelerator_backend_setup', args=(trainer, model)),
        dict(name='Callback.setup', args=(trainer, model), kwargs=dict(stage='fit')),
        dict(name='setup', kwargs=dict(stage='fit')),
        dict(
            name='on_load_checkpoint',
            args=({
                'callbacks': ANY,
                'epoch': 1,
                'global_step': 1,
                'lr_schedulers': ANY,
                'optimizer_states': ANY,
                'pytorch-lightning_version': __version__,
                'state_dict': ANY,
            }, )
        ),
        dict(name='configure_sharded_model'),
        dict(name='Callback.on_configure_sharded_model', args=(trainer, model)),
        dict(name='configure_optimizers'),
        dict(name='Callback.on_fit_start', args=(trainer, model)),
        dict(name='on_fit_start'),
        dict(name='Callback.on_pretrain_routine_start', args=(trainer, model)),
        dict(name='on_pretrain_routine_start'),
        dict(name='Callback.on_pretrain_routine_end', args=(trainer, model)),
        dict(name='on_pretrain_routine_end'),
        dict(name='train', args=(True, )),
        dict(name='on_train_dataloader'),
        dict(name='train_dataloader'),
        # even though no validation runs, we initialize the val dataloader for properties like `num_val_batches`
        dict(name='on_val_dataloader'),
        dict(name='val_dataloader'),
        dict(name='Callback.on_train_start', args=(trainer, model)),
        dict(name='on_train_start'),
        dict(name='Callback.on_epoch_start', args=(trainer, model)),
        dict(name='on_epoch_start'),
        dict(name='Callback.on_train_epoch_start', args=(trainer, model)),
        dict(name='on_train_epoch_start'),
        # TODO: wrong current epoch after reload
        *model._train_batch(trainer, model, train_batches, current_epoch=1),
        dict(name='training_epoch_end', args=([dict(loss=ANY)] * train_batches, )),
        dict(name='Callback.on_train_epoch_end', args=(
            trainer,
            model,
            [dict(loss=ANY)] * train_batches,
        )),
        dict(name='on_train_epoch_end', args=([dict(loss=ANY)] * train_batches, )),
        dict(name='Callback.on_epoch_end', args=(trainer, model)),
        dict(name='on_epoch_end'),
        dict(name='Callback.on_save_checkpoint', args=(trainer, model, saved_ckpt)),
        dict(name='on_save_checkpoint', args=(saved_ckpt, )),
        dict(name='Callback.on_train_end', args=(trainer, model)),
        dict(name='on_train_end'),
        dict(name='Callback.on_fit_end', args=(trainer, model)),
        dict(name='on_fit_end'),
        dict(name='Callback.teardown', args=(trainer, model), kwargs=dict(stage='fit')),
        dict(name='teardown', kwargs=dict(stage='fit')),
    ]
    assert called == expected


@pytest.mark.parametrize('batches', (0, 2))
@pytest.mark.parametrize(['verb', 'noun', 'dataloader', 'key'], [
    ('validate', 'validation', 'val', 'x'),
    ('test', 'test', 'test', 'y'),
])
def test_trainer_model_hook_system_eval(tmpdir, batches, verb, noun, dataloader, key):
    called = []
    model = HookedModel(called)
    callback = HookedCallback(called)
    trainer = Trainer(
        default_root_dir=tmpdir,
        max_epochs=1,
        limit_val_batches=batches,
        limit_test_batches=batches,
        progress_bar_refresh_rate=0,
        weights_summary=None,
        callbacks=[callback],
    )
    assert called == [
        dict(name='Callback.on_init_start', args=(trainer, )),
        dict(name='Callback.on_init_end', args=(trainer, )),
    ]
    fn = getattr(trainer, verb)
    fn(model, verbose=False)
    hooks = [
        dict(name='train', args=(False, )),
        dict(name=f'on_{noun}_model_eval'),
        dict(name='zero_grad'),
        dict(name=f'Callback.on_{noun}_start', args=(trainer, model)),
        dict(name=f'on_{noun}_start'),
        *model._eval_epoch(noun, trainer, model, batches, key),
        dict(name=f'Callback.on_{noun}_end', args=(trainer, model)),
        dict(name=f'on_{noun}_end'),
        dict(name='train', args=(True, )),
        dict(name=f'on_{noun}_model_train'),
    ]
    expected = [
        dict(name='Callback.on_init_start', args=(trainer, )),
        dict(name='Callback.on_init_end', args=(trainer, )),
        dict(name='prepare_data'),
        dict(name='configure_callbacks'),
        dict(name='Callback.on_before_accelerator_backend_setup', args=(trainer, model)),
        dict(name='Callback.setup', args=(trainer, model), kwargs=dict(stage=verb)),
        dict(name='setup', kwargs=dict(stage=verb)),
        dict(name='configure_sharded_model'),
        dict(name='Callback.on_configure_sharded_model', args=(trainer, model)),
        dict(name=f'on_{dataloader}_dataloader'),
        dict(name=f'{dataloader}_dataloader'),
        *(hooks if batches else []),
        dict(name='Callback.teardown', args=(trainer, model), kwargs=dict(stage=verb)),
        dict(name='teardown', kwargs=dict(stage=verb)),
    ]
    assert called == expected


def test_trainer_model_hook_system_predict(tmpdir):
    called = []
    model = HookedModel(called)
    callback = HookedCallback(called)
    batches = 2
    trainer = Trainer(
        default_root_dir=tmpdir,
        limit_predict_batches=batches,
        progress_bar_refresh_rate=0,
        callbacks=[callback],
    )
    assert called == [
        dict(name='Callback.on_init_start', args=(trainer, )),
        dict(name='Callback.on_init_end', args=(trainer, )),
    ]
    trainer.predict(model)
    expected = [
        dict(name='Callback.on_init_start', args=(trainer, )),
        dict(name='Callback.on_init_end', args=(trainer, )),
        dict(name='prepare_data'),
        dict(name='configure_callbacks'),
        dict(name='Callback.on_before_accelerator_backend_setup', args=(trainer, model)),
        dict(name='Callback.setup', args=(trainer, model), kwargs=dict(stage='predict')),
        dict(name='setup', kwargs=dict(stage='predict')),
        dict(name='configure_sharded_model'),
        dict(name='Callback.on_configure_sharded_model', args=(trainer, model)),
        dict(name='on_predict_dataloader'),
        dict(name='predict_dataloader'),
        dict(name='train', args=(False, )),
        dict(name='on_predict_model_eval'),
        dict(name='zero_grad'),
        dict(name='Callback.on_predict_start', args=(trainer, model)),
        dict(name='on_predict_start'),
        # TODO: `{,Callback}.on_epoch_{start,end}`
        dict(name='Callback.on_predict_epoch_start', args=(trainer, model)),
        dict(name='on_predict_epoch_start'),
        *model._predict_batch(trainer, model, batches),
        # TODO: `predict_epoch_end`
        dict(name='Callback.on_predict_epoch_end', args=(trainer, model, [[ANY] * batches])),
        dict(name='on_predict_epoch_end', args=([[ANY] * batches], )),
        dict(name='Callback.on_predict_end', args=(trainer, model)),
        dict(name='on_predict_end'),
        # TODO: `on_predict_model_train`
        dict(name='Callback.teardown', args=(trainer, model), kwargs=dict(stage='predict')),
        dict(name='teardown', kwargs=dict(stage='predict')),
    ]
    assert called == expected


# TODO: add test for tune


def test_hooks_with_different_argument_names(tmpdir):
    """
    Test that argument names can be anything in the hooks
    """

    class CustomBoringModel(BoringModel):

        def assert_args(self, x, batch_nb):
            assert isinstance(x, torch.Tensor)
            assert x.size() == (1, 32)
            assert isinstance(batch_nb, int)

        def training_step(self, x1, batch_nb1):
            self.assert_args(x1, batch_nb1)
            return super().training_step(x1, batch_nb1)

        def validation_step(self, x2, batch_nb2):
            self.assert_args(x2, batch_nb2)
            return super().validation_step(x2, batch_nb2)

        def test_step(self, x3, batch_nb3, dl_idx3):
            self.assert_args(x3, batch_nb3)
            assert isinstance(dl_idx3, int)
            return super().test_step(x3, batch_nb3)

        def predict(self, x4, batch_nb4, dl_idx4):
            self.assert_args(x4, batch_nb4)
            assert isinstance(dl_idx4, int)
            return super().predict(x4, batch_nb4, dl_idx4)

        def test_dataloader(self):
            return [DataLoader(RandomDataset(32, 64)), DataLoader(RandomDataset(32, 64))]

        def predict_dataloader(self):
            return [DataLoader(RandomDataset(32, 64)), DataLoader(RandomDataset(32, 64))]

    model = CustomBoringModel()
    model.test_epoch_end = None

    trainer = Trainer(
        default_root_dir=tmpdir,
        fast_dev_run=5,
    )

    trainer.fit(model)
    assert trainer.state.finished, f"Training failed with {trainer.state}"
    trainer.test(ckpt_path=None)

    preds = trainer.predict(model)
    assert len(preds) == 2
    assert all(len(x) == 5 for x in preds)


def test_trainer_datamodule_hook_system(tmpdir):
    """Test the LightningDataModule hook system."""

    class HookedDataModule(BoringDataModule):

        def __init__(self, called):
            super().__init__()

            def call(hook, fn, *args, **kwargs):
                out = fn(*args, **kwargs)
                d = {'name': hook}
                if args:
                    d['args'] = args
                if kwargs:
                    d['kwargs'] = kwargs
                called.append(d)
                return out

            for h in get_members(LightningDataModule):
                attr = getattr(self, h)
                setattr(self, h, partial(call, h, attr))

    model = BoringModel()
    batches = 2
    trainer = Trainer(
        default_root_dir=tmpdir,
        max_epochs=1,
        limit_train_batches=batches,
        limit_val_batches=batches,
        limit_test_batches=batches,
        limit_predict_batches=batches,
        progress_bar_refresh_rate=0,
        weights_summary=None,
        reload_dataloaders_every_epoch=True,
    )

    called = []
    dm = HookedDataModule(called)
    trainer.fit(model, datamodule=dm)
    batch_transfer = [
        dict(name='on_before_batch_transfer', args=(ANY, 0)),
        dict(name='transfer_batch_to_device', args=(ANY, torch.device('cpu'), 0)),
        dict(name='on_after_batch_transfer', args=(ANY, 0)),
    ]
    expected = [
        dict(name='prepare_data'),
        dict(name='setup', kwargs=dict(stage='fit')),
        dict(name='val_dataloader'),
        *batch_transfer * batches,
        dict(name='train_dataloader'),
        *batch_transfer * batches,
        dict(name='val_dataloader'),
        *batch_transfer * batches,
        dict(
            name='on_save_checkpoint',
            args=({
                'callbacks': ANY,
                'epoch': 1,
                'global_step': 2,
                'lr_schedulers': ANY,
                'optimizer_states': ANY,
                'pytorch-lightning_version': __version__,
                'state_dict': ANY,
            }, )
        ),
        dict(name='teardown', kwargs=dict(stage='fit')),
    ]
    assert called == expected

    called = []
    dm = HookedDataModule(called)
    trainer.validate(model, datamodule=dm, verbose=False)
    expected = [
        dict(name='prepare_data'),
        dict(name='setup', kwargs=dict(stage='validate')),
        dict(name='val_dataloader'),
        *batch_transfer * batches,
        dict(name='teardown', kwargs=dict(stage='validate')),
    ]
    assert called == expected

    called = []
    dm = HookedDataModule(called)
    trainer.test(model, datamodule=dm, verbose=False)
    expected = [
        dict(name='prepare_data'),
        dict(name='setup', kwargs=dict(stage='test')),
        dict(name='test_dataloader'),
        *batch_transfer * batches,
        dict(name='teardown', kwargs=dict(stage='test')),
    ]
    assert called == expected

    called = []
    dm = HookedDataModule(called)
    trainer.predict(model, datamodule=dm)
    expected = [
        dict(name='prepare_data'),
        dict(name='setup', kwargs=dict(stage='predict')),
        dict(name='predict_dataloader'),
        *batch_transfer * batches,
        dict(name='teardown', kwargs=dict(stage='predict')),
    ]
    assert called == expected<|MERGE_RESOLUTION|>--- conflicted
+++ resolved
@@ -312,14 +312,10 @@
                 dict(name='Callback.on_batch_start', args=(trainer, model)),
                 dict(name='Callback.on_train_batch_start', args=(trainer, model, ANY, i, 0)),
                 dict(name='on_train_batch_start', args=(ANY, i, 0)),
-<<<<<<< HEAD
                 # these are before the training step because
                 # they are not part of the `training_step_and_backward` closure, however,
                 # with native amp, the closure is run first and then the optimizer step.
                 *(on_before_optimizer_step if not using_native_amp else []),
-=======
-                # TODO: `on_before_optimizer_step`
->>>>>>> 1c825a2a
                 dict(name='forward', args=(ANY, )),
                 dict(name='training_step', args=(ANY, i)),
                 dict(name='training_step_end', args=(dict(loss=ANY), )),
@@ -332,10 +328,7 @@
                 *([dict(name='backward', args=(ANY, ANY, 0))] if not using_deepspeed else []),
                 dict(name='Callback.on_after_backward', args=(trainer, model)),
                 dict(name='on_after_backward'),
-<<<<<<< HEAD
                 *(on_before_optimizer_step if using_native_amp else []),
-=======
->>>>>>> 1c825a2a
                 dict(
                     name='optimizer_step',
                     args=(current_epoch, i, ANY, 0, ANY),
@@ -361,24 +354,16 @@
                 dict(name='Callback.on_train_batch_start', args=(trainer, model, ANY, i, 0)),
                 dict(name='on_train_batch_start', args=(ANY, i, 0)),
                 dict(name='forward', args=(ANY, )),
-<<<<<<< HEAD
-                dict(name='optimizers'),
-=======
                 dict(name='Callback.on_before_backward', args=(trainer, model, ANY)),
                 dict(name='on_before_backward', args=(ANY, )),
->>>>>>> 1c825a2a
                 # DeepSpeed handles backward internally
                 *([dict(name='backward', args=(ANY, None, None))] if not using_deepspeed else []),
                 dict(name='Callback.on_after_backward', args=(trainer, model)),
                 dict(name='on_after_backward'),
                 # `manual_backward` calls the previous 3
                 dict(name='manual_backward', args=(ANY, )),
-<<<<<<< HEAD
                 dict(name='Callback.on_before_optimizer_step', args=(trainer, model, ANY, 0)),
                 dict(name='on_before_optimizer_step', args=(ANY, 0)),
-=======
-                # TODO: `on_before_optimizer_step`
->>>>>>> 1c825a2a
                 dict(name='training_step', args=(ANY, i)),
                 dict(name='training_step_end', args=(dict(loss=ANY), )),
                 dict(name='Callback.on_train_batch_end', args=(trainer, model, dict(loss=ANY), ANY, i, 0)),

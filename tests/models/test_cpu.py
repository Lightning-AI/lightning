--- conflicted
+++ resolved
@@ -11,21 +11,12 @@
 # WITHOUT WARRANTIES OR CONDITIONS OF ANY KIND, either express or implied.
 # See the License for the specific language governing permissions and
 # limitations under the License.
-from distutils.version import LooseVersion
 import os
 import platform
 
 import pytest
 import torch
 
-<<<<<<< HEAD
-from pytorch_lightning import Trainer
-from pytorch_lightning.callbacks import EarlyStopping, ModelCheckpoint
-from pytorch_lightning.core.step_result import TrainResult
-from tests.base import EvalModelTemplate
-import tests.base.develop_pipelines as tpipes
-import tests.base.develop_utils as tutils
-=======
 import tests.helpers.pipelines as tpipes
 import tests.helpers.utils as tutils
 from pytorch_lightning import Trainer
@@ -34,7 +25,6 @@
 from tests.helpers import BoringModel
 from tests.helpers.datamodules import ClassifDataModule
 from tests.helpers.simple_models import ClassificationModel
->>>>>>> e7298b5d
 
 
 def test_cpu_slurm_save_load(tmpdir):
@@ -98,11 +88,7 @@
         default_root_dir=tmpdir,
         max_epochs=1,
         logger=logger,
-<<<<<<< HEAD
-        callbacks=[ModelCheckpoint(dirpath=tmpdir)],
-=======
         callbacks=[_StartCallback(), ModelCheckpoint(dirpath=tmpdir)],
->>>>>>> e7298b5d
     )
     # by calling fit again, we trigger training, loading weights from the cluster
     # and our hook to predict using current model before any more weight updates
@@ -110,10 +96,6 @@
 
 
 def test_early_stopping_cpu_model(tmpdir):
-<<<<<<< HEAD
-    """Test each of the trainer options."""
-    stopping = EarlyStopping(monitor='early_stop_on', min_delta=0.1)
-=======
 
     class ModelTrainVal(BoringModel):
 
@@ -124,7 +106,6 @@
 
     tutils.reset_seed()
     stopping = EarlyStopping(monitor="val_loss", min_delta=0.1)
->>>>>>> e7298b5d
     trainer_options = dict(
         callbacks=[stopping],
         default_root_dir=tmpdir,
@@ -145,15 +126,7 @@
     model.unfreeze()
 
 
-<<<<<<< HEAD
-@pytest.mark.skipif(platform.system() == "Windows",
-                    reason="Distributed training is not supported on Windows")
-@pytest.mark.skipif((platform.system() == "Darwin" and
-                     LooseVersion(torch.__version__) < LooseVersion("1.3.0")),
-                    reason="Distributed training is not supported on MacOS before Torch 1.3.0")
-=======
 @pytest.mark.skipif(platform.system() == "Windows", reason="Distributed training is not supported on Windows")
->>>>>>> e7298b5d
 def test_multi_cpu_model_ddp(tmpdir):
     """Make sure DDP works."""
     tutils.set_random_master_port()

--- conflicted
+++ resolved
@@ -16,13 +16,6 @@
 
 from pytorch_lightning import Trainer
 from pytorch_lightning.core.decorators import auto_move_data
-<<<<<<< HEAD
-from pytorch_lightning.plugins import DeepSpeedPlugin
-from tests.helpers.runif import RunIf
-=======
-from tests.deprecated_api import no_deprecated_call
-from tests.helpers import BoringDataModule, BoringModel
->>>>>>> eacece1c
 
 
 def test_v1_5_0_auto_move_data():
@@ -34,29 +27,6 @@
                 pass
 
 
-<<<<<<< HEAD
-@RunIf(deepspeed=True)
-@pytest.mark.parametrize(
-    "params", [dict(cpu_offload=True), dict(cpu_offload_params=True), dict(cpu_offload_use_pin_memory=True)]
-)
-def test_v1_5_0_deepspeed_cpu_offload(tmpdir, params):
-
-    with pytest.deprecated_call(match="is deprecated since v1.4 and will be removed in v1.5"):
-        DeepSpeedPlugin(**params)
-=======
-def test_v1_5_0_datamodule_setter():
-    model = BoringModel()
-    datamodule = BoringDataModule()
-    with no_deprecated_call(match="The `LightningModule.datamodule`"):
-        model.datamodule = datamodule
-    from pytorch_lightning.core.lightning import warning_cache
-
-    warning_cache.clear()
-    _ = model.datamodule
-    assert any("The `LightningModule.datamodule`" in w for w in warning_cache)
->>>>>>> eacece1c
-
-
 def test_v1_5_0_distributed_backend_trainer_flag():
     with pytest.deprecated_call(match="has been deprecated and will be removed in v1.5."):
         Trainer(distributed_backend="ddp_cpu")
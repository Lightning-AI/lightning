--- conflicted
+++ resolved
@@ -17,11 +17,6 @@
 import pytest
 
 from pytorch_lightning import Trainer
-<<<<<<< HEAD
-from pytorch_lightning.utilities.model_summary import ModelSummary
-=======
-from pytorch_lightning.utilities.model_helpers import is_overridden
->>>>>>> fabb3644
 from tests.helpers import BoringModel
 
 
@@ -64,24 +59,6 @@
     assert tracker.mock_calls == expected_sequence
 
 
-<<<<<<< HEAD
-def test_v1_6_0_deprecated_model_summary_mode(tmpdir):
-    model = BoringModel()
-    with pytest.deprecated_call(match="Argument `mode` in `ModelSummary` is deprecated in v1.4"):
-        ModelSummary(model, mode="top")
-
-    with pytest.deprecated_call(match="Argument `mode` in `LightningModule.summarize` is deprecated in v1.4"):
-        model.summarize(mode="top")
-=======
-def test_v1_6_0_is_overridden_model():
-    model = BoringModel()
-    with pytest.deprecated_call(match="and will be removed in v1.6"):
-        assert is_overridden("validation_step", model=model)
-    with pytest.deprecated_call(match="and will be removed in v1.6"):
-        assert not is_overridden("foo", model=model)
->>>>>>> fabb3644
-
-
 def test_v1_6_0_deprecated_disable_validation():
     trainer = Trainer()
     with pytest.deprecated_call(match="disable_validation` is deprecated in v1.4"):

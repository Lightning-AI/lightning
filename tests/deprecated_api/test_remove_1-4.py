--- conflicted
+++ resolved
@@ -46,88 +46,6 @@
     _soft_unimport_module('pytorch_lightning.utilities.xla_device_utils')
     with pytest.deprecated_call(match='will be removed in v1.4'):
         from pytorch_lightning.utilities.xla_device_utils import XLADeviceUtils  # noqa: F811 F401
-
-
-<<<<<<< HEAD
-def test_v1_4_0_deprecated_metrics():
-    from pytorch_lightning.metrics.functional.classification import stat_scores_multiple_classes
-    with pytest.deprecated_call(match='will be removed in v1.4'):
-        stat_scores_multiple_classes(pred=torch.tensor([0, 1]), target=torch.tensor([0, 1]))
-
-    from pytorch_lightning.metrics.functional.classification import iou
-    with pytest.deprecated_call(match='will be removed in v1.4'):
-        iou(torch.randint(0, 2, (10, 3, 3)), torch.randint(0, 2, (10, 3, 3)))
-
-    from pytorch_lightning.metrics.functional.classification import recall
-    with pytest.deprecated_call(match='will be removed in v1.4'):
-        recall(torch.randint(0, 2, (10, 3, 3)), torch.randint(0, 2, (10, 3, 3)))
-
-    from pytorch_lightning.metrics.functional.classification import precision
-    with pytest.deprecated_call(match='will be removed in v1.4'):
-        precision(torch.randint(0, 2, (10, 3, 3)), torch.randint(0, 2, (10, 3, 3)))
-
-    from pytorch_lightning.metrics.functional.classification import precision_recall
-    with pytest.deprecated_call(match='will be removed in v1.4'):
-        precision_recall(torch.randint(0, 2, (10, 3, 3)), torch.randint(0, 2, (10, 3, 3)))
-
-    from pytorch_lightning.metrics.functional.classification import auc
-    with pytest.deprecated_call(match='will be removed in v1.4'):
-        auc(torch.rand(10, ).sort().values, torch.rand(10, ))
-
-    from pytorch_lightning.metrics.functional.classification import auroc
-    with pytest.deprecated_call(match='will be removed in v1.4'):
-        auroc(torch.rand(10, ), torch.randint(0, 2, (10, )))
-
-    from pytorch_lightning.metrics.functional.classification import multiclass_auroc
-    with pytest.deprecated_call(match='will be removed in v1.4'):
-        multiclass_auroc(torch.rand(20, 5).softmax(dim=-1), torch.randint(0, 5, (20, )), num_classes=5)
-=======
-def test_v1_4_0_deprecated_trainer_device_distrib():
-    """Test that Trainer attributes works fine."""
-    trainer = Trainer()
-    trainer.accelerator_connector._distrib_type = None
-    trainer.accelerator_connector._device_type = None
-
-    with pytest.deprecated_call(match='deprecated in v1.2 and will be removed in v1.4'):
-        trainer.on_cpu = True
-    with pytest.deprecated_call(match='deprecated in v1.2 and will be removed in v1.4'):
-        assert trainer.on_cpu
-
-    with pytest.deprecated_call(match='deprecated in v1.2 and will be removed in v1.4'):
-        trainer.on_gpu = True
-    with pytest.deprecated_call(match='deprecated in v1.2 and will be removed in v1.4'):
-        assert trainer.on_gpu
-
-    with pytest.deprecated_call(match='deprecated in v1.2 and will be removed in v1.4'):
-        trainer.on_tpu = True
-    with pytest.deprecated_call(match='deprecated in v1.2 and will be removed in v1.4'):
-        assert trainer.on_tpu
-    trainer.accelerator_connector._device_type = None
-    with pytest.deprecated_call(match='deprecated in v1.2 and will be removed in v1.4'):
-        trainer.use_tpu = True
-    with pytest.deprecated_call(match='deprecated in v1.2 and will be removed in v1.4'):
-        assert trainer.use_tpu
-
-    with pytest.deprecated_call(match='deprecated in v1.2 and will be removed in v1.4'):
-        trainer.use_dp = True
-    with pytest.deprecated_call(match='deprecated in v1.2 and will be removed in v1.4'):
-        assert trainer.use_dp
-
-    with pytest.deprecated_call(match='deprecated in v1.2 and will be removed in v1.4'):
-        trainer.use_ddp = True
-    with pytest.deprecated_call(match='deprecated in v1.2 and will be removed in v1.4'):
-        assert trainer.use_ddp
-
-    with pytest.deprecated_call(match='deprecated in v1.2 and will be removed in v1.4'):
-        trainer.use_ddp2 = True
-    with pytest.deprecated_call(match='deprecated in v1.2 and will be removed in v1.4'):
-        assert trainer.use_ddp2
-
-    with pytest.deprecated_call(match='deprecated in v1.2 and will be removed in v1.4'):
-        trainer.use_horovod = True
-    with pytest.deprecated_call(match='deprecated in v1.2 and will be removed in v1.4'):
-        assert trainer.use_horovod
->>>>>>> 96981091
 
 
 class CustomDDPPlugin(DDPSpawnPlugin):

--- conflicted
+++ resolved
@@ -353,17 +353,10 @@
         assert trainer.lightning_optimizers == {}
 
 
-<<<<<<< HEAD
-def test_v1_8_0_remove_on_epoch_start_end_callback(tmpdir):
-    class TestCallback(Callback):
-        def on_epoch_start(self, *args, **kwargs):
-            print("on_epoch_start")
-=======
 def test_v1_8_0_remove_on_batch_start_end(tmpdir):
     class TestCallback(Callback):
         def on_batch_start(self, *args, **kwargs):
             print("on_batch_start")
->>>>>>> 8c07d8bf
 
     model = BoringModel()
     trainer = Trainer(
@@ -372,41 +365,46 @@
         default_root_dir=tmpdir,
     )
     with pytest.deprecated_call(
-<<<<<<< HEAD
-        match="The `Callback.on_epoch_start` hook was deprecated in v1.6 and will be removed in v1.8"
-=======
         match="The `Callback.on_batch_start` hook was deprecated in v1.6 and will be removed in v1.8"
->>>>>>> 8c07d8bf
     ):
         trainer.fit(model)
 
     class TestCallback(Callback):
-<<<<<<< HEAD
-        def on_epoch_end(self, *args, **kwargs):
-            print("on_epoch_end")
-=======
         def on_batch_end(self, *args, **kwargs):
             print("on_batch_end")
->>>>>>> 8c07d8bf
 
     trainer = Trainer(
         callbacks=[TestCallback()],
         fast_dev_run=True,
         default_root_dir=tmpdir,
     )
-<<<<<<< HEAD
-
-    with pytest.deprecated_call(
-        match="The `Callback.on_epoch_end` hook was deprecated in v1.6 and will be removed in v1.8"
-=======
     with pytest.deprecated_call(
         match="The `Callback.on_batch_end` hook was deprecated in v1.6 and will be removed in v1.8"
->>>>>>> 8c07d8bf
     ):
         trainer.fit(model)
 
 
-<<<<<<< HEAD
+def test_v1_8_0_on_configure_sharded_model(tmpdir):
+    class TestCallback(Callback):
+        def on_configure_sharded_model(self, trainer, model):
+            print("Configuring sharded model")
+
+    model = BoringModel()
+
+    trainer = Trainer(
+        callbacks=[TestCallback()],
+        max_epochs=1,
+        fast_dev_run=True,
+        enable_progress_bar=False,
+        logger=False,
+        default_root_dir=tmpdir,
+    )
+    with pytest.deprecated_call(
+        match="The `on_configure_sharded_model` callback hook was deprecated in v1.6 and will be removed in v1.8."
+    ):
+        trainer.fit(model)
+
+
 def test_v1_8_0_remove_on_epoch_start_end_lightning_module(tmpdir):
     class CustomModel(BoringModel):
         def on_epoch_start(self, *args, **kwargs):
@@ -434,24 +432,5 @@
     model = CustomModel()
     with pytest.deprecated_call(
         match="The `LightningModule.on_epoch_end` hook was deprecated in v1.6 and will be removed in v1.8"
-=======
-def test_v1_8_0_on_configure_sharded_model(tmpdir):
-    class TestCallback(Callback):
-        def on_configure_sharded_model(self, trainer, model):
-            print("Configuring sharded model")
-
-    model = BoringModel()
-
-    trainer = Trainer(
-        callbacks=[TestCallback()],
-        max_epochs=1,
-        fast_dev_run=True,
-        enable_progress_bar=False,
-        logger=False,
-        default_root_dir=tmpdir,
-    )
-    with pytest.deprecated_call(
-        match="The `on_configure_sharded_model` callback hook was deprecated in v1.6 and will be removed in v1.8."
->>>>>>> 8c07d8bf
     ):
         trainer.fit(model)
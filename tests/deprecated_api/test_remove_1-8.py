# Copyright The PyTorch Lightning team.
#
# Licensed under the Apache License, Version 2.0 (the "License");
# you may not use this file except in compliance with the License.
# You may obtain a copy of the License at
#
#     http://www.apache.org/licenses/LICENSE-2.0
#
# Unless required by applicable law or agreed to in writing, software
# distributed under the License is distributed on an "AS IS" BASIS,
# WITHOUT WARRANTIES OR CONDITIONS OF ANY KIND, either express or implied.
# See the License for the specific language governing permissions and
# limitations under the License.
"""Test deprecated functionality which will be removed in v1.8.0."""
from unittest.mock import Mock

import pytest
import torch
from torch import optim

from pytorch_lightning import Callback, Trainer
from pytorch_lightning.loggers import CSVLogger
from pytorch_lightning.plugins.training_type.ddp import DDPPlugin
from pytorch_lightning.plugins.training_type.ddp2 import DDP2Plugin
from pytorch_lightning.plugins.training_type.ddp_spawn import DDPSpawnPlugin
from pytorch_lightning.plugins.training_type.deepspeed import DeepSpeedPlugin
from pytorch_lightning.plugins.training_type.dp import DataParallelPlugin
from pytorch_lightning.plugins.training_type.fully_sharded import DDPFullyShardedPlugin
from pytorch_lightning.plugins.training_type.ipu import IPUPlugin
from pytorch_lightning.plugins.training_type.sharded import DDPShardedPlugin
from pytorch_lightning.plugins.training_type.sharded_spawn import DDPSpawnShardedPlugin
from pytorch_lightning.plugins.training_type.single_device import SingleDevicePlugin
from pytorch_lightning.plugins.training_type.single_tpu import SingleTPUPlugin
from pytorch_lightning.plugins.training_type.tpu_spawn import TPUSpawnPlugin
from pytorch_lightning.trainer.states import RunningStage
from pytorch_lightning.utilities.apply_func import move_data_to_device
from pytorch_lightning.utilities.enums import DeviceType, DistributedType
from pytorch_lightning.utilities.imports import _TORCHTEXT_LEGACY
from pytorch_lightning.utilities.rank_zero import rank_zero_only, rank_zero_warn
from tests.helpers.boring_model import BoringDataModule, BoringModel
from tests.helpers.runif import RunIf
from tests.helpers.torchtext_utils import get_dummy_torchtext_data_iterator


def test_v1_8_0_deprecated_distributed_type_enum():

    with pytest.deprecated_call(match="has been deprecated in v1.6 and will be removed in v1.8."):
        _ = DistributedType.DDP


def test_v1_8_0_deprecated_device_type_enum():

    with pytest.deprecated_call(match="has been deprecated in v1.6 and will be removed in v1.8."):
        _ = DeviceType.CPU


@pytest.mark.skipif(not _TORCHTEXT_LEGACY, reason="torchtext.legacy is deprecated.")
def test_v1_8_0_deprecated_torchtext_batch():

    with pytest.deprecated_call(match="is deprecated and Lightning will remove support for it in v1.8"):
        data_iterator, _ = get_dummy_torchtext_data_iterator(num_samples=3, batch_size=3)
        batch = next(iter(data_iterator))
        _ = move_data_to_device(batch=batch, device=torch.device("cpu"))


def test_v1_8_0_on_init_start_end(tmpdir):
    class TestCallback(Callback):
        def on_init_start(self, trainer):
            print("Starting to init trainer!")

        def on_init_end(self, trainer):
            print("Trainer is init now")

    model = BoringModel()

    trainer = Trainer(
        callbacks=[TestCallback()],
        max_epochs=1,
        fast_dev_run=True,
        enable_progress_bar=False,
        logger=False,
        default_root_dir=tmpdir,
    )
    with pytest.deprecated_call(
        match="The `on_init_start` callback hook was deprecated in v1.6 and will be removed in v1.8"
    ):
        trainer.fit(model)
    with pytest.deprecated_call(
        match="The `on_init_end` callback hook was deprecated in v1.6 and will be removed in v1.8"
    ):
        trainer.validate(model)


def test_v1_8_0_deprecated_call_hook():
    trainer = Trainer(
        max_epochs=1,
        limit_val_batches=0.1,
        limit_train_batches=0.2,
        enable_progress_bar=False,
        logger=False,
    )
    with pytest.deprecated_call(match="was deprecated in v1.6 and will be removed in v1.8."):
        trainer.call_hook("test_hook")


def test_v1_8_0_deprecated_warning_positional_category():
    with pytest.deprecated_call(match=r"use `category=FutureWarning."):
        rank_zero_warn("foo", FutureWarning)


def test_v1_8_0_deprecated_on_hpc_hooks(tmpdir):
    class TestModelSave(BoringModel):
        def on_hpc_save(self):
            print("on_hpc_save override")

    class TestModelLoad(BoringModel):
        def on_hpc_load(self):
            print("on_hpc_load override")

    save_model = TestModelSave()
    load_model = TestModelLoad()
    trainer = Trainer(default_root_dir=tmpdir, max_epochs=1, fast_dev_run=True)

    with pytest.deprecated_call(
        match=r"Method `LightningModule.on_hpc_save` is deprecated in v1.6 and will be removed in v1.8."
    ):
        trainer.fit(save_model)
    with pytest.deprecated_call(
        match=r"Method `LightningModule.on_hpc_load` is deprecated in v1.6 and will be removed in v1.8."
    ):
        trainer.fit(load_model)


def test_v1_8_0_deprecated_run_stage():
    trainer = Trainer()
    trainer._run_stage = Mock()
    with pytest.deprecated_call(match="`Trainer.run_stage` is deprecated in v1.6 and will be removed in v1.8."):
        trainer.run_stage()


def test_v1_8_0_trainer_verbose_evaluate():
    trainer = Trainer()
    with pytest.deprecated_call(match="verbose_evaluate` property has been deprecated and will be removed in v1.8"):
        assert trainer.verbose_evaluate

    with pytest.deprecated_call(match="verbose_evaluate` property has been deprecated and will be removed in v1.8"):
        trainer.verbose_evaluate = False


@pytest.mark.parametrize("fn_prefix", ["validated", "tested", "predicted"])
def test_v1_8_0_trainer_ckpt_path_attributes(fn_prefix: str):
    test_attr = f"{fn_prefix}_ckpt_path"
    trainer = Trainer()
    with pytest.deprecated_call(match=f"{test_attr}` attribute was deprecated in v1.6 and will be removed in v1.8"):
        _ = getattr(trainer, test_attr)
    with pytest.deprecated_call(match=f"{test_attr}` attribute was deprecated in v1.6 and will be removed in v1.8"):
        setattr(trainer, test_attr, "v")


def test_v1_8_0_deprecated_trainer_should_rank_save_checkpoint(tmpdir):
    trainer = Trainer()
    with pytest.deprecated_call(
        match=r"`Trainer.should_rank_save_checkpoint` is deprecated in v1.6 and will be removed in v1.8."
    ):
        _ = trainer.should_rank_save_checkpoint


def test_v1_8_0_deprecated_lr_scheduler():
    trainer = Trainer()
    with pytest.deprecated_call(match=r"`Trainer.lr_schedulers` is deprecated in v1.6 and will be removed in v1.8."):
        assert trainer.lr_schedulers == []


def test_v1_8_0_trainer_optimizers_mixin():
    trainer = Trainer()
    model = BoringModel()
    trainer.strategy.connect(model)
    trainer.lightning_module.trainer = trainer

    with pytest.deprecated_call(
        match=r"`TrainerOptimizersMixin.init_optimizers` was deprecated in v1.6 and will be removed in v1.8."
    ):
        trainer.init_optimizers(model)

    with pytest.deprecated_call(
        match=r"`TrainerOptimizersMixin.convert_to_lightning_optimizers` was deprecated in v1.6 and will be removed in "
        "v1.8."
    ):
        trainer.convert_to_lightning_optimizers()


def test_v1_8_0_deprecate_trainer_callback_hook_mixin():
    methods_with_self = [
        "on_before_accelerator_backend_setup",
        "on_configure_sharded_model",
        "on_init_start",
        "on_init_end",
        "on_fit_start",
        "on_fit_end",
        "on_sanity_check_start",
        "on_sanity_check_end",
        "on_train_epoch_start",
        "on_train_epoch_end",
        "on_validation_epoch_start",
        "on_validation_epoch_end",
        "on_test_epoch_start",
        "on_test_epoch_end",
        "on_predict_epoch_start",
        "on_epoch_start",
        "on_epoch_end",
        "on_train_start",
        "on_train_end",
        "on_pretrain_routine_start",
        "on_pretrain_routine_end",
        "on_batch_start",
        "on_batch_end",
        "on_validation_start",
        "on_validation_end",
        "on_test_start",
        "on_test_end",
        "on_predict_start",
        "on_predict_end",
        "on_after_backward",
    ]
    methods_with_stage = [
        "setup",
        "teardown",
    ]
    methods_with_batch_batch_idx_dataloader_idx = [
        "on_train_batch_start",
        "on_validation_batch_start",
        "on_test_batch_start",
        "on_predict_batch_start",
    ]
    methods_with_outputs_batch_batch_idx_dataloader_idx = [
        "on_train_batch_end",
        "on_validation_batch_end",
        "on_test_batch_end",
        "on_predict_batch_end",
    ]
    methods_with_checkpoint = ["on_save_checkpoint", "on_load_checkpoint"]
    trainer = Trainer(
        max_epochs=1,
        limit_val_batches=0.1,
        limit_train_batches=0.2,
        enable_progress_bar=False,
        logger=False,
    )
    model = BoringModel()
    # need to attach model to trainer for testing of `on_pretrain_routine_start`
    trainer.fit(model)
    for method_name in methods_with_self:
        fn = getattr(trainer, method_name, None)
        with pytest.deprecated_call(match="was deprecated in v1.6 and will be removed in v1.8"):
            fn()
    for method_name in methods_with_stage:
        fn = getattr(trainer, method_name)
        with pytest.deprecated_call(match="was deprecated in v1.6 and will be removed in v1.8"):
            fn(stage="test")
    for method_name in methods_with_batch_batch_idx_dataloader_idx:
        fn = getattr(trainer, method_name)
        with pytest.deprecated_call(match="was deprecated in v1.6 and will be removed in v1.8"):
            fn(batch={}, batch_idx=0, dataloader_idx=0)
    for method_name in methods_with_outputs_batch_batch_idx_dataloader_idx:
        fn = getattr(trainer, method_name)
        with pytest.deprecated_call(match="was deprecated in v1.6 and will be removed in v1.8"):
            fn(outputs=torch.tensor([[1.0, -1.0], [1.0, -1.0]]), batch={}, batch_idx=0, dataloader_idx=0)
    for method_name in methods_with_checkpoint:
        fn = getattr(trainer, method_name)
        with pytest.deprecated_call(match="was deprecated in v1.6 and will be removed in v1.8"):
            fn(checkpoint={})
    with pytest.deprecated_call(match="was deprecated in v1.6 and will be removed in v1.8"):
        trainer.on_predict_epoch_end(outputs=torch.tensor([[1.0, -1.0], [1.0, -1.0]]))
    with pytest.deprecated_call(match="was deprecated in v1.6 and will be removed in v1.8"):
        trainer.on_exception(exception=Exception)
    with pytest.deprecated_call(match="was deprecated in v1.6 and will be removed in v1.8"):
        trainer.on_before_backward(loss=torch.tensor([[1.0, -1.0], [1.0, -1.0]]))
    with pytest.deprecated_call(match="was deprecated in v1.6 and will be removed in v1.8"):
        trainer.on_before_optimizer_step(
            optimizer=optim.SGD(model.parameters(), lr=0.01, momentum=0.9), optimizer_idx=0
        )
    with pytest.deprecated_call(match="was deprecated in v1.6 and will be removed in v1.8"):
        trainer.on_before_zero_grad(optimizer=optim.SGD(model.parameters(), lr=0.01, momentum=0.9))


def test_v1_8_0_deprecated_training_type_plugin_property():
    trainer = Trainer()
    with pytest.deprecated_call(match="in v1.6 and will be removed in v1.8"):
        trainer.training_type_plugin


def test_v1_8_0_deprecate_trainer_data_loading_mixin():
    trainer = Trainer(max_epochs=1)
    model = BoringModel()
    dm = BoringDataModule()
    trainer.fit(model, datamodule=dm)

    with pytest.deprecated_call(
        match=r"`TrainerDataLoadingMixin.prepare_dataloader` was deprecated in v1.6 and will be removed in v1.8.",
    ):
        trainer.prepare_dataloader(dataloader=model.train_dataloader, shuffle=False)
    with pytest.deprecated_call(
        match=r"`TrainerDataLoadingMixin.request_dataloader` was deprecated in v1.6 and will be removed in v1.8.",
    ):
        trainer.request_dataloader(stage=RunningStage.TRAINING)


def test_v_1_8_0_deprecated_device_stats_monitor_prefix_metric_keys():
    from pytorch_lightning.callbacks.device_stats_monitor import prefix_metric_keys

    with pytest.deprecated_call(match="in v1.6 and will be removed in v1.8"):
        prefix_metric_keys({"foo": 1.0}, "bar")


@pytest.mark.parametrize(
    "cls",
    [
        DDPPlugin,
        DDP2Plugin,
        DDPSpawnPlugin,
        pytest.param(DeepSpeedPlugin, marks=RunIf(deepspeed=True)),
        DataParallelPlugin,
        DDPFullyShardedPlugin,
        pytest.param(IPUPlugin, marks=RunIf(ipu=True)),
        DDPShardedPlugin,
        DDPSpawnShardedPlugin,
        TPUSpawnPlugin,
    ],
)
def test_v1_8_0_deprecated_training_type_plugin_classes(cls):
    old_name = cls.__name__
    new_name = old_name.replace("Plugin", "Strategy")
    with pytest.deprecated_call(
        match=f"{old_name}` is deprecated in v1.6 and will be removed in v1.8. Use .*{new_name}` instead."
    ):
        cls()


def test_v1_8_0_deprecated_single_device_plugin_class():
    with pytest.deprecated_call(
        match=(
            "SingleDevicePlugin` is deprecated in v1.6 and will be removed in v1.8."
            " Use `.*SingleDeviceStrategy` instead."
        )
    ):
        SingleDevicePlugin("cpu")


@RunIf(tpu=True)
def test_v1_8_0_deprecated_single_tpu_plugin_class():
    with pytest.deprecated_call(
        match=(
            "SingleTPUPlugin` is deprecated in v1.6 and will be removed in v1.8." " Use `.*SingleTPUStrategy` instead."
        )
    ):
        SingleTPUPlugin(0)


def test_v1_8_0_deprecated_lightning_optimizers():
    trainer = Trainer()
    with pytest.deprecated_call(
        match="Trainer.lightning_optimizers` is deprecated in v1.6 and will be removed in v1.8"
    ):
        assert trainer.lightning_optimizers == {}


def test_v1_8_0_remove_on_batch_start_end(tmpdir):
    class TestCallback(Callback):
        def on_batch_start(self, *args, **kwargs):
            print("on_batch_start")

    model = BoringModel()
    trainer = Trainer(
        callbacks=[TestCallback()],
        fast_dev_run=True,
        default_root_dir=tmpdir,
    )
    with pytest.deprecated_call(
        match="The `Callback.on_batch_start` hook was deprecated in v1.6 and will be removed in v1.8"
    ):
        trainer.fit(model)

    class TestCallback(Callback):
        def on_batch_end(self, *args, **kwargs):
            print("on_batch_end")

    trainer = Trainer(
        callbacks=[TestCallback()],
        fast_dev_run=True,
        default_root_dir=tmpdir,
    )
    with pytest.deprecated_call(
        match="The `Callback.on_batch_end` hook was deprecated in v1.6 and will be removed in v1.8"
    ):
        trainer.fit(model)


def test_v1_8_0_on_configure_sharded_model(tmpdir):
    class TestCallback(Callback):
        def on_configure_sharded_model(self, trainer, model):
            print("Configuring sharded model")

    model = BoringModel()

    trainer = Trainer(
        callbacks=[TestCallback()],
        max_epochs=1,
        fast_dev_run=True,
        enable_progress_bar=False,
        logger=False,
        default_root_dir=tmpdir,
    )
    with pytest.deprecated_call(
        match="The `on_configure_sharded_model` callback hook was deprecated in v1.6 and will be removed in v1.8."
    ):
        trainer.fit(model)


def test_v1_8_0_remove_on_epoch_start_end_lightning_module(tmpdir):
    class CustomModel(BoringModel):
        def on_epoch_start(self, *args, **kwargs):
            print("on_epoch_start")

    model = CustomModel()
    trainer = Trainer(
        fast_dev_run=True,
        default_root_dir=tmpdir,
    )
    with pytest.deprecated_call(
        match="The `LightningModule.on_epoch_start` hook was deprecated in v1.6 and will be removed in v1.8"
    ):
        trainer.fit(model)

    class CustomModel(BoringModel):
        def on_epoch_end(self, *args, **kwargs):
            print("on_epoch_end")

    trainer = Trainer(
        fast_dev_run=True,
        default_root_dir=tmpdir,
    )

    model = CustomModel()
    with pytest.deprecated_call(
        match="The `LightningModule.on_epoch_end` hook was deprecated in v1.6 and will be removed in v1.8"
    ):
        trainer.fit(model)


def test_v1_8_0_rank_zero_imports():

    import warnings

    from pytorch_lightning.utilities.distributed import rank_zero_debug, rank_zero_info
    from pytorch_lightning.utilities.warnings import LightningDeprecationWarning, rank_zero_deprecation, rank_zero_warn

    with pytest.deprecated_call(
        match="pytorch_lightning.utilities.distributed.rank_zero_debug has been deprecated in v1.6"
        " and will be removed in v1.8."
    ):
        rank_zero_debug("foo")
    with pytest.deprecated_call(
        match="pytorch_lightning.utilities.distributed.rank_zero_info has been deprecated in v1.6"
        " and will be removed in v1.8."
    ):
        rank_zero_info("foo")
    with pytest.deprecated_call(
        match="pytorch_lightning.utilities.warnings.rank_zero_warn has been deprecated in v1.6"
        " and will be removed in v1.8."
    ):
        rank_zero_warn("foo")
    with pytest.deprecated_call(
        match="pytorch_lightning.utilities.warnings.rank_zero_deprecation has been deprecated in v1.6"
        " and will be removed in v1.8."
    ):
        rank_zero_deprecation("foo")
    with pytest.deprecated_call(
        match="pytorch_lightning.utilities.warnings.LightningDeprecationWarning has been deprecated in v1.6"
        " and will be removed in v1.8."
    ):
        warnings.warn("foo", LightningDeprecationWarning, stacklevel=5)


def test_v1_8_0_on_before_accelerator_backend_setup(tmpdir):
    class TestCallback(Callback):
        def on_before_accelerator_backend_setup(self, *args, **kwargs):
            print("on_before_accelerator_backend called.")

    model = BoringModel()

    trainer = Trainer(
        callbacks=[TestCallback()],
        max_epochs=1,
        fast_dev_run=True,
        enable_progress_bar=False,
        logger=False,
        default_root_dir=tmpdir,
    )
    with pytest.deprecated_call(
        match="The `on_before_accelerator_backend_setup` callback hook was deprecated in v1.6"
        " and will be removed in v1.8"
    ):
        trainer.fit(model)


<<<<<<< HEAD
def test_v1_8_0_callback_on_load_checkpoint_hook(tmpdir):
    class TestCallbackLoadHook(Callback):
        def on_load_checkpoint(self, trainer, pl_module, callback_state) -> None:
            print("overriding on_load_checkpoint")

    model = BoringModel()
    trainer = Trainer(
        callbacks=[TestCallbackLoadHook()],
        max_epochs=1,
        fast_dev_run=True,
        enable_progress_bar=False,
        logger=False,
        default_root_dir=tmpdir,
    )
    with pytest.deprecated_call(
        match="Method `Callback.on_load_checkpoint(callback_state)` is deprecated in v1.6 and"
        " will be removed in v1.8. Please use `Callback.load_state_dict` instead,"
        " or new method signature `Callback.on_load_checkpoint_new(checkpoint)`."
    ):
        trainer.fit(model)


def test_v1_8_0_callback_on_save_checkpoint_hook(tmpdir):
    class TestCallbackSaveHookReturn(Callback):
        def on_save_checkpoint(self, trainer, pl_module, checkpoint) -> dict:
            return {"returning": "on_save_checkpoint"}

    class TestCallbackSaveHookOverride(Callback):
        def on_save_checkpoint(self, trainer, pl_module, checkpoint) -> None:
            print("overriding without returning")

    model = BoringModel()
    trainer = Trainer(
        callbacks=[TestCallbackSaveHookReturn()],
        max_epochs=1,
        fast_dev_run=True,
        enable_progress_bar=False,
        logger=False,
        default_root_dir=tmpdir,
    )
    trainer.fit(model)
    with pytest.deprecated_call(
        match="Method `Callback.on_save_checkpoint -> dict` is deprecated in v1.6 and"
        " will be removed in v1.8. Please use `Callback.state_dict` instead,"
        " or new method signature `Callback.on_save_checkpoint -> None`."
    ):
        trainer.save_checkpoint(tmpdir + "path.ckpt")

    trainer.callbacks = [TestCallbackSaveHookOverride()]
    trainer.save_checkpoint(tmpdir + "pathok.ckpt")
=======
def test_v1_8_0_deprecated_agg_and_log_metrics_override(tmpdir):
    class AggregationOverrideLogger(CSVLogger):
        @rank_zero_only
        def agg_and_log_metrics(self, metrics, step):
            self.log_metrics(metrics=metrics, step=step)

    logger = AggregationOverrideLogger(tmpdir)
    logger2 = CSVLogger(tmpdir)
    logger3 = CSVLogger(tmpdir)

    # Test single loggers
    with pytest.deprecated_call(
        match="`LightningLoggerBase.agg_and_log_metrics` is deprecated in v1.6 and will be removed"
        " in v1.8. `Trainer` will directly call `LightningLoggerBase.log_metrics` so custom"
        " loggers should not implement `LightningLoggerBase.agg_and_log_metrics`."
    ):
        Trainer(logger=logger)
    # Should have no deprecation warning
    Trainer(logger=logger2)

    # Test multiple loggers
    with pytest.deprecated_call(
        match="`LightningLoggerBase.agg_and_log_metrics` is deprecated in v1.6 and will be removed"
        " in v1.8. `Trainer` will directly call `LightningLoggerBase.log_metrics` so custom"
        " loggers should not implement `LightningLoggerBase.agg_and_log_metrics`."
    ):
        Trainer(logger=[logger, logger3])
    # Should have no deprecation warning
    Trainer(logger=[logger2, logger3])
>>>>>>> d6137192
<|MERGE_RESOLUTION|>--- conflicted
+++ resolved
@@ -503,58 +503,6 @@
         trainer.fit(model)
 
 
-<<<<<<< HEAD
-def test_v1_8_0_callback_on_load_checkpoint_hook(tmpdir):
-    class TestCallbackLoadHook(Callback):
-        def on_load_checkpoint(self, trainer, pl_module, callback_state) -> None:
-            print("overriding on_load_checkpoint")
-
-    model = BoringModel()
-    trainer = Trainer(
-        callbacks=[TestCallbackLoadHook()],
-        max_epochs=1,
-        fast_dev_run=True,
-        enable_progress_bar=False,
-        logger=False,
-        default_root_dir=tmpdir,
-    )
-    with pytest.deprecated_call(
-        match="Method `Callback.on_load_checkpoint(callback_state)` is deprecated in v1.6 and"
-        " will be removed in v1.8. Please use `Callback.load_state_dict` instead,"
-        " or new method signature `Callback.on_load_checkpoint_new(checkpoint)`."
-    ):
-        trainer.fit(model)
-
-
-def test_v1_8_0_callback_on_save_checkpoint_hook(tmpdir):
-    class TestCallbackSaveHookReturn(Callback):
-        def on_save_checkpoint(self, trainer, pl_module, checkpoint) -> dict:
-            return {"returning": "on_save_checkpoint"}
-
-    class TestCallbackSaveHookOverride(Callback):
-        def on_save_checkpoint(self, trainer, pl_module, checkpoint) -> None:
-            print("overriding without returning")
-
-    model = BoringModel()
-    trainer = Trainer(
-        callbacks=[TestCallbackSaveHookReturn()],
-        max_epochs=1,
-        fast_dev_run=True,
-        enable_progress_bar=False,
-        logger=False,
-        default_root_dir=tmpdir,
-    )
-    trainer.fit(model)
-    with pytest.deprecated_call(
-        match="Method `Callback.on_save_checkpoint -> dict` is deprecated in v1.6 and"
-        " will be removed in v1.8. Please use `Callback.state_dict` instead,"
-        " or new method signature `Callback.on_save_checkpoint -> None`."
-    ):
-        trainer.save_checkpoint(tmpdir + "path.ckpt")
-
-    trainer.callbacks = [TestCallbackSaveHookOverride()]
-    trainer.save_checkpoint(tmpdir + "pathok.ckpt")
-=======
 def test_v1_8_0_deprecated_agg_and_log_metrics_override(tmpdir):
     class AggregationOverrideLogger(CSVLogger):
         @rank_zero_only
@@ -584,4 +532,55 @@
         Trainer(logger=[logger, logger3])
     # Should have no deprecation warning
     Trainer(logger=[logger2, logger3])
->>>>>>> d6137192
+
+    
+def test_v1_8_0_callback_on_load_checkpoint_hook(tmpdir):
+    class TestCallbackLoadHook(Callback):
+        def on_load_checkpoint(self, trainer, pl_module, callback_state) -> None:
+            print("overriding on_load_checkpoint")
+
+    model = BoringModel()
+    trainer = Trainer(
+        callbacks=[TestCallbackLoadHook()],
+        max_epochs=1,
+        fast_dev_run=True,
+        enable_progress_bar=False,
+        logger=False,
+        default_root_dir=tmpdir,
+    )
+    with pytest.deprecated_call(
+        match="Method `Callback.on_load_checkpoint(callback_state)` is deprecated in v1.6 and"
+        " will be removed in v1.8. Please use `Callback.load_state_dict` instead,"
+        " or new method signature `Callback.on_load_checkpoint_new(checkpoint)`."
+    ):
+        trainer.fit(model)
+
+
+def test_v1_8_0_callback_on_save_checkpoint_hook(tmpdir):
+    class TestCallbackSaveHookReturn(Callback):
+        def on_save_checkpoint(self, trainer, pl_module, checkpoint) -> dict:
+            return {"returning": "on_save_checkpoint"}
+
+    class TestCallbackSaveHookOverride(Callback):
+        def on_save_checkpoint(self, trainer, pl_module, checkpoint) -> None:
+            print("overriding without returning")
+
+    model = BoringModel()
+    trainer = Trainer(
+        callbacks=[TestCallbackSaveHookReturn()],
+        max_epochs=1,
+        fast_dev_run=True,
+        enable_progress_bar=False,
+        logger=False,
+        default_root_dir=tmpdir,
+    )
+    trainer.fit(model)
+    with pytest.deprecated_call(
+        match="Method `Callback.on_save_checkpoint -> dict` is deprecated in v1.6 and"
+        " will be removed in v1.8. Please use `Callback.state_dict` instead,"
+        " or new method signature `Callback.on_save_checkpoint -> None`."
+    ):
+        trainer.save_checkpoint(tmpdir + "path.ckpt")
+
+    trainer.callbacks = [TestCallbackSaveHookOverride()]
+    trainer.save_checkpoint(tmpdir + "pathok.ckpt")
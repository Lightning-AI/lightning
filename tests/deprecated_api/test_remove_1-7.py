--- conflicted
+++ resolved
@@ -42,23 +42,6 @@
 from tests.plugins.environments.test_lsf_environment import _make_rankfile
 
 
-def test_v1_7_0_moved_model_summary_and_layer_summary(tmpdir):
-    _soft_unimport_module("pytorch_lightning.core.memory")
-    with pytest.deprecated_call(match="to `pytorch_lightning.utilities.model_summary` since v1.5"):
-        from pytorch_lightning.core.memory import LayerSummary, ModelSummary  # noqa: F401
-
-
-<<<<<<< HEAD
-def test_v1_7_0_deprecated_model_size():
-    model = BoringModel()
-    with pytest.deprecated_call(
-        match="LightningModule.model_size` property was deprecated in v1.5 and will be removed in v1.7"
-    ):
-        _ = model.model_size
-
-
-=======
->>>>>>> 820b9e1d
 def test_v1_7_0_datamodule_transform_properties(tmpdir):
     dm = MNISTDataModule()
     with pytest.deprecated_call(match=r"DataModule property `val_transforms` was deprecated in v1.5"):

--- conflicted
+++ resolved
@@ -371,7 +371,6 @@
         t.weights_summary = "blah"
 
 
-<<<<<<< HEAD
 def test_v1_7_0_trainer_log_gpu_memory(tmpdir):
     with pytest.deprecated_call(
         match="Setting `log_gpu_memory` with the trainer flag is deprecated in v1.5 and will be removed"
@@ -380,7 +379,8 @@
     with pytest.deprecated_call(match="The property `LoggerConnector.gpus_metrics` was deprecated in v1.5"):
         lg = LoggerConnector(trainer)
         _ = lg.gpus_metrics
-=======
+
+
 @RunIf(min_gpus=1)
 def test_v1_7_0_deprecate_gpu_stats_monitor(tmpdir):
     with pytest.deprecated_call(match="The `GPUStatsMonitor` callback was deprecated in v1.5"):
@@ -390,5 +390,4 @@
 @RunIf(tpu=True)
 def test_v1_7_0_deprecate_xla_stats_monitor(tmpdir):
     with pytest.deprecated_call(match="The `XLAStatsMonitor` callback was deprecated in v1.5"):
-        _ = XLAStatsMonitor()
->>>>>>> 6feda081
+        _ = XLAStatsMonitor()
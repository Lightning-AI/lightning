--- conflicted
+++ resolved
@@ -249,15 +249,14 @@
         logger = LoggerCollection([logger])
         logger.close()
 
-
-<<<<<<< HEAD
-def test_v1_7_0_resume_from_checkpoint_trainer_constructor(tmpdir):
-    with pytest.deprecated_call(match=r"Setting `Trainer\(resume_from_checkpoint=\)` is deprecated in v1.5"):
-        _ = Trainer(resume_from_checkpoint="a")
-=======
+        
 def test_v1_7_0_deprecate_lightning_distributed(tmpdir):
     with pytest.deprecated_call(match="LightningDistributed is deprecated in v1.5 and will be removed in v1.7."):
         from pytorch_lightning.distributed.dist import LightningDistributed
 
         _ = LightningDistributed()
->>>>>>> 131176b9
+
+
+def test_v1_7_0_resume_from_checkpoint_trainer_constructor(tmpdir):
+    with pytest.deprecated_call(match=r"Setting `Trainer\(resume_from_checkpoint=\)` is deprecated in v1.5"):
+        _ = Trainer(resume_from_checkpoint="a")
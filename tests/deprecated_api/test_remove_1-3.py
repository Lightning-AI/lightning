--- conflicted
+++ resolved
@@ -19,20 +19,6 @@
 
 
 def test_v1_3_0_deprecated_arguments(tmpdir):
-<<<<<<< HEAD
-    # Deprecate prefix
-    with pytest.deprecated_call(match='will be removed in v1.3'):
-        ModelCheckpoint(prefix='temp')
-
-    # Deprecate auto mode
-    with pytest.deprecated_call(match='will be removed in v1.3'):
-        ModelCheckpoint(mode='auto')
-
-    with pytest.deprecated_call(match='will be removed in v1.3'):
-        EarlyStopping(mode='auto')
-=======
->>>>>>> 46617d90
-
     with pytest.deprecated_call(match="The setter for self.hparams in LightningModule is deprecated"):
 
         class DeprecatedHparamsModel(LightningModule):

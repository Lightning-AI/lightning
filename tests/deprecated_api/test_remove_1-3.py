--- conflicted
+++ resolved
@@ -11,13 +11,7 @@
 # WITHOUT WARRANTIES OR CONDITIONS OF ANY KIND, either express or implied.
 # See the License for the specific language governing permissions and
 # limitations under the License.
-<<<<<<< HEAD
-"""Test deprecated functionality which will be removed in v1.3.0"""
-from argparse import ArgumentParser
-from unittest import mock
-=======
 """Test deprecated functionality which will be removed in vX.Y.Z"""
->>>>>>> 46617d90
 
 import pytest
 

--- conflicted
+++ resolved
@@ -4,17 +4,6 @@
 from tests_cloud import _API_KEY, _PROJECT_ID, _USERNAME
 
 import pytorch_lightning as pl
-<<<<<<< HEAD
-from lightning.store import download_from_cloud, load_model, upload_model
-from lightning.store.save import _LIGHTNING_STORAGE_DIR
-from pytorch_lightning.demos.boring_classes import BoringModel
-
-
-def test_model(model_name: str = "boring_model", version: str = "latest"):
-    cleanup()
-
-    upload_model(model_name, model=BoringModel(), api_key=_API_KEY, project_id=_PROJECT_ID)
-=======
 from lightning.store import download_from_cloud, load_model, upload_to_cloud
 from lightning.store.save import __STORAGE_DIR_NAME
 from pytorch_lightning.demos.boring_classes import BoringModel
@@ -23,7 +12,6 @@
 @pytest.mark.parametrize("pbar", [True, False])
 def test_model(lit_home, pbar, model_name: str = "boring_model", version: str = "latest"):
     upload_to_cloud(model_name, model=BoringModel(), api_key=_API_KEY, project_id=_PROJECT_ID)
->>>>>>> d521f2bc
 
     download_from_cloud(f"{_USERNAME}/{model_name}", progress_bar=pbar)
     assert os.path.isdir(os.path.join(lit_home, __STORAGE_DIR_NAME, _USERNAME, model_name, version))
@@ -32,25 +20,7 @@
     assert model is not None
 
 
-<<<<<<< HEAD
-def test_model_without_progress_bar(model_name: str = "boring_model", version: str = "latest"):
-    cleanup()
-
-    upload_model(model_name, model=BoringModel(), api_key=_API_KEY, project_id=_PROJECT_ID, progress_bar=False)
-
-    download_from_cloud(f"{_USERNAME}/{model_name}", progress_bar=False)
-    assert os.path.isdir(os.path.join(_LIGHTNING_STORAGE_DIR, _USERNAME, model_name, version))
-
-    model = load_model(f"{_USERNAME}/{model_name}")
-    assert model is not None
-
-
-def test_only_weights(model_name: str = "boring_model_only_weights", version: str = "latest"):
-    cleanup()
-
-=======
 def test_only_weights(lit_home, model_name: str = "boring_model_only_weights", version: str = "latest"):
->>>>>>> d521f2bc
     model = BoringModel()
     trainer = pl.Trainer(fast_dev_run=True)
     trainer.fit(model)

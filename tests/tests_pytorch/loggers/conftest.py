# Copyright The Lightning AI team.
#
# Licensed under the Apache License, Version 2.0 (the "License");
# you may not use this file except in compliance with the License.
# You may obtain a copy of the License at
#
#     http://www.apache.org/licenses/LICENSE-2.0
#
# Unless required by applicable law or agreed to in writing, software
# distributed under the License is distributed on an "AS IS" BASIS,
# WITHOUT WARRANTIES OR CONDITIONS OF ANY KIND, either express or implied.
# See the License for the specific language governing permissions and
# limitations under the License.
import sys
from types import ModuleType
from unittest.mock import Mock

import pytest


@pytest.fixture()
def mlflow_mock(monkeypatch):
    mlflow = ModuleType("mlflow")
    mlflow.set_tracking_uri = Mock()
    monkeypatch.setitem(sys.modules, "mlflow", mlflow)

    mlflow_tracking = ModuleType("tracking")
    mlflow_tracking.MlflowClient = Mock()
    mlflow_tracking.artifact_utils = Mock()
    monkeypatch.setitem(sys.modules, "mlflow.tracking", mlflow_tracking)

    mlflow_entities = ModuleType("entities")
    mlflow_entities.Metric = Mock()
    mlflow_entities.Param = Mock()
    mlflow_entities.time = Mock()
    monkeypatch.setitem(sys.modules, "mlflow.entities", mlflow_entities)

    mlflow.tracking = mlflow_tracking
    mlflow.entities = mlflow_entities
    return mlflow


@pytest.fixture()
<<<<<<< HEAD
def comet_mock(monkeypatch):
    comet = ModuleType("comet_ml")
    monkeypatch.setitem(sys.modules, "comet_ml", comet)

    comet.Experiment = Mock()
    comet.ExistingExperiment = Mock()
    comet.OfflineExperiment = Mock()
    comet.API = Mock()
    comet.config = Mock()

    comet_api = ModuleType("api")
    comet_api.API = Mock()
    monkeypatch.setitem(sys.modules, "comet_ml.api", comet_api)

    comet.api = comet_api
    return comet
=======
def wandb_mock(monkeypatch):
    class RunType:  # to make isinstance checks pass
        pass

    run_mock = Mock(
        spec=RunType, log=Mock(), config=Mock(), watch=Mock(), log_artifact=Mock(), use_artifact=Mock(), id="run_id"
    )

    wandb = ModuleType("wandb")
    wandb.init = Mock(return_value=run_mock)
    wandb.run = Mock()
    wandb.require = Mock()
    wandb.Api = Mock()
    wandb.Artifact = Mock()
    wandb.Image = Mock()
    wandb.Table = Mock()
    monkeypatch.setitem(sys.modules, "wandb", wandb)

    wandb_sdk = ModuleType("sdk")
    monkeypatch.setitem(sys.modules, "wandb.sdk", wandb_sdk)

    wandb_sdk_lib = ModuleType("lib")
    wandb_sdk_lib.RunDisabled = RunType
    monkeypatch.setitem(sys.modules, "wandb.sdk.lib", wandb_sdk_lib)

    wandb_wandb_run = ModuleType("wandb_run")
    wandb_wandb_run.Run = RunType
    monkeypatch.setitem(sys.modules, "wandb.wandb_run", wandb_wandb_run)

    wandb.sdk = wandb_sdk
    wandb.sdk.lib = wandb_sdk_lib
    wandb.wandb_run = wandb_wandb_run
    return wandb
>>>>>>> 1cee84ca
<|MERGE_RESOLUTION|>--- conflicted
+++ resolved
@@ -41,24 +41,6 @@
 
 
 @pytest.fixture()
-<<<<<<< HEAD
-def comet_mock(monkeypatch):
-    comet = ModuleType("comet_ml")
-    monkeypatch.setitem(sys.modules, "comet_ml", comet)
-
-    comet.Experiment = Mock()
-    comet.ExistingExperiment = Mock()
-    comet.OfflineExperiment = Mock()
-    comet.API = Mock()
-    comet.config = Mock()
-
-    comet_api = ModuleType("api")
-    comet_api.API = Mock()
-    monkeypatch.setitem(sys.modules, "comet_ml.api", comet_api)
-
-    comet.api = comet_api
-    return comet
-=======
 def wandb_mock(monkeypatch):
     class RunType:  # to make isinstance checks pass
         pass
@@ -92,4 +74,22 @@
     wandb.sdk.lib = wandb_sdk_lib
     wandb.wandb_run = wandb_wandb_run
     return wandb
->>>>>>> 1cee84ca
+
+
+@pytest.fixture()
+def comet_mock(monkeypatch):
+    comet = ModuleType("comet_ml")
+    monkeypatch.setitem(sys.modules, "comet_ml", comet)
+
+    comet.Experiment = Mock()
+    comet.ExistingExperiment = Mock()
+    comet.OfflineExperiment = Mock()
+    comet.API = Mock()
+    comet.config = Mock()
+
+    comet_api = ModuleType("api")
+    comet_api.API = Mock()
+    monkeypatch.setitem(sys.modules, "comet_ml.api", comet_api)
+
+    comet.api = comet_api
+    return comet
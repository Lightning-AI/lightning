# Copyright The Lightning AI team.
#
# Licensed under the Apache License, Version 2.0 (the "License");
# you may not use this file except in compliance with the License.
# You may obtain a copy of the License at
#
#     http://www.apache.org/licenses/LICENSE-2.0
#
# Unless required by applicable law or agreed to in writing, software
# distributed under the License is distributed on an "AS IS" BASIS,
# WITHOUT WARRANTIES OR CONDITIONS OF ANY KIND, either express or implied.
# See the License for the specific language governing permissions and
# limitations under the License.
import contextlib
import inspect
import os
import pickle
from unittest import mock
from unittest.mock import ANY, Mock

import pytest
import torch

from lightning.pytorch import Callback, Trainer
from lightning.pytorch.demos.boring_classes import BoringModel
from lightning.pytorch.loggers import (
    CometLogger,
    CSVLogger,
    MLFlowLogger,
    NeptuneLogger,
    TensorBoardLogger,
    WandbLogger,
)
from lightning.pytorch.loggers.logger import DummyExperiment, Logger
from lightning.pytorch.loggers.tensorboard import _TENSORBOARD_AVAILABLE
from lightning.pytorch.tuner.tuning import Tuner
from tests_pytorch.helpers.runif import RunIf
from tests_pytorch.loggers.test_comet import _patch_comet_atexit
from tests_pytorch.loggers.test_mlflow import mock_mlflow_run_creation
from tests_pytorch.loggers.test_neptune import create_neptune_mock

LOGGER_CTX_MANAGERS = (
    mock.patch("lightning.pytorch.loggers.mlflow._MLFLOW_AVAILABLE", return_value=True),
    mock.patch("lightning.pytorch.loggers.mlflow._get_resolve_tags", Mock()),
    mock.patch("lightning.pytorch.loggers.neptune.neptune", new_callable=create_neptune_mock),
    mock.patch("lightning.pytorch.loggers.neptune._NEPTUNE_AVAILABLE", return_value=True),
    mock.patch("lightning.pytorch.loggers.neptune.Run", new=mock.Mock),
    mock.patch("lightning.pytorch.loggers.neptune.Handler", new=mock.Mock),
    mock.patch("lightning.pytorch.loggers.neptune.File", new=mock.Mock()),
)
ALL_LOGGER_CLASSES = (
    CometLogger,
    CSVLogger,
    MLFlowLogger,
    NeptuneLogger,
    TensorBoardLogger,
    WandbLogger,
)
ALL_LOGGER_CLASSES_WO_NEPTUNE = tuple(filter(lambda cls: cls is not NeptuneLogger, ALL_LOGGER_CLASSES))


def _get_logger_args(logger_class, save_dir):
    logger_args = {}
    if "save_dir" in inspect.getfullargspec(logger_class).args:
        logger_args.update(save_dir=str(save_dir))
    if "offline_mode" in inspect.getfullargspec(logger_class).args:
        logger_args.update(offline_mode=True)
    if "offline" in inspect.getfullargspec(logger_class).args:
        logger_args.update(offline=True)
    if issubclass(logger_class, NeptuneLogger):
        logger_args.update(mode="offline")
    return logger_args


def _instantiate_logger(logger_class, save_dir, **override_kwargs):
    args = _get_logger_args(logger_class, save_dir)
    args.update(**override_kwargs)
    return logger_class(**args)


@mock.patch.dict(os.environ, {})
@mock.patch("lightning.pytorch.loggers.wandb._WANDB_AVAILABLE", True)
@mock.patch("lightning.pytorch.loggers.comet._COMET_AVAILABLE", True)
@pytest.mark.parametrize("logger_class", ALL_LOGGER_CLASSES)
<<<<<<< HEAD
def test_loggers_fit_test_all(logger_class, mlflow_mock, comet_mock, tmpdir):
=======
def test_loggers_fit_test_all(logger_class, mlflow_mock, wandb_mock, tmpdir):
>>>>>>> 1cee84ca
    """Verify that basic functionality of all loggers."""
    with contextlib.ExitStack() as stack:
        for mgr in LOGGER_CTX_MANAGERS:
            stack.enter_context(mgr)
        _test_loggers_fit_test(tmpdir, logger_class)


def _test_loggers_fit_test(tmpdir, logger_class):
    class CustomModel(BoringModel):
        def training_step(self, batch, batch_idx):
            loss = self.step(batch)
            self.log("train_some_val", loss)
            return {"loss": loss}

        def on_validation_epoch_end(self):
            self.log_dict({"early_stop_on": torch.tensor(1), "val_loss": torch.tensor(0.5)})

        def on_test_epoch_end(self):
            self.log("test_loss", torch.tensor(2))

    class StoreHistoryLogger(logger_class):
        def __init__(self, *args, **kwargs) -> None:
            super().__init__(*args, **kwargs)
            self.history = []

        def log_metrics(self, metrics, step):
            super().log_metrics(metrics, step)
            self.history.append((step, metrics))

    logger_args = _get_logger_args(logger_class, tmpdir)
    logger = StoreHistoryLogger(**logger_args)

    if logger_class == WandbLogger:
        # required mocks for Trainer
        logger.experiment.id = "foo"
        logger.experiment.name = "bar"

    if logger_class == CometLogger:
        logger.experiment.id = "foo"
        logger.experiment.project_name = "bar"

    if logger_class == NeptuneLogger:
        logger._retrieve_run_data = Mock()
        logger._run_short_id = "foo"
        logger._run_name = "bar"

    if logger_class == MLFlowLogger:
        logger = mock_mlflow_run_creation(logger, experiment_id="foo", run_id="bar")

    model = CustomModel()
    trainer = Trainer(
        max_epochs=1,
        logger=logger,
        limit_train_batches=1,
        limit_val_batches=1,
        log_every_n_steps=1,
        default_root_dir=tmpdir,
    )
    trainer.fit(model)
    trainer.test()

    log_metric_names = [(s, sorted(m.keys())) for s, m in logger.history]
    if logger_class == TensorBoardLogger:
        expected = [
            (0, ["epoch", "train_some_val"]),
            (0, ["early_stop_on", "epoch", "val_loss"]),
            (1, ["epoch", "test_loss"]),
        ]
        assert log_metric_names == expected
    else:
        expected = [
            (0, ["epoch", "train_some_val"]),
            (0, ["early_stop_on", "epoch", "val_loss"]),
            (1, ["epoch", "test_loss"]),
        ]
        assert log_metric_names == expected


@mock.patch.dict(os.environ, {})
@pytest.mark.parametrize(
    "logger_class", ALL_LOGGER_CLASSES_WO_NEPTUNE
)  # WandbLogger and NeptuneLogger get tested separately
def test_loggers_pickle_all(tmpdir, monkeypatch, logger_class):
    """Test that the logger objects can be pickled.

    This test only makes sense if the packages are installed.

    """
    _patch_comet_atexit(monkeypatch)
    try:
        _test_loggers_pickle(tmpdir, monkeypatch, logger_class)
    except (ImportError, ModuleNotFoundError):
        pytest.xfail(f"pickle test requires {logger_class.__class__} dependencies to be installed.")


def _test_loggers_pickle(tmpdir, monkeypatch, logger_class):
    """Verify that pickling trainer with logger works."""
    _patch_comet_atexit(monkeypatch)

    logger_args = _get_logger_args(logger_class, tmpdir)
    logger = logger_class(**logger_args)

    # this can cause pickle error if the experiment object is not picklable
    # the logger needs to remove it from the state before pickle
    _ = logger.experiment

    # logger also has to avoid adding un-picklable attributes to self in .save
    logger.log_metrics({"a": 1})
    logger.save()

    # test pickling loggers
    pickle.dumps(logger)

    trainer = Trainer(max_epochs=1, logger=logger)
    pkl_bytes = pickle.dumps(trainer)

    trainer2 = pickle.loads(pkl_bytes)
    trainer2.logger.log_metrics({"acc": 1.0})

    # make sure we restored properly
    assert trainer2.logger.name == logger.name
    assert trainer2.logger.save_dir == logger.save_dir


@pytest.mark.parametrize("tuner_method", ["lr_find", "scale_batch_size"])
def test_logger_reset_correctly(tmpdir, tuner_method):
    """Test that the tuners do not alter the logger reference."""

    class CustomModel(BoringModel):
        def __init__(self, lr=0.1, batch_size=1):
            super().__init__()
            self.save_hyperparameters()

    model = CustomModel()
    trainer = Trainer(default_root_dir=tmpdir, max_epochs=1)
    tuner = Tuner(trainer)

    logger1 = trainer.logger
    getattr(tuner, tuner_method)(model)
    logger2 = trainer.logger
    logger3 = model.logger

    assert logger1 == logger2, "Finder altered the logger of trainer"
    assert logger2 == logger3, "Finder altered the logger of model"


class LazyInitExperimentCheck(Callback):
    def setup(self, trainer, pl_module, stage=None):
        if trainer.global_rank > 0:
            return
        if isinstance(trainer.logger, MLFlowLogger):
            assert trainer.logger._mlflow_client
        elif isinstance(trainer.logger, NeptuneLogger):
            assert trainer.logger._run_instance
        elif hasattr(trainer.logger, "_experiment"):
            assert trainer.logger._experiment


class RankZeroLoggerCheck(Callback):
    def on_train_batch_start(self, trainer, pl_module, batch, batch_idx):
        is_dummy = isinstance(trainer.logger.experiment, DummyExperiment)
        if trainer.is_global_zero:
            assert not is_dummy
        else:
            assert is_dummy
            assert pl_module.logger.experiment.something(foo="bar") is None


class CustomLoggerWithoutExperiment(Logger):
    @property
    def name(self):
        return ""

    @property
    def version(self):
        return None

    def log_metrics(self, metrics, step=None) -> None:
        pass

    def log_hyperparams(self, params, *args, **kwargs) -> None:
        pass


@mock.patch.dict(os.environ, {})
@pytest.mark.parametrize("logger_class", [*ALL_LOGGER_CLASSES_WO_NEPTUNE, CustomLoggerWithoutExperiment])
@RunIf(skip_windows=True)
def test_logger_initialization(tmpdir, monkeypatch, logger_class):
    """Test that loggers get replaced by dummy loggers on global rank > 0 and that the experiment object is available
    at the right time in Trainer."""
    _patch_comet_atexit(monkeypatch)
    try:
        _test_logger_initialization(tmpdir, logger_class)
    except (ImportError, ModuleNotFoundError):
        pytest.xfail(f"multi-process test requires {logger_class.__class__} dependencies to be installed.")


def _test_logger_initialization(tmpdir, logger_class):
    logger_args = _get_logger_args(logger_class, tmpdir)
    logger = logger_class(**logger_args)
    callbacks = [LazyInitExperimentCheck()]
    if not isinstance(logger, CustomLoggerWithoutExperiment):
        callbacks.append(RankZeroLoggerCheck())
    model = BoringModel()
    trainer = Trainer(
        logger=logger,
        default_root_dir=tmpdir,
        strategy="ddp_spawn",
        accelerator="cpu",
        devices=2,
        max_steps=1,
        callbacks=callbacks,
    )
    trainer.fit(model)


<<<<<<< HEAD
@mock.patch.dict(os.environ, {})
def test_logger_with_prefix_all(mlflow_mock, comet_mock, monkeypatch, tmpdir):
=======
def test_logger_with_prefix_all(mlflow_mock, wandb_mock, monkeypatch, tmpdir):
>>>>>>> 1cee84ca
    """Test that prefix is added at the beginning of the metric keys."""
    prefix = "tmp"

    # Comet
    with mock.patch("lightning.pytorch.loggers.comet._COMET_AVAILABLE", return_value=True):
        _patch_comet_atexit(monkeypatch)
        logger = _instantiate_logger(CometLogger, save_dir=tmpdir, prefix=prefix)
        logger.log_metrics({"test": 1.0}, step=0)
        logger.experiment.log_metrics.assert_called_once_with({"tmp-test": 1.0}, epoch=None, step=0)

    # MLflow
    with mock.patch("lightning.pytorch.loggers.mlflow._MLFLOW_AVAILABLE", return_value=True), mock.patch(
        "lightning.pytorch.loggers.mlflow._get_resolve_tags", Mock()
    ):
        Metric = mlflow_mock.entities.Metric
        logger = _instantiate_logger(MLFlowLogger, save_dir=tmpdir, prefix=prefix)
        logger.log_metrics({"test": 1.0}, step=0)
        logger.experiment.log_batch.assert_called_once_with(
            run_id=ANY, metrics=[Metric(key="tmp-test", value=1.0, timestamp=ANY, step=0)]
        )

    # Neptune
    with mock.patch("lightning.pytorch.loggers.neptune.neptune"), mock.patch(
        "lightning.pytorch.loggers.neptune._NEPTUNE_AVAILABLE", return_value=True
    ), mock.patch("lightning.pytorch.loggers.neptune.Handler", new=mock.Mock):
        logger = _instantiate_logger(NeptuneLogger, api_key="test", project="project", save_dir=tmpdir, prefix=prefix)
        assert logger.experiment.__getitem__.call_count == 0
        logger.log_metrics({"test": 1.0}, step=0)
        assert logger.experiment.__getitem__.call_count == 1
        logger.experiment.__getitem__.assert_called_with("tmp/test")
        logger.experiment.__getitem__().append.assert_called_once_with(1.0)

    # TensorBoard
    if _TENSORBOARD_AVAILABLE:
        import torch.utils.tensorboard as tb
    else:
        import tensorboardX as tb

    monkeypatch.setattr(tb, "SummaryWriter", Mock())
    logger = _instantiate_logger(TensorBoardLogger, save_dir=tmpdir, prefix=prefix)
    logger.log_metrics({"test": 1.0}, step=0)
    logger.experiment.add_scalar.assert_called_once_with("tmp-test", 1.0, 0)

    # WandB
    with mock.patch("lightning.pytorch.loggers.wandb._WANDB_AVAILABLE", True):
        logger = _instantiate_logger(WandbLogger, save_dir=tmpdir, prefix=prefix)
        wandb_mock.run = None
        wandb_mock.init().step = 0
        logger.log_metrics({"test": 1.0}, step=0)
        logger.experiment.log.assert_called_once_with({"tmp-test": 1.0, "trainer/global_step": 0})


def test_logger_default_name(mlflow_mock, monkeypatch, tmpdir):
    """Test that the default logger name is lightning_logs."""
    # CSV
    logger = CSVLogger(save_dir=tmpdir)
    assert logger.name == "lightning_logs"

    # TensorBoard
    if _TENSORBOARD_AVAILABLE:
        import torch.utils.tensorboard as tb
    else:
        import tensorboardX as tb

    monkeypatch.setattr(tb, "SummaryWriter", Mock())
    logger = _instantiate_logger(TensorBoardLogger, save_dir=tmpdir)
    assert logger.name == "lightning_logs"

    # MLflow
    with mock.patch("lightning.pytorch.loggers.mlflow._MLFLOW_AVAILABLE", return_value=True), mock.patch(
        "lightning.pytorch.loggers.mlflow._get_resolve_tags", Mock()
    ):
        client = mlflow_mock.tracking.MlflowClient()
        client.get_experiment_by_name.return_value = None
        logger = _instantiate_logger(MLFlowLogger, save_dir=tmpdir)

        _ = logger.experiment
        logger._mlflow_client.create_experiment.assert_called_with(name="lightning_logs", artifact_location=ANY)
        # on MLFLowLogger `name` refers to the experiment id
        # assert logger.experiment.get_experiment(logger.name).name == "lightning_logs"<|MERGE_RESOLUTION|>--- conflicted
+++ resolved
@@ -82,11 +82,7 @@
 @mock.patch("lightning.pytorch.loggers.wandb._WANDB_AVAILABLE", True)
 @mock.patch("lightning.pytorch.loggers.comet._COMET_AVAILABLE", True)
 @pytest.mark.parametrize("logger_class", ALL_LOGGER_CLASSES)
-<<<<<<< HEAD
-def test_loggers_fit_test_all(logger_class, mlflow_mock, comet_mock, tmpdir):
-=======
-def test_loggers_fit_test_all(logger_class, mlflow_mock, wandb_mock, tmpdir):
->>>>>>> 1cee84ca
+def test_loggers_fit_test_all(logger_class, mlflow_mock, wandb_mock, comet_mock, tmpdir):
     """Verify that basic functionality of all loggers."""
     with contextlib.ExitStack() as stack:
         for mgr in LOGGER_CTX_MANAGERS:
@@ -303,12 +299,8 @@
     trainer.fit(model)
 
 
-<<<<<<< HEAD
 @mock.patch.dict(os.environ, {})
-def test_logger_with_prefix_all(mlflow_mock, comet_mock, monkeypatch, tmpdir):
-=======
-def test_logger_with_prefix_all(mlflow_mock, wandb_mock, monkeypatch, tmpdir):
->>>>>>> 1cee84ca
+def test_logger_with_prefix_all(mlflow_mock, wandb_mock, comet_mock, monkeypatch, tmpdir):
     """Test that prefix is added at the beginning of the metric keys."""
     prefix = "tmp"
 

--- conflicted
+++ resolved
@@ -724,13 +724,9 @@
         final_path = "foobar"
 
     with ctxt:
-<<<<<<< HEAD
-        ckpt_path = trainer._checkpoint_connector._set_ckpt_path(fn, ckpt_path, model_provided=fn == "fit", model_connected=True)
-=======
         ckpt_path = trainer._checkpoint_connector._set_ckpt_path(
-            ckpt_path, model_provided=fn == "fit", model_connected=True
+            fn, ckpt_path, model_provided=fn == "fit", model_connected=True
         )
->>>>>>> 045dcf4f
     assert ckpt_path == final_path
 
 

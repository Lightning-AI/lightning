# Copyright The PyTorch Lightning team.
#
# Licensed under the Apache License, Version 2.0 (the "License");
# you may not use this file except in compliance with the License.
# You may obtain a copy of the License at
#
#     http://www.apache.org/licenses/LICENSE-2.0
#
# Unless required by applicable law or agreed to in writing, software
# distributed under the License is distributed on an "AS IS" BASIS,
# WITHOUT WARRANTIES OR CONDITIONS OF ANY KIND, either express or implied.
# See the License for the specific language governing permissions and
# limitations under the License.
import collections
from copy import deepcopy
from unittest import mock
from unittest.mock import ANY, call, patch

import pytest
import torch
import torch.distributed as torch_distrib
import torch.nn.functional as F

from lightning_fabric.utilities.imports import _TORCH_GREATER_EQUAL_2_0
from pytorch_lightning import seed_everything, Trainer
from pytorch_lightning.demos.boring_classes import BoringModel, ManualOptimBoringModel
from pytorch_lightning.strategies import Strategy
from tests_pytorch.helpers.runif import RunIf


def assert_emtpy_grad(grad):
    if _TORCH_GREATER_EQUAL_2_0:
        assert grad is None
    else:
        if grad is not None:  # backward has been called
            assert torch.all(grad == 0)


class ManualOptModel(BoringModel):
    def __init__(self):
        super().__init__()
        self.automatic_optimization = False

    def training_step(self, batch, batch_idx):
        opt_a, opt_b = self.optimizers()

        # make sure there are no grads
        assert_emtpy_grad(self.layer.weight.grad)

        loss_1 = self.step(batch[0])
        self.manual_backward(loss_1)
        opt_a.step()
        opt_a.zero_grad()
        assert_emtpy_grad(self.layer.weight.grad)

        loss_2 = self.step(batch[0])
        # ensure we forward the correct params to the optimizer
        # without retain_graph we can't do multiple backward passes
        self.manual_backward(loss_2, retain_graph=True)
        self.manual_backward(loss_2)
        assert self.layer.weight.grad is not None
        opt_b.step()
        opt_b.zero_grad()
        assert_emtpy_grad(self.layer.weight.grad)

        return loss_2

    def configure_optimizers(self):
        optimizer = torch.optim.SGD(self.layer.parameters(), lr=0.1)
        optimizer_2 = torch.optim.SGD(self.layer.parameters(), lr=0.1)
        return optimizer, optimizer_2


@pytest.mark.parametrize(
    "kwargs", [{}, pytest.param({"accelerator": "gpu", "devices": 1, "precision": 16}, marks=RunIf(min_cuda_gpus=1))]
)
def test_multiple_optimizers_manual_no_return(tmpdir, kwargs):
    class TestModel(ManualOptModel):
        def training_step(self, batch, batch_idx):
            # avoid returning a value
            super().training_step(batch, batch_idx)

        def training_epoch_end(self, outputs):
            # outputs is empty as training_step does not return
            # and it is not automatic optimization
            assert not outputs

    model = TestModel()
    model.val_dataloader = None

    limit_train_batches = 2
    trainer = Trainer(
        default_root_dir=tmpdir,
        limit_train_batches=limit_train_batches,
        limit_val_batches=2,
        max_epochs=1,
        log_every_n_steps=1,
        enable_model_summary=False,
        **kwargs,
    )

    if kwargs.get("precision") == 16:
        # mock the scaler instead of the optimizer step because it can be skipped with NaNs
        scaler_step_patch = mock.patch.object(
            trainer.precision_plugin.scaler, "step", wraps=trainer.precision_plugin.scaler.step
        )
        scaler_step = scaler_step_patch.start()

    with mock.patch.object(Strategy, "backward", wraps=trainer.strategy.backward) as bwd_mock:
        trainer.fit(model)
    assert bwd_mock.call_count == limit_train_batches * 3

    if kwargs.get("precision") == 16:
        scaler_step_patch.stop()
        assert scaler_step.call_count == len(model.optimizers()) * limit_train_batches


def test_multiple_optimizers_manual_return(tmpdir):
    class TestModel(ManualOptModel):
        def training_step(self, batch, batch_idx):
            super().training_step(batch, batch_idx)
            return {"something": "else"}

        def training_epoch_end(self, outputs) -> None:
            # outputs should be an array with an entry per optimizer
            assert outputs == [{"something": "else"}, {"something": "else"}]

    model = TestModel()
    model.val_dataloader = None

    limit_train_batches = 2
    trainer = Trainer(
        default_root_dir=tmpdir,
        limit_train_batches=limit_train_batches,
        limit_val_batches=2,
        max_epochs=1,
        log_every_n_steps=1,
        enable_model_summary=False,
    )

    with mock.patch.object(Strategy, "backward", wraps=trainer.strategy.backward) as bwd_mock:
        trainer.fit(model)
    assert bwd_mock.call_count == limit_train_batches * 3
    assert trainer.global_step == limit_train_batches * 2


def test_multiple_optimizers_manual_log(tmpdir):
    class TestModel(ManualOptModel):
        def training_step(self, batch, batch_idx):
            loss_2 = super().training_step(batch, batch_idx)
            self.log("a", loss_2, on_epoch=True)

        def training_epoch_end(self, outputs) -> None:
            assert not outputs

    model = TestModel()
    model.val_dataloader = None

    limit_train_batches = 2
    trainer = Trainer(
        default_root_dir=tmpdir,
        limit_train_batches=limit_train_batches,
        limit_val_batches=2,
        max_epochs=1,
        log_every_n_steps=1,
        enable_model_summary=False,
    )

    with mock.patch.object(Strategy, "backward", wraps=trainer.strategy.backward) as bwd_mock:
        trainer.fit(model)
    assert bwd_mock.call_count == limit_train_batches * 3
    assert set(trainer.logged_metrics) == {"a_step", "a_epoch"}


# precision = 16 not yet working properly with mps backend
@pytest.mark.parametrize("accelerator", [pytest.param("gpu", marks=RunIf(min_cuda_gpus=1))])
def test_multiple_optimizers_manual_amp(tmpdir, accelerator):
    model = ManualOptModel()
    model.val_dataloader = None

    limit_train_batches = 2
    trainer = Trainer(
        default_root_dir=tmpdir,
        limit_train_batches=limit_train_batches,
        limit_val_batches=2,
        max_epochs=1,
        log_every_n_steps=1,
        enable_model_summary=False,
        precision=16,
        accelerator=accelerator,
        devices=1,
    )

    with mock.patch.object(Strategy, "backward", wraps=trainer.strategy.backward) as bwd_mock:
        trainer.fit(model)
    assert bwd_mock.call_count == limit_train_batches * 3


class ManualOptimizationExtendedModel(BoringModel):

    count = 0
    called = collections.defaultdict(int)
    detach = False

    def __init__(self):
        super().__init__()
        self.automatic_optimization = False

    @property
    def should_update(self):
        return self.count % 2 == 0

    def on_train_batch_start(self, batch, batch_idx):
        self.called["on_train_batch_start"] += 1
        self.weight_before = self.layer.weight.clone()

    def training_step(self, batch, batch_idx):
        self.called["training_step"] += 1
        opt = self.optimizers()
        loss = self.step(batch)
        loss /= loss.clone().detach()
        loss *= 0.1

        if self.should_update:

            self.manual_backward(loss)
            opt.step()
            opt.zero_grad()

        return loss.detach() if self.detach else loss

    def on_train_batch_end(self, outputs, batch, batch_idx):
        self.called["on_train_batch_end"] += 1
        after_before = self.layer.weight.clone()
        if self.should_update:
            try:
                assert not torch.equal(self.weight_before, after_before), self.count
            # todo: specify the possible exception
            except Exception:
                # TODO: Figure out why 1 every 3 runs, weights don't get updated on count = 4"
                pass
        else:
            try:
                assert torch.equal(self.weight_before, after_before)
            # todo: specify the possible exception
            except Exception:
                # almost no diff between before and after
                assert torch.abs(torch.sum(self.weight_before) - torch.sum(after_before)).item() < 10e-6
        assert_emtpy_grad(self.layer.weight.grad)
        self.count += 1

    def on_train_end(self):
        assert self.called["training_step"] == 10
        assert self.called["on_train_batch_start"] == 10
        assert self.called["on_train_batch_end"] == 10


@RunIf(min_cuda_gpus=2)
def test_manual_optimization_and_return_tensor(tmpdir):
    """This test verify that in `manual_optimization` we don't add gradient when the user return loss in
    `training_step`"""

    model = ManualOptimizationExtendedModel()
    model.training_step_end = None
    model.training_epoch_end = None

    trainer = Trainer(
        max_epochs=1,
        default_root_dir=tmpdir,
        limit_train_batches=10,
        limit_test_batches=0,
        limit_val_batches=0,
        precision=16,
        strategy="ddp_spawn",
        accelerator="gpu",
        devices=2,
    )
    trainer.fit(model)


@RunIf(min_cuda_gpus=1)
def test_manual_optimization_and_accumulated_gradient(tmpdir):
    """This test verify that in `automatic_optimization=False`, step is being called only when we shouldn't
    accumulate."""
    seed_everything(234)

    class ExtendedModel(BoringModel):

        count = 1
        called = collections.defaultdict(int)
        detach = False

        def __init__(self):
            super().__init__()
            self.automatic_optimization = False

        @property
        def should_update(self):
            return self.count % 2 == 0

        @property
        def should_have_updated(self):
            return self.count % 4 == 0

        @property
        def has_gradient(self):
            return self.layer.weight.grad is not None

        def on_train_batch_start(self, batch, batch_idx):
            self.called["on_train_batch_start"] += 1
            self.weight_before = self.layer.weight.clone()

        def training_step(self, batch, batch_idx):
            self.called["training_step"] += 1
            opt = self.optimizers()
            loss = self.step(batch)
            loss /= loss.clone().detach()
            loss *= 0.1

            if self.should_update:

                self.manual_backward(loss)
                if self.should_have_updated:
                    opt.step()
                    opt.zero_grad()

            return loss.detach() if self.detach else loss

        def on_train_batch_end(self, outputs, batch, batch_idx):
            self.called["on_train_batch_end"] += 1
            after_before = self.layer.weight.clone()
            if self.should_update and self.should_have_updated:
                assert not torch.equal(self.weight_before, after_before), self.count
                assert_emtpy_grad(self.layer.weight.grad)
            else:
                assert torch.equal(self.weight_before, after_before)
                if self.count > 1:
                    if self.count % 4 == 1:
                        assert_emtpy_grad(self.layer.weight.grad)
                    else:
                        assert torch.sum(self.layer.weight.grad) != 0
            self.count += 1

        def on_train_epoch_end(self, *_, **__):
            assert self.called["training_step"] == 20
            assert self.called["on_train_batch_start"] == 20
            assert self.called["on_train_batch_end"] == 20

    model = ExtendedModel()
    model.training_step_end = None
    model.training_epoch_end = None

    trainer = Trainer(
        max_epochs=1,
        default_root_dir=tmpdir,
        limit_train_batches=20,
        limit_test_batches=0,
        limit_val_batches=0,
        precision=16,
        accelerator="gpu",
        devices=1,
    )
    trainer.fit(model)


@RunIf(min_cuda_gpus=1)
def test_multiple_optimizers_step(tmpdir):
    """Tests that `step` works with several optimizers."""

    class TestModel(ManualOptModel):
        def training_step(self, batch, batch_idx):
            opt_a, opt_b = self.optimizers()
            x = batch[0]

            loss_1 = self(x)
            loss_1 = self.loss(loss_1, loss_1)

            # make sure there are no grads
            assert_emtpy_grad(self.layer.weight.grad)

            self.manual_backward(loss_1)
            opt_a.step()

            # fake discriminator
            loss_2 = self(x)
            loss_2 = self.loss(loss_2, loss_2)

            # ensure we forward the correct params to the optimizer
            # without retain_graph we can't do multiple backward passes
            self.manual_backward(loss_2, retain_graph=True)
            self.manual_backward(loss_2, retain_graph=True)

            assert self.layer.weight.grad is not None
            opt_b.step()
            opt_b.zero_grad()

            return {"loss1": loss_1.detach(), "loss2": loss_2.detach()}

        def training_epoch_end(self, outputs) -> None:
            # outputs should be an array with an entry per optimizer
            assert len(outputs) == 2

        # sister test: tests/plugins/test_amp_plugins.py::test_amp_gradient_unscale
        def on_after_backward(self) -> None:
            # check grads are scaled
            scale = self.trainer.precision_plugin.scaler.get_scale()
            assert scale != 1.0  # the return value if not enabled
            grads = [p.grad for p in self.parameters()]
            inv_scale = 1 / scale
            self.original_grads = [p * inv_scale for p in grads]

        def check_grads_unscaled(self, optimizer=None):
            if optimizer is not None:
                scaler = self.trainer.precision_plugin.scaler
                state = scaler._per_optimizer_states[id(optimizer)]
                assert state["stage"].name == "UNSCALED"

            grads = [p.grad for p in self.parameters()]
            assert len(grads) == len(self.original_grads)
            for actual, expected in zip(grads, self.original_grads):
                torch.testing.assert_close(actual, expected)

        def on_before_optimizer_step(self, optimizer, *_):
            self.check_grads_unscaled(optimizer)

        def log_grad_norm(self, grad_norm_dict):
            self.check_grads_unscaled()
            assert len(grad_norm_dict)

    model = TestModel()
    model.val_dataloader = None

    limit_train_batches = 2
    trainer = Trainer(
        default_root_dir=tmpdir,
        limit_train_batches=limit_train_batches,
        limit_val_batches=2,
        max_epochs=1,
        log_every_n_steps=1,
        enable_model_summary=False,
        precision=16,
        accelerator="gpu",
        devices=1,
        track_grad_norm=2,
    )

    with mock.patch.object(Strategy, "backward", wraps=trainer.strategy.backward) as bwd_mock:
        trainer.fit(model)
    assert bwd_mock.call_count == limit_train_batches * 3


def test_step_with_optimizer_closure(tmpdir):
    """Tests that `step` works with optimizer_closure."""

    class TestModel(BoringModel):

        _losses = []

        def __init__(self):
            super().__init__()
            self.automatic_optimization = False

        def training_step(self, batch, batch_idx):
            # make sure there are no grads
            assert_emtpy_grad(self.layer.weight.grad)

            opt = self.optimizers()

            def compute_loss():
                x = batch[0]
                x = F.dropout(x, 0.1)
                predictions = self(x)
                predictions = F.dropout(predictions, 0.1)
                loss = self.loss(predictions)
                return loss

            def optimizer_closure():
                # emulate bayesian optimization.
                num_backward = 2
                losses = []
                for backward_idx in range(num_backward):
                    loss = compute_loss()
                    losses.append(loss)
                    retain_graph = (num_backward - 1) != backward_idx
                    self.manual_backward(loss, retain_graph=retain_graph)
                # emulate MC dropout training
                loss = torch.stack(losses).mean()
                self._losses.append(loss)
                self.log("train_loss", loss, on_step=True, prog_bar=True, on_epoch=True)
                assert losses[0] != losses[1]

            weight_before = self.layer.weight.clone()

            opt.step(closure=optimizer_closure)
            opt.zero_grad()

            weight_after = self.layer.weight.clone()
            assert not torch.equal(weight_before, weight_after)

    model = TestModel()
    model.training_epoch_end = None

    limit_train_batches = 2
    trainer = Trainer(
        default_root_dir=tmpdir,
        limit_train_batches=limit_train_batches,
        limit_val_batches=0,
        max_epochs=1,
        log_every_n_steps=1,
    )

    with mock.patch.object(Strategy, "backward", wraps=trainer.strategy.backward) as bwd_mock:
        trainer.fit(model)
    assert bwd_mock.call_count == limit_train_batches * 2
    assert trainer.progress_bar_metrics["train_loss_step"] == model._losses[-1]
    assert trainer.progress_bar_metrics["train_loss_epoch"] == torch.stack(model._losses).mean()


def test_step_with_optimizer_closure_2(tmpdir):
    class TestModel(BoringModel):
        def __init__(self):
            super().__init__()
            self.automatic_optimization = False

        def training_step(self, batch, batch_idx):
            opt = self.optimizers()
            x = batch[0]
            loss = self(x).sum()

            def optimizer_closure():
                # emulate bayesian optimization.
                num_backward = 1
                for backward_idx in range(num_backward + 1):
                    retain_graph = num_backward != backward_idx
                    self.manual_backward(loss, retain_graph=retain_graph)

            weight_before = self.layer.weight.clone()
            opt.step(closure=optimizer_closure)
            weight_after = self.layer.weight.clone()
            assert not torch.equal(weight_before, weight_after)

    model = TestModel()
    model.training_epoch_end = None

    limit_train_batches = 4
    trainer = Trainer(
        default_root_dir=tmpdir,
        limit_train_batches=limit_train_batches,
        limit_val_batches=0,
        max_epochs=1,
        log_every_n_steps=1,
    )

    with mock.patch.object(Strategy, "backward", wraps=trainer.strategy.backward) as bwd_mock:
        trainer.fit(model)
    assert bwd_mock.call_count == limit_train_batches * 2
    assert trainer.global_step == limit_train_batches


@patch("torch.optim.Adam.step")
@patch("torch.optim.SGD.step")
def test_step_with_optimizer_closure_with_different_frequencies(mock_sgd_step, mock_adam_step, tmpdir):
    class TestModel(BoringModel):
        def __init__(self):
            super().__init__()
            self.automatic_optimization = False

        def on_train_start(self) -> None:
            mock_sgd_step.reset_mock()
            mock_adam_step.reset_mock()

        def training_step(self, batch, batch_idx):

            # emulate gans training
            opt_gen, opt_dis = self.optimizers()

            # Note: Be careful, don't log on the same key in self.log in both closure
            # as they will be aggregated together on epoch_end

            def compute_loss():
                x = batch[0]
                x = F.dropout(x, 0.1)
                predictions = self(x)
                predictions = F.dropout(predictions, 0.1)
                loss = self.loss(predictions)
                return loss

            def gen_closure():
                loss_gen = compute_loss()
                self.log("loss_gen", loss_gen, on_step=True, on_epoch=True)
                self.manual_backward(loss_gen)

            def dis_closure():
                loss_dis = compute_loss()
                self.log("loss_dis", loss_dis, on_step=True, on_epoch=True)
                self.manual_backward(loss_dis)

            # this will accumulate gradients for 2 batches and then call opt_gen.step()
            gen_closure()
            if batch_idx % 2 == 0:
                # passing a custom kwarg
                opt_gen.step(closure=gen_closure, optim="sgd")
                opt_gen.zero_grad()

            # update discriminator every 4 baches
            # therefore, no gradient accumulation for discriminator
            if batch_idx % 4 == 0:
                opt_dis.step(closure=dis_closure)
                opt_dis.zero_grad()

        def configure_optimizers(self):
            optimizer_gen = torch.optim.SGD(self.layer.parameters(), lr=0.1)
            optimizer_dis = torch.optim.Adam(self.layer.parameters(), lr=0.001)
            return [optimizer_gen, optimizer_dis]

    model = TestModel()
    model.val_dataloader = None
    model.training_epoch_end = None

    limit_train_batches = 8
    trainer = Trainer(
        default_root_dir=tmpdir,
        limit_train_batches=limit_train_batches,
        limit_val_batches=2,
        max_epochs=1,
        log_every_n_steps=1,
    )

    trainer.fit(model)
    assert mock_sgd_step.mock_calls == [call(closure=ANY, optim="sgd") for _ in range(4)]
    assert mock_adam_step.mock_calls == [call(closure=ANY) for _ in range(2)]
    assert trainer.global_step == 4 + 2


class TesManualOptimizationDDPModel(BoringModel):
    def __init__(self):
        super().__init__()
        self.automatic_optimization = False

    def loss_ones(self, batch, prediction):
        # An arbitrary loss to have a loss that updates the model weights during `Trainer.fit` calls
        return torch.nn.functional.mse_loss(prediction, torch.ones_like(prediction))

    def loss_zeros(self, batch, prediction):
        # An arbitrary loss to have a loss that updates the model weights during `Trainer.fit` calls
        return torch.nn.functional.mse_loss(prediction, torch.zeros_like(prediction))

    def manual_sync_grad(self) -> bool:
        torch_distrib.all_reduce(self.layer.weight.grad.data, async_op=False)
        return True

    def training_step(self, batch, batch_idx):

        # emulate gans training
        opt_gen, opt_dis = self.optimizers()

        # Note: Be careful, don't log on the same key in self.log in both closure
        # as they will be aggregated together on epoch_end

        world_size = torch_distrib.get_world_size(torch_distrib.group.WORLD)
        assert world_size == 2

        make_gen_optimizer_step = batch_idx % 2 == 1
        make_dis_optimizer_step = batch_idx % 4 == 0

        def compute_loss():
            x = batch[0]
            x = F.dropout(x, 0.1)
            predictions = self(x)
            predictions = F.dropout(predictions, 0.1)
            loss_ones = self.loss_ones(None, predictions)
            loss_zeros = self.loss_zeros(None, predictions)
            return loss_ones, loss_zeros

        def make_manual_backward(loss, retain_graph=False, make_optimizer_step=True):
            self.manual_backward(loss, retain_graph=retain_graph)
            if make_optimizer_step:
                grad_clone = self.layer.weight.grad.clone()
                assert self.manual_sync_grad()
                self.layer.weight.grad /= world_size
                assert torch.equal(self.layer.weight.grad, grad_clone)

        def gen_closure():
            loss_ones_gen, loss_zeros = compute_loss()
            make_manual_backward(loss_ones_gen, retain_graph=True, make_optimizer_step=make_gen_optimizer_step)
            make_manual_backward(loss_ones_gen, make_optimizer_step=make_gen_optimizer_step)

        def dis_closure():
            loss_ones_gen, loss_zeros = compute_loss()
            make_manual_backward(loss_ones_gen, retain_graph=True, make_optimizer_step=make_dis_optimizer_step)
            make_manual_backward(loss_ones_gen, make_optimizer_step=make_dis_optimizer_step)

        # this will accumulate gradients for 2 batches and then call opt_gen.step()
        if make_gen_optimizer_step:
            opt_gen.step(closure=gen_closure)
            opt_gen.zero_grad()

        # update discriminator every 4 baches
        # therefore, no gradient accumulation for discriminator
        if make_dis_optimizer_step:
            opt_dis.step(closure=dis_closure)

    def configure_optimizers(self):
        optimizer_gen = torch.optim.SGD(self.layer.parameters(), lr=0.1)
        optimizer_dis = torch.optim.Adam(self.layer.parameters(), lr=0.001)
        return [optimizer_gen, optimizer_dis]

    def on_train_start(self):
        # this is done here instead of in the calling function due to `spawn`
        sgd, adam = self.optimizers()
        self.sgd_step_patch = patch.object(sgd, "step", wraps=sgd.step)
        self.sgd_step_mock = self.sgd_step_patch.start()
        self.adam_step_patch = patch.object(adam, "step", wraps=adam.step)
        self.adam_step_mock = self.adam_step_patch.start()

    def on_train_end(self):
        self.sgd_step_patch.stop()
        assert self.sgd_step_mock.call_count == 4
        self.adam_step_patch.stop()
        assert self.adam_step_mock.call_count == 2


def train_manual_optimization(tmpdir, strategy, model_cls=TesManualOptimizationDDPModel):

    seed_everything(42)

    model = model_cls()
    model_copy = deepcopy(model)
    model.val_dataloader = None
    model.training_epoch_end = None

    limit_train_batches = 8
    trainer = Trainer(
        default_root_dir=tmpdir,
        limit_train_batches=limit_train_batches,
        limit_val_batches=2,
        max_epochs=1,
        log_every_n_steps=1,
        accelerator="gpu",
        devices=2,
        strategy=strategy,
        enable_progress_bar=False,
        enable_model_summary=False,
    )

    trainer.fit(model)

    for param, param_copy in zip(model.parameters(), model_copy.parameters()):
        assert not torch.equal(param.cpu().data, param_copy.data)


@RunIf(min_cuda_gpus=2, standalone=True)
def test_step_with_optimizer_closure_with_different_frequencies_ddp(tmpdir):
    """Tests that `step` works with optimizer_closure and different accumulated_gradient frequency."""

    train_manual_optimization(tmpdir, "ddp")


@RunIf(min_cuda_gpus=2)
def test_step_with_optimizer_closure_with_different_frequencies_ddp_spawn(tmpdir):
    """Tests that `step` works with optimizer_closure and different accumulated_gradient frequency."""

    train_manual_optimization(tmpdir, "ddp_spawn")


class TestManualOptimizationDDPModelToggleModel(TesManualOptimizationDDPModel):
    def training_step(self, batch, batch_idx):

        # emulate gans training
        opt_gen, opt_dis = self.optimizers()

        # Note: Be careful, don't log on the same key in self.log in both closure
        # as they will be aggregated together on epoch_end

        world_size = torch_distrib.get_world_size(torch_distrib.group.WORLD)
        assert world_size == 2

        make_gen_optimizer_step = batch_idx % 2 == 1
        make_dis_optimizer_step = batch_idx % 4 == 0

        def compute_loss():
            x = batch[0]
            x = F.dropout(x, 0.1)
            predictions = self(x)
            predictions = F.dropout(predictions, 0.1)
            loss_ones = self.loss_ones(None, predictions)
            loss_zeros = self.loss_zeros(None, predictions)
            return loss_ones, loss_zeros

        def make_manual_backward(loss, retain_graph=False, make_optimizer_step=True):
            self.manual_backward(loss, retain_graph=retain_graph)
            if make_optimizer_step:
                grad_clone = self.layer.weight.grad.clone()
                assert self.manual_sync_grad()
                self.layer.weight.grad /= world_size
                assert torch.equal(self.layer.weight.grad, grad_clone)

        def gen_closure():
            loss_ones_gen, loss_zeros = compute_loss()
            make_manual_backward(loss_ones_gen, retain_graph=True, make_optimizer_step=make_gen_optimizer_step)
            make_manual_backward(loss_ones_gen, make_optimizer_step=make_gen_optimizer_step)

        def dis_closure():
            loss_ones_gen, loss_zeros = compute_loss()
            make_manual_backward(loss_ones_gen, retain_graph=True, make_optimizer_step=make_dis_optimizer_step)
            make_manual_backward(loss_ones_gen, make_optimizer_step=make_dis_optimizer_step)

        # this will accumulate gradients for 2 batches and then call opt_gen.step()
        with opt_gen.toggle_model(sync_grad=make_gen_optimizer_step):
            gen_closure()
            if make_gen_optimizer_step:
                opt_gen.step()
                opt_gen.zero_grad()

        with opt_dis.toggle_model(sync_grad=make_dis_optimizer_step):
            dis_closure()
            if make_dis_optimizer_step:
                opt_dis.step()
                opt_dis.zero_grad()


@RunIf(min_cuda_gpus=2, standalone=True)
def test_step_with_optimizer_closure_with_different_frequencies_ddp_with_toggle_model(tmpdir):
    train_manual_optimization(
        tmpdir, "ddp_find_unused_parameters_false", model_cls=TestManualOptimizationDDPModelToggleModel
    )


def test_lr_schedulers(tmpdir):
    """Test `lr_schedulers()` returns the same objects in the same order as `configure_optimizers()` returns."""

    class TestModel(BoringModel):
        def __init__(self):
            super().__init__()
            self.automatic_optimization = False

        def training_step(self, batch, batch_idx):
            scheduler_1, scheduler_2 = self.lr_schedulers()
            assert scheduler_1 is self.scheduler_1
            assert scheduler_2 is self.scheduler_2

        def configure_optimizers(self):
            optimizer_1 = torch.optim.SGD(self.parameters(), lr=0.1)
            optimizer_2 = torch.optim.SGD(self.parameters(), lr=0.1)
            self.scheduler_1 = torch.optim.lr_scheduler.StepLR(optimizer_1, step_size=1)
            self.scheduler_2 = torch.optim.lr_scheduler.StepLR(optimizer_2, step_size=1)
            return [optimizer_1, optimizer_2], [self.scheduler_1, self.scheduler_2]

    model = TestModel()
    model.training_epoch_end = None

    trainer = Trainer(
        default_root_dir=tmpdir, max_epochs=1, limit_train_batches=1, limit_val_batches=1, limit_test_batches=1
    )

    trainer.fit(model)


@pytest.mark.parametrize("scheduler_as_dict", [True, False])
def test_lr_schedulers_reduce_lr_on_plateau(tmpdir, scheduler_as_dict):
    class TestModel(BoringModel):
        def __init__(self, scheduler_as_dict):
            super().__init__()
            self.scheduler_as_dict = scheduler_as_dict
            self.automatic_optimization = False

        def training_step(self, batch, batch_idx):
            return {"train_loss": torch.tensor([0.0])}

        def training_epoch_end(self, outputs):
            scheduler = self.lr_schedulers()

            loss = torch.stack([x["train_loss"] for x in outputs]).mean()
            scheduler.step(loss)

        def configure_optimizers(self):
            optimizer = torch.optim.SGD(self.parameters(), lr=0.1)

            if self.scheduler_as_dict:
                scheduler = {
                    "scheduler": torch.optim.lr_scheduler.ReduceLROnPlateau(optimizer),
                    "monitor": "train_loss",
                    "interval": "step",  # not warned
                }
            else:
                scheduler = torch.optim.lr_scheduler.ReduceLROnPlateau(optimizer)

            return [optimizer], [scheduler]

    model = TestModel(scheduler_as_dict=scheduler_as_dict)

    trainer = Trainer(
        default_root_dir=tmpdir, max_epochs=1, limit_train_batches=1, limit_val_batches=1, limit_test_batches=1
    )

    if scheduler_as_dict:
        with pytest.warns(RuntimeWarning, match=r"\['monitor'\], but the keys will be ignored"):
            trainer.fit(model)
        assert trainer.lr_scheduler_configs[0].interval == "step"
    else:
        trainer.fit(model)


def test_lr_scheduler_step_not_called(tmpdir):
    """Test `lr_scheduler.step()` is not called in manual optimization."""
    model = ManualOptimBoringModel()
    model.training_step_end = None
    model.training_epoch_end = None

    trainer = Trainer(max_epochs=1, default_root_dir=tmpdir, fast_dev_run=2)

    with patch("torch.optim.lr_scheduler.StepLR.step") as lr_step:
        trainer.fit(model)

    # If a lr scheduler inherits `torch.optim.lr_scheduler.LRScheduler`,
    # `.step()` is called once during its instantiation.
    # Thus, the call count should be 1, not 0.
    assert lr_step.call_count == 1


@RunIf(min_cuda_gpus=1)
@pytest.mark.parametrize("precision", [16, 32])
def test_multiple_optimizers_logging(precision, tmpdir):
    """Tests that metrics are properly being logged."""

    class TestModel(BoringModel):
        def __init__(self):
            super().__init__()
            self.automatic_optimization = False

        def training_step(self, batch, batch_idx):
            # Discriminator.
<<<<<<< HEAD
            optimizer_idx = 0
            optimizer = self.optimizers()[optimizer_idx]
            self.toggle_optimizer(optimizer)
=======
            optimizer1, optimizer2 = self.optimizers()
            self.toggle_optimizer(optimizer1)
>>>>>>> dd468734

            loss_d = self.step(batch)
            self.log("loss_d", loss_d, prog_bar=True)

            optimizer1.zero_grad()
            self.manual_backward(loss_d)
<<<<<<< HEAD
            optimizer.step()
            self.untoggle_optimizer(optimizer)

            # Generator.
            optimizer_idx = 1
            optimizer = self.optimizers()[optimizer_idx]
            self.toggle_optimizer(optimizer)
=======
            optimizer1.step()
            self.untoggle_optimizer(optimizer1)

            # Generator.
            self.toggle_optimizer(optimizer2)
>>>>>>> dd468734

            loss_g = self.step(batch)
            self.log("loss_g", loss_g, prog_bar=True)

            optimizer2.zero_grad()
            self.manual_backward(loss_g)
<<<<<<< HEAD
            optimizer.step()
            self.untoggle_optimizer(optimizer)
=======
            optimizer2.step()
            self.untoggle_optimizer(optimizer2)
>>>>>>> dd468734

        def configure_optimizers(self):
            optimizer = torch.optim.SGD(self.layer.parameters(), lr=0.1)
            optimizer_2 = torch.optim.SGD(self.layer.parameters(), lr=0.1)
            return optimizer, optimizer_2

    model = TestModel()
    model.training_epoch_end = None
    model.val_dataloader = None

    trainer = Trainer(
        default_root_dir=tmpdir,
        limit_train_batches=2,
        limit_val_batches=2,
        max_epochs=1,
        log_every_n_steps=1,
        enable_model_summary=False,
        accelerator="gpu",
        devices=1,
        precision=precision,
    )

    trainer.fit(model)

    assert set(trainer.logged_metrics) == {"loss_d", "loss_g"}
    assert set(trainer.progress_bar_metrics) == {"loss_d", "loss_g"}<|MERGE_RESOLUTION|>--- conflicted
+++ resolved
@@ -929,49 +929,28 @@
             self.automatic_optimization = False
 
         def training_step(self, batch, batch_idx):
+            optimizer1, optimizer2 = self.optimizers()
             # Discriminator.
-<<<<<<< HEAD
-            optimizer_idx = 0
-            optimizer = self.optimizers()[optimizer_idx]
-            self.toggle_optimizer(optimizer)
-=======
-            optimizer1, optimizer2 = self.optimizers()
             self.toggle_optimizer(optimizer1)
->>>>>>> dd468734
 
             loss_d = self.step(batch)
             self.log("loss_d", loss_d, prog_bar=True)
 
             optimizer1.zero_grad()
             self.manual_backward(loss_d)
-<<<<<<< HEAD
-            optimizer.step()
-            self.untoggle_optimizer(optimizer)
-
-            # Generator.
-            optimizer_idx = 1
-            optimizer = self.optimizers()[optimizer_idx]
-            self.toggle_optimizer(optimizer)
-=======
             optimizer1.step()
             self.untoggle_optimizer(optimizer1)
 
             # Generator.
             self.toggle_optimizer(optimizer2)
->>>>>>> dd468734
 
             loss_g = self.step(batch)
             self.log("loss_g", loss_g, prog_bar=True)
 
             optimizer2.zero_grad()
             self.manual_backward(loss_g)
-<<<<<<< HEAD
-            optimizer.step()
-            self.untoggle_optimizer(optimizer)
-=======
             optimizer2.step()
             self.untoggle_optimizer(optimizer2)
->>>>>>> dd468734
 
         def configure_optimizers(self):
             optimizer = torch.optim.SGD(self.layer.parameters(), lr=0.1)

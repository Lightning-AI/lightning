--- conflicted
+++ resolved
@@ -16,13 +16,9 @@
 
 import pytest
 import torch
-<<<<<<< HEAD
+from torch import optim
+
 from lightning.pytorch import LightningModule, Trainer
-=======
-from torch import optim
-
-from lightning.pytorch import Trainer
->>>>>>> ea59e403
 from lightning.pytorch.callbacks import ModelCheckpoint
 from lightning.pytorch.core.optimizer import (
     _configure_optimizers,
@@ -32,12 +28,9 @@
 from lightning.pytorch.demos.boring_classes import BoringDataModule, BoringModel
 from lightning.pytorch.utilities.exceptions import MisconfigurationException
 from lightning.pytorch.utilities.types import LRSchedulerConfig
-<<<<<<< HEAD
+
 from torch import optim
 from torch.utils.data import DataLoader, TensorDataset
-
-=======
->>>>>>> ea59e403
 from tests_pytorch.helpers.runif import RunIf
 
 

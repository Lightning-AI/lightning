# Copyright The PyTorch Lightning team.
#
# Licensed under the Apache License, Version 2.0 (the "License");
# you may not use this file except in compliance with the License.
# You may obtain a copy of the License at
#
#     http://www.apache.org/licenses/LICENSE-2.0
#
# Unless required by applicable law or agreed to in writing, software
# distributed under the License is distributed on an "AS IS" BASIS,
# WITHOUT WARRANTIES OR CONDITIONS OF ANY KIND, either express or implied.
# See the License for the specific language governing permissions and
# limitations under the License.
from unittest import mock
from unittest.mock import call

import pytest
import torch
from torch import optim

from pytorch_lightning import Trainer
from pytorch_lightning.callbacks import ModelCheckpoint
from pytorch_lightning.core.optimizer import (
    _configure_optimizers,
    _configure_schedulers_automatic_opt,
    _init_optimizers_and_lr_schedulers,
)
from pytorch_lightning.demos.boring_classes import BoringDataModule, BoringModel
from pytorch_lightning.utilities.exceptions import MisconfigurationException
from pytorch_lightning.utilities.types import LRSchedulerConfig
from tests_pytorch.helpers.runif import RunIf


def test_optimizer_with_scheduling(tmpdir):
    """Verify that learning rate scheduling is working."""

    model = BoringModel()
    trainer = Trainer(
        default_root_dir=tmpdir, max_epochs=1, limit_val_batches=0.1, limit_train_batches=0.2, val_check_interval=0.5
    )
    trainer.fit(model)

    init_lr = 0.1
    adjusted_lr = [pg["lr"] for pg in trainer.optimizers[0].param_groups]

    assert len(trainer.lr_scheduler_configs) == 1
    assert all(a == adjusted_lr[0] for a in adjusted_lr)
    assert init_lr * 0.1 == adjusted_lr[0]


def test_multi_optimizer_with_scheduling(tmpdir):
    """Verify that learning rate scheduling is working."""

    class Model(BoringModel):
        init_lr = 5e-4

        def training_step(self, batch, batch_idx):
            opt1, opt2 = self.optimizers()
            loss = self.loss(self.step(batch))
            opt1.zero_grad()
            opt2.zero_grad()
            self.manual_backward(loss)
            opt1.step()
            opt2.step()

        def on_train_epoch_end(self):
            scheduler1, scheduler2 = self.lr_schedulers()
            scheduler1.step()
            scheduler2.step()

        def configure_optimizers(self):
            optimizer1 = optim.Adam(self.parameters(), lr=self.init_lr)
            optimizer2 = optim.Adam(self.parameters(), lr=self.init_lr)
            lr_scheduler1 = optim.lr_scheduler.StepLR(optimizer1, step_size=1)
            lr_scheduler2 = optim.lr_scheduler.StepLR(optimizer2, step_size=1)
            return [optimizer1, optimizer2], [lr_scheduler1, lr_scheduler2]

    model = Model()
    model.automatic_optimization = False
    trainer = Trainer(default_root_dir=tmpdir, max_epochs=1, limit_val_batches=0.1, limit_train_batches=0.2)
    trainer.fit(model)

    adjusted_lr1 = [pg["lr"] for pg in trainer.optimizers[0].param_groups]
    adjusted_lr2 = [pg["lr"] for pg in trainer.optimizers[1].param_groups]

    assert len(trainer.lr_scheduler_configs) == 2
    assert all(a == adjusted_lr1[0] for a in adjusted_lr1)
    assert all(a == adjusted_lr2[0] for a in adjusted_lr2)
    assert model.init_lr * 0.1 == adjusted_lr1[0]
    assert model.init_lr * 0.1 == adjusted_lr2[0]


def test_reducelronplateau_with_no_monitor_raises(tmpdir):
    """Test exception when a ReduceLROnPlateau is used with no monitor."""
    model = BoringModel()
    optimizer = optim.Adam(model.parameters())
    model.configure_optimizers = lambda: ([optimizer], [optim.lr_scheduler.ReduceLROnPlateau(optimizer)])
    trainer = Trainer(default_root_dir=tmpdir, fast_dev_run=True)
    with pytest.raises(
        MisconfigurationException, match="`configure_optimizers` must include a monitor when a `ReduceLROnPlateau`"
    ):
        trainer.fit(model)


def test_reducelronplateau_with_no_monitor_in_lr_scheduler_dict_raises(tmpdir):
    """Test exception when lr_scheduler dict has a ReduceLROnPlateau with no monitor."""
    model = BoringModel()
    optimizer = optim.Adam(model.parameters())
    model.configure_optimizers = lambda: {
        "optimizer": optimizer,
        "lr_scheduler": {"scheduler": optim.lr_scheduler.ReduceLROnPlateau(optimizer)},
    }
    trainer = Trainer(default_root_dir=tmpdir, fast_dev_run=True)
    with pytest.raises(MisconfigurationException, match="must include a monitor when a `ReduceLROnPlateau`"):
        trainer.fit(model)


def test_onecyclelr_with_epoch_interval_warns():
    """Test warning when a OneCycleLR is used and interval is epoch."""
    model = BoringModel()
    optimizer = optim.Adam(model.parameters())
    lr_scheduler = {"scheduler": optim.lr_scheduler.OneCycleLR(optimizer, max_lr=0.01, total_steps=3)}
    with pytest.warns(RuntimeWarning, match="Are you sure you didn't mean 'interval': 'step'?"):
        _configure_schedulers_automatic_opt([lr_scheduler], None)


def test_scheduler_initialized_with_custom_reduceonplateau():
    """Test for initialize custom scheduler with `reduce_on_plateau` argument."""

    class CustomReduceLROnPlateau:
        pass

    lr_scheduler = {"reduce_on_plateau": True, "scheduler": CustomReduceLROnPlateau(), "monitor": "my_loss"}
    config = _configure_schedulers_automatic_opt([lr_scheduler], None)
    assert isinstance(config[0].scheduler, CustomReduceLROnPlateau)
    assert config[0].reduce_on_plateau


def test_reducelronplateau_scheduling(tmpdir):
    class TestModel(BoringModel):
        def training_step(self, batch, batch_idx):
            self.log("foo", batch_idx)
            return super().training_step(batch, batch_idx)

        def configure_optimizers(self):
            optimizer = optim.Adam(self.parameters())
            return {
                "optimizer": optimizer,
                "lr_scheduler": optim.lr_scheduler.ReduceLROnPlateau(optimizer),
                "monitor": "foo",
            }

    model = TestModel()
    trainer = Trainer(default_root_dir=tmpdir, fast_dev_run=True)
    trainer.fit(model)

    lr_scheduler = trainer.lr_scheduler_configs[0]
    assert lr_scheduler == LRSchedulerConfig(
        scheduler=lr_scheduler.scheduler,
        monitor="foo",
        interval="epoch",
        frequency=1,
        reduce_on_plateau=True,
        strict=True,
        name=None,
    )


def test_optimizer_return_options(tmpdir):
    trainer = Trainer(default_root_dir=tmpdir)
    model = BoringModel()
    trainer.strategy.connect(model)
    trainer.lightning_module.trainer = trainer

    # single optimizer
    opt_a = optim.Adam(model.parameters(), lr=0.002)
    opt_b = optim.SGD(model.parameters(), lr=0.002)
    scheduler_a = optim.lr_scheduler.StepLR(opt_a, 10)
    optim.lr_scheduler.StepLR(opt_b, 10)

    # single optimizer
    model.configure_optimizers = lambda: opt_a
    opt, lr_sched = _init_optimizers_and_lr_schedulers(model)
    assert len(opt) == 1 and len(lr_sched) == 0

    # opt tuple
    model.automatic_optimization = False
    model.configure_optimizers = lambda: (opt_a, opt_b)
    opt, lr_sched = _init_optimizers_and_lr_schedulers(model)
    assert opt == [opt_a, opt_b]
    assert len(lr_sched) == 0

    # opt list
    model.automatic_optimization = False
    model.configure_optimizers = lambda: [opt_a, opt_b]
    opt, lr_sched = _init_optimizers_and_lr_schedulers(model)
    assert opt == [opt_a, opt_b]
    assert len(lr_sched) == 0

    ref_lr_sched = LRSchedulerConfig(
        scheduler=scheduler_a,
        interval="epoch",
        frequency=1,
        reduce_on_plateau=False,
        monitor=None,
        strict=True,
        name=None,
    )

    # opt tuple of 2 lists
    model.automatic_optimization = True
    model.configure_optimizers = lambda: ([opt_a], [scheduler_a])
    opt, lr_sched = _init_optimizers_and_lr_schedulers(model)
    assert len(opt) == len(lr_sched) == 1
    assert opt[0] == opt_a
    assert lr_sched[0] == ref_lr_sched

    # opt tuple of 1 list
    model.automatic_optimization = True
    model.configure_optimizers = lambda: ([opt_a], scheduler_a)
    opt, lr_sched = _init_optimizers_and_lr_schedulers(model)
    assert len(opt) == len(lr_sched) == 1
    assert opt[0] == opt_a
    assert lr_sched[0] == ref_lr_sched

    # opt single dictionary
    model.automatic_optimization = True
    model.configure_optimizers = lambda: {"optimizer": opt_a, "lr_scheduler": scheduler_a}
    opt, lr_sched = _init_optimizers_and_lr_schedulers(model)
    assert len(opt) == len(lr_sched) == 1
    assert opt[0] == opt_a
    assert lr_sched[0] == ref_lr_sched


def test_none_optimizer(tmpdir):
    model = BoringModel()
    model.configure_optimizers = lambda: None
    trainer = Trainer(default_root_dir=tmpdir, max_epochs=1, limit_val_batches=0.1, limit_train_batches=0.2)
    with pytest.warns(UserWarning, match="will run with no optimizer"):
        trainer.fit(model)


def test_configure_optimizer_from_dict(tmpdir):
    """Tests if `configure_optimizer` method could return a dictionary with `optimizer` field only."""

    class TestModel(BoringModel):
        def configure_optimizers(self):
            config = {"optimizer": optim.SGD(params=self.parameters(), lr=1e-03)}
            return config

    model = TestModel()
    trainer = Trainer(default_root_dir=tmpdir, fast_dev_run=True)
    trainer.fit(model)
<<<<<<< HEAD
    assert trainer.state.finished, f"Training failed with {trainer.state}"


@pytest.mark.parametrize(
    "schedulers, kwargs, intervals, frequencies, expected_steps, max_epochs",
    [
        (
            (optim.lr_scheduler.OneCycleLR, optim.lr_scheduler.OneCycleLR),
            (dict(max_lr=0.01, total_steps=3), dict(max_lr=0.01, total_steps=2)),
            ("step", "step"),
            (3, 2),
            (4, 3),
            1,
        ),
        (
            (optim.lr_scheduler.OneCycleLR, optim.lr_scheduler.OneCycleLR),
            (dict(max_lr=0.01, total_steps=5), dict(max_lr=0.01, total_steps=5)),
            ("step", "step"),
            (None, None),
            (6, 6),
            1,
        ),
        (
            (optim.lr_scheduler.StepLR, optim.lr_scheduler.CosineAnnealingLR),
            (dict(step_size=5), dict(T_max=2)),
            ("epoch", "epoch"),
            (5, 10),
            (2, 3),
            3,
        ),
    ],
)
def test_step_scheduling_for_multiple_optimizers_with_frequency(
    tmpdir, schedulers, kwargs, intervals, frequencies, expected_steps, max_epochs
):
    """Test that step LR schedulers for multiple optimizers follow the optimizer frequencies when corresponding
    frequency is set."""

    class DummyModel(BoringModel):
        def training_step(self, batch, batch_idx, optimizer_idx):
            return super().training_step(batch, batch_idx)

        def configure_optimizers(self):
            optimizer1 = optim.Adam(self.parameters(), lr=0.01)
            optimizer2 = optim.Adam(self.parameters(), lr=0.01)

            lr_scheduler_config_1 = {"scheduler": schedulers[0](optimizer1, **kwargs[0]), "interval": intervals[0]}
            lr_scheduler_config_2 = {"scheduler": schedulers[1](optimizer2, **kwargs[1]), "interval": intervals[1]}

            return [
                {"optimizer": optimizer1, "frequency": frequencies[0], "lr_scheduler": lr_scheduler_config_1},
                {"optimizer": optimizer2, "frequency": frequencies[1], "lr_scheduler": lr_scheduler_config_2},
            ]

    model = DummyModel()

    trainer = Trainer(default_root_dir=tmpdir, limit_val_batches=1, limit_train_batches=5, max_epochs=max_epochs)
    trainer.fit(model)
    assert trainer.state.finished, f"Training failed with {trainer.state}"

    assert trainer.lr_scheduler_configs[0].opt_idx == 0
    assert trainer.lr_scheduler_configs[1].opt_idx == 1
    # Step count is 1 greater than the expected value because scheduler.step() is called once during initialization
    assert trainer.lr_scheduler_configs[0].scheduler._step_count == expected_steps[0]
    assert trainer.lr_scheduler_configs[1].scheduler._step_count == expected_steps[1]
=======
>>>>>>> 01b152f1


@pytest.mark.parametrize("fn", ("validate", "test", "predict"))
def test_init_optimizers_during_evaluation_and_prediction(tmpdir, fn):
    """Test that optimizers is an empty list during evaluation and prediction."""

    class TestModel(BoringModel):
        def configure_optimizers(self):
            optimizer1 = optim.Adam(self.parameters(), lr=0.1)
            optimizer2 = optim.Adam(self.parameters(), lr=0.1)
            lr_scheduler1 = optim.lr_scheduler.StepLR(optimizer1, step_size=1)
            lr_scheduler2 = optim.lr_scheduler.StepLR(optimizer2, step_size=1)
            return [optimizer1, optimizer2], [lr_scheduler1, lr_scheduler2]

    trainer = Trainer(default_root_dir=tmpdir, fast_dev_run=2)
    train_fn = getattr(trainer, fn)
    train_fn(TestModel(), datamodule=BoringDataModule(), ckpt_path=None)

    assert len(trainer.lr_scheduler_configs) == 0
    assert len(trainer.optimizers) == 0
<<<<<<< HEAD
    assert len(trainer.optimizer_frequencies) == 0


def test_multiple_optimizers_callbacks(tmpdir):
    """Tests that multiple optimizers can be used with callbacks."""

    class CB(Callback):
        def on_train_batch_end(self, trainer, pl_module, outputs, batch, batch_idx):
            pass

        def on_train_epoch_start(self, trainer, pl_module):
            pass

    class TestModel(BoringModel):
        def __init__(self):
            super().__init__()
            self.layer_1 = torch.nn.Linear(32, 2)
            self.layer_2 = torch.nn.Linear(32, 2)

        def training_step(self, batch, batch_idx, optimizer_idx):
            if optimizer_idx == 0:
                a = batch[0]
                acc = self.layer_1(a)
            else:
                a = batch[0]
                acc = self.layer_2(a)

            acc = self.loss(acc, acc)
            return acc

        def configure_optimizers(self):
            a = optim.RMSprop(self.layer_1.parameters(), 1e-2)
            b = optim.RMSprop(self.layer_2.parameters(), 1e-2)
            return a, b

    model = TestModel()
    trainer = Trainer(
        callbacks=[CB()],
        default_root_dir=tmpdir,
        limit_train_batches=1,
        limit_val_batches=2,
        max_epochs=1,
        enable_model_summary=False,
    )
    trainer.fit(model)
=======
>>>>>>> 01b152f1


@pytest.mark.parametrize("complete_epoch", [True, False])
@mock.patch("torch.optim.lr_scheduler.ReduceLROnPlateau.step")
def test_lr_scheduler_strict(step_mock, tmpdir, complete_epoch):
    """Test "strict" support in lr_scheduler dict."""
    model = BoringModel()
    optimizer = optim.Adam(model.parameters())
    scheduler = optim.lr_scheduler.ReduceLROnPlateau(optimizer)
    max_epochs = 1 if complete_epoch else None
    max_steps = -1 if complete_epoch else 1
    trainer = Trainer(default_root_dir=tmpdir, max_epochs=max_epochs, max_steps=max_steps)

    model.configure_optimizers = lambda: {
        "optimizer": optimizer,
        "lr_scheduler": {"scheduler": scheduler, "monitor": "giraffe", "strict": True},
    }

    if complete_epoch:
        with pytest.raises(
            MisconfigurationException,
            match=r"ReduceLROnPlateau conditioned on metric .* which is not available\. Available metrics are:",
        ):
            trainer.fit(model)
    else:
        trainer.fit(model)

    step_mock.assert_not_called()

    model.configure_optimizers = lambda: {
        "optimizer": optimizer,
        "lr_scheduler": {"scheduler": scheduler, "monitor": "giraffe", "strict": False},
    }

    if complete_epoch:
        trainer = Trainer(default_root_dir=tmpdir, max_epochs=max_epochs, max_steps=max_steps)
        with pytest.warns(
            RuntimeWarning, match=r"ReduceLROnPlateau conditioned on metric .* which is not available but strict"
        ):
            trainer.fit(model)

    step_mock.assert_not_called()


def test_unknown_configure_optimizers_raises(tmpdir):
    """Test exception with an unsupported configure_optimizers return."""
    model = BoringModel()
    model.configure_optimizers = lambda: 1
    trainer = Trainer(default_root_dir=tmpdir, fast_dev_run=True)
    with pytest.raises(MisconfigurationException, match="Unknown configuration for model optimizers"):
        trainer.fit(model)


def test_optimizer_config_dict_with_extra_keys_warns(tmpdir):
    """Test exception when optimizer configuration dict has extra keys."""
    model = BoringModel()
    optimizer = optim.Adam(model.parameters())
    optim_conf = {
        "optimizer": optimizer,
        "lr_scheduler": {"scheduler": optim.lr_scheduler.StepLR(optimizer, 1)},
        "foo": 1,
        "bar": 2,
    }
    with pytest.warns(RuntimeWarning, match=r"Found unsupported keys in the optimizer configuration: \{.+\}"):
        _configure_optimizers(optim_conf)


def test_multiple_optimizer_config_dicts_with_extra_keys_warns(tmpdir):
    """Test exception when multiple optimizer configuration dicts have extra keys."""
    model = BoringModel()
    optimizer1 = optim.Adam(model.parameters(), lr=0.01)
    optimizer2 = optim.Adam(model.parameters(), lr=0.01)
    lr_scheduler_config_1 = {"scheduler": optim.lr_scheduler.StepLR(optimizer1, 1)}
    lr_scheduler_config_2 = {"scheduler": optim.lr_scheduler.StepLR(optimizer2, 1)}
    optim_conf = [
        {"optimizer": optimizer1, "lr_scheduler": lr_scheduler_config_1, "foo": 1, "bar": 2},
        {"optimizer": optimizer2, "lr_scheduler": lr_scheduler_config_2, "foo": 1, "bar": 2},
    ]
    with pytest.warns(RuntimeWarning, match=r"Found unsupported keys in the optimizer configuration: \{.+\}"):
        _configure_optimizers(optim_conf)


def test_lr_scheduler_with_unknown_interval_raises(tmpdir):
    """Test exception when lr_scheduler dict has unknown interval param value."""
    model = BoringModel()
    optimizer = optim.Adam(model.parameters())
    model.configure_optimizers = lambda: {
        "optimizer": optimizer,
        "lr_scheduler": {"scheduler": optim.lr_scheduler.StepLR(optimizer, 1), "interval": "incorrect_unknown_value"},
    }
    trainer = Trainer(default_root_dir=tmpdir, fast_dev_run=True)
    with pytest.raises(MisconfigurationException, match=r'The "interval" key in lr scheduler dict must be'):
        trainer.fit(model)


def test_lr_scheduler_with_extra_keys_warns(tmpdir):
    """Test warning when lr_scheduler dict has extra keys."""
    model = BoringModel()
    optimizer = optim.Adam(model.parameters())
    model.configure_optimizers = lambda: {
        "optimizer": optimizer,
        "lr_scheduler": {"scheduler": optim.lr_scheduler.StepLR(optimizer, 1), "foo": 1, "bar": 2},
    }
    trainer = Trainer(default_root_dir=tmpdir, fast_dev_run=True)
    with pytest.warns(RuntimeWarning, match=r"Found unsupported keys in the lr scheduler dict: \{.+\}"):
        trainer.fit(model)


def test_lr_scheduler_with_no_actual_scheduler_raises(tmpdir):
    """Test exception when lr_scheduler dict has no scheduler."""
    model = BoringModel()
    model.configure_optimizers = lambda: {"optimizer": optim.Adam(model.parameters()), "lr_scheduler": {}}
    trainer = Trainer(default_root_dir=tmpdir, fast_dev_run=True)
    with pytest.raises(MisconfigurationException, match='The lr scheduler dict must have the key "scheduler"'):
        trainer.fit(model)


def test_invalid_optimizer_in_scheduler(tmpdir):
    """Test exception when optimizer attached to lr_schedulers wasn't returned."""

    class InvalidOptimizerModel(BoringModel):
        def configure_optimizers(self):
            opt1 = optim.SGD(self.layer.parameters(), lr=0.1)
            opt2 = optim.SGD(self.layer.parameters(), lr=0.1)
            lr_scheduler = optim.lr_scheduler.StepLR(opt2, step_size=1)
            return [opt1], [lr_scheduler]

    model = InvalidOptimizerModel()
    trainer = Trainer(default_root_dir=tmpdir, fast_dev_run=True)
    with pytest.raises(MisconfigurationException, match="attached with an optimizer that wasn't returned"):
        trainer.fit(model)


def test_invalid_optimizer_dict_raises(tmpdir):
    """Test exception when lr_scheduler dict has no scheduler."""

    class DummyModel(BoringModel):
        def configure_optimizers(self):
            return [{"optimizer": optim.Adam(self.parameters())}, optim.Adam(self.parameters())]

    model = DummyModel()
    trainer = Trainer(default_root_dir=tmpdir, fast_dev_run=True)
    with pytest.raises(MisconfigurationException, match="Unknown configuration for model optimizers"):
        trainer.fit(model)


@RunIf(min_cuda_gpus=2, standalone=True)
def test_optimizer_state_on_device(tmpdir):
    """Test that optimizers that create state initially at instantiation still end up with the state on the GPU."""

    class TestModel(BoringModel):
        def configure_optimizers(self):
            # Adagrad creates state tensors immediately, model is not yet on GPU.
            return optim.Adagrad(self.parameters())

        def on_train_start(self, *args, **kwargs):
            opt = self.optimizers()
            _, state = next(iter(opt.state.items()))
            assert state["sum"].device == torch.device("cuda", self.local_rank) == self.device

    model = TestModel()
    trainer = Trainer(
        default_root_dir=tmpdir,
        accelerator="gpu",
        devices=2,
        strategy="ddp",
        fast_dev_run=True,
        enable_progress_bar=False,
        enable_model_summary=False,
    )
    trainer.fit(model)


@pytest.mark.parametrize("check_val_every_n_epoch", [1, 2])
@mock.patch("torch.optim.lr_scheduler.StepLR.step")
def test_lr_scheduler_epoch_step_frequency(mocked_sched, check_val_every_n_epoch, tmpdir):
    epochs = 4
    expected_steps = epochs + 1  # every LRScheduler gets called once at init

    model = BoringModel()
    trainer = Trainer(
        default_root_dir=tmpdir,
        limit_train_batches=2,
        limit_val_batches=2,
        check_val_every_n_epoch=check_val_every_n_epoch,
        max_epochs=epochs,
    )
    trainer.fit(model)
    assert mocked_sched.call_count == expected_steps


@pytest.mark.parametrize("every_n_train_steps, epoch_interval", [(None, True), (2, False), (2, True)])
def test_lr_scheduler_state_updated_before_saving(tmpdir, every_n_train_steps, epoch_interval):
    batches = 2
    max_epochs = 1
    lr, gamma = 1, 10
    trainer = Trainer(
        default_root_dir=tmpdir,
        enable_progress_bar=False,
        logger=False,
        max_epochs=max_epochs,
        limit_train_batches=batches,
        limit_val_batches=1,
        callbacks=[ModelCheckpoint(dirpath=tmpdir, every_n_train_steps=every_n_train_steps)],
    )

    class TestModel(BoringModel):
        def configure_optimizers(self):
            optimizer = torch.optim.SGD(self.parameters(), lr=lr)
            lr_scheduler = torch.optim.lr_scheduler.StepLR(optimizer, step_size=1, gamma=gamma)
            lr_scheduler_config = {"scheduler": lr_scheduler}
            if not epoch_interval:
                lr_scheduler_config["interval"] = "step"
            return [optimizer], [lr_scheduler_config]

        def on_save_checkpoint(self, checkpoint):
            lr_scheduler_config = checkpoint["lr_schedulers"][0]
            # 2 batches ran. since the lr_scheduler_config interval is `step`, the step count should be 2
            assert self.trainer.global_step == batches
            compare_to = max_epochs if epoch_interval else batches
            assert lr_scheduler_config["_step_count"] - 1 == compare_to  # step count starts at 1
            assert lr_scheduler_config["_last_lr"] == [lr * gamma**compare_to]
            self.on_save_checkpoint_called = True

    model = TestModel()
    trainer.fit(model)
    assert model.on_save_checkpoint_called


@pytest.mark.parametrize("save_on_train_epoch_end", (False, True))
def test_plateau_scheduler_lr_step_interval_updated_after_saving(tmpdir, save_on_train_epoch_end):
    batches = 4
    trainer = Trainer(
        default_root_dir=tmpdir,
        enable_progress_bar=False,
        logger=False,
        max_epochs=1,
        limit_train_batches=batches,
        limit_val_batches=1,
        callbacks=[ModelCheckpoint(dirpath=tmpdir, save_on_train_epoch_end=save_on_train_epoch_end)],
    )

    class Model(BoringModel):
        def training_step(self, batch, batch_idx):
            self.log("foo", batch_idx)
            return super().training_step(batch, batch_idx)

        def configure_optimizers(self):
            optimizer = torch.optim.Adam(self.parameters())

            lr_scheduler1 = torch.optim.lr_scheduler.ReduceLROnPlateau(optimizer)
            lr_scheduler_config_1 = {"scheduler": lr_scheduler1, "interval": "step", "monitor": "foo"}

            lr_scheduler2 = torch.optim.lr_scheduler.StepLR(optimizer, step_size=1)
            lr_scheduler_config_2 = {"scheduler": lr_scheduler2, "interval": "step"}
            return [optimizer], [lr_scheduler_config_1, lr_scheduler_config_2]

        def on_save_checkpoint(self, checkpoint):
            lr_scheduler_config_1 = checkpoint["lr_schedulers"][0]
            last_epoch = lr_scheduler_config_1["last_epoch"]
            assert last_epoch == batches - (not save_on_train_epoch_end)  # last epoch starts at 0

            lr_scheduler_config_2 = checkpoint["lr_schedulers"][1]
            assert lr_scheduler_config_2["_step_count"] - 1 == batches  # step count starts at 1

            self.on_save_checkpoint_called = True

<<<<<<< HEAD
    model = TestModel()
=======
    model = Model()
    model.training_epoch_end = None
>>>>>>> 01b152f1
    trainer.fit(model)
    assert model.on_save_checkpoint_called


def test_lr_scheduler_step_hook(tmpdir):
    """Test that custom lr scheduler works and `lr_scheduler_step` is called at appropriate time."""

    class CustomEpochScheduler:
        def __init__(self, optimizer):
            self.optimizer = optimizer

        def step(self, epoch):
            ...

        def state_dict(self):
            ...

        def load_state_dict(self, state_dict):
            ...

    class CustomBoringModel(BoringModel):
        def lr_scheduler_step(self, scheduler: int, metric):
            # step-level
            if isinstance(scheduler, torch.optim.lr_scheduler.StepLR):
                super().lr_scheduler_step(scheduler, metric)
            # epoch-level, custom scheduler
            elif isinstance(scheduler, CustomEpochScheduler):
                scheduler.step(epoch=self.current_epoch)

        def configure_optimizers(self):
            optimizer = torch.optim.SGD(self.layer.parameters(), lr=1e-2)
            lr_scheduler1 = {"scheduler": torch.optim.lr_scheduler.StepLR(optimizer, step_size=1), "interval": "step"}
            lr_scheduler2 = CustomEpochScheduler(optimizer)
            return [optimizer], [lr_scheduler1, lr_scheduler2]

    model = CustomBoringModel()
    max_epochs = 3
    limit_train_batches = 2
    trainer = Trainer(
        default_root_dir=tmpdir,
        enable_checkpointing=False,
        logger=False,
        max_epochs=max_epochs,
        limit_train_batches=limit_train_batches,
        limit_val_batches=0,
    )
    with mock.patch.object(CustomEpochScheduler, "step") as mock_method_epoch, mock.patch.object(
        torch.optim.lr_scheduler.StepLR, "step"
    ) as mock_method_step:
        trainer.fit(model)

    assert mock_method_epoch.mock_calls == [call(epoch=e) for e in range(max_epochs)]
    # first step is called by PyTorch LRScheduler
    assert mock_method_step.call_count == max_epochs * limit_train_batches + 1


def test_invalid_scheduler_missing_state_dict():
    """Test that custom lr scheduler raises an error if it's missing the state dict."""

    class CustomScheduler:
        def __init__(self, optimizer):
            self.optimizer = optimizer

        def step(self):
            ...

    class CustomBoringModel(BoringModel):
        def configure_optimizers(self):
            opt = torch.optim.SGD(self.parameters(), lr=1e-2)
            lr_scheduler = CustomScheduler(opt)
            return {"optimizer": opt, "lr_scheduler": lr_scheduler}

    model = CustomBoringModel()
    model.trainer = Trainer()
    with pytest.raises(TypeError, match="provided lr scheduler `CustomScheduler` is invalid"):
        _init_optimizers_and_lr_schedulers(model)


@pytest.mark.parametrize("override", (False, True))
def test_invalid_lr_scheduler_with_custom_step_method(override):
    """Test that custom lr scheduler raises an error if it doesn't follow PyTorch LR Scheduler API."""

    class CustomScheduler:
        def __init__(self, optimizer):
            self.optimizer = optimizer

        def step(self, foobar):  # breaks the API, forces user to override `lr_scheduler_step`
            ...

        def state_dict(self):
            ...

        def load_state_dict(self, state_dict):
            ...

    class CustomBoringModel(BoringModel):
        def configure_optimizers(self):
            opt = torch.optim.SGD(self.parameters(), lr=1e-2)
            lr_scheduler = CustomScheduler(opt)
            return {"optimizer": opt, "lr_scheduler": lr_scheduler}

    model = CustomBoringModel()
    model.trainer = Trainer()
    if override:

        def lr_scheduler_step(*_):
            ...

        # the user did override the hook, no error
        model.lr_scheduler_step = lr_scheduler_step
        _init_optimizers_and_lr_schedulers(model)
    else:
        with pytest.raises(MisconfigurationException, match="CustomScheduler` doesn't follow"):
            _init_optimizers_and_lr_schedulers(model)<|MERGE_RESOLUTION|>--- conflicted
+++ resolved
@@ -251,74 +251,6 @@
     model = TestModel()
     trainer = Trainer(default_root_dir=tmpdir, fast_dev_run=True)
     trainer.fit(model)
-<<<<<<< HEAD
-    assert trainer.state.finished, f"Training failed with {trainer.state}"
-
-
-@pytest.mark.parametrize(
-    "schedulers, kwargs, intervals, frequencies, expected_steps, max_epochs",
-    [
-        (
-            (optim.lr_scheduler.OneCycleLR, optim.lr_scheduler.OneCycleLR),
-            (dict(max_lr=0.01, total_steps=3), dict(max_lr=0.01, total_steps=2)),
-            ("step", "step"),
-            (3, 2),
-            (4, 3),
-            1,
-        ),
-        (
-            (optim.lr_scheduler.OneCycleLR, optim.lr_scheduler.OneCycleLR),
-            (dict(max_lr=0.01, total_steps=5), dict(max_lr=0.01, total_steps=5)),
-            ("step", "step"),
-            (None, None),
-            (6, 6),
-            1,
-        ),
-        (
-            (optim.lr_scheduler.StepLR, optim.lr_scheduler.CosineAnnealingLR),
-            (dict(step_size=5), dict(T_max=2)),
-            ("epoch", "epoch"),
-            (5, 10),
-            (2, 3),
-            3,
-        ),
-    ],
-)
-def test_step_scheduling_for_multiple_optimizers_with_frequency(
-    tmpdir, schedulers, kwargs, intervals, frequencies, expected_steps, max_epochs
-):
-    """Test that step LR schedulers for multiple optimizers follow the optimizer frequencies when corresponding
-    frequency is set."""
-
-    class DummyModel(BoringModel):
-        def training_step(self, batch, batch_idx, optimizer_idx):
-            return super().training_step(batch, batch_idx)
-
-        def configure_optimizers(self):
-            optimizer1 = optim.Adam(self.parameters(), lr=0.01)
-            optimizer2 = optim.Adam(self.parameters(), lr=0.01)
-
-            lr_scheduler_config_1 = {"scheduler": schedulers[0](optimizer1, **kwargs[0]), "interval": intervals[0]}
-            lr_scheduler_config_2 = {"scheduler": schedulers[1](optimizer2, **kwargs[1]), "interval": intervals[1]}
-
-            return [
-                {"optimizer": optimizer1, "frequency": frequencies[0], "lr_scheduler": lr_scheduler_config_1},
-                {"optimizer": optimizer2, "frequency": frequencies[1], "lr_scheduler": lr_scheduler_config_2},
-            ]
-
-    model = DummyModel()
-
-    trainer = Trainer(default_root_dir=tmpdir, limit_val_batches=1, limit_train_batches=5, max_epochs=max_epochs)
-    trainer.fit(model)
-    assert trainer.state.finished, f"Training failed with {trainer.state}"
-
-    assert trainer.lr_scheduler_configs[0].opt_idx == 0
-    assert trainer.lr_scheduler_configs[1].opt_idx == 1
-    # Step count is 1 greater than the expected value because scheduler.step() is called once during initialization
-    assert trainer.lr_scheduler_configs[0].scheduler._step_count == expected_steps[0]
-    assert trainer.lr_scheduler_configs[1].scheduler._step_count == expected_steps[1]
-=======
->>>>>>> 01b152f1
 
 
 @pytest.mark.parametrize("fn", ("validate", "test", "predict"))
@@ -339,54 +271,6 @@
 
     assert len(trainer.lr_scheduler_configs) == 0
     assert len(trainer.optimizers) == 0
-<<<<<<< HEAD
-    assert len(trainer.optimizer_frequencies) == 0
-
-
-def test_multiple_optimizers_callbacks(tmpdir):
-    """Tests that multiple optimizers can be used with callbacks."""
-
-    class CB(Callback):
-        def on_train_batch_end(self, trainer, pl_module, outputs, batch, batch_idx):
-            pass
-
-        def on_train_epoch_start(self, trainer, pl_module):
-            pass
-
-    class TestModel(BoringModel):
-        def __init__(self):
-            super().__init__()
-            self.layer_1 = torch.nn.Linear(32, 2)
-            self.layer_2 = torch.nn.Linear(32, 2)
-
-        def training_step(self, batch, batch_idx, optimizer_idx):
-            if optimizer_idx == 0:
-                a = batch[0]
-                acc = self.layer_1(a)
-            else:
-                a = batch[0]
-                acc = self.layer_2(a)
-
-            acc = self.loss(acc, acc)
-            return acc
-
-        def configure_optimizers(self):
-            a = optim.RMSprop(self.layer_1.parameters(), 1e-2)
-            b = optim.RMSprop(self.layer_2.parameters(), 1e-2)
-            return a, b
-
-    model = TestModel()
-    trainer = Trainer(
-        callbacks=[CB()],
-        default_root_dir=tmpdir,
-        limit_train_batches=1,
-        limit_val_batches=2,
-        max_epochs=1,
-        enable_model_summary=False,
-    )
-    trainer.fit(model)
-=======
->>>>>>> 01b152f1
 
 
 @pytest.mark.parametrize("complete_epoch", [True, False])
@@ -654,12 +538,7 @@
 
             self.on_save_checkpoint_called = True
 
-<<<<<<< HEAD
-    model = TestModel()
-=======
     model = Model()
-    model.training_epoch_end = None
->>>>>>> 01b152f1
     trainer.fit(model)
     assert model.on_save_checkpoint_called
 

--- conflicted
+++ resolved
@@ -265,18 +265,6 @@
 
 
 @RunIf(min_torch="1.12")
-<<<<<<< HEAD
-def test_fully_sharded_native_strategy_cpu_offload():
-    """Test the different ways cpu offloading can be enabled."""
-    # bool
-    strategy = DDPFullyShardedNativeStrategy(cpu_offload=True)
-    assert strategy.cpu_offload == CPUOffload(offload_params=True)
-
-    # dataclass
-    config = CPUOffload()
-    strategy = DDPFullyShardedNativeStrategy(cpu_offload=config)
-    assert strategy.cpu_offload == config
-=======
 @mock.patch("pytorch_lightning.strategies.fully_sharded_native._TORCH_GREATER_EQUAL_1_13", False)
 def test_fully_sharded_native_activation_checkpointing_support():
     """Test that we error out if activation checkpointing requires a newer PyTorch version."""
@@ -318,4 +306,16 @@
     ) as ckpt_mock:
         strategy._setup_model(model)
         ckpt_mock.assert_called_with(fsdp_mock(), checkpoint_wrapper_fn=ANY, check_fn=ANY)
->>>>>>> 852089e0
+
+
+@RunIf(min_torch="1.12")
+def test_fully_sharded_native_strategy_cpu_offload():
+    """Test the different ways cpu offloading can be enabled."""
+    # bool
+    strategy = DDPFullyShardedNativeStrategy(cpu_offload=True)
+    assert strategy.cpu_offload == CPUOffload(offload_params=True)
+
+    # dataclass
+    config = CPUOffload()
+    strategy = DDPFullyShardedNativeStrategy(cpu_offload=config)
+    assert strategy.cpu_offload == config
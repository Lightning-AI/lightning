# Copyright The Lightning AI team.
#
# Licensed under the Apache License, Version 2.0 (the "License");
# you may not use this file except in compliance with the License.
# You may obtain a copy of the License at
#
#     http://www.apache.org/licenses/LICENSE-2.0
#
# Unless required by applicable law or agreed to in writing, software
# distributed under the License is distributed on an "AS IS" BASIS,
# WITHOUT WARRANTIES OR CONDITIONS OF ANY KIND, either express or implied.
# See the License for the specific language governing permissions and
# limitations under the License.
from datetime import timedelta
from unittest import mock

import pytest
import torch
from torch.nn.parallel.distributed import DistributedDataParallel

from lightning.pytorch import LightningModule, Trainer
from lightning.pytorch.demos.boring_classes import BoringDataModule, BoringModel
from lightning.pytorch.strategies import DDPStrategy
from lightning.pytorch.strategies.launchers.multiprocessing import _MultiProcessingLauncher
from lightning.pytorch.trainer.states import TrainerFn
from tests_pytorch.helpers.runif import RunIf


class BoringModelDDPCPU(BoringModel):
    def on_train_start(self) -> None:
        # make sure that the model is on CPU when training
        assert self.device == torch.device("cpu")


class BoringCallbackDDPSpawnModel(BoringModel):
    def __init__(self, name: str, val: float):
        super().__init__()
        self.name = name
        self.val = val

    def validation_step(self, batch, batch_idx):
        self.log(self.name, self.val)
        return super().validation_step(batch, batch_idx)


@RunIf(skip_windows=True)
def test_ddp_cpu():
<<<<<<< HEAD
    """Tests if device is set correctly when training for DDPStrategy."""
    trainer = Trainer(devices=2, accelerator="cpu", fast_dev_run=True)
    # assert strategy attributes for device setting

    assert isinstance(trainer.strategy, DDPStrategy)
=======
    """Tests if device is set correctly when training for DDPSpawnStrategy."""
    trainer = Trainer(devices=2, strategy="ddp_spawn", accelerator="cpu", fast_dev_run=True)
    # assert strategy attributes for device setting
    assert isinstance(trainer.strategy, DDPSpawnStrategy)
>>>>>>> d807c003
    assert trainer.strategy.root_device == torch.device("cpu")
    model = BoringModelDDPCPU()
    trainer.fit(model)


class CustomMultiProcessingLauncher(_MultiProcessingLauncher):
    def add_to_queue(self, trainer, queue) -> None:
        queue.put("test_val")
        return super().add_to_queue(trainer, queue)

    def get_from_queue(self, trainer: Trainer, queue) -> None:
        trainer.strategy.test_val = queue.get()
        return super().get_from_queue(trainer, queue)


class TestDDPSpawnStrategy(DDPStrategy):
    def _configure_launcher(self):
        self._launcher = CustomMultiProcessingLauncher(self)


@RunIf(skip_windows=True)
def test_ddp_spawn_add_get_queue(tmpdir):
    """Tests add_to_queue/get_from_queue with DDPStrategy."""

    ddp_spawn_strategy = TestDDPSpawnStrategy()
    trainer = Trainer(
        default_root_dir=tmpdir, fast_dev_run=True, accelerator="cpu", devices=2, strategy=ddp_spawn_strategy
    )

    val: float = 1.0
    val_name: str = "val_acc"
    model = BoringCallbackDDPSpawnModel(val_name, val)
    dm = BoringDataModule()
    trainer.fit(model, datamodule=dm)
    assert trainer.callback_metrics[val_name] == torch.tensor(val)
    assert ddp_spawn_strategy.test_val == "test_val"


class BoringModelDDP(BoringModel):
    def on_train_start(self) -> None:
        """Check if trainer module is wrapped as DistributedDataParallel during training stage."""
        assert isinstance(self.trainer.model, DistributedDataParallel)

    def on_validation_start(self) -> None:
        """Check if trainer module remains as LightningModule during test stage."""
        if self.trainer.state.fn == TrainerFn.FITTING:
            assert isinstance(self.trainer.model, DistributedDataParallel)
        else:
            assert isinstance(self.trainer.model, LightningModule)

    def on_test_start(self) -> None:
        """Check if trainer module remains as LightningModule during test stage."""
        assert isinstance(self.trainer.model, LightningModule)

    def on_predict_start(self) -> None:
        """Check if trainer module remains as LightningModule during prediction stage."""
        assert isinstance(self.trainer.model, LightningModule)


@RunIf(skip_windows=True)
def test_ddp_spawn_configure_ddp(tmpdir):
    """Tests with ddp spawn strategy."""
    trainer = Trainer(default_root_dir=tmpdir, accelerator="cpu", devices=2, strategy="ddp_spawn", fast_dev_run=True)

    model = BoringModelDDP()

    trainer.fit(model)
    trainer.validate(model, dataloaders=model.val_dataloader())
    trainer.test(model, dataloaders=model.test_dataloader())
    trainer.predict(model, dataloaders=model.predict_dataloader())


@mock.patch("torch.distributed.init_process_group")
<<<<<<< HEAD
def test_ddp_spawn_strategy_set_timeout(mock_init_process_group, mps_count_0):
=======
def test_ddp_spawn_strategy_set_timeout(mock_init_process_group, cuda_count_2, mps_count_0):
>>>>>>> d807c003
    """Test that the timeout gets passed to the ``torch.distributed.init_process_group`` function."""
    test_timedelta = timedelta(seconds=30)
    model = BoringModel()
    ddp_spawn_strategy = DDPStrategy(start_method="spawn", timeout=test_timedelta)
    trainer = Trainer(
        max_epochs=1,
        strategy=ddp_spawn_strategy,
    )
    # test wrap the model if fitting
    trainer.state.fn = TrainerFn.FITTING
    trainer.strategy.connect(model)
    trainer.lightning_module.trainer = trainer
    trainer.strategy.setup_environment()

    process_group_backend = trainer.strategy._get_process_group_backend()
    global_rank = trainer.strategy.cluster_environment.global_rank()
    world_size = trainer.strategy.cluster_environment.world_size()
    mock_init_process_group.assert_called_with(
        process_group_backend, rank=global_rank, world_size=world_size, timeout=test_timedelta
    )


@pytest.mark.parametrize(
    "strategy_name,expected_ddp_kwargs",
    [
        ("ddp_spawn", {}),
        pytest.param("ddp_fork", {}, marks=RunIf(skip_windows=True)),
        pytest.param("ddp_notebook", {}, marks=RunIf(skip_windows=True)),
        ("ddp_spawn_find_unused_parameters_false", {"find_unused_parameters": False}),
        ("ddp_spawn_find_unused_parameters_true", {"find_unused_parameters": True}),
        pytest.param(
            "ddp_fork_find_unused_parameters_false", {"find_unused_parameters": False}, marks=RunIf(skip_windows=True)
        ),
        pytest.param(
            "ddp_fork_find_unused_parameters_true", {"find_unused_parameters": True}, marks=RunIf(skip_windows=True)
        ),
        pytest.param(
            "ddp_notebook_find_unused_parameters_false",
            {"find_unused_parameters": False},
            marks=RunIf(skip_windows=True),
        ),
        pytest.param(
            "ddp_notebook_find_unused_parameters_true",
            {"find_unused_parameters": True},
            marks=RunIf(skip_windows=True),
        ),
    ],
)
def test_ddp_kwargs_from_registry(strategy_name, expected_ddp_kwargs, mps_count_0):
    trainer = Trainer(strategy=strategy_name)
    assert trainer.strategy._ddp_kwargs == expected_ddp_kwargs<|MERGE_RESOLUTION|>--- conflicted
+++ resolved
@@ -45,18 +45,10 @@
 
 @RunIf(skip_windows=True)
 def test_ddp_cpu():
-<<<<<<< HEAD
     """Tests if device is set correctly when training for DDPStrategy."""
     trainer = Trainer(devices=2, accelerator="cpu", fast_dev_run=True)
     # assert strategy attributes for device setting
-
     assert isinstance(trainer.strategy, DDPStrategy)
-=======
-    """Tests if device is set correctly when training for DDPSpawnStrategy."""
-    trainer = Trainer(devices=2, strategy="ddp_spawn", accelerator="cpu", fast_dev_run=True)
-    # assert strategy attributes for device setting
-    assert isinstance(trainer.strategy, DDPSpawnStrategy)
->>>>>>> d807c003
     assert trainer.strategy.root_device == torch.device("cpu")
     model = BoringModelDDPCPU()
     trainer.fit(model)
@@ -130,11 +122,7 @@
 
 
 @mock.patch("torch.distributed.init_process_group")
-<<<<<<< HEAD
-def test_ddp_spawn_strategy_set_timeout(mock_init_process_group, mps_count_0):
-=======
 def test_ddp_spawn_strategy_set_timeout(mock_init_process_group, cuda_count_2, mps_count_0):
->>>>>>> d807c003
     """Test that the timeout gets passed to the ``torch.distributed.init_process_group`` function."""
     test_timedelta = timedelta(seconds=30)
     model = BoringModel()

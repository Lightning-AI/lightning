--- conflicted
+++ resolved
@@ -698,13 +698,6 @@
         strategy.load_optimizer_state_dict(Mock())
 
 
-<<<<<<< HEAD
-@RunIf(min_cuda_gpus=2, standalone=True, min_torch="2.0.0")
-def test_save_load_sharded_state_dict(tmp_path):
-    """Test FSDP saving and loading with the sharded state dict format."""
-    model = TestBoringModel()  # TODO: use BoringModel
-    strategy = FSDPStrategy(auto_wrap_policy={nn.Linear}, state_dict_type="sharded")
-=======
 @RunIf(min_torch="1.12")
 @mock.patch("lightning.pytorch.strategies.fsdp._TORCH_GREATER_EQUAL_2_0", False)
 def test_sharded_state_dict_type_support():
@@ -735,16 +728,11 @@
         strategy.save_checkpoint(filepath=tmp_path, checkpoint=Mock())
 
 
-# TODO: Extend this test once loading sharded state dict is supported
 @RunIf(min_cuda_gpus=2, standalone=True, min_torch="2.0.0")
 def test_save_load_sharded_state_dict(tmp_path):
     """Test FSDP saving and loading with the sharded state dict format."""
-    model = TestBoringModel(wrap_min_params=1000)
-    strategy = FSDPStrategy(
-        auto_wrap_policy=partial(size_based_auto_wrap_policy, min_num_params=1000),
-        state_dict_type="sharded",
-    )
->>>>>>> c9929e61
+    model = TestBoringModel()  # TODO: use BoringModel
+    strategy = FSDPStrategy(auto_wrap_policy={nn.Linear}, state_dict_type="sharded")
     trainer = Trainer(
         default_root_dir=tmp_path,
         accelerator="cuda",
@@ -753,10 +741,7 @@
         max_epochs=1,
         enable_progress_bar=False,
         enable_model_summary=False,
-<<<<<<< HEAD
         logger=False,
-=======
->>>>>>> c9929e61
     )
     trainer.fit(model)
 
@@ -767,7 +752,6 @@
     assert "pytorch-lightning_version" in metadata
     assert len(metadata["callbacks"]) == 1  # model checkpoint callback
     assert "state_dict" not in metadata
-<<<<<<< HEAD
     assert "optimizer_states" not in metadata
 
     model = TestBoringModel()  # TODO: use BoringModel
@@ -782,7 +766,4 @@
         enable_model_summary=False,
         logger=False,
     )
-    trainer.fit(model, ckpt_path=checkpoint_path)
-=======
-    assert "optimizer_states" not in metadata
->>>>>>> c9929e61
+    trainer.fit(model, ckpt_path=checkpoint_path)
--- conflicted
+++ resolved
@@ -11,12 +11,7 @@
 
 import pytorch_lightning as pl
 from pytorch_lightning.demos.boring_classes import BoringModel
-<<<<<<< HEAD
-from pytorch_lightning.strategies import CollaborativeStrategy
-=======
-from pytorch_lightning.plugins.environments.lightning_environment import find_free_network_port
 from pytorch_lightning.strategies import HivemindStrategy
->>>>>>> 73e7a5d0
 from pytorch_lightning.strategies.collaborative import HiveMindScheduler
 from pytorch_lightning.utilities import _HIVEMIND_AVAILABLE
 from pytorch_lightning.utilities.exceptions import MisconfigurationException
@@ -43,40 +38,6 @@
 
 
 @RunIf(hivemind=True)
-<<<<<<< HEAD
-=======
-@mock.patch("hivemind.DHT", autospec=True)
-@mock.patch("pytorch_lightning.strategies.collaborative.DHTManager._get_peers", autospec=True)
-@pytest.mark.parametrize(
-    "initial_peers,peer_endpoint",
-    [(["TEST"], None), (None, "localhost:153")],
-)
-def test_logging_disabled_when_second_peer(mock_dht, mock_http, initial_peers, peer_endpoint):
-    """Test when we are a second peer (passing initial peers or peer endpoint) we warn the user that
-    logging/checkpointing will be disabled."""
-    with pytest.warns(UserWarning, match="This machine is not a persistent machine"):
-        HivemindStrategy(target_batch_size=1, initial_peers=initial_peers, peer_endpoint=peer_endpoint)
-
-
-@RunIf(hivemind=True)
-@mock.patch.dict(
-    os.environ,
-    {"HIVEMIND_MEMORY_SHARING_STRATEGY": "file_descriptor", "PL_PORT": str(find_free_network_port())},
-    clear=True,
-)
-@pytest.mark.parametrize(
-    "endpoint,expected_message",
-    [(False, "INITIAL_PEERS"), (True, "Sidecar endpoint enabled to serve peers.")],
-)
-def test_initial_peer_message(caplog, endpoint, expected_message):
-    model = BoringModel()
-    trainer = pl.Trainer(strategy=HivemindStrategy(target_batch_size=1, endpoint=endpoint), fast_dev_run=True)
-    trainer.fit(model)
-    assert expected_message in caplog.text
-
-
-@RunIf(hivemind=True)
->>>>>>> 73e7a5d0
 @mock.patch.dict(os.environ, {"HIVEMIND_MEMORY_SHARING_STRATEGY": "file_descriptor"}, clear=True)
 def test_optimizer_wrapped():
     class TestModel(BoringModel):
@@ -121,17 +82,8 @@
 @mock.patch("hivemind.DHT", autospec=True)
 def test_env_variables_parsed(mock_dht):
     """Test that env variables are parsed correctly."""
-<<<<<<< HEAD
-    strategy = CollaborativeStrategy(target_batch_size=1)
+    strategy = HivemindStrategy(target_batch_size=1)
     assert strategy._initial_peers == ["TEST_PEERS"]
-=======
-    strategy = HivemindStrategy(target_batch_size=1)
-    assert strategy.dht_manager._initial_peers == ["TEST_PEERS"]
-    assert strategy.dht_manager._host == "TEST_HOST"
-    assert strategy.dht_manager._port == 1300
-    assert strategy.dht_manager._endpoint
-    assert strategy.dht_manager._peer_endpoint == "TEST_PEER_ENDPOINT"
->>>>>>> 73e7a5d0
 
 
 @RunIf(hivemind=True)
@@ -209,14 +161,8 @@
 
 @RunIf(hivemind=True)
 @mock.patch.dict(os.environ, {"HIVEMIND_MEMORY_SHARING_STRATEGY": "file_descriptor"}, clear=True)
-<<<<<<< HEAD
-@mock.patch("pytorch_lightning.strategies.collaborative.CollaborativeStrategy.num_peers", new_callable=PropertyMock)
+@mock.patch("pytorch_lightning.strategies.collaborative.HivemindStrategy.num_peers", new_callable=PropertyMock)
 def test_args_passed_to_optimizer(mock_peers):
-=======
-@mock.patch("http.server.ThreadingHTTPServer", autospec=True)
-@mock.patch("pytorch_lightning.strategies.collaborative.HivemindStrategy.num_peers", new_callable=PropertyMock)
-def test_args_passed_to_optimizer(mock_peers, mock_server):
->>>>>>> 73e7a5d0
     """Test to ensure arguments are correctly passed to the hivemind optimizer wrapper."""
     mock_peers.return_value = 1
     compression = hivemind.ScaledFloat16Compression()
@@ -362,23 +308,4 @@
         devices=1,
     )
     with pytest.raises(SystemExit):
-<<<<<<< HEAD
-        trainer.fit(model)
-=======
-        trainer.fit(model)
-
-
-@RunIf(hivemind=True)
-def test_raise_when_peer_endpoint_unsuccessful(caplog):
-    port = find_free_network_port()
-    with pytest.raises(MisconfigurationException, match="Unable to get peers"):
-        with mock.patch("requests.get", wraps=requests.get) as requests_mock:
-            HivemindStrategy(
-                target_batch_size=1,
-                peer_endpoint=f"localhost:{port}",
-                retry_endpoint_attempts=10,
-                retry_endpoint_sleep_duration=0,
-            )
-    assert "Failed to get peers, retrying" in caplog.text
-    assert requests_mock.call_count == 10
->>>>>>> 73e7a5d0
+        trainer.fit(model)
# Copyright The PyTorch Lightning team.
#
# Licensed under the Apache License, Version 2.0 (the "License");
# you may not use this file except in compliance with the License.
# You may obtain a copy of the License at
#
#     http://www.apache.org/licenses/LICENSE-2.0
#
# Unless required by applicable law or agreed to in writing, software
# distributed under the License is distributed on an "AS IS" BASIS,
# WITHOUT WARRANTIES OR CONDITIONS OF ANY KIND, either express or implied.
# See the License for the specific language governing permissions and
# limitations under the License.
from unittest.mock import Mock

import pytest
import torch
from torch.utils.data.dataloader import DataLoader

from lightning_lite.utilities.device_dtype_mixin import _DeviceDtypeModuleMixin
from pytorch_lightning.lite import LightningLite
from pytorch_lightning.lite.wrappers import _LiteDataLoader, _LiteModule, _LiteOptimizer
from tests_pytorch.helpers.runif import RunIf


class EmptyLite(LightningLite):
    def run(self):
        pass


def test_lite_module_wraps():
    """Test that the wrapped module is accessible via the property."""
    module = Mock()
    assert _LiteModule(module, Mock()).module is module

    wrapped_module = Mock()
    original_module = Mock()
    assert _LiteModule(wrapped_module, Mock(), original_module=original_module).module is original_module


def test_lite_module_attribute_lookup():
    """Test that attribute lookup passes through to the original module when possible."""

    class OriginalModule(torch.nn.Module):
        def __init__(self):
            super().__init__()
            self.layer = torch.nn.Linear(2, 3)
            self.attribute = 1

        def method(self):
            return 2

    original_module = OriginalModule()

    class ModuleWrapper(torch.nn.Module):
        def __init__(self):
            super().__init__()
            self.wrapped = original_module

    wrapped_module = ModuleWrapper()

    lite_module = _LiteModule(wrapped_module, Mock(), original_module=original_module)
    assert lite_module.attribute == 1
    assert lite_module.layer is original_module.layer
    assert lite_module.method() == 2
    assert lite_module.forward.__self__.__class__ == _LiteModule

    with pytest.raises(AttributeError):
        _ = lite_module.not_exists


def test_lite_module_state_dict_access():
    """Test that state_dict access passes through to the original module."""

    class OriginalModule(torch.nn.Module):
        def __init__(self):
            super().__init__()
            self.layer = torch.nn.Linear(2, 3)

    original_module = OriginalModule()

    class ModuleWrapper(torch.nn.Module):
        def __init__(self):
            super().__init__()
            self.wrapped = original_module

    wrapped_module = ModuleWrapper()

    lite_module = _LiteModule(wrapped_module, Mock(), original_module=original_module)
    state_dict = lite_module.state_dict()
    assert set(state_dict.keys()) == {"layer.weight", "layer.bias"}

    weight, bias = torch.rand(3, 2), torch.rand(3)
    lite_module.load_state_dict({"layer.weight": weight, "layer.bias": bias})
    assert torch.equal(lite_module.layer.weight, weight)
    assert torch.equal(lite_module.layer.bias, bias)


@pytest.mark.parametrize(
    "precision, input_type, expected_type, accelerator, device_str",
    [
        pytest.param(32, torch.float16, torch.float32, "gpu", "cuda:0", marks=RunIf(min_cuda_gpus=1)),
        pytest.param(32, torch.float32, torch.float32, "gpu", "cuda:0", marks=RunIf(min_cuda_gpus=1)),
        pytest.param(32, torch.float64, torch.float32, "gpu", "cuda:0", marks=RunIf(min_cuda_gpus=1)),
        pytest.param(32, torch.int, torch.int, "gpu", "cuda:0", marks=RunIf(min_cuda_gpus=1)),
        pytest.param(16, torch.float32, torch.float16, "gpu", "cuda:0", marks=RunIf(min_cuda_gpus=1)),
        pytest.param(16, torch.float64, torch.float16, "gpu", "cuda:0", marks=RunIf(min_cuda_gpus=1)),
        pytest.param(16, torch.long, torch.long, "gpu", "cuda:0", marks=RunIf(min_cuda_gpus=1)),
        pytest.param(
            "bf16",
            torch.float32,
            torch.bfloat16,
            "gpu",
            "cuda:0",
            marks=RunIf(min_cuda_gpus=1, min_torch="1.10", bf16_cuda=True),
        ),
        pytest.param(
            "bf16",
            torch.float64,
            torch.bfloat16,
            "gpu",
            "cuda:0",
            marks=RunIf(min_cuda_gpus=1, min_torch="1.10", bf16_cuda=True),
        ),
        pytest.param(
            "bf16",
            torch.bool,
            torch.bool,
            "gpu",
            "cuda:0",
            marks=RunIf(min_cuda_gpus=1, min_torch="1.10", bf16_cuda=True),
        ),
        pytest.param(32, torch.float32, torch.float32, "mps", "mps:0", marks=RunIf(mps=True)),
    ],
)
def test_lite_module_forward_conversion(precision, input_type, expected_type, accelerator, device_str):
    """Test that the LiteModule performs autocasting on the input tensors and during forward()."""
    lite = EmptyLite(precision=precision, accelerator=accelerator, devices=1)
    device = torch.device(device_str)

    def check_autocast(forward_input):
        assert precision != 16 or torch.is_autocast_enabled()
        return forward_input

    module = Mock(wraps=torch.nn.Identity(), side_effect=check_autocast)
    lite_module = _LiteModule(module, lite._precision_plugin).to(device)
    out = lite_module(torch.tensor([1, 2, 3], dtype=input_type, device=device))
    assert module.call_args[0][0].dtype == expected_type
    assert out.dtype == input_type or out.dtype == torch.get_default_dtype()


@pytest.mark.parametrize(
    "device_str",
    [
        "cpu",
        pytest.param("cuda:0", marks=RunIf(min_cuda_gpus=1)),
        pytest.param("mps", marks=RunIf(mps=True)),
    ],
)
@pytest.mark.parametrize("dtype", [torch.float32, torch.float16])
def test_lite_module_device_dtype_propagation(device_str, dtype):
    """Test that the LiteModule propagates device and dtype properties to its submodules (e.g. torchmetrics)."""

    device = torch.device(device_str)

    class DeviceModule(_DeviceDtypeModuleMixin):
        pass

    device_module = DeviceModule()
    lite_module = _LiteModule(device_module, Mock())
    lite_module.to(device)
    assert device_module.device == device
    assert lite_module.device == device

    lite_module.to(dtype)
    assert device_module.dtype == dtype
    assert lite_module.dtype == dtype


def test_lite_dataloader_iterator():
    """Test that the iteration over a LiteDataLoader wraps the iterator of the underlying dataloader (no automatic
    device placement)."""
    dataloader = DataLoader(range(5), batch_size=2)
    lite_dataloader = _LiteDataLoader(dataloader)
    assert len(lite_dataloader) == len(dataloader) == 3

    iterator = iter(dataloader)
    lite_iterator = iter(lite_dataloader)

    assert torch.equal(next(iterator), next(lite_iterator))
    assert torch.equal(next(iterator), next(lite_iterator))
    assert torch.equal(next(iterator), next(lite_iterator))

    with pytest.raises(StopIteration):
        next(iterator)

    with pytest.raises(StopIteration):
        next(lite_iterator)


@pytest.mark.parametrize(
    "src_device_str, dest_device_str",
    [
        ("cpu", "cpu"),
        pytest.param("cpu", "cuda:0", marks=RunIf(min_cuda_gpus=1)),
        pytest.param("cuda:0", "cpu", marks=RunIf(min_cuda_gpus=1)),
        pytest.param("cpu", "mps", marks=RunIf(mps=True)),
        pytest.param("mps", "cpu", marks=RunIf(mps=True)),
    ],
)
def test_lite_dataloader_device_placement(src_device_str, dest_device_str):
    """Test that the LiteDataLoader moves data to the device in its iterator."""
    src_device = torch.device(src_device_str)
    dest_device = torch.device(dest_device_str)

    sample0 = torch.tensor(0, device=src_device)
    sample1 = torch.tensor(1, device=src_device)
    sample2 = {"data": torch.tensor(2, device=src_device)}
    sample3 = {"data": torch.tensor(3, device=src_device)}
    dataloader = DataLoader([sample0, sample1, sample2, sample3], batch_size=2)
    lite_dataloader = _LiteDataLoader(dataloader=dataloader, device=dest_device)
    iterator = iter(lite_dataloader)

    batch0 = next(iterator)
<<<<<<< HEAD
    # TODO: This should be torch.equal, but MPS does not yet support this operation (torch 1.12)
    assert torch.allclose(batch0, torch.tensor([0, 1], device=dest_device))

    batch1 = next(iterator)
    # TODO: This should be torch.equal, but MPS does not yet support this operation (torch 1.12)
=======
    # TODO: This should be torch.equal, but not supported on MPS at this time (torch 1.12)
    assert torch.allclose(batch0, torch.tensor([0, 1], device=dest_device))

    batch1 = next(iterator)
    # TODO: This should be torch.equal, but not supported on MPS at this time (torch 1.12)
>>>>>>> 47f0d336
    assert torch.allclose(batch1["data"], torch.tensor([2, 3], device=dest_device))


def test_lite_optimizer_wraps():
    """Test that the LiteOptimizer fully wraps the optimizer."""
    optimizer_cls = torch.optim.SGD
    optimizer = Mock(spec=optimizer_cls)
    lite_optimizer = _LiteOptimizer(optimizer, Mock())
    assert lite_optimizer.optimizer is optimizer
    assert isinstance(lite_optimizer, optimizer_cls)


def test_lite_optimizer_state_dict():
    """Test that the LiteOptimizer calls into the strategy to collect the state."""
    optimizer = Mock()
    strategy = Mock()
    lite_optimizer = _LiteOptimizer(optimizer=optimizer, strategy=strategy)
    lite_optimizer.state_dict()
    strategy.get_optimizer_state.assert_called_with(optimizer)


def test_lite_optimizer_steps():
    """Test that the LiteOptimizer forwards the step() and zero_grad() calls to the wrapped optimizer."""
    optimizer = Mock()
    strategy = Mock()
    strategy.optimizer_step.return_value = 123
    lite_optimizer = _LiteOptimizer(optimizer=optimizer, strategy=strategy)
    step_output = lite_optimizer.step()
    assert step_output == 123
    strategy.optimizer_step.assert_called_once()
    strategy.optimizer_step.assert_called_with(optimizer, model=strategy.model)

    strategy.optimizer_step.reset_mock()

    # with closure as input
    closure = Mock()
    lite_optimizer.step(closure=closure)
    strategy.optimizer_step.assert_called_once()
    strategy.optimizer_step.assert_called_with(optimizer, model=strategy.model, closure=closure)<|MERGE_RESOLUTION|>--- conflicted
+++ resolved
@@ -222,19 +222,11 @@
     iterator = iter(lite_dataloader)
 
     batch0 = next(iterator)
-<<<<<<< HEAD
-    # TODO: This should be torch.equal, but MPS does not yet support this operation (torch 1.12)
-    assert torch.allclose(batch0, torch.tensor([0, 1], device=dest_device))
-
-    batch1 = next(iterator)
-    # TODO: This should be torch.equal, but MPS does not yet support this operation (torch 1.12)
-=======
     # TODO: This should be torch.equal, but not supported on MPS at this time (torch 1.12)
     assert torch.allclose(batch0, torch.tensor([0, 1], device=dest_device))
 
     batch1 = next(iterator)
     # TODO: This should be torch.equal, but not supported on MPS at this time (torch 1.12)
->>>>>>> 47f0d336
     assert torch.allclose(batch1["data"], torch.tensor([2, 3], device=dest_device))
 
 

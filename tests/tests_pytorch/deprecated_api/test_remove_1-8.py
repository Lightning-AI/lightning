# Copyright The PyTorch Lightning team.
#
# Licensed under the Apache License, Version 2.0 (the "License");
# you may not use this file except in compliance with the License.
# You may obtain a copy of the License at
#
#     http://www.apache.org/licenses/LICENSE-2.0
#
# Unless required by applicable law or agreed to in writing, software
# distributed under the License is distributed on an "AS IS" BASIS,
# WITHOUT WARRANTIES OR CONDITIONS OF ANY KIND, either express or implied.
# See the License for the specific language governing permissions and
# limitations under the License.
"""Test deprecated functionality which will be removed in v1.8.0."""
from unittest import mock
from unittest.mock import Mock

import pytest

from pytorch_lightning import Callback, Trainer
from pytorch_lightning.callbacks import ModelCheckpoint
from pytorch_lightning.demos.boring_classes import BoringDataModule, BoringModel
from pytorch_lightning.strategies.ipu import LightningIPUModule
from pytorch_lightning.trainer.configuration_validator import _check_datamodule_checkpoint_hooks


def test_v1_8_0_on_init_start_end(tmpdir):
    class TestCallback(Callback):
        def on_init_start(self, trainer):
            print("Starting to init trainer!")

        def on_init_end(self, trainer):
            print("Trainer is init now")

    model = BoringModel()

    trainer = Trainer(
        callbacks=[TestCallback()],
        max_epochs=1,
        fast_dev_run=True,
        enable_progress_bar=False,
        logger=False,
        default_root_dir=tmpdir,
    )
    with pytest.deprecated_call(
        match="The `on_init_start` callback hook was deprecated in v1.6 and will be removed in v1.8"
    ):
        trainer.fit(model)
    with pytest.deprecated_call(
        match="The `on_init_end` callback hook was deprecated in v1.6 and will be removed in v1.8"
    ):
        trainer.validate(model)


def test_v1_8_0_deprecated_call_hook():
    trainer = Trainer(
        max_epochs=1,
        limit_val_batches=0.1,
        limit_train_batches=0.2,
        enable_progress_bar=False,
        logger=False,
    )
    with pytest.deprecated_call(match="was deprecated in v1.6 and will be removed in v1.8."):
        trainer.call_hook("test_hook")


@pytest.mark.parametrize("fn_prefix", ["validated", "tested", "predicted"])
def test_v1_8_0_trainer_ckpt_path_attributes(fn_prefix: str):
    test_attr = f"{fn_prefix}_ckpt_path"
    trainer = Trainer()
    with pytest.deprecated_call(match=f"{test_attr}` attribute was deprecated in v1.6 and will be removed in v1.8"):
        _ = getattr(trainer, test_attr)
    with pytest.deprecated_call(match=f"{test_attr}` attribute was deprecated in v1.6 and will be removed in v1.8"):
        setattr(trainer, test_attr, "v")


def test_v1_8_0_trainer_optimizers_mixin():
    trainer = Trainer()
    model = BoringModel()
    trainer.strategy.connect(model)
    trainer.lightning_module.trainer = trainer

    with pytest.deprecated_call(
        match=r"`TrainerOptimizersMixin.init_optimizers` was deprecated in v1.6 and will be removed in v1.8."
    ):
        trainer.init_optimizers(model)

    with pytest.deprecated_call(
        match=r"`TrainerOptimizersMixin.convert_to_lightning_optimizers` was deprecated in v1.6 and will be removed in "
        "v1.8."
    ):
        trainer.convert_to_lightning_optimizers()


def test_v_1_8_0_deprecated_device_stats_monitor_prefix_metric_keys():
    from pytorch_lightning.callbacks.device_stats_monitor import prefix_metric_keys

    with pytest.deprecated_call(match="in v1.6 and will be removed in v1.8"):
        prefix_metric_keys({"foo": 1.0}, "bar")


def test_v1_8_0_deprecated_lightning_optimizers():
    trainer = Trainer()
    with pytest.deprecated_call(
        match="Trainer.lightning_optimizers` is deprecated in v1.6 and will be removed in v1.8"
    ):
        assert trainer.lightning_optimizers == {}


<<<<<<< HEAD
def test_v1_8_0_logger_agg_parameters():
    class CustomLogger(Logger):
        @rank_zero_only
        def log_hyperparams(self, params):
            pass

        @rank_zero_only
        def log_metrics(self, metrics, step):
            pass

        @property
        def name(self):
            pass

        @property
        def version(self):
            pass

    with pytest.deprecated_call(
        match="The `agg_key_funcs` parameter for `Logger` was deprecated in v1.6" " and will be removed in v1.8."
    ):
        CustomLogger(agg_key_funcs={"mean", np.mean})

    with pytest.deprecated_call(
        match="The `agg_default_func` parameter for `Logger` was deprecated in v1.6" " and will be removed in v1.8."
    ):
        CustomLogger(agg_default_func=np.mean)

    # Should have no deprecation warning
    logger = CustomLogger()

    with pytest.deprecated_call(match="`Logger.update_agg_funcs` was deprecated in v1.6 and will be removed in v1.8."):
        logger.update_agg_funcs()


def test_v1_8_0_deprecated_agg_and_log_metrics_override(tmpdir):
    class AggregationOverrideLogger(CSVLogger):
        @rank_zero_only
        def agg_and_log_metrics(self, metrics, step):
            self.log_metrics(metrics=metrics, step=step)

    logger = AggregationOverrideLogger(tmpdir)
    logger2 = CSVLogger(tmpdir)
    logger3 = CSVLogger(tmpdir)

    # Test single loggers
    with pytest.deprecated_call(
        match="`Logger.agg_and_log_metrics` is deprecated in v1.6 and will be removed"
        " in v1.8. `Trainer` will directly call `Logger.log_metrics` so custom"
        " loggers should not implement `Logger.agg_and_log_metrics`."
    ):
        Trainer(logger=logger)
    # Should have no deprecation warning
    Trainer(logger=logger2)

    # Test multiple loggers
    with pytest.deprecated_call(
        match="`Logger.agg_and_log_metrics` is deprecated in v1.6 and will be removed"
        " in v1.8. `Trainer` will directly call `Logger.log_metrics` so custom"
        " loggers should not implement `Logger.agg_and_log_metrics`."
    ):
        Trainer(logger=[logger, logger3])
    # Should have no deprecation warning
    Trainer(logger=[logger2, logger3])


@pytest.mark.flaky(reruns=3)
@pytest.mark.parametrize(["action", "expected"], [("a", [3, 1]), ("b", [2]), ("c", [1])])
def test_simple_profiler_iterable_durations(tmpdir, action: str, expected: list):
    """Ensure the reported durations are reasonably accurate."""

    def _sleep_generator(durations):
        """the profile_iterable method needs an iterable in which we can ensure that we're properly timing how long
        it takes to call __next__"""
        for duration in durations:
            time.sleep(duration)
            yield duration

    def _get_python_cprofile_total_duration(profile):
        return sum(x.inlinetime for x in profile.getstats())

    simple_profiler = SimpleProfiler()
    iterable = _sleep_generator(expected)

    with pytest.deprecated_call(
        match="`SimpleProfiler.profile_iterable` is deprecated in v1.6 and will be removed in v1.8."
    ):
        for _ in simple_profiler.profile_iterable(iterable, action):
            pass

    # we exclude the last item in the recorded durations since that's when StopIteration is raised
    np.testing.assert_allclose(simple_profiler.recorded_durations[action][:-1], expected, rtol=0.2)

    advanced_profiler = AdvancedProfiler(dirpath=tmpdir, filename="profiler")

    iterable = _sleep_generator(expected)

    with pytest.deprecated_call(
        match="`AdvancedProfiler.profile_iterable` is deprecated in v1.6 and will be removed in v1.8."
    ):
        for _ in advanced_profiler.profile_iterable(iterable, action):
            pass

    recorded_total_duration = _get_python_cprofile_total_duration(advanced_profiler.profiled_actions[action])
    expected_total_duration = np.sum(expected)
    np.testing.assert_allclose(recorded_total_duration, expected_total_duration, rtol=0.2)
=======
def test_v1_8_0_remove_on_batch_start_end(tmpdir):
    class TestCallback(Callback):
        def on_batch_start(self, *args, **kwargs):
            print("on_batch_start")

    model = BoringModel()
    trainer = Trainer(
        callbacks=[TestCallback()],
        fast_dev_run=True,
        default_root_dir=tmpdir,
    )
    with pytest.deprecated_call(
        match="The `Callback.on_batch_start` hook was deprecated in v1.6 and will be removed in v1.8"
    ):
        trainer.fit(model)

    class TestCallback(Callback):
        def on_batch_end(self, *args, **kwargs):
            print("on_batch_end")

    trainer = Trainer(
        callbacks=[TestCallback()],
        fast_dev_run=True,
        default_root_dir=tmpdir,
    )
    with pytest.deprecated_call(
        match="The `Callback.on_batch_end` hook was deprecated in v1.6 and will be removed in v1.8"
    ):
        trainer.fit(model)


def test_v1_8_0_on_configure_sharded_model(tmpdir):
    class TestCallback(Callback):
        def on_configure_sharded_model(self, trainer, model):
            print("Configuring sharded model")

    model = BoringModel()

    trainer = Trainer(
        callbacks=[TestCallback()],
        max_epochs=1,
        fast_dev_run=True,
        enable_progress_bar=False,
        logger=False,
        default_root_dir=tmpdir,
    )
    with pytest.deprecated_call(
        match="The `on_configure_sharded_model` callback hook was deprecated in v1.6 and will be removed in v1.8."
    ):
        trainer.fit(model)


def test_v1_8_0_remove_on_epoch_start_end_lightning_module(tmpdir):
    class CustomModel(BoringModel):
        def on_epoch_start(self, *args, **kwargs):
            print("on_epoch_start")

    model = CustomModel()
    trainer = Trainer(
        fast_dev_run=True,
        default_root_dir=tmpdir,
    )
    with pytest.deprecated_call(
        match="The `LightningModule.on_epoch_start` hook was deprecated in v1.6 and will be removed in v1.8"
    ):
        trainer.fit(model)

    class CustomModel(BoringModel):
        def on_epoch_end(self, *args, **kwargs):
            print("on_epoch_end")

    trainer = Trainer(
        fast_dev_run=True,
        default_root_dir=tmpdir,
    )

    model = CustomModel()
    with pytest.deprecated_call(
        match="The `LightningModule.on_epoch_end` hook was deprecated in v1.6 and will be removed in v1.8"
    ):
        trainer.fit(model)


def test_v1_8_0_remove_on_pretrain_routine_start_end_lightning_module(tmpdir):
    class CustomModel(BoringModel):
        def on_pretrain_routine_start(self, *args, **kwargs):
            print("foo")

    model = CustomModel()
    trainer = Trainer(
        fast_dev_run=True,
        default_root_dir=tmpdir,
    )
    with pytest.deprecated_call(
        match="The `LightningModule.on_pretrain_routine_start` hook was deprecated in v1.6 and will be removed in v1.8"
    ):
        trainer.fit(model)

    class CustomModel(BoringModel):
        def on_pretrain_routine_end(self, *args, **kwargs):
            print("foo")

    trainer = Trainer(
        fast_dev_run=True,
        default_root_dir=tmpdir,
    )

    model = CustomModel()
    with pytest.deprecated_call(
        match="The `LightningModule.on_pretrain_routine_end` hook was deprecated in v1.6 and will be removed in v1.8"
    ):
        trainer.fit(model)


def test_v1_8_0_on_before_accelerator_backend_setup(tmpdir):
    class TestCallback(Callback):
        def on_before_accelerator_backend_setup(self, *args, **kwargs):
            print("on_before_accelerator_backend called.")

    model = BoringModel()

    trainer = Trainer(
        callbacks=[TestCallback()],
        max_epochs=1,
        fast_dev_run=True,
        enable_progress_bar=False,
        logger=False,
        default_root_dir=tmpdir,
    )
    with pytest.deprecated_call(
        match="The `on_before_accelerator_backend_setup` callback hook was deprecated in v1.6"
        " and will be removed in v1.8"
    ):
        trainer.fit(model)


def test_v1_8_0_callback_on_pretrain_routine_start_end(tmpdir):
    class TestCallback(Callback):
        def on_pretrain_routine_start(self, trainer, pl_module):
            print("on_pretrain_routine_start called.")

    model = BoringModel()

    trainer = Trainer(
        callbacks=[TestCallback()],
        fast_dev_run=True,
        enable_progress_bar=False,
        default_root_dir=tmpdir,
    )
    with pytest.deprecated_call(
        match="The `Callback.on_pretrain_routine_start` hook has been deprecated in v1.6 and will be removed in v1.8"
    ):
        trainer.fit(model)

    class TestCallback(Callback):
        def on_pretrain_routine_end(self, trainer, pl_module):
            print("on_pretrain_routine_end called.")

    model = BoringModel()

    trainer = Trainer(
        callbacks=[TestCallback()],
        fast_dev_run=True,
        enable_progress_bar=False,
        default_root_dir=tmpdir,
    )
    with pytest.deprecated_call(
        match="The `Callback.on_pretrain_routine_end` hook has been deprecated in v1.6 and will be removed in v1.8"
    ):
        trainer.fit(model)
>>>>>>> 35419b5b


def test_v1_8_0_datamodule_checkpointhooks():
    class CustomBoringDataModuleSave(BoringDataModule):
        def on_save_checkpoint(self, checkpoint):
            print("override on_save_checkpoint")

    class CustomBoringDataModuleLoad(BoringDataModule):
        def on_load_checkpoint(self, checkpoint):
            print("override on_load_checkpoint")

    trainer = Mock()

    trainer.datamodule = CustomBoringDataModuleSave()
    with pytest.deprecated_call(
        match="`LightningDataModule.on_save_checkpoint` was deprecated in"
        " v1.6 and will be removed in v1.8. Use `state_dict` instead."
    ):
        _check_datamodule_checkpoint_hooks(trainer)

    trainer.datamodule = CustomBoringDataModuleLoad()
    with pytest.deprecated_call(
        match="`LightningDataModule.on_load_checkpoint` was deprecated in"
        " v1.6 and will be removed in v1.8. Use `load_state_dict` instead."
    ):
        _check_datamodule_checkpoint_hooks(trainer)


def test_v1_8_0_deprecated_lightning_ipu_module():
    with pytest.deprecated_call(match=r"has been deprecated in v1.7.0 and will be removed in v1.8."):
        _ = LightningIPUModule(BoringModel(), 32)


def test_deprecated_mc_save_checkpoint():
    mc = ModelCheckpoint()
    trainer = Trainer()
    with mock.patch.object(trainer, "save_checkpoint"), pytest.deprecated_call(
        match=r"ModelCheckpoint.save_checkpoint\(\)` was deprecated in v1.6"
    ):
        mc.save_checkpoint(trainer)


def test_v1_8_0_callback_on_load_checkpoint_hook(tmpdir):
    class TestCallbackLoadHook(Callback):
        def on_load_checkpoint(self, trainer, pl_module, callback_state):
            print("overriding on_load_checkpoint")

    model = BoringModel()
    trainer = Trainer(
        callbacks=[TestCallbackLoadHook()],
        max_epochs=1,
        fast_dev_run=True,
        enable_progress_bar=False,
        logger=False,
        default_root_dir=tmpdir,
    )
    with pytest.deprecated_call(
        match="`TestCallbackLoadHook.on_load_checkpoint` will change its signature and behavior in v1.8."
        " If you wish to load the state of the callback, use `load_state_dict` instead."
        r" In v1.8 `on_load_checkpoint\(..., checkpoint\)` will receive the entire loaded"
        " checkpoint dictionary instead of callback state."
    ):
        trainer.fit(model)


def test_v1_8_0_callback_on_save_checkpoint_hook(tmpdir):
    class TestCallbackSaveHookReturn(Callback):
        def on_save_checkpoint(self, trainer, pl_module, checkpoint):
            return {"returning": "on_save_checkpoint"}

    class TestCallbackSaveHookOverride(Callback):
        def on_save_checkpoint(self, trainer, pl_module, checkpoint):
            print("overriding without returning")

    model = BoringModel()
    trainer = Trainer(
        callbacks=[TestCallbackSaveHookReturn()],
        max_epochs=1,
        fast_dev_run=True,
        enable_progress_bar=False,
        logger=False,
        default_root_dir=tmpdir,
    )
    trainer.fit(model)
    with pytest.deprecated_call(
        match="Returning a value from `TestCallbackSaveHookReturn.on_save_checkpoint` is deprecated in v1.6"
        " and will be removed in v1.8. Please override `Callback.state_dict`"
        " to return state to be saved."
    ):
        trainer.save_checkpoint(tmpdir + "/path.ckpt")

    trainer.callbacks = [TestCallbackSaveHookOverride()]
    trainer.save_checkpoint(tmpdir + "/pathok.ckpt")<|MERGE_RESOLUTION|>--- conflicted
+++ resolved
@@ -107,287 +107,6 @@
         assert trainer.lightning_optimizers == {}
 
 
-<<<<<<< HEAD
-def test_v1_8_0_logger_agg_parameters():
-    class CustomLogger(Logger):
-        @rank_zero_only
-        def log_hyperparams(self, params):
-            pass
-
-        @rank_zero_only
-        def log_metrics(self, metrics, step):
-            pass
-
-        @property
-        def name(self):
-            pass
-
-        @property
-        def version(self):
-            pass
-
-    with pytest.deprecated_call(
-        match="The `agg_key_funcs` parameter for `Logger` was deprecated in v1.6" " and will be removed in v1.8."
-    ):
-        CustomLogger(agg_key_funcs={"mean", np.mean})
-
-    with pytest.deprecated_call(
-        match="The `agg_default_func` parameter for `Logger` was deprecated in v1.6" " and will be removed in v1.8."
-    ):
-        CustomLogger(agg_default_func=np.mean)
-
-    # Should have no deprecation warning
-    logger = CustomLogger()
-
-    with pytest.deprecated_call(match="`Logger.update_agg_funcs` was deprecated in v1.6 and will be removed in v1.8."):
-        logger.update_agg_funcs()
-
-
-def test_v1_8_0_deprecated_agg_and_log_metrics_override(tmpdir):
-    class AggregationOverrideLogger(CSVLogger):
-        @rank_zero_only
-        def agg_and_log_metrics(self, metrics, step):
-            self.log_metrics(metrics=metrics, step=step)
-
-    logger = AggregationOverrideLogger(tmpdir)
-    logger2 = CSVLogger(tmpdir)
-    logger3 = CSVLogger(tmpdir)
-
-    # Test single loggers
-    with pytest.deprecated_call(
-        match="`Logger.agg_and_log_metrics` is deprecated in v1.6 and will be removed"
-        " in v1.8. `Trainer` will directly call `Logger.log_metrics` so custom"
-        " loggers should not implement `Logger.agg_and_log_metrics`."
-    ):
-        Trainer(logger=logger)
-    # Should have no deprecation warning
-    Trainer(logger=logger2)
-
-    # Test multiple loggers
-    with pytest.deprecated_call(
-        match="`Logger.agg_and_log_metrics` is deprecated in v1.6 and will be removed"
-        " in v1.8. `Trainer` will directly call `Logger.log_metrics` so custom"
-        " loggers should not implement `Logger.agg_and_log_metrics`."
-    ):
-        Trainer(logger=[logger, logger3])
-    # Should have no deprecation warning
-    Trainer(logger=[logger2, logger3])
-
-
-@pytest.mark.flaky(reruns=3)
-@pytest.mark.parametrize(["action", "expected"], [("a", [3, 1]), ("b", [2]), ("c", [1])])
-def test_simple_profiler_iterable_durations(tmpdir, action: str, expected: list):
-    """Ensure the reported durations are reasonably accurate."""
-
-    def _sleep_generator(durations):
-        """the profile_iterable method needs an iterable in which we can ensure that we're properly timing how long
-        it takes to call __next__"""
-        for duration in durations:
-            time.sleep(duration)
-            yield duration
-
-    def _get_python_cprofile_total_duration(profile):
-        return sum(x.inlinetime for x in profile.getstats())
-
-    simple_profiler = SimpleProfiler()
-    iterable = _sleep_generator(expected)
-
-    with pytest.deprecated_call(
-        match="`SimpleProfiler.profile_iterable` is deprecated in v1.6 and will be removed in v1.8."
-    ):
-        for _ in simple_profiler.profile_iterable(iterable, action):
-            pass
-
-    # we exclude the last item in the recorded durations since that's when StopIteration is raised
-    np.testing.assert_allclose(simple_profiler.recorded_durations[action][:-1], expected, rtol=0.2)
-
-    advanced_profiler = AdvancedProfiler(dirpath=tmpdir, filename="profiler")
-
-    iterable = _sleep_generator(expected)
-
-    with pytest.deprecated_call(
-        match="`AdvancedProfiler.profile_iterable` is deprecated in v1.6 and will be removed in v1.8."
-    ):
-        for _ in advanced_profiler.profile_iterable(iterable, action):
-            pass
-
-    recorded_total_duration = _get_python_cprofile_total_duration(advanced_profiler.profiled_actions[action])
-    expected_total_duration = np.sum(expected)
-    np.testing.assert_allclose(recorded_total_duration, expected_total_duration, rtol=0.2)
-=======
-def test_v1_8_0_remove_on_batch_start_end(tmpdir):
-    class TestCallback(Callback):
-        def on_batch_start(self, *args, **kwargs):
-            print("on_batch_start")
-
-    model = BoringModel()
-    trainer = Trainer(
-        callbacks=[TestCallback()],
-        fast_dev_run=True,
-        default_root_dir=tmpdir,
-    )
-    with pytest.deprecated_call(
-        match="The `Callback.on_batch_start` hook was deprecated in v1.6 and will be removed in v1.8"
-    ):
-        trainer.fit(model)
-
-    class TestCallback(Callback):
-        def on_batch_end(self, *args, **kwargs):
-            print("on_batch_end")
-
-    trainer = Trainer(
-        callbacks=[TestCallback()],
-        fast_dev_run=True,
-        default_root_dir=tmpdir,
-    )
-    with pytest.deprecated_call(
-        match="The `Callback.on_batch_end` hook was deprecated in v1.6 and will be removed in v1.8"
-    ):
-        trainer.fit(model)
-
-
-def test_v1_8_0_on_configure_sharded_model(tmpdir):
-    class TestCallback(Callback):
-        def on_configure_sharded_model(self, trainer, model):
-            print("Configuring sharded model")
-
-    model = BoringModel()
-
-    trainer = Trainer(
-        callbacks=[TestCallback()],
-        max_epochs=1,
-        fast_dev_run=True,
-        enable_progress_bar=False,
-        logger=False,
-        default_root_dir=tmpdir,
-    )
-    with pytest.deprecated_call(
-        match="The `on_configure_sharded_model` callback hook was deprecated in v1.6 and will be removed in v1.8."
-    ):
-        trainer.fit(model)
-
-
-def test_v1_8_0_remove_on_epoch_start_end_lightning_module(tmpdir):
-    class CustomModel(BoringModel):
-        def on_epoch_start(self, *args, **kwargs):
-            print("on_epoch_start")
-
-    model = CustomModel()
-    trainer = Trainer(
-        fast_dev_run=True,
-        default_root_dir=tmpdir,
-    )
-    with pytest.deprecated_call(
-        match="The `LightningModule.on_epoch_start` hook was deprecated in v1.6 and will be removed in v1.8"
-    ):
-        trainer.fit(model)
-
-    class CustomModel(BoringModel):
-        def on_epoch_end(self, *args, **kwargs):
-            print("on_epoch_end")
-
-    trainer = Trainer(
-        fast_dev_run=True,
-        default_root_dir=tmpdir,
-    )
-
-    model = CustomModel()
-    with pytest.deprecated_call(
-        match="The `LightningModule.on_epoch_end` hook was deprecated in v1.6 and will be removed in v1.8"
-    ):
-        trainer.fit(model)
-
-
-def test_v1_8_0_remove_on_pretrain_routine_start_end_lightning_module(tmpdir):
-    class CustomModel(BoringModel):
-        def on_pretrain_routine_start(self, *args, **kwargs):
-            print("foo")
-
-    model = CustomModel()
-    trainer = Trainer(
-        fast_dev_run=True,
-        default_root_dir=tmpdir,
-    )
-    with pytest.deprecated_call(
-        match="The `LightningModule.on_pretrain_routine_start` hook was deprecated in v1.6 and will be removed in v1.8"
-    ):
-        trainer.fit(model)
-
-    class CustomModel(BoringModel):
-        def on_pretrain_routine_end(self, *args, **kwargs):
-            print("foo")
-
-    trainer = Trainer(
-        fast_dev_run=True,
-        default_root_dir=tmpdir,
-    )
-
-    model = CustomModel()
-    with pytest.deprecated_call(
-        match="The `LightningModule.on_pretrain_routine_end` hook was deprecated in v1.6 and will be removed in v1.8"
-    ):
-        trainer.fit(model)
-
-
-def test_v1_8_0_on_before_accelerator_backend_setup(tmpdir):
-    class TestCallback(Callback):
-        def on_before_accelerator_backend_setup(self, *args, **kwargs):
-            print("on_before_accelerator_backend called.")
-
-    model = BoringModel()
-
-    trainer = Trainer(
-        callbacks=[TestCallback()],
-        max_epochs=1,
-        fast_dev_run=True,
-        enable_progress_bar=False,
-        logger=False,
-        default_root_dir=tmpdir,
-    )
-    with pytest.deprecated_call(
-        match="The `on_before_accelerator_backend_setup` callback hook was deprecated in v1.6"
-        " and will be removed in v1.8"
-    ):
-        trainer.fit(model)
-
-
-def test_v1_8_0_callback_on_pretrain_routine_start_end(tmpdir):
-    class TestCallback(Callback):
-        def on_pretrain_routine_start(self, trainer, pl_module):
-            print("on_pretrain_routine_start called.")
-
-    model = BoringModel()
-
-    trainer = Trainer(
-        callbacks=[TestCallback()],
-        fast_dev_run=True,
-        enable_progress_bar=False,
-        default_root_dir=tmpdir,
-    )
-    with pytest.deprecated_call(
-        match="The `Callback.on_pretrain_routine_start` hook has been deprecated in v1.6 and will be removed in v1.8"
-    ):
-        trainer.fit(model)
-
-    class TestCallback(Callback):
-        def on_pretrain_routine_end(self, trainer, pl_module):
-            print("on_pretrain_routine_end called.")
-
-    model = BoringModel()
-
-    trainer = Trainer(
-        callbacks=[TestCallback()],
-        fast_dev_run=True,
-        enable_progress_bar=False,
-        default_root_dir=tmpdir,
-    )
-    with pytest.deprecated_call(
-        match="The `Callback.on_pretrain_routine_end` hook has been deprecated in v1.6 and will be removed in v1.8"
-    ):
-        trainer.fit(model)
->>>>>>> 35419b5b
-
-
 def test_v1_8_0_datamodule_checkpointhooks():
     class CustomBoringDataModuleSave(BoringDataModule):
         def on_save_checkpoint(self, checkpoint):

--- conflicted
+++ resolved
@@ -488,120 +488,6 @@
         _check_datamodule_checkpoint_hooks(trainer)
 
 
-<<<<<<< HEAD
-def test_v1_8_0_trainer_use_amp(tmpdir):
-    trainer = Trainer()
-
-    with pytest.deprecated_call(match="`Trainer.use_amp` is deprecated in v1.6.0"):
-        _ = trainer.use_amp
-
-
-def test_v1_8_0_lightning_module_use_amp():
-    model = BoringModel()
-    with pytest.deprecated_call(match="`LightningModule.use_amp` was deprecated in v1.6"):
-        _ = model.use_amp
-    with pytest.deprecated_call(match="`LightningModule.use_amp` was deprecated in v1.6"):
-        model.use_amp = False
-=======
-def test_trainer_config_device_ids():
-    trainer = Trainer(devices=2)
-    with pytest.deprecated_call(
-        match="`Trainer.devices` was deprecated in v1.6 and will be removed in v1.8."
-        " Please use `Trainer.num_devices` or `Trainer.device_ids` to get device information instead."
-    ):
-        trainer.devices == 2
-
-
-@pytest.mark.parametrize(
-    ["gpus", "expected_root_gpu", "strategy"],
-    [
-        pytest.param(None, None, "ddp", id="None is None"),
-        pytest.param(0, None, "ddp", id="O gpus, expect gpu root device to be None."),
-        pytest.param(1, 0, "ddp", id="1 gpu, expect gpu root device to be 0."),
-        pytest.param(-1, 0, "ddp", id="-1 - use all gpus, expect gpu root device to be 0."),
-        pytest.param("-1", 0, "ddp", id="'-1' - use all gpus, expect gpu root device to be 0."),
-        pytest.param(3, 0, "ddp", id="3 gpus, expect gpu root device to be 0.(backend:ddp)"),
-    ],
-)
-def test_root_gpu_property(cuda_count_4, gpus, expected_root_gpu, strategy):
-    with pytest.deprecated_call(
-        match="`Trainer.root_gpu` is deprecated in v1.6 and will be removed in v1.8. "
-        "Please use `Trainer.strategy.root_device.index` instead."
-    ):
-        assert Trainer(gpus=gpus, strategy=strategy).root_gpu == expected_root_gpu
-
-
-@pytest.mark.parametrize(
-    ["gpus", "expected_root_gpu", "strategy"],
-    [
-        pytest.param(None, None, None, id="None is None"),
-        pytest.param(None, None, "ddp", id="None is None"),
-        pytest.param(0, None, "ddp", id="None is None"),
-    ],
-)
-def test_root_gpu_property_0_passing(cuda_count_0, gpus, expected_root_gpu, strategy):
-    with pytest.deprecated_call(
-        match="`Trainer.root_gpu` is deprecated in v1.6 and will be removed in v1.8. "
-        "Please use `Trainer.strategy.root_device.index` instead."
-    ):
-        assert Trainer(gpus=gpus, strategy=strategy).root_gpu == expected_root_gpu
-
-
-@pytest.mark.parametrize(
-    ["gpus", "expected_num_gpus", "strategy"],
-    [
-        pytest.param(None, 0, None, id="None - expect 0 gpu to use."),
-        pytest.param(0, 0, None, id="Oth gpu, expect 1 gpu to use."),
-        pytest.param(1, 1, None, id="1st gpu, expect 1 gpu to use."),
-        pytest.param(-1, 4, "ddp", id="-1 - use all gpus"),
-        pytest.param("-1", 4, "ddp", id="'-1' - use all gpus"),
-        pytest.param(3, 3, "ddp", id="3rd gpu - 1 gpu to use (backend:ddp)"),
-    ],
-)
-def test_trainer_gpu_parse(cuda_count_4, gpus, expected_num_gpus, strategy):
-    with pytest.deprecated_call(
-        match="`Trainer.num_gpus` was deprecated in v1.6 and will be removed in v1.8."
-        " Please use `Trainer.num_devices` instead."
-    ):
-        assert Trainer(gpus=gpus, strategy=strategy).num_gpus == expected_num_gpus
-
-
-@pytest.mark.parametrize(
-    ["gpus", "expected_num_gpus", "strategy"],
-    [
-        pytest.param(None, 0, None, id="None - expect 0 gpu to use."),
-        pytest.param(None, 0, "ddp", id="None - expect 0 gpu to use."),
-    ],
-)
-def test_trainer_num_gpu_0(cuda_count_0, gpus, expected_num_gpus, strategy):
-    with pytest.deprecated_call(
-        match="`Trainer.num_gpus` was deprecated in v1.6 and will be removed in v1.8."
-        " Please use `Trainer.num_devices` instead."
-    ):
-        assert Trainer(gpus=gpus, strategy=strategy).num_gpus == expected_num_gpus
-
-
-@pytest.mark.parametrize(
-    ["trainer_kwargs", "expected_ipus"],
-    [
-        ({}, 0),
-        ({"devices": 1}, 0),
-        ({"accelerator": "ipu", "devices": 1}, 1),
-        ({"accelerator": "ipu", "devices": 8}, 8),
-    ],
-)
-def test_trainer_config_ipus(monkeypatch, trainer_kwargs, expected_ipus):
-    monkeypatch.setattr(pytorch_lightning.accelerators.ipu.IPUAccelerator, "is_available", lambda _: True)
-    monkeypatch.setattr(pytorch_lightning.strategies.ipu, "_IPU_AVAILABLE", lambda: True)
-    trainer = Trainer(**trainer_kwargs)
-    with pytest.deprecated_call(
-        match="`Trainer.ipus` was deprecated in v1.6 and will be removed in v1.8."
-        " Please use `Trainer.num_devices` instead."
-    ):
-        trainer.ipus == expected_ipus
->>>>>>> 31788db3
-
-
 def test_v1_8_0_deprecated_lightning_ipu_module():
     with pytest.deprecated_call(match=r"has been deprecated in v1.7.0 and will be removed in v1.8."):
         _ = LightningIPUModule(BoringModel(), 32)

--- conflicted
+++ resolved
@@ -52,22 +52,6 @@
         match=r"Method `on_post_move_to_device` has been deprecated in v1.5 and will be removed in v1.7"
     ):
         trainer.fit(model)
-
-
-<<<<<<< HEAD
-def test_v1_7_0_deprecate_parameter_validation():
-
-    _soft_unimport_module("pytorch_lightning.core.decorators")
-    with pytest.deprecated_call(
-        match="Using `pytorch_lightning.core.decorators.parameter_validation` is deprecated in v1.5"
-    ):
-        from pytorch_lightning.core.decorators import parameter_validation  # noqa: F401
-=======
-def test_v1_7_0_deprecated_slurm_job_id():
-    trainer = Trainer()
-    with pytest.deprecated_call(match="Method `slurm_job_id` is deprecated in v1.6.0 and will be removed in v1.7.0."):
-        trainer.slurm_job_id
->>>>>>> 732a5415
 
 
 def test_v1_7_0_deprecated_max_steps_none(tmpdir):

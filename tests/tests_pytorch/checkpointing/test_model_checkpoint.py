--- conflicted
+++ resolved
@@ -880,11 +880,7 @@
 
         assert set(os.listdir(tmpdir)) == {"epoch=00.ckpt", "lightning_logs"}
 
-<<<<<<< HEAD
-    # verify tensorboard experiment version has not increased (should be restored from ckpt)
-=======
     # no new versions created after the initial fit, because the ones that resume from ckpt do not log anything
->>>>>>> e5a865ca
     assert set(os.listdir(tmpdir / "lightning_logs")) == {"version_0"}
 
 

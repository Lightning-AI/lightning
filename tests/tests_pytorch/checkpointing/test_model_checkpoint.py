# Copyright The Lightning AI team.
#
# Licensed under the Apache License, Version 2.0 (the "License");
# you may not use this file except in compliance with the License.
# You may obtain a copy of the License at
#
#     http://www.apache.org/licenses/LICENSE-2.0
#
# Unless required by applicable law or agreed to in writing, software
# distributed under the License is distributed on an "AS IS" BASIS,
# WITHOUT WARRANTIES OR CONDITIONS OF ANY KIND, either express or implied.
# See the License for the specific language governing permissions and
# limitations under the License.
import math
import os
import pickle
import re
import time
from argparse import Namespace
from datetime import timedelta
from inspect import signature
from pathlib import Path
from typing import Union
from unittest import mock
from unittest.mock import Mock, call, patch

import cloudpickle
import pytest
import torch
import yaml
<<<<<<< HEAD
from jsonargparse import ArgumentParser
from tests_pytorch.helpers.runif import RunIf
from torch import optim

import lightning.pytorch as pl
=======
>>>>>>> 030f36bc
from lightning.fabric.utilities.cloud_io import _load as pl_load
from lightning.pytorch import Trainer, seed_everything
from lightning.pytorch.callbacks import ModelCheckpoint
from lightning.pytorch.cli import LightningArgumentParser as ArgumentParser
from lightning.pytorch.demos.boring_classes import BoringModel
from lightning.pytorch.loggers import CSVLogger, TensorBoardLogger
from lightning.pytorch.utilities.exceptions import MisconfigurationException
from lightning.pytorch.utilities.imports import _OMEGACONF_AVAILABLE

if _OMEGACONF_AVAILABLE:
    from omegaconf import Container, OmegaConf


def test_model_checkpoint_state_key():
    early_stopping = ModelCheckpoint(monitor="val_loss")
    expected_id = (
        "ModelCheckpoint{'monitor': 'val_loss', 'mode': 'min', 'every_n_train_steps': 0, 'every_n_epochs': 1,"
        " 'train_time_interval': None}"
    )
    assert early_stopping.state_key == expected_id


class LogInTwoMethods(BoringModel):
    def training_step(self, batch, batch_idx):
        out = super().training_step(batch, batch_idx)
        self.log("early_stop_on", out["loss"])
        return out

    def on_validation_epoch_end(self):
        self.log("val_acc", torch.tensor(1.23))


def mock_training_epoch_loop(trainer):
    # do not use `unittest.Mock` because we need to store the return value
    calls = {}
    old_get_monitor_value = trainer.fit_loop.epoch_loop._get_monitor_value

    def mock(key):
        value = old_get_monitor_value(key)
        calls[trainer.current_epoch] = {key: value}
        return value

    trainer.fit_loop.epoch_loop._get_monitor_value = mock
    return calls


@pytest.mark.parametrize(
    ("validation_step_none", "val_dataloaders_none", "monitor"),
    [(False, False, "val_log"), (True, False, "train_log_epoch"), (False, True, "val_log")],
)
@pytest.mark.parametrize("reduce_lr_on_plateau", [False, True])
def test_model_checkpoint_score_and_ckpt(
    tmp_path, validation_step_none: bool, val_dataloaders_none: bool, monitor: str, reduce_lr_on_plateau: bool
):
    """Test that when a model checkpoint is saved, it saves with the correct score appended to ckpt_path and checkpoint
    data."""
    max_epochs = 3
    limit_train_batches = 5
    limit_val_batches = 7
    lr, gamma = 1e-1, 2

    class CustomBoringModel(BoringModel):
        def __init__(self):
            super().__init__()
            self.train_log_epochs = torch.randn(max_epochs, limit_train_batches)
            self.val_logs = torch.randn(max_epochs, limit_val_batches)
            self.scores = []

        def training_step(self, batch, batch_idx):
            log_value = self.train_log_epochs[self.current_epoch, batch_idx]
            self.log("train_log", log_value, on_epoch=True)
            return super().training_step(batch, batch_idx)

        def validation_step(self, batch, batch_idx):
            log_value = self.val_logs[self.current_epoch, batch_idx]
            self.log("val_log", log_value)
            return super().validation_step(batch, batch_idx)

        def configure_optimizers(self):
            optimizer = optim.SGD(self.parameters(), lr=lr)

            if reduce_lr_on_plateau:
                lr_scheduler = {
                    "scheduler": optim.lr_scheduler.ReduceLROnPlateau(optimizer),
                    "monitor": monitor,
                    "strict": True,
                }
            else:
                lr_scheduler = optim.lr_scheduler.StepLR(optimizer, step_size=1, gamma=gamma)

            return [optimizer], [lr_scheduler]

        def on_train_epoch_end(self):
            if "train" in monitor:
                self.scores.append(self.trainer.logged_metrics[monitor])

        def on_validation_epoch_end(self):
            if not self.trainer.sanity_checking and "val" in monitor:
                self.scores.append(self.trainer.logged_metrics[monitor])

    filename = "{" + f"{monitor}" + ":.4f}-{epoch}"
    checkpoint = ModelCheckpoint(dirpath=tmp_path, filename=filename, monitor=monitor, save_top_k=-1)

    model = CustomBoringModel()

    if validation_step_none:
        model.validation_step = None
    if val_dataloaders_none:
        model.val_dataloaders = None

    trainer = Trainer(
        default_root_dir=tmp_path,
        callbacks=[checkpoint],
        limit_train_batches=limit_train_batches,
        limit_val_batches=limit_val_batches,
        max_epochs=max_epochs,
        enable_progress_bar=False,
    )
    calls = mock_training_epoch_loop(trainer)
    trainer.fit(model)

    ckpt_files = list(tmp_path.glob("*.ckpt"))
    assert len(ckpt_files) == len(model.scores) == max_epochs

    for epoch in range(max_epochs):
        score = model.scores[epoch]
        expected_score = getattr(model, f"{monitor}s")[epoch].mean().item()
        assert math.isclose(score, expected_score, abs_tol=1e-5)

        expected_filename = f"{monitor}={score:.4f}-epoch={epoch}.ckpt"
        chk = pl_load(os.path.join(checkpoint.dirpath, expected_filename))
        assert chk["epoch"] == epoch
        assert chk["global_step"] == limit_train_batches * (epoch + 1)

        mc_specific_data = chk["callbacks"][
            f"ModelCheckpoint{{'monitor': '{monitor}', 'mode': 'min', 'every_n_train_steps': 0, 'every_n_epochs': 1,"
            " 'train_time_interval': None}"
        ]
        assert mc_specific_data["dirpath"] == checkpoint.dirpath
        assert mc_specific_data["monitor"] == monitor
        assert mc_specific_data["current_score"] == score

        if not reduce_lr_on_plateau:
            actual_step_count = chk["lr_schedulers"][0]["_step_count"]
            actual_lr = chk["lr_schedulers"][0]["_last_lr"][0]
            # checkpoint is saved after updating lr_scheduler states
            assert actual_step_count == epoch + 2  # step_count starts at 1
            assert actual_lr == lr * gamma ** (epoch + 1)
        else:
            assert calls[epoch] == {monitor: score}


@pytest.mark.parametrize(
    ("val_check_interval", "reduce_lr_on_plateau", "epoch_aligned"),
    [(0.25, True, True), (0.25, False, True), (0.42, False, False)],
)
def test_model_checkpoint_score_and_ckpt_val_check_interval(
    tmp_path, val_check_interval, reduce_lr_on_plateau, epoch_aligned
):
    """Test that when a model checkpoint is saved, it saves with the correct score appended to ckpt_path and checkpoint
    data with val_check_interval."""
    seed_everything(0)
    max_epochs = 3
    limit_train_batches = 12
    limit_val_batches = 7
    lr, gamma = 1e-1, 2
    monitor = "val_log"
    per_val_train_batches = int(limit_train_batches * val_check_interval)
    per_epoch_val_checks, leftover_train_batches = divmod(limit_train_batches, per_val_train_batches)

    class CustomBoringModel(BoringModel):
        def __init__(self):
            super().__init__()
            self.val_logs = torch.randn(per_epoch_val_checks * max_epochs, limit_val_batches)
            self.val_loop_count = 0
            self.scores = []

        def validation_step(self, batch, batch_idx):
            log_value = self.val_logs[self.val_loop_count, batch_idx]
            self.log("val_log", log_value)
            return super().validation_step(batch, batch_idx)

        def on_validation_epoch_end(self):
            self.val_loop_count += 1
            self.scores.append(self.trainer.logged_metrics[monitor])

        def configure_optimizers(self):
            optimizer = optim.SGD(self.parameters(), lr=lr)

            if reduce_lr_on_plateau:
                lr_scheduler = {
                    "scheduler": optim.lr_scheduler.ReduceLROnPlateau(optimizer),
                    "monitor": monitor,
                    "strict": True,
                }
            else:
                lr_scheduler = optim.lr_scheduler.StepLR(optimizer, step_size=1, gamma=gamma)

            return [optimizer], [lr_scheduler]

    filename = "{" + f"{monitor}" + ":.4f}-{epoch}"
    checkpoint = ModelCheckpoint(dirpath=tmp_path, filename=filename, monitor=monitor, save_top_k=-1)

    model = CustomBoringModel()

    trainer = Trainer(
        default_root_dir=tmp_path,
        callbacks=[checkpoint],
        limit_train_batches=limit_train_batches,
        limit_val_batches=limit_val_batches,
        max_epochs=max_epochs,
        val_check_interval=val_check_interval,
        enable_progress_bar=False,
        num_sanity_val_steps=0,
    )
    calls = mock_training_epoch_loop(trainer)
    trainer.fit(model)

    def _make_assertions(epoch, ix):
        global_ix = ix + per_epoch_val_checks * epoch

        # checkpoint saved at the end of training epoch will have updated lr_scheduler states
        epoch_end_checkpoint = epoch_aligned and ix == (per_epoch_val_checks - 1)

        score = model.scores[global_ix]
        expected_score = getattr(model, f"{monitor}s")[global_ix].mean().item()
        expected_filename = f"{monitor}={score:.4f}-epoch={epoch}.ckpt"
        assert math.isclose(score, expected_score, rel_tol=1e-4)

        chk = pl_load(os.path.join(checkpoint.dirpath, expected_filename))
        assert chk["epoch"] == epoch
        expected_global_step = per_val_train_batches * (global_ix + 1) + (leftover_train_batches * epoch)
        assert chk["global_step"] == expected_global_step

        mc_specific_data = chk["callbacks"][
            f"ModelCheckpoint{{'monitor': '{monitor}', 'mode': 'min', 'every_n_train_steps': 0, 'every_n_epochs': 1,"
            " 'train_time_interval': None}"
        ]
        assert mc_specific_data["dirpath"] == checkpoint.dirpath
        assert mc_specific_data["monitor"] == monitor
        assert mc_specific_data["current_score"] == score

        if not reduce_lr_on_plateau:
            actual_step_count = chk["lr_schedulers"][0]["_step_count"]
            actual_lr = chk["lr_schedulers"][0]["_last_lr"][0]
            assert actual_step_count == epoch + 1 + epoch_end_checkpoint
            assert actual_lr == lr * gamma ** (epoch + epoch_end_checkpoint)

        return score

    ckpt_files = list(tmp_path.glob("*.ckpt"))
    assert len(ckpt_files) == len(model.scores) == per_epoch_val_checks * max_epochs

    for epoch in range(max_epochs):
        for i in range(per_epoch_val_checks):
            score = _make_assertions(epoch, i)

        if reduce_lr_on_plateau:
            assert calls[epoch] == {monitor: score}


@pytest.mark.parametrize("save_top_k", [-1, 0, 1, 2])
def test_model_checkpoint_with_non_string_input(tmp_path, save_top_k: int):
    """Test that dirpath=None in checkpoint callback is valid and that ckpt_path is set correctly."""
    model = LogInTwoMethods()

    checkpoint = ModelCheckpoint(monitor="early_stop_on", dirpath=None, filename="{epoch}", save_top_k=save_top_k)
    max_epochs = 2
    trainer = Trainer(
        default_root_dir=tmp_path, callbacks=[checkpoint], overfit_batches=0.20, max_epochs=max_epochs, logger=False
    )
    trainer.fit(model)
    assert checkpoint.dirpath == str(tmp_path / "checkpoints")

    if save_top_k == -1:
        ckpt_files = os.listdir(checkpoint.dirpath)
        expected_ckpt_files = [f"epoch={i}.ckpt" for i in range(max_epochs)]
        assert len(ckpt_files) == len(expected_ckpt_files) == max_epochs
        assert set(ckpt_files) == set(expected_ckpt_files)


@pytest.mark.parametrize("save_top_k", [-1, 0, 1, 2])
def test_model_checkpoint_to_yaml(tmp_path, save_top_k: int):
    """Test that None in checkpoint callback is valid and that chkp_path is set correctly."""
    model = LogInTwoMethods()

    checkpoint = ModelCheckpoint(dirpath=tmp_path, monitor="early_stop_on", save_top_k=save_top_k)

    trainer = Trainer(default_root_dir=tmp_path, callbacks=[checkpoint], overfit_batches=0.20, max_epochs=2)
    trainer.fit(model)

    path_yaml = tmp_path / "best_k_models.yaml"
    checkpoint.to_yaml(path_yaml)
    with open(path_yaml) as fo:
        d = yaml.full_load(fo)
    best_k = dict(checkpoint.best_k_models.items())
    assert d == best_k


@pytest.mark.parametrize(
    ("logger_version", "expected"), [(None, "version_0"), (1, "version_1"), ("awesome", "awesome")]
)
def test_model_checkpoint_path(tmp_path, logger_version: Union[None, int, str], expected: str):
    """Test that "version_" prefix is only added when logger's version is an integer."""
    model = LogInTwoMethods()
    logger = TensorBoardLogger(tmp_path, version=logger_version)

    trainer = Trainer(default_root_dir=tmp_path, overfit_batches=0.2, max_epochs=2, logger=logger)
    trainer.fit(model)

    ckpt_version = Path(trainer.checkpoint_callback.dirpath).parent.name
    assert ckpt_version == expected


def test_pickling(tmp_path):
    ckpt = ModelCheckpoint(dirpath=tmp_path)

    ckpt_pickled = pickle.dumps(ckpt)
    ckpt_loaded = pickle.loads(ckpt_pickled)
    assert vars(ckpt) == vars(ckpt_loaded)

    ckpt_pickled = cloudpickle.dumps(ckpt)
    ckpt_loaded = cloudpickle.loads(ckpt_pickled)
    assert vars(ckpt) == vars(ckpt_loaded)


class ModelCheckpointTestInvocations(ModelCheckpoint):
    # this class has to be defined outside the test function, otherwise we get pickle error
    # due to the way ddp process is launched

    def __init__(self, expected_count, *args, **kwargs):
        super().__init__(*args, **kwargs)
        self.expected_count = expected_count
        self.state_dict_count = 0

    def on_train_start(self, trainer, pl_module):
        torch.save = Mock(wraps=torch.save)

    def state_dict(self):
        super().state_dict()
        self.state_dict_count += 1

    def on_train_end(self, trainer, pl_module):
        super().on_train_end(trainer, pl_module)
        assert self.best_model_path
        assert self.best_model_score
        assert self.state_dict_count == self.expected_count
        if trainer.is_global_zero:
            assert torch.save.call_count == self.expected_count
        else:
            assert torch.save.call_count == 0


@RunIf(skip_windows=True)
def test_model_checkpoint_no_extraneous_invocations(tmp_path):
    """Test to ensure that the model callback saves the checkpoints only once in distributed mode."""
    model = LogInTwoMethods()
    num_epochs = 4
    model_checkpoint = ModelCheckpointTestInvocations(monitor="early_stop_on", expected_count=num_epochs, save_top_k=-1)
    trainer = Trainer(
        strategy="ddp_spawn",
        accelerator="cpu",
        devices=2,
        default_root_dir=tmp_path,
        callbacks=[model_checkpoint],
        max_epochs=num_epochs,
    )
    trainer.fit(model)
    assert trainer.state.finished, f"Training failed with {trainer.state}"


def test_model_checkpoint_format_checkpoint_name(tmp_path, monkeypatch):
    model_checkpoint = ModelCheckpoint(dirpath=tmp_path)

    # empty filename:
    ckpt_name = model_checkpoint._format_checkpoint_name("", {"epoch": 3, "step": 2})
    assert ckpt_name == "epoch=3-step=2"

    ckpt_name = model_checkpoint._format_checkpoint_name(None, {"epoch": 3, "step": 2}, prefix="test")
    assert ckpt_name == "test-epoch=3-step=2"

    # no groups case:
    ckpt_name = model_checkpoint._format_checkpoint_name("ckpt", {}, prefix="test")
    assert ckpt_name == "test-ckpt"

    # no prefix
    ckpt_name = model_checkpoint._format_checkpoint_name("{epoch:03d}-{acc}", {"epoch": 3, "acc": 0.03})
    assert ckpt_name == "epoch=003-acc=0.03"

    # one metric name is substring of another
    ckpt_name = model_checkpoint._format_checkpoint_name("{epoch:03d}-{epoch_test:03d}", {"epoch": 3, "epoch_test": 3})
    assert ckpt_name == "epoch=003-epoch_test=003"

    # prefix
    model_checkpoint.CHECKPOINT_JOIN_CHAR = "@"
    ckpt_name = model_checkpoint._format_checkpoint_name("{epoch},{acc:.5f}", {"epoch": 3, "acc": 0.03}, prefix="test")
    assert ckpt_name == "test@epoch=3,acc=0.03000"
    monkeypatch.undo()

    # non-default char for equals sign
    model_checkpoint.CHECKPOINT_EQUALS_CHAR = ":"
    ckpt_name = model_checkpoint._format_checkpoint_name("{epoch:03d}-{acc}", {"epoch": 3, "acc": 0.03})
    assert ckpt_name == "epoch:003-acc:0.03"
    monkeypatch.undo()

    # no dirpath set
    ckpt_name = ModelCheckpoint(monitor="early_stop_on", dirpath=None).format_checkpoint_name({"epoch": 3, "step": 2})
    assert ckpt_name == "epoch=3-step=2.ckpt"
    ckpt_name = ModelCheckpoint(monitor="early_stop_on", dirpath="").format_checkpoint_name({"epoch": 5, "step": 4})
    assert ckpt_name == "epoch=5-step=4.ckpt"

    # CWD
    ckpt_name = ModelCheckpoint(monitor="early_stop_on", dirpath=".").format_checkpoint_name({"epoch": 3, "step": 4})
    assert ckpt_name == str(Path(".").resolve() / "epoch=3-step=4.ckpt")

    # with version
    ckpt = ModelCheckpoint(monitor="early_stop_on", dirpath=tmp_path, filename="name")
    ckpt_name = ckpt.format_checkpoint_name({}, ver=3)
    assert ckpt_name == str(tmp_path / "name-v3.ckpt")

    # using slashes
    ckpt = ModelCheckpoint(monitor="early_stop_on", dirpath=None, filename="{epoch}_{val/loss:.5f}")
    ckpt_name = ckpt.format_checkpoint_name({"epoch": 4, "val/loss": 0.03})
    assert ckpt_name == "epoch=4_val/loss=0.03000.ckpt"

    # auto_insert_metric_name=False
    ckpt_name = model_checkpoint._format_checkpoint_name(
        "epoch={epoch:03d}-val_acc={val/acc}", {"epoch": 3, "val/acc": 0.03}, auto_insert_metric_name=False
    )
    assert ckpt_name == "epoch=003-val_acc=0.03"

    # dots in the metric name
    ckpt_name = model_checkpoint._format_checkpoint_name(
        "mAP@0.50={val/mAP@0.50:.4f}", {"val/mAP@0.50": 0.2}, auto_insert_metric_name=False
    )
    assert ckpt_name == "mAP@0.50=0.2000"


class ModelCheckpointExtensionTest(ModelCheckpoint):
    FILE_EXTENSION = ".tpkc"


def test_model_checkpoint_file_extension(tmp_path):
    """Test ModelCheckpoint with different file extension."""
    model = LogInTwoMethods()
    model_checkpoint = ModelCheckpointExtensionTest(
        monitor="early_stop_on", dirpath=tmp_path, save_top_k=1, save_last=True
    )
    trainer = Trainer(default_root_dir=tmp_path, callbacks=[model_checkpoint], max_steps=1, logger=False)
    trainer.fit(model)

    expected = ["epoch=0-step=1.tpkc", "last.tpkc"]
    assert set(expected) == set(os.listdir(tmp_path))


@pytest.mark.parametrize("save_last", [True, "link"])
def test_model_checkpoint_save_last(save_last, tmp_path, monkeypatch):
    """Tests that save_last produces only one last checkpoint."""
    seed_everything()
    model = LogInTwoMethods()
    epochs = 3
    monkeypatch.setattr(ModelCheckpoint, "CHECKPOINT_NAME_LAST", "last-{epoch}")
    model_checkpoint = ModelCheckpoint(monitor="early_stop_on", dirpath=tmp_path, save_top_k=-1, save_last=save_last)
    trainer = Trainer(
        default_root_dir=tmp_path,
        callbacks=[model_checkpoint],
        max_epochs=epochs,
        limit_train_batches=10,
        limit_val_batches=10,
        logger=False,
    )
    trainer.fit(model)
    last_filename = model_checkpoint._format_checkpoint_name(
        ModelCheckpoint.CHECKPOINT_NAME_LAST, {"epoch": trainer.current_epoch - 1}
    )
    last_filename = last_filename + ".ckpt"
    assert str(tmp_path / last_filename) == model_checkpoint.last_model_path
    assert set(os.listdir(tmp_path)) == set(
        [f"epoch={i}-step={j}.ckpt" for i, j in zip(range(epochs), [10, 20, 30])] + [last_filename]
    )
    if save_last == "link":
        assert os.path.islink(tmp_path / last_filename)
    else:
        assert os.path.isfile(tmp_path / last_filename)
    assert os.path.realpath(tmp_path / last_filename) == model_checkpoint._last_checkpoint_saved


def test_model_checkpoint_save_last_as_link_not_local(tmp_path):
    callback = ModelCheckpoint(dirpath="memory://not-a-filesystem-path", save_last="link")
    with pytest.raises(ValueError, match="save_last='link'.* is only supported for local file paths"):
        callback.setup(trainer=Trainer(), pl_module=BoringModel(), stage="fit")


def test_model_checkpoint_link_checkpoint(tmp_path):
    """Test that linking a checkpoint works and overwrites an existing link if present."""
    trainer = Mock()

    # link doesn't exist
    file = tmp_path / "file"
    file.touch()
    link = tmp_path / "link"
    ModelCheckpoint._link_checkpoint(trainer, filepath=str(file), linkpath=str(link))
    assert os.path.islink(link)
    assert os.path.realpath(link) == str(file)
    assert not os.path.isabs(os.readlink(link))

    # link exists (is a file)
    new_file1 = tmp_path / "new_file1"
    new_file1.touch()
    ModelCheckpoint._link_checkpoint(trainer, filepath=str(new_file1), linkpath=str(link))
    assert os.path.islink(link)
    assert os.path.realpath(link) == str(new_file1)
    assert not os.path.isabs(os.readlink(link))

    # link exists (is a link)
    new_file2 = tmp_path / "new_file2"
    new_file2.touch()
    ModelCheckpoint._link_checkpoint(trainer, filepath=str(new_file2), linkpath=str(link))
    assert os.path.islink(link)
    assert os.path.realpath(link) == str(new_file2)
    assert not os.path.isabs(os.readlink(link))

    # link exists (is a folder)
    folder = tmp_path / "folder"
    folder.mkdir()
    folder_link = tmp_path / "folder_link"
    folder_link.mkdir()
    ModelCheckpoint._link_checkpoint(trainer, filepath=str(folder), linkpath=str(folder_link))
    assert os.path.islink(folder_link)
    assert os.path.realpath(folder_link) == str(folder)
    assert not os.path.isabs(os.readlink(folder_link))

    # link exists (is a link to a folder)
    new_folder = tmp_path / "new_folder"
    new_folder.mkdir()
    ModelCheckpoint._link_checkpoint(trainer, filepath=str(new_folder), linkpath=str(folder_link))
    assert os.path.islink(folder_link)
    assert os.path.realpath(folder_link) == str(new_folder)
    assert not os.path.isabs(os.readlink(folder_link))

    # simulate permission error on Windows (creation of symbolic links requires privileges)
    file = tmp_path / "win_file"
    file.touch()
    link = tmp_path / "win_link"
    with mock.patch("lightning.pytorch.callbacks.model_checkpoint.os.symlink", Mock(side_effect=OSError)):
        ModelCheckpoint._link_checkpoint(trainer, filepath=str(file), linkpath=str(link))
    assert not os.path.islink(link)
    assert os.path.isfile(link)  # fall back to copying instead of linking


def test_model_checkpoint_link_checkpoint_relative_path(tmp_path, monkeypatch):
    """Test that linking a checkpoint works with relative paths."""
    trainer = Mock()
    monkeypatch.chdir(tmp_path)

    folder = Path("x/z/z")
    folder.mkdir(parents=True)
    file = folder / "file"
    file.touch()
    link = folder / "link"
    ModelCheckpoint._link_checkpoint(trainer, filepath=str(file.absolute()), linkpath=str(link.absolute()))
    assert os.path.islink(link)
    assert Path(os.readlink(link)) == file.relative_to(folder)
    assert not os.path.isabs(os.readlink(link))


def test_invalid_top_k(tmp_path):
    """Make sure that a MisconfigurationException is raised for a negative save_top_k argument."""
    with pytest.raises(MisconfigurationException, match=r".*Must be >= -1"):
        ModelCheckpoint(dirpath=tmp_path, save_top_k=-3)


def test_none_monitor_top_k(tmp_path):
    """Test that a warning appears for positive top_k with monitor=None."""
    with pytest.raises(
        MisconfigurationException, match=r"ModelCheckpoint\(save_top_k=3, monitor=None\) is not a valid*"
    ):
        ModelCheckpoint(dirpath=tmp_path, save_top_k=3)
    # These should not fail
    ModelCheckpoint(dirpath=tmp_path, save_top_k=-1)
    ModelCheckpoint(dirpath=tmp_path, save_top_k=0)
    ModelCheckpoint(dirpath=tmp_path, save_top_k=1)


def test_none_monitor_not_alternating(tmp_path):
    """Regression test for the case where the callback saved alternating `model.ckpt` and `model-v1.ckpt` files."""

    class ListDirModel(BoringModel):
        def on_train_epoch_start(self):
            if self.current_epoch > 0:
                assert os.listdir(tmp_path) == ["model.ckpt"]

    model = ListDirModel()
    model_checkpoint = ModelCheckpoint(dirpath=tmp_path, monitor=None, save_top_k=1, filename="model")
    trainer = Trainer(
        callbacks=model_checkpoint,
        limit_train_batches=1,
        limit_val_batches=0,
        max_epochs=3,
        enable_model_summary=False,
        enable_progress_bar=False,
        logger=False,
    )
    trainer.fit(model)


def test_invalid_every_n_epochs(tmp_path):
    """Make sure that a MisconfigurationException is raised for a negative every_n_epochs argument."""
    with pytest.raises(MisconfigurationException, match=r".*Must be >= 0"):
        ModelCheckpoint(dirpath=tmp_path, every_n_epochs=-3)
    # These should not fail
    ModelCheckpoint(dirpath=tmp_path, every_n_epochs=0)
    ModelCheckpoint(dirpath=tmp_path, every_n_epochs=1)
    ModelCheckpoint(dirpath=tmp_path, every_n_epochs=2)


def test_invalid_every_n_train_steps(tmp_path):
    """Make sure that a MisconfigurationException is raised for a negative every_n_epochs argument."""
    with pytest.raises(MisconfigurationException, match=r".*Must be >= 0"):
        ModelCheckpoint(dirpath=tmp_path, every_n_train_steps=-3)
    # These should not fail
    ModelCheckpoint(dirpath=tmp_path, every_n_train_steps=0)
    ModelCheckpoint(dirpath=tmp_path, every_n_train_steps=1)
    ModelCheckpoint(dirpath=tmp_path, every_n_epochs=2)


def test_invalid_trigger_combination(tmp_path):
    """Test that a MisconfigurationException is raised if more than one of every_n_epochs, every_n_train_steps, and
    train_time_interval are enabled together."""
    with pytest.raises(MisconfigurationException, match=r".*Combination of parameters every_n_train_steps"):
        ModelCheckpoint(dirpath=tmp_path, every_n_train_steps=1, every_n_epochs=2)
    with pytest.raises(MisconfigurationException, match=r".*Combination of parameters every_n_train_steps"):
        ModelCheckpoint(train_time_interval=timedelta(minutes=1), every_n_epochs=2)
    with pytest.raises(MisconfigurationException, match=r".*Combination of parameters every_n_train_steps"):
        ModelCheckpoint(train_time_interval=timedelta(minutes=1), every_n_train_steps=2)

    # These should not fail
    ModelCheckpoint(dirpath=tmp_path, every_n_train_steps=0, every_n_epochs=3)
    ModelCheckpoint(dirpath=tmp_path, every_n_train_steps=4, every_n_epochs=0)
    ModelCheckpoint(dirpath=tmp_path, every_n_train_steps=0, every_n_epochs=0, train_time_interval=timedelta(minutes=1))


def test_none_every_n_train_steps_val_epochs(tmp_path):
    checkpoint_callback = ModelCheckpoint(dirpath=tmp_path)
    assert checkpoint_callback.every_n_epochs == 1
    assert checkpoint_callback._every_n_train_steps == 0


def test_model_checkpoint_save_last_none_monitor(tmp_path, caplog):
    """Test that it is possible to save all checkpoints when monitor=None."""
    seed_everything()
    model = LogInTwoMethods()

    epochs = 2
    checkpoint_callback = ModelCheckpoint(monitor=None, dirpath=tmp_path, save_top_k=-1, save_last=True)
    trainer = Trainer(
        default_root_dir=tmp_path,
        callbacks=[checkpoint_callback],
        limit_train_batches=10,
        limit_val_batches=10,
        max_epochs=epochs,
        logger=False,
    )
    trainer.fit(model)

    # these should not be set if monitor is None
    assert checkpoint_callback.monitor is None
    assert checkpoint_callback.best_model_path == str(tmp_path / "epoch=1-step=20.ckpt")
    assert checkpoint_callback.last_model_path == str(tmp_path / "last.ckpt")
    assert checkpoint_callback.best_model_score is None
    assert checkpoint_callback.best_model_metrics is None
    assert checkpoint_callback.best_k_models == {}
    assert checkpoint_callback.kth_best_model_path == ""

    # check that the correct ckpts were created
    expected = [f"epoch={i}-step={j}.ckpt" for i, j in zip(range(epochs), [10, 20])]
    expected.append("last.ckpt")
    assert set(os.listdir(tmp_path)) == set(expected)
    assert os.path.isfile(tmp_path / "last.ckpt")


@pytest.mark.parametrize("every_n_epochs", list(range(4)))
def test_model_checkpoint_every_n_epochs(tmp_path, every_n_epochs):
    model = LogInTwoMethods()
    epochs = 5
    checkpoint_callback = ModelCheckpoint(
        dirpath=tmp_path, filename="{epoch}", save_top_k=-1, every_n_epochs=every_n_epochs
    )
    trainer = Trainer(
        default_root_dir=tmp_path,
        callbacks=[checkpoint_callback],
        max_epochs=epochs,
        limit_train_batches=1,
        limit_val_batches=1,
        logger=False,
    )
    trainer.fit(model)

    # check that the correct ckpts were created, the modulo condition is checked in `ModelCheckpoint`
    expected = [f"epoch={e}.ckpt" for e in range(epochs) if not (e + 1) % every_n_epochs] if every_n_epochs > 0 else []
    assert set(os.listdir(tmp_path)) == set(expected)


def test_ckpt_every_n_train_steps(tmp_path):
    """Tests that the checkpoints are saved every n training steps."""
    model = LogInTwoMethods()
    every_n_train_steps = 16
    max_epochs = 2
    epoch_length = 64
    checkpoint_callback = ModelCheckpoint(
        filename="{step}",
        every_n_epochs=0,
        every_n_train_steps=every_n_train_steps,
        dirpath=tmp_path,
        save_top_k=-1,
        save_last=False,
    )
    trainer = Trainer(
        default_root_dir=tmp_path,
        max_epochs=2,
        enable_progress_bar=False,
        callbacks=[checkpoint_callback],
        logger=False,
    )

    trainer.fit(model)
    expected = [
        f"step={i}.ckpt" for i in range(every_n_train_steps, max_epochs * epoch_length + 1, every_n_train_steps)
    ]
    assert set(os.listdir(tmp_path)) == set(expected)


@mock.patch("lightning.pytorch.callbacks.model_checkpoint.time")
def test_model_checkpoint_train_time_interval(mock_datetime, tmp_path) -> None:
    """Tests that the checkpoints are saved at the specified time interval."""
    seconds_per_batch = 7
    start_time = time.monotonic()
    batches_per_epoch = 64
    num_epochs = 2
    max_batches = batches_per_epoch * num_epochs + 1
    mock_datetime.monotonic.side_effect = [start_time + seconds_per_batch * i for i in range(max_batches)]

    model = BoringModel()
    trainer = Trainer(
        default_root_dir=tmp_path,
        min_epochs=num_epochs,
        max_epochs=num_epochs,
        enable_progress_bar=False,
        callbacks=[
            ModelCheckpoint(
                filename="{epoch}-{step}",
                dirpath=tmp_path,
                train_time_interval=timedelta(minutes=1),
                save_top_k=-1,
                save_last=False,
            )
        ],
        logger=False,
    )

    trainer.fit(model)
    # Each batch takes 7 sec and we checkpoint every minute. There are 64
    # batches per epoch, so total time to run is 7*64*2 = 896 sec < 14.96 minutes,
    # so we should have 14 checkpoints.
    assert len(os.listdir(tmp_path)) == 14


def test_model_checkpoint_topk_zero(tmp_path):
    """Test that no checkpoints are saved when save_top_k=0."""
    model = LogInTwoMethods()
    checkpoint_callback = ModelCheckpoint(dirpath=tmp_path, save_top_k=0, save_last=True)
    trainer = Trainer(default_root_dir=tmp_path, callbacks=[checkpoint_callback], max_epochs=2, logger=False)
    trainer.fit(model)
    # these should not be set if monitor is None
    assert checkpoint_callback.monitor is None
    assert checkpoint_callback.best_model_path == ""
    assert checkpoint_callback.best_model_score is None
    assert checkpoint_callback.best_model_metrics is None
    assert checkpoint_callback.best_k_models == {}
    assert checkpoint_callback.kth_best_model_path == ""
    # check that only the last ckpt was created
    assert os.listdir(tmp_path) == ["last.ckpt"]
    assert checkpoint_callback.last_model_path == str(tmp_path / "last.ckpt")
    # 'last.ckpt' is not a symlink because there are no top-k checkpoints to link
    assert not os.path.islink(checkpoint_callback.last_model_path)


def test_model_checkpoint_topk_all(tmp_path):
    """Test that save_top_k=-1 tracks the best models when monitor key is provided."""
    seed_everything(1000)
    epochs = 3

    model = BoringModel()
    checkpoint_callback = ModelCheckpoint(
        dirpath=tmp_path, filename="{epoch}", monitor="epoch", mode="max", save_top_k=-1
    )
    trainer = Trainer(
        default_root_dir=tmp_path,
        callbacks=[checkpoint_callback],
        max_epochs=epochs,
        logger=False,
        val_check_interval=1.0,
    )
    trainer.fit(model)

    assert checkpoint_callback.monitor == "epoch"
    assert checkpoint_callback.best_model_path == str(tmp_path / "epoch=2.ckpt")
    assert checkpoint_callback.best_model_score == epochs - 1
    assert len(os.listdir(tmp_path)) == len(checkpoint_callback.best_k_models) == epochs
    assert set(checkpoint_callback.best_k_models.keys()) == {str(tmp_path / f"epoch={i}.ckpt") for i in range(epochs)}
    assert checkpoint_callback.kth_best_model_path == str(tmp_path / "epoch=0.ckpt")


def test_ckpt_metric_names(tmp_path):
    model = LogInTwoMethods()

    trainer = Trainer(
        default_root_dir=tmp_path,
        max_epochs=1,
        gradient_clip_val=1.0,
        overfit_batches=0.20,
        enable_progress_bar=False,
        limit_train_batches=0.01,
        limit_val_batches=0.01,
        callbacks=[ModelCheckpoint(monitor="early_stop_on", dirpath=tmp_path, filename="{val_loss:.2f}")],
    )

    trainer.fit(model)

    # make sure the checkpoint we saved has the metric in the name
    ckpts = os.listdir(tmp_path)
    ckpts = [x for x in ckpts if "val_loss" in x]
    assert len(ckpts) == 1
    val = re.sub("[^0-9.]", "", ckpts[0])
    assert len(val) > 3


def test_default_checkpoint_behavior(tmp_path):
    seed_everything(1234)

    model = LogInTwoMethods()
    trainer = Trainer(
        default_root_dir=tmp_path,
        max_epochs=3,
        enable_progress_bar=False,
        limit_train_batches=5,
        limit_val_batches=5,
        logger=False,
    )

    with patch.object(trainer, "save_checkpoint", wraps=trainer.save_checkpoint) as save_mock:
        trainer.fit(model)
        results = trainer.test()

    assert len(results) == 1
    save_dir = tmp_path / "checkpoints"
    save_weights_only = trainer.checkpoint_callback.save_weights_only
    save_mock.assert_has_calls(
        [
            call(str(save_dir / "epoch=0-step=5.ckpt"), save_weights_only),
            call(str(save_dir / "epoch=1-step=10.ckpt"), save_weights_only),
            call(str(save_dir / "epoch=2-step=15.ckpt"), save_weights_only),
        ]
    )
    ckpts = os.listdir(save_dir)
    assert len(ckpts) == 1
    assert ckpts[0] == "epoch=2-step=15.ckpt"


def test_model_checkpoint_save_last_checkpoint_contents(tmp_path):
    """Tests that the save_last checkpoint contains the latest information."""
    seed_everything(100)
    model = LogInTwoMethods()
    num_epochs = 3
    model_checkpoint = ModelCheckpoint(
        monitor="early_stop_on", dirpath=tmp_path, filename="{epoch}", save_top_k=num_epochs, save_last=True
    )
    trainer = Trainer(
        default_root_dir=tmp_path,
        callbacks=[model_checkpoint],
        max_epochs=num_epochs,
        limit_train_batches=2,
        limit_val_batches=2,
    )
    trainer.fit(model)

    path_last_epoch = str(tmp_path / f"epoch={num_epochs - 1}.ckpt")
    path_last = str(tmp_path / "last.ckpt")
    assert path_last == model_checkpoint.last_model_path
    assert os.path.isfile(path_last_epoch)
    assert os.path.isfile(path_last)

    ckpt_last_epoch = torch.load(path_last_epoch, weights_only=True)
    ckpt_last = torch.load(path_last, weights_only=True)

    assert ckpt_last_epoch["epoch"] == ckpt_last["epoch"]
    assert ckpt_last_epoch["global_step"] == ckpt_last["global_step"]

    ckpt_id = (
        "ModelCheckpoint{'monitor': 'early_stop_on', 'mode': 'min', 'every_n_train_steps': 0, 'every_n_epochs': 1,"
        " 'train_time_interval': None}"
    )
    assert ckpt_last["callbacks"][ckpt_id] == ckpt_last_epoch["callbacks"][ckpt_id]

    # it is easier to load the model objects than to iterate over the raw dict of tensors
    model_last_epoch = LogInTwoMethods.load_from_checkpoint(path_last_epoch)
    model_last = LogInTwoMethods.load_from_checkpoint(model_checkpoint.last_model_path)
    for w0, w1 in zip(model_last_epoch.parameters(), model_last.parameters()):
        assert w0.eq(w1).all()


@pytest.mark.parametrize("mode", ["min", "max"])
def test_checkpointing_with_nan_as_first(tmp_path, mode):
    monitor = [float("nan")]
    monitor += [5, 7, 8] if mode == "max" else [8, 7, 5]

    class CurrentModel(LogInTwoMethods):
        def on_validation_epoch_end(self):
            val_loss = monitor[self.current_epoch]
            self.log("abc", val_loss)

    model = CurrentModel()

    callback = ModelCheckpoint(monitor="abc", mode=mode, save_top_k=1, dirpath=tmp_path)

    trainer = Trainer(
        callbacks=[callback],
        default_root_dir=tmp_path,
        val_check_interval=1.0,
        max_epochs=len(monitor),
    )
    trainer.save_checkpoint = Mock()

    trainer.fit(model)

    # check that last one is also the best one
    assert trainer.save_checkpoint.call_count == len(monitor)
    assert mode == "min" and callback.best_model_score == 5 or mode == "max" and callback.best_model_score == 8


def test_checkpoint_repeated_strategy(tmp_path):
    """This test validates checkpoint can be called several times without increasing internally its global step if
    nothing run."""
    checkpoint_callback = ModelCheckpoint(monitor="val_loss", dirpath=tmp_path, filename="{epoch:02d}")

    class ExtendedBoringModel(BoringModel):
        def validation_step(self, batch, batch_idx):
            loss = self.step(batch)
            self.log("val_loss", loss)

    model = ExtendedBoringModel()
    trainer_kwargs = {
        "max_epochs": 1,
        "limit_train_batches": 2,
        "limit_val_batches": 2,
        "limit_test_batches": 2,
        "enable_progress_bar": False,
        "enable_model_summary": False,
        "log_every_n_steps": 1,
        "default_root_dir": tmp_path,
        "logger": CSVLogger(tmp_path),
    }
    trainer = Trainer(**trainer_kwargs, callbacks=[checkpoint_callback])
    trainer.fit(model)
    assert set(os.listdir(tmp_path)) == {"epoch=00.ckpt", "lightning_logs"}

    for idx in range(4):
        # load from checkpoint
        trainer = Trainer(**trainer_kwargs)
        trainer.fit(model, ckpt_path=checkpoint_callback.best_model_path)
        trainer.test(ckpt_path=checkpoint_callback.best_model_path, verbose=False)

        assert set(os.listdir(tmp_path)) == {"epoch=00.ckpt", "lightning_logs"}

    # no new versions created after the initial fit, because the ones that resume from ckpt do not log anything
    assert set(os.listdir(tmp_path / "lightning_logs")) == {"version_0"}


def test_checkpoint_repeated_strategy_extended(tmp_path):
    """This test validates checkpoint can be called several times without increasing internally its global step if
    nothing run."""

    class ExtendedBoringModel(BoringModel):
        def validation_step(self, batch, batch_idx):
            loss = self.step(batch)
            self.log("val_loss", loss)
            return {"val_loss": loss}

    def assert_trainer_init(trainer):
        assert trainer.global_step == 0
        assert trainer.current_epoch == 0

    def get_last_checkpoint(ckpt_dir):
        last = sorted(ckpt_dir.iterdir())[-1]
        return str(last)

    def assert_checkpoint_content(ckpt_dir):
        chk = pl_load(get_last_checkpoint(ckpt_dir))
        # `-1` because this checkpoint is saved `on_train_epoch_end` which is considered part of the epoch so the
        # `current_epoch` count has not been increased yet
        assert chk["epoch"] == epochs - 1
        assert chk["global_step"] == 4

    def assert_checkpoint_log_dir(idx):
        lightning_logs = tmp_path / "lightning_logs"
        actual = [d.name for d in sorted(lightning_logs.iterdir())]
        assert actual == [f"version_{i}" for i in range(idx + 1)]
        actual = [d.name for d in sorted(ckpt_dir.iterdir())]
        assert len(actual) == epochs, actual

    ckpt_dir = tmp_path / "checkpoints"
    checkpoint_cb = ModelCheckpoint(dirpath=ckpt_dir, save_top_k=-1)
    epochs = 2
    limit_train_batches = 2
    trainer_config = {
        "default_root_dir": tmp_path,
        "max_epochs": epochs,
        "limit_train_batches": limit_train_batches,
        "limit_val_batches": 3,
        "limit_test_batches": 4,
        "callbacks": [checkpoint_cb],
        "logger": TensorBoardLogger(tmp_path),
    }
    trainer = Trainer(**trainer_config)
    assert_trainer_init(trainer)

    model = ExtendedBoringModel()
    trainer.fit(model)
    assert trainer.global_step == epochs * limit_train_batches
    assert trainer.current_epoch == epochs
    assert_checkpoint_log_dir(0)
    assert_checkpoint_content(ckpt_dir)

    trainer.validate(model)
    assert trainer.current_epoch == epochs

    trainer.test(model)
    assert trainer.current_epoch == epochs

    for idx in range(1, 5):
        chk = get_last_checkpoint(ckpt_dir)
        assert_checkpoint_content(ckpt_dir)

        # load from checkpoint
        trainer_config["logger"] = TensorBoardLogger(tmp_path)
        trainer = pl.Trainer(**trainer_config)
        assert_trainer_init(trainer)

        model = ExtendedBoringModel()

        trainer.test(model)
        assert_trainer_init(trainer)

        trainer.fit(model, ckpt_path=chk)
        assert trainer.global_step == epochs * limit_train_batches
        assert trainer.current_epoch == epochs
        assert trainer.fit_loop.epoch_progress.current.processed == epochs

        trainer.validate(model)
        assert trainer.global_step == epochs * limit_train_batches
        assert trainer.current_epoch == epochs
        assert trainer.fit_loop.epoch_progress.current.processed == epochs

        trainer.fit(model)
        assert trainer.global_step == epochs * limit_train_batches
        assert trainer.current_epoch == epochs
        assert trainer.fit_loop.epoch_progress.current.processed == epochs
        assert_checkpoint_log_dir(idx)


def test_configure_model_checkpoint(tmp_path):
    """Test all valid and invalid ways a checkpoint callback can be passed to the Trainer."""
    kwargs = {"default_root_dir": tmp_path}
    callback1 = ModelCheckpoint(monitor="foo")
    callback2 = ModelCheckpoint(monitor="bar")

    # no callbacks
    trainer = Trainer(enable_checkpointing=False, callbacks=[], **kwargs)
    assert not any(isinstance(c, ModelCheckpoint) for c in trainer.callbacks)
    assert trainer.checkpoint_callback is None

    # default configuration
    trainer = Trainer(callbacks=[], **kwargs)
    assert sum(1 for c in trainer.callbacks if isinstance(c, ModelCheckpoint)) == 1
    assert isinstance(trainer.checkpoint_callback, ModelCheckpoint)

    # custom callback passed to callbacks list, enable_checkpointing=True is ignored
    trainer = Trainer(enable_checkpointing=True, callbacks=[callback1], **kwargs)
    assert [c for c in trainer.callbacks if isinstance(c, ModelCheckpoint)] == [callback1]
    assert trainer.checkpoint_callback == callback1

    # multiple checkpoint callbacks
    trainer = Trainer(callbacks=[callback1, callback2], **kwargs)
    assert trainer.checkpoint_callback == callback1
    assert trainer.checkpoint_callbacks == [callback1, callback2]

    with pytest.raises(MisconfigurationException, match="`enable_checkpointing=False` but found `ModelCheckpoint`"):
        Trainer(enable_checkpointing=False, callbacks=[callback1], **kwargs)


def test_val_check_interval_checkpoint_files(tmp_path):
    """Test correct checkpoint naming when validating/checkpointing multiple times per epoch."""
    model = LogInTwoMethods()
    model_checkpoint = ModelCheckpoint(dirpath=tmp_path, save_top_k=-1, monitor="val_acc", mode="max")
    trainer = Trainer(
        default_root_dir=tmp_path,
        val_check_interval=0.2,
        max_epochs=1,
        limit_train_batches=10,
        callbacks=[model_checkpoint],
        logger=False,
        enable_progress_bar=False,
        enable_model_summary=False,
    )
    trainer.fit(model)
    files = {p.name for p in tmp_path.iterdir()}
    assert files == {f"epoch=0-step={s}.ckpt" for s in [2, 4, 6, 8, 10]}


def test_current_score(tmp_path):
    """Check that the current_score value is correct and was saved."""

    class TestModel(BoringModel):
        def training_step(self, *args):
            self.log("foo", (self.current_epoch + 1) / 10)
            return super().training_step(*args)

    model_checkpoint = ModelCheckpoint(dirpath=tmp_path, save_top_k=3, monitor="foo", mode="min")
    trainer = Trainer(
        default_root_dir=tmp_path,
        max_epochs=3,
        limit_train_batches=1,
        limit_val_batches=1,
        callbacks=[model_checkpoint],
        logger=False,
        enable_progress_bar=False,
        enable_model_summary=False,
    )
    trainer.fit(TestModel())
    assert model_checkpoint.current_score == 0.3
    ckpts = [torch.load(ckpt, weights_only=True) for ckpt in tmp_path.iterdir()]
    ckpts = [
        ckpt["callbacks"][
            "ModelCheckpoint{'monitor': 'foo', 'mode': 'min', 'every_n_train_steps': 0, 'every_n_epochs': 1,"
            " 'train_time_interval': None}"
        ]
        for ckpt in ckpts
    ]
    assert sorted(ckpt["current_score"] for ckpt in ckpts) == [0.1, 0.2, 0.3]


@pytest.mark.parametrize("mode", ["min", "max"])
def test_current_score_when_nan(tmp_path, mode: str):
    """Check that ModelCheckpoint handles NaN values correctly."""

    class TestModel(BoringModel):
        def training_step(self, *args):
            self.log("foo", float("nan"))
            return super().training_step(*args)

    model_checkpoint = ModelCheckpoint(dirpath=tmp_path, save_top_k=1, monitor="foo", mode=mode)
    trainer = Trainer(
        default_root_dir=tmp_path,
        max_epochs=1,
        limit_train_batches=1,
        limit_val_batches=1,
        callbacks=[model_checkpoint],
        logger=False,
        enable_progress_bar=False,
        enable_model_summary=False,
    )
    trainer.fit(TestModel())
    expected = float("inf" if mode == "min" else "-inf")
    assert model_checkpoint.best_model_score == expected
    assert model_checkpoint.current_score == expected


@pytest.mark.parametrize("use_omegaconf", [False, pytest.param(True, marks=RunIf(omegaconf=True))])
def test_hparams_type(tmp_path, use_omegaconf):
    class TestModel(BoringModel):
        def __init__(self, hparams):
            super().__init__()
            self.save_hyperparameters(hparams)

    model_checkpoint = ModelCheckpoint(dirpath=tmp_path, save_top_k=1)
    trainer = Trainer(
        max_epochs=1,
        default_root_dir=tmp_path,
        limit_train_batches=1,
        limit_val_batches=1,
        callbacks=[model_checkpoint],
        logger=False,
        enable_progress_bar=False,
        enable_model_summary=False,
    )
    hp = {"test_hp_0": 1, "test_hp_1": 2}
    hp = OmegaConf.create(hp) if use_omegaconf else Namespace(**hp)
    model = TestModel(hp)
    trainer.fit(model)
    ckpt = trainer._checkpoint_connector.dump_checkpoint()
    if use_omegaconf:
        assert isinstance(ckpt[model.CHECKPOINT_HYPER_PARAMS_KEY], Container)
    else:
        # make sure it's not AttributeDict
        ckpt_params_type = type(ckpt[model.CHECKPOINT_HYPER_PARAMS_KEY])
        assert ckpt_params_type is dict


def test_ckpt_version_after_rerun_new_trainer(tmp_path):
    """Check that previous checkpoints are renamed to have the correct version suffix when new trainer instances are
    used."""
    epochs = 2
    for i in range(epochs):
        mc = ModelCheckpoint(dirpath=tmp_path, save_top_k=-1, monitor="epoch", filename="{epoch}")
        trainer = Trainer(
            max_epochs=epochs,
            limit_train_batches=1,
            limit_val_batches=1,
            default_root_dir=tmp_path,
            callbacks=[mc],
            logger=False,
            enable_progress_bar=False,
            enable_model_summary=False,
        )
        trainer.fit(BoringModel())

        # check best_k_models state
        expected = {"epoch=0-v1.ckpt", "epoch=1-v1.ckpt"} if i else {"epoch=0.ckpt", "epoch=1.ckpt"}
        assert {Path(f).name for f in mc.best_k_models} == expected

    # check created ckpts
    actual = {f.name for f in tmp_path.iterdir()}
    assert actual == {"epoch=0.ckpt", "epoch=1.ckpt", "epoch=0-v1.ckpt", "epoch=1-v1.ckpt"}


def test_ckpt_version_after_rerun_same_trainer(tmp_path):
    """Check that previous checkpoints are renamed to have the correct version suffix when the same trainer instance is
    used."""
    mc = ModelCheckpoint(dirpath=tmp_path, save_top_k=-1, monitor="epoch", filename="test")
    mc.STARTING_VERSION = 9
    trainer = Trainer(
        max_epochs=2,
        limit_train_batches=1,
        limit_val_batches=1,
        default_root_dir=tmp_path,
        callbacks=[mc],
        logger=False,
        enable_progress_bar=False,
        enable_model_summary=False,
    )
    trainer.fit(BoringModel())
    trainer.fit_loop.max_epochs = 4
    trainer.fit(BoringModel())

    ckpt_range = range(mc.STARTING_VERSION, trainer.max_epochs + mc.STARTING_VERSION - 1)
    expected = {"test.ckpt", *(f"test-v{i}.ckpt" for i in ckpt_range)}
    # check best_k_models state
    assert {Path(f).name for f in mc.best_k_models} == expected
    # check created ckpts
    assert set(os.listdir(tmp_path)) == expected


def test_ckpt_version_counter_disabled_after_rerun_new_trainer(tmp_path):
    """Check that previous checkpoints get overwritten and no suffixes are generated when new trainer instances are
    used."""
    epochs = 2
    for i in range(epochs):
        mc = ModelCheckpoint(
            dirpath=tmp_path,
            save_top_k=-1,
            save_last=True,
            monitor="epoch",
            filename="{epoch}",
            enable_version_counter=False,
        )
        trainer = Trainer(
            max_epochs=epochs,
            limit_train_batches=1,
            limit_val_batches=1,
            default_root_dir=tmp_path,
            callbacks=[mc],
            logger=False,
            enable_progress_bar=False,
            enable_model_summary=False,
        )
        trainer.fit(BoringModel())

        # check best_k_models and last state
        assert {Path(f).name for f in mc.best_k_models} == {"epoch=0.ckpt", "epoch=1.ckpt"}
        assert Path(mc.last_model_path).name == "last.ckpt"

    # check created ckpts
    actual = {f.name for f in tmp_path.iterdir()}
    assert actual == {"epoch=0.ckpt", "epoch=1.ckpt", "last.ckpt"}


def test_model_checkpoint_mode_options():
    with pytest.raises(MisconfigurationException, match="`mode` can be .* but got unknown_option"):
        ModelCheckpoint(mode="unknown_option")


def test_check_val_every_n_epochs_top_k_integration(tmp_path):
    model = BoringModel()
    mc = ModelCheckpoint(dirpath=tmp_path, monitor="epoch", save_top_k=-1, filename="{epoch}")
    trainer = Trainer(
        default_root_dir=tmp_path,
        limit_train_batches=1,
        limit_val_batches=1,
        num_sanity_val_steps=0,
        max_epochs=5,
        check_val_every_n_epoch=2,
        callbacks=mc,
        enable_model_summary=False,
        logger=False,
    )
    trainer.fit(model)
    assert set(os.listdir(tmp_path)) == {"epoch=1.ckpt", "epoch=3.ckpt"}


def test_model_checkpoint_saveload_ckpt(tmp_path):
    def make_assertions(cb_restore, written_ckpt):
        expected_keys = {
            "dirpath": False,
            "best_model_score": False,
            "kth_best_model_path": False,
            "kth_value": False,
            "best_k_models": False,
            "last_model_path": False,
            "best_model_path": True,
        }
        for key, should_match in expected_keys.items():
            if should_match:
                assert getattr(cb_restore, key) == written_ckpt[key]
            else:
                assert getattr(cb_restore, key) != written_ckpt[key]

    class CustomModelCheckpoint(ModelCheckpoint):
        def on_load_checkpoint(self, *args, **kwargs):
            assert self.dirpath is not None
            return super().on_load_checkpoint(*args, **kwargs)

    ckpt = {
        "best_model_path": "epoch=10-step=1436.ckpt",
        "best_model_score": torch.tensor(2.246),
        "best_k_models": {"epoch=10-step=1436.ckpt": torch.tensor(2.246)},
        "kth_best_model_path": "epoch=10-step=1436.ckpt",
        "kth_value": torch.tensor(2.246),
        "last_model_path": "last2245.ckpt",
    }

    # test state_dict
    cb_write = ModelCheckpoint(dirpath=tmp_path, save_top_k=-1, save_last=True)
    for key, val in ckpt.items():
        setattr(cb_write, key, val)
    written_ckpt = cb_write.state_dict()
    for state in ckpt:
        assert ckpt[state] == written_ckpt[state]

    # Case - 1
    # test load_state_dict
    # Notes:
    # 1. "current_score", "dirpath" and "monitor" are currently not restored by load_state_dict.
    #    We therefore set "dirpath" and "monitor" to something different than for ckpt/cb_write so we can assert them.
    # 2. "current_score" is left as initialized, i.e. None, and can therefore also be asserted
    # 3. When a different `dirpath` is passed to `ModelCheckpoint` to resume training, only
    #    `best_model_path` and `last_model_path` are reloaded (reloading for others is stopped).
    cb_restore = ModelCheckpoint(dirpath=(tmp_path / "restore"), monitor=None, save_top_k=-1, save_last=True)
    with pytest.warns(UserWarning, match="The dirpath has changed from*"):
        cb_restore.load_state_dict(written_ckpt)
    make_assertions(cb_restore, written_ckpt)

    # Case - 2
    # Make sure that everything runs when dirpath is not initialized explicitly
    cb_restore = CustomModelCheckpoint()
    cb_restore.setup(Trainer(), BoringModel(), stage="fit")
    with pytest.warns(UserWarning, match="The dirpath has changed from*"):
        cb_restore.load_state_dict(written_ckpt)
    make_assertions(cb_restore, written_ckpt)


def test_resume_training_preserves_old_ckpt_last(tmp_path):
    """Ensures that the last saved checkpoint is not deleted from the previous folder when training is resumed from the
    old checkpoint."""
    model = BoringModel()
    trainer_kwargs = {
        "default_root_dir": tmp_path,
        "max_epochs": 1,
        "limit_train_batches": 3,
        "limit_val_batches": 0,
        "enable_model_summary": False,
        "logger": False,
    }
    mc_kwargs = {
        "filename": "{step}",
        "monitor": "step",
        "mode": "max",
        "save_last": True,
        "save_top_k": 2,
        "every_n_train_steps": 1,
    }
    trainer = Trainer(**trainer_kwargs, callbacks=ModelCheckpoint(**mc_kwargs))
    trainer.fit(model)
    # Make sure that the last checkpoint file exists in the dirpath passed (`tmp_path`)
    assert set(os.listdir(tmp_path / "checkpoints")) == {"last.ckpt", "step=2.ckpt", "step=3.ckpt"}

    # Training it for 2 epochs for extra surety, that nothing gets deleted after multiple epochs
    trainer_kwargs["max_epochs"] += 1
    mc_kwargs["dirpath"] = tmp_path / "new"
    trainer = Trainer(**trainer_kwargs, callbacks=ModelCheckpoint(**mc_kwargs))
    trainer.fit(model, ckpt_path=(tmp_path / "checkpoints" / "step=2.ckpt"))
    # Ensure that the file is not deleted from the old folder
    assert os.path.isfile(tmp_path / "checkpoints" / "last.ckpt")


def test_save_last_saves_correct_last_model_path(tmp_path):
    mc = ModelCheckpoint(dirpath=tmp_path, save_last=True)
    mc.CHECKPOINT_NAME_LAST = "{foo}-last"
    trainer = Trainer(callbacks=mc)
    trainer.strategy.connect(BoringModel())

    mc._save_last_checkpoint(trainer, {"foo": torch.tensor(1)})
    expected = "foo=1-last.ckpt"
    assert os.listdir(tmp_path) == [expected]
    full_path = tmp_path / expected
    ckpt = torch.load(full_path, weights_only=True)
    assert ckpt["callbacks"][mc.state_key]["last_model_path"] == str(full_path)


def test_save_last_versioning(tmp_path):
    model = BoringModel()
    for _ in range(2):
        mc = ModelCheckpoint(dirpath=tmp_path, save_top_k=0, save_last=True)
        trainer = Trainer(
            max_epochs=2,
            callbacks=mc,
            limit_train_batches=1,
            limit_val_batches=0,
            enable_progress_bar=False,
            enable_model_summary=False,
            logger=False,
        )
        trainer.fit(model)
    assert {"last.ckpt", "last-v1.ckpt"} == set(os.listdir(tmp_path))
    # 'last.ckpt' is not a symlink since `save_top_k=0` didn't save any other checkpoints to link to
    assert all(not os.path.islink(tmp_path / path) for path in set(os.listdir(tmp_path)))




def test_none_monitor_saves_correct_best_model_path(tmp_path):
    mc = ModelCheckpoint(dirpath=tmp_path, monitor=None)
    trainer = Trainer(callbacks=mc)
    trainer.strategy.connect(BoringModel())

    mc._save_none_monitor_checkpoint(trainer, {})
    expected = "epoch=0-step=0.ckpt"
    assert os.listdir(tmp_path) == [expected]
    full_path = str(tmp_path / expected)
    ckpt = torch.load(full_path, weights_only=True)
    assert ckpt["callbacks"][mc.state_key]["best_model_path"] == full_path


def test_last_global_step_saved():
    # this should not save anything
    model_checkpoint = ModelCheckpoint(save_top_k=0, save_last=False, monitor="foo")
    trainer = Mock()
    monitor_candidates = {"foo": torch.tensor(123)}
    model_checkpoint._save_topk_checkpoint(trainer, monitor_candidates)
    model_checkpoint._save_last_checkpoint(trainer, monitor_candidates)
    assert model_checkpoint._last_global_step_saved == 0


@pytest.mark.parametrize("every_n_epochs", [0, 5])
def test_save_last_every_n_epochs_interaction(tmp_path, every_n_epochs):
    """Test that `save_last` ignores `every_n_epochs`."""
    mc = ModelCheckpoint(every_n_epochs=every_n_epochs, save_last=True, save_top_k=0, save_on_train_epoch_end=True)
    trainer = Trainer(
        default_root_dir=tmp_path,
        max_epochs=2,
        callbacks=mc,
        limit_train_batches=1,
        limit_val_batches=0,
        enable_progress_bar=False,
        enable_model_summary=False,
        logger=False,
    )
    model = BoringModel()
    with patch.object(trainer, "save_checkpoint") as save_mock:
        trainer.fit(model)
    assert mc.last_model_path  # a "last" ckpt was saved
    assert save_mock.call_count == trainer.max_epochs


def test_train_epoch_end_ckpt_with_no_validation():
    trainer = Trainer(val_check_interval=0.5)
    trainer.fit_loop.epoch_loop.val_loop._max_batches = [0]
    assert trainer.checkpoint_callback._should_save_on_train_epoch_end(trainer)
    trainer.fit_loop.epoch_loop.val_loop._max_batches = [1]
    assert not trainer.checkpoint_callback._should_save_on_train_epoch_end(trainer)
    trainer.val_check_interval = 0.8
    assert not trainer.checkpoint_callback._should_save_on_train_epoch_end(trainer)


@pytest.mark.parametrize("same_resume_folder", [True, False])
def test_resume_and_old_checkpoint_files_remain(same_resume_folder, tmp_path):
    """Test that checkpoints saved in the resume-folder won't be deleted under the save-top-k mechanism."""
    model = BoringModel()
    trainer_kwargs = {
        "default_root_dir": tmp_path,
        "limit_train_batches": 10,
        "limit_val_batches": 0,
        "enable_progress_bar": False,
        "enable_model_summary": False,
        "logger": False,
    }
    first = tmp_path / "first"
    second = tmp_path / "second"
    new_dirpath = first if same_resume_folder else second

    # Generate checkpoints in the first folder
    callback = ModelCheckpoint(dirpath=first, monitor="step", mode="max", save_top_k=2, every_n_train_steps=2)
    trainer = Trainer(callbacks=callback, max_steps=5, **trainer_kwargs)
    trainer.fit(model)
    assert set(os.listdir(first)) == {"epoch=0-step=2.ckpt", "epoch=0-step=4.ckpt"}

    # Continue training from checkpoint
    callback = ModelCheckpoint(dirpath=new_dirpath, monitor="step", mode="max", save_top_k=2, every_n_train_steps=2)
    trainer = Trainer(callbacks=callback, max_steps=8, **trainer_kwargs)
    trainer.fit(model, ckpt_path=str(first / "epoch=0-step=4.ckpt"))
    if same_resume_folder:
        assert set(os.listdir(first)) == {
            "epoch=0-step=4.ckpt",  # do not delete checkpoint from which we resume from
            "epoch=0-step=6.ckpt",
            "epoch=0-step=8.ckpt",
        }
    else:
        assert set(os.listdir(first)) == {"epoch=0-step=2.ckpt", "epoch=0-step=4.ckpt"}  # no files deleted
        assert set(os.listdir(second)) == {"epoch=0-step=6.ckpt", "epoch=0-step=8.ckpt"}


@pytest.mark.parametrize(
    ("name", "extension", "folder_contents", "expected"),
    [
        ("last", ".ckpt", {}, {}),
        ("any", ".any", {}, {}),
        ("last", ".ckpt", {"last"}, {}),
        ("any", ".any", {"last"}, {}),
        ("last", ".ckpt", {"last", "last.ckpt"}, {"last.ckpt"}),
        ("other", ".pt", {"last", "last.pt", "other.pt"}, {"other.pt"}),
        ("last", ".ckpt", {"log.txt", "last-v0.ckpt", "last-v1.ckpt"}, {"last-v0.ckpt", "last-v1.ckpt"}),
        ("other", ".pt", {"log.txt", "last-v0.ckpt", "other-v0.pt", "other-v1.pt"}, {"other-v0.pt", "other-v1.pt"}),
    ],
)
def test_find_last_checkpoints(name, extension, folder_contents, expected, tmp_path):
    for file in folder_contents:
        (tmp_path / file).touch()

    trainer = Trainer()
    callback = ModelCheckpoint(dirpath=tmp_path)
    callback.CHECKPOINT_NAME_LAST = name
    callback.FILE_EXTENSION = extension
    files = callback._find_last_checkpoints(trainer)
    assert files == {str(tmp_path / p) for p in expected}


def test_expand_home():
    """Test that the dirpath gets expanded if it contains `~`."""
    home_root = Path.home()

    checkpoint = ModelCheckpoint(dirpath="~/checkpoints")
    assert checkpoint.dirpath == str(home_root / "checkpoints")
    checkpoint = ModelCheckpoint(dirpath=Path("~/checkpoints"))
    assert checkpoint.dirpath == str(home_root / "checkpoints")

    # it is possible to have a folder with the name `~`
    checkpoint = ModelCheckpoint(dirpath="./~/checkpoints")
    assert checkpoint.dirpath == str(Path.cwd() / "~" / "checkpoints")


@pytest.mark.parametrize(
    ("val", "expected"),
    [
        ("yes", True),
        ("True", True),
        ("true", True),
        ("no", False),
        ("false", False),
        ("False", False),
        ("link", "link"),
    ],
)
def test_save_last_cli(val, expected):
    """Test that the CLI can parse the `save_last` argument correctly (composed type)."""
    annot = signature(ModelCheckpoint).parameters["save_last"].annotation
    parser = ArgumentParser()
    parser.add_argument("--a", type=annot)
    args = parser.parse_args(["--a", val])
    assert args.a == expected<|MERGE_RESOLUTION|>--- conflicted
+++ resolved
@@ -28,14 +28,9 @@
 import pytest
 import torch
 import yaml
-<<<<<<< HEAD
-from jsonargparse import ArgumentParser
 from tests_pytorch.helpers.runif import RunIf
 from torch import optim
 
-import lightning.pytorch as pl
-=======
->>>>>>> 030f36bc
 from lightning.fabric.utilities.cloud_io import _load as pl_load
 from lightning.pytorch import Trainer, seed_everything
 from lightning.pytorch.callbacks import ModelCheckpoint
@@ -1081,7 +1076,7 @@
 
         # load from checkpoint
         trainer_config["logger"] = TensorBoardLogger(tmp_path)
-        trainer = pl.Trainer(**trainer_config)
+        trainer = Trainer(**trainer_config)
         assert_trainer_init(trainer)
 
         model = ExtendedBoringModel()

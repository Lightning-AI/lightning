--- conflicted
+++ resolved
@@ -154,59 +154,6 @@
 @RunIf(tpu=True)
 @mock.patch.dict(os.environ, os.environ.copy(), clear=True)
 def test_manual_optimization_tpus(tmpdir):
-<<<<<<< HEAD
-    class ManualOptimizationModel(BoringModel):
-        count = 0
-        called = collections.defaultdict(int)
-
-        def __init__(self):
-            super().__init__()
-            self.automatic_optimization = False
-
-        @property
-        def should_update(self):
-            return self.count % 2 == 0
-
-        def on_train_batch_start(self, batch, batch_idx):
-            self.called["on_train_batch_start"] += 1
-            self.weight_before = self.layer.weight.clone()
-
-        def training_step(self, batch, batch_idx):
-            self.called["training_step"] += 1
-            opt = self.optimizers()
-            loss = self.step(batch)
-
-            if self.should_update:
-                self.manual_backward(loss)
-                opt.step()
-                opt.zero_grad()
-            return loss
-
-        def on_train_batch_end(self, *_):
-            self.called["on_train_batch_end"] += 1
-            after_before = self.layer.weight.clone()
-            if self.should_update:
-                assert not torch.equal(self.weight_before, after_before), self.count
-            else:
-                assert torch.equal(self.weight_before, after_before)
-            assert_emtpy_grad(self.layer.weight.grad)
-            self.count += 1
-
-        def on_train_start(self):
-            opt = self.optimizers()
-            self.opt_step_patch = patch.object(opt, "step", wraps=opt.step)
-            self.opt_step_mock = self.opt_step_patch.start()
-
-        def on_train_end(self):
-            assert self.called["training_step"] == 5
-            assert self.called["on_train_batch_start"] == 5
-            assert self.called["on_train_batch_end"] == 5
-
-            self.opt_step_patch.stop()
-            assert self.opt_step_mock.call_count == 3
-
-=======
->>>>>>> 47726391
     model = ManualOptimizationModel()
     model_copy = deepcopy(model)
 

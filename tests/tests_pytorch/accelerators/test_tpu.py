--- conflicted
+++ resolved
@@ -236,13 +236,8 @@
     assert torch.all(torch.eq(model.net_a.layer.weight, model.net_b.layer.weight))
 
 
-<<<<<<< HEAD
 def test_tpu_invalid_raises(tpu_available, mps_count_0):
-    strategy = TPUSpawnStrategy(accelerator=TPUAccelerator(), precision_plugin=PrecisionPlugin())
-=======
-def test_tpu_invalid_raises(tpu_available):
     strategy = XLAStrategy(accelerator=TPUAccelerator(), precision_plugin=PrecisionPlugin())
->>>>>>> 3a354acc
     with pytest.raises(ValueError, match="TPUAccelerator` can only be used with a `TPUPrecisionPlugin"):
         Trainer(strategy=strategy, devices=8)
 

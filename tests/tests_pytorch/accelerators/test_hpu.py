--- conflicted
+++ resolved
@@ -279,15 +279,6 @@
         def training_step(self, batch, batch_idx):
             opt1, opt2 = self.optimizers()
             loss = self.loss(self.step(batch))
-<<<<<<< HEAD
-            self.manual_backward(loss)
-            opt1.step()
-            opt1.zero_grad()
-            loss = self.loss(self.step(batch))
-            self.manual_backward(loss)
-            opt2.step()
-            opt2.zero_grad()
-=======
             opt1.zero_grad()
             self.manual_backward(loss)
             opt1.step()
@@ -295,7 +286,6 @@
             opt2.zero_grad()
             self.manual_backward(loss)
             opt2.step()
->>>>>>> dd468734
 
     model = MultiOptimizerModel()
     model.automatic_optimization = False

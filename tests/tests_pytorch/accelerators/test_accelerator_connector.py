# Copyright The PyTorch Lightning team.
#
# Licensed under the Apache License, Version 2.0 (the "License");
# you may not use this file except in compliance with the License.
# You may obtain a copy of the License at
#
#     http://www.apache.org/licenses/LICENSE-2.0
#
# Unless required by applicable law or agreed to in writing, software
# distributed under the License is distributed on an "AS IS" BASIS,
# WITHOUT WARRANTIES OR CONDITIONS OF ANY KIND, either express or implied.
# See the License for the specific language governing permissions and
# limitations under the License

import os
from unittest import mock
from unittest.mock import Mock

import pytest
import torch
import torch.distributed

import pytorch_lightning
from pytorch_lightning import Trainer
from pytorch_lightning.accelerators.accelerator import Accelerator
from pytorch_lightning.accelerators.cpu import CPUAccelerator
from pytorch_lightning.accelerators.gpu import GPUAccelerator
from pytorch_lightning.accelerators.mps import MPSAccelerator
from pytorch_lightning.plugins import DoublePrecisionPlugin, LayerSync, NativeSyncBatchNorm, PrecisionPlugin
from pytorch_lightning.plugins.environments import (
    KubeflowEnvironment,
    LightningEnvironment,
    SLURMEnvironment,
    TorchElasticEnvironment,
)
from pytorch_lightning.plugins.io import TorchCheckpointIO
from pytorch_lightning.strategies import (
    DataParallelStrategy,
    DDPFullyShardedNativeStrategy,
    DDPShardedStrategy,
    DDPSpawnShardedStrategy,
    DDPSpawnStrategy,
    DDPStrategy,
    DeepSpeedStrategy,
    SingleDeviceStrategy,
)
from pytorch_lightning.utilities.exceptions import MisconfigurationException
from tests_pytorch.helpers.runif import RunIf


def test_accelerator_choice_cpu(tmpdir):
    trainer = Trainer(default_root_dir=tmpdir, fast_dev_run=True)
    assert isinstance(trainer.accelerator, CPUAccelerator)
    assert isinstance(trainer.strategy, SingleDeviceStrategy)


@pytest.mark.xfail(reason="Should be fixed by #12698")
def test_accelerator_invalid_choice():
    with pytest.raises(
        MisconfigurationException,
        match="When passing string value for the `accelerator` argument of `Trainer`, it can only be one of",
    ):
        Trainer(accelerator="invalid")


@RunIf(skip_windows=True, standalone=True)
def test_strategy_choice_ddp_on_cpu(tmpdir):
    """Test that selecting DDPStrategy on CPU works."""
    _test_strategy_choice_ddp_and_cpu(tmpdir, ddp_strategy_class=DDPStrategy)


@RunIf(skip_windows=True)
def test_strategy_choice_ddp_spawn_on_cpu(tmpdir):
    """Test that selecting DDPSpawnStrategy on CPU works."""
    _test_strategy_choice_ddp_and_cpu(tmpdir, ddp_strategy_class=DDPSpawnStrategy)


def _test_strategy_choice_ddp_and_cpu(tmpdir, ddp_strategy_class):
    trainer = Trainer(
        default_root_dir=tmpdir,
        fast_dev_run=True,
        strategy=ddp_strategy_class(find_unused_parameters=True),
        accelerator="cpu",
        devices=2,
    )
    assert isinstance(trainer.strategy, ddp_strategy_class)
    assert isinstance(trainer.accelerator, CPUAccelerator)
    assert trainer.strategy.num_processes == 2
    assert trainer.strategy.parallel_devices == [torch.device("cpu")] * 2


@mock.patch.dict(
    os.environ,
    {
        "SLURM_NTASKS": "2",
        "SLURM_JOB_NAME": "SOME_NAME",
        "SLURM_NODEID": "0",
        "LOCAL_RANK": "0",
        "SLURM_PROCID": "0",
        "SLURM_LOCALID": "0",
    },
)
@mock.patch("pytorch_lightning.utilities.device_parser.num_cuda_devices", return_value=0)
def test_custom_cluster_environment_in_slurm_environment(_, tmpdir):
    """Test that we choose the custom cluster even when SLURM or TE flags are around."""

    class CustomCluster(LightningEnvironment):
        @property
        def main_address(self):
            return "asdf"

        @property
        def creates_processes_externally(self) -> bool:
            return True

    trainer = Trainer(
        default_root_dir=tmpdir,
        plugins=[CustomCluster()],
        fast_dev_run=True,
        accelerator="cpu",
        strategy="ddp",
        devices=2,
    )
    assert isinstance(trainer.accelerator, CPUAccelerator)
    assert isinstance(trainer.strategy, DDPStrategy)
    assert isinstance(trainer.strategy.cluster_environment, CustomCluster)


@mock.patch.dict(
    os.environ,
    {
        "SLURM_NTASKS": "2",
        "SLURM_JOB_NAME": "SOME_NAME",
        "SLURM_NODEID": "0",
        "LOCAL_RANK": "0",
        "SLURM_PROCID": "0",
        "SLURM_LOCALID": "0",
    },
)
@mock.patch("pytorch_lightning.utilities.device_parser.num_cuda_devices", return_value=0)
@mock.patch("pytorch_lightning.strategies.DDPStrategy.setup_distributed", autospec=True)
def test_custom_accelerator(device_count_mock, setup_distributed_mock):
    class Accel(Accelerator):
        @staticmethod
        def parse_devices(devices):
            return devices

        @staticmethod
        def get_parallel_devices(devices):
            return [torch.device("cpu")] * devices

        @staticmethod
        def auto_device_count() -> int:
            return 1

        @staticmethod
        def is_available() -> bool:
            return True

        @staticmethod
        def name() -> str:
            return "custom_acc_name"

    class Prec(PrecisionPlugin):
        pass

    class Strat(SingleDeviceStrategy):
        pass

    strategy = Strat(device=torch.device("cpu"), accelerator=Accel(), precision_plugin=Prec())
    trainer = Trainer(strategy=strategy, fast_dev_run=True, devices=2)
    assert isinstance(trainer.accelerator, Accel)
    assert isinstance(trainer.strategy, Strat)
    assert isinstance(trainer.precision_plugin, Prec)
    assert trainer._accelerator_connector.strategy is strategy

    class Strat(DDPStrategy):
        pass

    strategy = Strat(accelerator=Accel(), precision_plugin=Prec())
    trainer = Trainer(strategy=strategy, fast_dev_run=True, devices=2)
    assert isinstance(trainer.accelerator, Accel)
    assert isinstance(trainer.strategy, Strat)
    assert isinstance(trainer.precision_plugin, Prec)
    assert trainer._accelerator_connector.strategy is strategy


@mock.patch.dict(
    os.environ,
    {
        "SLURM_NTASKS": "2",
        "SLURM_JOB_NAME": "SOME_NAME",
        "SLURM_NODEID": "0",
        "LOCAL_RANK": "0",
        "SLURM_PROCID": "0",
        "SLURM_LOCALID": "0",
    },
)
@mock.patch("pytorch_lightning.utilities.device_parser.num_cuda_devices", return_value=0)
@mock.patch("pytorch_lightning.strategies.DDPStrategy.setup_distributed", autospec=True)
def test_dist_backend_accelerator_mapping(*_):
    trainer = Trainer(fast_dev_run=True, strategy="ddp_spawn", accelerator="cpu", devices=2)
    assert isinstance(trainer.accelerator, CPUAccelerator)
    assert isinstance(trainer.strategy, DDPStrategy)
    assert trainer.strategy.local_rank == 0


@mock.patch("pytorch_lightning.utilities.device_parser.num_cuda_devices", return_value=2)
def test_ipython_incompatible_backend_error(_, monkeypatch):
    monkeypatch.setattr(pytorch_lightning.utilities, "_IS_INTERACTIVE", True)
    with pytest.raises(MisconfigurationException, match=r"strategy='ddp'\)`.*is not compatible"):
        Trainer(strategy="ddp", accelerator="gpu", devices=2)

    with pytest.raises(MisconfigurationException, match=r"strategy='ddp_spawn'\)`.*is not compatible"):
        Trainer(strategy="ddp_spawn", accelerator="gpu", devices=2)

    with pytest.raises(MisconfigurationException, match=r"strategy='ddp_sharded_spawn'\)`.*is not compatible"):
        Trainer(strategy="ddp_sharded_spawn", accelerator="gpu", devices=2)

    with pytest.raises(MisconfigurationException, match=r"strategy='ddp'\)`.*is not compatible"):
        # Edge case: AcceleratorConnector maps dp to ddp if accelerator != gpu
        Trainer(strategy="dp")


@mock.patch("pytorch_lightning.utilities.device_parser.num_cuda_devices", return_value=2)
def test_ipython_compatible_dp_strategy_gpu(_, monkeypatch):
    monkeypatch.setattr(pytorch_lightning.utilities, "_IS_INTERACTIVE", True)
    trainer = Trainer(strategy="dp", accelerator="gpu")
    assert trainer.strategy.launcher is None


@mock.patch("pytorch_lightning.accelerators.tpu.TPUAccelerator.is_available", return_value=True)
def test_ipython_compatible_strategy_tpu(_, monkeypatch):
    monkeypatch.setattr(pytorch_lightning.utilities, "_IS_INTERACTIVE", True)
    trainer = Trainer(accelerator="tpu")
    assert trainer.strategy.launcher.is_interactive_compatible


@RunIf(skip_windows=True)
def test_ipython_compatible_strategy_ddp_fork(monkeypatch):
    monkeypatch.setattr(pytorch_lightning.utilities, "_IS_INTERACTIVE", True)
    trainer = Trainer(strategy="ddp_fork", accelerator="cpu")
    assert trainer.strategy.launcher.is_interactive_compatible


@pytest.mark.parametrize(
    ["strategy", "strategy_class"],
    [
        ("ddp", DDPStrategy),
        ("ddp_spawn", DDPSpawnStrategy),
        ("ddp_sharded", DDPShardedStrategy),
        ("ddp_sharded_spawn", DDPSpawnShardedStrategy),
        pytest.param("deepspeed", DeepSpeedStrategy, marks=RunIf(deepspeed=True)),
    ],
)
@pytest.mark.parametrize("devices", [1, 2])
@mock.patch("pytorch_lightning.utilities.device_parser.is_cuda_available", return_value=True)
@mock.patch("pytorch_lightning.utilities.device_parser.num_cuda_devices", return_value=2)
def test_accelerator_choice_multi_node_gpu(
    mock_is_available, mock_device_count, tmpdir, strategy, strategy_class, devices
):
    trainer = Trainer(default_root_dir=tmpdir, num_nodes=2, accelerator="gpu", strategy=strategy, devices=devices)
    assert isinstance(trainer.strategy, strategy_class)


@mock.patch("pytorch_lightning.utilities.device_parser.is_cuda_available", return_value=False)
def test_accelerator_cpu(_):
    trainer = Trainer(accelerator="cpu")
    assert isinstance(trainer.accelerator, CPUAccelerator)

    with pytest.raises(
        MisconfigurationException,
        match="GPUAccelerator can not run on your system since the accelerator is not available.",
    ):
        with pytest.deprecated_call(match=r"is deprecated in v1.7 and will be removed"):
            Trainer(gpus=1)

    with pytest.raises(
        MisconfigurationException,
        match="GPUAccelerator can not run on your system since the accelerator is not available.",
    ):
        Trainer(accelerator="gpu")

    with pytest.deprecated_call(match=r"is deprecated in v1.7 and will be removed"):
        Trainer(accelerator="cpu", gpus=1)


@mock.patch("pytorch_lightning.utilities.device_parser.num_cuda_devices", return_value=2)
@mock.patch("pytorch_lightning.utilities.device_parser.is_cuda_available", return_value=True)
@pytest.mark.parametrize("device_count", (["0"], [0, "1"], ["GPU"], [["0", "1"], [0, 1]], [False]))
def test_accelererator_invalid_type_devices(mock_is_available, mock_device_count, device_count):
    with pytest.raises(
        MisconfigurationException, match=r"must be an int, a string, a sequence of ints or None, but you"
    ):
        _ = Trainer(accelerator="gpu", devices=device_count)


@RunIf(min_cuda_gpus=1)
def test_accelerator_gpu():
    trainer = Trainer(accelerator="gpu", devices=1)
    assert isinstance(trainer.accelerator, GPUAccelerator)

    trainer = Trainer(accelerator="gpu")
    assert isinstance(trainer.accelerator, GPUAccelerator)

    trainer = Trainer(accelerator="auto", devices=1)
    assert isinstance(trainer.accelerator, GPUAccelerator)


@pytest.mark.parametrize(["devices", "strategy_class"], [(1, SingleDeviceStrategy), (5, DDPSpawnStrategy)])
def test_accelerator_cpu_with_devices(devices, strategy_class):
    trainer = Trainer(accelerator="cpu", devices=devices)
    assert trainer.num_devices == devices
    assert isinstance(trainer.strategy, strategy_class)
    assert isinstance(trainer.accelerator, CPUAccelerator)


@RunIf(min_cuda_gpus=2)
@pytest.mark.parametrize(
    ["devices", "strategy_class"], [(1, SingleDeviceStrategy), ([1], SingleDeviceStrategy), (2, DDPSpawnStrategy)]
)
def test_accelerator_gpu_with_devices(devices, strategy_class):
    trainer = Trainer(accelerator="gpu", devices=devices)
    assert trainer.num_devices == len(devices) if isinstance(devices, list) else devices
    assert isinstance(trainer.strategy, strategy_class)
    assert isinstance(trainer.accelerator, GPUAccelerator)


@RunIf(min_cuda_gpus=1)
def test_accelerator_auto_with_devices_gpu():
    trainer = Trainer(accelerator="auto", devices=1)
    assert isinstance(trainer.accelerator, GPUAccelerator)
    assert trainer.num_devices == 1


def test_validate_accelerator_and_devices():
    trainer = Trainer(accelerator="ddp_cpu", devices=2)
    assert isinstance(trainer.accelerator, CPUAccelerator)
    assert trainer.num_devices == 2


def test_set_devices_if_none_cpu():
    trainer = Trainer(accelerator="cpu", devices=3)
    assert trainer.num_devices == 3


def test_unsupported_strategy_types_on_cpu_and_fallback():
    with pytest.warns(UserWarning, match="is not supported on CPUs, hence setting `strategy='ddp"):
        trainer = Trainer(strategy="dp", num_processes=2)
    assert isinstance(trainer.strategy, DDPStrategy)


def test_exception_invalid_strategy():
    with pytest.raises(MisconfigurationException, match=r"strategy='ddp_cpu'\)` is not a valid"):
        Trainer(strategy="ddp_cpu")
    with pytest.raises(MisconfigurationException, match=r"strategy='tpu_spawn'\)` is not a valid"):
        Trainer(strategy="tpu_spawn")


@pytest.mark.parametrize(
    ["strategy", "strategy_class"],
    [
        ("ddp_spawn", DDPSpawnStrategy),
        ("ddp_spawn_find_unused_parameters_false", DDPSpawnStrategy),
        ("ddp", DDPStrategy),
        ("ddp_find_unused_parameters_false", DDPStrategy),
    ],
)
def test_strategy_choice_cpu_str(strategy, strategy_class):
    trainer = Trainer(strategy=strategy, accelerator="cpu", devices=2)
    assert isinstance(trainer.strategy, strategy_class)


@pytest.mark.parametrize("strategy_class", [DDPSpawnStrategy, DDPStrategy])
def test_strategy_choice_cpu_instance(strategy_class):
    trainer = Trainer(strategy=strategy_class(), accelerator="cpu", devices=2)
    assert isinstance(trainer.strategy, strategy_class)


@RunIf(min_cuda_gpus=2)
@pytest.mark.parametrize(
    ["strategy", "strategy_class"],
    [
        ("ddp_spawn", DDPSpawnStrategy),
        ("ddp_spawn_find_unused_parameters_false", DDPSpawnStrategy),
        ("ddp", DDPStrategy),
        ("ddp_find_unused_parameters_false", DDPStrategy),
        ("dp", DataParallelStrategy),
        ("ddp_sharded", DDPShardedStrategy),
        ("ddp_sharded_spawn", DDPSpawnShardedStrategy),
        pytest.param("deepspeed", DeepSpeedStrategy, marks=RunIf(deepspeed=True)),
    ],
)
def test_strategy_choice_gpu_str(strategy, strategy_class):
    trainer = Trainer(strategy=strategy, accelerator="gpu", devices=2)
    assert isinstance(trainer.strategy, strategy_class)


@RunIf(min_cuda_gpus=2)
@pytest.mark.parametrize("strategy_class", [DDPSpawnStrategy, DDPStrategy])
def test_strategy_choice_gpu_instance(strategy_class):
    trainer = Trainer(strategy=strategy_class(), accelerator="gpu", devices=2)
    assert isinstance(trainer.strategy, strategy_class)


@RunIf(min_cuda_gpus=2)
@pytest.mark.parametrize("strategy_class", [DDPSpawnStrategy, DDPStrategy])
def test_device_type_when_strategy_instance_gpu_passed(strategy_class):

    trainer = Trainer(strategy=strategy_class(), accelerator="gpu", devices=2)
    assert isinstance(trainer.strategy, strategy_class)
    assert isinstance(trainer.accelerator, GPUAccelerator)


@pytest.mark.parametrize("precision", [1, 12, "invalid"])
def test_validate_precision_type(precision):

    with pytest.raises(MisconfigurationException, match=f"Precision {repr(precision)} is invalid"):
        Trainer(precision=precision)


def test_amp_level_raises_error_with_native():
    with pytest.raises(MisconfigurationException, match="O2'` but it's only supported with `amp_backend='apex'`"):
        _ = Trainer(amp_level="O2", amp_backend="native", precision=16)


def test_strategy_choice_ddp_spawn_cpu():
    trainer = Trainer(strategy="ddp_spawn", accelerator="cpu", devices=2)
    assert isinstance(trainer.accelerator, CPUAccelerator)
    assert isinstance(trainer.strategy, DDPSpawnStrategy)
    assert isinstance(trainer.strategy.cluster_environment, LightningEnvironment)
    assert trainer.strategy.launcher._start_method == "spawn"


@RunIf(skip_windows=True)
def test_strategy_choice_ddp_fork_cpu():
    trainer = Trainer(strategy="ddp_fork", accelerator="cpu", devices=2)
    assert isinstance(trainer.accelerator, CPUAccelerator)
    assert isinstance(trainer.strategy, DDPSpawnStrategy)
    assert isinstance(trainer.strategy.cluster_environment, LightningEnvironment)
    assert trainer.strategy.launcher._start_method == "fork"


@mock.patch.dict(os.environ, {"CUDA_VISIBLE_DEVICES": "0,1"})
@mock.patch("pytorch_lightning.utilities.device_parser.num_cuda_devices", return_value=2)
@mock.patch("pytorch_lightning.utilities.device_parser.is_cuda_available", return_value=True)
def test_strategy_choice_ddp(*_):
    trainer = Trainer(fast_dev_run=True, strategy="ddp", accelerator="gpu", devices=1)
    assert isinstance(trainer.accelerator, GPUAccelerator)
    assert isinstance(trainer.strategy, DDPStrategy)
    assert isinstance(trainer.strategy.cluster_environment, LightningEnvironment)


@mock.patch.dict(os.environ, {"CUDA_VISIBLE_DEVICES": "0,1"})
@mock.patch("pytorch_lightning.utilities.device_parser.num_cuda_devices", return_value=2)
@mock.patch("pytorch_lightning.utilities.device_parser.is_cuda_available", return_value=True)
def test_strategy_choice_ddp_spawn(cuda_available_mock, device_count_mock):
    trainer = Trainer(fast_dev_run=True, strategy="ddp_spawn", accelerator="gpu", devices=1)
    assert isinstance(trainer.accelerator, GPUAccelerator)
    assert isinstance(trainer.strategy, DDPSpawnStrategy)
    assert isinstance(trainer.strategy.cluster_environment, LightningEnvironment)


@RunIf(min_cuda_gpus=2)
@mock.patch.dict(
    os.environ,
    {
        "CUDA_VISIBLE_DEVICES": "0,1",
        "SLURM_NTASKS": "2",
        "SLURM_JOB_NAME": "SOME_NAME",
        "SLURM_NODEID": "0",
        "SLURM_PROCID": "1",
        "SLURM_LOCALID": "1",
    },
)
@mock.patch("pytorch_lightning.strategies.DDPStrategy.setup_distributed", autospec=True)
@pytest.mark.parametrize("strategy", ["ddp", DDPStrategy()])
def test_strategy_choice_ddp_slurm(setup_distributed_mock, strategy):
    trainer = Trainer(fast_dev_run=True, strategy=strategy, accelerator="gpu", devices=2)
    assert trainer._accelerator_connector._is_slurm_managing_tasks()
    assert isinstance(trainer.accelerator, GPUAccelerator)
    assert isinstance(trainer.strategy, DDPStrategy)
    assert isinstance(trainer.strategy.cluster_environment, SLURMEnvironment)
    assert trainer.strategy.cluster_environment.local_rank() == 1
    assert trainer.strategy.local_rank == 1


@mock.patch.dict(
    os.environ,
    {
        "CUDA_VISIBLE_DEVICES": "0,1",
<<<<<<< HEAD
        "SLURM_NTASKS": "2",
        "SLURM_JOB_NAME": "SOME_NAME",
        "SLURM_NODEID": "0",
        "SLURM_PROCID": "1",
        "SLURM_LOCALID": "1",
    },
)
@mock.patch("torch.cuda.set_device")
@mock.patch("pytorch_lightning.utilities.device_parser.num_cuda_devices", return_value=2)
@mock.patch("pytorch_lightning.strategies.DDPStrategy.setup_distributed", autospec=True)
@mock.patch("pytorch_lightning.utilities.device_parser.is_cuda_available", return_value=True)
@pytest.mark.parametrize("strategy", ["ddp2", DDP2Strategy()])
def test_strategy_choice_ddp2_slurm(
    set_device_mock, device_count_mock, setup_distributed_mock, is_available_mock, strategy
):
    trainer = Trainer(fast_dev_run=True, strategy=strategy, accelerator="gpu", devices=2)
    assert trainer._accelerator_connector._is_slurm_managing_tasks()
    assert isinstance(trainer.accelerator, GPUAccelerator)
    assert isinstance(trainer.strategy, DDP2Strategy)
    assert isinstance(trainer.strategy.cluster_environment, SLURMEnvironment)
    assert trainer.strategy.cluster_environment.local_rank() == 1
    assert trainer.strategy.local_rank == 1


@mock.patch.dict(
    os.environ,
    {
        "CUDA_VISIBLE_DEVICES": "0,1",
=======
>>>>>>> 1c05a9e5
        "WORLD_SIZE": "2",
        "LOCAL_WORLD_SIZE": "2",
        "RANK": "1",
        "LOCAL_RANK": "1",
        "GROUP_RANK": "0",
        "TORCHELASTIC_RUN_ID": "1",
    },
)
@mock.patch("torch.cuda.set_device")
@mock.patch("pytorch_lightning.utilities.device_parser.num_cuda_devices", return_value=2)
@mock.patch("pytorch_lightning.utilities.device_parser.is_cuda_available", return_value=True)
@mock.patch("pytorch_lightning.strategies.DDPStrategy.setup_distributed", autospec=True)
@mock.patch("pytorch_lightning.utilities.device_parser.is_cuda_available", return_value=True)
def test_strategy_choice_ddp_te(*_):
    trainer = Trainer(fast_dev_run=True, strategy="ddp", accelerator="gpu", devices=2)
    assert isinstance(trainer.accelerator, GPUAccelerator)
    assert isinstance(trainer.strategy, DDPStrategy)
    assert isinstance(trainer.strategy.cluster_environment, TorchElasticEnvironment)
    assert trainer.strategy.cluster_environment.local_rank() == 1
    assert trainer.strategy.local_rank == 1


@mock.patch.dict(
    os.environ,
    {
<<<<<<< HEAD
        "CUDA_VISIBLE_DEVICES": "0,1",
        "WORLD_SIZE": "2",
        "LOCAL_WORLD_SIZE": "2",
        "RANK": "1",
        "LOCAL_RANK": "1",
        "GROUP_RANK": "0",
        "TORCHELASTIC_RUN_ID": "1",
    },
)
@mock.patch("torch.cuda.set_device")
@mock.patch("pytorch_lightning.utilities.device_parser.num_cuda_devices", return_value=2)
@mock.patch("pytorch_lightning.utilities.device_parser.is_cuda_available", return_value=True)
@mock.patch("pytorch_lightning.strategies.DDPStrategy.setup_distributed", autospec=True)
@mock.patch("pytorch_lightning.utilities.device_parser.is_cuda_available", return_value=True)
def test_strategy_choice_ddp2_te(*_):
    trainer = Trainer(fast_dev_run=True, strategy="ddp2", accelerator="gpu", devices=2)
    assert isinstance(trainer.accelerator, GPUAccelerator)
    assert isinstance(trainer.strategy, DDP2Strategy)
    assert isinstance(trainer.strategy.cluster_environment, TorchElasticEnvironment)
    assert trainer.strategy.cluster_environment.local_rank() == 1
    assert trainer.strategy.local_rank == 1


@mock.patch.dict(
    os.environ,
    {
=======
>>>>>>> 1c05a9e5
        "WORLD_SIZE": "2",
        "LOCAL_WORLD_SIZE": "2",
        "RANK": "1",
        "LOCAL_RANK": "1",
        "GROUP_RANK": "0",
        "TORCHELASTIC_RUN_ID": "1",
    },
)
@mock.patch("pytorch_lightning.utilities.device_parser.num_cuda_devices", return_value=0)
@mock.patch("pytorch_lightning.strategies.DDPStrategy.setup_distributed", autospec=True)
def test_strategy_choice_ddp_cpu_te(*_):
    trainer = Trainer(fast_dev_run=True, strategy="ddp_spawn", accelerator="cpu", devices=2)
    assert isinstance(trainer.accelerator, CPUAccelerator)
    assert isinstance(trainer.strategy, DDPStrategy)
    assert isinstance(trainer.strategy.cluster_environment, TorchElasticEnvironment)
    assert trainer.strategy.cluster_environment.local_rank() == 1
    assert trainer.strategy.local_rank == 1


@mock.patch.dict(
    os.environ,
    {
        "CUDA_VISIBLE_DEVICES": "0",
        "KUBERNETES_PORT": "tcp://127.0.0.1:443",
        "MASTER_ADDR": "1.2.3.4",
        "MASTER_PORT": "500",
        "WORLD_SIZE": "20",
        "RANK": "1",
    },
)
@mock.patch("torch.cuda.set_device")
@mock.patch("pytorch_lightning.utilities.device_parser.num_cuda_devices", return_value=1)
@mock.patch("pytorch_lightning.utilities.device_parser.is_cuda_available", return_value=True)
@mock.patch("pytorch_lightning.strategies.DDPStrategy.setup_distributed", autospec=True)
@mock.patch("pytorch_lightning.utilities.device_parser.is_cuda_available", return_value=True)
def test_strategy_choice_ddp_kubeflow(*_):
    trainer = Trainer(fast_dev_run=True, strategy="ddp", accelerator="gpu", devices=1)
    assert isinstance(trainer.accelerator, GPUAccelerator)
    assert isinstance(trainer.strategy, DDPStrategy)
    assert isinstance(trainer.strategy.cluster_environment, KubeflowEnvironment)
    assert trainer.strategy.cluster_environment.local_rank() == 0
    assert trainer.strategy.local_rank == 0


@mock.patch.dict(
    os.environ,
    {
        "KUBERNETES_PORT": "tcp://127.0.0.1:443",
        "MASTER_ADDR": "1.2.3.4",
        "MASTER_PORT": "500",
        "WORLD_SIZE": "20",
        "RANK": "1",
    },
)
@mock.patch("pytorch_lightning.utilities.device_parser.num_cuda_devices", return_value=0)
@mock.patch("pytorch_lightning.strategies.DDPStrategy.setup_distributed", autospec=True)
def test_strategy_choice_ddp_cpu_kubeflow(*_):
    trainer = Trainer(fast_dev_run=True, strategy="ddp_spawn", accelerator="cpu", devices=2)
    assert isinstance(trainer.accelerator, CPUAccelerator)
    assert isinstance(trainer.strategy, DDPStrategy)
    assert isinstance(trainer.strategy.cluster_environment, KubeflowEnvironment)
    assert trainer.strategy.cluster_environment.local_rank() == 0
    assert trainer.strategy.local_rank == 0


@mock.patch.dict(
    os.environ,
    {
        "SLURM_NTASKS": "2",
        "SLURM_JOB_NAME": "SOME_NAME",
        "SLURM_NODEID": "0",
        "LOCAL_RANK": "0",
        "SLURM_PROCID": "0",
        "SLURM_LOCALID": "0",
    },
)
@mock.patch("pytorch_lightning.utilities.device_parser.num_cuda_devices", return_value=0)
@mock.patch("pytorch_lightning.strategies.DDPStrategy.setup_distributed", autospec=True)
@pytest.mark.parametrize("strategy", ["ddp", DDPStrategy()])
def test_strategy_choice_ddp_cpu_slurm(device_count_mock, setup_distributed_mock, strategy):
    trainer = Trainer(fast_dev_run=True, strategy=strategy, accelerator="cpu", devices=2)
    assert isinstance(trainer.accelerator, CPUAccelerator)
    assert isinstance(trainer.strategy, DDPStrategy)
    assert isinstance(trainer.strategy.cluster_environment, SLURMEnvironment)
    assert trainer.strategy.local_rank == 0


@RunIf(min_torch="1.11")
def test_check_native_fsdp_strategy_and_fallback():
    with pytest.raises(
        MisconfigurationException,
        match=f"You selected strategy to be `{DDPFullyShardedNativeStrategy.strategy_name}`, "
        "but GPU accelerator is not used.",
    ):
        Trainer(accelerator="cpu", strategy="fsdp_native")


@mock.patch.dict(os.environ, {"CUDA_VISIBLE_DEVICES": "0"})
@mock.patch("pytorch_lightning.utilities.device_parser.num_cuda_devices", return_value=1)
@mock.patch("pytorch_lightning.utilities.device_parser.is_cuda_available", return_value=True)
@RunIf(min_torch="1.11")
def test_mixed_precision_support_with_native_fsdp_strategy(device_count_mock, mock_cuda_available, tmpdir):
    with pytest.raises(
        MisconfigurationException, match="DDPFullyShardedNativeStrategy currently doesn't support Mixed Precision"
    ):
        trainer = Trainer(
            default_root_dir=tmpdir,
            fast_dev_run=True,
            strategy="fsdp_native",
            accelerator="gpu",
            devices=1,
            precision=16,
        )
        assert isinstance(trainer.strategy, DDPFullyShardedNativeStrategy)


@mock.patch("pytorch_lightning.accelerators.tpu.TPUAccelerator.is_available", return_value=True)
def test_unsupported_tpu_choice(mock_tpu_acc_avail):

    with pytest.raises(MisconfigurationException, match=r"accelerator='tpu', precision=64\)` is not implemented"):
        Trainer(accelerator="tpu", precision=64)

    # if user didn't set strategy, AcceleratorConnector will choose the TPUSingleStrategy or TPUSpawnStrategy
    with pytest.raises(ValueError, match="TPUAccelerator` can only be used with a `SingleTPUStrategy`"):
        with pytest.warns(UserWarning, match=r"accelerator='tpu', precision=16\)` but native AMP is not supported"):
            Trainer(accelerator="tpu", precision=16, strategy="ddp")

    with pytest.raises(ValueError, match="TPUAccelerator` can only be used with a `SingleTPUStrategy`"):
        with pytest.warns(UserWarning, match=r"accelerator='tpu', precision=16\)` but apex AMP is not supported"):
            Trainer(accelerator="tpu", precision=16, amp_backend="apex", strategy="single_device")


@mock.patch("pytorch_lightning.accelerators.ipu.IPUAccelerator.is_available", return_value=True)
def test_unsupported_ipu_choice(mock_ipu_acc_avail, monkeypatch):
    import pytorch_lightning.strategies.ipu as ipu
    import pytorch_lightning.utilities.imports as imports

    monkeypatch.setattr(imports, "_IPU_AVAILABLE", True)
    monkeypatch.setattr(ipu, "_IPU_AVAILABLE", True)
    with pytest.raises(ValueError, match=r"accelerator='ipu', precision='bf16'\)` is not supported"):
        Trainer(accelerator="ipu", precision="bf16")
    with pytest.raises(ValueError, match=r"accelerator='ipu', precision=64\)` is not supported"):
        Trainer(accelerator="ipu", precision=64)


@mock.patch("pytorch_lightning.utilities.device_parser.is_cuda_available", return_value=False)
@mock.patch("pytorch_lightning.utilities.imports._TPU_AVAILABLE", return_value=False)
@mock.patch("pytorch_lightning.utilities.imports._IPU_AVAILABLE", return_value=False)
@mock.patch("pytorch_lightning.utilities.imports._HPU_AVAILABLE", return_value=False)
def test_devices_auto_choice_cpu(
    is_ipu_available_mock, is_tpu_available_mock, is_gpu_available_mock, is_hpu_available_mock
):
    trainer = Trainer(accelerator="auto", devices="auto")
    assert trainer.num_devices == 1


@mock.patch("pytorch_lightning.utilities.device_parser.is_cuda_available", return_value=True)
@mock.patch("pytorch_lightning.utilities.device_parser.num_cuda_devices", return_value=2)
@RunIf(mps=False)
def test_devices_auto_choice_gpu(is_gpu_available_mock, device_count_mock):
    trainer = Trainer(accelerator="auto", devices="auto")
    assert isinstance(trainer.accelerator, GPUAccelerator)
    assert trainer.num_devices == 2


@RunIf(mps=True)
def test_devices_auto_choice_mps():
    trainer = Trainer(accelerator="auto", devices="auto")
    assert isinstance(trainer.accelerator, MPSAccelerator)
    assert trainer.num_devices == 1


@pytest.mark.parametrize(
    ["parallel_devices", "accelerator"],
    [([torch.device("cpu")], "gpu"), ([torch.device("cuda", i) for i in range(8)], ("tpu"))],
)
def test_parallel_devices_in_strategy_confilict_with_accelerator(parallel_devices, accelerator):
    with pytest.raises(MisconfigurationException, match=r"parallel_devices set through"):
        Trainer(strategy=DDPStrategy(parallel_devices=parallel_devices), accelerator=accelerator)


@pytest.mark.parametrize("deterministic", [True, False, pytest.param("warn", marks=RunIf(min_torch="1.11.0"))])
def test_deterministic_init(deterministic):
    trainer = Trainer(accelerator="auto", deterministic=deterministic)
    assert trainer._accelerator_connector.deterministic == deterministic
    if deterministic:
        assert os.environ.get("CUBLAS_WORKSPACE_CONFIG") == ":4096:8"
        assert os.environ.get("HOROVOD_FUSION_THRESHOLD") == "0"


@pytest.mark.parametrize(
    "sync_batchnorm,plugins,expected",
    [
        (False, [], type(None)),
        (True, [], NativeSyncBatchNorm),
        (False, [NativeSyncBatchNorm()], NativeSyncBatchNorm),
        (True, [NativeSyncBatchNorm()], NativeSyncBatchNorm),
        (False, [Mock(spec=LayerSync)], LayerSync),
    ],
)
def test_sync_batchnorm_set(tmpdir, sync_batchnorm, plugins, expected):
    """Test valid combinations of the sync_batchnorm Trainer flag and the plugins list of layer-sync plugins."""
    trainer = Trainer(sync_batchnorm=sync_batchnorm, plugins=plugins, strategy="ddp")
    assert isinstance(trainer._accelerator_connector._layer_sync, expected)
    assert isinstance(trainer.strategy._layer_sync, expected)


def test_sync_batchnorm_invalid_choice(tmpdir):
    """Test that a conflicting specification of enabled sync batchnorm and a custom plugin leads to an error."""
    custom = Mock(spec=LayerSync)
    with pytest.raises(
        MisconfigurationException,
        match=r"You set `Trainer\(sync_batchnorm=True\)` and provided a `LayerSync` plugin, but this is not allowed",
    ):
        Trainer(sync_batchnorm=True, plugins=[custom])


@RunIf(skip_windows=True)
def test_sync_batchnorm_set_in_custom_strategy(tmpdir):
    """Tests if layer_sync is automatically set for custom strategy."""

    class CustomParallelStrategy(DDPStrategy):
        def __init__(self, **kwargs):
            super().__init__(**kwargs)
            # Set to None so it will be overwritten by the accelerator connector.
            self._layer_sync = None

    strategy = CustomParallelStrategy()
    assert strategy._layer_sync is None
    Trainer(strategy=strategy, sync_batchnorm=True)
    assert isinstance(strategy._layer_sync, NativeSyncBatchNorm)


@pytest.mark.parametrize(
    ["plugins", "expected"],
    [
        ([LightningEnvironment(), SLURMEnvironment()], "ClusterEnvironment"),
        ([TorchCheckpointIO(), TorchCheckpointIO()], "CheckpointIO"),
        (
            [PrecisionPlugin(), DoublePrecisionPlugin(), LightningEnvironment(), SLURMEnvironment()],
            "PrecisionPlugin, ClusterEnvironment",
        ),
    ],
)
def test_plugin_only_one_instance_for_one_type(plugins, expected):
    with pytest.raises(MisconfigurationException, match=f"Received multiple values for {expected}"):
        Trainer(plugins=plugins)


@pytest.mark.parametrize("accelerator", ("cpu", "gpu", "tpu", "ipu"))
@pytest.mark.parametrize("devices", ("0", 0, []))
def test_passing_zero_and_empty_list_to_devices_flag(accelerator, devices):
    with pytest.raises(MisconfigurationException, match="value is not a valid input using"):
        Trainer(accelerator=accelerator, devices=devices)


@pytest.mark.parametrize("strategy", ["ddp_fork", "ddp_fork_find_unused_parameters_false"])
def test_ddp_fork_on_unsupported_platform(strategy, monkeypatch):
    monkeypatch.delattr(os, "fork")
    with pytest.raises(ValueError, match="process forking is not supported on this platform"):
        Trainer(strategy=strategy)<|MERGE_RESOLUTION|>--- conflicted
+++ resolved
@@ -489,37 +489,6 @@
     os.environ,
     {
         "CUDA_VISIBLE_DEVICES": "0,1",
-<<<<<<< HEAD
-        "SLURM_NTASKS": "2",
-        "SLURM_JOB_NAME": "SOME_NAME",
-        "SLURM_NODEID": "0",
-        "SLURM_PROCID": "1",
-        "SLURM_LOCALID": "1",
-    },
-)
-@mock.patch("torch.cuda.set_device")
-@mock.patch("pytorch_lightning.utilities.device_parser.num_cuda_devices", return_value=2)
-@mock.patch("pytorch_lightning.strategies.DDPStrategy.setup_distributed", autospec=True)
-@mock.patch("pytorch_lightning.utilities.device_parser.is_cuda_available", return_value=True)
-@pytest.mark.parametrize("strategy", ["ddp2", DDP2Strategy()])
-def test_strategy_choice_ddp2_slurm(
-    set_device_mock, device_count_mock, setup_distributed_mock, is_available_mock, strategy
-):
-    trainer = Trainer(fast_dev_run=True, strategy=strategy, accelerator="gpu", devices=2)
-    assert trainer._accelerator_connector._is_slurm_managing_tasks()
-    assert isinstance(trainer.accelerator, GPUAccelerator)
-    assert isinstance(trainer.strategy, DDP2Strategy)
-    assert isinstance(trainer.strategy.cluster_environment, SLURMEnvironment)
-    assert trainer.strategy.cluster_environment.local_rank() == 1
-    assert trainer.strategy.local_rank == 1
-
-
-@mock.patch.dict(
-    os.environ,
-    {
-        "CUDA_VISIBLE_DEVICES": "0,1",
-=======
->>>>>>> 1c05a9e5
         "WORLD_SIZE": "2",
         "LOCAL_WORLD_SIZE": "2",
         "RANK": "1",
@@ -545,8 +514,6 @@
 @mock.patch.dict(
     os.environ,
     {
-<<<<<<< HEAD
-        "CUDA_VISIBLE_DEVICES": "0,1",
         "WORLD_SIZE": "2",
         "LOCAL_WORLD_SIZE": "2",
         "RANK": "1",
@@ -555,33 +522,6 @@
         "TORCHELASTIC_RUN_ID": "1",
     },
 )
-@mock.patch("torch.cuda.set_device")
-@mock.patch("pytorch_lightning.utilities.device_parser.num_cuda_devices", return_value=2)
-@mock.patch("pytorch_lightning.utilities.device_parser.is_cuda_available", return_value=True)
-@mock.patch("pytorch_lightning.strategies.DDPStrategy.setup_distributed", autospec=True)
-@mock.patch("pytorch_lightning.utilities.device_parser.is_cuda_available", return_value=True)
-def test_strategy_choice_ddp2_te(*_):
-    trainer = Trainer(fast_dev_run=True, strategy="ddp2", accelerator="gpu", devices=2)
-    assert isinstance(trainer.accelerator, GPUAccelerator)
-    assert isinstance(trainer.strategy, DDP2Strategy)
-    assert isinstance(trainer.strategy.cluster_environment, TorchElasticEnvironment)
-    assert trainer.strategy.cluster_environment.local_rank() == 1
-    assert trainer.strategy.local_rank == 1
-
-
-@mock.patch.dict(
-    os.environ,
-    {
-=======
->>>>>>> 1c05a9e5
-        "WORLD_SIZE": "2",
-        "LOCAL_WORLD_SIZE": "2",
-        "RANK": "1",
-        "LOCAL_RANK": "1",
-        "GROUP_RANK": "0",
-        "TORCHELASTIC_RUN_ID": "1",
-    },
-)
 @mock.patch("pytorch_lightning.utilities.device_parser.num_cuda_devices", return_value=0)
 @mock.patch("pytorch_lightning.strategies.DDPStrategy.setup_distributed", autospec=True)
 def test_strategy_choice_ddp_cpu_te(*_):
@@ -608,7 +548,6 @@
 @mock.patch("pytorch_lightning.utilities.device_parser.num_cuda_devices", return_value=1)
 @mock.patch("pytorch_lightning.utilities.device_parser.is_cuda_available", return_value=True)
 @mock.patch("pytorch_lightning.strategies.DDPStrategy.setup_distributed", autospec=True)
-@mock.patch("pytorch_lightning.utilities.device_parser.is_cuda_available", return_value=True)
 def test_strategy_choice_ddp_kubeflow(*_):
     trainer = Trainer(fast_dev_run=True, strategy="ddp", accelerator="gpu", devices=1)
     assert isinstance(trainer.accelerator, GPUAccelerator)

# Copyright The PyTorch Lightning team.
#
# Licensed under the Apache License, Version 2.0 (the "License");
# you may not use this file except in compliance with the License.
# You may obtain a copy of the License at
#
#     http://www.apache.org/licenses/LICENSE-2.0
#
# Unless required by applicable law or agreed to in writing, software
# distributed under the License is distributed on an "AS IS" BASIS,
# WITHOUT WARRANTIES OR CONDITIONS OF ANY KIND, either express or implied.
# See the License for the specific language governing permissions and
# limitations under the License

import os
from typing import Optional
from unittest import mock
from unittest.mock import Mock

import pytest
import torch
import torch.distributed

import pytorch_lightning
from pytorch_lightning import Trainer
from pytorch_lightning.accelerators.accelerator import Accelerator
from pytorch_lightning.accelerators.cpu import CPUAccelerator
from pytorch_lightning.accelerators.gpu import GPUAccelerator
from pytorch_lightning.plugins import DoublePrecisionPlugin, LayerSync, NativeSyncBatchNorm, PrecisionPlugin
from pytorch_lightning.plugins.environments import (
    KubeflowEnvironment,
    LightningEnvironment,
    SLURMEnvironment,
    TorchElasticEnvironment,
)
from pytorch_lightning.plugins.io import TorchCheckpointIO
from pytorch_lightning.strategies import (
    DataParallelStrategy,
    DDP2Strategy,
    DDPShardedStrategy,
    DDPSpawnShardedStrategy,
    DDPSpawnStrategy,
    DDPStrategy,
    DeepSpeedStrategy,
    ParallelStrategy,
    SingleDeviceStrategy,
)
from pytorch_lightning.utilities.exceptions import MisconfigurationException
from tests.helpers.runif import RunIf


# TODO: please modify/sunset any test that has accelerator=ddp/ddp2/ddp_cpu/ddp_spawn @daniellepintz
def test_accelerator_choice_cpu(tmpdir):
    trainer = Trainer(default_root_dir=tmpdir, fast_dev_run=True)
    assert isinstance(trainer.accelerator, CPUAccelerator)
    assert isinstance(trainer.strategy, SingleDeviceStrategy)


@pytest.mark.parametrize(("num_processes", "num_nodes"), ([(1, 1), (1, 2), (2, 1), (2, 2)]))
def test_accelerator_choice_ddp_cpu(tmpdir, num_processes: int, num_nodes: int):
    trainer = Trainer(fast_dev_run=True, accelerator="ddp_cpu", num_processes=num_processes, num_nodes=num_nodes)
    assert isinstance(trainer.accelerator, CPUAccelerator)
    no_spawn = num_processes == 1 and num_nodes > 1
    assert isinstance(trainer.strategy, DDPStrategy if no_spawn else DDPSpawnStrategy)
    assert isinstance(trainer.strategy.cluster_environment, LightningEnvironment)


@mock.patch.dict(os.environ, {"CUDA_VISIBLE_DEVICES": "0,1"})
@mock.patch("torch.cuda.device_count", return_value=2)
@mock.patch("torch.cuda.is_available", return_value=True)
def test_accelerator_choice_ddp(cuda_available_mock, device_count_mock):
    with pytest.deprecated_call(match=r"accelerator='ddp'\)` has been deprecated"):
        trainer = Trainer(fast_dev_run=True, accelerator="ddp", gpus=1)
    assert isinstance(trainer.accelerator, GPUAccelerator)
    assert isinstance(trainer.strategy, DDPStrategy)
    assert isinstance(trainer.strategy.cluster_environment, LightningEnvironment)


@mock.patch.dict(os.environ, {"CUDA_VISIBLE_DEVICES": "0,1"})
@mock.patch("torch.cuda.device_count", return_value=2)
@mock.patch("torch.cuda.is_available", return_value=True)
def test_accelerator_choice_ddp_spawn(cuda_available_mock, device_count_mock):
    with pytest.deprecated_call(match=r"accelerator='ddp_spawn'\)` has been deprecated"):
        trainer = Trainer(fast_dev_run=True, accelerator="ddp_spawn", gpus=1)
    assert isinstance(trainer.accelerator, GPUAccelerator)
    assert isinstance(trainer.strategy, DDPSpawnStrategy)
    assert isinstance(trainer.strategy.cluster_environment, LightningEnvironment)


@mock.patch.dict(
    os.environ,
    {
        "CUDA_VISIBLE_DEVICES": "0,1",
        "SLURM_NTASKS": "2",
        "SLURM_JOB_NAME": "SOME_NAME",
        "SLURM_NODEID": "0",
        "SLURM_PROCID": "1",
        "SLURM_LOCALID": "1",
    },
)
@mock.patch("torch.cuda.set_device")
@mock.patch("torch.cuda.device_count", return_value=2)
@mock.patch("pytorch_lightning.strategies.DDPStrategy.setup_distributed", autospec=True)
@mock.patch("torch.cuda.is_available", return_value=True)
def test_accelerator_choice_ddp_slurm(*_):
    with pytest.deprecated_call(match=r"accelerator='ddp'\)` has been deprecated in v1.5"):
        trainer = Trainer(fast_dev_run=True, accelerator="ddp", gpus=2)
    assert trainer._accelerator_connector._is_slurm_managing_tasks()
    assert isinstance(trainer.accelerator, GPUAccelerator)
    assert isinstance(trainer.strategy, DDPStrategy)
    assert isinstance(trainer.strategy.cluster_environment, SLURMEnvironment)
    assert trainer.strategy.cluster_environment.local_rank() == 1
    assert trainer.strategy.local_rank == 1


@mock.patch.dict(
    os.environ,
    {
        "CUDA_VISIBLE_DEVICES": "0,1",
        "SLURM_NTASKS": "2",
        "SLURM_JOB_NAME": "SOME_NAME",
        "SLURM_NODEID": "0",
        "SLURM_PROCID": "1",
        "SLURM_LOCALID": "1",
    },
)
@mock.patch("torch.cuda.set_device")
@mock.patch("torch.cuda.device_count", return_value=2)
@mock.patch("pytorch_lightning.strategies.DDPStrategy.setup_distributed", autospec=True)
@mock.patch("torch.cuda.is_available", return_value=True)
def test_accelerator_choice_ddp2_slurm(*_):
    with pytest.deprecated_call(match=r"accelerator='ddp2'\)` has been deprecated in v1.5"):
        trainer = Trainer(fast_dev_run=True, accelerator="ddp2", gpus=2)
    assert trainer._accelerator_connector._is_slurm_managing_tasks()
    assert isinstance(trainer.accelerator, GPUAccelerator)
    assert isinstance(trainer.strategy, DDP2Strategy)
    assert isinstance(trainer.strategy.cluster_environment, SLURMEnvironment)
    assert trainer.strategy.cluster_environment.local_rank() == 1
    assert trainer.strategy.local_rank == 1


@mock.patch.dict(
    os.environ,
    {
        "CUDA_VISIBLE_DEVICES": "0,1",
        "WORLD_SIZE": "2",
        "LOCAL_WORLD_SIZE": "2",
        "RANK": "1",
        "LOCAL_RANK": "1",
        "GROUP_RANK": "0",
    },
)
@mock.patch("torch.cuda.set_device")
@mock.patch("torch.cuda.device_count", return_value=1)
@mock.patch("pytorch_lightning.strategies.DDPStrategy.setup_distributed", autospec=True)
@mock.patch("torch.cuda.is_available", return_value=True)
def test_accelerator_choice_ddp_te(*_):
    with pytest.deprecated_call(match=r"accelerator='ddp'\)` has been deprecated in v1.5"):
        trainer = Trainer(fast_dev_run=True, accelerator="ddp", gpus=2)
    assert isinstance(trainer.accelerator, GPUAccelerator)
    assert isinstance(trainer.strategy, DDPStrategy)
    assert isinstance(trainer.strategy.cluster_environment, TorchElasticEnvironment)
    assert trainer.strategy.cluster_environment.local_rank() == 1
    assert trainer.strategy.local_rank == 1


@mock.patch.dict(
    os.environ,
    {
        "CUDA_VISIBLE_DEVICES": "0,1",
        "WORLD_SIZE": "2",
        "LOCAL_WORLD_SIZE": "2",
        "RANK": "1",
        "LOCAL_RANK": "1",
        "GROUP_RANK": "0",
    },
)
@mock.patch("torch.cuda.set_device")
@mock.patch("torch.cuda.device_count", return_value=1)
@mock.patch("pytorch_lightning.strategies.DDPStrategy.setup_distributed", autospec=True)
@mock.patch("torch.cuda.is_available", return_value=True)
def test_accelerator_choice_ddp2_te(*_):
    with pytest.deprecated_call(match=r"accelerator='ddp2'\)` has been deprecated in v1.5"):
        trainer = Trainer(fast_dev_run=True, accelerator="ddp2", gpus=2)
    assert isinstance(trainer.accelerator, GPUAccelerator)
    assert isinstance(trainer.strategy, DDP2Strategy)
    assert isinstance(trainer.strategy.cluster_environment, TorchElasticEnvironment)
    assert trainer.strategy.cluster_environment.local_rank() == 1
    assert trainer.strategy.local_rank == 1


@mock.patch.dict(
    os.environ, {"WORLD_SIZE": "2", "LOCAL_WORLD_SIZE": "2", "RANK": "1", "LOCAL_RANK": "1", "GROUP_RANK": "0"}
)
@mock.patch("torch.cuda.device_count", return_value=0)
@mock.patch("pytorch_lightning.strategies.DDPStrategy.setup_distributed", autospec=True)
def test_accelerator_choice_ddp_cpu_te(*_):
    trainer = Trainer(fast_dev_run=True, accelerator="ddp_cpu", num_processes=2)
    assert isinstance(trainer.accelerator, CPUAccelerator)
    assert isinstance(trainer.strategy, DDPStrategy)
    assert isinstance(trainer.strategy.cluster_environment, TorchElasticEnvironment)
    assert trainer.strategy.cluster_environment.local_rank() == 1
    assert trainer.strategy.local_rank == 1


@mock.patch.dict(
    os.environ,
    {
        "CUDA_VISIBLE_DEVICES": "0",
        "KUBERNETES_PORT": "tcp://127.0.0.1:443",
        "MASTER_ADDR": "1.2.3.4",
        "MASTER_PORT": "500",
        "WORLD_SIZE": "20",
        "RANK": "1",
    },
)
@mock.patch("torch.cuda.set_device")
@mock.patch("torch.cuda.device_count", return_value=1)
@mock.patch("pytorch_lightning.strategies.DDPStrategy.setup_distributed", autospec=True)
@mock.patch("torch.cuda.is_available", return_value=True)
def test_accelerator_choice_ddp_kubeflow(*_):
    with pytest.deprecated_call(match=r"accelerator='ddp'\)` has been deprecated in v1.5"):
        trainer = Trainer(fast_dev_run=True, accelerator="ddp", gpus=1)
    assert isinstance(trainer.accelerator, GPUAccelerator)
    assert isinstance(trainer.strategy, DDPStrategy)
    assert isinstance(trainer.strategy.cluster_environment, KubeflowEnvironment)
    assert trainer.strategy.cluster_environment.local_rank() == 0
    assert trainer.strategy.local_rank == 0


@mock.patch.dict(
    os.environ,
    {
        "KUBERNETES_PORT": "tcp://127.0.0.1:443",
        "MASTER_ADDR": "1.2.3.4",
        "MASTER_PORT": "500",
        "WORLD_SIZE": "20",
        "RANK": "1",
    },
)
@mock.patch("torch.cuda.device_count", return_value=0)
@mock.patch("pytorch_lightning.strategies.DDPStrategy.setup_distributed", autospec=True)
def test_accelerator_choice_ddp_cpu_kubeflow(*_):
    trainer = Trainer(fast_dev_run=True, accelerator="ddp_cpu", num_processes=1)
    assert isinstance(trainer.accelerator, CPUAccelerator)
    assert isinstance(trainer.strategy, DDPStrategy)
    assert isinstance(trainer.strategy.cluster_environment, KubeflowEnvironment)
    assert trainer.strategy.cluster_environment.local_rank() == 0
    assert trainer.strategy.local_rank == 0


@mock.patch.dict(
    os.environ,
    {
        "SLURM_NTASKS": "2",
        "SLURM_JOB_NAME": "SOME_NAME",
        "SLURM_NODEID": "0",
        "LOCAL_RANK": "0",
        "SLURM_PROCID": "0",
        "SLURM_LOCALID": "0",
    },
)
@mock.patch("torch.cuda.device_count", return_value=0)
@mock.patch("pytorch_lightning.strategies.DDPStrategy.setup_distributed", autospec=True)
def test_accelerator_choice_ddp_cpu_slurm(*_):
    trainer = Trainer(fast_dev_run=True, accelerator="ddp_cpu", num_processes=2)
    assert trainer._accelerator_connector._is_slurm_managing_tasks()
    assert isinstance(trainer.accelerator, CPUAccelerator)
    assert isinstance(trainer.strategy, DDPStrategy)
    assert isinstance(trainer.strategy.cluster_environment, SLURMEnvironment)
    assert trainer.strategy.local_rank == 0


@RunIf(skip_windows=True, standalone=True)
def test_accelerator_choice_ddp_cpu_and_strategy(tmpdir):
    """Test that accelerator="ddp_cpu" can work together with an instance of DDPStrategy."""
    _test_accelerator_choice_ddp_cpu_and_strategy(tmpdir, ddp_strategy_class=DDPStrategy)


@RunIf(skip_windows=True, skip_49370=True)
def test_accelerator_choice_ddp_cpu_and_strategy_spawn(tmpdir):
    """Test that accelerator="ddp_cpu" can work together with an instance of DDPPSpawnPlugin."""
    _test_accelerator_choice_ddp_cpu_and_strategy(tmpdir, ddp_strategy_class=DDPSpawnStrategy)


def _test_accelerator_choice_ddp_cpu_and_strategy(tmpdir, ddp_strategy_class):
    trainer = Trainer(
        default_root_dir=tmpdir,
        strategy=ddp_strategy_class(find_unused_parameters=True),
        fast_dev_run=True,
        accelerator="ddp_cpu",
        num_processes=2,
    )
    assert isinstance(trainer.strategy, ddp_strategy_class)
    assert isinstance(trainer.accelerator, CPUAccelerator)
    assert trainer.strategy.num_processes == 2
    assert trainer.strategy.parallel_devices == [torch.device("cpu")] * 2


@mock.patch.dict(
    os.environ,
    {
        "SLURM_NTASKS": "2",
        "SLURM_JOB_NAME": "SOME_NAME",
        "SLURM_NODEID": "0",
        "LOCAL_RANK": "0",
        "SLURM_PROCID": "0",
        "SLURM_LOCALID": "0",
    },
)
@mock.patch("torch.cuda.device_count", return_value=0)
def test_accelerator_choice_ddp_cpu_custom_cluster(_, tmpdir):
    """Test that we choose the custom cluster even when SLURM or TE flags are around."""

    class CustomCluster(LightningEnvironment):
        @property
        def main_address(self):
            return "asdf"

        @property
        def creates_processes_externally(self) -> bool:
            return True

    trainer = Trainer(
        default_root_dir=tmpdir, plugins=[CustomCluster()], fast_dev_run=True, accelerator="ddp_cpu", num_processes=2
    )
    assert isinstance(trainer.accelerator, CPUAccelerator)
    assert isinstance(trainer.strategy, DDPStrategy)
    assert isinstance(trainer.strategy.cluster_environment, CustomCluster)


@mock.patch.dict(
    os.environ,
    {
        "SLURM_NTASKS": "2",
        "SLURM_JOB_NAME": "SOME_NAME",
        "SLURM_NODEID": "0",
        "LOCAL_RANK": "0",
        "SLURM_PROCID": "0",
        "SLURM_LOCALID": "0",
    },
)
@mock.patch("torch.cuda.device_count", return_value=0)
@mock.patch("pytorch_lightning.strategies.DDPStrategy.setup_distributed", autospec=True)
def test_custom_accelerator(device_count_mock, setup_distributed_mock):
    class Accel(Accelerator):
        @staticmethod
        def parse_devices(devices):
            return devices

        @staticmethod
        def get_parallel_devices(devices):
            return [torch.device("cpu")] * devices

        @staticmethod
        def auto_device_count() -> int:
            return 1

        @staticmethod
        def is_available() -> bool:
            return True

        @staticmethod
        def name() -> str:
            return "custom_acc_name"

    class Prec(PrecisionPlugin):
        pass

    class Strat(SingleDeviceStrategy):
        pass

    strategy = Strat(device=torch.device("cpu"), accelerator=Accel(), precision_plugin=Prec())
    trainer = Trainer(strategy=strategy, fast_dev_run=True, num_processes=2)
    assert isinstance(trainer.accelerator, Accel)
    assert isinstance(trainer.strategy, Strat)
    assert isinstance(trainer.precision_plugin, Prec)
    assert trainer._accelerator_connector.strategy is strategy

    class Strat(DDPStrategy):
        pass

    strategy = Strat(accelerator=Accel(), precision_plugin=Prec())
    trainer = Trainer(strategy=strategy, fast_dev_run=True, num_processes=2)
    assert isinstance(trainer.accelerator, Accel)
    assert isinstance(trainer.strategy, Strat)
    assert isinstance(trainer.precision_plugin, Prec)
    assert trainer._accelerator_connector.strategy is strategy


@mock.patch.dict(
    os.environ,
    {
        "SLURM_NTASKS": "2",
        "SLURM_JOB_NAME": "SOME_NAME",
        "SLURM_NODEID": "0",
        "LOCAL_RANK": "0",
        "SLURM_PROCID": "0",
        "SLURM_LOCALID": "0",
    },
)
@mock.patch("torch.cuda.device_count", return_value=0)
@mock.patch("pytorch_lightning.strategies.DDPStrategy.setup_distributed", autospec=True)
def test_dist_backend_accelerator_mapping(*_):
    trainer = Trainer(fast_dev_run=True, strategy="ddp_spawn", accelerator="cpu", devices=2)
    assert isinstance(trainer.accelerator, CPUAccelerator)
    assert isinstance(trainer.strategy, DDPStrategy)
    assert trainer.strategy.local_rank == 0


@mock.patch("torch.cuda.device_count", return_value=2)
def test_ipython_incompatible_backend_error(_, monkeypatch):
    monkeypatch.setattr(pytorch_lightning.utilities, "_IS_INTERACTIVE", True)
    with pytest.raises(MisconfigurationException, match=r"strategy='ddp'\)`.*is not compatible"):
        Trainer(strategy="ddp", gpus=2)

    with pytest.raises(MisconfigurationException, match=r"strategy='ddp2'\)`.*is not compatible"):
        Trainer(strategy="ddp2", gpus=2)

    with pytest.raises(MisconfigurationException, match=r"strategy='ddp_spawn'\)`.*is not compatible"):
        Trainer(strategy="ddp_spawn")

    with pytest.raises(MisconfigurationException, match=r"strategy='ddp_sharded_spawn'\)`.*is not compatible"):
        Trainer(strategy="ddp_sharded_spawn")

    with pytest.raises(MisconfigurationException, match=r"strategy='ddp'\)`.*is not compatible"):
        # Edge case: AcceleratorConnector maps dp to ddp if accelerator != gpu
        Trainer(strategy="dp")


@mock.patch("torch.cuda.device_count", return_value=2)
def test_ipython_compatible_dp_strategy_gpu(_, monkeypatch):
    monkeypatch.setattr(pytorch_lightning.utilities, "_IS_INTERACTIVE", True)
    trainer = Trainer(strategy="dp", accelerator="gpu")
    assert trainer.strategy.launcher is None or trainer.strategy.launcher.is_interactive_compatible


@mock.patch("pytorch_lightning.accelerators.tpu.TPUAccelerator.is_available", return_value=True)
@mock.patch("pytorch_lightning.accelerators.tpu.TPUAccelerator.parse_devices", return_value=8)
def test_ipython_compatible_strategy_tpu(mock_devices, mock_tpu_acc_avail, monkeypatch):
    monkeypatch.setattr(pytorch_lightning.utilities, "_IS_INTERACTIVE", True)
    trainer = Trainer(accelerator="tpu")
    assert trainer.strategy.launcher is None or trainer.strategy.launcher.is_interactive_compatible


@pytest.mark.parametrize(["accelerator", "plugin"], [("ddp_spawn", "ddp_sharded"), (None, "ddp_sharded")])
def test_plugin_accelerator_choice(accelerator: Optional[str], plugin: str):
    """Ensure that when a plugin and accelerator is passed in, that the plugin takes precedent."""
    if accelerator is None:
        with pytest.deprecated_call(match="Passing .* `strategy` to the `plugins`"):
            trainer = Trainer(accelerator=accelerator, plugins=plugin, num_processes=2)
    else:
        with pytest.deprecated_call(match=r"accelerator=.*\)` has been deprecated"):
            trainer = Trainer(accelerator=accelerator, plugins=plugin, num_processes=2)
    assert isinstance(trainer.strategy, DDPShardedStrategy)

    with pytest.deprecated_call(match="Passing .* `strategy` to the `plugins`"):
        trainer = Trainer(plugins=plugin, accelerator="cpu", devices=2)
    assert isinstance(trainer.strategy, DDPShardedStrategy)


@pytest.mark.parametrize(
    ["accelerator", "plugin"],
    [
        ("ddp", DDPStrategy),
        ("ddp_spawn", DDPSpawnStrategy),
        ("ddp_sharded", DDPShardedStrategy),
        ("ddp_sharded_spawn", DDPSpawnShardedStrategy),
        pytest.param("deepspeed", DeepSpeedStrategy, marks=RunIf(deepspeed=True)),
    ],
)
@mock.patch("torch.cuda.is_available", return_value=True)
@mock.patch("torch.cuda.device_count", return_value=2)
@pytest.mark.parametrize("devices", [1, 2])
def test_accelerator_choice_multi_node_gpu(
    mock_is_available, mock_device_count, tmpdir, accelerator: str, plugin: ParallelStrategy, devices: int
):
    with pytest.deprecated_call(match=r"accelerator=.*\)` has been deprecated"):
        trainer = Trainer(default_root_dir=tmpdir, num_nodes=2, accelerator=accelerator, devices=devices)
    assert isinstance(trainer.strategy, plugin)


@mock.patch("torch.cuda.is_available", return_value=False)
def test_accelerator_cpu(_):
    trainer = Trainer(accelerator="cpu")
    assert isinstance(trainer.accelerator, CPUAccelerator)

    with pytest.raises(MisconfigurationException, match="You requested gpu:"):
        trainer = Trainer(gpus=1)
    with pytest.raises(
        MisconfigurationException, match="GPUAccelerator can not run on your system since GPUs are not available."
    ):
        trainer = Trainer(accelerator="gpu")
    with pytest.raises(MisconfigurationException, match="You requested gpu:"):
        trainer = Trainer(accelerator="cpu", gpus=1)


@RunIf(min_gpus=1)
def test_accelerator_gpu():
    trainer = Trainer(accelerator="gpu", gpus=1)
    assert isinstance(trainer.accelerator, GPUAccelerator)

    trainer = Trainer(accelerator="gpu")
    assert isinstance(trainer.accelerator, GPUAccelerator)

    trainer = Trainer(accelerator="auto", gpus=1)
    assert isinstance(trainer.accelerator, GPUAccelerator)


@pytest.mark.parametrize(["devices", "plugin"], [(1, SingleDeviceStrategy), (5, DDPSpawnStrategy)])
def test_accelerator_cpu_with_devices(devices, plugin):

    trainer = Trainer(accelerator="cpu", devices=devices)

    assert trainer.devices == devices
    assert isinstance(trainer.strategy, plugin)
    assert isinstance(trainer.accelerator, CPUAccelerator)


@RunIf(min_gpus=2)
@pytest.mark.parametrize(
    ["devices", "plugin"], [(1, SingleDeviceStrategy), ([1], SingleDeviceStrategy), (2, DDPSpawnStrategy)]
)
def test_accelerator_gpu_with_devices(devices, plugin):

    trainer = Trainer(accelerator="gpu", devices=devices)

    assert trainer.devices == devices
    assert isinstance(trainer.strategy, plugin)
    assert isinstance(trainer.accelerator, GPUAccelerator)


@RunIf(min_gpus=1)
def test_accelerator_auto_with_devices_gpu():
    trainer = Trainer(accelerator="auto", devices=1)
    assert isinstance(trainer.accelerator, GPUAccelerator)
    assert trainer.gpus == 1


def test_validate_accelerator_and_devices():

    trainer = Trainer(accelerator="ddp_cpu", devices=2)
    assert isinstance(trainer.accelerator, CPUAccelerator)
    assert trainer.num_processes == 2


def test_set_devices_if_none_cpu():

<<<<<<< HEAD
    trainer = Trainer(accelerator="cpu", devices=3)
    assert trainer.devices == 3


=======
    trainer = Trainer(accelerator="cpu", num_processes=3)
    assert trainer.num_devices == 3


@RunIf(min_gpus=2)
def test_set_devices_if_none_gpu():

    trainer = Trainer(accelerator="gpu", gpus=2)
    assert trainer.num_devices == 2


>>>>>>> f2d6a855
def test_devices_with_cpu_only_supports_integer():

    with pytest.warns(UserWarning, match="The flag `devices` must be an int"):
        trainer = Trainer(accelerator="cpu", devices="1,3")
    assert isinstance(trainer.accelerator, CPUAccelerator)
    assert trainer.num_devices == 1


@pytest.mark.parametrize("training_type", ["ddp2", "dp"])
def test_unsupported_strategy_types_on_cpu(training_type):
    with pytest.warns(UserWarning, match="is not supported on CPUs, hence setting `strategy='ddp"):
        trainer = Trainer(accelerator=training_type, num_processes=2)
    assert isinstance(trainer.strategy, DDPStrategy)


def test_accelerator_ddp_for_cpu(tmpdir):
    with pytest.deprecated_call(match=r"accelerator='ddp'\)` has been deprecated"):
        trainer = Trainer(accelerator="ddp", num_processes=2)
    assert isinstance(trainer.accelerator, CPUAccelerator)
    assert isinstance(trainer.strategy, DDPStrategy)


def test_exception_when_strategy_used_with_accelerator():
    with pytest.raises(MisconfigurationException, match="but have also passed"), pytest.deprecated_call(
        match=r"accelerator='ddp'\)` has been deprecated"
    ):
        Trainer(accelerator="ddp", strategy="ddp_spawn")


def test_exception_when_strategy_used_with_plugins():
    with pytest.raises(MisconfigurationException, match="only specify one strategy, but you have passed"):
        with pytest.deprecated_call(match=r"`strategy` to the `plugins` flag in Trainer has been deprecated"):
            Trainer(plugins="ddp_find_unused_parameters_false", strategy="ddp_spawn")


def test_exception_invalid_strategy():
    with pytest.raises(MisconfigurationException, match=r"strategy='ddp_cpu'\)` is not a valid"):
        Trainer(strategy="ddp_cpu")
    with pytest.raises(MisconfigurationException, match=r"strategy='tpu_spawn'\)` is not a valid"):
        Trainer(strategy="tpu_spawn")


@pytest.mark.parametrize(
    ["strategy", "plugin"],
    [
        ("ddp_spawn", DDPSpawnStrategy),
        ("ddp_spawn_find_unused_parameters_false", DDPSpawnStrategy),
        ("ddp", DDPStrategy),
        ("ddp_find_unused_parameters_false", DDPStrategy),
    ],
)
def test_strategy_choice_cpu_str(tmpdir, strategy, plugin):
    trainer = Trainer(strategy=strategy, accelerator="cpu", devices=2)
    assert isinstance(trainer.strategy, plugin)


@pytest.mark.parametrize("plugin", [DDPSpawnStrategy, DDPStrategy])
def test_strategy_choice_cpu_plugin(tmpdir, plugin):
    trainer = Trainer(strategy=plugin(), accelerator="cpu", devices=2)
    assert isinstance(trainer.strategy, plugin)


@RunIf(min_gpus=2)
@pytest.mark.parametrize(
    ["strategy", "plugin"],
    [
        ("ddp_spawn", DDPSpawnStrategy),
        ("ddp_spawn_find_unused_parameters_false", DDPSpawnStrategy),
        ("ddp", DDPStrategy),
        ("ddp_find_unused_parameters_false", DDPStrategy),
        ("ddp2", DDP2Strategy),
        ("dp", DataParallelStrategy),
        ("ddp_sharded", DDPShardedStrategy),
        ("ddp_sharded_spawn", DDPSpawnShardedStrategy),
        pytest.param("deepspeed", DeepSpeedStrategy, marks=RunIf(deepspeed=True)),
    ],
)
def test_strategy_choice_gpu_str(tmpdir, strategy, plugin):
    trainer = Trainer(strategy=strategy, accelerator="gpu", devices=2)
    assert isinstance(trainer.strategy, plugin)


@RunIf(min_gpus=2)
@pytest.mark.parametrize("plugin", [DDPSpawnStrategy, DDPStrategy])
def test_strategy_choice_gpu_plugin(tmpdir, plugin):
    trainer = Trainer(strategy=plugin(), accelerator="gpu", devices=2)
    assert isinstance(trainer.strategy, plugin)


@RunIf(min_gpus=2)
@pytest.mark.parametrize("plugin", [DDPSpawnStrategy, DDPStrategy])
def test_device_type_when_training_plugin_gpu_passed(tmpdir, plugin):

    trainer = Trainer(strategy=plugin(), accelerator="gpu", devices=2)
    assert isinstance(trainer.strategy, plugin)
    assert isinstance(trainer.accelerator, GPUAccelerator)


@pytest.mark.parametrize("precision", [1, 12, "invalid"])
def test_validate_precision_type(tmpdir, precision):

    with pytest.raises(MisconfigurationException, match=f"Precision {repr(precision)} is invalid"):
        Trainer(precision=precision)


def test_amp_level_raises_error_with_native():
    with pytest.raises(MisconfigurationException, match="O2'` but it's only supported with `amp_backend='apex'`"):
        _ = Trainer(amp_level="O2", amp_backend="native", precision=16)


def test_strategy_choice_ddp_spawn_cpu(tmpdir):
    trainer = Trainer(fast_dev_run=True, strategy="ddp_spawn", accelerator="cpu", devices=2)
    assert isinstance(trainer.accelerator, CPUAccelerator)
    assert isinstance(trainer.strategy, DDPSpawnStrategy)
    assert isinstance(trainer.strategy.cluster_environment, LightningEnvironment)


@mock.patch.dict(os.environ, {"CUDA_VISIBLE_DEVICES": "0,1"})
@mock.patch("torch.cuda.device_count", return_value=2)
@mock.patch("torch.cuda.is_available", return_value=True)
def test_strategy_choice_ddp(cuda_available_mock, device_count_mock):
    trainer = Trainer(fast_dev_run=True, strategy="ddp", accelerator="gpu", devices=1)
    assert isinstance(trainer.accelerator, GPUAccelerator)
    assert isinstance(trainer.strategy, DDPStrategy)
    assert isinstance(trainer.strategy.cluster_environment, LightningEnvironment)


@mock.patch.dict(os.environ, {"CUDA_VISIBLE_DEVICES": "0,1"})
@mock.patch("torch.cuda.device_count", return_value=2)
@mock.patch("torch.cuda.is_available", return_value=True)
def test_strategy_choice_ddp_spawn(cuda_available_mock, device_count_mock):
    trainer = Trainer(fast_dev_run=True, strategy="ddp_spawn", accelerator="gpu", devices=1)
    assert isinstance(trainer.accelerator, GPUAccelerator)
    assert isinstance(trainer.strategy, DDPSpawnStrategy)
    assert isinstance(trainer.strategy.cluster_environment, LightningEnvironment)


@RunIf(min_gpus=2)
@mock.patch.dict(
    os.environ,
    {
        "CUDA_VISIBLE_DEVICES": "0,1",
        "SLURM_NTASKS": "2",
        "SLURM_JOB_NAME": "SOME_NAME",
        "SLURM_NODEID": "0",
        "SLURM_PROCID": "1",
        "SLURM_LOCALID": "1",
    },
)
@mock.patch("pytorch_lightning.strategies.DDPStrategy.setup_distributed", autospec=True)
@pytest.mark.parametrize("strategy", ["ddp", DDPStrategy()])
def test_strategy_choice_ddp_slurm(setup_distributed_mock, strategy):
    trainer = Trainer(fast_dev_run=True, strategy=strategy, accelerator="gpu", devices=2)
    assert trainer._accelerator_connector._is_slurm_managing_tasks()
    assert isinstance(trainer.accelerator, GPUAccelerator)
    assert isinstance(trainer.strategy, DDPStrategy)
    assert isinstance(trainer.strategy.cluster_environment, SLURMEnvironment)
    assert trainer.strategy.cluster_environment.local_rank() == 1
    assert trainer.strategy.local_rank == 1


@mock.patch.dict(
    os.environ,
    {
        "CUDA_VISIBLE_DEVICES": "0,1",
        "SLURM_NTASKS": "2",
        "SLURM_JOB_NAME": "SOME_NAME",
        "SLURM_NODEID": "0",
        "SLURM_PROCID": "1",
        "SLURM_LOCALID": "1",
    },
)
@mock.patch("torch.cuda.set_device")
@mock.patch("torch.cuda.device_count", return_value=2)
@mock.patch("pytorch_lightning.strategies.DDPStrategy.setup_distributed", autospec=True)
@mock.patch("torch.cuda.is_available", return_value=True)
@pytest.mark.parametrize("strategy", ["ddp2", DDP2Strategy()])
def test_strategy_choice_ddp2_slurm(
    set_device_mock, device_count_mock, setup_distributed_mock, is_available_mock, strategy
):
    trainer = Trainer(fast_dev_run=True, strategy=strategy, gpus=2)
    assert trainer._accelerator_connector._is_slurm_managing_tasks()
    assert isinstance(trainer.accelerator, GPUAccelerator)
    assert isinstance(trainer.strategy, DDP2Strategy)
    assert isinstance(trainer.strategy.cluster_environment, SLURMEnvironment)
    assert trainer.strategy.cluster_environment.local_rank() == 1
    assert trainer.strategy.local_rank == 1


@mock.patch.dict(
    os.environ,
    {
        "CUDA_VISIBLE_DEVICES": "0,1",
        "WORLD_SIZE": "2",
        "LOCAL_WORLD_SIZE": "2",
        "RANK": "1",
        "LOCAL_RANK": "1",
        "GROUP_RANK": "0",
    },
)
@mock.patch("torch.cuda.set_device")
@mock.patch("torch.cuda.device_count", return_value=2)
@mock.patch("torch.cuda.is_available", return_value=True)
@mock.patch("pytorch_lightning.strategies.DDPStrategy.setup_distributed", autospec=True)
@mock.patch("torch.cuda.is_available", return_value=True)
def test_strategy_choice_ddp_te(*_):
    trainer = Trainer(fast_dev_run=True, strategy="ddp", accelerator="gpu", devices=2)
    assert isinstance(trainer.accelerator, GPUAccelerator)
    assert isinstance(trainer.strategy, DDPStrategy)
    assert isinstance(trainer.strategy.cluster_environment, TorchElasticEnvironment)
    assert trainer.strategy.cluster_environment.local_rank() == 1
    assert trainer.strategy.local_rank == 1


@mock.patch.dict(
    os.environ,
    {
        "CUDA_VISIBLE_DEVICES": "0,1",
        "WORLD_SIZE": "2",
        "LOCAL_WORLD_SIZE": "2",
        "RANK": "1",
        "LOCAL_RANK": "1",
        "GROUP_RANK": "0",
    },
)
@mock.patch("torch.cuda.set_device")
@mock.patch("torch.cuda.device_count", return_value=2)
@mock.patch("torch.cuda.is_available", return_value=True)
@mock.patch("pytorch_lightning.strategies.DDPStrategy.setup_distributed", autospec=True)
@mock.patch("torch.cuda.is_available", return_value=True)
def test_strategy_choice_ddp2_te(*_):
    trainer = Trainer(fast_dev_run=True, strategy="ddp2", accelerator="gpu", devices=2)
    assert isinstance(trainer.accelerator, GPUAccelerator)
    assert isinstance(trainer.strategy, DDP2Strategy)
    assert isinstance(trainer.strategy.cluster_environment, TorchElasticEnvironment)
    assert trainer.strategy.cluster_environment.local_rank() == 1
    assert trainer.strategy.local_rank == 1


@mock.patch.dict(
    os.environ, {"WORLD_SIZE": "2", "LOCAL_WORLD_SIZE": "2", "RANK": "1", "LOCAL_RANK": "1", "GROUP_RANK": "0"}
)
@mock.patch("torch.cuda.device_count", return_value=0)
@mock.patch("pytorch_lightning.strategies.DDPStrategy.setup_distributed", autospec=True)
def test_strategy_choice_ddp_cpu_te(*_):
    trainer = Trainer(fast_dev_run=True, strategy="ddp_spawn", accelerator="cpu", devices=2)
    assert isinstance(trainer.accelerator, CPUAccelerator)
    assert isinstance(trainer.strategy, DDPStrategy)
    assert isinstance(trainer.strategy.cluster_environment, TorchElasticEnvironment)
    assert trainer.strategy.cluster_environment.local_rank() == 1
    assert trainer.strategy.local_rank == 1


@mock.patch.dict(
    os.environ,
    {
        "CUDA_VISIBLE_DEVICES": "0",
        "KUBERNETES_PORT": "tcp://127.0.0.1:443",
        "MASTER_ADDR": "1.2.3.4",
        "MASTER_PORT": "500",
        "WORLD_SIZE": "20",
        "RANK": "1",
    },
)
@mock.patch("torch.cuda.set_device")
@mock.patch("torch.cuda.device_count", return_value=1)
@mock.patch("torch.cuda.is_available", return_value=True)
@mock.patch("pytorch_lightning.strategies.DDPStrategy.setup_distributed", autospec=True)
@mock.patch("torch.cuda.is_available", return_value=True)
def test_strategy_choice_ddp_kubeflow(*_):
    trainer = Trainer(fast_dev_run=True, strategy="ddp", accelerator="gpu", devices=1)
    assert isinstance(trainer.accelerator, GPUAccelerator)
    assert isinstance(trainer.strategy, DDPStrategy)
    assert isinstance(trainer.strategy.cluster_environment, KubeflowEnvironment)
    assert trainer.strategy.cluster_environment.local_rank() == 0
    assert trainer.strategy.local_rank == 0


@mock.patch.dict(
    os.environ,
    {
        "KUBERNETES_PORT": "tcp://127.0.0.1:443",
        "MASTER_ADDR": "1.2.3.4",
        "MASTER_PORT": "500",
        "WORLD_SIZE": "20",
        "RANK": "1",
    },
)
@mock.patch("torch.cuda.device_count", return_value=0)
@mock.patch("pytorch_lightning.strategies.DDPStrategy.setup_distributed", autospec=True)
def test_strategy_choice_ddp_cpu_kubeflow(*_):
    trainer = Trainer(fast_dev_run=True, strategy="ddp_spawn", accelerator="cpu", devices=2)
    assert isinstance(trainer.accelerator, CPUAccelerator)
    assert isinstance(trainer.strategy, DDPStrategy)
    assert isinstance(trainer.strategy.cluster_environment, KubeflowEnvironment)
    assert trainer.strategy.cluster_environment.local_rank() == 0
    assert trainer.strategy.local_rank == 0


@mock.patch.dict(
    os.environ,
    {
        "SLURM_NTASKS": "2",
        "SLURM_JOB_NAME": "SOME_NAME",
        "SLURM_NODEID": "0",
        "LOCAL_RANK": "0",
        "SLURM_PROCID": "0",
        "SLURM_LOCALID": "0",
    },
)
@mock.patch("torch.cuda.device_count", return_value=0)
@mock.patch("pytorch_lightning.strategies.DDPStrategy.setup_distributed", autospec=True)
@pytest.mark.parametrize("strategy", ["ddp", DDPStrategy()])
def test_strategy_choice_ddp_cpu_slurm(device_count_mock, setup_distributed_mock, strategy):
    trainer = Trainer(fast_dev_run=True, strategy=strategy, accelerator="cpu", devices=2)
    assert isinstance(trainer.accelerator, CPUAccelerator)
    assert isinstance(trainer.strategy, DDPStrategy)
    assert isinstance(trainer.strategy.cluster_environment, SLURMEnvironment)
    assert trainer.strategy.local_rank == 0


@mock.patch("pytorch_lightning.accelerators.tpu.TPUAccelerator.is_available", return_value=True)
@mock.patch("pytorch_lightning.accelerators.tpu.TPUAccelerator.parse_devices", return_value=8)
def test_unsupported_tpu_choice(mock_devices, mock_tpu_acc_avail):

    with pytest.raises(MisconfigurationException, match=r"accelerator='tpu', precision=64\)` is not implemented"):
        Trainer(accelerator="tpu", precision=64)

    # if user didn't set strategy, AcceleratorConnector will choose the TPUSingleStrategy or TPUSpawnStrategy
    with pytest.raises(ValueError, match="TPUAccelerator` can only be used with a `SingleTPUStrategy`"):
        with pytest.warns(UserWarning, match=r"accelerator='tpu', precision=16\)` but native AMP is not supported"):
            Trainer(accelerator="tpu", precision=16, strategy="ddp")

    with pytest.raises(ValueError, match="TPUAccelerator` can only be used with a `SingleTPUStrategy`"):
        with pytest.warns(UserWarning, match=r"accelerator='tpu', precision=16\)` but apex AMP is not supported"):
            Trainer(accelerator="tpu", precision=16, amp_backend="apex", strategy="single_device")


@mock.patch("pytorch_lightning.accelerators.ipu.IPUAccelerator.is_available", return_value=True)
def test_unsupported_ipu_choice(mock_ipu_acc_avail, monkeypatch):
    import pytorch_lightning.strategies.ipu as ipu
    import pytorch_lightning.utilities.imports as imports

    monkeypatch.setattr(imports, "_IPU_AVAILABLE", True)
    monkeypatch.setattr(ipu, "_IPU_AVAILABLE", True)
    with pytest.raises(ValueError, match=r"accelerator='ipu', precision='bf16'\)` is not supported"):
        Trainer(accelerator="ipu", precision="bf16")
    with pytest.raises(ValueError, match=r"accelerator='ipu', precision=64\)` is not supported"):
        Trainer(accelerator="ipu", precision=64)


@mock.patch("torch.cuda.is_available", return_value=False)
@mock.patch("pytorch_lightning.utilities.imports._TPU_AVAILABLE", return_value=False)
@mock.patch("pytorch_lightning.utilities.imports._IPU_AVAILABLE", return_value=False)
def test_devices_auto_choice_cpu(is_ipu_available_mock, is_tpu_available_mock, is_gpu_available_mock):
    trainer = Trainer(accelerator="auto", devices="auto")
<<<<<<< HEAD
    assert trainer.devices == 1
=======
    assert trainer.num_devices == 1
    assert trainer.num_processes == 1
>>>>>>> f2d6a855


@mock.patch("torch.cuda.is_available", return_value=True)
@mock.patch("torch.cuda.device_count", return_value=2)
def test_devices_auto_choice_gpu(is_gpu_available_mock, device_count_mock):
    trainer = Trainer(accelerator="auto", devices="auto")
<<<<<<< HEAD
    assert trainer.devices == 2
=======
    assert trainer.num_devices == 2
    assert trainer.gpus == 2
>>>>>>> f2d6a855


@pytest.mark.parametrize(
    ["parallel_devices", "accelerator"],
    [([torch.device("cpu")], "gpu"), ([torch.device("cuda", i) for i in range(8)], ("tpu"))],
)
def test_parallel_devices_in_strategy_confilict_with_accelerator(parallel_devices, accelerator):
    with pytest.raises(MisconfigurationException, match=r"parallel_devices set through"):
        Trainer(strategy=DDPStrategy(parallel_devices=parallel_devices), accelerator=accelerator)


def test_passing_zero_and_empty_list_to_devices_flag():
    with pytest.warns(UserWarning, match=r"switching to `cpu` accelerator"):
        Trainer(accelerator="gpu", devices=0)

    with pytest.warns(UserWarning, match=r"switching to `cpu` accelerator"):
        Trainer(accelerator="gpu", devices=[])


@pytest.mark.parametrize("deterministic", [True, False])
def test_deterministic_init(deterministic):
    trainer = Trainer(accelerator="auto", deterministic=deterministic)
    assert trainer._accelerator_connector.deterministic == deterministic
    if deterministic:
        assert os.environ.get("CUBLAS_WORKSPACE_CONFIG") == ":4096:8"
        assert os.environ.get("HOROVOD_FUSION_THRESHOLD") == "0"


@pytest.mark.parametrize(
    "sync_batchnorm,plugins,expected",
    [
        (False, [], type(None)),
        (True, [], NativeSyncBatchNorm),
        (False, [NativeSyncBatchNorm()], NativeSyncBatchNorm),
        (True, [NativeSyncBatchNorm()], NativeSyncBatchNorm),
        (False, [Mock(spec=LayerSync)], LayerSync),
    ],
)
def test_sync_batchnorm_set(tmpdir, sync_batchnorm, plugins, expected):
    """Test valid combinations of the sync_batchnorm Trainer flag and the plugins list of layer-sync plugins."""
    trainer = Trainer(sync_batchnorm=sync_batchnorm, plugins=plugins, strategy="ddp")
    assert isinstance(trainer._accelerator_connector._layer_sync, expected)
    assert isinstance(trainer.strategy._layer_sync, expected)


def test_sync_batchnorm_invalid_choice(tmpdir):
    """Test that a conflicting specification of enabled sync batchnorm and a custom plugin leads to an error."""
    custom = Mock(spec=LayerSync)
    with pytest.raises(
        MisconfigurationException,
        match=r"You set `Trainer\(sync_batchnorm=True\)` and provided a `LayerSync` plugin, but this is not allowed",
    ):
        Trainer(sync_batchnorm=True, plugins=[custom])


@RunIf(skip_windows=True)
def test_sync_batchnorm_set_in_custom_strategy(tmpdir):
    """Tests if layer_sync is automatically set for custom strategy."""

    class CustomParallelStrategy(DDPStrategy):
        def __init__(self, **kwargs):
            super().__init__(**kwargs)
            # Set to None so it will be overwritten by the accelerator connector.
            self._layer_sync = None

    strategy = CustomParallelStrategy()
    assert strategy._layer_sync is None
    Trainer(strategy=strategy, sync_batchnorm=True)
    assert isinstance(strategy._layer_sync, NativeSyncBatchNorm)


@pytest.mark.parametrize(
    ["plugins", "expected"],
    [
        ([LightningEnvironment(), SLURMEnvironment()], "ClusterEnvironment"),
        ([TorchCheckpointIO(), TorchCheckpointIO()], "CheckpointIO"),
        (
            [PrecisionPlugin(), DoublePrecisionPlugin(), LightningEnvironment(), SLURMEnvironment()],
            "PrecisionPlugin, ClusterEnvironment",
        ),
    ],
)
def test_plugin_only_one_instance_for_one_type(plugins, expected):
    with pytest.raises(MisconfigurationException, match=f"Received multiple values for {expected}"):
        Trainer(plugins=plugins)<|MERGE_RESOLUTION|>--- conflicted
+++ resolved
@@ -546,24 +546,10 @@
 
 def test_set_devices_if_none_cpu():
 
-<<<<<<< HEAD
     trainer = Trainer(accelerator="cpu", devices=3)
     assert trainer.devices == 3
 
 
-=======
-    trainer = Trainer(accelerator="cpu", num_processes=3)
-    assert trainer.num_devices == 3
-
-
-@RunIf(min_gpus=2)
-def test_set_devices_if_none_gpu():
-
-    trainer = Trainer(accelerator="gpu", gpus=2)
-    assert trainer.num_devices == 2
-
-
->>>>>>> f2d6a855
 def test_devices_with_cpu_only_supports_integer():
 
     with pytest.warns(UserWarning, match="The flag `devices` must be an int"):
@@ -920,24 +906,16 @@
 @mock.patch("pytorch_lightning.utilities.imports._IPU_AVAILABLE", return_value=False)
 def test_devices_auto_choice_cpu(is_ipu_available_mock, is_tpu_available_mock, is_gpu_available_mock):
     trainer = Trainer(accelerator="auto", devices="auto")
-<<<<<<< HEAD
-    assert trainer.devices == 1
-=======
     assert trainer.num_devices == 1
     assert trainer.num_processes == 1
->>>>>>> f2d6a855
 
 
 @mock.patch("torch.cuda.is_available", return_value=True)
 @mock.patch("torch.cuda.device_count", return_value=2)
 def test_devices_auto_choice_gpu(is_gpu_available_mock, device_count_mock):
     trainer = Trainer(accelerator="auto", devices="auto")
-<<<<<<< HEAD
-    assert trainer.devices == 2
-=======
     assert trainer.num_devices == 2
     assert trainer.gpus == 2
->>>>>>> f2d6a855
 
 
 @pytest.mark.parametrize(

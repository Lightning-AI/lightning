--- conflicted
+++ resolved
@@ -54,216 +54,6 @@
     assert isinstance(trainer.strategy, SingleDeviceStrategy)
 
 
-<<<<<<< HEAD
-@pytest.mark.parametrize(("num_processes", "num_nodes"), ([(1, 1), (1, 2), (2, 1), (2, 2)]))
-def test_accelerator_choice_ddp_cpu(tmpdir, num_processes: int, num_nodes: int):
-    trainer = Trainer(fast_dev_run=True, accelerator="ddp_cpu", num_processes=num_processes, num_nodes=num_nodes)
-    assert isinstance(trainer.accelerator, CPUAccelerator)
-    no_spawn = num_processes == 1 and num_nodes > 1
-    assert isinstance(trainer.strategy, DDPStrategy if no_spawn else DDPSpawnStrategy)
-    assert isinstance(trainer.strategy.cluster_environment, LightningEnvironment)
-
-
-@mock.patch.dict(os.environ, {"CUDA_VISIBLE_DEVICES": "0,1"})
-@mock.patch("torch.cuda.device_count", return_value=2)
-@mock.patch("torch.cuda.is_available", return_value=True)
-def test_accelerator_choice_ddp(cuda_available_mock, device_count_mock):
-    with pytest.warns(FutureWarning)(match=r"accelerator='ddp'\)` has been deprecated"):
-        trainer = Trainer(fast_dev_run=True, accelerator="ddp", gpus=1)
-    assert isinstance(trainer.accelerator, GPUAccelerator)
-    assert isinstance(trainer.strategy, DDPStrategy)
-    assert isinstance(trainer.strategy.cluster_environment, LightningEnvironment)
-
-
-@mock.patch.dict(os.environ, {"CUDA_VISIBLE_DEVICES": "0,1"})
-@mock.patch("torch.cuda.device_count", return_value=2)
-@mock.patch("torch.cuda.is_available", return_value=True)
-def test_accelerator_choice_ddp_spawn(cuda_available_mock, device_count_mock):
-    with pytest.warns(FutureWarning)(match=r"accelerator='ddp_spawn'\)` has been deprecated"):
-        trainer = Trainer(fast_dev_run=True, accelerator="ddp_spawn", gpus=1)
-    assert isinstance(trainer.accelerator, GPUAccelerator)
-    assert isinstance(trainer.strategy, DDPSpawnStrategy)
-    assert isinstance(trainer.strategy.cluster_environment, LightningEnvironment)
-
-
-@mock.patch.dict(
-    os.environ,
-    {
-        "CUDA_VISIBLE_DEVICES": "0,1",
-        "SLURM_NTASKS": "2",
-        "SLURM_JOB_NAME": "SOME_NAME",
-        "SLURM_NODEID": "0",
-        "SLURM_PROCID": "1",
-        "SLURM_LOCALID": "1",
-    },
-)
-@mock.patch("torch.cuda.set_device")
-@mock.patch("torch.cuda.device_count", return_value=2)
-@mock.patch("pytorch_lightning.strategies.DDPStrategy.setup_distributed", autospec=True)
-def test_accelerator_choice_ddp_slurm(*_):
-    with pytest.warns(FutureWarning)(match=r"accelerator='ddp'\)` has been deprecated in v1.5"):
-        trainer = Trainer(fast_dev_run=True, accelerator="ddp", gpus=2)
-    assert trainer._accelerator_connector._is_slurm_managing_tasks()
-    assert isinstance(trainer.accelerator, GPUAccelerator)
-    assert isinstance(trainer.strategy, DDPStrategy)
-    assert isinstance(trainer.strategy.cluster_environment, SLURMEnvironment)
-    assert trainer.strategy.cluster_environment.local_rank() == 1
-    assert trainer.strategy.local_rank == 1
-
-
-@mock.patch.dict(
-    os.environ,
-    {
-        "CUDA_VISIBLE_DEVICES": "0,1",
-        "SLURM_NTASKS": "2",
-        "SLURM_JOB_NAME": "SOME_NAME",
-        "SLURM_NODEID": "0",
-        "SLURM_PROCID": "1",
-        "SLURM_LOCALID": "1",
-    },
-)
-@mock.patch("torch.cuda.set_device")
-@mock.patch("torch.cuda.device_count", return_value=2)
-@mock.patch("pytorch_lightning.strategies.DDPStrategy.setup_distributed", autospec=True)
-def test_accelerator_choice_ddp2_slurm(*_):
-    with pytest.warns(FutureWarning)(match=r"accelerator='ddp2'\)` has been deprecated in v1.5"):
-        trainer = Trainer(fast_dev_run=True, accelerator="ddp2", gpus=2)
-    assert trainer._accelerator_connector._is_slurm_managing_tasks()
-    assert isinstance(trainer.accelerator, GPUAccelerator)
-    assert isinstance(trainer.strategy, DDP2Strategy)
-    assert isinstance(trainer.strategy.cluster_environment, SLURMEnvironment)
-    assert trainer.strategy.cluster_environment.local_rank() == 1
-    assert trainer.strategy.local_rank == 1
-
-
-@mock.patch.dict(
-    os.environ,
-    {
-        "CUDA_VISIBLE_DEVICES": "0,1",
-        "WORLD_SIZE": "2",
-        "LOCAL_WORLD_SIZE": "2",
-        "RANK": "1",
-        "LOCAL_RANK": "1",
-        "GROUP_RANK": "0",
-    },
-)
-@mock.patch("torch.cuda.set_device")
-@mock.patch("torch.cuda.device_count", return_value=1)
-@mock.patch("pytorch_lightning.strategies.DDPStrategy.setup_distributed", autospec=True)
-def test_accelerator_choice_ddp_te(*_):
-    with pytest.warns(FutureWarning)(match=r"accelerator='ddp'\)` has been deprecated in v1.5"):
-        trainer = Trainer(fast_dev_run=True, accelerator="ddp", gpus=2)
-    assert isinstance(trainer.accelerator, GPUAccelerator)
-    assert isinstance(trainer.strategy, DDPStrategy)
-    assert isinstance(trainer.strategy.cluster_environment, TorchElasticEnvironment)
-    assert trainer.strategy.cluster_environment.local_rank() == 1
-    assert trainer.strategy.local_rank == 1
-
-
-@mock.patch.dict(
-    os.environ,
-    {
-        "CUDA_VISIBLE_DEVICES": "0,1",
-        "WORLD_SIZE": "2",
-        "LOCAL_WORLD_SIZE": "2",
-        "RANK": "1",
-        "LOCAL_RANK": "1",
-        "GROUP_RANK": "0",
-    },
-)
-@mock.patch("torch.cuda.set_device")
-@mock.patch("torch.cuda.device_count", return_value=1)
-@mock.patch("pytorch_lightning.strategies.DDPStrategy.setup_distributed", autospec=True)
-def test_accelerator_choice_ddp2_te(*_):
-    with pytest.warns(FutureWarning)(match=r"accelerator='ddp2'\)` has been deprecated in v1.5"):
-        trainer = Trainer(fast_dev_run=True, accelerator="ddp2", gpus=2)
-    assert isinstance(trainer.accelerator, GPUAccelerator)
-    assert isinstance(trainer.strategy, DDP2Strategy)
-    assert isinstance(trainer.strategy.cluster_environment, TorchElasticEnvironment)
-    assert trainer.strategy.cluster_environment.local_rank() == 1
-    assert trainer.strategy.local_rank == 1
-
-
-@mock.patch.dict(
-    os.environ, {"WORLD_SIZE": "2", "LOCAL_WORLD_SIZE": "2", "RANK": "1", "LOCAL_RANK": "1", "GROUP_RANK": "0"}
-)
-@mock.patch("torch.cuda.device_count", return_value=0)
-@mock.patch("pytorch_lightning.strategies.DDPStrategy.setup_distributed", autospec=True)
-def test_accelerator_choice_ddp_cpu_te(*_):
-    trainer = Trainer(fast_dev_run=True, accelerator="ddp_cpu", num_processes=2)
-    assert isinstance(trainer.accelerator, CPUAccelerator)
-    assert isinstance(trainer.strategy, DDPStrategy)
-    assert isinstance(trainer.strategy.cluster_environment, TorchElasticEnvironment)
-    assert trainer.strategy.cluster_environment.local_rank() == 1
-    assert trainer.strategy.local_rank == 1
-
-
-@mock.patch.dict(
-    os.environ,
-    {
-        "CUDA_VISIBLE_DEVICES": "0",
-        "KUBERNETES_PORT": "tcp://127.0.0.1:443",
-        "MASTER_ADDR": "1.2.3.4",
-        "MASTER_PORT": "500",
-        "WORLD_SIZE": "20",
-        "RANK": "1",
-    },
-)
-@mock.patch("torch.cuda.set_device")
-@mock.patch("torch.cuda.device_count", return_value=1)
-@mock.patch("pytorch_lightning.strategies.DDPStrategy.setup_distributed", autospec=True)
-def test_accelerator_choice_ddp_kubeflow(*_):
-    with pytest.warns(FutureWarning)(match=r"accelerator='ddp'\)` has been deprecated in v1.5"):
-        trainer = Trainer(fast_dev_run=True, accelerator="ddp", gpus=1)
-    assert isinstance(trainer.accelerator, GPUAccelerator)
-    assert isinstance(trainer.strategy, DDPStrategy)
-    assert isinstance(trainer.strategy.cluster_environment, KubeflowEnvironment)
-    assert trainer.strategy.cluster_environment.local_rank() == 0
-    assert trainer.strategy.local_rank == 0
-
-
-@mock.patch.dict(
-    os.environ,
-    {
-        "KUBERNETES_PORT": "tcp://127.0.0.1:443",
-        "MASTER_ADDR": "1.2.3.4",
-        "MASTER_PORT": "500",
-        "WORLD_SIZE": "20",
-        "RANK": "1",
-    },
-)
-@mock.patch("torch.cuda.device_count", return_value=0)
-@mock.patch("pytorch_lightning.strategies.DDPStrategy.setup_distributed", autospec=True)
-def test_accelerator_choice_ddp_cpu_kubeflow(*_):
-    trainer = Trainer(fast_dev_run=True, accelerator="ddp_cpu", num_processes=1)
-    assert isinstance(trainer.accelerator, CPUAccelerator)
-    assert isinstance(trainer.strategy, DDPStrategy)
-    assert isinstance(trainer.strategy.cluster_environment, KubeflowEnvironment)
-    assert trainer.strategy.cluster_environment.local_rank() == 0
-    assert trainer.strategy.local_rank == 0
-
-
-@mock.patch.dict(
-    os.environ,
-    {
-        "SLURM_NTASKS": "2",
-        "SLURM_JOB_NAME": "SOME_NAME",
-        "SLURM_NODEID": "0",
-        "LOCAL_RANK": "0",
-        "SLURM_PROCID": "0",
-        "SLURM_LOCALID": "0",
-    },
-)
-@mock.patch("torch.cuda.device_count", return_value=0)
-@mock.patch("pytorch_lightning.strategies.DDPStrategy.setup_distributed", autospec=True)
-def test_accelerator_choice_ddp_cpu_slurm(*_):
-    trainer = Trainer(fast_dev_run=True, accelerator="ddp_cpu", num_processes=2)
-    assert trainer._accelerator_connector._is_slurm_managing_tasks()
-    assert isinstance(trainer.accelerator, CPUAccelerator)
-    assert isinstance(trainer.strategy, DDPStrategy)
-    assert isinstance(trainer.strategy.cluster_environment, SLURMEnvironment)
-    assert trainer.strategy.local_rank == 0
-=======
 @pytest.mark.xfail(reason="Should be fixed by #12698")
 def test_accelerator_invalid_choice():
     with pytest.raises(
@@ -271,7 +61,6 @@
         match="When passing string value for the `accelerator` argument of `Trainer`, it can only be one of",
     ):
         Trainer(accelerator="invalid")
->>>>>>> 79de6a95
 
 
 @RunIf(skip_windows=True, standalone=True)
@@ -435,22 +224,6 @@
         # Edge case: AcceleratorConnector maps dp to ddp if accelerator != gpu
         Trainer(strategy="dp")
 
-<<<<<<< HEAD
-@pytest.mark.parametrize(["accelerator", "plugin"], [("ddp_spawn", "ddp_sharded"), (None, "ddp_sharded")])
-def test_plugin_accelerator_choice(accelerator: Optional[str], plugin: str):
-    """Ensure that when a plugin and accelerator is passed in, that the plugin takes precedent."""
-    if accelerator is None:
-        with pytest.warns(FutureWarning)(match="Passing .* `strategy` to the `plugins`"):
-            trainer = Trainer(accelerator=accelerator, plugins=plugin, num_processes=2)
-    else:
-        with pytest.warns(FutureWarning)(match=r"accelerator=.*\)` has been deprecated"):
-            trainer = Trainer(accelerator=accelerator, plugins=plugin, num_processes=2)
-    assert isinstance(trainer.strategy, DDPShardedStrategy)
-
-    with pytest.warns(FutureWarning)(match="Passing .* `strategy` to the `plugins`"):
-        trainer = Trainer(plugins=plugin, num_processes=2)
-    assert isinstance(trainer.strategy, DDPShardedStrategy)
-=======
 
 @mock.patch("torch.cuda.device_count", return_value=2)
 def test_ipython_compatible_dp_strategy_gpu(_, monkeypatch):
@@ -464,7 +237,6 @@
     monkeypatch.setattr(pytorch_lightning.utilities, "_IS_INTERACTIVE", True)
     trainer = Trainer(accelerator="tpu")
     assert trainer.strategy.launcher is None or trainer.strategy.launcher.is_interactive_compatible
->>>>>>> 79de6a95
 
 
 @pytest.mark.parametrize(
@@ -483,14 +255,8 @@
 def test_accelerator_choice_multi_node_gpu(
     mock_is_available, mock_device_count, tmpdir, strategy, strategy_class, devices
 ):
-<<<<<<< HEAD
-    with pytest.warns(FutureWarning)(match=r"accelerator=.*\)` has been deprecated"):
-        trainer = Trainer(accelerator=accelerator, default_root_dir=tmpdir, num_nodes=2, gpus=gpus)
-    assert isinstance(trainer.strategy, plugin)
-=======
     trainer = Trainer(default_root_dir=tmpdir, num_nodes=2, accelerator="gpu", strategy=strategy, devices=devices)
     assert isinstance(trainer.strategy, strategy_class)
->>>>>>> 79de6a95
 
 
 @mock.patch("torch.cuda.is_available", return_value=False)
@@ -502,7 +268,7 @@
         MisconfigurationException,
         match="GPUAccelerator can not run on your system since the accelerator is not available.",
     ):
-        with pytest.deprecated_call(match=r"is deprecated in v1.7 and will be removed"):
+        with pytest.warns(FutureWarning)(match=r"is deprecated in v1.7 and will be removed"):
             Trainer(gpus=1)
 
     with pytest.raises(
@@ -511,7 +277,7 @@
     ):
         Trainer(accelerator="gpu")
 
-    with pytest.deprecated_call(match=r"is deprecated in v1.7 and will be removed"):
+    with pytest.warns(FutureWarning)(match=r"is deprecated in v1.7 and will be removed"):
         Trainer(accelerator="cpu", gpus=1)
 
 
@@ -577,37 +343,10 @@
 @pytest.mark.parametrize("strategy", ["ddp2", "dp"])
 def test_unsupported_strategy_types_on_cpu(strategy):
     with pytest.warns(UserWarning, match="is not supported on CPUs, hence setting `strategy='ddp"):
-<<<<<<< HEAD
-        trainer = Trainer(accelerator=training_type, num_processes=2)
-
-    assert trainer._strategy_type == _StrategyType.DDP
-
-
-def test_accelerator_ddp_for_cpu(tmpdir):
-    with pytest.warns(FutureWarning)(match=r"accelerator='ddp'\)` has been deprecated"):
-        trainer = Trainer(accelerator="ddp", num_processes=2)
-    assert isinstance(trainer.accelerator, CPUAccelerator)
-    assert isinstance(trainer.strategy, DDPStrategy)
-
-
-def test_exception_when_strategy_used_with_accelerator():
-    with pytest.raises(MisconfigurationException, match="but have also passed"), pytest.warns(FutureWarning)(
-        match=r"accelerator='ddp'\)` has been deprecated"
-    ):
-        Trainer(accelerator="ddp", strategy="ddp_spawn")
-
-
-def test_exception_when_strategy_used_with_plugins():
-    with pytest.raises(MisconfigurationException, match="only specify one training type plugin, but you have passed"):
-        Trainer(plugins="ddp_find_unused_parameters_false", strategy="ddp_spawn")
-
-
-=======
         trainer = Trainer(strategy=strategy, num_processes=2)
     assert isinstance(trainer.strategy, DDPStrategy)
 
 
->>>>>>> 79de6a95
 def test_exception_invalid_strategy():
     with pytest.raises(MisconfigurationException, match=r"strategy='ddp_cpu'\)` is not a valid"):
         Trainer(strategy="ddp_cpu")

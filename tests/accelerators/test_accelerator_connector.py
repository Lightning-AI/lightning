# Copyright The PyTorch Lightning team.
#
# Licensed under the Apache License, Version 2.0 (the "License");
# you may not use this file except in compliance with the License.
# You may obtain a copy of the License at
#
#     http://www.apache.org/licenses/LICENSE-2.0
#
# Unless required by applicable law or agreed to in writing, software
# distributed under the License is distributed on an "AS IS" BASIS,
# WITHOUT WARRANTIES OR CONDITIONS OF ANY KIND, either express or implied.
# See the License for the specific language governing permissions and
# limitations under the License

import os
import sys
from unittest import mock
from unittest.mock import Mock

import pytest
import torch

from pytorch_lightning import Trainer
from pytorch_lightning.accelerators.accelerator import Accelerator
from pytorch_lightning.accelerators.cpu import CPUAccelerator
from pytorch_lightning.accelerators.gpu import GPUAccelerator
from pytorch_lightning.callbacks import Callback
from pytorch_lightning.plugins import (
    DDP2Plugin,
    DDPPlugin,
    DDPShardedPlugin,
    DDPSpawnPlugin,
    PrecisionPlugin,
    SingleDevicePlugin,
)
from pytorch_lightning.plugins.environments import ClusterEnvironment, SLURMEnvironment, TorchElasticEnvironment
from pytorch_lightning.utilities.exceptions import MisconfigurationException
from tests.helpers.boring_model import BoringModel


def test_accelerator_choice_cpu(tmpdir):
    trainer = Trainer(
        default_root_dir=tmpdir,
        fast_dev_run=True,
    )
    assert isinstance(trainer.accelerator, CPUAccelerator)
    assert isinstance(trainer.training_type_plugin, SingleDevicePlugin)


def test_accelerator_choice_ddp_cpu(tmpdir):
    trainer = Trainer(
        fast_dev_run=True,
        accelerator='ddp_cpu',
    )
    assert isinstance(trainer.accelerator, CPUAccelerator)
    assert isinstance(trainer.training_type_plugin, DDPSpawnPlugin)
    assert isinstance(trainer.training_type_plugin.cluster_environment, TorchElasticEnvironment)


@mock.patch.dict(os.environ, {"CUDA_VISIBLE_DEVICES": "0,1"})
@mock.patch('torch.cuda.device_count', return_value=2)
@mock.patch('torch.cuda.is_available', return_value=True)
def test_accelerator_choice_ddp(cuda_available_mock, device_count_mock):
    trainer = Trainer(
        fast_dev_run=True,
        accelerator='ddp',
        gpus=1,
    )
    assert isinstance(trainer.accelerator, GPUAccelerator)
    assert isinstance(trainer.training_type_plugin, DDPPlugin)
    assert isinstance(trainer.training_type_plugin.cluster_environment, TorchElasticEnvironment)


@mock.patch.dict(os.environ, {"CUDA_VISIBLE_DEVICES": "0,1"})
@mock.patch('torch.cuda.device_count', return_value=2)
@mock.patch('torch.cuda.is_available', return_value=True)
def test_accelerator_choice_ddp_spawn(cuda_available_mock, device_count_mock):
    trainer = Trainer(
        fast_dev_run=True,
        accelerator='ddp_spawn',
        gpus=1,
    )
    assert isinstance(trainer.accelerator, GPUAccelerator)
    assert isinstance(trainer.training_type_plugin, DDPSpawnPlugin)
    assert isinstance(trainer.training_type_plugin.cluster_environment, TorchElasticEnvironment)


@pytest.mark.skipif(torch.cuda.device_count() < 2, reason="test requires multi-GPU machine")
@mock.patch.dict(
    os.environ, {
        "CUDA_VISIBLE_DEVICES": "0,1",
        "SLURM_NTASKS": "2",
        "SLURM_JOB_NAME": "SOME_NAME",
        "SLURM_NODEID": "0",
        "SLURM_LOCALID": "10"
    }
)
def test_accelerator_choice_ddp_slurm():

    class CB(Callback):

        def on_fit_start(self, trainer, pl_module):
            assert trainer.use_ddp
            assert trainer.accelerator_connector.is_slurm_managing_tasks
            assert isinstance(trainer.accelerator, GPUAccelerator)
            assert isinstance(trainer.training_type_plugin, DDPPlugin)
            assert isinstance(trainer.training_type_plugin.cluster_environment, SLURMEnvironment)
            assert trainer.training_type_plugin.cluster_environment.local_rank() == 10
            assert trainer.training_type_plugin.task_idx == 10
            raise SystemExit()

    model = BoringModel()
    trainer = Trainer(
        fast_dev_run=True,
        accelerator='ddp',
        gpus=2,
        callbacks=[CB()],
    )

    with pytest.raises(SystemExit):
        trainer.fit(model)


@pytest.mark.skipif(not torch.cuda.is_available(), reason="test requires GPU")
@mock.patch.dict(
    os.environ, {
        "CUDA_VISIBLE_DEVICES": "0,1",
        "SLURM_NTASKS": "2",
        "SLURM_JOB_NAME": "SOME_NAME",
        "SLURM_NODEID": "0",
        "LOCAL_RANK": "0",
        "SLURM_LOCALID": "10"
    }
)
@mock.patch('torch.cuda.device_count', return_value=2)
def test_accelerator_choice_ddp2_slurm(device_count_mock):

    class CB(Callback):

        def on_fit_start(self, trainer, pl_module):
            assert trainer.use_ddp2
            assert trainer.accelerator_connector.is_slurm_managing_tasks
            assert isinstance(trainer.accelerator, GPUAccelerator)
            assert isinstance(trainer.training_type_plugin, DDP2Plugin)
            assert isinstance(trainer.training_type_plugin.cluster_environment, SLURMEnvironment)
            assert trainer.training_type_plugin.cluster_environment.local_rank() == 10
            assert trainer.training_type_plugin.task_idx == 10
            raise SystemExit()

    model = BoringModel()
    trainer = Trainer(
        fast_dev_run=True,
        accelerator='ddp2',
        gpus=2,
        callbacks=[CB()],
    )

    with pytest.raises(SystemExit):
        trainer.fit(model)


@pytest.mark.skipif(not torch.cuda.is_available(), reason="test requires GPU")
@mock.patch.dict(os.environ, {"CUDA_VISIBLE_DEVICES": "0,1", "WORLD_SIZE": "2", "LOCAL_RANK": "10", "NODE_RANK": "0"})
@mock.patch('torch.cuda.device_count', return_value=2)
def test_accelerator_choice_ddp_te(device_count_mock):

    class CB(Callback):

        def on_fit_start(self, trainer, pl_module):
            assert trainer.use_ddp
            assert isinstance(trainer.accelerator, GPUAccelerator)
            assert isinstance(trainer.training_type_plugin, DDPPlugin)
            assert isinstance(trainer.training_type_plugin.cluster_environment, TorchElasticEnvironment)
            assert trainer.training_type_plugin.cluster_environment.local_rank() == 10
            assert trainer.training_type_plugin.task_idx == 10
            raise SystemExit()

    model = BoringModel()
    trainer = Trainer(
        fast_dev_run=True,
        accelerator='ddp',
        gpus=2,
        callbacks=[CB()],
    )

    with pytest.raises(SystemExit):
        trainer.fit(model)


@pytest.mark.skipif(not torch.cuda.is_available(), reason="test requires GPU")
@mock.patch.dict(os.environ, {"CUDA_VISIBLE_DEVICES": "0,1", "WORLD_SIZE": "2", "LOCAL_RANK": "10", "NODE_RANK": "0"})
@mock.patch('torch.cuda.device_count', return_value=2)
def test_accelerator_choice_ddp2_te(device_count_mock):

    class CB(Callback):

        def on_fit_start(self, trainer, pl_module):
            assert trainer.use_ddp2
            assert isinstance(trainer.accelerator, GPUAccelerator)
            assert isinstance(trainer.training_type_plugin, DDP2Plugin)
            assert isinstance(trainer.training_type_plugin.cluster_environment, TorchElasticEnvironment)
            assert trainer.training_type_plugin.cluster_environment.local_rank() == 10
            assert trainer.training_type_plugin.task_idx == 10
            raise SystemExit()

    model = BoringModel()
    trainer = Trainer(
        fast_dev_run=True,
        accelerator='ddp2',
        gpus=2,
        callbacks=[CB()],
    )

    with pytest.raises(SystemExit):
        trainer.fit(model)


@mock.patch.dict(os.environ, {
    "WORLD_SIZE": "1",
    "LOCAL_RANK": "10",
    "NODE_RANK": "0",
})
@mock.patch('torch.cuda.device_count', return_value=0)
def test_accelerator_choice_ddp_cpu_te(device_count_mock):

    class CB(Callback):

        def on_fit_start(self, trainer, pl_module):
            assert trainer.use_ddp
            assert isinstance(trainer.accelerator, CPUAccelerator)
            assert isinstance(trainer.training_type_plugin, DDPPlugin)
            assert isinstance(trainer.training_type_plugin.cluster_environment, TorchElasticEnvironment)
            assert trainer.training_type_plugin.cluster_environment.local_rank() == 10
            assert trainer.training_type_plugin.task_idx == 10
            raise SystemExit()

    model = BoringModel()
    trainer = Trainer(
        fast_dev_run=True,
        accelerator='ddp_cpu',
        num_processes=2,
        callbacks=[CB()],
    )

    with pytest.raises(SystemExit):
        trainer.fit(model)


@mock.patch.dict(
    os.environ, {
        "SLURM_NTASKS": "2",
        "SLURM_JOB_NAME": "SOME_NAME",
        "SLURM_NODEID": "0",
        "LOCAL_RANK": "0",
        "SLURM_LOCALID": "0"
    }
)
@mock.patch('torch.cuda.device_count', return_value=0)
def test_accelerator_choice_ddp_cpu_slurm(device_count_mock):

    class CB(Callback):

        def on_fit_start(self, trainer, pl_module):
            assert trainer.use_ddp
            assert trainer.accelerator_connector.is_slurm_managing_tasks
            assert isinstance(trainer.accelerator, CPUAccelerator)
            assert isinstance(trainer.training_type_plugin, DDPPlugin)
            assert isinstance(trainer.training_type_plugin.cluster_environment, SLURMEnvironment)
            assert trainer.training_type_plugin.task_idx == 0
            raise SystemExit()

    model = BoringModel()
    trainer = Trainer(
        fast_dev_run=True,
        accelerator='ddp_cpu',
        num_processes=2,
        callbacks=[CB()],
    )

    with pytest.raises(SystemExit):
        trainer.fit(model)


@mock.patch.dict(
    os.environ, {
        "SLURM_NTASKS": "2",
        "SLURM_JOB_NAME": "SOME_NAME",
        "SLURM_NODEID": "0",
        "LOCAL_RANK": "0",
        "SLURM_LOCALID": "0"
    }
)
@mock.patch('torch.cuda.device_count', return_value=0)
def test_accelerator_choice_ddp_cpu_custom_cluster(device_count_mock):
    """
    Test that we choose the custom cluster even when SLURM or TE flags are around
    """

    class CustomCluster(ClusterEnvironment):

        def master_address(self):
            return 'asdf'

    class CB(Callback):

        def on_fit_start(self, trainer, pl_module):
            assert trainer.use_ddp
            assert isinstance(trainer.accelerator, CPUAccelerator)
            assert isinstance(trainer.training_type_plugin, DDPPlugin)
            assert isinstance(trainer.training_type_plugin.cluster_environment, CustomCluster)
            raise SystemExit()

    model = BoringModel()
    trainer = Trainer(
        plugins=[CustomCluster()],
        fast_dev_run=True,
        accelerator='ddp_cpu',
        num_processes=2,
        callbacks=[CB()],
    )

    with pytest.raises(SystemExit):
        trainer.fit(model)


@mock.patch.dict(
    os.environ, {
        "SLURM_NTASKS": "2",
        "SLURM_JOB_NAME": "SOME_NAME",
        "SLURM_NODEID": "0",
        "LOCAL_RANK": "0",
        "SLURM_LOCALID": "0"
    }
)
@mock.patch('torch.cuda.device_count', return_value=0)
def test_custom_accelerator(device_count_mock):

    class Accel(Accelerator):
        pass

    class Prec(PrecisionPlugin):
        pass

    class TrainTypePlugin(SingleDevicePlugin):
        pass

    accelerator = Accel(
        training_type_plugin=TrainTypePlugin(device=torch.device("cpu")),
        precision_plugin=Prec(),
    )
    trainer = Trainer(
        accelerator=accelerator,
        fast_dev_run=True,
        num_processes=2,
    )
    assert isinstance(trainer.accelerator, Accel)
    assert isinstance(trainer.training_type_plugin, TrainTypePlugin)
    assert isinstance(trainer.precision_plugin, Prec)


@mock.patch.dict(
    os.environ, {
        "SLURM_NTASKS": "2",
        "SLURM_JOB_NAME": "SOME_NAME",
        "SLURM_NODEID": "0",
        "LOCAL_RANK": "0",
        "SLURM_LOCALID": "0"
    }
)
@mock.patch('torch.cuda.device_count', return_value=0)
def test_dist_backend_accelerator_mapping(device_count_mock):

    class CB(Callback):

        def on_fit_start(self, trainer, pl_module):
            assert isinstance(trainer.accelerator, CPUAccelerator)
            assert isinstance(trainer.training_type_plugin, DDPPlugin)
            assert trainer.training_type_plugin.task_idx == 0
            raise SystemExit()

    model = BoringModel()
    trainer = Trainer(
        fast_dev_run=True,
        accelerator='ddp_cpu',
        num_processes=2,
        callbacks=[CB()],
    )

    with pytest.raises(SystemExit):
        trainer.fit(model)


<<<<<<< HEAD
@mock.patch("IPython.get_ipython")
@mock.patch('torch.cuda.device_count', return_value=2)
def test_ipython_incompatible_backend_error(*_):
    with pytest.raises(MisconfigurationException, match="backend ddp is not compatible"):
        Trainer(accelerator="ddp", gpus=2)

    with pytest.raises(MisconfigurationException, match="backend ddp is not compatible"):
        Trainer(accelerator="ddp_cpu", num_processes=2)

    with pytest.raises(MisconfigurationException, match="backend ddp2 is not compatible"):
        Trainer(accelerator="ddp2", gpus=2)
=======
@pytest.mark.parametrize(
    ["accelerator", "plugin"],
    [('ddp_spawn', 'ddp_sharded'), (None, 'ddp_sharded')],
)
def test_plugin_accelerator_choice(accelerator, plugin):
    """
    Ensure that when a plugin and accelerator is passed in, that the plugin takes precedent.
    """
    trainer = Trainer(accelerator=accelerator, plugins=plugin, num_processes=2)
    assert isinstance(trainer.accelerator.training_type_plugin, DDPShardedPlugin)

    trainer = Trainer(plugins=plugin, num_processes=2)
    assert isinstance(trainer.accelerator.training_type_plugin, DDPShardedPlugin)
>>>>>>> ae6ce175
<|MERGE_RESOLUTION|>--- conflicted
+++ resolved
@@ -390,7 +390,6 @@
         trainer.fit(model)
 
 
-<<<<<<< HEAD
 @mock.patch("IPython.get_ipython")
 @mock.patch('torch.cuda.device_count', return_value=2)
 def test_ipython_incompatible_backend_error(*_):
@@ -402,7 +401,8 @@
 
     with pytest.raises(MisconfigurationException, match="backend ddp2 is not compatible"):
         Trainer(accelerator="ddp2", gpus=2)
-=======
+
+
 @pytest.mark.parametrize(
     ["accelerator", "plugin"],
     [('ddp_spawn', 'ddp_sharded'), (None, 'ddp_sharded')],
@@ -415,5 +415,4 @@
     assert isinstance(trainer.accelerator.training_type_plugin, DDPShardedPlugin)
 
     trainer = Trainer(plugins=plugin, num_processes=2)
-    assert isinstance(trainer.accelerator.training_type_plugin, DDPShardedPlugin)
->>>>>>> ae6ce175
+    assert isinstance(trainer.accelerator.training_type_plugin, DDPShardedPlugin)
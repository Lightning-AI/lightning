--- conflicted
+++ resolved
@@ -899,14 +899,8 @@
 
 
 @mock.patch("pytorch_lightning.accelerators.tpu.TPUAccelerator.parse_devices", return_value=8)
-def test_unsupported_tpu_choice(monkeypatch):
-<<<<<<< HEAD
-
-=======
-    import pytorch_lightning.utilities.imports as imports
-
-    monkeypatch.setattr(imports, "_XLA_AVAILABLE", True)
->>>>>>> b29b07e9
+def test_unsupported_tpu_choice():
+
     with pytest.raises(MisconfigurationException, match=r"accelerator='tpu', precision=64\)` is not implemented"):
         Trainer(accelerator="tpu", precision=64)
 

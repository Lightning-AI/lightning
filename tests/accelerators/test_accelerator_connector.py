--- conflicted
+++ resolved
@@ -563,13 +563,8 @@
     with pytest.raises(MisconfigurationException, match="You passed `accelerator='gpu'`, but GPUs are not available"):
         trainer = Trainer(accelerator="gpu")
 
-<<<<<<< HEAD
     with pytest.raises(MisconfigurationException, match="You requested GPUs:"):
         trainer = Trainer(accelerator="cpu", gpus=1)
-=======
-    # with pytest.raises(MisconfigurationException, match="You passed `accelerator='gpu'`, but GPUs are not available"):
-    #     trainer = Trainer(accelerator="cpu", gpus=1)
->>>>>>> b8b86a39
 
 
 @RunIf(min_gpus=1)
@@ -597,4 +592,5 @@
     trainer = Trainer(accelerator="cpu", gpus=1)
 
     assert trainer._device_type == "cpu"
+
     assert isinstance(trainer.accelerator, CPUAccelerator)
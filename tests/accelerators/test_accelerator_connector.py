# Copyright The PyTorch Lightning team.
#
# Licensed under the Apache License, Version 2.0 (the "License");
# you may not use this file except in compliance with the License.
# You may obtain a copy of the License at
#
#     http://www.apache.org/licenses/LICENSE-2.0
#
# Unless required by applicable law or agreed to in writing, software
# distributed under the License is distributed on an "AS IS" BASIS,
# WITHOUT WARRANTIES OR CONDITIONS OF ANY KIND, either express or implied.
# See the License for the specific language governing permissions and
# limitations under the License

import os
from unittest import mock
from unittest.mock import Mock

import pytest
import torch
import torch.distributed

import pytorch_lightning
from pytorch_lightning import Trainer
from pytorch_lightning.accelerators.accelerator import Accelerator
from pytorch_lightning.accelerators.cpu import CPUAccelerator
from pytorch_lightning.accelerators.gpu import GPUAccelerator
from pytorch_lightning.plugins import DoublePrecisionPlugin, LayerSync, NativeSyncBatchNorm, PrecisionPlugin
from pytorch_lightning.plugins.environments import (
    KubeflowEnvironment,
    LightningEnvironment,
    SLURMEnvironment,
    TorchElasticEnvironment,
)
from pytorch_lightning.plugins.io import TorchCheckpointIO
from pytorch_lightning.strategies import (
    DataParallelStrategy,
    DDP2Strategy,
    DDPShardedStrategy,
    DDPSpawnShardedStrategy,
    DDPSpawnStrategy,
    DDPStrategy,
    DeepSpeedStrategy,
    SingleDeviceStrategy,
)
from pytorch_lightning.utilities.exceptions import MisconfigurationException
from tests.helpers.runif import RunIf


def test_accelerator_choice_cpu(tmpdir):
    trainer = Trainer(default_root_dir=tmpdir, fast_dev_run=True)
    assert isinstance(trainer.accelerator, CPUAccelerator)
    assert isinstance(trainer.strategy, SingleDeviceStrategy)


@pytest.mark.xfail(reason="Should be fixed by #12698")
def test_accelerator_invalid_choice():
    with pytest.raises(
        MisconfigurationException,
        match="When passing string value for the `accelerator` argument of `Trainer`, it can only be one of",
    ):
        Trainer(accelerator="invalid")


@RunIf(skip_windows=True, standalone=True)
def test_strategy_choice_ddp_on_cpu(tmpdir):
    """Test that selecting DDPStrategy on CPU works."""
    _test_strategy_choice_ddp_and_cpu(tmpdir, ddp_strategy_class=DDPStrategy)


@RunIf(skip_windows=True)
def test_strategy_choice_ddp_spawn_on_cpu(tmpdir):
    """Test that selecting DDPSpawnStrategy on CPU works."""
    _test_strategy_choice_ddp_and_cpu(tmpdir, ddp_strategy_class=DDPSpawnStrategy)


def _test_strategy_choice_ddp_and_cpu(tmpdir, ddp_strategy_class):
    trainer = Trainer(
        default_root_dir=tmpdir,
        fast_dev_run=True,
        strategy=ddp_strategy_class(find_unused_parameters=True),
        accelerator="cpu",
        devices=2,
    )
    assert isinstance(trainer.strategy, ddp_strategy_class)
    assert isinstance(trainer.accelerator, CPUAccelerator)
    assert trainer.strategy.num_processes == 2
    assert trainer.strategy.parallel_devices == [torch.device("cpu")] * 2


@mock.patch.dict(
    os.environ,
    {
        "SLURM_NTASKS": "2",
        "SLURM_JOB_NAME": "SOME_NAME",
        "SLURM_NODEID": "0",
        "LOCAL_RANK": "0",
        "SLURM_PROCID": "0",
        "SLURM_LOCALID": "0",
    },
)
@mock.patch("torch.cuda.device_count", return_value=0)
def test_custom_cluster_environment_in_slurm_environment(_, tmpdir):
    """Test that we choose the custom cluster even when SLURM or TE flags are around."""

    class CustomCluster(LightningEnvironment):
        @property
        def main_address(self):
            return "asdf"

        @property
        def creates_processes_externally(self) -> bool:
            return True

    trainer = Trainer(
        default_root_dir=tmpdir,
        plugins=[CustomCluster()],
        fast_dev_run=True,
        accelerator="cpu",
        strategy="ddp",
        devices=2,
    )
    assert isinstance(trainer.accelerator, CPUAccelerator)
    assert isinstance(trainer.strategy, DDPStrategy)
    assert isinstance(trainer.strategy.cluster_environment, CustomCluster)


@mock.patch.dict(
    os.environ,
    {
        "SLURM_NTASKS": "2",
        "SLURM_JOB_NAME": "SOME_NAME",
        "SLURM_NODEID": "0",
        "LOCAL_RANK": "0",
        "SLURM_PROCID": "0",
        "SLURM_LOCALID": "0",
    },
)
@mock.patch("torch.cuda.device_count", return_value=0)
@mock.patch("pytorch_lightning.strategies.DDPStrategy.setup_distributed", autospec=True)
def test_custom_accelerator(device_count_mock, setup_distributed_mock):
    class Accel(Accelerator):
        @staticmethod
        def parse_devices(devices):
            return devices

        @staticmethod
        def get_parallel_devices(devices):
            return [torch.device("cpu")] * devices

        @staticmethod
        def auto_device_count() -> int:
            return 1

        @staticmethod
        def is_available() -> bool:
            return True

        @staticmethod
        def name() -> str:
            return "custom_acc_name"

    class Prec(PrecisionPlugin):
        pass

    class Strat(SingleDeviceStrategy):
        pass

    strategy = Strat(device=torch.device("cpu"), accelerator=Accel(), precision_plugin=Prec())
    trainer = Trainer(strategy=strategy, fast_dev_run=True, devices=2)
    assert isinstance(trainer.accelerator, Accel)
    assert isinstance(trainer.strategy, Strat)
    assert isinstance(trainer.precision_plugin, Prec)
    assert trainer._accelerator_connector.strategy is strategy

    class Strat(DDPStrategy):
        pass

    strategy = Strat(accelerator=Accel(), precision_plugin=Prec())
    trainer = Trainer(strategy=strategy, fast_dev_run=True, devices=2)
    assert isinstance(trainer.accelerator, Accel)
    assert isinstance(trainer.strategy, Strat)
    assert isinstance(trainer.precision_plugin, Prec)
    assert trainer._accelerator_connector.strategy is strategy


@mock.patch.dict(
    os.environ,
    {
        "SLURM_NTASKS": "2",
        "SLURM_JOB_NAME": "SOME_NAME",
        "SLURM_NODEID": "0",
        "LOCAL_RANK": "0",
        "SLURM_PROCID": "0",
        "SLURM_LOCALID": "0",
    },
)
@mock.patch("torch.cuda.device_count", return_value=0)
@mock.patch("pytorch_lightning.strategies.DDPStrategy.setup_distributed", autospec=True)
def test_dist_backend_accelerator_mapping(*_):
    trainer = Trainer(fast_dev_run=True, strategy="ddp_spawn", accelerator="cpu", devices=2)
    assert isinstance(trainer.accelerator, CPUAccelerator)
    assert isinstance(trainer.strategy, DDPStrategy)
    assert trainer.strategy.local_rank == 0


@mock.patch("torch.cuda.device_count", return_value=2)
def test_ipython_incompatible_backend_error(_, monkeypatch):
    monkeypatch.setattr(pytorch_lightning.utilities, "_IS_INTERACTIVE", True)
    with pytest.raises(MisconfigurationException, match=r"strategy='ddp'\)`.*is not compatible"):
        Trainer(strategy="ddp", accelerator="gpu", devices=2)

    with pytest.raises(MisconfigurationException, match=r"strategy='ddp2'\)`.*is not compatible"):
        Trainer(strategy="ddp2", accelerator="gpu", devices=2)

    with pytest.raises(MisconfigurationException, match=r"strategy='ddp_spawn'\)`.*is not compatible"):
        Trainer(strategy="ddp_spawn", accelerator="gpu", devices=2)

    with pytest.raises(MisconfigurationException, match=r"strategy='ddp_sharded_spawn'\)`.*is not compatible"):
        Trainer(strategy="ddp_sharded_spawn", accelerator="gpu", devices=2)

    with pytest.raises(MisconfigurationException, match=r"strategy='ddp'\)`.*is not compatible"):
        # Edge case: AcceleratorConnector maps dp to ddp if accelerator != gpu
        Trainer(strategy="dp")


@mock.patch("torch.cuda.device_count", return_value=2)
def test_ipython_compatible_dp_strategy_gpu(_, monkeypatch):
    monkeypatch.setattr(pytorch_lightning.utilities, "_IS_INTERACTIVE", True)
    trainer = Trainer(strategy="dp", accelerator="gpu")
    assert trainer.strategy.launcher is None or trainer.strategy.launcher.is_interactive_compatible


@mock.patch("pytorch_lightning.accelerators.tpu.TPUAccelerator.is_available", return_value=True)
def test_ipython_compatible_strategy_tpu(mock_tpu_acc_avail, monkeypatch):
    monkeypatch.setattr(pytorch_lightning.utilities, "_IS_INTERACTIVE", True)
    trainer = Trainer(accelerator="tpu")
    assert trainer.strategy.launcher is None or trainer.strategy.launcher.is_interactive_compatible


@pytest.mark.parametrize(
    ["strategy", "strategy_class"],
    [
        ("ddp", DDPStrategy),
        ("ddp_spawn", DDPSpawnStrategy),
        ("ddp_sharded", DDPShardedStrategy),
        ("ddp_sharded_spawn", DDPSpawnShardedStrategy),
        pytest.param("deepspeed", DeepSpeedStrategy, marks=RunIf(deepspeed=True)),
    ],
)
@pytest.mark.parametrize("devices", [1, 2])
@mock.patch("torch.cuda.is_available", return_value=True)
@mock.patch("torch.cuda.device_count", return_value=2)
def test_accelerator_choice_multi_node_gpu(
    mock_is_available, mock_device_count, tmpdir, strategy, strategy_class, devices
):
    trainer = Trainer(default_root_dir=tmpdir, num_nodes=2, accelerator="gpu", strategy=strategy, devices=devices)
    assert isinstance(trainer.strategy, strategy_class)


@mock.patch("torch.cuda.is_available", return_value=False)
def test_accelerator_cpu(_):
    trainer = Trainer(accelerator="cpu")
    assert isinstance(trainer.accelerator, CPUAccelerator)

    with pytest.raises(MisconfigurationException, match="You requested gpu:"):
        trainer = Trainer(gpus=1)
    with pytest.raises(
        MisconfigurationException,
        match="GPUAccelerator can not run on your system since the accelerator is not available.",
    ):
        trainer = Trainer(accelerator="gpu")
    with pytest.raises(MisconfigurationException, match="You requested gpu:"):
        trainer = Trainer(accelerator="cpu", gpus=1)


@RunIf(min_gpus=1)
def test_accelerator_gpu():
    trainer = Trainer(accelerator="gpu", devices=1)
    assert isinstance(trainer.accelerator, GPUAccelerator)

    trainer = Trainer(accelerator="gpu")
    assert isinstance(trainer.accelerator, GPUAccelerator)

    trainer = Trainer(accelerator="auto", devices=1)
    assert isinstance(trainer.accelerator, GPUAccelerator)


@pytest.mark.parametrize(["devices", "plugin"], [(1, SingleDeviceStrategy), (5, DDPSpawnStrategy)])
def test_accelerator_cpu_with_devices(devices, plugin):
    trainer = Trainer(accelerator="cpu", devices=devices)
    assert trainer.num_devices == devices
    assert isinstance(trainer.strategy, plugin)
    assert isinstance(trainer.accelerator, CPUAccelerator)


@RunIf(min_gpus=2)
@pytest.mark.parametrize(
    ["devices", "plugin"], [(1, SingleDeviceStrategy), ([1], SingleDeviceStrategy), (2, DDPSpawnStrategy)]
)
def test_accelerator_gpu_with_devices(devices, plugin):
    trainer = Trainer(accelerator="gpu", devices=devices)
    assert trainer.num_devices == len(devices) if isinstance(devices, list) else devices
    assert isinstance(trainer.strategy, plugin)
    assert isinstance(trainer.accelerator, GPUAccelerator)


@RunIf(min_gpus=1)
def test_accelerator_auto_with_devices_gpu():
    trainer = Trainer(accelerator="auto", devices=1)
    assert isinstance(trainer.accelerator, GPUAccelerator)
    assert trainer.num_devices == 1


def test_validate_accelerator_and_devices():
    trainer = Trainer(accelerator="ddp_cpu", devices=2)
    assert isinstance(trainer.accelerator, CPUAccelerator)
    assert trainer.num_devices == 2


def test_set_devices_if_none_cpu():
    trainer = Trainer(accelerator="cpu", devices=3)
    assert trainer.num_devices == 3


@pytest.mark.parametrize("strategy", ["ddp2", "dp"])
def test_unsupported_strategy_types_on_cpu(strategy):
    with pytest.warns(UserWarning, match="is not supported on CPUs, hence setting `strategy='ddp"):
        trainer = Trainer(strategy=strategy, num_processes=2)
    assert isinstance(trainer.strategy, DDPStrategy)


<<<<<<< HEAD
=======
def test_exception_when_strategy_used_with_plugins():
    with pytest.raises(MisconfigurationException, match="only specify one strategy, but you have passed"):
        with pytest.deprecated_call(match=r"`strategy` to the `plugins` flag in Trainer has been deprecated"):
            Trainer(plugins="ddp_find_unused_parameters_false", strategy="ddp_spawn")


>>>>>>> b2fe6bda
def test_exception_invalid_strategy():
    with pytest.raises(MisconfigurationException, match=r"strategy='ddp_cpu'\)` is not a valid"):
        Trainer(strategy="ddp_cpu")
    with pytest.raises(MisconfigurationException, match=r"strategy='tpu_spawn'\)` is not a valid"):
        Trainer(strategy="tpu_spawn")


@pytest.mark.parametrize(
    ["strategy", "plugin"],
    [
        ("ddp_spawn", DDPSpawnStrategy),
        ("ddp_spawn_find_unused_parameters_false", DDPSpawnStrategy),
        ("ddp", DDPStrategy),
        ("ddp_find_unused_parameters_false", DDPStrategy),
    ],
)
def test_strategy_choice_cpu_str(tmpdir, strategy, plugin):
    trainer = Trainer(strategy=strategy, accelerator="cpu", devices=2)
    assert isinstance(trainer.strategy, plugin)


@pytest.mark.parametrize("plugin", [DDPSpawnStrategy, DDPStrategy])
def test_strategy_choice_cpu_plugin(tmpdir, plugin):
    trainer = Trainer(strategy=plugin(), accelerator="cpu", devices=2)
    assert isinstance(trainer.strategy, plugin)


@RunIf(min_gpus=2)
@pytest.mark.parametrize(
    ["strategy", "plugin"],
    [
        ("ddp_spawn", DDPSpawnStrategy),
        ("ddp_spawn_find_unused_parameters_false", DDPSpawnStrategy),
        ("ddp", DDPStrategy),
        ("ddp_find_unused_parameters_false", DDPStrategy),
        ("ddp2", DDP2Strategy),
        ("dp", DataParallelStrategy),
        ("ddp_sharded", DDPShardedStrategy),
        ("ddp_sharded_spawn", DDPSpawnShardedStrategy),
        pytest.param("deepspeed", DeepSpeedStrategy, marks=RunIf(deepspeed=True)),
    ],
)
def test_strategy_choice_gpu_str(tmpdir, strategy, plugin):
    trainer = Trainer(strategy=strategy, accelerator="gpu", devices=2)
    assert isinstance(trainer.strategy, plugin)


@RunIf(min_gpus=2)
@pytest.mark.parametrize("plugin", [DDPSpawnStrategy, DDPStrategy])
def test_strategy_choice_gpu_plugin(tmpdir, plugin):
    trainer = Trainer(strategy=plugin(), accelerator="gpu", devices=2)
    assert isinstance(trainer.strategy, plugin)


@RunIf(min_gpus=2)
@pytest.mark.parametrize("plugin", [DDPSpawnStrategy, DDPStrategy])
def test_device_type_when_training_plugin_gpu_passed(tmpdir, plugin):

    trainer = Trainer(strategy=plugin(), accelerator="gpu", devices=2)
    assert isinstance(trainer.strategy, plugin)
    assert isinstance(trainer.accelerator, GPUAccelerator)


@pytest.mark.parametrize("precision", [1, 12, "invalid"])
def test_validate_precision_type(tmpdir, precision):

    with pytest.raises(MisconfigurationException, match=f"Precision {repr(precision)} is invalid"):
        Trainer(precision=precision)


def test_amp_level_raises_error_with_native():
    with pytest.raises(MisconfigurationException, match="O2'` but it's only supported with `amp_backend='apex'`"):
        _ = Trainer(amp_level="O2", amp_backend="native", precision=16)


def test_strategy_choice_ddp_spawn_cpu(tmpdir):
    trainer = Trainer(fast_dev_run=True, strategy="ddp_spawn", accelerator="cpu", devices=2)
    assert isinstance(trainer.accelerator, CPUAccelerator)
    assert isinstance(trainer.strategy, DDPSpawnStrategy)
    assert isinstance(trainer.strategy.cluster_environment, LightningEnvironment)


@mock.patch.dict(os.environ, {"CUDA_VISIBLE_DEVICES": "0,1"})
@mock.patch("torch.cuda.device_count", return_value=2)
@mock.patch("torch.cuda.is_available", return_value=True)
def test_strategy_choice_ddp(*_):
    trainer = Trainer(fast_dev_run=True, strategy="ddp", accelerator="gpu", devices=1)
    assert isinstance(trainer.accelerator, GPUAccelerator)
    assert isinstance(trainer.strategy, DDPStrategy)
    assert isinstance(trainer.strategy.cluster_environment, LightningEnvironment)


@mock.patch.dict(os.environ, {"CUDA_VISIBLE_DEVICES": "0,1"})
@mock.patch("torch.cuda.device_count", return_value=2)
@mock.patch("torch.cuda.is_available", return_value=True)
def test_strategy_choice_ddp_spawn(cuda_available_mock, device_count_mock):
    trainer = Trainer(fast_dev_run=True, strategy="ddp_spawn", accelerator="gpu", devices=1)
    assert isinstance(trainer.accelerator, GPUAccelerator)
    assert isinstance(trainer.strategy, DDPSpawnStrategy)
    assert isinstance(trainer.strategy.cluster_environment, LightningEnvironment)


@RunIf(min_gpus=2)
@mock.patch.dict(
    os.environ,
    {
        "CUDA_VISIBLE_DEVICES": "0,1",
        "SLURM_NTASKS": "2",
        "SLURM_JOB_NAME": "SOME_NAME",
        "SLURM_NODEID": "0",
        "SLURM_PROCID": "1",
        "SLURM_LOCALID": "1",
    },
)
@mock.patch("pytorch_lightning.strategies.DDPStrategy.setup_distributed", autospec=True)
@pytest.mark.parametrize("strategy", ["ddp", DDPStrategy()])
def test_strategy_choice_ddp_slurm(setup_distributed_mock, strategy):
    trainer = Trainer(fast_dev_run=True, strategy=strategy, accelerator="gpu", devices=2)
    assert trainer._accelerator_connector._is_slurm_managing_tasks()
    assert isinstance(trainer.accelerator, GPUAccelerator)
    assert isinstance(trainer.strategy, DDPStrategy)
    assert isinstance(trainer.strategy.cluster_environment, SLURMEnvironment)
    assert trainer.strategy.cluster_environment.local_rank() == 1
    assert trainer.strategy.local_rank == 1


@mock.patch.dict(
    os.environ,
    {
        "CUDA_VISIBLE_DEVICES": "0,1",
        "SLURM_NTASKS": "2",
        "SLURM_JOB_NAME": "SOME_NAME",
        "SLURM_NODEID": "0",
        "SLURM_PROCID": "1",
        "SLURM_LOCALID": "1",
    },
)
@mock.patch("torch.cuda.set_device")
@mock.patch("torch.cuda.device_count", return_value=2)
@mock.patch("pytorch_lightning.strategies.DDPStrategy.setup_distributed", autospec=True)
@mock.patch("torch.cuda.is_available", return_value=True)
@pytest.mark.parametrize("strategy", ["ddp2", DDP2Strategy()])
def test_strategy_choice_ddp2_slurm(
    set_device_mock, device_count_mock, setup_distributed_mock, is_available_mock, strategy
):
    trainer = Trainer(fast_dev_run=True, strategy=strategy, accelerator="gpu", devices=2)
    assert trainer._accelerator_connector._is_slurm_managing_tasks()
    assert isinstance(trainer.accelerator, GPUAccelerator)
    assert isinstance(trainer.strategy, DDP2Strategy)
    assert isinstance(trainer.strategy.cluster_environment, SLURMEnvironment)
    assert trainer.strategy.cluster_environment.local_rank() == 1
    assert trainer.strategy.local_rank == 1


@mock.patch.dict(
    os.environ,
    {
        "CUDA_VISIBLE_DEVICES": "0,1",
        "WORLD_SIZE": "2",
        "LOCAL_WORLD_SIZE": "2",
        "RANK": "1",
        "LOCAL_RANK": "1",
        "GROUP_RANK": "0",
        "TORCHELASTIC_RUN_ID": "1",
    },
)
@mock.patch("torch.cuda.set_device")
@mock.patch("torch.cuda.device_count", return_value=2)
@mock.patch("torch.cuda.is_available", return_value=True)
@mock.patch("pytorch_lightning.strategies.DDPStrategy.setup_distributed", autospec=True)
@mock.patch("torch.cuda.is_available", return_value=True)
def test_strategy_choice_ddp_te(*_):
    trainer = Trainer(fast_dev_run=True, strategy="ddp", accelerator="gpu", devices=2)
    assert isinstance(trainer.accelerator, GPUAccelerator)
    assert isinstance(trainer.strategy, DDPStrategy)
    assert isinstance(trainer.strategy.cluster_environment, TorchElasticEnvironment)
    assert trainer.strategy.cluster_environment.local_rank() == 1
    assert trainer.strategy.local_rank == 1


@mock.patch.dict(
    os.environ,
    {
        "CUDA_VISIBLE_DEVICES": "0,1",
        "WORLD_SIZE": "2",
        "LOCAL_WORLD_SIZE": "2",
        "RANK": "1",
        "LOCAL_RANK": "1",
        "GROUP_RANK": "0",
        "TORCHELASTIC_RUN_ID": "1",
    },
)
@mock.patch("torch.cuda.set_device")
@mock.patch("torch.cuda.device_count", return_value=2)
@mock.patch("torch.cuda.is_available", return_value=True)
@mock.patch("pytorch_lightning.strategies.DDPStrategy.setup_distributed", autospec=True)
@mock.patch("torch.cuda.is_available", return_value=True)
def test_strategy_choice_ddp2_te(*_):
    trainer = Trainer(fast_dev_run=True, strategy="ddp2", accelerator="gpu", devices=2)
    assert isinstance(trainer.accelerator, GPUAccelerator)
    assert isinstance(trainer.strategy, DDP2Strategy)
    assert isinstance(trainer.strategy.cluster_environment, TorchElasticEnvironment)
    assert trainer.strategy.cluster_environment.local_rank() == 1
    assert trainer.strategy.local_rank == 1


@mock.patch.dict(
    os.environ,
    {
        "WORLD_SIZE": "2",
        "LOCAL_WORLD_SIZE": "2",
        "RANK": "1",
        "LOCAL_RANK": "1",
        "GROUP_RANK": "0",
        "TORCHELASTIC_RUN_ID": "1",
    },
)
@mock.patch("torch.cuda.device_count", return_value=0)
@mock.patch("pytorch_lightning.strategies.DDPStrategy.setup_distributed", autospec=True)
def test_strategy_choice_ddp_cpu_te(*_):
    trainer = Trainer(fast_dev_run=True, strategy="ddp_spawn", accelerator="cpu", devices=2)
    assert isinstance(trainer.accelerator, CPUAccelerator)
    assert isinstance(trainer.strategy, DDPStrategy)
    assert isinstance(trainer.strategy.cluster_environment, TorchElasticEnvironment)
    assert trainer.strategy.cluster_environment.local_rank() == 1
    assert trainer.strategy.local_rank == 1


@mock.patch.dict(
    os.environ,
    {
        "CUDA_VISIBLE_DEVICES": "0",
        "KUBERNETES_PORT": "tcp://127.0.0.1:443",
        "MASTER_ADDR": "1.2.3.4",
        "MASTER_PORT": "500",
        "WORLD_SIZE": "20",
        "RANK": "1",
    },
)
@mock.patch("torch.cuda.set_device")
@mock.patch("torch.cuda.device_count", return_value=1)
@mock.patch("torch.cuda.is_available", return_value=True)
@mock.patch("pytorch_lightning.strategies.DDPStrategy.setup_distributed", autospec=True)
@mock.patch("torch.cuda.is_available", return_value=True)
def test_strategy_choice_ddp_kubeflow(*_):
    trainer = Trainer(fast_dev_run=True, strategy="ddp", accelerator="gpu", devices=1)
    assert isinstance(trainer.accelerator, GPUAccelerator)
    assert isinstance(trainer.strategy, DDPStrategy)
    assert isinstance(trainer.strategy.cluster_environment, KubeflowEnvironment)
    assert trainer.strategy.cluster_environment.local_rank() == 0
    assert trainer.strategy.local_rank == 0


@mock.patch.dict(
    os.environ,
    {
        "KUBERNETES_PORT": "tcp://127.0.0.1:443",
        "MASTER_ADDR": "1.2.3.4",
        "MASTER_PORT": "500",
        "WORLD_SIZE": "20",
        "RANK": "1",
    },
)
@mock.patch("torch.cuda.device_count", return_value=0)
@mock.patch("pytorch_lightning.strategies.DDPStrategy.setup_distributed", autospec=True)
def test_strategy_choice_ddp_cpu_kubeflow(*_):
    trainer = Trainer(fast_dev_run=True, strategy="ddp_spawn", accelerator="cpu", devices=2)
    assert isinstance(trainer.accelerator, CPUAccelerator)
    assert isinstance(trainer.strategy, DDPStrategy)
    assert isinstance(trainer.strategy.cluster_environment, KubeflowEnvironment)
    assert trainer.strategy.cluster_environment.local_rank() == 0
    assert trainer.strategy.local_rank == 0


@mock.patch.dict(
    os.environ,
    {
        "SLURM_NTASKS": "2",
        "SLURM_JOB_NAME": "SOME_NAME",
        "SLURM_NODEID": "0",
        "LOCAL_RANK": "0",
        "SLURM_PROCID": "0",
        "SLURM_LOCALID": "0",
    },
)
@mock.patch("torch.cuda.device_count", return_value=0)
@mock.patch("pytorch_lightning.strategies.DDPStrategy.setup_distributed", autospec=True)
@pytest.mark.parametrize("strategy", ["ddp", DDPStrategy()])
def test_strategy_choice_ddp_cpu_slurm(device_count_mock, setup_distributed_mock, strategy):
    trainer = Trainer(fast_dev_run=True, strategy=strategy, accelerator="cpu", devices=2)
    assert isinstance(trainer.accelerator, CPUAccelerator)
    assert isinstance(trainer.strategy, DDPStrategy)
    assert isinstance(trainer.strategy.cluster_environment, SLURMEnvironment)
    assert trainer.strategy.local_rank == 0


@mock.patch("pytorch_lightning.accelerators.tpu.TPUAccelerator.is_available", return_value=True)
def test_unsupported_tpu_choice(mock_tpu_acc_avail):

    with pytest.raises(MisconfigurationException, match=r"accelerator='tpu', precision=64\)` is not implemented"):
        Trainer(accelerator="tpu", precision=64)

    # if user didn't set strategy, AcceleratorConnector will choose the TPUSingleStrategy or TPUSpawnStrategy
    with pytest.raises(ValueError, match="TPUAccelerator` can only be used with a `SingleTPUStrategy`"):
        with pytest.warns(UserWarning, match=r"accelerator='tpu', precision=16\)` but native AMP is not supported"):
            Trainer(accelerator="tpu", precision=16, strategy="ddp")

    with pytest.raises(ValueError, match="TPUAccelerator` can only be used with a `SingleTPUStrategy`"):
        with pytest.warns(UserWarning, match=r"accelerator='tpu', precision=16\)` but apex AMP is not supported"):
            Trainer(accelerator="tpu", precision=16, amp_backend="apex", strategy="single_device")


@mock.patch("pytorch_lightning.accelerators.ipu.IPUAccelerator.is_available", return_value=True)
def test_unsupported_ipu_choice(mock_ipu_acc_avail, monkeypatch):
    import pytorch_lightning.strategies.ipu as ipu
    import pytorch_lightning.utilities.imports as imports

    monkeypatch.setattr(imports, "_IPU_AVAILABLE", True)
    monkeypatch.setattr(ipu, "_IPU_AVAILABLE", True)
    with pytest.raises(ValueError, match=r"accelerator='ipu', precision='bf16'\)` is not supported"):
        Trainer(accelerator="ipu", precision="bf16")
    with pytest.raises(ValueError, match=r"accelerator='ipu', precision=64\)` is not supported"):
        Trainer(accelerator="ipu", precision=64)


@mock.patch("torch.cuda.is_available", return_value=False)
@mock.patch("pytorch_lightning.utilities.imports._TPU_AVAILABLE", return_value=False)
@mock.patch("pytorch_lightning.utilities.imports._IPU_AVAILABLE", return_value=False)
@mock.patch("pytorch_lightning.utilities.imports._HPU_AVAILABLE", return_value=False)
def test_devices_auto_choice_cpu(
    is_ipu_available_mock, is_tpu_available_mock, is_gpu_available_mock, is_hpu_available_mock
):
    trainer = Trainer(accelerator="auto", devices="auto")
    assert trainer.num_devices == 1


@mock.patch("torch.cuda.is_available", return_value=True)
@mock.patch("torch.cuda.device_count", return_value=2)
def test_devices_auto_choice_gpu(is_gpu_available_mock, device_count_mock):
    trainer = Trainer(accelerator="auto", devices="auto")
    assert isinstance(trainer.accelerator, GPUAccelerator)
    assert trainer.num_devices == 2


@pytest.mark.parametrize(
    ["parallel_devices", "accelerator"],
    [([torch.device("cpu")], "gpu"), ([torch.device("cuda", i) for i in range(8)], ("tpu"))],
)
def test_parallel_devices_in_strategy_confilict_with_accelerator(parallel_devices, accelerator):
    with pytest.raises(MisconfigurationException, match=r"parallel_devices set through"):
        Trainer(strategy=DDPStrategy(parallel_devices=parallel_devices), accelerator=accelerator)


@pytest.mark.parametrize("deterministic", [True, False])
def test_deterministic_init(deterministic):
    trainer = Trainer(accelerator="auto", deterministic=deterministic)
    assert trainer._accelerator_connector.deterministic == deterministic
    if deterministic:
        assert os.environ.get("CUBLAS_WORKSPACE_CONFIG") == ":4096:8"
        assert os.environ.get("HOROVOD_FUSION_THRESHOLD") == "0"


@pytest.mark.parametrize(
    "sync_batchnorm,plugins,expected",
    [
        (False, [], type(None)),
        (True, [], NativeSyncBatchNorm),
        (False, [NativeSyncBatchNorm()], NativeSyncBatchNorm),
        (True, [NativeSyncBatchNorm()], NativeSyncBatchNorm),
        (False, [Mock(spec=LayerSync)], LayerSync),
    ],
)
def test_sync_batchnorm_set(tmpdir, sync_batchnorm, plugins, expected):
    """Test valid combinations of the sync_batchnorm Trainer flag and the plugins list of layer-sync plugins."""
    trainer = Trainer(sync_batchnorm=sync_batchnorm, plugins=plugins, strategy="ddp")
    assert isinstance(trainer._accelerator_connector._layer_sync, expected)
    assert isinstance(trainer.strategy._layer_sync, expected)


def test_sync_batchnorm_invalid_choice(tmpdir):
    """Test that a conflicting specification of enabled sync batchnorm and a custom plugin leads to an error."""
    custom = Mock(spec=LayerSync)
    with pytest.raises(
        MisconfigurationException,
        match=r"You set `Trainer\(sync_batchnorm=True\)` and provided a `LayerSync` plugin, but this is not allowed",
    ):
        Trainer(sync_batchnorm=True, plugins=[custom])


@RunIf(skip_windows=True)
def test_sync_batchnorm_set_in_custom_strategy(tmpdir):
    """Tests if layer_sync is automatically set for custom strategy."""

    class CustomParallelStrategy(DDPStrategy):
        def __init__(self, **kwargs):
            super().__init__(**kwargs)
            # Set to None so it will be overwritten by the accelerator connector.
            self._layer_sync = None

    strategy = CustomParallelStrategy()
    assert strategy._layer_sync is None
    Trainer(strategy=strategy, sync_batchnorm=True)
    assert isinstance(strategy._layer_sync, NativeSyncBatchNorm)


@pytest.mark.parametrize(
    ["plugins", "expected"],
    [
        ([LightningEnvironment(), SLURMEnvironment()], "ClusterEnvironment"),
        ([TorchCheckpointIO(), TorchCheckpointIO()], "CheckpointIO"),
        (
            [PrecisionPlugin(), DoublePrecisionPlugin(), LightningEnvironment(), SLURMEnvironment()],
            "PrecisionPlugin, ClusterEnvironment",
        ),
    ],
)
def test_plugin_only_one_instance_for_one_type(plugins, expected):
    with pytest.raises(MisconfigurationException, match=f"Received multiple values for {expected}"):
        Trainer(plugins=plugins)


@pytest.mark.parametrize("accelerator", ("cpu", "gpu", "tpu", "ipu"))
@pytest.mark.parametrize("devices", ("0", 0, []))
def test_passing_zero_and_empty_list_to_devices_flag(accelerator, devices):
    with pytest.raises(MisconfigurationException, match="value is not a valid input using"):
        Trainer(accelerator=accelerator, devices=devices)<|MERGE_RESOLUTION|>--- conflicted
+++ resolved
@@ -330,15 +330,6 @@
     assert isinstance(trainer.strategy, DDPStrategy)
 
 
-<<<<<<< HEAD
-=======
-def test_exception_when_strategy_used_with_plugins():
-    with pytest.raises(MisconfigurationException, match="only specify one strategy, but you have passed"):
-        with pytest.deprecated_call(match=r"`strategy` to the `plugins` flag in Trainer has been deprecated"):
-            Trainer(plugins="ddp_find_unused_parameters_false", strategy="ddp_spawn")
-
-
->>>>>>> b2fe6bda
 def test_exception_invalid_strategy():
     with pytest.raises(MisconfigurationException, match=r"strategy='ddp_cpu'\)` is not a valid"):
         Trainer(strategy="ddp_cpu")

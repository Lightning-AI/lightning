# Copyright The PyTorch Lightning team.
#
# Licensed under the Apache License, Version 2.0 (the "License");
# you may not use this file except in compliance with the License.
# You may obtain a copy of the License at
#
#     http://www.apache.org/licenses/LICENSE-2.0
#
# Unless required by applicable law or agreed to in writing, software
# distributed under the License is distributed on an "AS IS" BASIS,
# WITHOUT WARRANTIES OR CONDITIONS OF ANY KIND, either express or implied.
# See the License for the specific language governing permissions and
# limitations under the License

import os
from typing import Optional
from unittest import mock
from unittest.mock import Mock

import pytest
import torch
import torch.distributed

import pytorch_lightning
from pytorch_lightning import Trainer
from pytorch_lightning.accelerators.accelerator import Accelerator
from pytorch_lightning.accelerators.cpu import CPUAccelerator
from pytorch_lightning.accelerators.gpu import GPUAccelerator
from pytorch_lightning.plugins import DoublePrecisionPlugin, LayerSync, NativeSyncBatchNorm, PrecisionPlugin
from pytorch_lightning.plugins.environments import (
    KubeflowEnvironment,
    LightningEnvironment,
    SLURMEnvironment,
    TorchElasticEnvironment,
)
from pytorch_lightning.plugins.io import TorchCheckpointIO
from pytorch_lightning.strategies import (
    DataParallelStrategy,
    DDP2Strategy,
    DDPShardedStrategy,
    DDPSpawnShardedStrategy,
    DDPSpawnStrategy,
    DDPStrategy,
    DeepSpeedStrategy,
    ParallelStrategy,
    SingleDeviceStrategy,
)
from pytorch_lightning.utilities.exceptions import MisconfigurationException
from tests.helpers.runif import RunIf


# TODO: please modify/sunset any test that has accelerator=ddp/ddp2/ddp_cpu/ddp_spawn @daniellepintz
def test_accelerator_choice_cpu(tmpdir):
    trainer = Trainer(default_root_dir=tmpdir, fast_dev_run=True)
    assert isinstance(trainer.accelerator, CPUAccelerator)
    assert isinstance(trainer.strategy, SingleDeviceStrategy)


@pytest.mark.parametrize(("num_processes", "num_nodes"), ([(1, 1), (1, 2), (2, 1), (2, 2)]))
def test_accelerator_choice_ddp_cpu(tmpdir, num_processes: int, num_nodes: int):
    trainer = Trainer(fast_dev_run=True, accelerator="ddp_cpu", num_processes=num_processes, num_nodes=num_nodes)
    assert isinstance(trainer.accelerator, CPUAccelerator)
    no_spawn = num_processes == 1 and num_nodes > 1
    assert isinstance(trainer.strategy, DDPStrategy if no_spawn else DDPSpawnStrategy)
    assert isinstance(trainer.strategy.cluster_environment, LightningEnvironment)


@mock.patch.dict(os.environ, {"CUDA_VISIBLE_DEVICES": "0,1"})
@mock.patch("torch.cuda.device_count", return_value=2)
@mock.patch("torch.cuda.is_available", return_value=True)
def test_accelerator_choice_ddp(cuda_available_mock, device_count_mock):
    with pytest.deprecated_call(match=r"accelerator='ddp'\)` has been deprecated"):
        trainer = Trainer(fast_dev_run=True, accelerator="ddp", gpus=1)
    assert isinstance(trainer.accelerator, GPUAccelerator)
    assert isinstance(trainer.strategy, DDPStrategy)
    assert isinstance(trainer.strategy.cluster_environment, LightningEnvironment)


@mock.patch.dict(os.environ, {"CUDA_VISIBLE_DEVICES": "0,1"})
@mock.patch("torch.cuda.device_count", return_value=2)
@mock.patch("torch.cuda.is_available", return_value=True)
def test_accelerator_choice_ddp_spawn(cuda_available_mock, device_count_mock):
    with pytest.deprecated_call(match=r"accelerator='ddp_spawn'\)` has been deprecated"):
        trainer = Trainer(fast_dev_run=True, accelerator="ddp_spawn", gpus=1)
    assert isinstance(trainer.accelerator, GPUAccelerator)
    assert isinstance(trainer.strategy, DDPSpawnStrategy)
    assert isinstance(trainer.strategy.cluster_environment, LightningEnvironment)


@mock.patch.dict(
    os.environ,
    {
        "CUDA_VISIBLE_DEVICES": "0,1",
        "SLURM_NTASKS": "2",
        "SLURM_JOB_NAME": "SOME_NAME",
        "SLURM_NODEID": "0",
        "SLURM_PROCID": "1",
        "SLURM_LOCALID": "1",
    },
)
@mock.patch("torch.cuda.set_device")
@mock.patch("torch.cuda.device_count", return_value=2)
@mock.patch("torch.cuda.is_available", return_value=True)
@mock.patch("pytorch_lightning.strategies.DDPStrategy.setup_distributed", autospec=True)
@mock.patch("torch.cuda.is_available", return_value=True)
def test_accelerator_choice_ddp_slurm(*_):
    with pytest.deprecated_call(match=r"accelerator='ddp'\)` has been deprecated in v1.5"):
        trainer = Trainer(fast_dev_run=True, accelerator="ddp", gpus=2)
    assert trainer._accelerator_connector._is_slurm_managing_tasks()
    assert isinstance(trainer.accelerator, GPUAccelerator)
    assert isinstance(trainer.strategy, DDPStrategy)
    assert isinstance(trainer.strategy.cluster_environment, SLURMEnvironment)
    assert trainer.strategy.cluster_environment.local_rank() == 1
    assert trainer.strategy.local_rank == 1


@mock.patch.dict(
    os.environ,
    {
        "CUDA_VISIBLE_DEVICES": "0,1",
        "SLURM_NTASKS": "2",
        "SLURM_JOB_NAME": "SOME_NAME",
        "SLURM_NODEID": "0",
        "SLURM_PROCID": "1",
        "SLURM_LOCALID": "1",
    },
)
@mock.patch("torch.cuda.set_device")
@mock.patch("torch.cuda.device_count", return_value=2)
@mock.patch("torch.cuda.is_available", return_value=True)
@mock.patch("pytorch_lightning.strategies.DDPStrategy.setup_distributed", autospec=True)
@mock.patch("torch.cuda.is_available", return_value=True)
def test_accelerator_choice_ddp2_slurm(*_):
    with pytest.deprecated_call(match=r"accelerator='ddp2'\)` has been deprecated in v1.5"):
        trainer = Trainer(fast_dev_run=True, accelerator="ddp2", gpus=2)
    assert trainer._accelerator_connector._is_slurm_managing_tasks()
    assert isinstance(trainer.accelerator, GPUAccelerator)
    assert isinstance(trainer.strategy, DDP2Strategy)
    assert isinstance(trainer.strategy.cluster_environment, SLURMEnvironment)
    assert trainer.strategy.cluster_environment.local_rank() == 1
    assert trainer.strategy.local_rank == 1


@mock.patch.dict(
    os.environ,
    {
        "CUDA_VISIBLE_DEVICES": "0,1",
        "WORLD_SIZE": "2",
        "LOCAL_WORLD_SIZE": "2",
        "RANK": "1",
        "LOCAL_RANK": "1",
        "GROUP_RANK": "0",
    },
)
@mock.patch("torch.cuda.set_device")
@mock.patch("torch.cuda.device_count", return_value=1)
@mock.patch("pytorch_lightning.strategies.DDPStrategy.setup_distributed", autospec=True)
@mock.patch("torch.cuda.is_available", return_value=True)
def test_accelerator_choice_ddp_te(*_):
    with pytest.deprecated_call(match=r"accelerator='ddp'\)` has been deprecated in v1.5"):
        trainer = Trainer(fast_dev_run=True, accelerator="ddp", gpus=2)
    assert isinstance(trainer.accelerator, GPUAccelerator)
    assert isinstance(trainer.strategy, DDPStrategy)
    assert isinstance(trainer.strategy.cluster_environment, TorchElasticEnvironment)
    assert trainer.strategy.cluster_environment.local_rank() == 1
    assert trainer.strategy.local_rank == 1


@mock.patch.dict(
    os.environ,
    {
        "CUDA_VISIBLE_DEVICES": "0,1",
        "WORLD_SIZE": "2",
        "LOCAL_WORLD_SIZE": "2",
        "RANK": "1",
        "LOCAL_RANK": "1",
        "GROUP_RANK": "0",
    },
)
@mock.patch("torch.cuda.set_device")
@mock.patch("torch.cuda.device_count", return_value=1)
@mock.patch("pytorch_lightning.strategies.DDPStrategy.setup_distributed", autospec=True)
@mock.patch("torch.cuda.is_available", return_value=True)
def test_accelerator_choice_ddp2_te(*_):
    with pytest.deprecated_call(match=r"accelerator='ddp2'\)` has been deprecated in v1.5"):
        trainer = Trainer(fast_dev_run=True, accelerator="ddp2", gpus=2)
    assert isinstance(trainer.accelerator, GPUAccelerator)
    assert isinstance(trainer.strategy, DDP2Strategy)
    assert isinstance(trainer.strategy.cluster_environment, TorchElasticEnvironment)
    assert trainer.strategy.cluster_environment.local_rank() == 1
    assert trainer.strategy.local_rank == 1


@mock.patch.dict(
    os.environ, {"WORLD_SIZE": "2", "LOCAL_WORLD_SIZE": "2", "RANK": "1", "LOCAL_RANK": "1", "GROUP_RANK": "0"}
)
@mock.patch("torch.cuda.device_count", return_value=0)
@mock.patch("pytorch_lightning.strategies.DDPStrategy.setup_distributed", autospec=True)
def test_accelerator_choice_ddp_cpu_te(*_):
    trainer = Trainer(fast_dev_run=True, accelerator="ddp_cpu", num_processes=2)
    assert isinstance(trainer.accelerator, CPUAccelerator)
    assert isinstance(trainer.strategy, DDPStrategy)
    assert isinstance(trainer.strategy.cluster_environment, TorchElasticEnvironment)
    assert trainer.strategy.cluster_environment.local_rank() == 1
    assert trainer.strategy.local_rank == 1


@mock.patch.dict(
    os.environ,
    {
        "CUDA_VISIBLE_DEVICES": "0",
        "KUBERNETES_PORT": "tcp://127.0.0.1:443",
        "MASTER_ADDR": "1.2.3.4",
        "MASTER_PORT": "500",
        "WORLD_SIZE": "20",
        "RANK": "1",
    },
)
@mock.patch("torch.cuda.set_device")
@mock.patch("torch.cuda.device_count", return_value=1)
@mock.patch("pytorch_lightning.strategies.DDPStrategy.setup_distributed", autospec=True)
@mock.patch("torch.cuda.is_available", return_value=True)
def test_accelerator_choice_ddp_kubeflow(*_):
    with pytest.deprecated_call(match=r"accelerator='ddp'\)` has been deprecated in v1.5"):
        trainer = Trainer(fast_dev_run=True, accelerator="ddp", gpus=1)
    assert isinstance(trainer.accelerator, GPUAccelerator)
    assert isinstance(trainer.strategy, DDPStrategy)
    assert isinstance(trainer.strategy.cluster_environment, KubeflowEnvironment)
    assert trainer.strategy.cluster_environment.local_rank() == 0
    assert trainer.strategy.local_rank == 0


@mock.patch.dict(
    os.environ,
    {
        "KUBERNETES_PORT": "tcp://127.0.0.1:443",
        "MASTER_ADDR": "1.2.3.4",
        "MASTER_PORT": "500",
        "WORLD_SIZE": "20",
        "RANK": "1",
    },
)
@mock.patch("torch.cuda.device_count", return_value=0)
@mock.patch("pytorch_lightning.strategies.DDPStrategy.setup_distributed", autospec=True)
def test_accelerator_choice_ddp_cpu_kubeflow(*_):
    trainer = Trainer(fast_dev_run=True, accelerator="ddp_cpu", num_processes=1)
    assert isinstance(trainer.accelerator, CPUAccelerator)
    assert isinstance(trainer.strategy, DDPStrategy)
    assert isinstance(trainer.strategy.cluster_environment, KubeflowEnvironment)
    assert trainer.strategy.cluster_environment.local_rank() == 0
    assert trainer.strategy.local_rank == 0


@mock.patch.dict(
    os.environ,
    {
        "SLURM_NTASKS": "2",
        "SLURM_JOB_NAME": "SOME_NAME",
        "SLURM_NODEID": "0",
        "LOCAL_RANK": "0",
        "SLURM_PROCID": "0",
        "SLURM_LOCALID": "0",
    },
)
@mock.patch("torch.cuda.device_count", return_value=0)
@mock.patch("pytorch_lightning.strategies.DDPStrategy.setup_distributed", autospec=True)
def test_accelerator_choice_ddp_cpu_slurm(*_):
    trainer = Trainer(fast_dev_run=True, accelerator="ddp_cpu", num_processes=2)
    assert trainer._accelerator_connector._is_slurm_managing_tasks()
    assert isinstance(trainer.accelerator, CPUAccelerator)
    assert isinstance(trainer.strategy, DDPStrategy)
    assert isinstance(trainer.strategy.cluster_environment, SLURMEnvironment)
    assert trainer.strategy.local_rank == 0


@RunIf(skip_windows=True, standalone=True)
def test_accelerator_choice_ddp_cpu_and_strategy(tmpdir):
    """Test that accelerator="ddp_cpu" can work together with an instance of DDPStrategy."""
    _test_accelerator_choice_ddp_cpu_and_strategy(tmpdir, ddp_strategy_class=DDPStrategy)


@RunIf(skip_windows=True, skip_49370=True)
def test_accelerator_choice_ddp_cpu_and_strategy_spawn(tmpdir):
    """Test that accelerator="ddp_cpu" can work together with an instance of DDPPSpawnPlugin."""
    _test_accelerator_choice_ddp_cpu_and_strategy(tmpdir, ddp_strategy_class=DDPSpawnStrategy)


def _test_accelerator_choice_ddp_cpu_and_strategy(tmpdir, ddp_strategy_class):
    trainer = Trainer(
        default_root_dir=tmpdir,
        strategy=ddp_strategy_class(find_unused_parameters=True),
        fast_dev_run=True,
        accelerator="ddp_cpu",
        num_processes=2,
    )
    assert isinstance(trainer.strategy, ddp_strategy_class)
    assert isinstance(trainer.accelerator, CPUAccelerator)
    assert trainer.strategy.num_processes == 2
    assert trainer.strategy.parallel_devices == [torch.device("cpu")] * 2


@mock.patch.dict(
    os.environ,
    {
        "SLURM_NTASKS": "2",
        "SLURM_JOB_NAME": "SOME_NAME",
        "SLURM_NODEID": "0",
        "LOCAL_RANK": "0",
        "SLURM_PROCID": "0",
        "SLURM_LOCALID": "0",
    },
)
@mock.patch("torch.cuda.device_count", return_value=0)
def test_accelerator_choice_ddp_cpu_custom_cluster(_, tmpdir):
    """Test that we choose the custom cluster even when SLURM or TE flags are around."""

    class CustomCluster(LightningEnvironment):
        @property
        def main_address(self):
            return "asdf"

        @property
        def creates_processes_externally(self) -> bool:
            return True

    trainer = Trainer(
        default_root_dir=tmpdir, plugins=[CustomCluster()], fast_dev_run=True, accelerator="ddp_cpu", num_processes=2
    )
    assert isinstance(trainer.accelerator, CPUAccelerator)
    assert isinstance(trainer.strategy, DDPStrategy)
    assert isinstance(trainer.strategy.cluster_environment, CustomCluster)


@mock.patch.dict(
    os.environ,
    {
        "SLURM_NTASKS": "2",
        "SLURM_JOB_NAME": "SOME_NAME",
        "SLURM_NODEID": "0",
        "LOCAL_RANK": "0",
        "SLURM_PROCID": "0",
        "SLURM_LOCALID": "0",
    },
)
@mock.patch("torch.cuda.device_count", return_value=0)
@mock.patch("pytorch_lightning.strategies.DDPStrategy.setup_distributed", autospec=True)
def test_custom_accelerator(device_count_mock, setup_distributed_mock):
    class Accel(Accelerator):
        @staticmethod
        def parse_devices(devices):
            return devices

        @staticmethod
        def get_parallel_devices(devices):
            return [torch.device("cpu")] * devices

        @staticmethod
        def auto_device_count() -> int:
            return 1

        @staticmethod
        def is_available() -> bool:
            return True

        @staticmethod
        def name() -> str:
            return "custom_acc_name"

    class Prec(PrecisionPlugin):
        pass

    class Strat(SingleDeviceStrategy):
        pass

    strategy = Strat(device=torch.device("cpu"), accelerator=Accel(), precision_plugin=Prec())
    trainer = Trainer(strategy=strategy, fast_dev_run=True, accelerator="cpu", devices=2)
    assert isinstance(trainer.accelerator, Accel)
    assert isinstance(trainer.strategy, Strat)
    assert isinstance(trainer.precision_plugin, Prec)
    assert trainer._accelerator_connector.strategy is strategy

    class Strat(DDPStrategy):
        pass

    strategy = Strat(accelerator=Accel(), precision_plugin=Prec())
    trainer = Trainer(strategy=strategy, fast_dev_run=True, accelerator="cpu", devices=2)
    assert isinstance(trainer.accelerator, Accel)
    assert isinstance(trainer.strategy, Strat)
    assert isinstance(trainer.precision_plugin, Prec)
    assert trainer._accelerator_connector.strategy is strategy


@mock.patch.dict(
    os.environ,
    {
        "SLURM_NTASKS": "2",
        "SLURM_JOB_NAME": "SOME_NAME",
        "SLURM_NODEID": "0",
        "LOCAL_RANK": "0",
        "SLURM_PROCID": "0",
        "SLURM_LOCALID": "0",
    },
)
@mock.patch("torch.cuda.device_count", return_value=0)
@mock.patch("pytorch_lightning.strategies.DDPStrategy.setup_distributed", autospec=True)
def test_dist_backend_accelerator_mapping(*_):
    trainer = Trainer(fast_dev_run=True, strategy="ddp_spawn", accelerator="cpu", devices=2)
    assert isinstance(trainer.accelerator, CPUAccelerator)
    assert isinstance(trainer.strategy, DDPStrategy)
    assert trainer.strategy.local_rank == 0


@mock.patch("torch.cuda.device_count", return_value=2)
def test_ipython_incompatible_backend_error(_, monkeypatch):
    monkeypatch.setattr(pytorch_lightning.utilities, "_IS_INTERACTIVE", True)
    with pytest.raises(MisconfigurationException, match=r"strategy='ddp'\)`.*is not compatible"):
        Trainer(strategy="ddp", accelerator="gpu", gpus=2)

    with pytest.raises(MisconfigurationException, match=r"strategy='ddp2'\)`.*is not compatible"):
        Trainer(strategy="ddp2", accelerator="gpu", gpus=2)
<<<<<<< HEAD

    with pytest.raises(MisconfigurationException, match=r"strategy='ddp_spawn'\)`.*is not compatible"):
        Trainer(strategy="ddp_spawn")

    with pytest.raises(MisconfigurationException, match=r"strategy='ddp_sharded_spawn'\)`.*is not compatible"):
        Trainer(strategy="ddp_sharded_spawn")

    with pytest.raises(MisconfigurationException, match=r"strategy='ddp'\)`.*is not compatible"):
        # Edge case: AcceleratorConnector maps dp to ddp if accelerator != gpu
        Trainer(strategy="dp")


@mock.patch("torch.cuda.device_count", return_value=2)
def test_ipython_compatible_dp_strategy_gpu(_, monkeypatch):
    monkeypatch.setattr(pytorch_lightning.utilities, "_IS_INTERACTIVE", True)
    trainer = Trainer(strategy="dp", accelerator="gpu")
    assert trainer.strategy.launcher is None or trainer.strategy.launcher.is_interactive_compatible
=======
>>>>>>> 5fb5dacb


@mock.patch("pytorch_lightning.utilities._IS_INTERACTIVE", return_value=True)
def test_ipython_compatible_backend(*_):
    Trainer(strategy="ddp_spawn", accelerator="cpu", devices=2)


@pytest.mark.parametrize(["accelerator", "plugin"], [("ddp_spawn", "ddp_sharded"), (None, "ddp_sharded")])
def test_plugin_accelerator_choice(accelerator: Optional[str], plugin: str):
    """Ensure that when a plugin and accelerator is passed in, that the plugin takes precedent."""
    if accelerator is None:
        with pytest.deprecated_call(match="Passing .* `strategy` to the `plugins`"):
            trainer = Trainer(accelerator=accelerator, plugins=plugin, num_processes=2)
    else:
        with pytest.deprecated_call(match=r"accelerator=.*\)` has been deprecated"):
            trainer = Trainer(accelerator=accelerator, plugins=plugin, num_processes=2)
    assert isinstance(trainer.strategy, DDPShardedStrategy)

    with pytest.deprecated_call(match="Passing .* `strategy` to the `plugins`"):
        trainer = Trainer(plugins=plugin, accelerator="cpu", num_processes=2)
    assert isinstance(trainer.strategy, DDPShardedStrategy)


@pytest.mark.parametrize(
    ["accelerator", "plugin"],
    [
        ("ddp", DDPStrategy),
        ("ddp_spawn", DDPSpawnStrategy),
        ("ddp_sharded", DDPShardedStrategy),
        ("ddp_sharded_spawn", DDPSpawnShardedStrategy),
        pytest.param("deepspeed", DeepSpeedStrategy, marks=RunIf(deepspeed=True)),
    ],
)
@mock.patch("torch.cuda.is_available", return_value=True)
@mock.patch("torch.cuda.device_count", return_value=2)
@pytest.mark.parametrize("devices", [1, 2])
def test_accelerator_choice_multi_node_gpu(
    mock_is_available, mock_device_count, tmpdir, accelerator: str, plugin: ParallelStrategy, devices: int
):
    with pytest.deprecated_call(match=r"accelerator=.*\)` has been deprecated"):
        trainer = Trainer(default_root_dir=tmpdir, num_nodes=2, accelerator=accelerator, gpus=devices)
    assert isinstance(trainer.strategy, plugin)


@mock.patch("torch.cuda.is_available", return_value=False)
def test_accelerator_cpu(_):
    trainer = Trainer(accelerator="cpu")
    assert isinstance(trainer.accelerator, CPUAccelerator)

<<<<<<< HEAD
    with pytest.raises(MisconfigurationException, match="You requested gpu:"):
        trainer = Trainer(gpus=1)
    with pytest.raises(
        MisconfigurationException, match="GPUAccelerator can not run on your system since GPUs are not available."
    ):
=======
    with pytest.raises(MisconfigurationException, match="You passed `accelerator='gpu'`, but GPUs are not available"):
>>>>>>> 5fb5dacb
        trainer = Trainer(accelerator="gpu")


@RunIf(min_gpus=1)
def test_accelerator_gpu():

    trainer = Trainer(accelerator="gpu", devices=1)

    assert trainer._device_type == "gpu"
    assert isinstance(trainer.accelerator, GPUAccelerator)

    trainer = Trainer(accelerator="gpu")
    assert isinstance(trainer.accelerator, GPUAccelerator)

    trainer = Trainer(accelerator="auto", devices=1)

    assert trainer._device_type == "gpu"
    assert isinstance(trainer.accelerator, GPUAccelerator)


@pytest.mark.parametrize(["devices", "plugin"], [(1, SingleDeviceStrategy), (5, DDPSpawnStrategy)])
def test_accelerator_cpu_with_devices(devices, plugin):

    trainer = Trainer(accelerator="cpu", devices=devices)

    assert trainer.devices == devices
    assert isinstance(trainer.strategy, plugin)
    assert isinstance(trainer.accelerator, CPUAccelerator)


@RunIf(min_gpus=2)
@pytest.mark.parametrize(
    ["devices", "plugin"], [(1, SingleDeviceStrategy), ([1], SingleDeviceStrategy), (2, DDPSpawnStrategy)]
)
def test_accelerator_gpu_with_devices(devices, plugin):

    trainer = Trainer(accelerator="gpu", devices=devices)

    assert trainer.devices == devices
    assert isinstance(trainer.strategy, plugin)
    assert isinstance(trainer.accelerator, GPUAccelerator)


@RunIf(min_gpus=1)
def test_accelerator_auto_with_devices_gpu():
    trainer = Trainer(accelerator="auto", devices=1)

    assert trainer._device_type == "gpu"
    assert trainer.devices == 1


def test_validate_accelerator_and_devices():

    trainer = Trainer(accelerator="ddp_cpu", devices=2)
    assert isinstance(trainer.accelerator, CPUAccelerator)
    assert trainer.num_processes == 2


def test_set_devices_if_none_cpu():

    trainer = Trainer(accelerator="cpu", devices=3)
    assert trainer.devices == 3


def test_devices_with_cpu_only_supports_integer():

    with pytest.warns(UserWarning, match="The flag `devices` must be an int"):
        trainer = Trainer(accelerator="cpu", devices="1,3")
    assert isinstance(trainer.accelerator, CPUAccelerator)
    assert trainer.devices == 1


@pytest.mark.parametrize("training_type", ["ddp2", "dp"])
def test_unsupported_strategy_types_on_cpu(training_type):
    with pytest.warns(UserWarning, match="is not supported on CPUs, hence setting `strategy='ddp"):
        trainer = Trainer(accelerator=training_type, num_processes=2)

    assert trainer._strategy_type == _StrategyType.DDP


def test_accelerator_ddp_for_cpu(tmpdir):
    with pytest.deprecated_call(match=r"accelerator='ddp'\)` has been deprecated"):
        trainer = Trainer(accelerator="ddp", num_processes=2)
    assert isinstance(trainer.accelerator, CPUAccelerator)
    assert isinstance(trainer.strategy, DDPStrategy)


def test_exception_when_strategy_used_with_accelerator():
    with pytest.raises(MisconfigurationException, match="but have also passed"), pytest.deprecated_call(
        match=r"accelerator='ddp'\)` has been deprecated"
    ):
        Trainer(accelerator="ddp", strategy="ddp_spawn")


def test_exception_when_strategy_used_with_plugins():
    with pytest.raises(MisconfigurationException, match="only specify one strategy, but you have passed"):
        with pytest.deprecated_call(match=r"`strategy` to the `plugins` flag in Trainer has been deprecated"):
            Trainer(plugins="ddp_find_unused_parameters_false", strategy="ddp_spawn")


def test_exception_invalid_strategy():
    with pytest.raises(MisconfigurationException, match=r"strategy='ddp_cpu'\)` is not a valid"):
        Trainer(strategy="ddp_cpu")
    with pytest.raises(MisconfigurationException, match=r"strategy='tpu_spawn'\)` is not a valid"):
        Trainer(strategy="tpu_spawn")


@pytest.mark.parametrize(
    ["strategy", "plugin"],
    [
        ("ddp_spawn", DDPSpawnStrategy),
        ("ddp_spawn_find_unused_parameters_false", DDPSpawnStrategy),
        ("ddp", DDPStrategy),
        ("ddp_find_unused_parameters_false", DDPStrategy),
    ],
)
def test_strategy_choice_cpu_str(tmpdir, strategy, plugin):
    trainer = Trainer(strategy=strategy, accelerator="cpu", devices=2)
    assert isinstance(trainer.strategy, plugin)


@pytest.mark.parametrize("plugin", [DDPSpawnStrategy, DDPStrategy])
def test_strategy_choice_cpu_plugin(tmpdir, plugin):
    trainer = Trainer(strategy=plugin(), accelerator="cpu", devices=2)
    assert isinstance(trainer.strategy, plugin)


@RunIf(min_gpus=2)
@pytest.mark.parametrize(
    ["strategy", "plugin"],
    [
        ("ddp_spawn", DDPSpawnStrategy),
        ("ddp_spawn_find_unused_parameters_false", DDPSpawnStrategy),
        ("ddp", DDPStrategy),
        ("ddp_find_unused_parameters_false", DDPStrategy),
        ("ddp2", DDP2Strategy),
        ("dp", DataParallelStrategy),
        ("ddp_sharded", DDPShardedStrategy),
        ("ddp_sharded_spawn", DDPSpawnShardedStrategy),
        pytest.param("deepspeed", DeepSpeedStrategy, marks=RunIf(deepspeed=True)),
    ],
)
def test_strategy_choice_gpu_str(tmpdir, strategy, plugin):
    trainer = Trainer(strategy=strategy, accelerator="gpu", devices=2)
    assert isinstance(trainer.strategy, plugin)


@RunIf(min_gpus=2)
@pytest.mark.parametrize("plugin", [DDPSpawnStrategy, DDPStrategy])
def test_strategy_choice_gpu_plugin(tmpdir, plugin):
    trainer = Trainer(strategy=plugin(), accelerator="gpu", devices=2)
    assert isinstance(trainer.strategy, plugin)


@RunIf(min_gpus=2)
@pytest.mark.parametrize("plugin", [DDPSpawnStrategy, DDPStrategy])
def test_device_type_when_training_plugin_gpu_passed(tmpdir, plugin):

    trainer = Trainer(strategy=plugin(), accelerator="gpu", devices=2)
    assert isinstance(trainer.strategy, plugin)
    assert isinstance(trainer.accelerator, GPUAccelerator)


@pytest.mark.parametrize("precision", [1, 12, "invalid"])
def test_validate_precision_type(tmpdir, precision):

    with pytest.raises(MisconfigurationException, match=f"Precision {repr(precision)} is invalid"):
        Trainer(precision=precision)


def test_amp_level_raises_error_with_native():
    with pytest.raises(MisconfigurationException, match="O2'` but it's only supported with `amp_backend='apex'`"):
        _ = Trainer(amp_level="O2", amp_backend="native", precision=16)


def test_strategy_choice_ddp_spawn_cpu(tmpdir):
    trainer = Trainer(fast_dev_run=True, strategy="ddp_spawn", accelerator="cpu", devices=2)
    assert isinstance(trainer.accelerator, CPUAccelerator)
    assert isinstance(trainer.strategy, DDPSpawnStrategy)
    assert isinstance(trainer.strategy.cluster_environment, LightningEnvironment)


@mock.patch.dict(os.environ, {"CUDA_VISIBLE_DEVICES": "0,1"})
@mock.patch("torch.cuda.device_count", return_value=2)
@mock.patch("torch.cuda.is_available", return_value=True)
def test_strategy_choice_ddp(cuda_available_mock, device_count_mock):
    trainer = Trainer(fast_dev_run=True, strategy="ddp", accelerator="gpu", devices=1)
    assert isinstance(trainer.accelerator, GPUAccelerator)
    assert isinstance(trainer.strategy, DDPStrategy)
    assert isinstance(trainer.strategy.cluster_environment, LightningEnvironment)


@mock.patch.dict(os.environ, {"CUDA_VISIBLE_DEVICES": "0,1"})
@mock.patch("torch.cuda.device_count", return_value=2)
@mock.patch("torch.cuda.is_available", return_value=True)
def test_strategy_choice_ddp_spawn(cuda_available_mock, device_count_mock):
    trainer = Trainer(fast_dev_run=True, strategy="ddp_spawn", accelerator="gpu", devices=1)
    assert isinstance(trainer.accelerator, GPUAccelerator)
    assert isinstance(trainer.strategy, DDPSpawnStrategy)
    assert isinstance(trainer.strategy.cluster_environment, LightningEnvironment)


@RunIf(min_gpus=2)
@mock.patch.dict(
    os.environ,
    {
        "CUDA_VISIBLE_DEVICES": "0,1",
        "SLURM_NTASKS": "2",
        "SLURM_JOB_NAME": "SOME_NAME",
        "SLURM_NODEID": "0",
        "SLURM_PROCID": "1",
        "SLURM_LOCALID": "1",
    },
)
@mock.patch("pytorch_lightning.strategies.DDPStrategy.setup_distributed", autospec=True)
@pytest.mark.parametrize("strategy", ["ddp", DDPStrategy()])
def test_strategy_choice_ddp_slurm(setup_distributed_mock, strategy):
    trainer = Trainer(fast_dev_run=True, strategy=strategy, accelerator="gpu", devices=2)
    assert trainer._accelerator_connector._is_slurm_managing_tasks()
    assert isinstance(trainer.accelerator, GPUAccelerator)
    assert isinstance(trainer.strategy, DDPStrategy)
    assert isinstance(trainer.strategy.cluster_environment, SLURMEnvironment)
    assert trainer.strategy.cluster_environment.local_rank() == 1
    assert trainer.strategy.local_rank == 1


@mock.patch.dict(
    os.environ,
    {
        "CUDA_VISIBLE_DEVICES": "0,1",
        "SLURM_NTASKS": "2",
        "SLURM_JOB_NAME": "SOME_NAME",
        "SLURM_NODEID": "0",
        "SLURM_PROCID": "1",
        "SLURM_LOCALID": "1",
    },
)
@mock.patch("torch.cuda.set_device")
@mock.patch("torch.cuda.device_count", return_value=2)
@mock.patch("torch.cuda.is_available", return_value=True)
@mock.patch("pytorch_lightning.strategies.DDPStrategy.setup_distributed", autospec=True)
@mock.patch("torch.cuda.is_available", return_value=True)
@pytest.mark.parametrize("strategy", ["ddp2", DDP2Strategy()])
def test_strategy_choice_ddp2_slurm(_, set_device_mock, device_count_mock, setup_distributed_mock, strategy):
    trainer = Trainer(fast_dev_run=True, strategy=strategy, accelerator="gpu", devices=2)
    assert trainer._accelerator_connector._is_slurm_managing_tasks()
    assert isinstance(trainer.accelerator, GPUAccelerator)
    assert isinstance(trainer.strategy, DDP2Strategy)
    assert isinstance(trainer.strategy.cluster_environment, SLURMEnvironment)
    assert trainer.strategy.cluster_environment.local_rank() == 1
    assert trainer.strategy.local_rank == 1


@mock.patch.dict(
    os.environ,
    {
        "CUDA_VISIBLE_DEVICES": "0,1",
        "WORLD_SIZE": "2",
        "LOCAL_WORLD_SIZE": "2",
        "RANK": "1",
        "LOCAL_RANK": "1",
        "GROUP_RANK": "0",
    },
)
@mock.patch("torch.cuda.set_device")
@mock.patch("torch.cuda.device_count", return_value=2)
@mock.patch("torch.cuda.is_available", return_value=True)
@mock.patch("pytorch_lightning.strategies.DDPStrategy.setup_distributed", autospec=True)
@mock.patch("torch.cuda.is_available", return_value=True)
def test_strategy_choice_ddp_te(*_):
    trainer = Trainer(fast_dev_run=True, strategy="ddp", accelerator="gpu", devices=2)
    assert isinstance(trainer.accelerator, GPUAccelerator)
    assert isinstance(trainer.strategy, DDPStrategy)
    assert isinstance(trainer.strategy.cluster_environment, TorchElasticEnvironment)
    assert trainer.strategy.cluster_environment.local_rank() == 1
    assert trainer.strategy.local_rank == 1


@mock.patch.dict(
    os.environ,
    {
        "CUDA_VISIBLE_DEVICES": "0,1",
        "WORLD_SIZE": "2",
        "LOCAL_WORLD_SIZE": "2",
        "RANK": "1",
        "LOCAL_RANK": "1",
        "GROUP_RANK": "0",
    },
)
@mock.patch("torch.cuda.set_device")
@mock.patch("torch.cuda.device_count", return_value=2)
@mock.patch("torch.cuda.is_available", return_value=True)
@mock.patch("torch.cuda.is_available", return_value=True)
@mock.patch("pytorch_lightning.strategies.DDPStrategy.setup_distributed", autospec=True)
@mock.patch("torch.cuda.is_available", return_value=True)
def test_strategy_choice_ddp2_te(*_):
    trainer = Trainer(fast_dev_run=True, strategy="ddp2", accelerator="gpu", devices=2)
    assert isinstance(trainer.accelerator, GPUAccelerator)
    assert isinstance(trainer.strategy, DDP2Strategy)
    assert isinstance(trainer.strategy.cluster_environment, TorchElasticEnvironment)
    assert trainer.strategy.cluster_environment.local_rank() == 1
    assert trainer.strategy.local_rank == 1


@mock.patch.dict(
    os.environ, {"WORLD_SIZE": "2", "LOCAL_WORLD_SIZE": "2", "RANK": "1", "LOCAL_RANK": "1", "GROUP_RANK": "0"}
)
@mock.patch("torch.cuda.device_count", return_value=0)
@mock.patch("pytorch_lightning.strategies.DDPStrategy.setup_distributed", autospec=True)
def test_strategy_choice_ddp_cpu_te(*_):
    trainer = Trainer(fast_dev_run=True, strategy="ddp_spawn", accelerator="cpu", devices=2)
    assert isinstance(trainer.accelerator, CPUAccelerator)
    assert isinstance(trainer.strategy, DDPStrategy)
    assert isinstance(trainer.strategy.cluster_environment, TorchElasticEnvironment)
    assert trainer.strategy.cluster_environment.local_rank() == 1
    assert trainer.strategy.local_rank == 1


@mock.patch.dict(
    os.environ,
    {
        "CUDA_VISIBLE_DEVICES": "0",
        "KUBERNETES_PORT": "tcp://127.0.0.1:443",
        "MASTER_ADDR": "1.2.3.4",
        "MASTER_PORT": "500",
        "WORLD_SIZE": "20",
        "RANK": "1",
    },
)
@mock.patch("torch.cuda.set_device")
@mock.patch("torch.cuda.device_count", return_value=1)
@mock.patch("torch.cuda.is_available", return_value=True)
@mock.patch("pytorch_lightning.strategies.DDPStrategy.setup_distributed", autospec=True)
@mock.patch("torch.cuda.is_available", return_value=True)
def test_strategy_choice_ddp_kubeflow(*_):
    trainer = Trainer(fast_dev_run=True, strategy="ddp", accelerator="gpu", devices=1)
    assert isinstance(trainer.accelerator, GPUAccelerator)
    assert isinstance(trainer.strategy, DDPStrategy)
    assert isinstance(trainer.strategy.cluster_environment, KubeflowEnvironment)
    assert trainer.strategy.cluster_environment.local_rank() == 0
    assert trainer.strategy.local_rank == 0


@mock.patch.dict(
    os.environ,
    {
        "KUBERNETES_PORT": "tcp://127.0.0.1:443",
        "MASTER_ADDR": "1.2.3.4",
        "MASTER_PORT": "500",
        "WORLD_SIZE": "20",
        "RANK": "1",
    },
)
@mock.patch("torch.cuda.device_count", return_value=0)
@mock.patch("pytorch_lightning.strategies.DDPStrategy.setup_distributed", autospec=True)
def test_strategy_choice_ddp_cpu_kubeflow(*_):
    trainer = Trainer(fast_dev_run=True, strategy="ddp_spawn", accelerator="cpu", devices=2)
    assert isinstance(trainer.accelerator, CPUAccelerator)
    assert isinstance(trainer.strategy, DDPStrategy)
    assert isinstance(trainer.strategy.cluster_environment, KubeflowEnvironment)
    assert trainer.strategy.cluster_environment.local_rank() == 0
    assert trainer.strategy.local_rank == 0


@mock.patch.dict(
    os.environ,
    {
        "SLURM_NTASKS": "2",
        "SLURM_JOB_NAME": "SOME_NAME",
        "SLURM_NODEID": "0",
        "LOCAL_RANK": "0",
        "SLURM_PROCID": "0",
        "SLURM_LOCALID": "0",
    },
)
@mock.patch("torch.cuda.device_count", return_value=0)
@mock.patch("pytorch_lightning.strategies.DDPStrategy.setup_distributed", autospec=True)
@pytest.mark.parametrize("strategy", ["ddp", DDPStrategy()])
def test_strategy_choice_ddp_cpu_slurm(device_count_mock, setup_distributed_mock, strategy):
    trainer = Trainer(fast_dev_run=True, strategy=strategy, accelerator="cpu", devices=2)
    assert isinstance(trainer.accelerator, CPUAccelerator)
    assert isinstance(trainer.strategy, DDPStrategy)
    assert isinstance(trainer.strategy.cluster_environment, SLURMEnvironment)
    assert trainer.strategy.local_rank == 0


@mock.patch("pytorch_lightning.accelerators.tpu.TPUAccelerator.is_available", return_value=True)
@mock.patch("pytorch_lightning.accelerators.tpu.TPUAccelerator.parse_devices", return_value=8)
def test_unsupported_tpu_choice(mock_devices, mock_tpu_acc_avail):

    with pytest.raises(MisconfigurationException, match=r"accelerator='tpu', precision=64\)` is not implemented"):
        Trainer(accelerator="tpu", precision=64)

    # if user didn't set strategy, AcceleratorConnector will choose the TPUSingleStrategy or TPUSpawnStrategy
    with pytest.raises(ValueError, match="TPUAccelerator` can only be used with a `SingleTPUStrategy`"):
        with pytest.warns(UserWarning, match=r"accelerator='tpu', precision=16\)` but native AMP is not supported"):
            Trainer(accelerator="tpu", precision=16, strategy="ddp")

    with pytest.raises(ValueError, match="TPUAccelerator` can only be used with a `SingleTPUStrategy`"):
        with pytest.warns(UserWarning, match=r"accelerator='tpu', precision=16\)` but apex AMP is not supported"):
            Trainer(accelerator="tpu", precision=16, amp_backend="apex", strategy="single_device")


@mock.patch("pytorch_lightning.accelerators.ipu.IPUAccelerator.is_available", return_value=True)
def test_unsupported_ipu_choice(mock_ipu_acc_avail, monkeypatch):
    import pytorch_lightning.strategies.ipu as ipu
    import pytorch_lightning.utilities.imports as imports

    monkeypatch.setattr(imports, "_IPU_AVAILABLE", True)
    monkeypatch.setattr(ipu, "_IPU_AVAILABLE", True)
    with pytest.raises(ValueError, match=r"accelerator='ipu', precision='bf16'\)` is not supported"):
        Trainer(accelerator="ipu", precision="bf16")
    with pytest.raises(ValueError, match=r"accelerator='ipu', precision=64\)` is not supported"):
        Trainer(accelerator="ipu", precision=64)


@mock.patch("torch.cuda.is_available", return_value=False)
@mock.patch("pytorch_lightning.utilities.imports._TPU_AVAILABLE", return_value=False)
@mock.patch("pytorch_lightning.utilities.imports._IPU_AVAILABLE", return_value=False)
def test_devices_auto_choice_cpu(is_ipu_available_mock, is_tpu_available_mock, is_gpu_available_mock):
    trainer = Trainer(accelerator="auto", devices="auto")
    assert trainer.devices == 1


@mock.patch("torch.cuda.is_available", return_value=True)
@mock.patch("torch.cuda.device_count", return_value=2)
def test_devices_auto_choice_gpu(is_gpu_available_mock, device_count_mock):
    trainer = Trainer(accelerator="auto", devices="auto")
<<<<<<< HEAD
    assert trainer.devices == 2
=======
    assert trainer.devices == 2


def test_passing_zero_and_empty_list_to_devices_flag():
    with pytest.warns(UserWarning, match=r"switching to `cpu` accelerator"):
        Trainer(accelerator="gpu", devices=0)

    with pytest.warns(UserWarning, match=r"switching to `cpu` accelerator"):
        Trainer(accelerator="gpu", devices=[])
>>>>>>> 5fb5dacb
<|MERGE_RESOLUTION|>--- conflicted
+++ resolved
@@ -418,26 +418,6 @@
 
     with pytest.raises(MisconfigurationException, match=r"strategy='ddp2'\)`.*is not compatible"):
         Trainer(strategy="ddp2", accelerator="gpu", gpus=2)
-<<<<<<< HEAD
-
-    with pytest.raises(MisconfigurationException, match=r"strategy='ddp_spawn'\)`.*is not compatible"):
-        Trainer(strategy="ddp_spawn")
-
-    with pytest.raises(MisconfigurationException, match=r"strategy='ddp_sharded_spawn'\)`.*is not compatible"):
-        Trainer(strategy="ddp_sharded_spawn")
-
-    with pytest.raises(MisconfigurationException, match=r"strategy='ddp'\)`.*is not compatible"):
-        # Edge case: AcceleratorConnector maps dp to ddp if accelerator != gpu
-        Trainer(strategy="dp")
-
-
-@mock.patch("torch.cuda.device_count", return_value=2)
-def test_ipython_compatible_dp_strategy_gpu(_, monkeypatch):
-    monkeypatch.setattr(pytorch_lightning.utilities, "_IS_INTERACTIVE", True)
-    trainer = Trainer(strategy="dp", accelerator="gpu")
-    assert trainer.strategy.launcher is None or trainer.strategy.launcher.is_interactive_compatible
-=======
->>>>>>> 5fb5dacb
 
 
 @mock.patch("pytorch_lightning.utilities._IS_INTERACTIVE", return_value=True)
@@ -487,15 +467,7 @@
     trainer = Trainer(accelerator="cpu")
     assert isinstance(trainer.accelerator, CPUAccelerator)
 
-<<<<<<< HEAD
-    with pytest.raises(MisconfigurationException, match="You requested gpu:"):
-        trainer = Trainer(gpus=1)
-    with pytest.raises(
-        MisconfigurationException, match="GPUAccelerator can not run on your system since GPUs are not available."
-    ):
-=======
     with pytest.raises(MisconfigurationException, match="You passed `accelerator='gpu'`, but GPUs are not available"):
->>>>>>> 5fb5dacb
         trainer = Trainer(accelerator="gpu")
 
 
@@ -924,9 +896,6 @@
 @mock.patch("torch.cuda.device_count", return_value=2)
 def test_devices_auto_choice_gpu(is_gpu_available_mock, device_count_mock):
     trainer = Trainer(accelerator="auto", devices="auto")
-<<<<<<< HEAD
-    assert trainer.devices == 2
-=======
     assert trainer.devices == 2
 
 
@@ -935,5 +904,4 @@
         Trainer(accelerator="gpu", devices=0)
 
     with pytest.warns(UserWarning, match=r"switching to `cpu` accelerator"):
-        Trainer(accelerator="gpu", devices=[])
->>>>>>> 5fb5dacb
+        Trainer(accelerator="gpu", devices=[])
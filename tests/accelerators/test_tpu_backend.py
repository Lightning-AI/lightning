# Copyright The PyTorch Lightning team.
#
# Licensed under the Apache License, Version 2.0 (the "License");
# you may not use this file except in compliance with the License.
# You may obtain a copy of the License at
#
#     http://www.apache.org/licenses/LICENSE-2.0
#
# Unless required by applicable law or agreed to in writing, software
# distributed under the License is distributed on an "AS IS" BASIS,
# WITHOUT WARRANTIES OR CONDITIONS OF ANY KIND, either express or implied.
# See the License for the specific language governing permissions and
# limitations under the License
import collections
from copy import deepcopy

import pytest
import torch
from torch import nn

from pytorch_lightning import Trainer
from pytorch_lightning.accelerators.cpu import CPUAccelerator
from pytorch_lightning.accelerators.tpu import TPUAccelerator
from pytorch_lightning.callbacks import Callback
from pytorch_lightning.plugins import TPUSpawnPlugin
from pytorch_lightning.utilities import find_shared_parameters
from pytorch_lightning.utilities.exceptions import MisconfigurationException
from tests.helpers.boring_model import BoringModel
from tests.helpers.runif import RunIf
from tests.helpers.utils import pl_multi_process_test


class WeightSharingModule(BoringModel):
    def __init__(self):
        super().__init__()
        self.layer_1 = nn.Linear(32, 10, bias=False)
        self.layer_2 = nn.Linear(10, 32, bias=False)
        self.layer_3 = nn.Linear(32, 10, bias=False)
        self.layer_3.weight = self.layer_1.weight

    def forward(self, x):
        x = self.layer_1(x)
        x = self.layer_2(x)
        x = self.layer_3(x)
        return x


@RunIf(tpu=True)
@pl_multi_process_test
def test_resume_training_on_cpu(tmpdir):
    """Checks if training can be resumed from a saved checkpoint on CPU."""
    # Train a model on TPU
    model = BoringModel()
    trainer = Trainer(max_epochs=1, tpu_cores=8)
    trainer.fit(model)

    model_path = trainer.checkpoint_callback.best_model_path

    # Verify saved Tensors are on CPU
    ckpt = torch.load(model_path)
    weight_tensor = list(ckpt["state_dict"].values())[0]
    assert weight_tensor.device == torch.device("cpu")

    # Verify that training is resumed on CPU
    trainer = Trainer(resume_from_checkpoint=model_path, max_epochs=1, default_root_dir=tmpdir)
    trainer.fit(model)
    assert trainer.state.finished, f"Training failed with {trainer.state}"


@RunIf(tpu=True)
@pl_multi_process_test
def test_if_test_works_after_train(tmpdir):
    """Ensure that .test() works after .fit()"""

    # Train a model on TPU
    model = BoringModel()
    trainer = Trainer(max_epochs=1, tpu_cores=8, default_root_dir=tmpdir, fast_dev_run=True)
    trainer.fit(model)
    assert len(trainer.test(model)) == 1


@RunIf(tpu=True)
<<<<<<< HEAD
@pl_multi_process_test
def test_weight_tying_warning(tmpdir, capsys=None):
    """Ensure a warning is thrown if model parameter lengths do not match post moving to device."""

    model = WeightSharingModule()
    trainer = Trainer(max_epochs=1, tpu_cores=1)

    with pytest.warns(UserWarning, match=r"The model layers do not match after moving to the target device."):
        trainer.fit(model)


@RunIf(tpu=True)
@pl_multi_process_test
def test_if_weights_tied(tmpdir, capsys=None):
    """Test if weights are properly tied on `on_post_move_to_device`.

    Ensure no warning for parameter mismatch is thrown.
    """

    class Model(WeightSharingModule):
        def on_post_move_to_device(self):
            self.layer_3.weight = self.layer_1.weight

    model = Model()
    trainer = Trainer(max_epochs=1, tpu_cores=1)

    with pytest.warns(UserWarning, match="The model layers do not match"):
        trainer.fit(model)


@RunIf(tpu=True)
=======
>>>>>>> 0561fd69
def test_accelerator_tpu():

    trainer = Trainer(accelerator="tpu", tpu_cores=8)

    assert trainer._device_type == "tpu"
    assert isinstance(trainer.accelerator, TPUAccelerator)

    with pytest.raises(
        MisconfigurationException, match="You passed `accelerator='tpu'`, but you didn't pass `tpu_cores` to `Trainer`"
    ):
        trainer = Trainer(accelerator="tpu")


@RunIf(tpu=True)
def test_accelerator_cpu_with_tpu_cores_flag():

    trainer = Trainer(accelerator="cpu", tpu_cores=8)

    assert trainer._device_type == "cpu"
    assert isinstance(trainer.accelerator, CPUAccelerator)


@RunIf(tpu=True)
def test_accelerator_tpu_with_auto():

    trainer = Trainer(accelerator="auto", tpu_cores=8)

    assert trainer._device_type == "tpu"
    assert isinstance(trainer.accelerator, TPUAccelerator)


@RunIf(tpu=True)
def test_accelerator_tpu_with_devices():

    trainer = Trainer(accelerator="tpu", devices=8)

    assert trainer.tpu_cores == 8
    assert isinstance(trainer.training_type_plugin, TPUSpawnPlugin)
    assert isinstance(trainer.accelerator, TPUAccelerator)


@RunIf(tpu=True)
def test_accelerator_auto_with_devices_tpu():

    trainer = Trainer(accelerator="auto", devices=8)

    assert trainer._device_type == "tpu"
    assert trainer.tpu_cores == 8


@RunIf(tpu=True)
def test_accelerator_tpu_with_tpu_cores_priority():
    """Test for checking `tpu_cores` flag takes priority over `devices`."""

    tpu_cores = 8
    with pytest.warns(UserWarning, match="The flag `devices=1` will be ignored,"):
        trainer = Trainer(accelerator="tpu", devices=1, tpu_cores=tpu_cores)

    assert trainer.tpu_cores == tpu_cores


@RunIf(tpu=True)
def test_set_devices_if_none_tpu():

    trainer = Trainer(accelerator="tpu", tpu_cores=8)
    assert trainer.devices == 8


@RunIf(tpu=True)
def test_manual_optimization_tpus(tmpdir):
    class ManualOptimizationModel(BoringModel):

        count = 0
        called = collections.defaultdict(int)

        def __init__(self):
            super().__init__()
            self.automatic_optimization = False

        @property
        def should_update(self):
            return self.count % 2 == 0

        def on_train_batch_start(self, batch, batch_idx, dataloader_idx):
            self.called["on_train_batch_start"] += 1
            self.weight_before = self.layer.weight.clone()

        def training_step(self, batch, batch_idx):
            self.called["training_step"] += 1
            opt = self.optimizers()
            output = self.layer(batch)
            loss = self.loss(batch, output)

            if self.should_update:
                self.manual_backward(loss)
                opt.step()
                opt.zero_grad()
            return loss

        def on_train_batch_end(self, outputs, batch, batch_idx, dataloader_idx):
            self.called["on_train_batch_end"] += 1
            after_before = self.layer.weight.clone()
            if self.should_update:
                assert not torch.equal(self.weight_before, after_before), self.count
            else:
                assert torch.equal(self.weight_before, after_before)
            assert torch.all(self.layer.weight.grad == 0)
            self.count += 1

        def on_train_end(self):
            assert self.called["training_step"] == 5
            assert self.called["on_train_batch_start"] == 5
            assert self.called["on_train_batch_end"] == 5

    class TestManualOptimizationCallack(Callback):
        def on_train_end(self, trainer, pl_module):

            opt = pl_module.optimizers()
            assert opt._total_optimizer_step_calls == 3

    model = ManualOptimizationModel()
    model_copy = deepcopy(model)
    model.training_step_end = None
    model.training_epoch_end = None

    trainer = Trainer(
        max_epochs=1,
        default_root_dir=tmpdir,
        limit_train_batches=5,
        limit_test_batches=0,
        limit_val_batches=0,
        tpu_cores=8,
        callbacks=[TestManualOptimizationCallack()],
    )
    trainer.fit(model)

    for param, param_copy in zip(model.parameters(), model_copy.parameters()):
        assert not torch.equal(param.cpu().data, param_copy.data)


@RunIf(tpu=True)
def test_ddp_cpu_not_supported_on_tpus():

    with pytest.raises(MisconfigurationException, match="`accelerator='ddp_cpu'` is not supported on TPU machines"):
        Trainer(accelerator="ddp_cpu")


@RunIf(tpu=True)
def test_auto_parameters_tying_tpus(tmpdir):

    model = WeightSharingModule()
    shared_params = find_shared_parameters(model)

    assert shared_params[0] == ["layer_1.weight", "layer_3.weight"]

    trainer = Trainer(default_root_dir=tmpdir, limit_train_batches=5, tpu_cores=8, max_epochs=1)
    trainer.fit(model)

    assert torch.all(torch.eq(model.layer_1.weight, model.layer_3.weight))


@RunIf(tpu=True)
def test_auto_parameters_tying_tpus_nested_module(tmpdir):
    class SubModule(nn.Module):
        def __init__(self, layer):
            super().__init__()
            self.layer = layer

        def forward(self, x):
            return self.layer(x)

    class NestedModule(BoringModel):
        def __init__(self):
            super().__init__()
            self.layer = nn.Linear(32, 10, bias=False)
            self.net_a = SubModule(self.layer)
            self.layer_2 = nn.Linear(10, 32, bias=False)
            self.net_b = SubModule(self.layer)

        def forward(self, x):
            x = self.net_a(x)
            x = self.layer_2(x)
            x = self.net_b(x)
            return x

    model = NestedModule()

    trainer = Trainer(default_root_dir=tmpdir, limit_train_batches=5, tpu_cores=8, max_epochs=1)
    trainer.fit(model)

    assert torch.all(torch.eq(model.net_a.layer.weight, model.net_b.layer.weight))<|MERGE_RESOLUTION|>--- conflicted
+++ resolved
@@ -80,40 +80,6 @@
 
 
 @RunIf(tpu=True)
-<<<<<<< HEAD
-@pl_multi_process_test
-def test_weight_tying_warning(tmpdir, capsys=None):
-    """Ensure a warning is thrown if model parameter lengths do not match post moving to device."""
-
-    model = WeightSharingModule()
-    trainer = Trainer(max_epochs=1, tpu_cores=1)
-
-    with pytest.warns(UserWarning, match=r"The model layers do not match after moving to the target device."):
-        trainer.fit(model)
-
-
-@RunIf(tpu=True)
-@pl_multi_process_test
-def test_if_weights_tied(tmpdir, capsys=None):
-    """Test if weights are properly tied on `on_post_move_to_device`.
-
-    Ensure no warning for parameter mismatch is thrown.
-    """
-
-    class Model(WeightSharingModule):
-        def on_post_move_to_device(self):
-            self.layer_3.weight = self.layer_1.weight
-
-    model = Model()
-    trainer = Trainer(max_epochs=1, tpu_cores=1)
-
-    with pytest.warns(UserWarning, match="The model layers do not match"):
-        trainer.fit(model)
-
-
-@RunIf(tpu=True)
-=======
->>>>>>> 0561fd69
 def test_accelerator_tpu():
 
     trainer = Trainer(accelerator="tpu", tpu_cores=8)

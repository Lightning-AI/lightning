--- conflicted
+++ resolved
@@ -21,11 +21,8 @@
 from pytorch_lightning import Trainer
 from pytorch_lightning.accelerators.cpu import CPUAccelerator
 from pytorch_lightning.accelerators.tpu import TPUAccelerator
-<<<<<<< HEAD
 from pytorch_lightning.callbacks import Callback
-=======
 from pytorch_lightning.plugins import TPUSpawnPlugin
->>>>>>> 4c79b3a5
 from pytorch_lightning.utilities.exceptions import MisconfigurationException
 from tests.helpers.boring_model import BoringModel
 from tests.helpers.runif import RunIf
@@ -159,7 +156,6 @@
 
 
 @RunIf(tpu=True)
-<<<<<<< HEAD
 def test_manual_optimization_tpus(tmpdir):
 
     class ManualOptimizationModel(BoringModel):
@@ -231,7 +227,8 @@
 
     for param, param_copy in zip(model.parameters(), model_copy.parameters()):
         assert not torch.equal(param.cpu().data, param_copy.data)
-=======
+
+ 
 def test_accelerator_tpu_with_devices():
 
     trainer = Trainer(accelerator="tpu", devices=8)
@@ -265,5 +262,4 @@
 def test_set_devices_if_none_tpu():
 
     trainer = Trainer(accelerator="tpu", tpu_cores=8)
-    assert trainer.devices == 8
->>>>>>> 4c79b3a5
+    assert trainer.devices == 8
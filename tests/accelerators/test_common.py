# Copyright The PyTorch Lightning team.
#
# Licensed under the Apache License, Version 2.0 (the "License");
# you may not use this file except in compliance with the License.
# You may obtain a copy of the License at
#
#     http://www.apache.org/licenses/LICENSE-2.0
#
# Unless required by applicable law or agreed to in writing, software
# distributed under the License is distributed on an "AS IS" BASIS,
# WITHOUT WARRANTIES OR CONDITIONS OF ANY KIND, either express or implied.
# See the License for the specific language governing permissions and
# limitations under the License.
from unittest import mock

<<<<<<< HEAD
import pytest
import torch

import tests.helpers.utils as tutils
from pytorch_lightning import Trainer
from pytorch_lightning.accelerators import (
    CPUAccelerator,
    GPUAccelerator,
    HPUAccelerator,
    IPUAccelerator,
    TPUAccelerator,
)
from pytorch_lightning.utilities.seed import seed_everything
from tests.accelerators.test_dp import CustomClassificationModelDP
from tests.helpers.boring_model import BoringModel
from tests.helpers.datamodules import ClassifDataModule
from tests.helpers.runif import RunIf


@pytest.mark.parametrize(
    "trainer_kwargs",
    (
        pytest.param(dict(gpus=1), marks=RunIf(min_gpus=1)),
        pytest.param(dict(strategy="dp", gpus=2), marks=RunIf(min_gpus=2)),
        pytest.param(dict(strategy="ddp_spawn", gpus=2), marks=RunIf(min_gpus=2)),
    ),
)
def test_evaluate(tmpdir, trainer_kwargs):
    tutils.set_random_main_port()
    seed_everything(1)
    dm = ClassifDataModule()
    model = CustomClassificationModelDP()
    trainer = Trainer(
        default_root_dir=tmpdir, max_epochs=2, limit_train_batches=10, limit_val_batches=10, **trainer_kwargs
    )

    trainer.fit(model, datamodule=dm)
    assert "ckpt" in trainer.checkpoint_callback.best_model_path

    old_weights = model.layer_0.weight.clone().detach().cpu()

    trainer.validate(datamodule=dm)
    trainer.test(datamodule=dm)

    # make sure weights didn't change
    new_weights = model.layer_0.weight.clone().detach().cpu()
    torch.testing.assert_allclose(old_weights, new_weights)


def test_model_parallel_setup_called(tmpdir):
    class TestModel(BoringModel):
        def __init__(self):
            super().__init__()
            self.configure_sharded_model_called = False
            self.layer = None

        def configure_sharded_model(self):
            self.configure_sharded_model_called = True
            self.layer = torch.nn.Linear(32, 2)

    model = TestModel()
    trainer = Trainer(default_root_dir=tmpdir, limit_train_batches=2, limit_val_batches=2, max_epochs=1)
    trainer.fit(model)

    assert model.configure_sharded_model_called
=======
from pytorch_lightning.accelerators import CPUAccelerator, GPUAccelerator, IPUAccelerator, TPUAccelerator
>>>>>>> 4c4b9d54


@mock.patch("torch.cuda.device_count", return_value=2)
def test_auto_device_count(device_count_mock):
    assert CPUAccelerator.auto_device_count() == 1
    assert GPUAccelerator.auto_device_count() == 2
    assert TPUAccelerator.auto_device_count() == 8
    assert IPUAccelerator.auto_device_count() == 4
    assert HPUAccelerator.auto_device_count() == 8<|MERGE_RESOLUTION|>--- conflicted
+++ resolved
@@ -13,75 +13,7 @@
 # limitations under the License.
 from unittest import mock
 
-<<<<<<< HEAD
-import pytest
-import torch
-
-import tests.helpers.utils as tutils
-from pytorch_lightning import Trainer
-from pytorch_lightning.accelerators import (
-    CPUAccelerator,
-    GPUAccelerator,
-    HPUAccelerator,
-    IPUAccelerator,
-    TPUAccelerator,
-)
-from pytorch_lightning.utilities.seed import seed_everything
-from tests.accelerators.test_dp import CustomClassificationModelDP
-from tests.helpers.boring_model import BoringModel
-from tests.helpers.datamodules import ClassifDataModule
-from tests.helpers.runif import RunIf
-
-
-@pytest.mark.parametrize(
-    "trainer_kwargs",
-    (
-        pytest.param(dict(gpus=1), marks=RunIf(min_gpus=1)),
-        pytest.param(dict(strategy="dp", gpus=2), marks=RunIf(min_gpus=2)),
-        pytest.param(dict(strategy="ddp_spawn", gpus=2), marks=RunIf(min_gpus=2)),
-    ),
-)
-def test_evaluate(tmpdir, trainer_kwargs):
-    tutils.set_random_main_port()
-    seed_everything(1)
-    dm = ClassifDataModule()
-    model = CustomClassificationModelDP()
-    trainer = Trainer(
-        default_root_dir=tmpdir, max_epochs=2, limit_train_batches=10, limit_val_batches=10, **trainer_kwargs
-    )
-
-    trainer.fit(model, datamodule=dm)
-    assert "ckpt" in trainer.checkpoint_callback.best_model_path
-
-    old_weights = model.layer_0.weight.clone().detach().cpu()
-
-    trainer.validate(datamodule=dm)
-    trainer.test(datamodule=dm)
-
-    # make sure weights didn't change
-    new_weights = model.layer_0.weight.clone().detach().cpu()
-    torch.testing.assert_allclose(old_weights, new_weights)
-
-
-def test_model_parallel_setup_called(tmpdir):
-    class TestModel(BoringModel):
-        def __init__(self):
-            super().__init__()
-            self.configure_sharded_model_called = False
-            self.layer = None
-
-        def configure_sharded_model(self):
-            self.configure_sharded_model_called = True
-            self.layer = torch.nn.Linear(32, 2)
-
-    model = TestModel()
-    trainer = Trainer(default_root_dir=tmpdir, limit_train_batches=2, limit_val_batches=2, max_epochs=1)
-    trainer.fit(model)
-
-    assert model.configure_sharded_model_called
-=======
-from pytorch_lightning.accelerators import CPUAccelerator, GPUAccelerator, IPUAccelerator, TPUAccelerator
->>>>>>> 4c4b9d54
+from pytorch_lightning.accelerators import CPUAccelerator, GPUAccelerator, IPUAccelerator, TPUAccelerator, HPUAccelerator
 
 
 @mock.patch("torch.cuda.device_count", return_value=2)

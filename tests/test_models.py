import os
import shutil
import warnings
from argparse import Namespace

import numpy as np
import pytest
import torch

from pl_examples import LightningTemplateModel
# sys.path += [os.path.abspath('..'), os.path.abspath('../..')]
from pytorch_lightning import Trainer
from pytorch_lightning.callbacks import (
    ModelCheckpoint,
    EarlyStopping,
)
from pytorch_lightning.logging import TestTubeLogger
from pytorch_lightning.root_module import memory
from pytorch_lightning.testing import (
    LightningTestModel,
    LightningTestModelBase,
    LightningValidationStepMixin,
    LightningValidationMultipleDataloadersMixin,
    LightningTestMixin,
    LightningTestMultipleDataloadersMixin,
)
from pytorch_lightning.trainer import trainer_io
from pytorch_lightning.trainer.logging_mixin import TrainerLoggingMixin
from pytorch_lightning.utilities.debugging import MisconfigurationException

# generate a list of random seeds for each test
RANDOM_FILE_PATHS = list(np.random.randint(12000, 19000, 1000))
RANDOM_PORTS = list(np.random.randint(12000, 19000, 1000))
ROOT_SEED = 1234
torch.manual_seed(ROOT_SEED)
np.random.seed(ROOT_SEED)
RANDOM_SEEDS = list(np.random.randint(0, 10000, 1000))


# ------------------------------------------------------------------------
# TESTS
# ------------------------------------------------------------------------
def test_multi_gpu_model_ddp2():
    """
    Make sure DDP2 works
    :return:
    """
    if not can_run_gpu_test():
        return

    reset_seed()
    set_random_master_port()

    model, hparams = get_model()
    trainer_options = dict(
        show_progress_bar=True,
        max_nb_epochs=1,
        train_percent_check=0.4,
        val_percent_check=0.2,
        gpus=2,
        weights_summary=None,
        distributed_backend='ddp2'
    )

    run_gpu_model_test(trainer_options, model, hparams)


def test_early_stopping_cpu_model():
    """
    Test each of the trainer options
    :return:
    """
    reset_seed()

    stopping = EarlyStopping(monitor='val_loss')
    trainer_options = dict(
        early_stop_callback=stopping,
        gradient_clip_val=1.0,
        overfit_pct=0.20,
        track_grad_norm=2,
        print_nan_grads=True,
        show_progress_bar=True,
        logger=get_test_tube_logger(),
        train_percent_check=0.1,
        val_percent_check=0.1
    )

    model, hparams = get_model()
    run_gpu_model_test(trainer_options, model, hparams, on_gpu=False)

    # test freeze on cpu
    model.freeze()
    model.unfreeze()


def test_running_test_pretrained_model_ddp():
    """Verify test() on pretrained model"""
    if not can_run_gpu_test():
        return

    reset_seed()
    set_random_master_port()

    hparams = get_hparams()
    model = LightningTestModel(hparams)

    save_dir = init_save_dir()

    # exp file to get meta
    logger = get_test_tube_logger(False)

    # exp file to get weights
    checkpoint = init_checkpoint_callback(logger)

    trainer_options = dict(
        show_progress_bar=False,
        max_nb_epochs=1,
        train_percent_check=0.4,
        val_percent_check=0.2,
        checkpoint_callback=checkpoint,
        logger=logger,
        gpus=[0, 1],
        distributed_backend='ddp'
    )

    # fit model
    trainer = Trainer(**trainer_options)
    result = trainer.fit(model)

    exp = logger.experiment
    print(os.listdir(exp.get_data_path(exp.name, exp.version)))

    # correct result and ok accuracy
    assert result == 1, 'training failed to complete'
    pretrained_model = load_model(logger.experiment, trainer.checkpoint_callback.filepath,
                                  module_class=LightningTestModel)

    # run test set
    new_trainer = Trainer(**trainer_options)
    new_trainer.test(pretrained_model)

    [run_prediction(dataloader, pretrained_model) for dataloader in model.test_dataloader()]

    clear_save_dir()


def test_lbfgs_cpu_model():
    """
    Test each of the trainer options
    :return:
    """
    reset_seed()

    trainer_options = dict(
        max_nb_epochs=1,
        print_nan_grads=True,
        show_progress_bar=False,
        weights_summary='top',
        train_percent_check=1.0,
        val_percent_check=0.2
    )

    model, hparams = get_model(use_test_model=True, lbfgs=True)
    run_model_test_no_loggers(trainer_options, model, hparams, on_gpu=False, min_acc=0.30)

    clear_save_dir()


def test_default_logger_callbacks_cpu_model():
    """
    Test each of the trainer options
    :return:
    """
    reset_seed()

    trainer_options = dict(
        max_nb_epochs=1,
        gradient_clip_val=1.0,
        overfit_pct=0.20,
        print_nan_grads=True,
        show_progress_bar=False,
        train_percent_check=0.01,
        val_percent_check=0.01
    )

    model, hparams = get_model()
    run_model_test_no_loggers(trainer_options, model, hparams, on_gpu=False)

    # test freeze on cpu
    model.freeze()
    model.unfreeze()

    clear_save_dir()


def test_dp_resume():
    """
    Make sure DP continues training correctly
    :return:
    """
    if not can_run_gpu_test():
        return

    reset_seed()

    hparams = get_hparams()
    model = LightningTestModel(hparams)

    trainer_options = dict(
        show_progress_bar=True,
        max_nb_epochs=2,
        gpus=2,
        distributed_backend='dp',
    )

    save_dir = init_save_dir()

    # get logger
    logger = get_test_tube_logger(debug=False)

    # exp file to get weights
    # logger file to get weights
    checkpoint = init_checkpoint_callback(logger)

    # add these to the trainer options
    trainer_options['logger'] = logger
    trainer_options['checkpoint_callback'] = checkpoint

    # fit model
    trainer = Trainer(**trainer_options)
    trainer.is_slurm_managing_tasks = True
    result = trainer.fit(model)

    # track epoch before saving
    real_global_epoch = trainer.current_epoch

    # correct result and ok accuracy
    assert result == 1, 'amp + dp model failed to complete'

    # ---------------------------
    # HPC LOAD/SAVE
    # ---------------------------
    # save
    trainer.hpc_save(save_dir, logger)

    # init new trainer
    new_logger = get_test_tube_logger(version=logger.version)
    trainer_options['logger'] = new_logger
    trainer_options['checkpoint_callback'] = ModelCheckpoint(save_dir)
    trainer_options['train_percent_check'] = 0.2
    trainer_options['val_percent_check'] = 0.2
    trainer_options['max_nb_epochs'] = 1
    new_trainer = Trainer(**trainer_options)

    # set the epoch start hook so we can predict before the model does the full training
    def assert_good_acc():
        assert new_trainer.current_epoch == real_global_epoch and new_trainer.current_epoch > 0

        # if model and state loaded correctly, predictions will be good even though we
        # haven't trained with the new loaded model
        dp_model = new_trainer.model
        dp_model.eval()

        dataloader = trainer.get_train_dataloader()
        run_prediction(dataloader, dp_model, dp=True)

    # new model
    model = LightningTestModel(hparams)
    model.on_sanity_check_start = assert_good_acc

    # fit new model which should load hpc weights
    new_trainer.fit(model)

    # test freeze on gpu
    model.freeze()
    model.unfreeze()

    clear_save_dir()


def test_running_test_after_fitting():
    """Verify test() on fitted model"""
    reset_seed()

    hparams = get_hparams()
    model = LightningTestModel(hparams)

    save_dir = init_save_dir()

    # logger file to get meta
    logger = get_test_tube_logger(False)

    # logger file to get weights
    checkpoint = init_checkpoint_callback(logger)

    trainer_options = dict(
        show_progress_bar=False,
        max_nb_epochs=1,
        train_percent_check=0.4,
        val_percent_check=0.2,
        test_percent_check=0.2,
        checkpoint_callback=checkpoint,
        logger=logger
    )

    # fit model
    trainer = Trainer(**trainer_options)
    result = trainer.fit(model)

    assert result == 1, 'training failed to complete'

    trainer.test()

    # test we have good test accuracy
    assert_ok_test_acc(trainer)

    clear_save_dir()


def test_running_test_without_val():
    reset_seed()

    """Verify test() works on a model with no val_loader"""

    class CurrentTestModel(LightningTestMixin, LightningTestModelBase):
        pass

    hparams = get_hparams()
    model = CurrentTestModel(hparams)

    save_dir = init_save_dir()

    # logger file to get meta
    logger = get_test_tube_logger(False)

    # logger file to get weights
    checkpoint = init_checkpoint_callback(logger)

    trainer_options = dict(
        show_progress_bar=False,
        max_nb_epochs=1,
        train_percent_check=0.4,
        val_percent_check=0.2,
        test_percent_check=0.2,
        checkpoint_callback=checkpoint,
        logger=logger
    )

    # fit model
    trainer = Trainer(**trainer_options)
    result = trainer.fit(model)

    assert result == 1, 'training failed to complete'

    trainer.test()

    # test we have good test accuracy
    assert_ok_test_acc(trainer)

    clear_save_dir()


def test_running_test_pretrained_model():
    reset_seed()

    """Verify test() on pretrained model"""
    hparams = get_hparams()
    model = LightningTestModel(hparams)

    save_dir = init_save_dir()

    # logger file to get meta
    logger = get_test_tube_logger(False)

    # logger file to get weights
    checkpoint = init_checkpoint_callback(logger)

    trainer_options = dict(
        show_progress_bar=False,
        max_nb_epochs=1,
        train_percent_check=0.4,
        val_percent_check=0.2,
        checkpoint_callback=checkpoint,
        logger=logger
    )

    # fit model
    trainer = Trainer(**trainer_options)
    result = trainer.fit(model)

    # correct result and ok accuracy
    assert result == 1, 'training failed to complete'
    pretrained_model = load_model(
        logger.experiment, trainer.checkpoint_callback.filepath, module_class=LightningTestModel
    )

    new_trainer = Trainer(**trainer_options)
    new_trainer.test(pretrained_model)

    # test we have good test accuracy
    assert_ok_test_acc(new_trainer)
    clear_save_dir()


def test_running_test_pretrained_model_dp():
    reset_seed()

    """Verify test() on pretrained model"""
    if not can_run_gpu_test():
        return

    hparams = get_hparams()
    model = LightningTestModel(hparams)

    save_dir = init_save_dir()

    # logger file to get meta
    logger = get_test_tube_logger(False)

    # logger file to get weights
    checkpoint = init_checkpoint_callback(logger)

    trainer_options = dict(
        show_progress_bar=True,
        max_nb_epochs=1,
        train_percent_check=0.4,
        val_percent_check=0.2,
        checkpoint_callback=checkpoint,
        logger=logger,
        gpus=[0, 1],
        distributed_backend='dp'
    )

    # fit model
    trainer = Trainer(**trainer_options)
    result = trainer.fit(model)

    # correct result and ok accuracy
    assert result == 1, 'training failed to complete'
    pretrained_model = load_model(logger.experiment, trainer.checkpoint_callback.filepath,
                                  module_class=LightningTestModel)

    new_trainer = Trainer(**trainer_options)
    new_trainer.test(pretrained_model)

    # test we have good test accuracy
    assert_ok_test_acc(new_trainer)
    clear_save_dir()


def test_gradient_accumulation_scheduling():
    reset_seed()

    """
    Test grad accumulation by the freq of optimizer updates
    """
    # test incorrect configs
    with pytest.raises(IndexError):
        assert Trainer(accumulate_grad_batches={0: 3, 1: 4, 4: 6})
        assert Trainer(accumulate_grad_batches={-2: 3})

    with pytest.raises(TypeError):
        assert Trainer(accumulate_grad_batches={})
        assert Trainer(accumulate_grad_batches=[[2, 3], [4, 6]])
        assert Trainer(accumulate_grad_batches={1: 2, 3.: 4})
        assert Trainer(accumulate_grad_batches={1: 2.5, 3: 5})

    # test optimizer call freq matches scheduler
    def optimizer_step(self, epoch_nb, batch_nb, optimizer, optimizer_i, second_order_closure=None):
        # only test the first 12 batches in epoch
        if batch_nb < 12:
            if epoch_nb == 0:
                # reset counter when starting epoch
                if batch_nb == 0:
                    self.prev_called_batch_nb = 0

                    # use this opportunity to test once
                    assert self.trainer.accumulate_grad_batches == 1

                assert batch_nb == self.prev_called_batch_nb
                self.prev_called_batch_nb += 1

            elif 1 <= epoch_nb <= 2:
                # reset counter when starting epoch
                if batch_nb == 1:
                    self.prev_called_batch_nb = 1

                    # use this opportunity to test once
                    assert self.trainer.accumulate_grad_batches == 2

                assert batch_nb == self.prev_called_batch_nb
                self.prev_called_batch_nb += 2

            else:
                if batch_nb == 3:
                    self.prev_called_batch_nb = 3

                    # use this opportunity to test once
                    assert self.trainer.accumulate_grad_batches == 4

                assert batch_nb == self.prev_called_batch_nb
                self.prev_called_batch_nb += 3

        optimizer.step()

        # clear gradients
        optimizer.zero_grad()

    hparams = get_hparams()
    model = LightningTestModel(hparams)
    schedule = {1: 2, 3: 4}

    trainer = Trainer(accumulate_grad_batches=schedule,
                      train_percent_check=0.1,
                      val_percent_check=0.1,
                      max_nb_epochs=4)

    # for the test
    trainer.optimizer_step = optimizer_step
    model.prev_called_batch_nb = 0

    trainer.fit(model)


def test_multi_gpu_model_ddp():
    """
    Make sure DDP works
    :return:
    """
    if not can_run_gpu_test():
        return

    reset_seed()
    set_random_master_port()

    model, hparams = get_model()
    trainer_options = dict(
        show_progress_bar=False,
        max_nb_epochs=1,
        train_percent_check=0.4,
        val_percent_check=0.2,
        gpus=[0, 1],
        distributed_backend='ddp'
    )

    run_gpu_model_test(trainer_options, model, hparams)


def test_model_checkpoint_options():
    """
    Test ModelCheckpoint options
    :return:
    """
    def my_own_save_function(filepath):
        open(filepath, 'a').close()

    hparams = get_hparams()
    model = LightningTestModel(hparams)

    # simulated losses
    save_dir = init_save_dir()
    losses = [10, 9, 2.8, 5, 2.5]

    # -----------------
    # CASE K=-1  (all)
    w = ModelCheckpoint(save_dir, save_top_k=-1, verbose=1)
    w.save_function = my_own_save_function
    for i, loss in enumerate(losses):
        w.on_epoch_end(i, logs={'val_loss': loss})

    file_lists = set(os.listdir(save_dir))

    assert len(file_lists) == len(losses), "Should save all models when save_top_k=-1"

    # verify correct naming
    for i in range(0, len(losses)):
        assert f'_ckpt_epoch_{i}.ckpt' in file_lists

    clear_save_dir()

    # -----------------
    # CASE K=0 (none)
    w = ModelCheckpoint(save_dir, save_top_k=0, verbose=1)
    w.save_function = my_own_save_function
    for i, loss in enumerate(losses):
        w.on_epoch_end(i, logs={'val_loss': loss})

    file_lists = os.listdir(save_dir)

    assert len(file_lists) == 0, "Should save 0 models when save_top_k=0"

    clear_save_dir()

    # -----------------
    # CASE K=1 (2.5, epoch 4)
    w = ModelCheckpoint(save_dir, save_top_k=1, verbose=1, prefix='test_prefix')
    w.save_function = my_own_save_function
    for i, loss in enumerate(losses):
        w.on_epoch_end(i, logs={'val_loss': loss})

    file_lists = set(os.listdir(save_dir))

    assert len(file_lists) == 1, "Should save 1 model when save_top_k=1"
    assert 'test_prefix_ckpt_epoch_4.ckpt' in file_lists

    clear_save_dir()

    # -----------------
    # CASE K=2 (2.5 epoch 4, 2.8 epoch 2)
    # make sure other files don't get deleted

    w = ModelCheckpoint(save_dir, save_top_k=2, verbose=1)
    open(f'{save_dir}/other_file.ckpt', 'a').close()
    w.save_function = my_own_save_function
    for i, loss in enumerate(losses):
        w.on_epoch_end(i, logs={'val_loss': loss})

    file_lists = set(os.listdir(save_dir))

    assert len(file_lists) == 3, 'Should save 2 model when save_top_k=2'
    assert '_ckpt_epoch_4.ckpt' in file_lists
    assert '_ckpt_epoch_2.ckpt' in file_lists
    assert 'other_file.ckpt' in file_lists

    clear_save_dir()

    # -----------------
    # CASE K=4 (save all 4 models)
    # multiple checkpoints within same epoch

    w = ModelCheckpoint(save_dir, save_top_k=4, verbose=1)
    w.save_function = my_own_save_function
    for loss in losses:
        w.on_epoch_end(0, logs={'val_loss': loss})

    file_lists = set(os.listdir(save_dir))

    assert len(file_lists) == 4, 'Should save all 4 models when save_top_k=4 within same epoch'

    clear_save_dir()

    # -----------------
    # CASE K=3 (save the 2nd, 3rd, 4th model)
    # multiple checkpoints within same epoch

    w = ModelCheckpoint(save_dir, save_top_k=3, verbose=1)
    w.save_function = my_own_save_function
    for loss in losses:
        w.on_epoch_end(0, logs={'val_loss': loss})

    file_lists = set(os.listdir(save_dir))

    assert len(file_lists) == 3, 'Should save 3 models when save_top_k=3'
    assert '_ckpt_epoch_0_v2.ckpt' in file_lists
    assert '_ckpt_epoch_0_v1.ckpt' in file_lists
    assert '_ckpt_epoch_0.ckpt' in file_lists

    clear_save_dir()


def test_optimizer_return_options():
    reset_seed()

    trainer = Trainer()
    model, hparams = get_model()

    # single optimizer
    opt_a = torch.optim.Adam(model.parameters(), lr=0.002)
    opt_b = torch.optim.SGD(model.parameters(), lr=0.002)
    optim, lr_sched = trainer.init_optimizers(opt_a)
    assert len(optim) == 1 and len(lr_sched) == 0

    # opt tuple
    opts = (opt_a, opt_b)
    optim, lr_sched = trainer.init_optimizers(opts)
    assert len(optim) == 2 and optim[0] == opts[0] and optim[1] == opts[1]
    assert len(lr_sched) == 0

    # opt list
    opts = [opt_a, opt_b]
    optim, lr_sched = trainer.init_optimizers(opts)
    assert len(optim) == 2 and optim[0] == opts[0] and optim[1] == opts[1]
    assert len(lr_sched) == 0

    # opt tuple of lists
    opts = ([opt_a], ['lr_scheduler'])
    optim, lr_sched = trainer.init_optimizers(opts)
    assert len(optim) == 1 and len(lr_sched) == 1
    assert optim[0] == opts[0][0] and lr_sched[0] == 'lr_scheduler'


def test_single_gpu_batch_parse():
    reset_seed()

    if not can_run_gpu_test():
        return

    trainer = Trainer()

    # batch is just a tensor
    batch = torch.rand(2, 3)
    batch = trainer.transfer_batch_to_gpu(batch, 0)
    assert batch.device.index == 0 and batch.type() == 'torch.cuda.FloatTensor'

    # tensor list
    batch = [torch.rand(2, 3), torch.rand(2, 3)]
    batch = trainer.transfer_batch_to_gpu(batch, 0)
    assert batch[0].device.index == 0 and batch[0].type() == 'torch.cuda.FloatTensor'
    assert batch[1].device.index == 0 and batch[1].type() == 'torch.cuda.FloatTensor'

    # tensor list of lists
    batch = [[torch.rand(2, 3), torch.rand(2, 3)]]
    batch = trainer.transfer_batch_to_gpu(batch, 0)
    assert batch[0][0].device.index == 0 and batch[0][0].type() == 'torch.cuda.FloatTensor'
    assert batch[0][1].device.index == 0 and batch[0][1].type() == 'torch.cuda.FloatTensor'

    # tensor dict
    batch = [{'a': torch.rand(2, 3), 'b': torch.rand(2, 3)}]
    batch = trainer.transfer_batch_to_gpu(batch, 0)
    assert batch[0]['a'].device.index == 0 and batch[0]['a'].type() == 'torch.cuda.FloatTensor'
    assert batch[0]['b'].device.index == 0 and batch[0]['b'].type() == 'torch.cuda.FloatTensor'

    # tuple of tensor list and list of tensor dict
    batch = ([torch.rand(2, 3) for _ in range(2)],
             [{'a': torch.rand(2, 3), 'b': torch.rand(2, 3)} for _ in range(2)])
    batch = trainer.transfer_batch_to_gpu(batch, 0)
    assert batch[0][0].device.index == 0 and batch[0][0].type() == 'torch.cuda.FloatTensor'

    assert batch[1][0]['a'].device.index == 0
    assert batch[1][0]['a'].type() == 'torch.cuda.FloatTensor'

    assert batch[1][0]['b'].device.index == 0
    assert batch[1][0]['b'].type() == 'torch.cuda.FloatTensor'


<<<<<<< HEAD
def test_early_stopping_cpu_model():
    """
    Test each of the trainer options
    :return:
    """
    stopping = EarlyStopping(monitor='val_loss')
    trainer_options = dict(
        early_stop_callback=stopping,
        gradient_clip=1.0,
        overfit_pct=0.20,
        track_grad_norm=2,
        print_nan_grads=True,
        show_progress_bar=False,
        experiment=get_exp(),
        train_percent_check=0.1,
        val_percent_check=0.1
    )

    model, hparams = get_model()
    run_gpu_model_test(trainer_options, model, hparams, on_gpu=False)

    # test freeze on cpu
    model.freeze()
    model.unfreeze()


=======
>>>>>>> 2b82fe0f
def test_no_val_module():
    """
    Tests use case where trainer saves the model, and user loads it from tags independently
    :return:
    """
    reset_seed()

    hparams = get_hparams()

    class CurrentTestModel(LightningTestModelBase):
        pass

    model = CurrentTestModel(hparams)

    save_dir = init_save_dir()

    # logger file to get meta
    logger = get_test_tube_logger(False)

    trainer_options = dict(
        max_nb_epochs=1,
        logger=logger,
        checkpoint_callback=ModelCheckpoint(save_dir)
    )

    # fit model
    trainer = Trainer(**trainer_options)
    result = trainer.fit(model)

    # training complete
    assert result == 1, 'amp + ddp model failed to complete'

    # save model
    new_weights_path = os.path.join(save_dir, 'save_test.ckpt')
    trainer.save_checkpoint(new_weights_path)

    # load new model
    tags_path = logger.experiment.get_data_path(logger.experiment.name, logger.experiment.version)
    tags_path = os.path.join(tags_path, 'meta_tags.csv')
    model_2 = LightningTestModel.load_from_metrics(weights_path=new_weights_path,
                                                   tags_csv=tags_path)
    model_2.eval()

    # make prediction
    clear_save_dir()


def test_no_val_end_module():
    """
    Tests use case where trainer saves the model, and user loads it from tags independently
    :return:
    """
    reset_seed()

    class CurrentTestModel(LightningValidationStepMixin, LightningTestModelBase):
        pass

    hparams = get_hparams()
    model = CurrentTestModel(hparams)

    save_dir = init_save_dir()

    # logger file to get meta
    logger = get_test_tube_logger(False)

    trainer_options = dict(
        max_nb_epochs=1,
        logger=logger,
        checkpoint_callback=ModelCheckpoint(save_dir)
    )

    # fit model
    trainer = Trainer(**trainer_options)
    result = trainer.fit(model)

    # traning complete
    assert result == 1, 'amp + ddp model failed to complete'

    # save model
    new_weights_path = os.path.join(save_dir, 'save_test.ckpt')
    trainer.save_checkpoint(new_weights_path)

    # load new model
    tags_path = logger.experiment.get_data_path(logger.experiment.name, logger.experiment.version)
    tags_path = os.path.join(tags_path, 'meta_tags.csv')
    model_2 = LightningTestModel.load_from_metrics(weights_path=new_weights_path,
                                                   tags_csv=tags_path)
    model_2.eval()

    # make prediction
    clear_save_dir()


def test_simple_cpu():
    """
    Verify continue training session on CPU
    :return:
    """
    reset_seed()

    hparams = get_hparams()
    model = LightningTestModel(hparams)

    save_dir = init_save_dir()

    # logger file to get meta
    trainer_options = dict(
        max_nb_epochs=1,
        val_percent_check=0.1,
        train_percent_check=0.1,
    )

    # fit model
    trainer = Trainer(**trainer_options)
    result = trainer.fit(model)

    # traning complete
    assert result == 1, 'amp + ddp model failed to complete'

    clear_save_dir()


def test_amp_single_gpu():
    """
    Make sure DDP + AMP work
    :return:
    """
    reset_seed()

    if not torch.cuda.is_available():
        warnings.warn('test_amp_gpu_ddp cannot run.'
                      'Rerun on a GPU node to run this test')
        return
    if not torch.cuda.device_count() > 1:
        warnings.warn('test_amp_gpu_ddp cannot run.'
                      'Rerun on a node with 2+ GPUs to run this test')
        return

    hparams = get_hparams()
    model = LightningTestModel(hparams)

    trainer_options = dict(
        show_progress_bar=True,
        max_nb_epochs=1,
        gpus=1,
        distributed_backend='ddp',
        use_amp=True
    )

    run_gpu_model_test(trainer_options, model, hparams)


def test_no_amp_single_gpu():
    """
    Make sure DDP + AMP work
    :return:
    """
    reset_seed()

    if not torch.cuda.is_available():
        warnings.warn('test_amp_gpu_ddp cannot run.'
                      'Rerun on a GPU node to run this test')
        return
    if not torch.cuda.device_count() > 1:
        warnings.warn('test_amp_gpu_ddp cannot run.'
                      'Rerun on a node with 2+ GPUs to run this test')
        return

    hparams = get_hparams()
    model = LightningTestModel(hparams)

    trainer_options = dict(
        show_progress_bar=True,
        max_nb_epochs=1,
        gpus=1,
        distributed_backend='dp',
        use_amp=True
    )

    with pytest.raises((MisconfigurationException, ModuleNotFoundError)):
        run_gpu_model_test(trainer_options, model, hparams)


def test_cpu_restore_training():
    """
    Verify continue training session on CPU
    :return:
    """
    reset_seed()

    hparams = get_hparams()
    model = LightningTestModel(hparams)

    save_dir = init_save_dir()

    # logger file to get meta
    test_logger_version = 10
    logger = get_test_tube_logger(False, version=test_logger_version)

    trainer_options = dict(
        max_nb_epochs=2,
        val_check_interval=0.50,
        val_percent_check=0.2,
        train_percent_check=0.2,
        logger=logger,
        checkpoint_callback=ModelCheckpoint(save_dir)
    )

    # fit model
    trainer = Trainer(**trainer_options)
    result = trainer.fit(model)
    real_global_epoch = trainer.current_epoch

    # traning complete
    assert result == 1, 'amp + ddp model failed to complete'

    # wipe-out trainer and model
    # retrain with not much data... this simulates picking training back up after slurm
    # we want to see if the weights come back correctly
    new_logger = get_test_tube_logger(False, version=test_logger_version)
    trainer_options = dict(
        max_nb_epochs=2,
        val_check_interval=0.50,
        val_percent_check=0.2,
        train_percent_check=0.2,
        logger=new_logger,
        checkpoint_callback=ModelCheckpoint(save_dir),
    )
    trainer = Trainer(**trainer_options)
    model = LightningTestModel(hparams)

    # set the epoch start hook so we can predict before the model does the full training
    def assert_good_acc():
        assert trainer.current_epoch == real_global_epoch and trainer.current_epoch > 0

        # if model and state loaded correctly, predictions will be good even though we
        # haven't trained with the new loaded model
        trainer.model.eval()
        for dataloader in trainer.get_val_dataloaders():
            run_prediction(dataloader, trainer.model)

    model.on_sanity_check_start = assert_good_acc

    # by calling fit again, we trigger training, loading weights from the cluster
    # and our hook to predict using current model before any more weight updates
    trainer.fit(model)

    clear_save_dir()


def test_amp_gpu_ddp():
    """
    Make sure DDP + AMP work
    :return:
    """
    if not can_run_gpu_test():
        return

    reset_seed()
    set_random_master_port()

    hparams = get_hparams()
    model = LightningTestModel(hparams)

    trainer_options = dict(
        show_progress_bar=True,
        max_nb_epochs=1,
        gpus=2,
        distributed_backend='ddp',
        use_amp=True
    )

    run_gpu_model_test(trainer_options, model, hparams)


def test_cpu_slurm_save_load():
    """
    Verify model save/load/checkpoint on CPU
    :return:
    """
    reset_seed()

    hparams = get_hparams()
    model = LightningTestModel(hparams)

    save_dir = init_save_dir()

    # logger file to get meta
    logger = get_test_tube_logger(False)

    version = logger.version

    trainer_options = dict(
        max_nb_epochs=1,
        logger=logger,
        checkpoint_callback=ModelCheckpoint(save_dir)
    )

    # fit model
    trainer = Trainer(**trainer_options)
    result = trainer.fit(model)
    real_global_step = trainer.global_step

    # traning complete
    assert result == 1, 'amp + ddp model failed to complete'

    # predict with trained model before saving
    # make a prediction
    for dataloader in model.test_dataloader():
        for batch in dataloader:
            break

    x, y = batch
    x = x.view(x.size(0), -1)

    model.eval()
    pred_before_saving = model(x)

    # test HPC saving
    # simulate snapshot on slurm
    saved_filepath = trainer.hpc_save(save_dir, logger)
    assert os.path.exists(saved_filepath)

    # new logger file to get meta
    logger = get_test_tube_logger(False, version=version)

    trainer_options = dict(
        max_nb_epochs=1,
        logger=logger,
        checkpoint_callback=ModelCheckpoint(save_dir),
    )
    trainer = Trainer(**trainer_options)
    model = LightningTestModel(hparams)

    # set the epoch start hook so we can predict before the model does the full training
    def assert_pred_same():
        assert trainer.global_step == real_global_step and trainer.global_step > 0

        # predict with loaded model to make sure answers are the same
        trainer.model.eval()
        new_pred = trainer.model(x)
        assert torch.all(torch.eq(pred_before_saving, new_pred)).item() == 1

    model.on_epoch_start = assert_pred_same

    # by calling fit again, we trigger training, loading weights from the cluster
    # and our hook to predict using current model before any more weight updates
    trainer.fit(model)

    clear_save_dir()


def test_loading_meta_tags():
    reset_seed()

    from argparse import Namespace
    hparams = get_hparams()

    # save tags
    logger = get_test_tube_logger(False)
    logger.log_hyperparams(Namespace(some_str='a_str', an_int=1, a_float=2.0))
    logger.log_hyperparams(hparams)
    logger.save()

    # load tags
    tags_path = logger.experiment.get_data_path(
        logger.experiment.name, logger.experiment.version
    ) + '/meta_tags.csv'
    tags = trainer_io.load_hparams_from_tags_csv(tags_path)

    assert tags.batch_size == 32 and tags.hidden_dim == 1000

    clear_save_dir()


def test_dp_output_reduce():
    mixin = TrainerLoggingMixin()
    reset_seed()

    # test identity when we have a single gpu
    out = torch.rand(3, 1)
    assert mixin.reduce_distributed_output(out, nb_gpus=1) is out

    # average when we have multiples
    assert mixin.reduce_distributed_output(out, nb_gpus=2) == out.mean()

    # when we have a dict of vals
    out = {
        'a': out,
        'b': {
            'c': out
        }
    }
    reduced = mixin.reduce_distributed_output(out, nb_gpus=3)
    assert reduced['a'] == out['a']
    assert reduced['b']['c'] == out['b']['c']


def test_model_saving_loading():
    """
    Tests use case where trainer saves the model, and user loads it from tags independently
    :return:
    """
    reset_seed()

    hparams = get_hparams()
    model = LightningTestModel(hparams)

    save_dir = init_save_dir()

    # logger file to get meta
    logger = get_test_tube_logger(False)

    trainer_options = dict(
        max_nb_epochs=1,
        logger=logger,
        checkpoint_callback=ModelCheckpoint(save_dir)
    )

    # fit model
    trainer = Trainer(**trainer_options)
    result = trainer.fit(model)

    # traning complete
    assert result == 1, 'amp + ddp model failed to complete'

    # make a prediction
    for dataloader in model.test_dataloader():
        for batch in dataloader:
            break

    x, y = batch
    x = x.view(x.size(0), -1)

    # generate preds before saving model
    model.eval()
    pred_before_saving = model(x)

    # save model
    new_weights_path = os.path.join(save_dir, 'save_test.ckpt')
    trainer.save_checkpoint(new_weights_path)

    # load new model
    tags_path = logger.experiment.get_data_path(logger.experiment.name, logger.experiment.version)
    tags_path = os.path.join(tags_path, 'meta_tags.csv')
    model_2 = LightningTestModel.load_from_metrics(weights_path=new_weights_path,
                                                   tags_csv=tags_path)
    model_2.eval()

    # make prediction
    # assert that both predictions are the same
    new_pred = model_2(x)
    assert torch.all(torch.eq(pred_before_saving, new_pred)).item() == 1

    clear_save_dir()


def test_model_freeze_unfreeze():
    reset_seed()

    hparams = get_hparams()
    model = LightningTestModel(hparams)

    model.freeze()
    model.unfreeze()


def test_amp_gpu_ddp_slurm_managed():
    """
    Make sure DDP + AMP work
    :return:
    """
    if not can_run_gpu_test():
        return

    reset_seed()

    # simulate setting slurm flags
    set_random_master_port()
    os.environ['SLURM_LOCALID'] = str(0)

    hparams = get_hparams()
    model = LightningTestModel(hparams)

    trainer_options = dict(
        show_progress_bar=True,
        max_nb_epochs=1,
        gpus=[0],
        distributed_backend='ddp',
        use_amp=True
    )

    save_dir = init_save_dir()

    # exp file to get meta
    logger = get_test_tube_logger(False)

    # exp file to get weights
    checkpoint = init_checkpoint_callback(logger)

    # add these to the trainer options
    trainer_options['checkpoint_callback'] = checkpoint
    trainer_options['logger'] = logger

    # fit model
    trainer = Trainer(**trainer_options)
    trainer.is_slurm_managing_tasks = True
    result = trainer.fit(model)

    # correct result and ok accuracy
    assert result == 1, 'amp + ddp model failed to complete'

    # test root model address
    assert trainer.resolve_root_node_address('abc') == 'abc'
    assert trainer.resolve_root_node_address('abc[23]') == 'abc23'
    assert trainer.resolve_root_node_address('abc[23-24]') == 'abc23'
    assert trainer.resolve_root_node_address('abc[23-24, 45-40, 40]') == 'abc23'

    # test model loading with a map_location
    pretrained_model = load_model(logger.experiment, trainer.checkpoint_callback.filepath)

    # test model preds
    [run_prediction(dataloader, pretrained_model) for dataloader in trainer.get_test_dataloaders()]

    if trainer.use_ddp:
        # on hpc this would work fine... but need to hack it for the purpose of the test
        trainer.model = pretrained_model
        trainer.optimizers, trainer.lr_schedulers = pretrained_model.configure_optimizers()

    # test HPC loading / saving
    trainer.hpc_save(save_dir, logger)
    trainer.hpc_load(save_dir, on_gpu=True)

    # test freeze on gpu
    model.freeze()
    model.unfreeze()

    clear_save_dir()


def test_cpu_model_with_amp():
    """
    Make sure model trains on CPU
    :return:
    """
    reset_seed()

    trainer_options = dict(
        show_progress_bar=False,
        logger=get_test_tube_logger(),
        max_nb_epochs=1,
        train_percent_check=0.4,
        val_percent_check=0.4,
        use_amp=True
    )

    model, hparams = get_model()

    with pytest.raises((MisconfigurationException, ModuleNotFoundError)):
        run_gpu_model_test(trainer_options, model, hparams, on_gpu=False)


def test_cpu_model():
    """
    Make sure model trains on CPU
    :return:
    """
    reset_seed()

    trainer_options = dict(
        show_progress_bar=False,
        logger=get_test_tube_logger(),
        max_nb_epochs=1,
        train_percent_check=0.4,
        val_percent_check=0.4
    )

    model, hparams = get_model()

    run_gpu_model_test(trainer_options, model, hparams, on_gpu=False)


def test_all_features_cpu_model():
    """
    Test each of the trainer options
    :return:
    """
    reset_seed()

    trainer_options = dict(
        gradient_clip_val=1.0,
        overfit_pct=0.20,
        track_grad_norm=2,
        print_nan_grads=True,
        show_progress_bar=False,
        logger=get_test_tube_logger(),
        accumulate_grad_batches=2,
        max_nb_epochs=1,
        train_percent_check=0.4,
        val_percent_check=0.4
    )

    model, hparams = get_model()
    run_gpu_model_test(trainer_options, model, hparams, on_gpu=False)


def test_single_gpu_model():
    """
    Make sure single GPU works (DP mode)
    :return:
    """
    reset_seed()

    if not torch.cuda.is_available():
        warnings.warn('test_single_gpu_model cannot run.'
                      ' Rerun on a GPU node to run this test')
        return
    model, hparams = get_model()

    trainer_options = dict(
        show_progress_bar=False,
        max_nb_epochs=1,
        train_percent_check=0.1,
        val_percent_check=0.1,
        gpus=1
    )

    run_gpu_model_test(trainer_options, model, hparams)


def test_multi_gpu_none_backend():
    """
    Make sure when using multiple GPUs the user can't use
    distributed_backend = None
    :return:
    """
    reset_seed()

    if not can_run_gpu_test():
        return

    model, hparams = get_model()
    trainer_options = dict(
        show_progress_bar=False,
        max_nb_epochs=1,
        train_percent_check=0.1,
        val_percent_check=0.1,
        gpus='-1'
    )

    with pytest.raises(MisconfigurationException):
        run_gpu_model_test(trainer_options, model, hparams)


def test_multi_gpu_model_dp():
    """
    Make sure DP works
    :return:
    """
    reset_seed()

    if not can_run_gpu_test():
        return

    model, hparams = get_model()
    trainer_options = dict(
        show_progress_bar=False,
        distributed_backend='dp',
        max_nb_epochs=1,
        train_percent_check=0.1,
        val_percent_check=0.1,
        gpus='-1'
    )

    run_gpu_model_test(trainer_options, model, hparams)

    # test memory helper functions
    memory.get_gpu_memory_map()


def test_amp_gpu_dp():
    """
    Make sure DP + AMP work
    :return:
    """
    reset_seed()

    if not can_run_gpu_test():
        return

    model, hparams = get_model()
    trainer_options = dict(
        max_nb_epochs=1,
        gpus='0, 1',  # test init with gpu string
        distributed_backend='dp',
        use_amp=True
    )
    with pytest.raises(MisconfigurationException):
        run_gpu_model_test(trainer_options, model, hparams)


def test_ddp_sampler_error():
    """
    Make sure DDP + AMP work
    :return:
    """
    if not can_run_gpu_test():
        return

    reset_seed()
    set_random_master_port()

    hparams = get_hparams()
    model = LightningTestModel(hparams, force_remove_distributed_sampler=True)

    logger = get_test_tube_logger(True)

    trainer = Trainer(
        logger=logger,
        show_progress_bar=False,
        max_nb_epochs=1,
        gpus=[0, 1],
        distributed_backend='ddp',
        use_amp=True
    )

    with pytest.warns(UserWarning):
        trainer.get_dataloaders(model)

    clear_save_dir()


def test_multiple_val_dataloader():
    """
    Verify multiple val_dataloader
    :return:
    """
    reset_seed()

    class CurrentTestModel(
        LightningValidationMultipleDataloadersMixin,
        LightningTestModelBase
    ):
        pass

    hparams = get_hparams()
    model = CurrentTestModel(hparams)

    # logger file to get meta
    trainer_options = dict(
        max_nb_epochs=1,
        val_percent_check=0.1,
        train_percent_check=1.0,
    )

    # fit model
    trainer = Trainer(**trainer_options)
    result = trainer.fit(model)

    # verify training completed
    assert result == 1

    # verify there are 2 val loaders
    assert len(trainer.get_val_dataloaders()) == 2, \
        'Multiple val_dataloaders not initiated properly'

    # make sure predictions are good for each val set
    [run_prediction(dataloader, trainer.model) for dataloader in trainer.get_val_dataloaders()]


def test_multiple_test_dataloader():
    """
    Verify multiple test_dataloader
    :return:
    """
    reset_seed()

    class CurrentTestModel(
        LightningTestMultipleDataloadersMixin,
        LightningTestModelBase
    ):
        pass

    hparams = get_hparams()
    model = CurrentTestModel(hparams)

    # logger file to get meta
    trainer_options = dict(
        max_nb_epochs=1,
        val_percent_check=0.1,
        train_percent_check=0.1,
    )

    # fit model
    trainer = Trainer(**trainer_options)
    result = trainer.fit(model)

    # verify there are 2 val loaders
    assert len(trainer.get_test_dataloaders()) == 2, \
        'Multiple test_dataloaders not initiated properly'

    # make sure predictions are good for each test set
    [run_prediction(dataloader, trainer.model) for dataloader in trainer.get_test_dataloaders()]

    # run the test method
    trainer.test()


# ------------------------------------------------------------------------
# UTILS
# ------------------------------------------------------------------------
def run_model_test_no_loggers(trainer_options, model, hparams, on_gpu=True, min_acc=0.50):
    save_dir = init_save_dir()
    trainer_options['default_save_path'] = save_dir

    # fit model
    trainer = Trainer(**trainer_options)
    result = trainer.fit(model)

    # correct result and ok accuracy
    assert result == 1, 'amp + ddp model failed to complete'

    # test model loading
    pretrained_model = load_model(trainer.logger.experiment,
                                  trainer.checkpoint_callback.filepath)

    # test new model accuracy
    for dataloader in model.test_dataloader():
        run_prediction(dataloader, pretrained_model, min_acc=min_acc)

    if trainer.use_ddp:
        # on hpc this would work fine... but need to hack it for the purpose of the test
        trainer.model = pretrained_model
        trainer.optimizers, trainer.lr_schedulers = pretrained_model.configure_optimizers()

    clear_save_dir()


def run_gpu_model_test(trainer_options, model, hparams, on_gpu=True):
    save_dir = init_save_dir()

    # logger file to get meta
    logger = get_test_tube_logger(False)

    # logger file to get weights
    checkpoint = init_checkpoint_callback(logger)

    # add these to the trainer options
    trainer_options['checkpoint_callback'] = checkpoint
    trainer_options['logger'] = logger

    # fit model
    trainer = Trainer(**trainer_options)
    result = trainer.fit(model)

    # correct result and ok accuracy
    assert result == 1, 'amp + ddp model failed to complete'

    # test model loading
    pretrained_model = load_model(logger.experiment, trainer.checkpoint_callback.filepath)

    # test new model accuracy
    [run_prediction(dataloader, pretrained_model) for dataloader in model.test_dataloader()]

    if trainer.use_ddp or trainer.use_ddp2:
        # on hpc this would work fine... but need to hack it for the purpose of the test
        trainer.model = pretrained_model
        trainer.optimizers, trainer.lr_schedulers = pretrained_model.configure_optimizers()

    # test HPC loading / saving
    trainer.hpc_save(save_dir, logger)
    trainer.hpc_load(save_dir, on_gpu=on_gpu)

    clear_save_dir()


def get_hparams(continue_training=False, hpc_exp_number=0):
    root_dir = os.path.dirname(os.path.realpath(__file__))

    args = {
        'drop_prob': 0.2,
        'batch_size': 32,
        'in_features': 28 * 28,
        'learning_rate': 0.001 * 8,
        'optimizer_name': 'adam',
        'data_root': os.path.join(root_dir, 'mnist'),
        'out_features': 10,
        'hidden_dim': 1000}

    if continue_training:
        args['test_tube_do_checkpoint_load'] = True
        args['hpc_exp_number'] = hpc_exp_number

    hparams = Namespace(**args)
    return hparams


def get_model(use_test_model=False, lbfgs=False):
    # set up model with these hyperparams
    hparams = get_hparams()
    if lbfgs:
        setattr(hparams, 'optimizer_name', 'lbfgs')
        setattr(hparams, 'learning_rate', 0.002)

    if use_test_model:
        model = LightningTestModel(hparams)
    else:
        model = LightningTemplateModel(hparams)

    return model, hparams


def get_test_tube_logger(debug=True, version=None):
    # set up logger object without actually saving logs
    root_dir = os.path.dirname(os.path.realpath(__file__))
    save_dir = os.path.join(root_dir, 'save_dir')
    logger = TestTubeLogger(save_dir, name='lightning_logs', debug=False, version=version)
    return logger


def init_save_dir():
    root_dir = os.path.dirname(os.path.realpath(__file__))
    save_dir = os.path.join(root_dir, 'tests', 'save_dir')

    if os.path.exists(save_dir):
        n = RANDOM_FILE_PATHS.pop()
        shutil.move(save_dir, save_dir + f'_{n}')

    os.makedirs(save_dir, exist_ok=True)

    return save_dir


def clear_save_dir():
    root_dir = os.path.dirname(os.path.realpath(__file__))
    save_dir = os.path.join(root_dir, 'save_dir')
    if os.path.exists(save_dir):
        n = RANDOM_FILE_PATHS.pop()
        shutil.move(save_dir, save_dir + f'_{n}')


def load_model(exp, root_weights_dir, module_class=LightningTemplateModel):
    # load trained model
    tags_path = exp.get_data_path(exp.name, exp.version)
    tags_path = os.path.join(tags_path, 'meta_tags.csv')

    checkpoints = [x for x in os.listdir(root_weights_dir) if '.ckpt' in x]
    weights_dir = os.path.join(root_weights_dir, checkpoints[0])

    trained_model = module_class.load_from_metrics(weights_path=weights_dir,
                                                   tags_csv=tags_path)

    assert trained_model is not None, 'loading model failed'

    return trained_model


def run_prediction(dataloader, trained_model, dp=False, min_acc=0.50):
    # run prediction on 1 batch
    for batch in dataloader:
        break

    x, y = batch
    x = x.view(x.size(0), -1)

    if dp:
        output = trained_model(batch, 0)
        acc = output['val_acc']
        acc = torch.mean(acc).item()

    else:
        y_hat = trained_model(x)

        # acc
        labels_hat = torch.argmax(y_hat, dim=1)
        acc = torch.sum(y == labels_hat).item() / (len(y) * 1.0)
        acc = torch.tensor(acc)
        acc = acc.item()

    assert acc > min_acc, f'this model is expected to get > {min_acc} in test set (it got {acc})'


def assert_ok_val_acc(trainer):
    # this model should get 0.80+ acc
    acc = trainer.training_tqdm_dict['val_acc']
    assert acc > 0.50, f'model failed to get expected 0.50 validation accuracy. Got: {acc}'


def assert_ok_test_acc(trainer):
    # this model should get 0.80+ acc
    acc = trainer.training_tqdm_dict['test_acc']
    assert acc > 0.50, f'model failed to get expected 0.50 validation accuracy. Got: {acc}'


def can_run_gpu_test():
    if not torch.cuda.is_available():
        warnings.warn('test_multi_gpu_model_ddp cannot run.'
                      ' Rerun on a GPU node to run this test')
        return False
    if not torch.cuda.device_count() > 1:
        warnings.warn('test_multi_gpu_model_ddp cannot run.'
                      ' Rerun on a node with 2+ GPUs to run this test')
        return False
    return True


def reset_seed():
    SEED = RANDOM_SEEDS.pop()
    torch.manual_seed(SEED)
    np.random.seed(SEED)


def set_random_master_port():
    port = RANDOM_PORTS.pop()
    os.environ['MASTER_PORT'] = str(port)


def init_checkpoint_callback(logger):
    exp = logger.experiment
    exp_path = exp.get_data_path(exp.name, exp.version)
    ckpt_dir = os.path.join(exp_path, 'checkpoints')
    checkpoint = ModelCheckpoint(ckpt_dir)
    return checkpoint


if __name__ == '__main__':
    pytest.main([__file__])<|MERGE_RESOLUTION|>--- conflicted
+++ resolved
@@ -733,35 +733,6 @@
     assert batch[1][0]['b'].type() == 'torch.cuda.FloatTensor'
 
 
-<<<<<<< HEAD
-def test_early_stopping_cpu_model():
-    """
-    Test each of the trainer options
-    :return:
-    """
-    stopping = EarlyStopping(monitor='val_loss')
-    trainer_options = dict(
-        early_stop_callback=stopping,
-        gradient_clip=1.0,
-        overfit_pct=0.20,
-        track_grad_norm=2,
-        print_nan_grads=True,
-        show_progress_bar=False,
-        experiment=get_exp(),
-        train_percent_check=0.1,
-        val_percent_check=0.1
-    )
-
-    model, hparams = get_model()
-    run_gpu_model_test(trainer_options, model, hparams, on_gpu=False)
-
-    # test freeze on cpu
-    model.freeze()
-    model.unfreeze()
-
-
-=======
->>>>>>> 2b82fe0f
 def test_no_val_module():
     """
     Tests use case where trainer saves the model, and user loads it from tags independently

--- conflicted
+++ resolved
@@ -6,11 +6,6 @@
 import pytest
 import numpy as np
 import torch
-<<<<<<< HEAD
-=======
-from test_tube import Experiment
-import time
->>>>>>> 25d2f932
 
 # sys.path += [os.path.abspath('..'), os.path.abspath('../..')]
 from pytorch_lightning import Trainer
@@ -173,57 +168,6 @@
     clear_save_dir()
 
 
-<<<<<<< HEAD
-def test_running_test_pretrained_model_ddp():
-    """Verify test() on pretrained model"""
-    if not can_run_gpu_test():
-        return
-
-    hparams = get_hparams()
-    model = LightningTestModel(hparams)
-
-    save_dir = init_save_dir()
-
-    # logger file to get meta
-    logger = get_test_tube_logger(False)
-    logger.log_hyperparams(hparams)
-    logger.save()
-
-    # logger file to get weights
-    checkpoint = ModelCheckpoint(save_dir)
-
-    trainer_options = dict(
-        show_progress_bar=False,
-        max_nb_epochs=1,
-        train_percent_check=0.4,
-        val_percent_check=0.2,
-        checkpoint_callback=checkpoint,
-        logger=logger,
-        gpus=[0, 1],
-        distributed_backend='ddp'
-    )
-
-    # fit model
-    trainer = Trainer(**trainer_options)
-    result = trainer.fit(model)
-
-    # correct result and ok accuracy
-    assert result == 1, 'training failed to complete'
-    pretrained_model = load_model(logger.experiment, save_dir, on_gpu=True,
-                                  module_class=LightningTestModel)
-
-    # run test set
-    new_trainer = Trainer(**trainer_options)
-    new_trainer.test(pretrained_model)
-
-    run_prediction(model.test_dataloader, pretrained_model)
-
-    # test we have good test accuracy
-    clear_save_dir()
-
-
-=======
->>>>>>> 25d2f932
 def test_running_test_after_fitting():
     """Verify test() on fitted model"""
     hparams = get_hparams()
@@ -392,13 +336,8 @@
         train_percent_check=0.4,
         val_percent_check=0.2,
         checkpoint_callback=checkpoint,
-<<<<<<< HEAD
-        logger=logger,
-        gpus=[0, 1],
-=======
         experiment=exp,
         gpus=2,
->>>>>>> 25d2f932
         distributed_backend='dp'
     )
 
@@ -1042,82 +981,6 @@
     model.unfreeze()
 
 
-<<<<<<< HEAD
-def test_amp_gpu_ddp_slurm_managed():
-    """
-    Make sure DDP + AMP work
-    :return:
-    """
-    if not can_run_gpu_test():
-        return
-
-    # simulate setting slurm flags
-    os.environ['MASTER_PORT'] = str(np.random.randint(12000, 19000, 1)[0])
-    os.environ['SLURM_LOCALID'] = str(0)
-
-    hparams = get_hparams()
-    model = LightningTestModel(hparams)
-
-    trainer_options = dict(
-        show_progress_bar=True,
-        max_nb_epochs=1,
-        gpus=[0],
-        distributed_backend='ddp',
-        use_amp=True
-    )
-
-    save_dir = init_save_dir()
-
-    # logger file to get meta
-    logger = get_test_tube_logger(False)
-    logger.log_hyperparams(hparams)
-    logger.save()
-
-    # logger file to get weights
-    checkpoint = ModelCheckpoint(save_dir)
-
-    # add these to the trainer options
-    trainer_options['checkpoint_callback'] = checkpoint
-    trainer_options['logger'] = logger
-
-    # fit model
-    trainer = Trainer(**trainer_options)
-    trainer.is_slurm_managing_tasks = True
-    result = trainer.fit(model)
-
-    # correct result and ok accuracy
-    assert result == 1, 'amp + ddp model failed to complete'
-
-    # test root model address
-    assert trainer.resolve_root_node_address('abc') == 'abc'
-    assert trainer.resolve_root_node_address('abc[23]') == 'abc23'
-    assert trainer.resolve_root_node_address('abc[23-24]') == 'abc23'
-    assert trainer.resolve_root_node_address('abc[23-24, 45-40, 40]') == 'abc23'
-
-    # test model loading with a map_location
-    pretrained_model = load_model(logger.experiment, save_dir, True)
-
-    # test model preds
-    run_prediction(model.test_dataloader, pretrained_model)
-
-    if trainer.use_ddp:
-        # on hpc this would work fine... but need to hack it for the purpose of the test
-        trainer.model = pretrained_model
-        trainer.optimizers, trainer.lr_schedulers = pretrained_model.configure_optimizers()
-
-    # test HPC loading / saving
-    trainer.hpc_save(save_dir, logger)
-    trainer.hpc_load(save_dir, on_gpu=True)
-
-    # test freeze on gpu
-    model.freeze()
-    model.unfreeze()
-
-    clear_save_dir()
-
-
-=======
->>>>>>> 25d2f932
 def test_cpu_model_with_amp():
     """
     Make sure model trains on CPU

--- conflicted
+++ resolved
@@ -120,8 +120,8 @@
 @pytest.mark.parametrize("move_to_device", [True, False])
 @pytest.mark.parametrize("setup_method", ["setup", "setup_module"])
 def test_setup_module_move_to_device(setup_method, move_to_device, accelerator, initial_device, target_device):
-    """Test that `move_to_device` leads to parameters being moved to the correct device and that the device attributes
-    on the wrapper are updated."""
+    """Test that `move_to_device` leads to parameters being moved to the correct device and that the device
+    attributes on the wrapper are updated."""
     initial_device = torch.device(initial_device)
     target_device = torch.device(target_device)
     expected_device = target_device if move_to_device else initial_device
@@ -149,7 +149,8 @@
 @pytest.mark.parametrize("move_to_device", [True, False])
 @pytest.mark.parametrize("setup_method", ["setup", "setup_module"])
 def test_setup_module_parameters_on_different_devices(setup_method, move_to_device):
-    """Test that a warning is emitted when model parameters are on a different device prior to calling `setup()`."""
+    """Test that a warning is emitted when model parameters are on a different device prior to calling
+    `setup()`."""
     device0 = torch.device("cpu")
     device1 = torch.device("cuda", 0)
 
@@ -261,7 +262,8 @@
 
 @pytest.mark.parametrize("strategy_cls", [DeepSpeedStrategy, XLAStrategy])
 def test_setup_optimizers_not_supported(strategy_cls):
-    """Test that `setup_optimizers` validates the strategy supports setting up model and optimizers independently."""
+    """Test that `setup_optimizers` validates the strategy supports setting up model and optimizers
+    independently."""
     fabric = Fabric()
     fabric._launched = True  # pretend we have launched multiple processes
     model = nn.Linear(1, 2)
@@ -348,14 +350,8 @@
 
 
 def test_setup_dataloaders_raises_for_unknown_custom_args():
-<<<<<<< HEAD
-    """Test that an error raises when custom dataloaders with unknown arguments are created from outside Fabric's run
-    method."""
-    fabric = Fabric()
-=======
     """Test that an error raises when custom dataloaders with unknown arguments are created from outside Fabric's
     run method."""
->>>>>>> 8f29bb56
 
     class CustomDataLoader(DataLoader):
         def __init__(self, new_arg, *args, **kwargs):
@@ -512,7 +508,8 @@
     ],
 )
 def test_setup_dataloaders_replace_custom_sampler(strategy):
-    """Test that asking to replace a custom sampler results in an error when a distributed sampler would be needed."""
+    """Test that asking to replace a custom sampler results in an error when a distributed sampler would be
+    needed."""
     custom_sampler = Mock(spec=Sampler)
     dataloader = DataLoader(Mock(), sampler=custom_sampler)
 
@@ -747,7 +744,8 @@
 
 
 def test_module_sharding_context():
-    """Test that the sharding context manager gets applied when the strategy supports it and is a no-op otherwise."""
+    """Test that the sharding context manager gets applied when the strategy supports it and is a no-op
+    otherwise."""
     fabric = Fabric()
     fabric._strategy = MagicMock(spec=DDPStrategy, module_sharded_context=Mock())
     with pytest.warns(DeprecationWarning, match="sharded_model"), fabric.sharded_model():

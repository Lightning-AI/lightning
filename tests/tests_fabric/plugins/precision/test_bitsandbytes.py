# Copyright The Lightning AI team.
#
# Licensed under the Apache License, Version 2.0 (the "License");
# you may not use this file except in compliance with the License.
# You may obtain a copy of the License at
#
#     http://www.apache.org/licenses/LICENSE-2.0
#
# Unless required by applicable law or agreed to in writing, software
# distributed under the License is distributed on an "AS IS" BASIS,
# WITHOUT WARRANTIES OR CONDITIONS OF ANY KIND, either express or implied.
# See the License for the specific language governing permissions and
# limitations under the License
import sys
from unittest.mock import Mock

import lightning.fabric
import pytest
import torch
import torch.distributed
from lightning.fabric import Fabric
from lightning.fabric.connector import _Connector
from lightning.fabric.plugins.precision.bitsandbytes import _BITSANDBYTES_AVAILABLE, BitsandbytesPrecision
from lightning.fabric.utilities.init import _materialize_meta_tensors

from tests_fabric.helpers.runif import RunIf


@pytest.mark.skipif(_BITSANDBYTES_AVAILABLE, reason="bitsandbytes needs to be unavailable")
def test_bitsandbytes_plugin(monkeypatch):
    module = lightning.fabric.plugins.precision.bitsandbytes
    monkeypatch.setattr(module, "_BITSANDBYTES_AVAILABLE", lambda: True)
    bitsandbytes_mock = Mock()
    monkeypatch.setitem(sys.modules, "bitsandbytes", bitsandbytes_mock)

    class ModuleMock(torch.nn.Linear):
        def __init__(self, in_features, out_features, bias=True, *_, **__):
            super().__init__(in_features, out_features, bias)

    bitsandbytes_mock.nn.Linear8bitLt = ModuleMock
    bitsandbytes_mock.nn.Linear4bit = ModuleMock
    bitsandbytes_mock.nn.Params4bit = object

    precision = BitsandbytesPrecision("nf4", dtype=torch.float16)
    connector = _Connector(plugins=precision)
    assert connector.precision is precision
    assert precision.dtype == torch.float16

    # same logic as in `test_default_dtype_is_restored`
    assert torch.get_default_dtype() is torch.float32
    with pytest.raises(RuntimeError, match="foo"), precision.module_init_context():
        assert torch.get_default_dtype() is not torch.float32
        raise RuntimeError("foo")
    assert torch.get_default_dtype() is torch.float32

    class SubModule(torch.nn.Module):
        def __init__(self):
            super().__init__()
            self.l = torch.nn.Linear(1, 3)

    class MyModule(torch.nn.Module):
        def __init__(self):
            super().__init__()
            self.l1 = torch.nn.Linear(16, 48)
            self.l2 = SubModule()

    _NF4Linear = vars(module)["_NF4Linear"]
    quantize_mock = lambda self, p, w, d: p
    _NF4Linear.quantize = quantize_mock

    with precision.module_init_context():
        assert torch.get_default_dtype() == torch.float16
        model = MyModule()
    assert isinstance(model.l1, _NF4Linear)
    assert isinstance(model.l2.l, _NF4Linear)
    model = precision.convert_module(model)
    assert model.l1.compute_dtype is precision.dtype
    assert model.l2.l.compute_dtype is precision.dtype

    model = MyModule()
    precision.convert_module(model)
    assert isinstance(model.l1, _NF4Linear)
    assert isinstance(model.l2.l, _NF4Linear)

    precision.ignore_modules = {"l2"}
    model = MyModule()
    precision.convert_module(model)
    assert isinstance(model.l1, _NF4Linear)
    assert isinstance(model.l2.l, torch.nn.Linear)

    model = torch.nn.Conv1d(1, 1, 1)
    with pytest.raises(TypeError, match="your model has no Linear"):
        precision.convert_module(model)


@RunIf(min_cuda_gpus=1, max_torch="2.4")
@pytest.mark.skipif(not _BITSANDBYTES_AVAILABLE, reason="bitsandbytes unavailable")
@pytest.mark.parametrize(
    ("args", "expected"),
    [
        (("int8", torch.float16), torch.int8),
        (("nf4", torch.bfloat16), torch.uint8),
    ],
)
def test_bitsandbytes_layers(args, expected):
    class MyModel(torch.nn.Module):
        def __init__(self):
            super().__init__()
            self.l = torch.nn.Linear(2, 2)
            self.ln = torch.nn.LayerNorm(2)

    state_dict = MyModel().state_dict()
    fabric = Fabric(devices=1, plugins=BitsandbytesPrecision(*args))
    with fabric.init_module():
        model = MyModel()

    # the model was instantiated on-device and quantized straight away
    assert model.l.weight.device.type == "cuda"
    assert model.l.weight.dtype == expected
    # this has no impact
    model = fabric.setup(model)
    assert model.l.weight.device.type == "cuda"
    assert model.l.weight.dtype == expected
    # unquantized state dict loading still works even thought the weights are quantized
    weight_before = model.l.weight.data.clone()
    keys = model.load_state_dict(state_dict, strict=True)
    assert not keys.missing_keys
    assert not torch.equal(weight_before, model.l.weight.data)
    assert model.l.weight.device.type == "cuda"
    assert model.l.weight.dtype == expected
    # quantized state dict can be loaded into a quantized model
    quantized_state_dict = model.state_dict()
    keys = model.load_state_dict(quantized_state_dict, strict=True)
    assert not keys.missing_keys
    # TODO: support unquantizing the state_dict so that it can be loaded into the original model

    fabric = Fabric(devices=1, plugins=BitsandbytesPrecision(*args, ignore_modules={"foo"}))
    with pytest.raises(RuntimeError, match="not supported"), fabric.init_module():
        pass
    model = MyModel()

    # When ignore_modules is set, we only quantize on `setup`
    assert model.l.weight.device.type == "cpu"
    assert model.l.weight.dtype == torch.float32
    # this quantizes now
    model = fabric.setup(model)
    assert model.l.weight.device.type == "cuda"
    assert model.l.weight.dtype == expected


@RunIf(min_cuda_gpus=1)
@pytest.mark.skipif(not _BITSANDBYTES_AVAILABLE, reason="bitsandbytes unavailable")
@pytest.mark.parametrize(
    ("args", "expected"),
    [
        pytest.param(("int8", torch.float16), torch.int8, marks=pytest.mark.xfail(raises=NotImplementedError)),
        pytest.param(("nf4", torch.bfloat16), torch.uint8, marks=RunIf(bf16_cuda=True)),
    ],
)
def test_bitsandbytes_layers_meta_device(args, expected, tmp_path):
    class MyModel(torch.nn.Module):
        def __init__(self):
            super().__init__()
            self.l = torch.nn.Linear(2, 2)
            self.ln = torch.nn.LayerNorm(2, bias=False)

    state_dict = MyModel().state_dict()
    plugin = BitsandbytesPrecision(*args)
    fabric = Fabric(plugins=plugin, devices=1)

    # case 1
    # empty_init=True with devices=1 doesn't use meta device at the moment so set it explicitly
    with fabric.init_module(empty_init=False), torch.device("meta"):
        model = MyModel()
    # the model was instantiated on meta and is not quantized
    assert model.l.weight.device.type == "meta"
    assert model.l.weight.dtype == args[1]
    # materializing performs quantization
    _materialize_meta_tensors(model, "cuda")
    assert model.l.weight.device.type == "cuda"
    assert model.l.weight.dtype == expected
    # state dict loading still works even thought the weights are quantized
    weight_before = model.l.weight.data.clone()
    keys = model.load_state_dict(state_dict, strict=True)
    assert not keys.missing_keys
    assert not torch.equal(weight_before, model.l.weight.data)
    assert model.l.weight.device.type == "cuda"
    assert model.l.weight.dtype == expected

    # case 2
    with fabric.init_module(empty_init=False), torch.device("meta"):
        model = MyModel()
    assert model.l.weight.device.type == "meta"
    assert model.l.weight.dtype == args[1]
    # the model layers are already replaced, this won't do anything relevant
    model = fabric.setup(model, move_to_device=False)
    assert model.l.weight.device.type == "meta"
    assert model.l.weight.dtype == args[1]
    keys = model.load_state_dict(state_dict, strict=True)  # quantizes
    assert not keys.missing_keys
    assert model.l.weight.device.type == "cuda"
    assert model.l.weight.dtype == expected

    # case 2 with an incomplete state_dict
    with fabric.init_module(empty_init=False), torch.device("meta"):
        model = MyModel()
    assert model.l.weight.device.type == "meta"
    assert model.l.weight.dtype == args[1]
    partial_state_dict = {k: v for k, v in state_dict.items() if "ln" not in k}
    keys = model.load_state_dict(partial_state_dict, strict=False)  # quantizes
    assert keys.missing_keys == ["ln.weight"]
    assert model.l.weight.device.type == "cuda"
    assert model.l.weight.dtype == expected
    assert model.ln.weight.device.type == "meta"
    assert model.ln.weight.dtype == args[1]
    # now we need to materialize just for LayerNorm
    _materialize_meta_tensors(model, fabric.device)
    assert model.l.weight.device.type == "cuda"
    assert model.l.weight.dtype == expected
    assert model.ln.weight.device.type == "cuda"
    assert model.ln.weight.dtype == args[1]

    # test mmap and assign on a meta bnb layer
    with fabric.init_module(empty_init=False), torch.device("meta"):
        model = MyModel()
    ckpt_path = tmp_path / "foo.ckpt"
    torch.save(state_dict, ckpt_path)
    torch.load(str(ckpt_path), mmap=True)
    keys = model.load_state_dict(state_dict, strict=True, assign=True)  # quantizes
    assert not keys.missing_keys
    assert model.l.weight.device.type == "cuda"
    assert model.l.weight.dtype == expected


<<<<<<< HEAD
@RunIf(min_cuda_gpus=1, min_torch="2.1", max_torch="2.4")
=======
@RunIf(min_cuda_gpus=1)
>>>>>>> 14493c06
@pytest.mark.skipif(not _BITSANDBYTES_AVAILABLE, reason="bitsandbytes unavailable")
def test_load_quantized_checkpoint(tmp_path):
    """Test that a checkpoint saved from a quantized model can be loaded back into a quantized model."""

    class Model(torch.nn.Module):
        def __init__(self):
            super().__init__()
            self.linear = torch.nn.Linear(16, 16, bias=False)

        def forward(self, x):
            return self.linear(x)

    fabric = Fabric(accelerator="cuda", devices=1, plugins=BitsandbytesPrecision("nf4-dq"))
    model = Model()
    model = fabric.setup(model)
    model(torch.randn(2, 16, device=fabric.device))
    state_dict = model.state_dict()
    # The checkpoint contains quantized weights
    assert state_dict["linear.weight"].dtype == torch.uint8
    assert state_dict["linear.weight"].shape == (128, 1)
    torch.save(state_dict, tmp_path / "checkpoint.pt")

    fabric = Fabric(accelerator="cuda", devices=1, plugins=BitsandbytesPrecision("nf4-dq"))
    model = Model()
    model = fabric.setup(model)
    state_dict = torch.load(tmp_path / "checkpoint.pt")
    model.load_state_dict(state_dict)
    assert model.linear.weight.dtype == torch.uint8
    assert model.linear.weight.shape == (128, 1)
    # Shapes match during forward (weight is being dequantized during forward)
    model(torch.randn(2, 16, device=fabric.device))<|MERGE_RESOLUTION|>--- conflicted
+++ resolved
@@ -232,11 +232,7 @@
     assert model.l.weight.dtype == expected
 
 
-<<<<<<< HEAD
-@RunIf(min_cuda_gpus=1, min_torch="2.1", max_torch="2.4")
-=======
-@RunIf(min_cuda_gpus=1)
->>>>>>> 14493c06
+@RunIf(min_cuda_gpus=1, max_torch="2.4")
 @pytest.mark.skipif(not _BITSANDBYTES_AVAILABLE, reason="bitsandbytes unavailable")
 def test_load_quantized_checkpoint(tmp_path):
     """Test that a checkpoint saved from a quantized model can be loaded back into a quantized model."""

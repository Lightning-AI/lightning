--- conflicted
+++ resolved
@@ -11,9 +11,6 @@
 # WITHOUT WARRANTIES OR CONDITIONS OF ANY KIND, either express or implied.
 # See the License for the specific language governing permissions and
 # limitations under the License.
-<<<<<<< HEAD
-from lightning.fabric.utilities.testing import _RunIf as RunIf  # noqa: F401
-=======
 import pytest
 
 from lightning.fabric.utilities.testing import _RunIf
@@ -21,5 +18,4 @@
 
 def RunIf(**kwargs):
     reasons, marker_kwargs = _RunIf(**kwargs)
-    return pytest.mark.skipif(condition=len(reasons) > 0, reason=f"Requires: [{' + '.join(reasons)}]", **marker_kwargs)
->>>>>>> 76caa81b
+    return pytest.mark.skipif(condition=len(reasons) > 0, reason=f"Requires: [{' + '.join(reasons)}]", **marker_kwargs)
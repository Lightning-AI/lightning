# Copyright The Lightning AI team.
#
# Licensed under the Apache License, Version 2.0 (the "License");
# you may not use this file except in compliance with the License.
# You may obtain a copy of the License at
#
#     http://www.apache.org/licenses/LICENSE-2.0
#
# Unless required by applicable law or agreed to in writing, software
# distributed under the License is distributed on an "AS IS" BASIS,
# WITHOUT WARRANTIES OR CONDITIONS OF ANY KIND, either express or implied.
# See the License for the specific language governing permissions and
# limitations under the License.
<<<<<<< HEAD
import sys
=======
import os
>>>>>>> ee9f17eb
from copy import deepcopy
from unittest import mock
from unittest.mock import Mock

import pytest
import torch
from lightning.fabric import Fabric
from lightning.fabric.utilities.imports import _TORCH_GREATER_EQUAL_2_0
from torch.nn.parallel.distributed import DistributedDataParallel

from tests_fabric.helpers.runif import RunIf
from tests_fabric.strategies.test_single_device import _run_test_clip_gradients
<<<<<<< HEAD
from lightning.fabric.utilities.imports import _TORCH_GREATER_EQUAL_2_2
=======
from tests_fabric.test_fabric import BoringModel
>>>>>>> ee9f17eb


@pytest.mark.skipif(
    # https://github.com/pytorch/pytorch/issues/116056
    sys.platform == "win32" and _TORCH_GREATER_EQUAL_2_2, reason="Windows + DDP issue in PyTorch 2.2"
)
@pytest.mark.parametrize(
    "accelerator",
    [
        "cpu",
        pytest.param("cuda", marks=RunIf(min_cuda_gpus=2)),
    ],
)
def test_ddp_save_load(accelerator, tmp_path):
    """Test that DDP model checkpoints can be saved and loaded successfully."""
    fabric = Fabric(devices=2, accelerator=accelerator, strategy="ddp_spawn")
    fabric.launch(_run_ddp_save_load, tmp_path)


def _run_ddp_save_load(fabric, tmp_path):
    fabric.seed_everything(0)

    tmp_path = fabric.broadcast(tmp_path)

    model = torch.nn.Linear(2, 2)
    params_before = deepcopy(list(model.parameters()))

    # Save
    fabric.save(tmp_path / "saved_before_setup.ckpt", {"model": model})
    wrapped_model = fabric.setup(model)
    fabric.save(tmp_path / "saved_after_setup.ckpt", {"model": wrapped_model})

    def assert_params_equal(params0, params1):
        assert all(torch.equal(p0, p1.to(p0.device)) for p0, p1 in zip(params0, params1))

    # Load
    model = torch.nn.Linear(2, 2)
    fabric.load(tmp_path / "saved_before_setup.ckpt", {"model": model})
    assert_params_equal(params_before, model.parameters())
    fabric.load(tmp_path / "saved_after_setup.ckpt", {"model": model})
    assert_params_equal(params_before, model.parameters())

    wrapped_model = fabric.setup(model)
    fabric.load(tmp_path / "saved_before_setup.ckpt", {"model": wrapped_model})
    assert_params_equal(params_before, wrapped_model.parameters())
    fabric.load(tmp_path / "saved_after_setup.ckpt", {"model": wrapped_model})
    assert_params_equal(params_before, wrapped_model.parameters())


@RunIf(min_cuda_gpus=2, standalone=True, min_torch="2.1.0", dynamo=True)
@mock.patch(
    "lightning.fabric.wrappers.torch.compile",
    Mock(wraps=(torch.compile if _TORCH_GREATER_EQUAL_2_0 else None)),
)
@mock.patch.dict(os.environ, {})
def test_reapply_compile():
    """Test that Fabric can rewrap a compiled module such that compilation happens over the DDP-wrapper."""
    from torch._dynamo import OptimizedModule

    fabric = Fabric(accelerator="cuda", devices=2, strategy="ddp")
    fabric.launch()

    model = BoringModel()
    compile_kwargs = {"mode": "reduce-overhead"}
    compiled_model = torch.compile(model, **compile_kwargs)
    torch.compile.reset_mock()

    fabric_model = fabric.setup(compiled_model, _reapply_compile=True)

    assert isinstance(fabric_model._forward_module, OptimizedModule)
    assert isinstance(fabric_model._forward_module._orig_mod, DistributedDataParallel)
    # Assert we called compile again with the same arguments, but on the DDP-wrapped module
    torch.compile.assert_called_with(fabric_model._forward_module._orig_mod, **compile_kwargs)

    assert fabric_model._original_module == model
    assert fabric_model._forward_module._orig_mod.module == model
    assert fabric_model.device == fabric.device

    # Smoke-testing forward to ensure we don't get compilation errors
    for _ in range(3):
        fabric_model(torch.randn(2, 32, device=fabric.device)).sum().backward()


@pytest.mark.parametrize(
    ("clip_type", "accelerator", "precision"),
    [
        ("norm", "cpu", "32-true"),
        ("val", "cpu", "32-true"),
        ("norm", "cpu", "bf16-mixed"),
        ("val", "cpu", "bf16-mixed"),
        pytest.param("norm", "cuda", "32-true", marks=RunIf(min_cuda_gpus=2)),
        pytest.param("val", "cuda", "32-true", marks=RunIf(min_cuda_gpus=2)),
        pytest.param("norm", "cuda", "16-mixed", marks=RunIf(min_cuda_gpus=2)),
        pytest.param("val", "cuda", "16-mixed", marks=RunIf(min_cuda_gpus=2)),
        pytest.param("norm", "cuda", "bf16-mixed", marks=RunIf(min_cuda_gpus=2, bf16_cuda=True)),
        pytest.param("val", "cuda", "bf16-mixed", marks=RunIf(min_cuda_gpus=2, bf16_cuda=True)),
    ],
)
@RunIf(standalone=True)
def test_clip_gradients(clip_type, accelerator, precision):
    if clip_type == "norm" and precision == "16-mixed":
        pytest.skip(reason="Clipping by norm with 16-mixed is numerically unstable.")

    fabric = Fabric(accelerator=accelerator, devices=2, precision=precision, strategy="ddp")
    fabric.launch()
    _run_test_clip_gradients(fabric=fabric, clip_type=clip_type)<|MERGE_RESOLUTION|>--- conflicted
+++ resolved
@@ -11,11 +11,8 @@
 # WITHOUT WARRANTIES OR CONDITIONS OF ANY KIND, either express or implied.
 # See the License for the specific language governing permissions and
 # limitations under the License.
-<<<<<<< HEAD
+import os
 import sys
-=======
-import os
->>>>>>> ee9f17eb
 from copy import deepcopy
 from unittest import mock
 from unittest.mock import Mock
@@ -28,11 +25,8 @@
 
 from tests_fabric.helpers.runif import RunIf
 from tests_fabric.strategies.test_single_device import _run_test_clip_gradients
-<<<<<<< HEAD
 from lightning.fabric.utilities.imports import _TORCH_GREATER_EQUAL_2_2
-=======
 from tests_fabric.test_fabric import BoringModel
->>>>>>> ee9f17eb
 
 
 @pytest.mark.skipif(

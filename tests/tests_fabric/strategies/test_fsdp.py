# Copyright The Lightning AI team.
#
# Licensed under the Apache License, Version 2.0 (the "License");
# you may not use this file except in compliance with the License.
# You may obtain a copy of the License at
#
#     http://www.apache.org/licenses/LICENSE-2.0
#
# Unless required by applicable law or agreed to in writing, software
# distributed under the License is distributed on an "AS IS" BASIS,
# WITHOUT WARRANTIES OR CONDITIONS OF ANY KIND, either express or implied.
# See the License for the specific language governing permissions and
# limitations under the License.
import datetime
<<<<<<< HEAD
import functools
=======
import os
>>>>>>> d653e4e0
from datetime import timedelta
from re import escape
from unittest import mock
from unittest.mock import ANY, MagicMock, Mock

import pytest
import torch
import torch.nn as nn
from torch.optim import Adam

import lightning.fabric
from lightning.fabric import Fabric
from lightning.fabric.plugins.environments import LightningEnvironment
from lightning.fabric.strategies import FSDPStrategy
from lightning.fabric.strategies.fsdp import _FSDPBackwardSyncControl, fsdp_overlap_step_with_backward
from lightning.fabric.utilities.imports import _TORCH_GREATER_EQUAL_1_12, _TORCH_GREATER_EQUAL_2_1
from tests_fabric.helpers.runif import RunIf
from tests_fabric.strategies.test_single_device import _MyFabricGradNorm

if _TORCH_GREATER_EQUAL_1_12:
    from torch.distributed.fsdp.fully_sharded_data_parallel import CPUOffload, FullyShardedDataParallel, MixedPrecision


@mock.patch("lightning.fabric.strategies.fsdp._TORCH_GREATER_EQUAL_1_12", False)
def test_fsdp_support(*_):
    with pytest.raises(NotImplementedError, match="`FSDPStrategy` is supported from PyTorch v1.12.0"):
        FSDPStrategy()


@RunIf(min_torch="1.12")
def test_fsdp_custom_mixed_precision():
    """Test that passing a custom mixed precision config works."""
    config = MixedPrecision()
    strategy = FSDPStrategy(mixed_precision=config)
    assert strategy.mixed_precision_config == config


@RunIf(min_torch="1.12")
def test_fsdp_cpu_offload():
    """Test the different ways cpu offloading can be enabled."""
    # bool
    strategy = FSDPStrategy(cpu_offload=True)
    assert strategy.cpu_offload == CPUOffload(offload_params=True)

    # dataclass
    config = CPUOffload()
    strategy = FSDPStrategy(cpu_offload=config)
    assert strategy.cpu_offload == config


@RunIf(min_torch="1.12")
def test_fsdp_sharding_strategy():
    """Test the different ways the sharding strategy can be set."""
    from torch.distributed.fsdp import ShardingStrategy

    # default
    strategy = FSDPStrategy()
    assert strategy.sharding_strategy == ShardingStrategy.FULL_SHARD

    # enum
    strategy = FSDPStrategy(sharding_strategy=ShardingStrategy.SHARD_GRAD_OP)
    assert strategy.sharding_strategy == ShardingStrategy.SHARD_GRAD_OP

    # string
    strategy = FSDPStrategy(sharding_strategy="NO_SHARD")
    assert strategy.sharding_strategy == ShardingStrategy.NO_SHARD
    strategy = FSDPStrategy(sharding_strategy="no_shard")
    assert strategy.sharding_strategy == ShardingStrategy.NO_SHARD


@RunIf(min_torch="1.12")
@pytest.mark.parametrize("torch_ge_2_0", [False, True])
def test_fsdp_setup_optimizer_validation(torch_ge_2_0):
    """Test that `setup_optimizer()` validates the param groups and reference to FSDP parameters."""
    module = nn.Linear(2, 2)
    strategy = FSDPStrategy(parallel_devices=[torch.device("cpu")])

    with mock.patch("lightning.fabric.strategies.fsdp._TORCH_GREATER_EQUAL_2_0", torch_ge_2_0):
        bad_optimizer_1 = Adam([{"params": [module.weight]}, {"params": [module.bias], "lr": 1e-3}])
        bad_optimizer_2 = Adam(module.parameters())

        if torch_ge_2_0:
            strategy.setup_optimizer(bad_optimizer_1)
            strategy.setup_optimizer(bad_optimizer_2)
        else:
            with pytest.raises(ValueError, match="does not support multiple param groups"):
                strategy.setup_optimizer(bad_optimizer_1)
            with pytest.raises(ValueError, match="The optimizer does not seem to reference any FSDP parameter"):
                strategy.setup_optimizer(bad_optimizer_2)


@RunIf(min_torch="2.0.0")
@mock.patch("lightning.fabric.strategies.fsdp.FSDPStrategy.setup_module")
def test_fsdp_setup_use_orig_params(_):
    module = nn.Linear(2, 2)
    optimizer = Adam(module.parameters())

    strategy = FSDPStrategy(parallel_devices=[torch.device("cpu")], use_orig_params=False)
    assert not strategy._fsdp_kwargs["use_orig_params"]

    with pytest.raises(ValueError, match=r"`FSDPStrategy\(use_orig_params=False\)` but this is not supported"):
        strategy.setup_module_and_optimizers(module, optimizer)

    strategy = FSDPStrategy(parallel_devices=[torch.device("cpu")])
    assert strategy._fsdp_kwargs["use_orig_params"]
    strategy.setup_module_and_optimizers(module, optimizer)
    assert strategy._fsdp_kwargs["use_orig_params"]


@RunIf(min_torch="1.12")
def test_fsdp_no_backward_sync():
    """Test that the backward sync control calls `.no_sync()`, and only on a module wrapped in
    FullyShardedDataParallel."""

    strategy = FSDPStrategy()
    assert isinstance(strategy._backward_sync_control, _FSDPBackwardSyncControl)

    with pytest.raises(
        TypeError, match="is only possible if the module passed to .* is wrapped in `FullyShardedDataParallel`"
    ), strategy._backward_sync_control.no_backward_sync(Mock()):
        pass

    module = MagicMock(spec=FullyShardedDataParallel)
    with strategy._backward_sync_control.no_backward_sync(module):
        pass

    module.no_sync.assert_called_once()


@RunIf(min_torch="1.12")
def test_fsdp_activation_checkpointing_support(monkeypatch):
    """Test that we error out if activation checkpointing requires a newer PyTorch version."""
    monkeypatch.setattr(lightning.fabric.strategies.fsdp, "_TORCH_GREATER_EQUAL_1_13", False)
    with pytest.raises(ValueError, match="activation_checkpointing` requires torch >= 1.13.0"):
        FSDPStrategy(activation_checkpointing=Mock())

    monkeypatch.setattr(lightning.fabric.strategies.fsdp, "_TORCH_GREATER_EQUAL_2_1", False)
    with pytest.raises(ValueError, match="activation_checkpointing_policy` requires torch >= 2.1.0"):
        FSDPStrategy(activation_checkpointing_policy=Mock())


@RunIf(min_torch="1.13")
def test_fsdp_activation_checkpointing():
    """Test that the FSDP strategy can apply activation checkpointing to the given layers."""

    class Block1(nn.Linear):
        pass

    class Block2(nn.Linear):
        pass

    class Model(nn.Module):
        def __init__(self):
            super().__init__()
            self.layer0 = nn.Sequential(Block1(4, 4), Block1(5, 5))
            self.layer1 = Block2(2, 2)
            self.layer2 = nn.Linear(3, 3)

    if _TORCH_GREATER_EQUAL_2_1:
        from torch.distributed.fsdp.wrap import ModuleWrapPolicy

        strategy = FSDPStrategy(activation_checkpointing_policy={Block1})
        assert set(strategy._activation_checkpointing_kwargs) == {"auto_wrap_policy"}
        assert isinstance(strategy._activation_checkpointing_kwargs["auto_wrap_policy"], ModuleWrapPolicy)

        strategy = FSDPStrategy(activation_checkpointing_policy=ModuleWrapPolicy({Block1, Block2}))
        assert set(strategy._activation_checkpointing_kwargs) == {"auto_wrap_policy"}
        assert isinstance(strategy._activation_checkpointing_kwargs["auto_wrap_policy"], ModuleWrapPolicy)
    else:
        strategy = FSDPStrategy(activation_checkpointing=Block1)
        assert set(strategy._activation_checkpointing_kwargs) == {"check_fn"}

        strategy = FSDPStrategy(activation_checkpointing=[Block1, Block2])
        assert set(strategy._activation_checkpointing_kwargs) == {"check_fn"}

        strategy = FSDPStrategy(activation_checkpointing_policy={Block1})
        assert set(strategy._activation_checkpointing_kwargs) == {"check_fn"}

        strategy = FSDPStrategy(activation_checkpointing_policy={Block1, Block2})
        assert set(strategy._activation_checkpointing_kwargs) == {"check_fn"}

    strategy._parallel_devices = [torch.device("cuda", 0)]
    with mock.patch("torch.distributed.fsdp.FullyShardedDataParallel", new=MagicMock), mock.patch(
        "torch.distributed.algorithms._checkpoint.checkpoint_wrapper.apply_activation_checkpointing"
    ) as apply_mock:
        wrapped = strategy.setup_module(Model())
    apply_mock.assert_called_with(wrapped, checkpoint_wrapper_fn=ANY, **strategy._activation_checkpointing_kwargs)


@RunIf(min_torch="1.13")
def test_fsdp_grad_clipping_value_error():
    strategy = FSDPStrategy()
    with pytest.raises(
        NotImplementedError,
        match=(
            "FSDP currently does not support to clip gradients by value. "
            "Consider clipping by norm instead or choose another strategy!"
        ),
    ):
        strategy.clip_gradients_value(Mock(), Mock(), Mock())


@RunIf(min_torch="1.13")
def test_fsdp_grad_clipping_norm_error():
    strategy = FSDPStrategy()
    with pytest.raises(
        TypeError,
        match="only possible if the module.*is wrapped in `FullyShardedDataParallel`",
    ):
        strategy.clip_gradients_norm(Mock(), Mock(), Mock())


class _MyFSDPFabricGradientNorm(_MyFabricGradNorm):
    def after_backward(self, model, optimizer):
        self.clip_gradients(model, optimizer, max_norm=0.05, error_if_nonfinite=True)

        with model._forward_module.summon_full_params(model._forward_module):
            parameters = model.parameters()
            grad_norm = torch.linalg.vector_norm(
                torch.stack([torch.linalg.vector_norm(p.grad.detach(), 2, dtype=torch.float32) for p in parameters]),
                2,
            )
            torch.testing.assert_close(grad_norm, torch.tensor(0.05, device=self.device))


@pytest.mark.parametrize(
    "precision",
    ["32-true", "16-mixed", pytest.param("bf16-mixed", marks=RunIf(bf16_cuda=True))],
)
@RunIf(min_cuda_gpus=2, standalone=True)
@pytest.mark.xfail(reason="Testing with FSDP is not yet correct")  # TODO: Investigate testing with fsdp
def test_fsdp_grad_clipping_norm(precision):
    fabric = _MyFSDPFabricGradientNorm(accelerator="cuda", devices=2, precision=precision, strategy="fsdp")
    fabric.run()


@RunIf(min_torch="2.0.0")
def test_fsdp_save_checkpoint_storage_options(tmp_path):
    """Test that the FSDP strategy does not accept storage options for saving checkpoints."""
    strategy = FSDPStrategy()
    with pytest.raises(TypeError, match=escape("FSDPStrategy.save_checkpoint(..., storage_options=...)` is not")):
        strategy.save_checkpoint(path=tmp_path, state=Mock(), storage_options=Mock())


@RunIf(min_torch="2.0.0")
@mock.patch("lightning.fabric.strategies.fsdp.FSDPStrategy.broadcast", lambda _, x: x)
def test_fsdp_save_checkpoint_folder_exists(tmp_path):
    path = tmp_path / "exists"
    path.mkdir()
    (path / "file").touch()
    strategy = FSDPStrategy()
    with pytest.raises(FileExistsError, match="exists and is not empty"):
        strategy.save_checkpoint(path=path, state=Mock())


@RunIf(min_torch="2.0.0")
@mock.patch("lightning.fabric.strategies.fsdp.FSDPStrategy.broadcast", lambda _, x: x)
def test_fsdp_save_checkpoint_one_fsdp_module_required(tmp_path):
    """Test that the FSDP strategy can only save one FSDP model per checkpoint."""
    strategy = FSDPStrategy()

    # missing FSDP model
    with pytest.raises(ValueError, match="Could not find a FSDP model in the provided checkpoint state."):
        strategy.save_checkpoint(path=tmp_path, state={})
    with pytest.raises(ValueError, match="Could not find a FSDP model in the provided checkpoint state."):
        strategy.load_checkpoint(path=tmp_path, state={"model": torch.nn.Linear(3, 3)})

    # multiple FSDP models
    model1 = Mock(spec=FullyShardedDataParallel)
    model1.modules.return_value = [model1]
    model2 = Mock(spec=FullyShardedDataParallel)
    model2.modules.return_value = [model2]
    with pytest.raises(ValueError, match="Found multiple FSDP models in the given state."):
        strategy.save_checkpoint(path=tmp_path, state={"model1": model1, "model2": model2})


@RunIf(min_torch="2.0.0")
def test_fsdp_load_checkpoint_no_state(tmp_path):
    """Test that the FSDP strategy can't load the full state without access to a model instance from the user."""
    strategy = FSDPStrategy()
    with pytest.raises(ValueError, match=escape("Got FSDPStrategy.load_checkpoint(..., state=None")):
        strategy.load_checkpoint(path=tmp_path, state=None)
    with pytest.raises(ValueError, match=escape("Got FSDPStrategy.load_checkpoint(..., state={})")):
        strategy.load_checkpoint(path=tmp_path, state={})


@RunIf(min_torch="2.0.0")
@mock.patch("lightning.fabric.strategies.fsdp.FSDPStrategy.broadcast", lambda _, x: x)
def test_fsdp_load_checkpoint_one_fsdp_module_required(tmp_path):
    """Test that the FSDP strategy can only load one FSDP model per checkpoint."""
    strategy = FSDPStrategy()

    # missing FSDP model
    with pytest.raises(ValueError, match="Could not find a FSDP model in the provided checkpoint state."):
        strategy.load_checkpoint(path=tmp_path, state={"other": "data"})
    with pytest.raises(ValueError, match="Could not find a FSDP model in the provided checkpoint state."):
        strategy.load_checkpoint(path=tmp_path, state={"model": torch.nn.Linear(3, 3)})

    # multiple FSDP models
    model1 = Mock(spec=FullyShardedDataParallel)
    model1.modules.return_value = [model1]
    model2 = Mock(spec=FullyShardedDataParallel)
    model2.modules.return_value = [model2]
    with pytest.raises(ValueError, match="Found multiple FSDP models in the given state."):
        strategy.load_checkpoint(path=tmp_path, state={"model1": model1, "model2": model2})


@RunIf(min_torch="2.0.0")
@mock.patch("lightning.fabric.strategies.fsdp.FSDPStrategy.broadcast", lambda _, x: x)
def test_fsdp_save_checkpoint_unknown_state_dict_type(tmp_path):
    strategy = FSDPStrategy(state_dict_type="invalid")
    model = Mock(spec=FullyShardedDataParallel)
    model.modules.return_value = [model]
    with pytest.raises(ValueError, match="Unknown state_dict_type"):
        strategy.save_checkpoint(path=tmp_path, state={"model": model})


@RunIf(min_torch="2.0.0")
def test_fsdp_load_unknown_checkpoint_type(tmp_path):
    """Test that the strategy validates the contents at the checkpoint path."""
    strategy = FSDPStrategy()
    model = Mock(spec=FullyShardedDataParallel)
    model.modules.return_value = [model]
    path = tmp_path / "empty_dir"  # neither a single file nor a directory with meta file
    path.mkdir()
    with pytest.raises(ValueError, match="does not point to a valid checkpoint"):
        strategy.load_checkpoint(path=path, state={"model": model})


@RunIf(min_torch="2.0.0")
def test_fsdp_load_raw_checkpoint_validate_single_file(tmp_path):
    """Test that we validate the given checkpoint is a single file when loading a raw PyTorch state-dict
    checkpoint."""
    strategy = FSDPStrategy()
    model = Mock(spec=nn.Module)
    path = tmp_path / "folder"
    path.mkdir()
    with pytest.raises(ValueError, match="The given path must be a single file containing the full state dict"):
        strategy.load_checkpoint(path=path, state=model)


@RunIf(min_torch="2.0.0")
def test_fsdp_load_raw_checkpoint_optimizer_unsupported(tmp_path):
    """Validate that the FSDP strategy does not yet support loading the raw PyTorch state-dict for an optimizer."""
    strategy = FSDPStrategy()
    optimizer = Mock(spec=torch.optim.Optimizer)
    with pytest.raises(
        NotImplementedError, match="Loading a single optimizer object from a checkpoint is not supported"
    ):
        strategy.load_checkpoint(path=tmp_path, state=optimizer)


@RunIf(min_torch="1.12")
@mock.patch("torch.distributed.init_process_group")
def test_set_timeout(init_process_group_mock):
    """Test that the timeout gets passed to the ``torch.distributed.init_process_group`` function."""
    test_timedelta = timedelta(seconds=30)
    strategy = FSDPStrategy(timeout=test_timedelta, parallel_devices=[torch.device("cpu")])
    strategy.cluster_environment = LightningEnvironment()
    strategy.accelerator = Mock()
    strategy.setup_environment()
    process_group_backend = strategy._get_process_group_backend()
    global_rank = strategy.cluster_environment.global_rank()
    world_size = strategy.cluster_environment.world_size()
    init_process_group_mock.assert_called_with(
        process_group_backend, rank=global_rank, world_size=world_size, timeout=test_timedelta
    )


class SubBlock(nn.Sequential):
    def __init__(self, feature_dim: int) -> None:
        super().__init__(
            nn.Linear(feature_dim, feature_dim, bias=False),
            torch.nn.LayerNorm([feature_dim]),
            nn.ReLU(),
        )


class Block(nn.Module):
    def __init__(self, feature_dim: int) -> None:
        super().__init__()
        self.left = SubBlock(feature_dim)
        self.right = SubBlock(feature_dim)

    def forward(self, x):
        return self.left(x) + self.right(x)


@RunIf(min_torch="2.0.0", min_cuda_gpus=2, skip_windows=True, standalone=True)
<<<<<<< HEAD
@pytest.mark.skipif(not _SUPPORTS_OPTIMIZER_IN_FSDP_BACKWARD, reason="Not supported in this version of PyTorch")
=======
@pytest.mark.skipif(not RequirementCache("psutil"), reason="psutil is needed to help prevent deadlocks.")
>>>>>>> d653e4e0
@pytest.mark.parametrize(
    "checkpoint",
    [(Block,), (SubBlock,), (Block, SubBlock, nn.Linear), None],
)
def test_apply_optimizer_in_backward(checkpoint):
    from torch.distributed.fsdp._traversal_utils import _get_fsdp_handles

    num_gpus = 2
    num_blocks = 8
    feature_dim = 256

    # This bound is dependent on the topology of the model. The grads for each
    # Block are two `feature_dim ** 2` Tensors (`left` and `right` Linear layers)
    # times four. (FP32 = 4 bytes / element)
    #
    # In the baseline case grads for all Blocks are materialized at once, whereas
    # in the test case only one Block should have grads in memory which adds a
    # `(num_blocks - 1)` factor.
    #
    # However, there is one final correction to be made. In the baseline case peak
    # memory occurs at the end of the backward pass; at that time activations will
    # have been freed and will offset the memory relative to the base case. (Which
    # reaches peak memory after the first block when most activations are still
    # in memory.) It's difficult to estimate the exact correction factor
    # (particularly since it varies with activation checkpointing strategy), but
    # three is close enough for our purposes.
    upper_savings_bound = 4 * feature_dim**2 * 2 * (num_blocks - 1)
    lower_savings_bound = upper_savings_bound / 3

    strategy = FSDPStrategy(
        auto_wrap_policy={Block},
        activation_checkpointing=checkpoint,
        timeout=datetime.timedelta(seconds=5),
    )
    fabric = Fabric(accelerator="cuda", devices=num_gpus, strategy=strategy)
    fabric.launch()

    def make_model_and_optimizers():
        torch.manual_seed(0)

        with fabric.init_module(empty_init=False):
            backbone = [Block(feature_dim) for _ in range(num_blocks)]
            model = nn.Sequential(*backbone, nn.Linear(feature_dim, 1, bias=False))
            optimizers = [torch.optim.SGD(layer.parameters(), lr=0.1, momentum=0.9) for layer in model]

        return fabric.setup_module(model), fabric.setup_optimizers(*optimizers)

    baseline_model, baseline_optimizers = make_model_and_optimizers()
    test_model, test_optimizers = make_model_and_optimizers()
    fabric.seed_everything(1337 + fabric.global_rank)

    # Check that initialization is identical.
    for p0, p1 in zip(baseline_model.parameters(), test_model.parameters()):
        assert (p0 == p1).all()

    num_steps = 50
    for step in range(num_steps):
        # Normal pattern: `.backward()` followed by `.step()`
        x = torch.randn((4, feature_dim), device=fabric.device)
        y_baseline = baseline_model(x)

        torch.cuda.empty_cache()
        torch.cuda.reset_peak_memory_stats(fabric.device)
        baseline_start_memory = torch.cuda.max_memory_allocated(fabric.device)
        fabric.backward(y_baseline.mean().abs())
        del y_baseline
        for optimizer in baseline_optimizers:
            optimizer.step()
            optimizer.zero_grad(set_to_none=True)

            # FSDP sometimes holds onto grad memory until the next forward
            # pass. In order to provide a fair comparison (and thus an
            # accurate check that moving the step call into backward actually
            # delivers the expected memory savings) we need to "help" the
            # baseline case a bit.
            param_handles = _get_fsdp_handles(baseline_model._forward_module)
            for h in param_handles:
                h._clear_grads_if_needed()

        baseline_peak_memory = torch.cuda.max_memory_allocated(fabric.device)

        # `.step()` interleaved with `.backward()`
        y_test = test_model(x)
        torch.cuda.empty_cache()
        torch.cuda.reset_peak_memory_stats(fabric.device)
        test_start_memory = torch.cuda.memory_allocated(fabric.device)
        with fsdp_overlap_step_with_backward(test_optimizers, test_model):
            fabric.backward(y_test.mean().abs())
            del y_test

        test_peak_memory = torch.cuda.max_memory_allocated(fabric.device)

        # Make sure the parameter updates match.
        for idx, (p0, p1) in enumerate(zip(baseline_model.parameters(), test_model.parameters())):
            assert (p0 == p1).all(), (step, idx, p0, p1)

        # The first step is going to be odd due to lazy initialization of optimizer state.
        if not step:
            continue

        baseline_delta = baseline_peak_memory - baseline_start_memory
        test_delta = test_peak_memory - test_start_memory
        assert (baseline_delta - test_delta) >= lower_savings_bound, (baseline_delta, test_delta)
        assert (baseline_delta - test_delta) <= upper_savings_bound, (baseline_delta, test_delta)<|MERGE_RESOLUTION|>--- conflicted
+++ resolved
@@ -12,11 +12,8 @@
 # See the License for the specific language governing permissions and
 # limitations under the License.
 import datetime
-<<<<<<< HEAD
 import functools
-=======
 import os
->>>>>>> d653e4e0
 from datetime import timedelta
 from re import escape
 from unittest import mock
@@ -406,11 +403,7 @@
 
 
 @RunIf(min_torch="2.0.0", min_cuda_gpus=2, skip_windows=True, standalone=True)
-<<<<<<< HEAD
 @pytest.mark.skipif(not _SUPPORTS_OPTIMIZER_IN_FSDP_BACKWARD, reason="Not supported in this version of PyTorch")
-=======
-@pytest.mark.skipif(not RequirementCache("psutil"), reason="psutil is needed to help prevent deadlocks.")
->>>>>>> d653e4e0
 @pytest.mark.parametrize(
     "checkpoint",
     [(Block,), (SubBlock,), (Block, SubBlock, nn.Linear), None],

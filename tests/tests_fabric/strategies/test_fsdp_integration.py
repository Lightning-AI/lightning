# Copyright The Lightning AI team.
#
# Licensed under the Apache License, Version 2.0 (the "License");
# you may not use this file except in compliance with the License.
# You may obtain a copy of the License at
#
#     http://www.apache.org/licenses/LICENSE-2.0
#
# Unless required by applicable law or agreed to in writing, software
# distributed under the License is distributed on an "AS IS" BASIS,
# WITHOUT WARRANTIES OR CONDITIONS OF ANY KIND, either express or implied.
# See the License for the specific language governing permissions and
# limitations under the License.
import os
<<<<<<< HEAD
import tempfile
=======
from copy import deepcopy
>>>>>>> 0dc42f52
from unittest import mock

import pytest
import torch
from torch.nn import Parameter

from lightning.fabric import Fabric
from lightning.fabric.plugins import FSDPPrecision
from lightning.fabric.strategies import FSDPStrategy
from lightning.fabric.utilities.imports import _TORCH_GREATER_EQUAL_1_12, _TORCH_GREATER_EQUAL_2_0
from lightning.fabric.wrappers import _FabricOptimizer
from tests_fabric.helpers.models import BoringFabric
from tests_fabric.helpers.runif import RunIf, skip_if_dynamo_unsupported
from tests_fabric.test_fabric import BoringModel

if _TORCH_GREATER_EQUAL_1_12:
    from torch.distributed.fsdp import FlatParameter, FullyShardedDataParallel
    from torch.distributed.fsdp.wrap import always_wrap_policy, wrap


class _MyFabric(BoringFabric):
    def get_model(self):
        return torch.nn.Sequential(torch.nn.Linear(32, 32), torch.nn.ReLU(), torch.nn.Linear(32, 2))

    def step(self, model, batch):
        forward_module = model._forward_module
        original_module = model.module
        assert isinstance(forward_module, FullyShardedDataParallel)
        assert isinstance(self._precision, FSDPPrecision)

        precision = torch.float16 if self._precision.precision == "16-mixed" else torch.bfloat16
        assert forward_module.mixed_precision.param_dtype == precision
        assert forward_module.mixed_precision.reduce_dtype == precision
        assert forward_module.mixed_precision.buffer_dtype == precision

        for layer_num in [0, 2]:
            assert isinstance(original_module[layer_num], FullyShardedDataParallel)
            assert original_module[layer_num].mixed_precision.param_dtype == precision
            assert original_module[layer_num].mixed_precision.reduce_dtype == precision
            assert original_module[layer_num].mixed_precision.buffer_dtype == precision

        output = model(batch)
        loss = torch.nn.functional.mse_loss(output, torch.ones_like(output))
        return loss


class _MyFabricManualWrapping(_MyFabric):
    def get_model(self):
        model = super().get_model()
        for i, layer in enumerate(model):
            if i % 2 == 0:
                model[i] = wrap(layer)
        return model


@RunIf(min_cuda_gpus=2, standalone=True, min_torch="2.0.0")
@pytest.mark.parametrize("precision", ("16-mixed", pytest.param("bf16-mixed", marks=RunIf(bf16_cuda=True))))
@pytest.mark.parametrize("manual_wrapping", [True, False])
def test_fsdp_train_save_load(tmp_path, manual_wrapping, precision):
    """Test FSDP training, saving and loading with different wrapping and precision settings."""
    fabric_cls = _MyFabricManualWrapping if manual_wrapping else _MyFabric
    fabric = fabric_cls(
        accelerator="cuda", strategy=FSDPStrategy(auto_wrap_policy=always_wrap_policy), devices=2, precision=precision
    )
    fabric.run()

    checkpoint_path = fabric.broadcast(str(tmp_path / "fsdp-checkpoint"))

    params_before = deepcopy(list(fabric.model.parameters()))
    state = {"model": fabric.model, "optimizer": fabric.optimizer, "steps": 1}
    fabric.save(checkpoint_path, state)
    assert set(os.listdir(checkpoint_path)) == {"meta.pt", ".metadata", "__0_0.distcp", "__1_0.distcp"}
    fabric.barrier()

    # re-init all objects and resume
    fabric = fabric_cls(
        accelerator="cuda", strategy=FSDPStrategy(auto_wrap_policy=always_wrap_policy), devices=2, precision=precision
    )
    fabric.run()

    # check correctness with loaded state
    state = {"model": fabric.model, "optimizer": fabric.optimizer, "steps": 0}
    metadata = fabric.load(checkpoint_path, state)
    params_after = deepcopy(list(fabric.model.parameters()))
    assert all(torch.equal(p0, p1) for p0, p1 in zip(params_before, params_after))

    # check user data in state reloaded
    assert state["steps"] == 1
    assert not metadata

    # attempt to load a key not in the metadata checkpoint
    state = {"model": fabric.model, "coconut": 11}
    with pytest.raises(KeyError, match="'coconut' not found in the checkpoint."):
        fabric.load(checkpoint_path, state)


@RunIf(min_cuda_gpus=2, skip_windows=True, standalone=True, min_torch="1.12")
@pytest.mark.parametrize("move_to_device", [True, False])
@mock.patch("lightning.fabric.wrappers._FabricModule")
def test_setup_module_move_to_device(fabric_module_mock, move_to_device):
    """Test that `move_to_device` does nothing, FSDP decides which device parameters get moved to which device
    (sharding)."""
    strategy = FSDPStrategy(auto_wrap_policy=always_wrap_policy)
    fabric = Fabric(accelerator="cuda", devices=2, strategy=strategy)
    fabric.launch()

    model = torch.nn.Linear(10, 10, bias=False)  # total params: 10 * 10 = 100
    fabric_model = fabric.setup_module(model, move_to_device=move_to_device)
    fabric_module_mock.assert_not_called()

    assert len(list(fabric_model.parameters())) == 1
    # the linear layer got sharded and each part is on the expected device
    assert next(fabric_model.parameters()).device == torch.device("cuda", fabric.local_rank)
    assert next(fabric_model.parameters()).numel() == 50
    if _TORCH_GREATER_EQUAL_2_0:
        # In PyTorch >= 2.0 we set `use_orig_params=True` and don't see flattened parameters
        assert isinstance(next(fabric_model.parameters()), Parameter)
    else:
        assert isinstance(next(fabric_model.parameters()), FlatParameter)

    # The _DeviceDtypeModuleMixin currently can't represent the device in a meaningful way for sharded models
    assert fabric_model.device == torch.device("cpu")
    assert fabric.device == torch.device("cuda", fabric.local_rank)


@RunIf(min_cuda_gpus=2, skip_windows=True, standalone=True, min_torch="2.0.0")
def test_setup_with_orig_params_and_multiple_param_groups():
    """Test that Fabric sets `use_orig_params` for the user when jointly setting up model and optimizer."""
    strategy = FSDPStrategy(auto_wrap_policy=always_wrap_policy)
    fabric = Fabric(accelerator="cuda", devices=2, strategy=strategy)
    fabric.launch()

    model = torch.nn.Sequential(
        torch.nn.Linear(10, 10, bias=False),
        torch.nn.Linear(5, 2, bias=False),
    )
    optimizer = torch.optim.Adam(
        [
            {"params": model[0].parameters(), "lr": 1e-2},
            {"params": model[1].parameters(), "lr": 1e-6},
        ]
    )

    # set up model and optimizer jointly
    wrapped_model, wrapped_optimizer = fabric.setup(model, optimizer)

    assert fabric.strategy._fsdp_kwargs["use_orig_params"]
    assert isinstance(wrapped_optimizer, _FabricOptimizer)
    assert len(wrapped_optimizer.param_groups) == 2
    for i in range(2):
        layer = wrapped_model._forward_module.module[i]
        assert isinstance(layer, FullyShardedDataParallel)
        assert torch.equal(wrapped_optimizer.param_groups[i]["params"][0], layer.weight)

        # A regular parameter as a view into the flattened parameters
        assert isinstance(layer.weight, torch.nn.Parameter)
        assert not isinstance(layer.weight, FlatParameter)


@RunIf(min_cuda_gpus=2, skip_windows=True, standalone=True, min_torch="2.0.0")
@mock.patch.dict(os.environ, {})
@pytest.mark.parametrize("compile_after_setup", [False, True])
def test_compile(compile_after_setup):
    """Test that the model can be compiled before and after the model is wrapped in FSDP."""
    skip_if_dynamo_unsupported()

    model = BoringModel()
    strategy = FSDPStrategy(auto_wrap_policy=always_wrap_policy)
    fabric = Fabric(accelerator="cuda", devices=2, strategy=strategy)
    fabric.launch()

    if not compile_after_setup:
        model = torch.compile(model)

    model = fabric.setup(model)

    if compile_after_setup:
        model = torch.compile(model)

    for _ in range(3):
        model(torch.rand(2, 32, device=fabric.device)).sum().backward()<|MERGE_RESOLUTION|>--- conflicted
+++ resolved
@@ -12,11 +12,7 @@
 # See the License for the specific language governing permissions and
 # limitations under the License.
 import os
-<<<<<<< HEAD
-import tempfile
-=======
 from copy import deepcopy
->>>>>>> 0dc42f52
 from unittest import mock
 
 import pytest

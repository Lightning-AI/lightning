# Copyright The PyTorch Lightning team.
#
# Licensed under the Apache License, Version 2.0 (the "License");
# you may not use this file except in compliance with the License.
# You may obtain a copy of the License at
#
#     http://www.apache.org/licenses/LICENSE-2.0
#
# Unless required by applicable law or agreed to in writing, software
# distributed under the License is distributed on an "AS IS" BASIS,
# WITHOUT WARRANTIES OR CONDITIONS OF ANY KIND, either express or implied.
# See the License for the specific language governing permissions and
# limitations under the License.
import os
import os.path as osp
import pytorch_lightning as pl
from distutils.version import LooseVersion
from unittest.mock import MagicMock, Mock

import yaml
import pickle
import platform
import re
from pathlib import Path

import cloudpickle
import pytest
import torch

import tests.base.develop_utils as tutils
from pytorch_lightning import Trainer, seed_everything
from pytorch_lightning.callbacks import ModelCheckpoint
from pytorch_lightning.loggers import TensorBoardLogger
from tests.base import EvalModelTemplate, BoringModel
from pytorch_lightning.utilities.cloud_io import load as pl_load
from pytorch_lightning.utilities.exceptions import MisconfigurationException


@pytest.mark.parametrize('save_top_k', [-1])
def test_model_checkpoint_correct_score(tmpdir, save_top_k):
    os.environ['PL_DEV_DEBUG'] = '1'

    """Test that when a model checkpoint is saved, it saves with the correct score appended to ckpt_path"""
    tutils.reset_seed()

    model = EvalModelTemplate()

    filename = "{val_acc:.4f}-{epoch}"

    checkpoint = ModelCheckpoint(dirpath=tmpdir, filename=filename, monitor='val_acc', save_top_k=save_top_k)

    trainer = Trainer(default_root_dir=tmpdir, checkpoint_callback=checkpoint, overfit_batches=0.20, max_epochs=2)
    trainer.fit(model)

    ckpt_files = list(Path(tmpdir).glob('*.ckpt'))

    metrics = trainer.dev_debugger.logged_metrics
    expected_filenames = {f'val_acc={metric["val_acc"]:.4f}-epoch={metric["epoch"]}.ckpt' for metric in metrics}
    for ckpt_file in ckpt_files:
        assert os.path.basename(ckpt_file) in expected_filenames


@pytest.mark.parametrize("save_top_k", [-1, 0, 1, 2])
def test_model_checkpoint_with_non_string_input(tmpdir, save_top_k):
    """Test that dirpath=None in checkpoint callback is valid and that ckpt_path is set correctly"""
    tutils.reset_seed()
    model = EvalModelTemplate()

    checkpoint = ModelCheckpoint(monitor='early_stop_on', dirpath=None, filename='{epoch}', save_top_k=save_top_k)
    max_epochs = 2
    trainer = Trainer(
        default_root_dir=tmpdir,
        checkpoint_callback=checkpoint,
        overfit_batches=0.20,
        max_epochs=max_epochs,
    )
    trainer.fit(model)
    assert (
        checkpoint.dirpath == tmpdir / trainer.logger.name / "version_0" / "checkpoints"
    )

    if save_top_k == -1:
        ckpt_files = os.listdir(checkpoint.dirpath)
        expected_ckpt_files = [f'epoch={i}.ckpt' for i in range(max_epochs)]
        assert len(ckpt_files) == len(expected_ckpt_files) == max_epochs
        assert set(ckpt_files) == set(expected_ckpt_files)


@pytest.mark.parametrize('save_top_k', [-1, 0, 1, 2])
def test_model_checkpoint_to_yaml(tmpdir, save_top_k):
    """ Test that None in checkpoint callback is valid and that chkp_path is set correctly """
    tutils.reset_seed()
    model = EvalModelTemplate()

    checkpoint = ModelCheckpoint(dirpath=tmpdir, monitor='early_stop_on', save_top_k=save_top_k)

    trainer = Trainer(default_root_dir=tmpdir, checkpoint_callback=checkpoint, overfit_batches=0.20, max_epochs=2)
    trainer.fit(model)

    path_yaml = os.path.join(tmpdir, 'best_k_models.yaml')
    checkpoint.to_yaml(path_yaml)
    d = yaml.full_load(open(path_yaml, 'r'))
    best_k = {k: v.item() for k, v in checkpoint.best_k_models.items()}
    assert d == best_k


@pytest.mark.parametrize(
    "logger_version,expected",
    [(None, "version_0"), (1, "version_1"), ("awesome", "awesome")],
)
def test_model_checkpoint_path(tmpdir, logger_version, expected):
    """Test that "version_" prefix is only added when logger's version is an integer"""
    tutils.reset_seed()
    model = EvalModelTemplate()
    logger = TensorBoardLogger(str(tmpdir), version=logger_version)

    trainer = Trainer(
        default_root_dir=tmpdir, overfit_batches=0.2, max_epochs=2, logger=logger
    )
    trainer.fit(model)

    ckpt_version = Path(trainer.checkpoint_callback.dirpath).parent.name
    assert ckpt_version == expected


def test_pickling(tmpdir):
    ckpt = ModelCheckpoint(dirpath=tmpdir)

    ckpt_pickled = pickle.dumps(ckpt)
    ckpt_loaded = pickle.loads(ckpt_pickled)
    assert vars(ckpt) == vars(ckpt_loaded)

    ckpt_pickled = cloudpickle.dumps(ckpt)
    ckpt_loaded = cloudpickle.loads(ckpt_pickled)
    assert vars(ckpt) == vars(ckpt_loaded)


class ModelCheckpointTestInvocations(ModelCheckpoint):
    # this class has to be defined outside the test function, otherwise we get pickle error
    # due to the way ddp process is launched

    def __init__(self, expected_count, *args, **kwargs):
        super().__init__(*args, **kwargs)
        self.expected_count = expected_count
        self.on_save_checkpoint_count = 0

    def on_train_start(self, trainer, pl_module):
        torch.save = Mock(wraps=torch.save)

    def on_save_checkpoint(self, trainer, pl_module):
        # expect all ranks to run but only rank 0 will actually write the checkpoint file
        super().on_save_checkpoint(trainer, pl_module)
        self.on_save_checkpoint_count += 1

    def on_train_end(self, trainer, pl_module):
        super().on_train_end(trainer, pl_module)
        assert self.best_model_path
        assert self.best_model_score
        assert self.on_save_checkpoint_count == self.expected_count
        if trainer.is_global_zero:
            assert torch.save.call_count == self.expected_count
        else:
            assert torch.save.call_count == 0


@pytest.mark.skipif(
    platform.system() == "Windows",
    reason="Distributed training is not supported on Windows",
)
def test_model_checkpoint_no_extraneous_invocations(tmpdir):
    """Test to ensure that the model callback saves the checkpoints only once in distributed mode."""
    model = EvalModelTemplate()
    num_epochs = 4
    model_checkpoint = ModelCheckpointTestInvocations(monitor='early_stop_on', expected_count=num_epochs, save_top_k=-1)
    trainer = Trainer(
        distributed_backend="ddp_cpu",
        num_processes=2,
        default_root_dir=tmpdir,
        checkpoint_callback=model_checkpoint,
        max_epochs=num_epochs,
    )
    result = trainer.fit(model)
    assert 1 == result


def test_model_checkpoint_format_checkpoint_name(tmpdir):
    # empty filename:
    ckpt_name = ModelCheckpoint._format_checkpoint_name('', 3, {})
    assert ckpt_name == 'epoch=3'

    ckpt_name = ModelCheckpoint._format_checkpoint_name(None, 3, {}, prefix='test')
    assert ckpt_name == 'test-epoch=3'

    # no groups case:
    ckpt_name = ModelCheckpoint._format_checkpoint_name('ckpt', 3, {}, prefix='test')
    assert ckpt_name == 'test-ckpt'

    # no prefix
    ckpt_name = ModelCheckpoint._format_checkpoint_name('{epoch:03d}-{acc}', 3, {'acc': 0.03})
    assert ckpt_name == 'epoch=003-acc=0.03'

    # prefix
    char_org = ModelCheckpoint.CHECKPOINT_JOIN_CHAR
    ModelCheckpoint.CHECKPOINT_JOIN_CHAR = '@'
    ckpt_name = ModelCheckpoint._format_checkpoint_name('{epoch},{acc:.5f}', 3, {'acc': 0.03}, prefix='test')
    assert ckpt_name == 'test@epoch=3,acc=0.03000'
    ModelCheckpoint.CHECKPOINT_JOIN_CHAR = char_org

    # no dirpath set
    ckpt_name = ModelCheckpoint(monitor='early_stop_on', dirpath=None).format_checkpoint_name(3, {})
    assert ckpt_name == 'epoch=3.ckpt'
    ckpt_name = ModelCheckpoint(monitor='early_stop_on', dirpath='').format_checkpoint_name(5, {})
    assert ckpt_name == 'epoch=5.ckpt'

    # CWD
    ckpt_name = ModelCheckpoint(monitor='early_stop_on', dirpath='.').format_checkpoint_name(3, {})
    assert ckpt_name == str(Path('.').resolve() / 'epoch=3.ckpt')

    # with ver
    ckpt_name = ModelCheckpoint(
        monitor='early_stop_on', dirpath=tmpdir, filename='name', prefix='test'
    ).format_checkpoint_name(3, {}, ver=3)
    assert ckpt_name == tmpdir / 'test-name-v3.ckpt'

    # using slashes
    ckpt_name = ModelCheckpoint(
        monitor='early_stop_on', dirpath=None, filename='{epoch}_{val/loss:.5f}'
    ).format_checkpoint_name(4, {'val/loss': 0.03})
    assert ckpt_name == 'epoch=4_val/loss=0.03000.ckpt'

    # TODO: Checks with filepath. To be removed in v1.2
    # CWD
    ckpt_name = ModelCheckpoint(monitor='early_stop_on', filepath='.').format_checkpoint_name(3, {})
    assert ckpt_name == str(Path('.').resolve() / 'epoch=3.ckpt')

    # dir does not exist so it is used as filename
    filepath = tmpdir / 'dir'
    ckpt_name = ModelCheckpoint(monitor='early_stop_on', filepath=filepath, prefix='test').format_checkpoint_name(3, {})
    assert ckpt_name == tmpdir / 'test-dir.ckpt'

    # now, dir exists
    os.mkdir(filepath)
    ckpt_name = ModelCheckpoint(monitor='early_stop_on', filepath=filepath, prefix='test').format_checkpoint_name(3, {})
    assert ckpt_name == filepath / 'test-epoch=3.ckpt'


def test_model_checkpoint_save_last(tmpdir):
    """Tests that save_last produces only one last checkpoint."""
    model = EvalModelTemplate()
    epochs = 3
    ModelCheckpoint.CHECKPOINT_NAME_LAST = 'last-{epoch}'
    model_checkpoint = ModelCheckpoint(monitor='early_stop_on', dirpath=tmpdir, save_top_k=-1, save_last=True)
    trainer = Trainer(
        default_root_dir=tmpdir,
        checkpoint_callback=model_checkpoint,
        max_epochs=epochs,
        logger=False,
    )
    trainer.fit(model)
    last_filename = model_checkpoint._format_checkpoint_name(ModelCheckpoint.CHECKPOINT_NAME_LAST, epochs - 1, {})
    last_filename = last_filename + '.ckpt'
    assert str(tmpdir / last_filename) == model_checkpoint.last_model_path
    assert set(os.listdir(tmpdir)) == set([f'epoch={i}.ckpt' for i in range(epochs)] + [last_filename])
    ModelCheckpoint.CHECKPOINT_NAME_LAST = 'last'


def test_invalid_top_k(tmpdir):
    """ Make sure that a MisconfigurationException is raised for a negative save_top_k argument. """
    with pytest.raises(MisconfigurationException, match=r'.*Must be None or >= -1'):
        ModelCheckpoint(dirpath=tmpdir, save_top_k=-3)


def test_none_monitor_top_k(tmpdir):
    """ Test that a warning appears for positive top_k with monitor=None. """
    with pytest.raises(
        MisconfigurationException, match=r'ModelCheckpoint\(save_top_k=3, monitor=None\) is not a valid*'
    ):
        ModelCheckpoint(dirpath=tmpdir, save_top_k=3)
    # These should not fail
    ModelCheckpoint(dirpath=tmpdir, save_top_k=None)
    ModelCheckpoint(dirpath=tmpdir, save_top_k=-1)
    ModelCheckpoint(dirpath=tmpdir, save_top_k=0)


def test_none_monitor_save_last(tmpdir):
    """ Test that a warning appears for save_last=True with monitor=None. """
    with pytest.raises(
        MisconfigurationException, match=r'ModelCheckpoint\(save_last=True, monitor=None\) is not a valid.*'
    ):
        ModelCheckpoint(dirpath=tmpdir, save_last=True)
    # These should not fail
    ModelCheckpoint(dirpath=tmpdir, save_last=None)
    ModelCheckpoint(dirpath=tmpdir, save_last=False)


def test_model_checkpoint_none_monitor(tmpdir):
    """ Test that it is possible to save all checkpoints when monitor=None. """
    model = EvalModelTemplate()
    model.validation_step = model.validation_step_no_monitor
    model.validation_epoch_end = model.validation_epoch_end_no_monitor

    epochs = 2
    checkpoint_callback = ModelCheckpoint(monitor=None, dirpath=tmpdir, save_top_k=-1)
    trainer = Trainer(
        default_root_dir=tmpdir,
        checkpoint_callback=checkpoint_callback,
        max_epochs=epochs,
        logger=False,
    )
    trainer.fit(model)

    # these should not be set if monitor is None
    assert checkpoint_callback.monitor is None
    assert checkpoint_callback.best_model_path == checkpoint_callback.last_model_path == tmpdir / 'epoch=1.ckpt'
    assert checkpoint_callback.best_model_score == 0
    assert checkpoint_callback.best_k_models == {}
    assert checkpoint_callback.kth_best_model_path == ''

    # check that the correct ckpts were created
    expected = [f'epoch={e}.ckpt' for e in range(epochs)]
    assert set(os.listdir(tmpdir)) == set(expected)


@pytest.mark.parametrize("period", list(range(4)))
def test_model_checkpoint_period(tmpdir, period):
    model = EvalModelTemplate()
    epochs = 5
    checkpoint_callback = ModelCheckpoint(dirpath=tmpdir, save_top_k=-1, period=period)
    trainer = Trainer(
        default_root_dir=tmpdir,
        checkpoint_callback=checkpoint_callback,
        max_epochs=epochs,
        limit_train_batches=0.1,
        limit_val_batches=0.1,
        logger=False,
    )
    trainer.fit(model)

    # check that the correct ckpts were created
    expected = [f'epoch={e}.ckpt' for e in range(epochs) if not (e + 1) % period] if period > 0 else []
    assert set(os.listdir(tmpdir)) == set(expected)


def test_model_checkpoint_topk_zero(tmpdir):
    """ Test that no checkpoints are saved when save_top_k=0. """
    model = EvalModelTemplate()
    checkpoint_callback = ModelCheckpoint(dirpath=tmpdir, save_top_k=0)
    trainer = Trainer(
        default_root_dir=tmpdir,
        checkpoint_callback=checkpoint_callback,
        max_epochs=2,
        logger=False,
    )
    trainer.fit(model)
    # these should not be set if monitor is None
    assert checkpoint_callback.monitor is None
    assert checkpoint_callback.best_model_path == ''
    assert checkpoint_callback.best_model_score == 0
    assert checkpoint_callback.best_k_models == {}
    assert checkpoint_callback.kth_best_model_path == ''
    # check that no ckpts were created
    assert len(os.listdir(tmpdir)) == 0


def test_model_checkpoint_topk_all(tmpdir):
    """ Test that save_top_k=-1 tracks the best models when monitor key is provided. """
    seed_everything(1000)
    epochs = 2
    model = EvalModelTemplate()
    checkpoint_callback = ModelCheckpoint(dirpath=tmpdir, monitor="early_stop_on", save_top_k=-1)
    trainer = Trainer(
        default_root_dir=tmpdir,
        checkpoint_callback=checkpoint_callback,
        max_epochs=epochs,
        logger=False,
    )
    trainer.fit(model)
    assert checkpoint_callback.best_model_path == tmpdir / "epoch=1.ckpt"
    assert checkpoint_callback.best_model_score > 0
    assert set(checkpoint_callback.best_k_models.keys()) == set(str(tmpdir / f"epoch={i}.ckpt") for i in range(epochs))
    assert checkpoint_callback.kth_best_model_path == tmpdir / "epoch=0.ckpt"


def test_ckpt_metric_names(tmpdir):
    model = EvalModelTemplate()

    trainer = Trainer(
        default_root_dir=tmpdir,
        max_epochs=1,
        gradient_clip_val=1.0,
        overfit_batches=0.20,
        progress_bar_refresh_rate=0,
        limit_train_batches=0.01,
        limit_val_batches=0.01,
        checkpoint_callback=ModelCheckpoint(monitor='early_stop_on', dirpath=tmpdir, filename="{val_loss:.2f}"),
    )

    trainer.fit(model)

    # make sure the checkpoint we saved has the metric in the name
    ckpts = os.listdir(tmpdir)
    ckpts = [x for x in ckpts if "val_loss" in x]
    assert len(ckpts) == 1
    val = re.sub("[^0-9.]", "", ckpts[0])
    assert len(val) > 3


def test_default_checkpoint_behavior(tmpdir):
    seed_everything(1234)

    os.environ['PL_DEV_DEBUG'] = '1'
    model = EvalModelTemplate()
    model.validation_step = model.validation_step_no_monitor
    model.validation_epoch_end = model.validation_epoch_end_no_monitor

    trainer = Trainer(
        default_root_dir=tmpdir,
        max_epochs=3,
        progress_bar_refresh_rate=0,
        limit_train_batches=5,
        limit_val_batches=5,
    )

    trainer.fit(model)
    results = trainer.test()

    assert len(results) == 1
    assert results[0]['test_acc'] >= 0.80
    assert len(trainer.dev_debugger.checkpoint_callback_history) == 3

    # make sure the checkpoint we saved has the metric in the name
    ckpts = os.listdir(os.path.join(tmpdir, 'lightning_logs', 'version_0', 'checkpoints'))
    assert len(ckpts) == 1
    assert ckpts[0] == 'epoch=2.ckpt'


def test_ckpt_metric_names_results(tmpdir):
    model = EvalModelTemplate()
    model.training_step = model.training_step_result_obj
    model.training_step_end = None
    model.training_epoch_end = None

    model.validation_step = model.validation_step_result_obj
    model.validation_step_end = None
    model.validation_epoch_end = None

    trainer = Trainer(
        default_root_dir=tmpdir,
        max_epochs=1,
        gradient_clip_val=1.0,
        overfit_batches=0.20,
        progress_bar_refresh_rate=0,
        limit_train_batches=0.01,
        limit_val_batches=0.01,
        checkpoint_callback=ModelCheckpoint(monitor='early_stop_on', dirpath=tmpdir, filename="{val_loss:.2f}"),
    )

    trainer.fit(model)

    # make sure the checkpoint we saved has the metric in the name
    ckpts = os.listdir(tmpdir)
    ckpts = [x for x in ckpts if "val_loss" in x]
    assert len(ckpts) == 1
    val = re.sub("[^0-9.]", "", ckpts[0])
    assert len(val) > 3


@pytest.mark.parametrize('max_epochs', [1, 2])
@pytest.mark.parametrize('should_validate', [True, False])
@pytest.mark.parametrize('save_last', [True, False])
def test_model_checkpoint_save_last_warning(tmpdir, caplog, max_epochs, should_validate, save_last):
    """Tests 'Saving latest checkpoint...' log"""
    model = EvalModelTemplate()
    if not should_validate:
        model.validation_step = None
    trainer = Trainer(
        default_root_dir=tmpdir,
        checkpoint_callback=ModelCheckpoint(monitor='early_stop_on', dirpath=tmpdir, save_top_k=0, save_last=save_last),
        max_epochs=max_epochs,
    )
    trainer.fit(model)
    assert caplog.messages.count('Saving latest checkpoint...') == save_last


def test_model_checkpoint_save_last_checkpoint_contents(tmpdir):
    """ Tests that the save_last checkpoint contains the latest information. """
    seed_everything(100)
    model = EvalModelTemplate()
    num_epochs = 3
    model_checkpoint = ModelCheckpoint(
        monitor='early_stop_on', dirpath=tmpdir, save_top_k=num_epochs, save_last=True
    )
    trainer = Trainer(
        default_root_dir=tmpdir,
        checkpoint_callback=model_checkpoint,
        max_epochs=num_epochs,
    )
    trainer.fit(model)

    path_last_epoch = str(tmpdir / f"epoch={num_epochs - 1}.ckpt")
    path_last = str(tmpdir / "last.ckpt")
    assert path_last == model_checkpoint.last_model_path

    ckpt_last_epoch = torch.load(path_last_epoch)
    ckpt_last = torch.load(path_last)
    assert all(ckpt_last_epoch[k] == ckpt_last[k] for k in ("epoch", "global_step"))

    ch_type = type(model_checkpoint)
    assert all(list(
        ckpt_last["callbacks"][ch_type][k] == ckpt_last_epoch["callbacks"][ch_type][k]
        for k in ("best_model_score", "best_model_path")
    ))

    # it is easier to load the model objects than to iterate over the raw dict of tensors
    model_last_epoch = EvalModelTemplate.load_from_checkpoint(path_last_epoch)
    model_last = EvalModelTemplate.load_from_checkpoint(
        model_checkpoint.last_model_path
    )
    for w0, w1 in zip(model_last_epoch.parameters(), model_last.parameters()):
        assert w0.eq(w1).all()


@pytest.mark.parametrize('mode', ['min', 'max'])
def test_checkpointing_with_nan_as_first(tmpdir, mode):
    os.environ['PL_DEV_DEBUG'] = '1'
    monitor = [float('nan')]
    monitor += [5, 7, 8] if mode == 'max' else [8, 7, 5]

    class CurrentModel(BoringModel):
        def validation_epoch_end(self, outputs):
            val_loss = monitor[self.current_epoch]
            self.log('abc', val_loss)

    model = CurrentModel()

    trainer = Trainer(
        checkpoint_callback=ModelCheckpoint(monitor='abc', mode=mode, save_top_k=1, dirpath=tmpdir),
        default_root_dir=tmpdir,
        val_check_interval=1.0,
        max_epochs=len(monitor),
    )
    trainer.fit(model)

    # check that last one is also the best one
    assert trainer.dev_debugger.checkpoint_callback_history[-1]['epoch'] == len(monitor) - 1


def test_checkpoint_repeated_strategy(tmpdir):
    """
    This test validates that the checkpoint can be called when provided to callacks list
    """

    os.environ['PL_DEV_DEBUG'] = '1'

    checkpoint_callback = ModelCheckpoint(monitor='val_loss', dirpath=tmpdir, filename="{epoch:02d}")

    class ExtendedBoringModel(BoringModel):

        def validation_step(self, batch, batch_idx):
            output = self.layer(batch)
            loss = self.loss(batch, output)
            return {"val_loss": loss}

    model = ExtendedBoringModel()
    model.validation_step_end = None
    model.validation_epoch_end = None
    trainer = Trainer(
        max_epochs=1,
        limit_train_batches=2,
        limit_val_batches=2,
        limit_test_batches=2,
        callbacks=[checkpoint_callback]
    )

    trainer.fit(model)
    assert os.listdir(tmpdir) == ['epoch=00.ckpt']

<<<<<<< HEAD
    def get_last_checkpoint():
        ckpts = os.listdir(tmpdir)
        ckpts_map = {int(x.split("=")[1].split('.')[0]): osp.join(tmpdir, x) for x in ckpts if "epoch" in x}
        num_ckpts = len(ckpts_map) - 1
        return ckpts_map[num_ckpts]

    for idx in range(1, 5):
        # load from checkpoint
        chk = get_last_checkpoint()
        model = BoringModel.load_from_checkpoint(chk)
        trainer = pl.Trainer(max_epochs=1,
                             limit_train_batches=2,
                             limit_val_batches=2,
                             limit_test_batches=2,
                             resume_from_checkpoint=chk)
        trainer.fit(model)
        trainer.test(model)

        assert str(os.listdir(tmpdir)) == "['epoch=00.ckpt']"


def test_checkpoint_repeated_strategy_tmpdir(tmpdir):
    """
    This test validates that the checkpoint can be called when provided to callacks list
    """

    os.environ['PL_DEV_DEBUG'] = '1'

    checkpoint_callback = ModelCheckpoint(monitor='val_loss', filepath=os.path.join(tmpdir, "{epoch:02d}"))

    class ExtendedBoringModel(BoringModel):

        def validation_step(self, batch, batch_idx):
            output = self.layer(batch)
            loss = self.loss(batch, output)
            return {"val_loss": loss}

    model = ExtendedBoringModel()
    model.validation_step_end = None
    model.validation_epoch_end = None
    trainer = Trainer(
        default_root_dir=tmpdir,
        max_epochs=1,
        limit_train_batches=2,
        limit_val_batches=2,
        limit_test_batches=2,
        callbacks=[checkpoint_callback])

    trainer.fit(model)
    assert sorted(os.listdir(tmpdir)) == sorted(['epoch=00.ckpt', 'lightning_logs'])
    path_to_lightning_logs = osp.join(tmpdir, 'lightning_logs')
    assert sorted(os.listdir(path_to_lightning_logs)) == sorted(['version_0'])

    def get_last_checkpoint():
        ckpts = os.listdir(tmpdir)
        ckpts_map = {int(x.split("=")[1].split('.')[0]): osp.join(tmpdir, x) for x in ckpts if "epoch" in x}
        num_ckpts = len(ckpts_map) - 1
        return ckpts_map[num_ckpts]

    for idx in range(1, 5):

        # load from checkpoint
        chk = get_last_checkpoint()
        model = BoringModel.load_from_checkpoint(chk)
        trainer = pl.Trainer(default_root_dir=tmpdir,
                             max_epochs=1,
                             limit_train_batches=2,
                             limit_val_batches=2,
                             limit_test_batches=2,
                             resume_from_checkpoint=chk)

        trainer.fit(model)
        trainer.test(model)
        assert sorted(os.listdir(tmpdir)) == sorted(['epoch=00.ckpt', 'lightning_logs'])
        assert sorted(os.listdir(path_to_lightning_logs)) == sorted([f'version_{i}' for i in range(idx + 1)])


def test_checkpoint_repeated_strategy_extended(tmpdir):
    """
    This test validates checkpoint can be called several times without increasing internally its global step if nothing run.
    """

    os.environ['PL_DEV_DEBUG'] = '1'

    class ExtendedBoringModel(BoringModel):

        def validation_step(self, batch, batch_idx):
            output = self.layer(batch)
            loss = self.loss(batch, output)
            return {"val_loss": loss}

    model = ExtendedBoringModel()
    model.validation_step_end = None
    model.validation_epoch_end = None
    trainer = pl.Trainer(default_root_dir=tmpdir,
                         max_epochs=1,
                         limit_train_batches=2,
                         limit_val_batches=2,
                         limit_test_batches=2,
                         )

    assert trainer.checkpoint_connector.has_trained is not True
    assert trainer.current_epoch == 0
    trainer.fit(model)
    assert trainer.checkpoint_connector.has_trained is True
    assert trainer.global_step == 2
    assert trainer.current_epoch == 0
    trainer.test(model)
    assert trainer.current_epoch == 0
    assert str(os.listdir(osp.join(tmpdir, 'lightning_logs'))) == "['version_0']"

    def get_last_checkpoint():
        logs_dir = osp.join(tmpdir, 'lightning_logs')
        versions = os.listdir(logs_dir)
        versions.sort()

        last_version = versions[-1]
        ckpt_dir = osp.join(logs_dir, last_version, "checkpoints")

        ckpts = os.listdir(ckpt_dir)
        ckpts.sort()

        return osp.join(ckpt_dir, ckpts[-1])

    def assert_checkpoint_content():
        chk = pl_load(get_last_checkpoint())
        assert chk["epoch"] == 1
        assert chk["global_step"] == 2

    assert_checkpoint_content()

    for idx in range(1, 5):
        # load from checkpoint
        chk = get_last_checkpoint()
        assert_checkpoint_content()
        model = BoringModel.load_from_checkpoint(chk)
        trainer = pl.Trainer(default_root_dir=tmpdir,
                             max_epochs=1,
                             limit_train_batches=2,
                             limit_val_batches=2,
                             limit_test_batches=2,
                             resume_from_checkpoint=chk)
        assert trainer.checkpoint_connector.has_trained is not True
        assert trainer.global_step == 0
        trainer.test(model)
        assert trainer.global_step == 2
        trainer.fit(model)
        assert trainer.global_step == 2
        assert trainer.checkpoint_connector.has_trained is not True
        lightning_logs_path = osp.join(tmpdir, 'lightning_logs')
        assert sorted(os.listdir(lightning_logs_path)) == [f"version_{i}" for i in range(idx + 1)]
=======

@pytest.mark.parametrize(
    'filepath, dirpath, filename',
    [
        (None, None, None),
        ('.', '.', None),
        ('', None, None),
        ('my/path/', 'my/', 'path'),
        ('my/path/{val_loss:.2f}', 'my/path/', '{val_loss:.2f}'),
    ]
)
def test_filepath_decomposition_dirpath_filename(tmpdir, filepath, dirpath, filename):
    mc_cb = ModelCheckpoint(filepath=filepath)
    dirpath = os.path.realpath(dirpath) if dirpath else dirpath

    assert mc_cb.dirpath == dirpath
    assert mc_cb.filename == filename
>>>>>>> d24cf56d
<|MERGE_RESOLUTION|>--- conflicted
+++ resolved
@@ -575,7 +575,6 @@
     trainer.fit(model)
     assert os.listdir(tmpdir) == ['epoch=00.ckpt']
 
-<<<<<<< HEAD
     def get_last_checkpoint():
         ckpts = os.listdir(tmpdir)
         ckpts_map = {int(x.split("=")[1].split('.')[0]): osp.join(tmpdir, x) for x in ckpts if "epoch" in x}
@@ -727,8 +726,8 @@
         assert trainer.checkpoint_connector.has_trained is not True
         lightning_logs_path = osp.join(tmpdir, 'lightning_logs')
         assert sorted(os.listdir(lightning_logs_path)) == [f"version_{i}" for i in range(idx + 1)]
-=======
-
+
+                          
 @pytest.mark.parametrize(
     'filepath, dirpath, filename',
     [
@@ -744,5 +743,4 @@
     dirpath = os.path.realpath(dirpath) if dirpath else dirpath
 
     assert mc_cb.dirpath == dirpath
-    assert mc_cb.filename == filename
->>>>>>> d24cf56d
+    assert mc_cb.filename == filename
# Copyright The PyTorch Lightning team.
#
# Licensed under the Apache License, Version 2.0 (the "License");
# you may not use this file except in compliance with the License.
# You may obtain a copy of the License at
#
#     http://www.apache.org/licenses/LICENSE-2.0
#
# Unless required by applicable law or agreed to in writing, software
# distributed under the License is distributed on an "AS IS" BASIS,
# WITHOUT WARRANTIES OR CONDITIONS OF ANY KIND, either express or implied.
# See the License for the specific language governing permissions and
# limitations under the License.
import os
import os.path as osp
import pickle
import platform
import re
from argparse import Namespace
<<<<<<< HEAD
from pathlib import Path
from unittest import mock
from unittest.mock import Mock
=======
from distutils.version import LooseVersion
from pathlib import Path
from unittest import mock
from unittest.mock import MagicMock, Mock
>>>>>>> fb0278a4

import cloudpickle
import pytest
import torch
import yaml
from omegaconf import Container, OmegaConf

import pytorch_lightning as pl
import tests.base.develop_utils as tutils
from pytorch_lightning import Trainer, seed_everything
from pytorch_lightning.callbacks import ModelCheckpoint
from pytorch_lightning.loggers import TensorBoardLogger
from pytorch_lightning.utilities.cloud_io import load as pl_load
from pytorch_lightning.utilities.exceptions import MisconfigurationException
<<<<<<< HEAD
from tests.base import BoringModel, EvalModelTemplate
=======
from tests.base import BoringModel


class LogInTwoMethods(BoringModel):
    def training_step(self, batch, batch_idx):
        out = super().training_step(batch, batch_idx)
        self.log('early_stop_on', out['loss'])
        return out

    def validation_epoch_end(self, outputs):
        outs = torch.stack([x['x'] for x in outputs]).mean()
        self.log('epoch', self.current_epoch, on_epoch=True)
        self.log('val_acc', outs, on_epoch=True)
>>>>>>> fb0278a4


@mock.patch.dict(os.environ, {"PL_DEV_DEBUG": "1"})
@pytest.mark.parametrize('save_top_k', [-1])
def test_model_checkpoint_correct_score(tmpdir, save_top_k):
    """Test that when a model checkpoint is saved, it saves with the correct score appended to ckpt_path"""
    tutils.reset_seed()

    model = LogInTwoMethods()

    filename = "{val_acc:.4f}-{epoch}"

    checkpoint = ModelCheckpoint(dirpath=tmpdir, filename=filename, monitor='val_acc', save_top_k=save_top_k)

    trainer = Trainer(default_root_dir=tmpdir, callbacks=[checkpoint], overfit_batches=0.20, max_epochs=2)
    trainer.fit(model)

    ckpt_files = list(Path(tmpdir).glob('*.ckpt'))

    metrics = trainer.dev_debugger.logged_metrics
    expected_filenames = {f'val_acc={metric["val_acc"]:.4f}-epoch={metric["epoch"]}.ckpt' for metric in metrics}
    for ckpt_file in ckpt_files:
        assert os.path.basename(ckpt_file) in expected_filenames


@pytest.mark.parametrize("save_top_k", [-1, 0, 1, 2])
def test_model_checkpoint_with_non_string_input(tmpdir, save_top_k):
    """Test that dirpath=None in checkpoint callback is valid and that ckpt_path is set correctly"""
    tutils.reset_seed()
    model = LogInTwoMethods()

    checkpoint = ModelCheckpoint(monitor='early_stop_on', dirpath=None, filename='{epoch}', save_top_k=save_top_k)
    max_epochs = 2
    trainer = Trainer(
        default_root_dir=tmpdir,
        callbacks=[checkpoint],
        overfit_batches=0.20,
        max_epochs=max_epochs,
    )
    trainer.fit(model)
    assert (
        checkpoint.dirpath == tmpdir / trainer.logger.name / "version_0" / "checkpoints"
    )

    if save_top_k == -1:
        ckpt_files = os.listdir(checkpoint.dirpath)
        expected_ckpt_files = [f'epoch={i}.ckpt' for i in range(max_epochs)]
        assert len(ckpt_files) == len(expected_ckpt_files) == max_epochs
        assert set(ckpt_files) == set(expected_ckpt_files)


@pytest.mark.parametrize('save_top_k', [-1, 0, 1, 2])
def test_model_checkpoint_to_yaml(tmpdir, save_top_k):
    """ Test that None in checkpoint callback is valid and that chkp_path is set correctly """
    tutils.reset_seed()
    model = LogInTwoMethods()

    checkpoint = ModelCheckpoint(dirpath=tmpdir, monitor='early_stop_on', save_top_k=save_top_k)

    trainer = Trainer(default_root_dir=tmpdir, callbacks=[checkpoint], overfit_batches=0.20, max_epochs=2)
    trainer.fit(model)

    path_yaml = os.path.join(tmpdir, 'best_k_models.yaml')
    checkpoint.to_yaml(path_yaml)
    d = yaml.full_load(open(path_yaml, 'r'))
    best_k = {k: v for k, v in checkpoint.best_k_models.items()}
    assert d == best_k


@pytest.mark.parametrize(
    "logger_version,expected",
    [(None, "version_0"), (1, "version_1"), ("awesome", "awesome")],
)
def test_model_checkpoint_path(tmpdir, logger_version, expected):
    """Test that "version_" prefix is only added when logger's version is an integer"""
    tutils.reset_seed()
    model = LogInTwoMethods()
    logger = TensorBoardLogger(str(tmpdir), version=logger_version)

    trainer = Trainer(
        default_root_dir=tmpdir, overfit_batches=0.2, max_epochs=2, logger=logger
    )
    trainer.fit(model)

    ckpt_version = Path(trainer.checkpoint_callback.dirpath).parent.name
    assert ckpt_version == expected


def test_pickling(tmpdir):
    ckpt = ModelCheckpoint(dirpath=tmpdir)

    ckpt_pickled = pickle.dumps(ckpt)
    ckpt_loaded = pickle.loads(ckpt_pickled)
    assert vars(ckpt) == vars(ckpt_loaded)

    ckpt_pickled = cloudpickle.dumps(ckpt)
    ckpt_loaded = cloudpickle.loads(ckpt_pickled)
    assert vars(ckpt) == vars(ckpt_loaded)


class ModelCheckpointTestInvocations(ModelCheckpoint):
    # this class has to be defined outside the test function, otherwise we get pickle error
    # due to the way ddp process is launched

    def __init__(self, expected_count, *args, **kwargs):
        super().__init__(*args, **kwargs)
        self.expected_count = expected_count
        self.on_save_checkpoint_count = 0

    def on_train_start(self, trainer, pl_module):
        torch.save = Mock(wraps=torch.save)

    def on_save_checkpoint(self, trainer, pl_module):
        # expect all ranks to run but only rank 0 will actually write the checkpoint file
        super().on_save_checkpoint(trainer, pl_module)
        self.on_save_checkpoint_count += 1

    def on_train_end(self, trainer, pl_module):
        super().on_train_end(trainer, pl_module)
        assert self.best_model_path
        assert self.best_model_score
        assert self.on_save_checkpoint_count == self.expected_count
        if trainer.is_global_zero:
            assert torch.save.call_count == self.expected_count
        else:
            assert torch.save.call_count == 0


@pytest.mark.skipif(
    platform.system() == "Windows",
    reason="Distributed training is not supported on Windows",
)
def test_model_checkpoint_no_extraneous_invocations(tmpdir):
    """Test to ensure that the model callback saves the checkpoints only once in distributed mode."""
    model = LogInTwoMethods()
    num_epochs = 4
    model_checkpoint = ModelCheckpointTestInvocations(monitor='early_stop_on', expected_count=num_epochs, save_top_k=-1)
    trainer = Trainer(
        accelerator="ddp_cpu",
        num_processes=2,
        default_root_dir=tmpdir,
        callbacks=[model_checkpoint],
        max_epochs=num_epochs,
    )
    result = trainer.fit(model)
    assert 1 == result


def test_model_checkpoint_format_checkpoint_name(tmpdir):
    # empty filename:
    ckpt_name = ModelCheckpoint._format_checkpoint_name('', 3, 2, {})
    assert ckpt_name == 'epoch=3-step=2'

    ckpt_name = ModelCheckpoint._format_checkpoint_name(None, 3, 2, {}, prefix='test')
    assert ckpt_name == 'test-epoch=3-step=2'

    # no groups case:
    ckpt_name = ModelCheckpoint._format_checkpoint_name('ckpt', 3, 2, {}, prefix='test')
    assert ckpt_name == 'test-ckpt'

    # no prefix
    ckpt_name = ModelCheckpoint._format_checkpoint_name('{epoch:03d}-{acc}', 3, 2, {'acc': 0.03})
    assert ckpt_name == 'epoch=003-acc=0.03'

    # prefix
    char_org = ModelCheckpoint.CHECKPOINT_JOIN_CHAR
    ModelCheckpoint.CHECKPOINT_JOIN_CHAR = '@'
    ckpt_name = ModelCheckpoint._format_checkpoint_name('{epoch},{acc:.5f}', 3, 2, {'acc': 0.03}, prefix='test')
    assert ckpt_name == 'test@epoch=3,acc=0.03000'
    ModelCheckpoint.CHECKPOINT_JOIN_CHAR = char_org

    # no dirpath set
    ckpt_name = ModelCheckpoint(monitor='early_stop_on', dirpath=None).format_checkpoint_name(3, 2, {})
    assert ckpt_name == 'epoch=3-step=2.ckpt'
    ckpt_name = ModelCheckpoint(monitor='early_stop_on', dirpath='').format_checkpoint_name(5, 4, {})
    assert ckpt_name == 'epoch=5-step=4.ckpt'

    # CWD
    ckpt_name = ModelCheckpoint(monitor='early_stop_on', dirpath='.').format_checkpoint_name(3, 4, {})
    assert ckpt_name == str(Path('.').resolve() / 'epoch=3-step=4.ckpt')

    # with ver
    ckpt_name = ModelCheckpoint(
        monitor='early_stop_on', dirpath=tmpdir, filename='name', prefix='test'
    ).format_checkpoint_name(3, 2, {}, ver=3)
    assert ckpt_name == tmpdir / 'test-name-v3.ckpt'

    # using slashes
    ckpt_name = ModelCheckpoint(
        monitor='early_stop_on', dirpath=None, filename='{epoch}_{val/loss:.5f}'
    ).format_checkpoint_name(4, 3, {'val/loss': 0.03})
    assert ckpt_name == 'epoch=4_val/loss=0.03000.ckpt'

    # TODO: Checks with filepath. To be removed in v1.2
    # CWD
    ckpt_name = ModelCheckpoint(monitor='early_stop_on', filepath='.').format_checkpoint_name(3, 2, {})
    assert ckpt_name == str(Path('.').resolve() / 'epoch=3-step=2.ckpt')

    # dir does not exist so it is used as filename
    filepath = tmpdir / 'dir'
    ckpt_name = ModelCheckpoint(
        monitor='early_stop_on', filepath=filepath, prefix='test'
    ).format_checkpoint_name(3, 2, {})
    assert ckpt_name == tmpdir / 'test-dir.ckpt'

    # now, dir exists
    os.mkdir(filepath)
    ckpt_name = ModelCheckpoint(
        monitor='early_stop_on', filepath=filepath, prefix='test'
    ).format_checkpoint_name(3, 2, {})
    assert ckpt_name == filepath / 'test-epoch=3-step=2.ckpt'


def test_model_checkpoint_save_last(tmpdir):
    """Tests that save_last produces only one last checkpoint."""
    seed_everything()
    model = LogInTwoMethods()
    epochs = 3
    ModelCheckpoint.CHECKPOINT_NAME_LAST = 'last-{epoch}'
    model_checkpoint = ModelCheckpoint(monitor='early_stop_on', dirpath=tmpdir, save_top_k=-1, save_last=True)
    trainer = Trainer(
        default_root_dir=tmpdir,
        callbacks=[model_checkpoint],
        max_epochs=epochs,
        limit_train_batches=10,
        limit_val_batches=10,
        logger=False,
    )
    trainer.fit(model)
    last_filename = model_checkpoint._format_checkpoint_name(
        ModelCheckpoint.CHECKPOINT_NAME_LAST, trainer.current_epoch, trainer.global_step, {}
    )
    last_filename = last_filename + '.ckpt'
    assert str(tmpdir / last_filename) == model_checkpoint.last_model_path
    assert set(os.listdir(tmpdir)) == set(
        [f"epoch={i}-step={j}.ckpt" for i, j in zip(range(epochs), [9, 19, 29])] + [last_filename]
    )

    ModelCheckpoint.CHECKPOINT_NAME_LAST = 'last'


def test_invalid_top_k(tmpdir):
    """ Make sure that a MisconfigurationException is raised for a negative save_top_k argument. """
    with pytest.raises(MisconfigurationException, match=r'.*Must be None or >= -1'):
        ModelCheckpoint(dirpath=tmpdir, save_top_k=-3)


def test_none_monitor_top_k(tmpdir):
    """ Test that a warning appears for positive top_k with monitor=None. """
    with pytest.raises(
        MisconfigurationException, match=r'ModelCheckpoint\(save_top_k=3, monitor=None\) is not a valid*'
    ):
        ModelCheckpoint(dirpath=tmpdir, save_top_k=3)
    # These should not fail
    ModelCheckpoint(dirpath=tmpdir, save_top_k=None)
    ModelCheckpoint(dirpath=tmpdir, save_top_k=-1)
    ModelCheckpoint(dirpath=tmpdir, save_top_k=0)


def test_none_monitor_save_last(tmpdir):
    """ Test that a warning appears for save_last=True with monitor=None. """
    with pytest.warns(
        UserWarning, match=r'ModelCheckpoint\(save_last=True, monitor=None\) is a redundant.*'
    ):
        ModelCheckpoint(dirpath=tmpdir, save_last=True)
    # These should not fail
    ModelCheckpoint(dirpath=tmpdir, save_last=None)
    ModelCheckpoint(dirpath=tmpdir, save_last=False)


def test_model_checkpoint_none_monitor(tmpdir):
    """ Test that it is possible to save all checkpoints when monitor=None. """
    seed_everything()
    model = LogInTwoMethods()

    epochs = 2
    checkpoint_callback = ModelCheckpoint(monitor=None, dirpath=tmpdir, save_top_k=-1)
    trainer = Trainer(
        default_root_dir=tmpdir,
        callbacks=[checkpoint_callback],
        limit_train_batches=10,
        limit_val_batches=10,
        max_epochs=epochs,
        logger=False,
    )
    trainer.fit(model)

    # these should not be set if monitor is None
    assert checkpoint_callback.monitor is None
    assert checkpoint_callback.best_model_path == checkpoint_callback.last_model_path == tmpdir / 'epoch=1-step=19.ckpt'
    assert checkpoint_callback.best_model_score is None
    assert checkpoint_callback.best_k_models == {}
    assert checkpoint_callback.kth_best_model_path == ''

    # check that the correct ckpts were created
    expected = [f'epoch={i}-step={j}.ckpt' for i, j in zip(range(epochs), [9, 19])]
    assert set(os.listdir(tmpdir)) == set(expected)


@pytest.mark.parametrize("period", list(range(4)))
def test_model_checkpoint_period(tmpdir, period):
    model = LogInTwoMethods()
    epochs = 5
    checkpoint_callback = ModelCheckpoint(dirpath=tmpdir, filename='{epoch}', save_top_k=-1, period=period)
    trainer = Trainer(
        default_root_dir=tmpdir,
        callbacks=[checkpoint_callback],
        max_epochs=epochs,
        limit_train_batches=0.1,
        limit_val_batches=0.1,
        val_check_interval=1.0,
        logger=False,
    )
    trainer.fit(model)

    # check that the correct ckpts were created
    expected = [f'epoch={e}.ckpt' for e in range(epochs) if not (e + 1) % period] if period > 0 else []
    assert set(os.listdir(tmpdir)) == set(expected)


def test_model_checkpoint_topk_zero(tmpdir):
    """ Test that no checkpoints are saved when save_top_k=0. """
    model = LogInTwoMethods()
    checkpoint_callback = ModelCheckpoint(dirpath=tmpdir, save_top_k=0)
    trainer = Trainer(
        default_root_dir=tmpdir,
        callbacks=[checkpoint_callback],
        max_epochs=2,
        logger=False,
    )
    trainer.fit(model)
    # these should not be set if monitor is None
    assert checkpoint_callback.monitor is None
    assert checkpoint_callback.best_model_path == ''
    assert checkpoint_callback.best_model_score is None
    assert checkpoint_callback.best_k_models == {}
    assert checkpoint_callback.kth_best_model_path == ''
    # check that no ckpts were created
    assert len(os.listdir(tmpdir)) == 0


def test_model_checkpoint_topk_all(tmpdir):
    """ Test that save_top_k=-1 tracks the best models when monitor key is provided. """
    seed_everything(1000)
    epochs = 3

    class CustomModel(LogInTwoMethods):
        def validation_epoch_end(self, outputs):
            return {'epoch': self.current_epoch}

    model = CustomModel()
    checkpoint_callback = ModelCheckpoint(
        dirpath=tmpdir,
        filename="{epoch}",
        monitor="epoch",
        mode='max',
        save_top_k=-1,
    )
    trainer = Trainer(
        default_root_dir=tmpdir,
        callbacks=[checkpoint_callback],
        max_epochs=epochs,
        logger=False,
        val_check_interval=1.0,
    )
    trainer.fit(model)

    assert checkpoint_callback.monitor == 'epoch'
    assert checkpoint_callback.best_model_path == tmpdir / "epoch=2.ckpt"
    assert checkpoint_callback.best_model_score == epochs - 1
    assert len(os.listdir(tmpdir)) == len(checkpoint_callback.best_k_models) == epochs
    assert set(checkpoint_callback.best_k_models.keys()) == set(str(tmpdir / f"epoch={i}.ckpt") for i in range(epochs))
    assert checkpoint_callback.kth_best_model_path == tmpdir / 'epoch=0.ckpt'


def test_ckpt_metric_names(tmpdir):
    model = LogInTwoMethods()

    trainer = Trainer(
        default_root_dir=tmpdir,
        max_epochs=1,
        gradient_clip_val=1.0,
        overfit_batches=0.20,
        progress_bar_refresh_rate=0,
        limit_train_batches=0.01,
        limit_val_batches=0.01,
        callbacks=[ModelCheckpoint(monitor='early_stop_on', dirpath=tmpdir, filename="{val_loss:.2f}")],
    )

    trainer.fit(model)

    # make sure the checkpoint we saved has the metric in the name
    ckpts = os.listdir(tmpdir)
    ckpts = [x for x in ckpts if "val_loss" in x]
    assert len(ckpts) == 1
    val = re.sub("[^0-9.]", "", ckpts[0])
    assert len(val) > 3


@mock.patch.dict(os.environ, {"PL_DEV_DEBUG": "1"})
def test_default_checkpoint_behavior(tmpdir):
    seed_everything(1234)
    os.environ['PL_DEV_DEBUG'] = '1'

    model = LogInTwoMethods()
    trainer = Trainer(
        default_root_dir=tmpdir,
        max_epochs=3,
        progress_bar_refresh_rate=0,
        limit_train_batches=5,
        limit_val_batches=5,
    )

    trainer.fit(model)
    results = trainer.test()

    assert len(results) == 1
    assert len(trainer.dev_debugger.checkpoint_callback_history) == 3

    # make sure the checkpoint we saved has the metric in the name
    ckpts = os.listdir(os.path.join(tmpdir, 'lightning_logs', 'version_0', 'checkpoints'))
    assert len(ckpts) == 1
    assert ckpts[0] == 'epoch=2-step=14.ckpt'


def test_ckpt_metric_names_results(tmpdir):
    class ResultLog(BoringModel):
        def training_step(self, batch, batch_idx):
            y_hat = self(batch)

            # calculate loss
            loss_val = self.loss(batch, y_hat)
            log_val = loss_val

            # alternate between tensors and scalars for "log" and "progress_bar"
            if batch_idx % 2 == 0:
                log_val = log_val.item()

            result = pl.core.step_result.TrainResult(loss_val)
            result.log('some_val', log_val * log_val, prog_bar=True, logger=False)
            result.log('train_some_val', log_val * log_val)
            return result

        def validation_step(self, batch, batch_idx):
            y_hat = self(batch)

            loss_val = self.loss(batch, y_hat)

            # acc
            labels_hat = torch.argmax(y_hat, dim=1)
            val_acc = torch.sum(batch == labels_hat).item() / (len(batch) * 1.0)
            val_acc = torch.tensor(val_acc).type_as(batch)

            result = pl.core.step_result.EvalResult(checkpoint_on=loss_val, early_stop_on=loss_val)
            result.log_dict({
                'val_loss': loss_val,
                'val_acc': val_acc,
            })
            return result

    model = ResultLog()
    model.training_step_end = None
    model.training_epoch_end = None
    model.validation_step_end = None
    model.validation_epoch_end = None

    trainer = Trainer(
        default_root_dir=tmpdir,
        max_epochs=1,
        gradient_clip_val=1.0,
        overfit_batches=0.20,
        progress_bar_refresh_rate=0,
        limit_train_batches=0.01,
        limit_val_batches=0.01,
        callbacks=[ModelCheckpoint(monitor='early_stop_on', dirpath=tmpdir, filename="{val_loss:.2f}")],
    )

    trainer.fit(model)

    # make sure the checkpoint we saved has the metric in the name
    ckpts = os.listdir(tmpdir)
    ckpts = [x for x in ckpts if "val_loss" in x]
    assert len(ckpts) == 1
    val = re.sub("[^0-9.]", "", ckpts[0])
    assert len(val) > 3


@pytest.mark.parametrize('max_epochs', [1, 2])
@pytest.mark.parametrize('should_validate', [True, False])
@pytest.mark.parametrize('save_last', [True, False])
def test_model_checkpoint_save_last_warning(tmpdir, caplog, max_epochs, should_validate, save_last):
    """Tests 'Saving latest checkpoint...' log"""
    model = LogInTwoMethods()
    if not should_validate:
        model.validation_step = None
    trainer = Trainer(
        default_root_dir=tmpdir,
        callbacks=[ModelCheckpoint(monitor='early_stop_on', filepath=tmpdir,
                                   save_top_k=0, save_last=save_last)],
        max_epochs=max_epochs,
    )
    trainer.fit(model)
    assert caplog.messages.count('Saving latest checkpoint...') == save_last


def test_model_checkpoint_save_last_checkpoint_contents(tmpdir):
    """ Tests that the save_last checkpoint contains the latest information. """
    seed_everything(100)
    model = LogInTwoMethods()
    num_epochs = 3
    model_checkpoint = ModelCheckpoint(
        monitor='early_stop_on', dirpath=tmpdir, filename="{epoch}", save_top_k=num_epochs, save_last=True
    )
    trainer = Trainer(
        default_root_dir=tmpdir,
        callbacks=[model_checkpoint],
        max_epochs=num_epochs,
    )
    trainer.fit(model)

    path_last_epoch = str(tmpdir / f"epoch={num_epochs - 1}.ckpt")
    path_last = str(tmpdir / "last.ckpt")
    assert path_last == model_checkpoint.last_model_path
    assert os.path.isfile(path_last_epoch)

    ckpt_last_epoch = torch.load(path_last_epoch)
    ckpt_last = torch.load(path_last)
    assert all(ckpt_last_epoch[k] == ckpt_last[k] for k in ("epoch", "global_step"))

    ch_type = type(model_checkpoint)
    assert ckpt_last["callbacks"][ch_type] == ckpt_last_epoch["callbacks"][ch_type]

    # it is easier to load the model objects than to iterate over the raw dict of tensors
    model_last_epoch = LogInTwoMethods.load_from_checkpoint(path_last_epoch)
    model_last = LogInTwoMethods.load_from_checkpoint(
        model_checkpoint.last_model_path
    )
    for w0, w1 in zip(model_last_epoch.parameters(), model_last.parameters()):
        assert w0.eq(w1).all()


@mock.patch.dict(os.environ, {"PL_DEV_DEBUG": "1"})
@pytest.mark.parametrize('mode', ['min', 'max'])
def test_checkpointing_with_nan_as_first(tmpdir, mode):
    monitor = [float('nan')]
    monitor += [5, 7, 8] if mode == 'max' else [8, 7, 5]

    class CurrentModel(LogInTwoMethods):
        def validation_epoch_end(self, outputs):
            val_loss = monitor[self.current_epoch]
            self.log('abc', val_loss)

    model = CurrentModel()

    trainer = Trainer(
        callbacks=[ModelCheckpoint(monitor='abc', mode=mode, save_top_k=1, dirpath=tmpdir)],
        default_root_dir=tmpdir,
        val_check_interval=1.0,
        max_epochs=len(monitor),
    )
    trainer.fit(model)

    # check that last one is also the best one
    assert trainer.dev_debugger.checkpoint_callback_history[-1]['epoch'] == len(monitor) - 1


@mock.patch.dict(os.environ, {"PL_DEV_DEBUG": "1"})
@pytest.mark.parametrize("enable_pl_optimizer", [False, True])
def test_checkpoint_repeated_strategy(enable_pl_optimizer, tmpdir):
    """
    This test validates that the checkpoint can be called when provided to callacks list
    """

    checkpoint_callback = ModelCheckpoint(monitor='val_loss', dirpath=tmpdir, filename="{epoch:02d}")

    class ExtendedBoringModel(BoringModel):

        def validation_step(self, batch, batch_idx):
            output = self.layer(batch)
            loss = self.loss(batch, output)
            return {"val_loss": loss}

    model = ExtendedBoringModel()
    model.validation_step_end = None
    model.validation_epoch_end = None
    trainer = Trainer(
        max_epochs=1,
        limit_train_batches=2,
        limit_val_batches=2,
        limit_test_batches=2,
        callbacks=[checkpoint_callback],
        enable_pl_optimizer=enable_pl_optimizer
    )

    trainer.fit(model)
    assert os.listdir(tmpdir) == ['epoch=00.ckpt']

    def get_last_checkpoint():
        ckpts = os.listdir(tmpdir)
        ckpts_map = {int(x.split("=")[1].split('.')[0]): osp.join(tmpdir, x) for x in ckpts if "epoch" in x}
        num_ckpts = len(ckpts_map) - 1
        return ckpts_map[num_ckpts]

    for idx in range(1, 5):
        # load from checkpoint
        chk = get_last_checkpoint()
        model = BoringModel.load_from_checkpoint(chk)
        trainer = pl.Trainer(max_epochs=1,
                             limit_train_batches=2,
                             limit_val_batches=2,
                             limit_test_batches=2,
                             resume_from_checkpoint=chk,
                             enable_pl_optimizer=enable_pl_optimizer)
        trainer.fit(model)
        trainer.test(model)

        assert str(os.listdir(tmpdir)) == "['epoch=00.ckpt']"


@mock.patch.dict(os.environ, {"PL_DEV_DEBUG": "1"})
@pytest.mark.parametrize("enable_pl_optimizer", [False, True])
def test_checkpoint_repeated_strategy_tmpdir(enable_pl_optimizer, tmpdir):
    """
    This test validates that the checkpoint can be called when provided to callacks list
    """

    checkpoint_callback = ModelCheckpoint(monitor='val_loss', filepath=os.path.join(tmpdir, "{epoch:02d}"))

    class ExtendedBoringModel(BoringModel):

        def validation_step(self, batch, batch_idx):
            output = self.layer(batch)
            loss = self.loss(batch, output)
            return {"val_loss": loss}

    model = ExtendedBoringModel()
    model.validation_step_end = None
    model.validation_epoch_end = None
    trainer = Trainer(
        default_root_dir=tmpdir,
        max_epochs=1,
        limit_train_batches=2,
        limit_val_batches=2,
        limit_test_batches=2,
        callbacks=[checkpoint_callback],
        enable_pl_optimizer=enable_pl_optimizer)

    trainer.fit(model)
    assert sorted(os.listdir(tmpdir)) == sorted(['epoch=00.ckpt', 'lightning_logs'])
    path_to_lightning_logs = osp.join(tmpdir, 'lightning_logs')
    assert sorted(os.listdir(path_to_lightning_logs)) == sorted(['version_0'])

    def get_last_checkpoint():
        ckpts = os.listdir(tmpdir)
        ckpts_map = {int(x.split("=")[1].split('.')[0]): osp.join(tmpdir, x) for x in ckpts if "epoch" in x}
        num_ckpts = len(ckpts_map) - 1
        return ckpts_map[num_ckpts]

    for idx in range(1, 5):

        # load from checkpoint
        chk = get_last_checkpoint()
        model = LogInTwoMethods.load_from_checkpoint(chk)
        trainer = pl.Trainer(default_root_dir=tmpdir,
                             max_epochs=1,
                             limit_train_batches=2,
                             limit_val_batches=2,
                             limit_test_batches=2,
                             resume_from_checkpoint=chk,
                             enable_pl_optimizer=enable_pl_optimizer)

        trainer.fit(model)
        trainer.test(model)
        assert sorted(os.listdir(tmpdir)) == sorted(['epoch=00.ckpt', 'lightning_logs'])
        assert sorted(os.listdir(path_to_lightning_logs)) == sorted([f'version_{i}' for i in range(idx + 1)])


@mock.patch.dict(os.environ, {"PL_DEV_DEBUG": "1"})
@pytest.mark.parametrize("enable_pl_optimizer", [False, True])
def test_checkpoint_repeated_strategy_extended(enable_pl_optimizer, tmpdir):
    """
    This test validates checkpoint can be called several times without
    increasing internally its global step if nothing run.
    """

    class ExtendedBoringModel(BoringModel):

        def validation_step(self, batch, batch_idx):
            output = self.layer(batch)
            loss = self.loss(batch, output)
            return {"val_loss": loss}

    def assert_trainer_init(trainer):
        assert not trainer.checkpoint_connector.has_trained
        assert trainer.global_step == 0
        assert trainer.current_epoch == 0

    def get_last_checkpoint(ckpt_dir):
        ckpts = os.listdir(ckpt_dir)
        ckpts.sort()
        return osp.join(ckpt_dir, ckpts[-1])

    def assert_checkpoint_content(ckpt_dir):
        chk = pl_load(get_last_checkpoint(ckpt_dir))
        assert chk["epoch"] == epochs
        assert chk["global_step"] == 4

    def assert_checkpoint_log_dir(idx):
        lightning_logs_path = osp.join(tmpdir, 'lightning_logs')
        assert sorted(os.listdir(lightning_logs_path)) == [f'version_{i}' for i in range(idx + 1)]
        assert len(os.listdir(ckpt_dir)) == epochs

    def get_model():
        model = ExtendedBoringModel()
        model.validation_step_end = None
        model.validation_epoch_end = None
        return model

    ckpt_dir = osp.join(tmpdir, 'checkpoints')
    checkpoint_cb = ModelCheckpoint(dirpath=ckpt_dir, save_top_k=-1)
    epochs = 2
    limit_train_batches = 2

    model = get_model()

    trainer_config = dict(
        default_root_dir=tmpdir,
        max_epochs=epochs,
        limit_train_batches=limit_train_batches,
        limit_val_batches=3,
        limit_test_batches=4,
        enable_pl_optimizer=enable_pl_optimizer
    )

    trainer = pl.Trainer(
        **trainer_config,
        callbacks=[checkpoint_cb],
    )
    assert_trainer_init(trainer)

    trainer.fit(model)
    assert trainer.checkpoint_connector.has_trained
    assert trainer.global_step == epochs * limit_train_batches
    assert trainer.current_epoch == epochs - 1
    assert_checkpoint_log_dir(0)

    trainer.test(model)
    assert trainer.current_epoch == epochs - 1

    assert_checkpoint_content(ckpt_dir)

    for idx in range(1, 5):
        chk = get_last_checkpoint(ckpt_dir)
        assert_checkpoint_content(ckpt_dir)

        checkpoint_cb = ModelCheckpoint(dirpath=ckpt_dir, save_top_k=-1)
        model = get_model()

        # load from checkpoint
        trainer = pl.Trainer(
            **trainer_config,
            resume_from_checkpoint=chk,
            callbacks=[checkpoint_cb],
        )
        assert_trainer_init(trainer)

        trainer.test(model)
        assert not trainer.checkpoint_connector.has_trained
        assert trainer.global_step == epochs * limit_train_batches
        assert trainer.current_epoch == epochs

        trainer.fit(model)
        assert not trainer.checkpoint_connector.has_trained
        assert trainer.global_step == epochs * limit_train_batches
        assert trainer.current_epoch == epochs
        assert_checkpoint_log_dir(idx)


@pytest.mark.parametrize(
    'filepath, dirpath, filename',
    [
        (None, None, None),
        ('.', '.', None),
        ('', None, None),
        ('my/path/', 'my/', 'path'),
        ('my/path/{val_loss:.2f}', 'my/path/', '{val_loss:.2f}'),
    ]
)
def test_filepath_decomposition_dirpath_filename(tmpdir, filepath, dirpath, filename):
    mc_cb = ModelCheckpoint(filepath=filepath)
    dirpath = os.path.realpath(dirpath) if dirpath else dirpath

    assert mc_cb.dirpath == dirpath
    assert mc_cb.filename == filename


def test_configure_model_checkpoint(tmpdir):
    """ Test all valid and invalid ways a checkpoint callback can be passed to the Trainer. """
    kwargs = dict(default_root_dir=tmpdir)
    callback1 = ModelCheckpoint()
    callback2 = ModelCheckpoint()

    # no callbacks
    trainer = Trainer(checkpoint_callback=False, callbacks=[], **kwargs)
    assert not any(isinstance(c, ModelCheckpoint) for c in trainer.callbacks)
    assert trainer.checkpoint_callback is None

    # default configuration
    trainer = Trainer(checkpoint_callback=True, callbacks=[], **kwargs)
    assert len([c for c in trainer.callbacks if isinstance(c, ModelCheckpoint)]) == 1
    assert isinstance(trainer.checkpoint_callback, ModelCheckpoint)

    # custom callback passed to callbacks list, checkpoint_callback=True is ignored
    trainer = Trainer(checkpoint_callback=True, callbacks=[callback1], **kwargs)
    assert [c for c in trainer.callbacks if isinstance(c, ModelCheckpoint)] == [callback1]
    assert trainer.checkpoint_callback == callback1

    # multiple checkpoint callbacks
    trainer = Trainer(callbacks=[callback1, callback2], **kwargs)
    assert trainer.checkpoint_callback == callback1
    assert trainer.checkpoint_callbacks == [callback1, callback2]

    with pytest.warns(DeprecationWarning, match='will no longer be supported in v1.3'):
        trainer = Trainer(checkpoint_callback=callback1, callbacks=[], **kwargs)
        assert [c for c in trainer.callbacks if isinstance(c, ModelCheckpoint)] == [callback1]
        assert trainer.checkpoint_callback == callback1

    with pytest.warns(DeprecationWarning, match="will no longer be supported in v1.3"):
        trainer = Trainer(checkpoint_callback=callback1, callbacks=[callback2], **kwargs)
        assert trainer.checkpoint_callback == callback2
        assert trainer.checkpoint_callbacks == [callback2, callback1]

    with pytest.raises(MisconfigurationException, match="checkpoint_callback=False but found ModelCheckpoint"):
        Trainer(checkpoint_callback=False, callbacks=[callback1], **kwargs)


def test_val_check_interval_checkpoint_files(tmpdir):
    """ Test correct checkpoint naming when validating/checkpointing multiple times per epoch. """
    model = LogInTwoMethods()
    model_checkpoint = ModelCheckpoint(
        dirpath=tmpdir,
        save_top_k=-1,
        monitor="val_acc",
        mode="max",
        verbose=True
    )
    trainer = Trainer(
        default_root_dir=tmpdir,
        val_check_interval=0.2,
        max_epochs=1,
        limit_train_batches=10,
        callbacks=[model_checkpoint]
    )
    trainer.fit(model)
    files = sorted([p.name for p in Path(tmpdir).glob("*.ckpt")])
    assert files == [f"epoch=0-step={s}.ckpt" for s in [1, 3, 5, 7, 9]]


def test_current_score(tmpdir):
    """ Check that the current_score value is correct and was saved """
    class TestModel(BoringModel):
        def training_step(self, *args):
            self.log("foo", (self.current_epoch + 1) / 10)
            return super().training_step(*args)

    model_checkpoint = ModelCheckpoint(
        dirpath=tmpdir,
        save_top_k=3,
        monitor="foo",
        mode="min",
    )
    trainer = Trainer(
        default_root_dir=tmpdir,
        max_epochs=3,
        limit_train_batches=1,
        limit_val_batches=1,
        callbacks=[model_checkpoint],
        logger=False,
        weights_summary=None,
        progress_bar_refresh_rate=0,
    )
    trainer.fit(TestModel())
    assert model_checkpoint.current_score == 0.3
    ckpts = [torch.load(str(ckpt)) for ckpt in tmpdir.listdir()]
    ckpts = [ckpt["callbacks"][type(model_checkpoint)] for ckpt in ckpts]
    assert sorted(ckpt["current_score"] for ckpt in ckpts) == [0.1, 0.2, 0.3]


@pytest.mark.parametrize("mode", ["min", "max"])
def test_current_score_when_nan(tmpdir, mode):
    """ Check that ModelCheckpoint handles NaN values correctly """
    class TestModel(BoringModel):
        def training_step(self, *args):
            self.log("foo", float("nan"))
            return super().training_step(*args)

    model_checkpoint = ModelCheckpoint(
        dirpath=tmpdir,
        save_top_k=1,
        monitor="foo",
        mode=mode,
    )
    trainer = Trainer(
        default_root_dir=tmpdir,
        fast_dev_run=True,
        callbacks=[model_checkpoint],
        logger=False,
        weights_summary=None,
        progress_bar_refresh_rate=0,
    )
    trainer.fit(TestModel())
    expected = float("inf" if mode == "min" else "-inf")
    assert model_checkpoint.best_model_score == expected
    assert model_checkpoint.current_score == expected


@pytest.mark.parametrize("hparams_type", [dict, Container])
def test_hparams_type(tmpdir, hparams_type):
    class TestModel(BoringModel):
        def __init__(self, hparams):
            super().__init__()
            self.save_hyperparameters(hparams)

    model_checkpoint = ModelCheckpoint(
        dirpath=tmpdir,
        save_top_k=1,
        monitor="foo",
    )
    trainer = Trainer(
        default_root_dir=tmpdir,
        fast_dev_run=True,
        callbacks=[model_checkpoint],
        logger=False,
        weights_summary=None,
        progress_bar_refresh_rate=0,
    )
    hp = {"test_hp_0": 1, "test_hp_1": 2}
    hp = OmegaConf.create(hp) if hparams_type == Container else Namespace(**hp)
    model = TestModel(hp)
    trainer.fit(model)
    ckpt = trainer.checkpoint_connector.dump_checkpoint()
    if hparams_type == Container:
        assert isinstance(ckpt[model.CHECKPOINT_HYPER_PARAMS_KEY], hparams_type)
    else:
        # make sure it's not AttributeDict
        assert type(ckpt[model.CHECKPOINT_HYPER_PARAMS_KEY]) == hparams_type<|MERGE_RESOLUTION|>--- conflicted
+++ resolved
@@ -17,16 +17,10 @@
 import platform
 import re
 from argparse import Namespace
-<<<<<<< HEAD
-from pathlib import Path
-from unittest import mock
-from unittest.mock import Mock
-=======
 from distutils.version import LooseVersion
 from pathlib import Path
 from unittest import mock
 from unittest.mock import MagicMock, Mock
->>>>>>> fb0278a4
 
 import cloudpickle
 import pytest
@@ -41,9 +35,6 @@
 from pytorch_lightning.loggers import TensorBoardLogger
 from pytorch_lightning.utilities.cloud_io import load as pl_load
 from pytorch_lightning.utilities.exceptions import MisconfigurationException
-<<<<<<< HEAD
-from tests.base import BoringModel, EvalModelTemplate
-=======
 from tests.base import BoringModel
 
 
@@ -57,7 +48,6 @@
         outs = torch.stack([x['x'] for x in outputs]).mean()
         self.log('epoch', self.current_epoch, on_epoch=True)
         self.log('val_acc', outs, on_epoch=True)
->>>>>>> fb0278a4
 
 
 @mock.patch.dict(os.environ, {"PL_DEV_DEBUG": "1"})

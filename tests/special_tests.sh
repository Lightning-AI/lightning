--- conflicted
+++ resolved
@@ -19,18 +19,8 @@
 # python arguments
 defaults='-m coverage run --source pytorch_lightning --append -m pytest --capture=no'
 
-<<<<<<< HEAD
-# find tests marked as `@RunIf(special=True)`
-grep_output=$(grep --recursive --line-number --word-regexp 'tests' --regexp 'special=True')
-# file paths
-files=$(echo "$grep_output" | cut -f1 -d:)
-files_arr=($files)
-# line numbers
-linenos=$(echo "$grep_output" | cut -f2 -d:)
-linenos_arr=($linenos)
-=======
 # find tests marked as `@RunIf(special=True)`. done manually instead of with pytest because it is faster
-grep_output=$(grep --recursive --word-regexp 'tests' 'benchmarks' --regexp 'special=True' --include '*.py' --exclude 'tests/conftest.py')
+grep_output=$(grep --recursive --word-regexp 'tests' --regexp 'special=True' --include '*.py' --exclude 'tests/conftest.py')
 
 # file paths, remove duplicates
 files=$(echo "$grep_output" | cut -f1 -d: | sort | uniq)
@@ -43,7 +33,6 @@
   parametrizations=$(pytest $files --collect-only --quiet | head -n -2)
 fi
 parametrizations_arr=($parametrizations)
->>>>>>> ff3443fe
 
 # tests to skip - space separated
 blocklist='tests/profiler/test_profiler.py::test_pytorch_profiler_nested_emit_nvtx'

--- conflicted
+++ resolved
@@ -17,11 +17,7 @@
 # this environment variable allows special tests to run
 export PL_RUNNING_SPECIAL_TESTS=1
 # python arguments
-<<<<<<< HEAD
-defaults='-m coverage run --source pytorch_lightning --append -m pytest --durations=0 --capture=no'
-=======
-defaults='-m coverage run --source pytorch_lightning --append -m pytest --verbose --capture=no --disable-warnings'
->>>>>>> 55a90af7
+defaults='-m coverage run --source pytorch_lightning --append -m pytest --durations=0 --capture=no --disable-warnings'
 
 # find tests marked as `@RunIf(special=True)`
 grep_output=$(grep --recursive --line-number --word-regexp 'tests' 'benchmarks' --regexp 'special=True')

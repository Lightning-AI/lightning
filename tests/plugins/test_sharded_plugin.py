import os
import platform
from unittest import mock

import pytest
import torch

from pytorch_lightning import Trainer
from pytorch_lightning.callbacks import Callback
from pytorch_lightning.plugins.sharded_native_amp_plugin import ShardedNativeAMPPlugin
from pytorch_lightning.plugins.sharded_plugin import _FAIRSCALE_AVAILABLE, DDPShardedPlugin
from pytorch_lightning.utilities import _APEX_AVAILABLE, _NATIVE_AMP_AVAILABLE
from pytorch_lightning.utilities.exceptions import MisconfigurationException
from tests.base.boring_model import BoringModel


@mock.patch.dict(
    os.environ,
    {
        "CUDA_VISIBLE_DEVICES": "0,1",
        "SLURM_NTASKS": "2",
        "SLURM_JOB_NAME": "SOME_NAME",
        "SLURM_NODEID": "0",
        "LOCAL_RANK": "0",
        "SLURM_LOCALID": "0",
    },
)
@mock.patch("torch.cuda.device_count", return_value=2)
@pytest.mark.parametrize(
    ["ddp_backend", "gpus", "num_processes"],
    [("ddp_cpu", None, 2), ("ddp", 2, 0), ("ddp2", 2, 0), ("ddp_spawn", 2, 0)],
)
@pytest.mark.skipif(not _FAIRSCALE_AVAILABLE, reason="Fairscale is not available")
def test_ddp_choice_sharded(tmpdir, ddp_backend, gpus, num_processes):
    """
        Test to ensure that plugin is correctly chosen
    """

    class CB(Callback):
        def on_fit_start(self, trainer, pl_module):
            assert isinstance(trainer.accelerator_backend.ddp_plugin, DDPShardedPlugin)
            raise SystemExit()

    model = BoringModel()
    trainer = Trainer(
        fast_dev_run=True,
        gpus=gpus,
        num_processes=num_processes,
        accelerator=ddp_backend,
        plugins=[DDPShardedPlugin()],
        callbacks=[CB()],
    )

    with pytest.raises(SystemExit):
        trainer.fit(model)


@pytest.mark.skipif(not _APEX_AVAILABLE, reason="test requires apex")
@pytest.mark.skipif(not _FAIRSCALE_AVAILABLE, reason="Fairscale is not available")
def test_invalid_apex_sharded(tmpdir):
    """
        Test to ensure that we raise an error when we try to use apex and sharded
    """

    model = BoringModel()
    with pytest.raises(MisconfigurationException, match='Sharded Plugin is not supported with Apex AMP'):
        trainer = Trainer(
            fast_dev_run=True,
            accelerator='ddp_spawn',
            plugins=[DDPShardedPlugin()],
            precision=16,
            amp_backend='apex',
        )

        trainer.fit(model)


@mock.patch.dict(
    os.environ,
    {
        "CUDA_VISIBLE_DEVICES": "0,1",
        "SLURM_NTASKS": "2",
        "SLURM_JOB_NAME": "SOME_NAME",
        "SLURM_NODEID": "0",
        "LOCAL_RANK": "0",
        "SLURM_LOCALID": "0",
    },
)
@mock.patch("torch.cuda.device_count", return_value=2)
@pytest.mark.parametrize(
    ["ddp_backend", "gpus", "num_processes"],
    [("ddp_cpu", None, 2), ("ddp", 2, 0), ("ddp2", 2, 0), ("ddp_spawn", 2, 0)],
)
@pytest.mark.skipif(not _FAIRSCALE_AVAILABLE, reason="Fairscale is not available")
@pytest.mark.skipif(not _NATIVE_AMP_AVAILABLE, reason="Requires native AMP")
def test_ddp_choice_sharded_amp(tmpdir, ddp_backend, gpus, num_processes):
    """
        Test to ensure that plugin native amp plugin is correctly chosen when using sharded
    """

    class CB(Callback):
        def on_fit_start(self, trainer, pl_module):
            assert isinstance(trainer.accelerator_backend.ddp_plugin, DDPShardedPlugin)
            assert isinstance(trainer.precision_connector.backend, ShardedNativeAMPPlugin)
            raise SystemExit()

    model = BoringModel()
    trainer = Trainer(
        fast_dev_run=True,
        gpus=gpus,
        precision=16,
        num_processes=num_processes,
        accelerator=ddp_backend,
        plugins=[DDPShardedPlugin()],
        callbacks=[CB()],
    )

    with pytest.raises(SystemExit):
        trainer.fit(model)


@pytest.mark.skipif(platform.system() == "Windows",
                    reason="Distributed training is not supported on Windows")
@pytest.mark.skipif(not _FAIRSCALE_AVAILABLE, reason="Fairscale is not available")
def test_ddp_sharded_plugin_checkpoint_cpu(tmpdir):
    """
        Test to ensure that checkpoint is saved correctly
    """
    model = BoringModel()
    trainer = Trainer(
        accelerator='ddp_cpu',
        num_processes=2,
        plugins=[DDPShardedPlugin()],
        fast_dev_run=True,
    )

    trainer.fit(model)

    checkpoint_path = os.path.join(tmpdir, 'model.pt')
    trainer.save_checkpoint(checkpoint_path)
    saved_model = BoringModel.load_from_checkpoint(checkpoint_path)

    # Assert model parameters are identical after loading
    for ddp_param, shard_param in zip(model.parameters(), saved_model.parameters()):
        assert torch.equal(ddp_param, shard_param)


@pytest.mark.skipif(torch.cuda.device_count() < 2, reason="test requires multi-GPU machine")
@pytest.mark.skipif(platform.system() == "Windows",
                    reason="Distributed training is not supported on Windows")
@pytest.mark.skipif(not _FAIRSCALE_AVAILABLE, reason="Fairscale is not available")
def test_ddp_sharded_plugin_checkpoint_multi_gpu(tmpdir):
    """
        Test to ensure that checkpoint is saved correctly when using multiple GPUs
    """
    model = BoringModel()
    trainer = Trainer(
        gpus=2,
        accelerator='ddp_spawn',
        plugins=[DDPShardedPlugin()],
        fast_dev_run=True,
    )

    trainer.fit(model)

    checkpoint_path = os.path.join(tmpdir, 'model.pt')
    trainer.save_checkpoint(checkpoint_path)
    saved_model = BoringModel.load_from_checkpoint(checkpoint_path)

    # Assert model parameters are identical after loading
    for ddp_param, shard_param in zip(model.parameters(), saved_model.parameters()):
        assert torch.equal(ddp_param, shard_param)


@pytest.mark.skipif(torch.cuda.device_count() < 2, reason="test requires multi-GPU machine")
@pytest.mark.skipif(platform.system() == "Windows",
                    reason="Distributed training is not supported on Windows")
@pytest.mark.skipif(not _FAIRSCALE_AVAILABLE, reason="Fairscale is not available")
def test_ddp_sharded_plugin_finetune(tmpdir):
    """
        Test to ensure that we can save and restart training (simulate fine-tuning)
    """
    model = BoringModel()
    trainer = Trainer(
        gpus=2,
        accelerator='ddp_spawn',
        plugins=[DDPShardedPlugin()],
        fast_dev_run=True,
    )
    trainer.fit(model)

    checkpoint_path = os.path.join(tmpdir, 'model.pt')
    trainer.save_checkpoint(checkpoint_path)
    saved_model = BoringModel.load_from_checkpoint(checkpoint_path)

    trainer = Trainer(
        fast_dev_run=True,
    )
    trainer.fit(saved_model)


@pytest.mark.skipif(platform.system() == "Windows",
                    reason="Distributed training is not supported on Windows")
@pytest.mark.skipif(not _FAIRSCALE_AVAILABLE, reason="Fairscale is not available")
def test_ddp_sharded_plugin_resume_from_checkpoint(tmpdir):
    """
        Test to ensure that resuming from checkpoint works
    """
    model = BoringModel()
    trainer = Trainer(
        accelerator='ddp_cpu',
        num_processes=2,
        plugins=[DDPShardedPlugin()],
        fast_dev_run=True,
    )

    trainer.fit(model)

    checkpoint_path = os.path.join(tmpdir, 'model.pt')
    trainer.save_checkpoint(checkpoint_path)

    model = BoringModel()

    trainer = Trainer(
        accelerator='ddp_cpu',
        num_processes=2,
        plugins=[DDPShardedPlugin()],
        fast_dev_run=True,
        resume_from_checkpoint=checkpoint_path
    )

    trainer.fit(model)


@pytest.mark.skip(reason="Not a critical test, skip till drone CI performance improves.")
@pytest.mark.skip(reason="Currently unsupported restarting training on different number of devices.")
@pytest.mark.skipif(torch.cuda.device_count() < 2, reason="test requires multi-GPU machine")
@pytest.mark.skipif(platform.system() == "Windows",
                    reason="Distributed training is not supported on Windows")
@pytest.mark.skipif(not _FAIRSCALE_AVAILABLE, reason="Fairscale is not available")
def test_ddp_sharded_plugin_resume_from_checkpoint_downsize_gpus(tmpdir):
    """
        Test to ensure that resuming from checkpoint works when downsizing number of GPUS
    """
    model = BoringModel()
    trainer = Trainer(
        accelerator='ddp_spawn',
        plugins=[DDPShardedPlugin()],
        fast_dev_run=True,
        gpus=2,
    )

    trainer.fit(model)

    checkpoint_path = os.path.join(tmpdir, 'model.pt')
    trainer.save_checkpoint(checkpoint_path)

    model = BoringModel()

    trainer = Trainer(
        accelerator='ddp_spawn',
        plugins=[DDPShardedPlugin()],
        fast_dev_run=True,
        gpus=1,
        resume_from_checkpoint=checkpoint_path
    )

    trainer.fit(model)


@pytest.mark.skipif(not torch.cuda.is_available(), reason="requires GPU machine")
@pytest.mark.skipif(platform.system() == "Windows",
                    reason="Distributed training is not supported on Windows")
@pytest.mark.skipif(not _FAIRSCALE_AVAILABLE, reason="Fairscale is not available")
def test_ddp_sharded_plugin_resume_from_checkpoint_gpu_to_cpu(tmpdir):
    """
        Test to ensure that resuming from checkpoint works when going from GPUs- > CPU
    """
    model = BoringModel()
    trainer = Trainer(
        accelerator='ddp_spawn',
        plugins=[DDPShardedPlugin()],
        gpus=1,
        fast_dev_run=True
    )

    trainer.fit(model)

    checkpoint_path = os.path.join(tmpdir, 'model.pt')
    trainer.save_checkpoint(checkpoint_path)

    model = BoringModel()

    trainer = Trainer(
        plugins=[DDPShardedPlugin()],
        accelerator='ddp_cpu',
        num_processes=2,
        fast_dev_run=True,
        resume_from_checkpoint=checkpoint_path
    )

    trainer.fit(model)


@pytest.mark.skipif(platform.system() == "Windows",
                    reason="Distributed training is not supported on Windows")
<<<<<<< HEAD
@pytest.mark.skipif(not FAIRSCALE_AVAILABLE, reason="Fairscale is not available")
def test_ddp_sharded_plugin_evaluate(tmpdir):
=======
@pytest.mark.skipif(not _FAIRSCALE_AVAILABLE, reason="Fairscale is not available")
def test_ddp_sharded_plugin_test(tmpdir):
>>>>>>> 90e59c72
    """
        Test to ensure we can use validate and test without fit
    """
    model = BoringModel()
    trainer = Trainer(
        accelerator='ddp_cpu',
        num_processes=2,
        plugins=[DDPShardedPlugin()],
        fast_dev_run=True,
    )

    trainer.validate(model)
    trainer.test(model)


@pytest.mark.skipif(torch.cuda.device_count() < 2, reason="test requires multi-GPU machine")
@pytest.mark.skipif(platform.system() == "Windows",
                    reason="Distributed training is not supported on Windows")
<<<<<<< HEAD
@pytest.mark.skipif(not FAIRSCALE_AVAILABLE, reason="Fairscale is not available")
def test_ddp_sharded_plugin_evaluate_multigpu(tmpdir):
=======
@pytest.mark.skipif(not _FAIRSCALE_AVAILABLE, reason="Fairscale is not available")
def test_ddp_sharded_plugin_test_multigpu(tmpdir):
>>>>>>> 90e59c72
    """
        Test to ensure we can use validate and test without fit
    """
    model = BoringModel()
    trainer = Trainer(
        accelerator='ddp_spawn',
        gpus=2,
        plugins=[DDPShardedPlugin()],
        fast_dev_run=True,
    )

    trainer.validate(model)
    trainer.test(model)<|MERGE_RESOLUTION|>--- conflicted
+++ resolved
@@ -304,13 +304,8 @@
 
 @pytest.mark.skipif(platform.system() == "Windows",
                     reason="Distributed training is not supported on Windows")
-<<<<<<< HEAD
-@pytest.mark.skipif(not FAIRSCALE_AVAILABLE, reason="Fairscale is not available")
+@pytest.mark.skipif(not _FAIRSCALE_AVAILABLE, reason="Fairscale is not available")
 def test_ddp_sharded_plugin_evaluate(tmpdir):
-=======
-@pytest.mark.skipif(not _FAIRSCALE_AVAILABLE, reason="Fairscale is not available")
-def test_ddp_sharded_plugin_test(tmpdir):
->>>>>>> 90e59c72
     """
         Test to ensure we can use validate and test without fit
     """
@@ -329,13 +324,8 @@
 @pytest.mark.skipif(torch.cuda.device_count() < 2, reason="test requires multi-GPU machine")
 @pytest.mark.skipif(platform.system() == "Windows",
                     reason="Distributed training is not supported on Windows")
-<<<<<<< HEAD
-@pytest.mark.skipif(not FAIRSCALE_AVAILABLE, reason="Fairscale is not available")
+@pytest.mark.skipif(not _FAIRSCALE_AVAILABLE, reason="Fairscale is not available")
 def test_ddp_sharded_plugin_evaluate_multigpu(tmpdir):
-=======
-@pytest.mark.skipif(not _FAIRSCALE_AVAILABLE, reason="Fairscale is not available")
-def test_ddp_sharded_plugin_test_multigpu(tmpdir):
->>>>>>> 90e59c72
     """
         Test to ensure we can use validate and test without fit
     """

--- conflicted
+++ resolved
@@ -298,14 +298,8 @@
 
 
 @RunIf(skip_windows=True, special=True, fairscale=True, min_gpus=2)
-<<<<<<< HEAD
-@pytest.mark.parametrize("accelerator", ["ddp_sharded", "ddp_sharded_spawn"])
-def test_ddp_sharded_plugin_manual_optimization(tmpdir, accelerator):
-    set_random_master_port()
-=======
 def test_ddp_sharded_plugin_manual_optimization_spawn(tmpdir):
     # todo (sean): this test has been split out as running both tests using parametrize causes "Address in use"
->>>>>>> bca5adf6
     model = ManualBoringModel()
     trainer = Trainer(
         default_root_dir=tmpdir,

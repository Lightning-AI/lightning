--- conflicted
+++ resolved
@@ -21,10 +21,6 @@
 from pytorch_lightning import Trainer
 from pytorch_lightning.plugins import ApexMixedPrecisionPlugin, Bf16PrecisionPlugin, NativeMixedPrecisionPlugin
 from pytorch_lightning.plugins.precision import MixedPrecisionPlugin
-<<<<<<< HEAD
-=======
-from pytorch_lightning.utilities import _TORCH_GREATER_EQUAL_DEV_1_10
->>>>>>> 6aeebf1b
 from pytorch_lightning.utilities.exceptions import MisconfigurationException
 from pytorch_lightning.utilities.imports import _TORCH_GREATER_EQUAL_DEV_1_10
 from tests.helpers import BoringModel
@@ -182,19 +178,8 @@
     trainer.fit(model)
 
 
-<<<<<<< HEAD
-@RunIf(max_torch="1.10")
-def test_bf16_precision_unavailable_raises(monkeypatch):
-    with pytest.raises(MisconfigurationException, match=r"precision='bf16' you must install torch"):
-        Trainer(precision="bf16")
-
-
-@pytest.mark.skipif(not _TORCH_GREATER_EQUAL_DEV_1_10, reason="Needs bfloat16 support")
-def test_cpu_amp_precision_context_manager():
-=======
 @pytest.mark.skipif(not _TORCH_GREATER_EQUAL_DEV_1_10, reason="Torch CPU AMP is not available.")
 def test_cpu_amp_precision_context_manager(tmpdir):
->>>>>>> 6aeebf1b
     """Test to ensure that the context manager correctly is set to CPU + bfloat16, and a scaler isn't set."""
     plugin = Bf16PrecisionPlugin(use_cpu=True)
     assert plugin.use_cpu
@@ -204,13 +189,6 @@
     assert context_manager.fast_dtype == torch.bfloat16
 
 
-<<<<<<< HEAD
-def test_apex_precision_unavailable_raises(monkeypatch):
-    with pytest.warns(
-        UserWarning, match=r"precision=16\)` but apex AMP is not supported on CPU. Using `precision='bf16`"
-    ), pytest.raises(MisconfigurationException, match="must install torch greater or equal to 1.10"):
-        Trainer(amp_backend="apex", precision=16)
-=======
 def test_precision_selection_raises(monkeypatch):
     with pytest.raises(
         MisconfigurationException, match=r"precision=16, amp_type='apex'\)` but apex AMP not supported on CPU"
@@ -235,7 +213,6 @@
         MisconfigurationException, match="Sharded plugins are not supported with apex"
     ):
         Trainer(amp_backend="apex", precision=16, gpus=1, accelerator="ddp_fully_sharded")
->>>>>>> 6aeebf1b
 
     import pytorch_lightning.plugins.precision.apex_amp as apex
 

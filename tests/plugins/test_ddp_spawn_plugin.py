# Copyright The PyTorch Lightning team.
#
# Licensed under the Apache License, Version 2.0 (the "License");
# you may not use this file except in compliance with the License.
# You may obtain a copy of the License at
#
#     http://www.apache.org/licenses/LICENSE-2.0
#
# Unless required by applicable law or agreed to in writing, software
# distributed under the License is distributed on an "AS IS" BASIS,
# WITHOUT WARRANTIES OR CONDITIONS OF ANY KIND, either express or implied.
# See the License for the specific language governing permissions and
# limitations under the License.
<<<<<<< HEAD
from typing import Any, List

=======
import pytest
>>>>>>> 4710734f
import torch
from torch.nn.parallel.distributed import DistributedDataParallel

from pytorch_lightning import LightningModule, Trainer
from pytorch_lightning.plugins import DDPSpawnPlugin
from pytorch_lightning.trainer.states import TrainerFn
from tests.helpers.boring_model import BoringDataModule, BoringModel
from tests.helpers.runif import RunIf


class BoringModelDDPCPU(BoringModel):
    def on_train_start(self) -> None:
        # make sure that the model is on CPU when training
        assert self.device == torch.device("cpu")


class BoringCallbackDDPSpawnModel(BoringModel):
    def __init__(self, name: str, val: float):
        super().__init__()
        self.name = name
        self.val = val

    def validation_step(self, batch, batch_idx):
        self.log(self.name, self.val)
        return super().validation_step(batch, batch_idx)

    def add_to_queue(self, queue: torch.multiprocessing.SimpleQueue) -> None:
        queue.append("test_val")
        return super().add_to_queue(queue)

    def get_from_queue(self, queue: torch.multiprocessing.SimpleQueue) -> None:
        self.test_val = queue.pop(0)
        return super().get_from_queue(queue)


@RunIf(skip_windows=True, skip_49370=True)
def test_ddp_cpu():
    """Tests if device is set correctly when training for DDPSpawnPlugin."""
    trainer = Trainer(num_processes=2, fast_dev_run=True)
    # assert training type plugin attributes for device setting

    assert isinstance(trainer.training_type_plugin, DDPSpawnPlugin)
    assert not trainer.training_type_plugin.on_gpu
    assert not trainer.training_type_plugin.on_tpu
    assert trainer.training_type_plugin.root_device == torch.device("cpu")

    model = BoringModelDDPCPU()

    trainer.fit(model)


@RunIf(min_gpus=2)
def test_ddp_spawn_extra_parameters(tmpdir):
    """Tests if device is set correctly when training for DDPSpawnPlugin and tests add_to_queue/get_from_queue with
    Lightning Module (deprecated way)."""
    trainer = Trainer(default_root_dir=tmpdir, fast_dev_run=True, gpus=2, strategy="ddp_spawn")

    assert isinstance(trainer.training_type_plugin, DDPSpawnPlugin)
    assert trainer.training_type_plugin.on_gpu
    assert trainer.training_type_plugin.root_device == torch.device("cuda:0")

    val: float = 1.0
    val_name: str = "val_acc"
    model = BoringCallbackDDPSpawnModel(val_name, val)
    dm = BoringDataModule()
    with pytest.deprecated_call(match="add_to_queue` method was deprecated in v1.5"):
        trainer.fit(model, datamodule=dm)
    assert trainer.callback_metrics[val_name] == torch.tensor(val)
    assert model.test_val == "test_val"


class TestDDPSpawnPlugin(DDPSpawnPlugin):
    def add_to_queue(self, trainer: Trainer, queue: torch.multiprocessing.SimpleQueue) -> None:
        queue.append("new_test_val")
        return super().add_to_queue(trainer, queue)

    def get_from_queue(self, trainer: Trainer, queue: List[Any]) -> None:
        self.new_test_val = queue.pop(0)
        return super().get_from_queue(trainer, queue)


@RunIf(skip_windows=True, skip_49370=True)
def test_ddp_spawn_add_get_queue(tmpdir):
    """Tests add_to_queue/get_from_queue with DDPSpawnPlugin."""

    ddp_spawn_plugin = TestDDPSpawnPlugin()
    trainer = Trainer(default_root_dir=tmpdir, fast_dev_run=True, num_processes=2, strategy=ddp_spawn_plugin)

    val: float = 1.0
    val_name: str = "val_acc"
    model = BoringCallbackDDPSpawnModel(val_name, val)
    dm = BoringDataModule()
    with pytest.deprecated_call(match="add_to_queue` method was deprecated in v1.5"):
        trainer.fit(model, datamodule=dm)
    assert trainer.callback_metrics[val_name] == torch.tensor(val)
    assert ddp_spawn_plugin.new_test_val == "new_test_val"


class BoringModelDDP(BoringModel):
    def on_train_start(self) -> None:
        """Check if trainer module is wrapped as DistributedDataParallel during training stage."""
        assert isinstance(self.trainer.model, DistributedDataParallel)

    def on_validation_start(self) -> None:
        """Check if trainer module remains as LightningModule during test stage."""
        if self.trainer.state.fn == TrainerFn.FITTING:
            assert isinstance(self.trainer.model, DistributedDataParallel)
        else:
            assert isinstance(self.trainer.model, LightningModule)

    def on_test_start(self) -> None:
        """Check if trainer module remains as LightningModule during test stage."""
        assert isinstance(self.trainer.model, LightningModule)

    def on_predict_start(self) -> None:
        """Check if trainer module remains as LightningModule during prediction stage."""
        assert isinstance(self.trainer.model, LightningModule)


@RunIf(skip_windows=True, skip_49370=True)
def test_ddp_spawn_configure_ddp(tmpdir):
    """Tests with ddp spawn plugin."""
    trainer = Trainer(default_root_dir=tmpdir, num_processes=2, strategy="ddp_spawn", fast_dev_run=True)

    model = BoringModelDDP()

    trainer.fit(model)
    trainer.validate(model, dataloaders=model.val_dataloader())
    trainer.test(model, dataloaders=model.test_dataloader())
    trainer.predict(model, dataloaders=model.predict_dataloader())<|MERGE_RESOLUTION|>--- conflicted
+++ resolved
@@ -11,12 +11,8 @@
 # WITHOUT WARRANTIES OR CONDITIONS OF ANY KIND, either express or implied.
 # See the License for the specific language governing permissions and
 # limitations under the License.
-<<<<<<< HEAD
 from typing import Any, List
-
-=======
 import pytest
->>>>>>> 4710734f
 import torch
 from torch.nn.parallel.distributed import DistributedDataParallel
 

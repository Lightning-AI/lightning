import json
import os
from typing import Any, Dict, Optional
from unittest import mock

import pytest
import torch
import torch.nn.functional as F
from torch import nn, Tensor
from torch.optim import Optimizer
from torch.utils.data import DataLoader
from torchmetrics import Accuracy

from pytorch_lightning import LightningDataModule, LightningModule, seed_everything, Trainer
from pytorch_lightning.callbacks import Callback, LearningRateMonitor, ModelCheckpoint
from pytorch_lightning.plugins import DeepSpeedPlugin, DeepSpeedPrecisionPlugin
from pytorch_lightning.plugins.training_type.deepspeed import LightningDeepSpeedModule
from pytorch_lightning.utilities.exceptions import MisconfigurationException
from pytorch_lightning.utilities.imports import _DEEPSPEED_AVAILABLE
from tests.helpers.boring_model import BoringModel, RandomDataset, RandomIterableDataset
from tests.helpers.datamodules import ClassifDataModule
from tests.helpers.runif import RunIf

if _DEEPSPEED_AVAILABLE:
    from deepspeed.utils.zero_to_fp32 import convert_zero_checkpoint_to_fp32_state_dict


class ModelParallelBoringModel(BoringModel):
    def __init__(self):
        super().__init__()
        self.layer = None

    def configure_sharded_model(self) -> None:
        self.layer = torch.nn.Linear(32, 2)

    def on_load_checkpoint(self, checkpoint: Dict[str, Any]) -> None:
        self.configure_sharded_model()


class ModelParallelBoringModelNoSchedulers(ModelParallelBoringModel):
    def configure_optimizers(self):
        return torch.optim.SGD(self.layer.parameters(), lr=0.1)


class ModelParallelBoringModelManualOptim(BoringModel):
    def __init__(self):
        super().__init__()
        self.layer = None

    def training_step(self, batch, batch_idx):
        opt = self.optimizers()
        output = self(batch)
        loss = self.loss(batch, output)
        opt.zero_grad()
        self.manual_backward(loss)
        opt.step()

    def configure_sharded_model(self) -> None:
        self.layer = torch.nn.Linear(32, 2)

    def on_load_checkpoint(self, checkpoint: Dict[str, Any]) -> None:
        self.configure_sharded_model()

    @property
    def automatic_optimization(self) -> bool:
        return False


def test_deepspeed_lightning_module(tmpdir):
    """Test to ensure that a model wrapped in `LightningDeepSpeedModule` moves types and device correctly."""

    model = BoringModel()
    module = LightningDeepSpeedModule(model, precision=16)

    module.half()
    assert module.dtype == torch.half
    assert model.dtype == torch.half

    module.to(torch.double)
    assert module.dtype == torch.double
    assert model.dtype == torch.double


@RunIf(min_gpus=1)
def test_deepspeed_lightning_module_precision(tmpdir):
    """Test to ensure that a model wrapped in `LightningDeepSpeedModule` moves tensors to half when precision
    16."""

    model = BoringModel()
    module = LightningDeepSpeedModule(model, precision=16)

    module.cuda().half()
    assert module.dtype == torch.half
    assert model.dtype == torch.half

    x = torch.randn((1, 32), dtype=torch.float).cuda()
    out = module(x)

    assert out.dtype == torch.half

    module.to(torch.double)
    assert module.dtype == torch.double
    assert model.dtype == torch.double


@pytest.fixture
def deepspeed_config():
    return {
        "optimizer": {"type": "SGD", "params": {"lr": 3e-5}},
        "scheduler": {
            "type": "WarmupLR",
            "params": {"last_batch_iteration": -1, "warmup_min_lr": 0, "warmup_max_lr": 3e-5, "warmup_num_steps": 100},
        },
    }


@pytest.fixture
def deepspeed_zero_config(deepspeed_config):
    return {**deepspeed_config, "zero_allow_untested_optimizer": True, "zero_optimization": {"stage": 2}}


@RunIf(deepspeed=True)
@pytest.mark.parametrize("input", ("deepspeed", DeepSpeedPlugin))
def test_deepspeed_plugin_string(tmpdir, input):
    """Test to ensure that the plugin can be passed via string or instance, and parallel devices is correctly
    set."""

    trainer = Trainer(fast_dev_run=True, default_root_dir=tmpdir, plugins=input if isinstance(input, str) else input())

    assert isinstance(trainer.accelerator.training_type_plugin, DeepSpeedPlugin)
    assert trainer.accelerator.training_type_plugin.parallel_devices == [torch.device("cpu")]


@RunIf(deepspeed=True)
def test_deepspeed_plugin_env(tmpdir, monkeypatch, deepspeed_config):
    """Test to ensure that the plugin can be passed via a string with an environment variable."""
    config_path = os.path.join(tmpdir, "temp.json")
    with open(config_path, "w") as f:
        f.write(json.dumps(deepspeed_config))
    monkeypatch.setenv("PL_DEEPSPEED_CONFIG_PATH", config_path)

    trainer = Trainer(fast_dev_run=True, default_root_dir=tmpdir, plugins="deepspeed")

    plugin = trainer.accelerator.training_type_plugin
    assert isinstance(plugin, DeepSpeedPlugin)
    assert plugin.parallel_devices == [torch.device("cpu")]
    assert plugin.config == deepspeed_config


@RunIf(amp_native=True, deepspeed=True)
@pytest.mark.parametrize("precision", [16, "mixed"])
@pytest.mark.parametrize(
    "amp_backend",
    [pytest.param("native", marks=RunIf(amp_native=True)), pytest.param("apex", marks=RunIf(amp_apex=True))],
)
def test_deepspeed_precision_choice(amp_backend, precision, tmpdir):
    """Test to ensure precision plugin is also correctly chosen.

    DeepSpeed handles precision via Custom DeepSpeedPrecisionPlugin
    """

    trainer = Trainer(
        fast_dev_run=True, default_root_dir=tmpdir, plugins="deepspeed", amp_backend=amp_backend, precision=precision
    )

    assert isinstance(trainer.accelerator.training_type_plugin, DeepSpeedPlugin)
    assert isinstance(trainer.accelerator.precision_plugin, DeepSpeedPrecisionPlugin)
    assert trainer.accelerator.precision_plugin.precision == precision


@RunIf(deepspeed=True)
def test_deepspeed_with_invalid_config_path(tmpdir):
    """Test to ensure if we pass an invalid config path we throw an exception."""

    with pytest.raises(
        MisconfigurationException, match="You passed in a path to a DeepSpeed config but the path does not exist"
    ):
        DeepSpeedPlugin(config="invalid_path.json")


@RunIf(deepspeed=True)
def test_deepspeed_with_env_path(tmpdir, monkeypatch, deepspeed_config):
    """Test to ensure if we pass an env variable, we load the config from the path."""
    config_path = os.path.join(tmpdir, "temp.json")
    with open(config_path, "w") as f:
        f.write(json.dumps(deepspeed_config))
    monkeypatch.setenv("PL_DEEPSPEED_CONFIG_PATH", config_path)
    plugin = DeepSpeedPlugin()
    assert plugin.config == deepspeed_config


@RunIf(deepspeed=True)
def test_deepspeed_defaults(tmpdir):
    """Ensure that defaults are correctly set as a config for DeepSpeed if no arguments are passed."""
    plugin = DeepSpeedPlugin()
    assert plugin.config is not None
    assert isinstance(plugin.config["zero_optimization"], dict)


@RunIf(min_gpus=1, deepspeed=True, special=True)
def test_warn_deepspeed_override_backward(tmpdir):
    """Test to ensure that if the backward hook in the LightningModule is overridden, we throw a warning."""

    class TestModel(BoringModel):
        def backward(self, loss: Tensor, optimizer: Optimizer, optimizer_idx: int, *args, **kwargs) -> None:
            return loss.backward()

    model = TestModel()
    trainer = Trainer(fast_dev_run=True, default_root_dir=tmpdir, plugins=DeepSpeedPlugin(), gpus=1, precision=16)
    with pytest.warns(UserWarning, match="will be ignored since DeepSpeed handles the backward"):
        trainer.fit(model)


@RunIf(min_gpus=1, deepspeed=True, special=True)
@pytest.mark.parametrize(
    ["dataset_cls", "value"],
    [(RandomDataset, "auto"), (RandomDataset, 10), (RandomIterableDataset, "auto"), (RandomIterableDataset, 10)],
)
def test_deepspeed_auto_batch_size_config_select(tmpdir, dataset_cls, value):
    """Test to ensure that the batch size is correctly set as expected for deepspeed logging purposes."""

    class TestModel(BoringModel):
        def train_dataloader(self):
            return DataLoader(dataset_cls(32, 64))

    class AssertCallback(Callback):
        def on_train_start(self, trainer, pl_module) -> None:
            assert isinstance(trainer.accelerator.training_type_plugin, DeepSpeedPlugin)
            config = trainer.accelerator.training_type_plugin.config

            # int value overrides auto mode
            expected_value = value if isinstance(value, int) else 1
            if dataset_cls == RandomDataset:
                expected_value = pl_module.train_dataloader().batch_size if value == "auto" else value

            assert config["train_micro_batch_size_per_gpu"] == expected_value
            raise SystemExit

    ck = AssertCallback()
    model = TestModel()
    trainer = Trainer(
        default_root_dir=tmpdir,
        fast_dev_run=True,
        callbacks=ck,
        gpus=1,
        plugins=DeepSpeedPlugin(logging_batch_size_per_gpu=value, zero_optimization=False),
    )
    with pytest.raises(SystemExit):
        trainer.fit(model)


@RunIf(min_gpus=1, deepspeed=True, special=True)
def test_deepspeed_run_configure_optimizers(tmpdir):
    """Test end to end that deepspeed works with defaults (without ZeRO as that requires compilation), whilst using
    configure_optimizers for optimizers and schedulers."""

    class TestCB(Callback):
        def on_train_start(self, trainer, pl_module) -> None:
            from deepspeed.runtime.zero.stage2 import FP16_DeepSpeedZeroOptimizer

            assert isinstance(trainer.optimizers[0], FP16_DeepSpeedZeroOptimizer)
            assert isinstance(trainer.optimizers[0].optimizer, torch.optim.SGD)
            assert isinstance(trainer.lr_schedulers[0]["scheduler"], torch.optim.lr_scheduler.StepLR)
            # check that the lr_scheduler config was preserved
            assert trainer.lr_schedulers[0]["name"] == "Sean"
            # Ensure DeepSpeed engine has initialized with our lr_scheduler
            assert isinstance(trainer.model.lr_scheduler, torch.optim.lr_scheduler.StepLR)

    class TestModel(BoringModel):
        def configure_optimizers(self):
            [optimizer], [scheduler] = super().configure_optimizers()
            return {"optimizer": optimizer, "lr_scheduler": {"scheduler": scheduler, "name": "Sean"}}

    model = TestModel()
    lr_monitor = LearningRateMonitor()
    trainer = Trainer(
        plugins=DeepSpeedPlugin(),  # disable ZeRO so our optimizers are not wrapped
        default_root_dir=tmpdir,
        gpus=1,
        fast_dev_run=True,
        precision=16,
        callbacks=[TestCB(), lr_monitor],
    )
    trainer.fit(model)

    assert lr_monitor.lrs == {"Sean": [0.1]}

    _assert_save_model_is_equal(model, tmpdir, trainer)


@RunIf(min_gpus=1, deepspeed=True, special=True)
def test_deepspeed_config(tmpdir, deepspeed_zero_config):
    """Test to ensure deepspeed works correctly when passed a DeepSpeed config object including
    optimizers/schedulers and saves the model weights to load correctly."""

    class TestCB(Callback):
        def on_train_start(self, trainer, pl_module) -> None:
            from deepspeed.runtime.lr_schedules import WarmupLR
            from deepspeed.runtime.zero.stage2 import FP16_DeepSpeedZeroOptimizer

            assert isinstance(trainer.optimizers[0], FP16_DeepSpeedZeroOptimizer)
            assert isinstance(trainer.optimizers[0].optimizer, torch.optim.SGD)
            assert isinstance(trainer.lr_schedulers[0]["scheduler"], WarmupLR)
            # Ensure DeepSpeed engine has initialized with our lr_scheduler
            assert isinstance(trainer.model.lr_scheduler, WarmupLR)

    model = BoringModel()
    trainer = Trainer(
        plugins=[DeepSpeedPlugin(config=deepspeed_zero_config)],
        default_root_dir=tmpdir,
        gpus=1,
        fast_dev_run=True,
        precision=16,
        callbacks=[TestCB()],
    )

    trainer.fit(model)
    trainer.test(model)


@RunIf(min_gpus=1, deepspeed=True, special=True)
def test_deepspeed_custom_precision_params(tmpdir):
    """Ensure if we modify the FP16 parameters via the DeepSpeedPlugin, the deepspeed config contains these
    changes."""

    class TestCB(Callback):
        def on_train_start(self, trainer, pl_module) -> None:
            assert trainer.training_type_plugin.config["fp16"]["loss_scale"] == 10
            assert trainer.training_type_plugin.config["fp16"]["initial_scale_power"] == 10
            assert trainer.training_type_plugin.config["fp16"]["loss_scale_window"] == 10
            assert trainer.training_type_plugin.config["fp16"]["hysteresis"] == 10
            assert trainer.training_type_plugin.config["fp16"]["min_loss_scale"] == 10
            raise SystemExit()

    model = BoringModel()
    ds = DeepSpeedPlugin(loss_scale=10, initial_scale_power=10, loss_scale_window=10, hysteresis=10, min_loss_scale=10)
    trainer = Trainer(default_root_dir=tmpdir, plugins=[ds], precision=16, gpus=1, callbacks=[TestCB()])
    with pytest.raises(SystemExit):
        trainer.fit(model)


@RunIf(deepspeed=True)
def test_deepspeed_custom_activation_checkpointing_params(tmpdir):
    """Ensure if we modify the activation checkpointing parameters, the deepspeed config contains these changes."""
    ds = DeepSpeedPlugin(
        partition_activations=True,
        cpu_checkpointing=True,
        contiguous_memory_optimization=True,
        synchronize_checkpoint_boundary=True,
    )
    checkpoint_config = ds.config["activation_checkpointing"]
    assert checkpoint_config["partition_activations"]
    assert checkpoint_config["cpu_checkpointing"]
    assert checkpoint_config["contiguous_memory_optimization"]
    assert checkpoint_config["synchronize_checkpoint_boundary"]


@RunIf(min_gpus=1, deepspeed=True)
def test_deepspeed_assert_config_zero_offload_disabled(tmpdir, deepspeed_zero_config):
    """Ensure if we use a config and turn off offload_optimizer, that this is set to False within the config."""

    deepspeed_zero_config["zero_optimization"]["offload_optimizer"] = False

    class TestCallback(Callback):
        def on_before_accelerator_backend_setup(self, trainer, pl_module) -> None:
            assert trainer.training_type_plugin.config["zero_optimization"]["offload_optimizer"] is False
            raise SystemExit()

    model = BoringModel()
    trainer = Trainer(
        default_root_dir=tmpdir,
        progress_bar_refresh_rate=0,
        max_epochs=1,
        plugins=[DeepSpeedPlugin(config=deepspeed_zero_config)],
        precision=16,
        gpus=1,
        callbacks=[TestCallback()],
    )
    with pytest.raises(SystemExit):
        trainer.fit(model)


@RunIf(min_gpus=2, deepspeed=True, special=True)
def test_deepspeed_multigpu(tmpdir):
    """Test to ensure that DeepSpeed with multiple GPUs works."""
    model = BoringModel()
    trainer = Trainer(
        default_root_dir=tmpdir, plugins=[DeepSpeedPlugin(stage=3)], gpus=2, fast_dev_run=True, precision=16
    )
    trainer.fit(model)
    trainer.test(model)

    _assert_save_model_is_equal(model, tmpdir, trainer)


@RunIf(min_gpus=1, deepspeed=True, special=True)
def test_deepspeed_fp32_works(tmpdir):
    model = BoringModel()
    trainer = Trainer(default_root_dir=tmpdir, gpus=1, plugins="deepspeed_stage_3", fast_dev_run=True)
    trainer.fit(model)


@RunIf(min_gpus=2, deepspeed=True, special=True)
def test_deepspeed_stage_3_save_warning(tmpdir):
    """Test to ensure that DeepSpeed Stage 3 gives a warning when saving on rank zero."""
    model = BoringModel()
    trainer = Trainer(
        default_root_dir=tmpdir, plugins=[DeepSpeedPlugin(stage=3)], gpus=2, fast_dev_run=True, precision=16
    )
    trainer.fit(model)
    checkpoint_path = os.path.join(tmpdir, "model.pt")
    with pytest.warns(UserWarning) as record:
        # both ranks need to call save checkpoint
        trainer.save_checkpoint(checkpoint_path)
    if trainer.is_global_zero:
        assert len(record) == 1
        match = "each worker will save a shard of the checkpoint within a directory."
        assert match in str(record[0].message)


@RunIf(min_gpus=1, deepspeed=True, special=True)
def test_deepspeed_multigpu_single_file(tmpdir):
    """Test to ensure that DeepSpeed loads from a single file checkpoint."""
    model = BoringModel()
    checkpoint_path = os.path.join(tmpdir, "model.pt")
    trainer = Trainer(default_root_dir=tmpdir, fast_dev_run=True)
    trainer.fit(model)
    trainer.save_checkpoint(checkpoint_path)

    trainer = Trainer(
        default_root_dir=tmpdir, plugins=[DeepSpeedPlugin(stage=3)], gpus=1, fast_dev_run=True, precision=16
    )
    plugin = trainer.training_type_plugin
    assert isinstance(plugin, DeepSpeedPlugin)
    assert not plugin.load_full_weights
    with pytest.raises(MisconfigurationException, match="DeepSpeed was unable to load the checkpoint."):
        trainer.test(model, ckpt_path=checkpoint_path)

    trainer = Trainer(
        default_root_dir=tmpdir,
        plugins=[DeepSpeedPlugin(stage=3, load_full_weights=True)],
        gpus=1,
        fast_dev_run=True,
        precision=16,
    )
    plugin = trainer.training_type_plugin
    assert isinstance(plugin, DeepSpeedPlugin)
    assert plugin.load_full_weights
    trainer.test(model, ckpt_path=checkpoint_path)


class ModelParallelClassificationModel(LightningModule):
    def __init__(self, lr: float = 0.01, num_blocks: int = 5):
        super().__init__()
        self.lr = lr
        self.num_blocks = num_blocks
        self.prepare_data_per_node = True

        self.train_acc = Accuracy()
        self.valid_acc = Accuracy()
        self.test_acc = Accuracy()

    def make_block(self):
        return nn.Sequential(nn.Linear(32, 32, bias=False), nn.ReLU())

    def configure_sharded_model(self) -> None:
        self.model = nn.Sequential(*(self.make_block() for x in range(self.num_blocks)), nn.Linear(32, 3))

    def forward(self, x):
        x = self.model(x)
        # Ensure output is in float32 for softmax operation
        x = x.float()
        logits = F.softmax(x, dim=1)
        return logits

    def training_step(self, batch, batch_idx):
        x, y = batch
        logits = self.forward(x)
        loss = F.cross_entropy(logits, y)
        self.log("train_loss", loss, prog_bar=True)
        self.log("train_acc", self.train_acc(logits, y), prog_bar=True, sync_dist=True)
        return {"loss": loss}

    def validation_step(self, batch, batch_idx):
        x, y = batch
        logits = self.forward(x)
        self.log("val_loss", F.cross_entropy(logits, y), prog_bar=False, sync_dist=True)
        self.log("val_acc", self.valid_acc(logits, y), prog_bar=True, sync_dist=True)

    def test_step(self, batch, batch_idx):
        x, y = batch
        logits = self.forward(x)
        self.log("test_loss", F.cross_entropy(logits, y), prog_bar=False, sync_dist=True)
        self.log("test_acc", self.test_acc(logits, y), prog_bar=True, sync_dist=True)

    def predict_step(self, batch, batch_idx, dataloader_idx=None):
        x, y = batch
        logits = self.forward(x)
        self.test_acc(logits, y)
        return self.test_acc.compute()

    def configure_optimizers(self):
        optimizer = torch.optim.Adam(self.parameters(), lr=self.lr)

        lr_scheduler = torch.optim.lr_scheduler.ExponentialLR(optimizer, gamma=0.99)
        return [optimizer], [{"scheduler": lr_scheduler, "interval": "step"}]

    def on_load_checkpoint(self, checkpoint: Dict[str, Any]) -> None:
        if not hasattr(self, "model"):
            self.configure_sharded_model()


class ManualModelParallelClassificationModel(ModelParallelClassificationModel):
    @property
    def automatic_optimization(self) -> bool:
        return False

    def training_step(self, batch, batch_idx):
        x, y = batch
        logits = self.forward(x)
        loss = F.cross_entropy(logits, y)
        opt = self.optimizers()
        self.log("train_loss", loss, prog_bar=True)
        self.log("train_acc", self.train_acc(logits, y), prog_bar=True, sync_dist=True)
        opt.zero_grad()
        self.manual_backward(loss)
        opt.step()


@RunIf(min_gpus=2, deepspeed=True, special=True)
def test_deepspeed_multigpu_stage_3(tmpdir, deepspeed_config):
    """Test to ensure ZeRO Stage 3 works with a parallel model."""
    model = ModelParallelBoringModel()
    trainer = Trainer(
        default_root_dir=tmpdir, plugins=[DeepSpeedPlugin(stage=3)], gpus=2, fast_dev_run=True, precision=16
    )
    trainer.fit(model)
    trainer.test(model)

    _assert_save_model_is_equal(model, tmpdir, trainer)


@RunIf(min_gpus=2, deepspeed=True, special=True)
def test_deepspeed_multigpu_stage_3_manual_optimization(tmpdir, deepspeed_config):
    """Test to ensure ZeRO Stage 3 works with a parallel model."""
    model = ModelParallelBoringModelManualOptim()
    model.training_epoch_end = None
    trainer = Trainer(
        default_root_dir=tmpdir, plugins=[DeepSpeedPlugin(stage=3)], gpus=2, fast_dev_run=True, precision=16
    )
    trainer.fit(model)
    trainer.test(model)

    _assert_save_model_is_equal(model, tmpdir, trainer)


def run_checkpoint_test(tmpdir: str, automatic_optimization: bool = True, accumulate_grad_batches: int = 2):
    seed_everything(1)
    if automatic_optimization:
        model = ModelParallelClassificationModel()
    else:
        model = ManualModelParallelClassificationModel()
    dm = ClassifDataModule()
    ck = ModelCheckpoint(monitor="val_acc", mode="max", save_last=True, save_top_k=-1)
    trainer = Trainer(
        default_root_dir=tmpdir,
        max_epochs=10,
        plugins=[DeepSpeedPlugin(stage=3)],
        gpus=2,
        precision=16,
        accumulate_grad_batches=accumulate_grad_batches,
        callbacks=[ck],
    )
    trainer.fit(model, datamodule=dm)

    results = trainer.test(datamodule=dm)
    assert results[0]["test_acc"] > 0.7
    saved_results = trainer.test(ckpt_path=ck.best_model_path, datamodule=dm)
    assert saved_results[0]["test_acc"] > 0.7
    assert saved_results == results

    if automatic_optimization:
        model = ModelParallelClassificationModel()
    else:
        model = ManualModelParallelClassificationModel()
    trainer = Trainer(default_root_dir=tmpdir, gpus=2, plugins=[DeepSpeedPlugin(stage=3)], precision=16)

    results = trainer.test(model, datamodule=dm, ckpt_path=ck.best_model_path)
    assert results[0]["test_acc"] > 0.7


@RunIf(min_gpus=2, deepspeed=True, special=True)
def test_deepspeed_multigpu_stage_3_checkpointing(tmpdir):
    """Test to ensure with Stage 3 and multiple GPUs that we can save/load a model resuming from a checkpoint, and
    see convergence."""
    run_checkpoint_test(tmpdir)


@RunIf(min_gpus=1, deepspeed=True, special=False)
def test_deepspeed_multigpu_stage_3_warns_resume_training(tmpdir):
    """Test to ensure with Stage 3 and multiple GPUs that we can resume from training, throwing a warning that the
    optimizer state and scheduler states cannot be restored."""
    dm = ClassifDataModule()
    model = BoringModel()
    checkpoint_path = os.path.join(tmpdir, "model.pt")
    trainer = Trainer(default_root_dir=tmpdir, fast_dev_run=True)
    trainer.fit(model)
    trainer.save_checkpoint(checkpoint_path)

    trainer = Trainer(
        default_root_dir=tmpdir,
        fast_dev_run=True,
        plugins=DeepSpeedPlugin(stage=3, load_full_weights=True),
        gpus=1,
        precision=16,
        resume_from_checkpoint=checkpoint_path,
    )
    with pytest.warns(
        UserWarning,
        match="A single checkpoint file has been given. This means optimizer states and "
        "scheduler states can not be restored. If you'd like to restore these states, you must "
        "provide a path to the originally saved DeepSpeed checkpoint.",
    ):
        trainer.fit(model, datamodule=dm)


@RunIf(min_gpus=1, deepspeed=True, special=True)
def test_deepspeed_multigpu_stage_3_resume_training(tmpdir):
    """Test to ensure with Stage 3 and multiple GPUs that we can resume training."""
    initial_model = ModelParallelClassificationModel()
    dm = ClassifDataModule()

    ck = ModelCheckpoint(monitor="val_acc", mode="max", save_last=True, save_top_k=-1)
    initial_trainer = Trainer(
        default_root_dir=tmpdir,
        max_epochs=1,
        limit_train_batches=2,
        limit_val_batches=2,
        limit_test_batches=2,
        plugins=DeepSpeedPlugin(stage=3),
        gpus=1,
        precision=16,
        callbacks=[ck],
    )
    initial_trainer.fit(initial_model, datamodule=dm)

    class TestCallback(Callback):
        def on_train_batch_start(
            self, trainer: Trainer, pl_module: LightningModule, batch: Any, batch_idx: int, dataloader_idx: int
        ) -> None:
            original_deepspeed_plugin = initial_trainer.accelerator.training_type_plugin
            current_deepspeed_plugin = trainer.accelerator.training_type_plugin

            assert isinstance(original_deepspeed_plugin, DeepSpeedPlugin)
            assert isinstance(current_deepspeed_plugin, DeepSpeedPlugin)
            # assert optimizer states are the correctly loaded
            original_optimizer_dict = original_deepspeed_plugin.deepspeed_engine.optimizer.state_dict()
            current_optimizer_dict = current_deepspeed_plugin.deepspeed_engine.optimizer.state_dict()
            for orig_tensor, current_tensor in zip(
                original_optimizer_dict["fp32_flat_groups"], current_optimizer_dict["fp32_flat_groups"]
            ):
                assert torch.all(orig_tensor.eq(current_tensor))
            # assert model state is loaded correctly
            for current_param, initial_param in zip(pl_module.parameters(), initial_model.parameters()):
                assert torch.equal(current_param.cpu(), initial_param.cpu())
            # assert epoch has correctly been restored
            assert trainer.current_epoch == 1

    model = ModelParallelClassificationModel()
    trainer = Trainer(
        default_root_dir=tmpdir,
        fast_dev_run=True,
        plugins=DeepSpeedPlugin(stage=3),
        gpus=1,
        precision=16,
        resume_from_checkpoint=ck.best_model_path,
        callbacks=TestCallback(),
    )
    trainer.fit(model, datamodule=dm)


@RunIf(min_gpus=2, deepspeed=True, special=True)
def test_deepspeed_multigpu_stage_3_checkpointing_full_weights_manual(tmpdir):
    """Test to ensure with Stage 3 and multiple GPUs that we can save/load a model resuming from a checkpoint,
    where we save the full weights to one file."""
    run_checkpoint_test(tmpdir, automatic_optimization=False, accumulate_grad_batches=1)


@RunIf(min_gpus=2, deepspeed=True, special=True)
def test_deepspeed_multigpu_stage_2_accumulated_grad_batches(tmpdir):
    _deepspeed_multigpu_stage_2_accumulated_grad_batches(tmpdir, offload_optimizer=False)


@RunIf(min_gpus=2, deepspeed=True, special=True)
def test_deepspeed_multigpu_stage_2_accumulated_grad_batches_offload_optimizer(tmpdir):
    _deepspeed_multigpu_stage_2_accumulated_grad_batches(tmpdir, offload_optimizer=True)


def _deepspeed_multigpu_stage_2_accumulated_grad_batches(tmpdir, offload_optimizer):
    """Test to ensure with Stage 2 and multiple GPUs, accumulated grad batches works."""
    seed_everything(42)

    class VerificationCallback(Callback):
        def __init__(self):
            self.on_train_batch_start_called = False

        def on_train_batch_start(
            self, trainer, pl_module: LightningModule, batch: Any, batch_idx: int, dataloader_idx: int
        ) -> None:
            deepspeed_engine = trainer.training_type_plugin.model
            assert trainer.global_step == deepspeed_engine.global_steps
            self.on_train_batch_start_called = True

    model = ModelParallelClassificationModel()
    dm = ClassifDataModule()
    verification_callback = VerificationCallback()
    trainer = Trainer(
        default_root_dir=tmpdir,
        progress_bar_refresh_rate=0,
        max_epochs=5,
        plugins=[DeepSpeedPlugin(stage=2, offload_optimizer=offload_optimizer)],
        gpus=2,
        limit_val_batches=2,
        precision=16,
        accumulate_grad_batches=2,
        callbacks=[verification_callback],
    )
    trainer.fit(model, datamodule=dm)
    assert verification_callback.on_train_batch_start_called


@RunIf(min_gpus=2, deepspeed=True, special=True)
def test_deepspeed_multigpu_test(tmpdir, deepspeed_config):
    """Test to ensure we can use DeepSpeed with just test using ZeRO Stage 3."""
    model = ModelParallelBoringModel()
    trainer = Trainer(
        default_root_dir=tmpdir, plugins=[DeepSpeedPlugin(stage=3)], gpus=2, fast_dev_run=True, precision=16
    )
    trainer.test(model)


@RunIf(deepspeed=True)
@mock.patch("deepspeed.init_distributed", autospec=True)
@pytest.mark.parametrize("platform", ["Linux", "Windows"])
def test_deepspeed_plugin_env_variables(mock_deepspeed_distributed, tmpdir, platform):
    """Test to ensure that we setup distributed communication using correctly.

    When using windows, ranks environment variables should not be set, and deepspeed should handle this.
    """
    trainer = Trainer(default_root_dir=tmpdir, plugins=[DeepSpeedPlugin(stage=3)])
    plugin = trainer.training_type_plugin
    assert isinstance(plugin, DeepSpeedPlugin)
    with mock.patch("platform.system", return_value=platform) as mock_platform:
        plugin.init_ddp_connection()
    mock_deepspeed_distributed.assert_called()
    mock_platform.assert_called()
    if platform == "Windows":
        # assert no env variables have been set within the DeepSpeedPlugin
        assert all(k not in os.environ for k in ("MASTER_PORT", "MASTER_ADDR", "RANK", "WORLD_SIZE", "LOCAL_RANK"))
    else:
        assert os.environ["MASTER_ADDR"] == str(trainer.training_type_plugin.cluster_environment.master_address())
        assert os.environ["MASTER_PORT"] == str(trainer.training_type_plugin.cluster_environment.master_port())
        assert os.environ["RANK"] == str(trainer.training_type_plugin.global_rank)
        assert os.environ["WORLD_SIZE"] == str(trainer.training_type_plugin.world_size)
        assert os.environ["LOCAL_RANK"] == str(trainer.training_type_plugin.local_rank)


def _assert_save_model_is_equal(model, tmpdir, trainer):
    checkpoint_path = os.path.join(tmpdir, "model.pt")
    checkpoint_path = trainer.accelerator.broadcast(checkpoint_path)
    trainer.save_checkpoint(checkpoint_path)
    trainer.accelerator.barrier()

    # carry out the check only on rank 0
    if trainer.is_global_zero:
        single_ckpt_path = os.path.join(tmpdir, "single_model.pt")
        convert_zero_checkpoint_to_fp32_state_dict(checkpoint_path, single_ckpt_path)
        state_dict = torch.load(single_ckpt_path)

        model = model.cpu()
        # Assert model parameters are identical after loading
        for orig_param, saved_model_param in zip(model.parameters(), state_dict.values()):
            if model.dtype == torch.half:
                # moved model to float32 for comparison with single fp32 saved weights
                saved_model_param = saved_model_param.half()
            assert torch.equal(orig_param, saved_model_param)


@RunIf(min_gpus=2, deepspeed=True, special=True)
def test_deepspeed_multigpu_no_schedulers(tmpdir):
    """Test to ensure ZeRO Stage 3 works with a parallel model and no schedulers."""
    model = ModelParallelBoringModelNoSchedulers()
    trainer = Trainer(
        default_root_dir=tmpdir, plugins=[DeepSpeedPlugin(stage=3)], gpus=2, fast_dev_run=True, precision=16
    )
    trainer.fit(model)

    _assert_save_model_is_equal(model, tmpdir, trainer)


<<<<<<< HEAD
@RunIf(min_gpus=2, deepspeed=True)
=======
@RunIf(min_gpus=1, deepspeed=True)
>>>>>>> a79c351a
def test_deepspeed_skip_backward_raises(tmpdir):
    class TestModel(BoringModel):
        def training_step(self, batch, batch_idx):
            return None

    model = TestModel()
    trainer = Trainer(default_root_dir=tmpdir, plugins=[DeepSpeedPlugin()], gpus=1, fast_dev_run=True, precision=16)
    with pytest.raises(MisconfigurationException, match="returning `None` .* is not supported"):
<<<<<<< HEAD
        trainer.fit(model)
=======
        trainer.fit(model)


@RunIf(min_gpus=1, deepspeed=True, special=True)
def test_deepspeed_warn_train_dataloader_called(tmpdir):
    """Test DeepSpeed warns when it calls ``lightning_module.train_dataloader`` internally for logging batch
    size."""
    model = BoringModel()
    trainer = Trainer(
        default_root_dir=tmpdir,
        plugins=[DeepSpeedPlugin()],
        gpus=1,
        fast_dev_run=True,
    )
    with pytest.warns(UserWarning, match="Inferring the batch size for internal deepspeed logging"):
        trainer.fit(model)


@RunIf(min_gpus=1, deepspeed=True, special=True)
def test_deepspeed_setup_train_dataloader(tmpdir):
    """Test DeepSpeed works when setup is required to call, and the user passes the batch size manually."""

    class TestSetupIsCalledDataModule(LightningDataModule):
        def __init__(self):
            super().__init__()
            self._setup = False

        def setup(self, stage: Optional[str] = None) -> None:
            self._setup = True

        def train_dataloader(self):
            assert self._setup
            return DataLoader(RandomDataset(32, 64), batch_size=2)

        def val_dataloader(self):
            assert self._setup
            return DataLoader(RandomDataset(32, 64), batch_size=2)

        def test_dataloader(self):
            assert self._setup
            return DataLoader(RandomDataset(32, 64), batch_size=2)

    model = BoringModel()
    trainer = Trainer(
        default_root_dir=tmpdir,
        plugins=[DeepSpeedPlugin(logging_batch_size_per_gpu=32)],
        gpus=1,
        fast_dev_run=True,
    )
    trainer.fit(model, datamodule=TestSetupIsCalledDataModule())
    trainer.test(model)
>>>>>>> a79c351a
<|MERGE_RESOLUTION|>--- conflicted
+++ resolved
@@ -798,11 +798,7 @@
     _assert_save_model_is_equal(model, tmpdir, trainer)
 
 
-<<<<<<< HEAD
-@RunIf(min_gpus=2, deepspeed=True)
-=======
 @RunIf(min_gpus=1, deepspeed=True)
->>>>>>> a79c351a
 def test_deepspeed_skip_backward_raises(tmpdir):
     class TestModel(BoringModel):
         def training_step(self, batch, batch_idx):
@@ -811,9 +807,6 @@
     model = TestModel()
     trainer = Trainer(default_root_dir=tmpdir, plugins=[DeepSpeedPlugin()], gpus=1, fast_dev_run=True, precision=16)
     with pytest.raises(MisconfigurationException, match="returning `None` .* is not supported"):
-<<<<<<< HEAD
-        trainer.fit(model)
-=======
         trainer.fit(model)
 
 
@@ -864,5 +857,4 @@
         fast_dev_run=True,
     )
     trainer.fit(model, datamodule=TestSetupIsCalledDataModule())
-    trainer.test(model)
->>>>>>> a79c351a
+    trainer.test(model)
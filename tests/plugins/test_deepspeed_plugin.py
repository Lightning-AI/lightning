--- conflicted
+++ resolved
@@ -596,7 +596,7 @@
 
 
 @pytest.mark.parametrize(("accumulate_grad_batches", "automatic_optimization"), [(1, False), (2, True)])
-@RunIf(min_gpus=2, deepspeed=True, special=True)
+@RunIf(min_gpus=2, deepspeed=True, standalone=True)
 def test_deepspeed_multigpu_stage_3_checkpointing(tmpdir, automatic_optimization, accumulate_grad_batches):
     seed_everything(1)
     if automatic_optimization:
@@ -632,18 +632,7 @@
     assert results[0]["test_acc"] > 0.7
 
 
-<<<<<<< HEAD
-@RunIf(min_gpus=1, deepspeed=True, special=True)
-=======
-@RunIf(min_gpus=2, deepspeed=True, standalone=True)
-def test_deepspeed_multigpu_stage_3_checkpointing(tmpdir):
-    """Test to ensure with Stage 3 and multiple GPUs that we can save/load a model resuming from a checkpoint, and
-    see convergence."""
-    run_checkpoint_test(tmpdir)
-
-
-@RunIf(min_gpus=1, deepspeed=True, standalone=True)
->>>>>>> 5932f52b
+@RunIf(min_gpus=1, deepspeed=True, standalone=True)
 def test_deepspeed_multigpu_stage_3_warns_resume_training(tmpdir):
     """Test to ensure with Stage 3 and multiple GPUs that we can resume from training, throwing a warning that the
     optimizer state and scheduler states cannot be restored."""
@@ -724,30 +713,9 @@
     trainer.fit(model, datamodule=dm, ckpt_path=ck.best_model_path)
 
 
-<<<<<<< HEAD
 @pytest.mark.parametrize("offload_optimizer", [False, True])
-@RunIf(min_gpus=2, deepspeed=True, special=True)
+@RunIf(min_gpus=2, deepspeed=True, standalone=True)
 def test_deepspeed_multigpu_stage_2_accumulated_grad_batches(tmpdir, offload_optimizer):
-=======
-@RunIf(min_gpus=2, deepspeed=True, standalone=True)
-def test_deepspeed_multigpu_stage_3_checkpointing_full_weights_manual(tmpdir):
-    """Test to ensure with Stage 3 and multiple GPUs that we can save/load a model resuming from a checkpoint,
-    where we save the full weights to one file."""
-    run_checkpoint_test(tmpdir, automatic_optimization=False, accumulate_grad_batches=1)
-
-
-@RunIf(min_gpus=2, deepspeed=True, standalone=True)
-def test_deepspeed_multigpu_stage_2_accumulated_grad_batches(tmpdir):
-    _deepspeed_multigpu_stage_2_accumulated_grad_batches(tmpdir, offload_optimizer=False)
-
-
-@RunIf(min_gpus=2, deepspeed=True, standalone=True)
-def test_deepspeed_multigpu_stage_2_accumulated_grad_batches_offload_optimizer(tmpdir):
-    _deepspeed_multigpu_stage_2_accumulated_grad_batches(tmpdir, offload_optimizer=True)
-
-
-def _deepspeed_multigpu_stage_2_accumulated_grad_batches(tmpdir, offload_optimizer):
->>>>>>> 5932f52b
     """Test to ensure with Stage 2 and multiple GPUs, accumulated grad batches works."""
     seed_everything(42)
 
@@ -953,30 +921,13 @@
 
 
 @mock.patch("torch.optim.lr_scheduler.StepLR.step", autospec=True)
-<<<<<<< HEAD
 @pytest.mark.parametrize("interval", ["step", "epoch"])
 @pytest.mark.parametrize("max_epoch", [2])
 @pytest.mark.parametrize("limit_train_batches", [2])
-@RunIf(min_gpus=1, deepspeed=True, special=True)
+@RunIf(min_gpus=1, deepspeed=True, standalone=True)
 def test_scheduler_step_count(mock_step, max_epoch, limit_train_batches, interval):
     """Test to ensure that the scheduler is called the correct amount of times during training when scheduler is
     set to step or epoch."""
-=======
-@RunIf(min_gpus=1, deepspeed=True, standalone=True)
-def test_deepspeed_scheduler_step_count(mock_step):
-    """Test to ensure that the scheduler is called the correct amount of times during training when scheduler is
-    set to step."""
-    _run_scheduler_test(mock_step, max_epoch=2, limit_train_batches=2, interval="step")
-
-
-@mock.patch("torch.optim.lr_scheduler.StepLR.step", autospec=True)
-@RunIf(min_gpus=1, deepspeed=True, standalone=True)
-def test_deepspeed_scheduler_step_count_epoch(mock_step):
-    """Test to ensure that the scheduler is called the correct amount of times during training when scheduler is
-    set to epoch."""
-    _run_scheduler_test(mock_step, max_epoch=2, limit_train_batches=2, interval="epoch")
-
->>>>>>> 5932f52b
 
     class TestModel(BoringModel):
         def configure_optimizers(self):

import contextlib
import json
import os
from typing import Any, Dict, Optional
from unittest import mock

import pytest
import torch
import torch.nn.functional as F
from torch import nn, Tensor
from torch.optim import Optimizer
from torch.utils.data import DataLoader
from torchmetrics import Accuracy

from pytorch_lightning import LightningDataModule, LightningModule, seed_everything, Trainer
from pytorch_lightning.callbacks import Callback, LearningRateMonitor, ModelCheckpoint
from pytorch_lightning.plugins import DeepSpeedPlugin, DeepSpeedPrecisionPlugin
from pytorch_lightning.plugins.training_type.deepspeed import LightningDeepSpeedModule
from pytorch_lightning.utilities.exceptions import MisconfigurationException
from pytorch_lightning.utilities.imports import _DEEPSPEED_AVAILABLE
from tests.helpers.boring_model import BoringModel, RandomDataset, RandomIterableDataset
from tests.helpers.datamodules import ClassifDataModule
from tests.helpers.runif import RunIf

if _DEEPSPEED_AVAILABLE:
    import deepspeed
    from deepspeed.utils.zero_to_fp32 import convert_zero_checkpoint_to_fp32_state_dict


class ModelParallelBoringModel(BoringModel):
    def __init__(self):
        super().__init__()
        self.layer = None

    def configure_sharded_model(self) -> None:
        self.layer = torch.nn.Linear(32, 2)

    def on_load_checkpoint(self, checkpoint: Dict[str, Any]) -> None:
        self.configure_sharded_model()


class ModelParallelBoringModelNoSchedulers(ModelParallelBoringModel):
    def configure_optimizers(self):
        return torch.optim.SGD(self.layer.parameters(), lr=0.1)


class ModelParallelBoringModelManualOptim(BoringModel):
    def __init__(self):
        super().__init__()
        self.layer = None

    def training_step(self, batch, batch_idx):
        opt = self.optimizers()
        output = self(batch)
        loss = self.loss(batch, output)
        opt.zero_grad()
        self.manual_backward(loss)
        opt.step()

    def configure_sharded_model(self) -> None:
        self.layer = torch.nn.Linear(32, 2)

    def on_load_checkpoint(self, checkpoint: Dict[str, Any]) -> None:
        self.configure_sharded_model()

    @property
    def automatic_optimization(self) -> bool:
        return False


def test_deepspeed_lightning_module(tmpdir):
    """Test to ensure that a model wrapped in `LightningDeepSpeedModule` moves types and device correctly."""

    model = BoringModel()
    module = LightningDeepSpeedModule(model, precision=16)

    module.half()
    assert module.dtype == torch.half
    assert model.dtype == torch.half

    module.to(torch.double)
    assert module.dtype == torch.double
    assert model.dtype == torch.double


@RunIf(min_gpus=1)
def test_deepspeed_lightning_module_precision(tmpdir):
    """Test to ensure that a model wrapped in `LightningDeepSpeedModule` moves tensors to half when precision
    16."""

    model = BoringModel()
    module = LightningDeepSpeedModule(model, precision=16)

    module.cuda().half()
    assert module.dtype == torch.half
    assert model.dtype == torch.half

    x = torch.randn((1, 32), dtype=torch.float).cuda()
    out = module(x)

    assert out.dtype == torch.half

    module.to(torch.double)
    assert module.dtype == torch.double
    assert model.dtype == torch.double


@pytest.fixture
def deepspeed_config():
    return {
        "optimizer": {"type": "SGD", "params": {"lr": 3e-5}},
        "scheduler": {
            "type": "WarmupLR",
            "params": {"last_batch_iteration": -1, "warmup_min_lr": 0, "warmup_max_lr": 3e-5, "warmup_num_steps": 100},
        },
    }


@pytest.fixture
def deepspeed_zero_config(deepspeed_config):
    return {**deepspeed_config, "zero_allow_untested_optimizer": True, "zero_optimization": {"stage": 2}}


@RunIf(deepspeed=True)
@pytest.mark.parametrize("input", ("deepspeed", DeepSpeedPlugin))
def test_deepspeed_plugin_string(tmpdir, input):
    """Test to ensure that the plugin can be passed via string or instance, and parallel devices is correctly
    set."""

    trainer = Trainer(fast_dev_run=True, default_root_dir=tmpdir, plugins=input if isinstance(input, str) else input())

    assert isinstance(trainer.accelerator.training_type_plugin, DeepSpeedPlugin)
    assert trainer.accelerator.training_type_plugin.parallel_devices == [torch.device("cpu")]


@RunIf(deepspeed=True)
def test_deepspeed_plugin_env(tmpdir, monkeypatch, deepspeed_config):
    """Test to ensure that the plugin can be passed via a string with an environment variable."""
    config_path = os.path.join(tmpdir, "temp.json")
    with open(config_path, "w") as f:
        f.write(json.dumps(deepspeed_config))
    monkeypatch.setenv("PL_DEEPSPEED_CONFIG_PATH", config_path)

    trainer = Trainer(fast_dev_run=True, default_root_dir=tmpdir, plugins="deepspeed")

    plugin = trainer.accelerator.training_type_plugin
    assert isinstance(plugin, DeepSpeedPlugin)
    assert plugin.parallel_devices == [torch.device("cpu")]
    assert plugin.config == deepspeed_config


@RunIf(deepspeed=True)
@pytest.mark.parametrize("precision", [16, "mixed"])
@pytest.mark.parametrize(
    "amp_backend",
    ["native", pytest.param("apex", marks=RunIf(amp_apex=True))],
)
def test_deepspeed_precision_choice(amp_backend, precision, tmpdir):
    """Test to ensure precision plugin is also correctly chosen.

    DeepSpeed handles precision via Custom DeepSpeedPrecisionPlugin
    """

    trainer = Trainer(
        fast_dev_run=True, default_root_dir=tmpdir, plugins="deepspeed", amp_backend=amp_backend, precision=precision
    )

    assert isinstance(trainer.accelerator.training_type_plugin, DeepSpeedPlugin)
    assert isinstance(trainer.accelerator.precision_plugin, DeepSpeedPrecisionPlugin)
    assert trainer.accelerator.precision_plugin.precision == precision


@RunIf(deepspeed=True)
def test_deepspeed_with_invalid_config_path(tmpdir):
    """Test to ensure if we pass an invalid config path we throw an exception."""

    with pytest.raises(
        MisconfigurationException, match="You passed in a path to a DeepSpeed config but the path does not exist"
    ):
        DeepSpeedPlugin(config="invalid_path.json")


@RunIf(deepspeed=True)
def test_deepspeed_with_env_path(tmpdir, monkeypatch, deepspeed_config):
    """Test to ensure if we pass an env variable, we load the config from the path."""
    config_path = os.path.join(tmpdir, "temp.json")
    with open(config_path, "w") as f:
        f.write(json.dumps(deepspeed_config))
    monkeypatch.setenv("PL_DEEPSPEED_CONFIG_PATH", config_path)
    plugin = DeepSpeedPlugin()
    assert plugin.config == deepspeed_config


@RunIf(deepspeed=True)
def test_deepspeed_defaults(tmpdir):
    """Ensure that defaults are correctly set as a config for DeepSpeed if no arguments are passed."""
    plugin = DeepSpeedPlugin()
    assert plugin.config is not None
    assert isinstance(plugin.config["zero_optimization"], dict)


@RunIf(min_gpus=1, deepspeed=True, special=True)
def test_warn_deepspeed_override_backward(tmpdir):
    """Test to ensure that if the backward hook in the LightningModule is overridden, we throw a warning."""

    class TestModel(BoringModel):
        def backward(self, loss: Tensor, optimizer: Optimizer, optimizer_idx: int, *args, **kwargs) -> None:
            return loss.backward()

    model = TestModel()
    trainer = Trainer(fast_dev_run=True, default_root_dir=tmpdir, plugins=DeepSpeedPlugin(), gpus=1, precision=16)
    with pytest.warns(UserWarning, match="will be ignored since DeepSpeed handles the backward"):
        trainer.fit(model)


@RunIf(min_gpus=1, deepspeed=True)
@pytest.mark.parametrize(
    ["dataset_cls", "value"],
    [(RandomDataset, "auto"), (RandomDataset, 10), (RandomIterableDataset, "auto"), (RandomIterableDataset, 10)],
)
@mock.patch("deepspeed.init_distributed", autospec=True)
def test_deepspeed_auto_batch_size_config_select(mock_deepspeed_distributed, tmpdir, dataset_cls, value):
    """Test to ensure that the batch size is correctly set as expected for deepspeed logging purposes."""

    class TestModel(BoringModel):
        def train_dataloader(self):
            return DataLoader(dataset_cls(32, 64))

    class AssertCallback(Callback):
        def setup(self, trainer, pl_module, stage: Optional[str] = None) -> None:
            assert isinstance(trainer.accelerator.training_type_plugin, DeepSpeedPlugin)
            config = trainer.accelerator.training_type_plugin.config

            # int value overrides auto mode
            expected_value = value if isinstance(value, int) else 1
            if dataset_cls == RandomDataset:
                expected_value = pl_module.train_dataloader().batch_size if value == "auto" else value

            assert config["train_micro_batch_size_per_gpu"] == expected_value
            raise SystemExit

    ck = AssertCallback()
    model = TestModel()
    trainer = Trainer(
        default_root_dir=tmpdir,
        fast_dev_run=True,
        callbacks=ck,
        gpus=1,
        plugins=DeepSpeedPlugin(logging_batch_size_per_gpu=value, zero_optimization=False),
    )
    with pytest.raises(SystemExit):
        trainer.fit(model)


@RunIf(min_gpus=1, deepspeed=True, special=True)
def test_deepspeed_run_configure_optimizers(tmpdir):
    """Test end to end that deepspeed works with defaults (without ZeRO as that requires compilation), whilst using
    configure_optimizers for optimizers and schedulers."""

    class TestCB(Callback):
        def on_train_start(self, trainer, pl_module) -> None:
            from deepspeed.runtime.zero.stage2 import FP16_DeepSpeedZeroOptimizer

            assert isinstance(trainer.optimizers[0], FP16_DeepSpeedZeroOptimizer)
            assert isinstance(trainer.optimizers[0].optimizer, torch.optim.SGD)
            assert isinstance(trainer.lr_schedulers[0]["scheduler"], torch.optim.lr_scheduler.StepLR)
            # check that the lr_scheduler config was preserved
            assert trainer.lr_schedulers[0]["name"] == "Sean"

    class TestModel(BoringModel):
        def configure_optimizers(self):
            [optimizer], [scheduler] = super().configure_optimizers()
            return {"optimizer": optimizer, "lr_scheduler": {"scheduler": scheduler, "name": "Sean"}}

    model = TestModel()
    lr_monitor = LearningRateMonitor()
    trainer = Trainer(
        plugins=DeepSpeedPlugin(),  # disable ZeRO so our optimizers are not wrapped
        default_root_dir=tmpdir,
        gpus=1,
        fast_dev_run=True,
        precision=16,
        callbacks=[TestCB(), lr_monitor],
    )
    trainer.fit(model)

    assert lr_monitor.lrs == {"Sean": [0.1]}

    _assert_save_model_is_equal(model, tmpdir, trainer)


@RunIf(min_gpus=1, deepspeed=True, special=True)
def test_deepspeed_config(tmpdir, deepspeed_zero_config):
    """Test to ensure deepspeed works correctly when passed a DeepSpeed config object including
    optimizers/schedulers and saves the model weights to load correctly."""

    class TestCB(Callback):
        def on_train_start(self, trainer, pl_module) -> None:
            from deepspeed.runtime.lr_schedules import WarmupLR
            from deepspeed.runtime.zero.stage2 import FP16_DeepSpeedZeroOptimizer

            assert isinstance(trainer.optimizers[0], FP16_DeepSpeedZeroOptimizer)
            assert isinstance(trainer.optimizers[0].optimizer, torch.optim.SGD)
            assert isinstance(trainer.lr_schedulers[0]["scheduler"], WarmupLR)

    model = BoringModel()
    trainer = Trainer(
        plugins=[DeepSpeedPlugin(config=deepspeed_zero_config)],
        default_root_dir=tmpdir,
        gpus=1,
        fast_dev_run=True,
        precision=16,
        callbacks=[TestCB()],
    )

    trainer.fit(model)
    trainer.test(model)


@RunIf(min_gpus=1, deepspeed=True, special=True)
def test_deepspeed_custom_precision_params(tmpdir):
    """Ensure if we modify the FP16 parameters via the DeepSpeedPlugin, the deepspeed config contains these
    changes."""

    class TestCB(Callback):
        def on_train_start(self, trainer, pl_module) -> None:
            assert trainer.training_type_plugin.config["fp16"]["loss_scale"] == 10
            assert trainer.training_type_plugin.config["fp16"]["initial_scale_power"] == 10
            assert trainer.training_type_plugin.config["fp16"]["loss_scale_window"] == 10
            assert trainer.training_type_plugin.config["fp16"]["hysteresis"] == 10
            assert trainer.training_type_plugin.config["fp16"]["min_loss_scale"] == 10
            raise SystemExit()

    model = BoringModel()
    ds = DeepSpeedPlugin(loss_scale=10, initial_scale_power=10, loss_scale_window=10, hysteresis=10, min_loss_scale=10)
    trainer = Trainer(default_root_dir=tmpdir, plugins=[ds], precision=16, gpus=1, callbacks=[TestCB()])
    with pytest.raises(SystemExit):
        trainer.fit(model)


@RunIf(deepspeed=True)
def test_deepspeed_custom_activation_checkpointing_params(tmpdir):
    """Ensure if we modify the activation checkpointing parameters, the deepspeed config contains these changes."""
    ds = DeepSpeedPlugin(
        partition_activations=True,
        cpu_checkpointing=True,
        contiguous_memory_optimization=True,
        synchronize_checkpoint_boundary=True,
    )
    checkpoint_config = ds.config["activation_checkpointing"]
    assert checkpoint_config["partition_activations"]
    assert checkpoint_config["cpu_checkpointing"]
    assert checkpoint_config["contiguous_memory_optimization"]
    assert checkpoint_config["synchronize_checkpoint_boundary"]


@RunIf(min_gpus=1, deepspeed=True)
def test_deepspeed_assert_config_zero_offload_disabled(tmpdir, deepspeed_zero_config):
    """Ensure if we use a config and turn off offload_optimizer, that this is set to False within the config."""

    deepspeed_zero_config["zero_optimization"]["offload_optimizer"] = False

    class TestCallback(Callback):
        def on_before_accelerator_backend_setup(self, trainer, pl_module) -> None:
            assert trainer.training_type_plugin.config["zero_optimization"]["offload_optimizer"] is False
            raise SystemExit()

    model = BoringModel()
    trainer = Trainer(
        default_root_dir=tmpdir,
        enable_progress_bar=False,
        max_epochs=1,
        plugins=[DeepSpeedPlugin(config=deepspeed_zero_config)],
        precision=16,
        gpus=1,
        callbacks=[TestCallback()],
    )
    with pytest.raises(SystemExit):
        trainer.fit(model)


@RunIf(min_gpus=2, deepspeed=True, special=True)
def test_deepspeed_multigpu(tmpdir):
    """Test to ensure that DeepSpeed with multiple GPUs works and deepspeed distributed is initialized
    correctly."""
    model = BoringModel()
    trainer = Trainer(
        default_root_dir=tmpdir, plugins=[DeepSpeedPlugin(stage=3)], gpus=2, fast_dev_run=True, precision=16
    )
    with mock.patch("deepspeed.init_distributed", wraps=deepspeed.init_distributed) as mock_deepspeed_distributed:
        trainer.fit(model)
    mock_deepspeed_distributed.assert_called_once()
    trainer.test(model)

    _assert_save_model_is_equal(model, tmpdir, trainer)


@RunIf(min_gpus=1, deepspeed=True, special=True)
def test_deepspeed_fp32_works(tmpdir):
    model = BoringModel()
    trainer = Trainer(default_root_dir=tmpdir, gpus=1, plugins="deepspeed_stage_3", fast_dev_run=True)
    trainer.fit(model)


@RunIf(min_gpus=2, deepspeed=True, special=True)
def test_deepspeed_stage_3_save_warning(tmpdir):
    """Test to ensure that DeepSpeed Stage 3 gives a warning when saving on rank zero."""
    model = BoringModel()
    trainer = Trainer(
        default_root_dir=tmpdir, plugins=[DeepSpeedPlugin(stage=3)], gpus=2, fast_dev_run=True, precision=16
    )
    trainer.fit(model)
    checkpoint_path = os.path.join(tmpdir, "model.pt")

    # both ranks need to call save checkpoint, however only rank 0 needs to check the warning
    context_manager = (
        pytest.warns(UserWarning, match="each worker will save a shard of the checkpoint within a directory.")
        if trainer.is_global_zero
        else contextlib.suppress()
    )
    with context_manager:
        trainer.save_checkpoint(checkpoint_path)


@RunIf(min_gpus=1, deepspeed=True, special=True)
def test_deepspeed_multigpu_single_file(tmpdir):
    """Test to ensure that DeepSpeed loads from a single file checkpoint."""
    model = BoringModel()
    checkpoint_path = os.path.join(tmpdir, "model.pt")
    trainer = Trainer(default_root_dir=tmpdir, fast_dev_run=True)
    trainer.fit(model)
    trainer.save_checkpoint(checkpoint_path)

    trainer = Trainer(
        default_root_dir=tmpdir, plugins=[DeepSpeedPlugin(stage=3)], gpus=1, fast_dev_run=True, precision=16
    )
    plugin = trainer.training_type_plugin
    assert isinstance(plugin, DeepSpeedPlugin)
    assert not plugin.load_full_weights
    with pytest.raises(MisconfigurationException, match="DeepSpeed was unable to load the checkpoint."):
        trainer.test(model, ckpt_path=checkpoint_path)

    trainer = Trainer(
        default_root_dir=tmpdir,
        plugins=[DeepSpeedPlugin(stage=3, load_full_weights=True)],
        gpus=1,
        fast_dev_run=True,
        precision=16,
    )
    plugin = trainer.training_type_plugin
    assert isinstance(plugin, DeepSpeedPlugin)
    assert plugin.load_full_weights
    trainer.test(model, ckpt_path=checkpoint_path)


class ModelParallelClassificationModel(LightningModule):
    def __init__(self, lr: float = 0.01, num_blocks: int = 5):
        super().__init__()
        self.lr = lr
        self.num_blocks = num_blocks
        self.prepare_data_per_node = True

        self.train_acc = Accuracy()
        self.valid_acc = Accuracy()
        self.test_acc = Accuracy()

    def make_block(self):
        return nn.Sequential(nn.Linear(32, 32, bias=False), nn.ReLU())

    def configure_sharded_model(self) -> None:
        self.model = nn.Sequential(*(self.make_block() for x in range(self.num_blocks)), nn.Linear(32, 3))

    def forward(self, x):
        x = self.model(x)
        # Ensure output is in float32 for softmax operation
        x = x.float()
        logits = F.softmax(x, dim=1)
        return logits

    def training_step(self, batch, batch_idx):
        x, y = batch
        logits = self.forward(x)
        loss = F.cross_entropy(logits, y)
        self.log("train_loss", loss, prog_bar=True)
        self.log("train_acc", self.train_acc(logits, y), prog_bar=True, sync_dist=True)
        return {"loss": loss}

    def validation_step(self, batch, batch_idx):
        x, y = batch
        logits = self.forward(x)
        self.log("val_loss", F.cross_entropy(logits, y), prog_bar=False, sync_dist=True)
        self.log("val_acc", self.valid_acc(logits, y), prog_bar=True, sync_dist=True)

    def test_step(self, batch, batch_idx):
        x, y = batch
        logits = self.forward(x)
        self.log("test_loss", F.cross_entropy(logits, y), prog_bar=False, sync_dist=True)
        self.log("test_acc", self.test_acc(logits, y), prog_bar=True, sync_dist=True)

    def predict_step(self, batch, batch_idx, dataloader_idx=None):
        x, y = batch
        logits = self.forward(x)
        self.test_acc(logits, y)
        return self.test_acc.compute()

    def configure_optimizers(self):
        optimizer = torch.optim.Adam(self.parameters(), lr=self.lr)

        lr_scheduler = torch.optim.lr_scheduler.ExponentialLR(optimizer, gamma=0.99)
        return [optimizer], [{"scheduler": lr_scheduler, "interval": "step"}]

    def on_load_checkpoint(self, checkpoint: Dict[str, Any]) -> None:
        if not hasattr(self, "model"):
            self.configure_sharded_model()


class ManualModelParallelClassificationModel(ModelParallelClassificationModel):
    @property
    def automatic_optimization(self) -> bool:
        return False

    def training_step(self, batch, batch_idx):
        x, y = batch
        logits = self.forward(x)
        loss = F.cross_entropy(logits, y)
        opt = self.optimizers()
        self.log("train_loss", loss, prog_bar=True)
        self.log("train_acc", self.train_acc(logits, y), prog_bar=True, sync_dist=True)
        opt.zero_grad()
        self.manual_backward(loss)
        opt.step()


@RunIf(min_gpus=2, deepspeed=True, special=True)
def test_deepspeed_multigpu_stage_3(tmpdir, deepspeed_config):
    """Test to ensure ZeRO Stage 3 works with a parallel model."""
    model = ModelParallelBoringModel()
    trainer = Trainer(
        default_root_dir=tmpdir, plugins=[DeepSpeedPlugin(stage=3)], gpus=2, fast_dev_run=True, precision=16
    )
    trainer.fit(model)
    trainer.test(model)

    _assert_save_model_is_equal(model, tmpdir, trainer)


@RunIf(min_gpus=2, deepspeed=True, special=True)
def test_deepspeed_multigpu_stage_3_manual_optimization(tmpdir, deepspeed_config):
    """Test to ensure ZeRO Stage 3 works with a parallel model."""
    model = ModelParallelBoringModelManualOptim()
    model.training_epoch_end = None
    trainer = Trainer(
        default_root_dir=tmpdir, plugins=[DeepSpeedPlugin(stage=3)], gpus=2, fast_dev_run=True, precision=16
    )
    trainer.fit(model)
    trainer.test(model)

    _assert_save_model_is_equal(model, tmpdir, trainer)


def run_checkpoint_test(tmpdir: str, automatic_optimization: bool = True, accumulate_grad_batches: int = 2):
    seed_everything(1)
    if automatic_optimization:
        model = ModelParallelClassificationModel()
    else:
        model = ManualModelParallelClassificationModel()
    dm = ClassifDataModule()
    ck = ModelCheckpoint(monitor="val_acc", mode="max", save_last=True, save_top_k=-1)
    trainer = Trainer(
        default_root_dir=tmpdir,
        max_epochs=10,
        plugins=[DeepSpeedPlugin(stage=3)],
        gpus=2,
        precision=16,
        accumulate_grad_batches=accumulate_grad_batches,
        callbacks=[ck],
    )
    trainer.fit(model, datamodule=dm)

    results = trainer.test(datamodule=dm)
    assert results[0]["test_acc"] > 0.7
    saved_results = trainer.test(ckpt_path=ck.best_model_path, datamodule=dm)
    assert saved_results[0]["test_acc"] > 0.7
    assert saved_results == results

    if automatic_optimization:
        model = ModelParallelClassificationModel()
    else:
        model = ManualModelParallelClassificationModel()
    trainer = Trainer(default_root_dir=tmpdir, gpus=2, plugins=[DeepSpeedPlugin(stage=3)], precision=16)

    results = trainer.test(model, datamodule=dm, ckpt_path=ck.best_model_path)
    assert results[0]["test_acc"] > 0.7


@RunIf(min_gpus=2, deepspeed=True, special=True)
def test_deepspeed_multigpu_stage_3_checkpointing(tmpdir):
    """Test to ensure with Stage 3 and multiple GPUs that we can save/load a model resuming from a checkpoint, and
    see convergence."""
    run_checkpoint_test(tmpdir)


@RunIf(min_gpus=1, deepspeed=True, special=True)
def test_deepspeed_multigpu_stage_3_warns_resume_training(tmpdir):
    """Test to ensure with Stage 3 and multiple GPUs that we can resume from training, throwing a warning that the
    optimizer state and scheduler states cannot be restored."""
    dm = ClassifDataModule()
    model = BoringModel()
    checkpoint_path = os.path.join(tmpdir, "model.pt")
    trainer = Trainer(default_root_dir=tmpdir, fast_dev_run=True)
    trainer.fit(model)
    trainer.save_checkpoint(checkpoint_path)

    trainer = Trainer(
        default_root_dir=tmpdir,
        fast_dev_run=True,
        plugins=DeepSpeedPlugin(stage=3, load_full_weights=True),
        gpus=1,
        precision=16,
        resume_from_checkpoint=checkpoint_path,
    )
    with pytest.warns(
        UserWarning,
        match="A single checkpoint file has been given. This means optimizer states and "
        "scheduler states can not be restored. If you'd like to restore these states, you must "
        "provide a path to the originally saved DeepSpeed checkpoint.",
    ):
        trainer.fit(model, datamodule=dm)


@RunIf(min_gpus=1, deepspeed=True, special=True)
def test_deepspeed_multigpu_stage_3_resume_training(tmpdir):
    """Test to ensure with Stage 3 and multiple GPUs that we can resume training."""
    initial_model = ModelParallelClassificationModel()
    dm = ClassifDataModule()

    ck = ModelCheckpoint(monitor="val_acc", mode="max", save_last=True, save_top_k=-1)
    initial_trainer = Trainer(
        default_root_dir=tmpdir,
        max_epochs=1,
        limit_train_batches=2,
        limit_val_batches=2,
        limit_test_batches=2,
        plugins=DeepSpeedPlugin(stage=3),
        gpus=1,
        precision=16,
        callbacks=[ck],
    )
    initial_trainer.fit(initial_model, datamodule=dm)

    class TestCallback(Callback):
        def on_train_batch_start(
            self, trainer: Trainer, pl_module: LightningModule, batch: Any, batch_idx: int
        ) -> None:
            original_deepspeed_plugin = initial_trainer.accelerator.training_type_plugin
            current_deepspeed_plugin = trainer.accelerator.training_type_plugin

            assert isinstance(original_deepspeed_plugin, DeepSpeedPlugin)
            assert isinstance(current_deepspeed_plugin, DeepSpeedPlugin)
            # assert optimizer states are the correctly loaded
            original_optimizer_dict = original_deepspeed_plugin.deepspeed_engine.optimizer.state_dict()
            current_optimizer_dict = current_deepspeed_plugin.deepspeed_engine.optimizer.state_dict()
            for orig_tensor, current_tensor in zip(
                original_optimizer_dict["fp32_flat_groups"], current_optimizer_dict["fp32_flat_groups"]
            ):
                assert torch.all(orig_tensor.eq(current_tensor))
            # assert model state is loaded correctly
            for current_param, initial_param in zip(pl_module.parameters(), initial_model.parameters()):
                assert torch.equal(current_param.cpu(), initial_param.cpu())
            # assert epoch has correctly been restored
            assert trainer.current_epoch == 1

    model = ModelParallelClassificationModel()
    trainer = Trainer(
        default_root_dir=tmpdir,
        fast_dev_run=True,
        plugins=DeepSpeedPlugin(stage=3),
        gpus=1,
        precision=16,
        resume_from_checkpoint=ck.best_model_path,
        callbacks=TestCallback(),
    )
    trainer.fit(model, datamodule=dm)


@RunIf(min_gpus=2, deepspeed=True, special=True)
def test_deepspeed_multigpu_stage_3_checkpointing_full_weights_manual(tmpdir):
    """Test to ensure with Stage 3 and multiple GPUs that we can save/load a model resuming from a checkpoint,
    where we save the full weights to one file."""
    run_checkpoint_test(tmpdir, automatic_optimization=False, accumulate_grad_batches=1)


@RunIf(min_gpus=2, deepspeed=True, special=True)
def test_deepspeed_multigpu_stage_2_accumulated_grad_batches(tmpdir):
    _deepspeed_multigpu_stage_2_accumulated_grad_batches(tmpdir, offload_optimizer=False)


@RunIf(min_gpus=2, deepspeed=True, special=True)
def test_deepspeed_multigpu_stage_2_accumulated_grad_batches_offload_optimizer(tmpdir):
    _deepspeed_multigpu_stage_2_accumulated_grad_batches(tmpdir, offload_optimizer=True)


def _deepspeed_multigpu_stage_2_accumulated_grad_batches(tmpdir, offload_optimizer):
    """Test to ensure with Stage 2 and multiple GPUs, accumulated grad batches works."""
    seed_everything(42)

    class VerificationCallback(Callback):
        def __init__(self):
            self.on_train_batch_start_called = False

        def on_train_batch_start(self, trainer, pl_module: LightningModule, batch: Any, batch_idx: int) -> None:
            deepspeed_engine = trainer.training_type_plugin.model
            assert trainer.global_step == deepspeed_engine.global_steps
            self.on_train_batch_start_called = True

    model = ModelParallelClassificationModel()
    dm = ClassifDataModule()
    verification_callback = VerificationCallback()
    trainer = Trainer(
        default_root_dir=tmpdir,
        enable_progress_bar=False,
        # TODO: this test fails with max_epochs >1 as there are leftover batches per epoch.
        # there's divergence in how Lightning handles the last batch of the epoch with how DeepSpeed does it.
        # we step the optimizers on the last batch but DeepSpeed keeps the accumulation for the next epoch
        max_epochs=1,
        plugins=[DeepSpeedPlugin(stage=2, offload_optimizer=offload_optimizer)],
        gpus=2,
        limit_train_batches=5,
        limit_val_batches=2,
        precision=16,
        accumulate_grad_batches=2,
        callbacks=[verification_callback],
    )
    assert trainer.limit_train_batches % trainer.accumulate_grad_batches != 0, "leftover batches should be tested"
    trainer.fit(model, datamodule=dm)
    assert verification_callback.on_train_batch_start_called


@RunIf(min_gpus=2, deepspeed=True, special=True)
def test_deepspeed_multigpu_test(tmpdir):
    """Test to ensure we can use DeepSpeed with just test using ZeRO Stage 3."""
    model = ModelParallelBoringModel()
    trainer = Trainer(
        default_root_dir=tmpdir, plugins=[DeepSpeedPlugin(stage=3)], gpus=2, fast_dev_run=True, precision=16
    )
    trainer.test(model)


@RunIf(min_gpus=1, deepspeed=True, special=True)
def test_deepspeed_multigpu_partial_partition_parameters(tmpdir):
    """Test to ensure that a module that defines a layer inside the ``__init__`` and ``configure_sharded_model``
    correctly converts all parameters to float16 when ``precision=16`` and runs successfully."""

    class TestModel(ModelParallelBoringModel):
        def __init__(self):
            super().__init__()
            self.layer_2 = torch.nn.Linear(32, 32)

        def configure_sharded_model(self) -> None:
            self.layer = torch.nn.Linear(32, 2)

        def forward(self, x):
            x = self.layer_2(x)
            return self.layer(x)

        def on_train_epoch_start(self) -> None:
            assert all([x.dtype == torch.float16 for x in self.parameters()])

    model = TestModel()
    trainer = Trainer(
        default_root_dir=tmpdir, plugins=[DeepSpeedPlugin(stage=3)], gpus=1, fast_dev_run=True, precision=16
    )
    trainer.fit(model)


@RunIf(min_gpus=1, deepspeed=True, special=True)
def test_deepspeed_multigpu_test_rnn(tmpdir):
    """Test to ensure that turning off explicit partitioning of the entire module for ZeRO Stage 3 works when
    training with certain layers which will crash with explicit partitioning."""

    class TestModel(BoringModel):
        def __init__(self):
            super().__init__()
            self.rnn = torch.nn.GRU(32, 32)

        def on_train_epoch_start(self) -> None:
            assert all([x.dtype == torch.float16 for x in self.parameters()])

    model = TestModel()
    trainer = Trainer(
        default_root_dir=tmpdir,
        plugins=[DeepSpeedPlugin(stage=3, partition_module=False)],
        gpus=1,
        fast_dev_run=True,
        precision=16,
    )
    trainer.fit(model)


@RunIf(deepspeed=True)
@mock.patch("deepspeed.init_distributed", autospec=True)
@pytest.mark.parametrize("platform", ["Linux", "Windows"])
def test_deepspeed_plugin_env_variables(mock_deepspeed_distributed, tmpdir, platform):
    """Test to ensure that we setup distributed communication using correctly.

    When using windows, ranks environment variables should not be set, and deepspeed should handle this.
    """
    trainer = Trainer(default_root_dir=tmpdir, plugins=[DeepSpeedPlugin(stage=3)])
    plugin = trainer.training_type_plugin
    assert isinstance(plugin, DeepSpeedPlugin)
    with mock.patch("platform.system", return_value=platform) as mock_platform:
        plugin._init_deepspeed_distributed()
    mock_deepspeed_distributed.assert_called()
    mock_platform.assert_called()
    if platform == "Windows":
        # assert no env variables have been set within the DeepSpeedPlugin
        assert all(k not in os.environ for k in ("MASTER_PORT", "MASTER_ADDR", "RANK", "WORLD_SIZE", "LOCAL_RANK"))
    else:
        assert os.environ["MASTER_ADDR"] == str(trainer.training_type_plugin.cluster_environment.master_address())
        assert os.environ["MASTER_PORT"] == str(trainer.training_type_plugin.cluster_environment.master_port())
        assert os.environ["RANK"] == str(trainer.training_type_plugin.global_rank)
        assert os.environ["WORLD_SIZE"] == str(trainer.training_type_plugin.world_size)
        assert os.environ["LOCAL_RANK"] == str(trainer.training_type_plugin.local_rank)


def _assert_save_model_is_equal(model, tmpdir, trainer):
    checkpoint_path = os.path.join(tmpdir, "model.pt")
    checkpoint_path = trainer.training_type_plugin.broadcast(checkpoint_path)
    trainer.save_checkpoint(checkpoint_path)
    trainer.training_type_plugin.barrier()

    # carry out the check only on rank 0
    if trainer.is_global_zero:
        single_ckpt_path = os.path.join(tmpdir, "single_model.pt")
        convert_zero_checkpoint_to_fp32_state_dict(checkpoint_path, single_ckpt_path)
        state_dict = torch.load(single_ckpt_path)

        model = model.cpu()
        # Assert model parameters are identical after loading
        for orig_param, saved_model_param in zip(model.parameters(), state_dict.values()):
            if model.dtype == torch.half:
                # moved model to float32 for comparison with single fp32 saved weights
                saved_model_param = saved_model_param.half()
            assert torch.equal(orig_param, saved_model_param)


@RunIf(min_gpus=2, deepspeed=True, special=True)
def test_deepspeed_multigpu_no_schedulers(tmpdir):
    """Test to ensure ZeRO Stage 3 works with a parallel model and no schedulers."""
    model = ModelParallelBoringModelNoSchedulers()
    trainer = Trainer(
        default_root_dir=tmpdir, plugins=[DeepSpeedPlugin(stage=3)], gpus=2, fast_dev_run=True, precision=16
    )
    trainer.fit(model)

    _assert_save_model_is_equal(model, tmpdir, trainer)


@RunIf(min_gpus=1, deepspeed=True, special=True)
def test_deepspeed_skip_backward_raises(tmpdir):
    class TestModel(BoringModel):
        def training_step(self, batch, batch_idx):
            return None

    model = TestModel()
    trainer = Trainer(default_root_dir=tmpdir, plugins=[DeepSpeedPlugin()], gpus=1, fast_dev_run=True, precision=16)
    with pytest.raises(MisconfigurationException, match="returning `None` .* is not supported"):
        trainer.fit(model)


@RunIf(min_gpus=1, deepspeed=True, special=True)
def test_deepspeed_warn_train_dataloader_called(tmpdir):
    """Test DeepSpeed warns when it calls ``lightning_module.train_dataloader`` internally for logging batch
    size."""
    model = BoringModel()
    trainer = Trainer(
        default_root_dir=tmpdir,
        plugins=[DeepSpeedPlugin()],
        gpus=1,
        fast_dev_run=True,
    )
    with pytest.warns(UserWarning, match="Inferring the batch size for internal deepspeed logging"):
        trainer.fit(model)


@RunIf(min_gpus=1, deepspeed=True, special=True)
def test_deepspeed_setup_train_dataloader(tmpdir):
    """Test DeepSpeed works when setup is required to call, and the user passes the batch size manually."""

    class TestSetupIsCalledDataModule(LightningDataModule):
        def __init__(self):
            super().__init__()
            self._setup = False

        def setup(self, stage: Optional[str] = None) -> None:
            self._setup = True

        def train_dataloader(self):
            assert self._setup
            return DataLoader(RandomDataset(32, 64), batch_size=2)

        def val_dataloader(self):
            assert self._setup
            return DataLoader(RandomDataset(32, 64), batch_size=2)

        def test_dataloader(self):
            assert self._setup
            return DataLoader(RandomDataset(32, 64), batch_size=2)

    model = BoringModel()
    trainer = Trainer(
        default_root_dir=tmpdir,
        plugins=[DeepSpeedPlugin(logging_batch_size_per_gpu=32)],
        gpus=1,
        fast_dev_run=True,
    )
    trainer.fit(model, datamodule=TestSetupIsCalledDataModule())
    trainer.test(model)


@mock.patch("torch.optim.lr_scheduler.StepLR.step", autospec=True)
@RunIf(min_gpus=1, deepspeed=True, special=True)
def test_deepspeed_scheduler_step_count(mock_step):
    """Test to ensure that the scheduler is called the correct amount of times during training when scheduler is
    set to step."""
    _run_scheduler_test(mock_step, max_epoch=2, limit_train_batches=2, interval="step")


@mock.patch("torch.optim.lr_scheduler.StepLR.step", autospec=True)
@RunIf(min_gpus=1, deepspeed=True, special=True)
def test_deepspeed_scheduler_step_count_epoch(mock_step):
    """Test to ensure that the scheduler is called the correct amount of times during training when scheduler is
    set to epoch."""
    _run_scheduler_test(mock_step, max_epoch=2, limit_train_batches=2, interval="epoch")


def _run_scheduler_test(mock_step, max_epoch, limit_train_batches, interval):
    class TestModel(BoringModel):
        def configure_optimizers(self):
            optimizer = torch.optim.SGD(self.layer.parameters(), lr=0.1)
            scheduler = torch.optim.lr_scheduler.StepLR(optimizer, 1, gamma=0.1)
            return {
                "optimizer": optimizer,
                "lr_scheduler": {"scheduler": scheduler, "interval": interval},
            }

    model = TestModel()
    trainer = Trainer(
        default_root_dir=os.getcwd(),
        limit_train_batches=limit_train_batches,
        limit_val_batches=0,
        max_epochs=max_epoch,
        gpus=1,
        plugins="deepspeed",
    )
    trainer.fit(model)
    if interval == "epoch":
        # assert called once at init and once during training
        assert mock_step.call_count == 1 + max_epoch
    else:
        # assert called once at init and once during training
        assert mock_step.call_count == 1 + (max_epoch * limit_train_batches)


@RunIf(min_gpus=1, deepspeed=True, special=True)
<<<<<<< HEAD
def test_deepspeed_configure_gradient_clipping(tmpdir):
    """Test to ensure that an exception is raised when `LightningModule.configure_gradient_clipping` is overridden
    in case of deepspeed."""

    class TestModel(BoringModel):
        def configure_gradient_clipping(self, optimizer, optimizer_idx, gradient_clip_val, gradient_clip_algorithm):
            if optimizer_idx == 0:
                self.clip_gradients(optimizer, gradient_clip_val, gradient_clip_algorithm)

    model = TestModel()
    trainer = Trainer(
        default_root_dir=tmpdir,
        gpus=1,
        plugins="deepspeed",
    )
    with pytest.raises(MisconfigurationException, match="handles gradient clipping internally"):
        trainer.fit(model)


@RunIf(min_gpus=1, deepspeed=True, special=True)
def test_deepspeed_gradient_clip_by_value(tmpdir):
    """Test to ensure that an exception is raised when using `gradient_clip_algorithm='value'`."""
    model = BoringModel()
    trainer = Trainer(
        default_root_dir=tmpdir,
        gpus=1,
        plugins="deepspeed",
        gradient_clip_algorithm="value",
    )
    with pytest.raises(MisconfigurationException, match="does not support clipping gradients by value"):
        trainer.fit(model)
=======
def test_different_accumulate_grad_batches_fails(tmpdir):
    model = BoringModel()
    trainer = Trainer(default_root_dir=tmpdir, accumulate_grad_batches={1: 2}, gpus=1, plugins="deepspeed")
    with pytest.raises(
        MisconfigurationException, match="DeepSpeed currently does not support different `accumulate_grad_batches`"
    ):
        trainer.fit(model)


@RunIf(min_gpus=2, deepspeed=True, special=True)
def test_specific_gpu_device_id(tmpdir):
    class TestCallback(Callback):
        def on_train_start(self, trainer: Trainer, pl_module: LightningModule) -> None:
            assert model.device.index == 1

        def on_train_batch_start(
            self,
            trainer: Trainer,
            pl_module: LightningModule,
            batch: Any,
            batch_idx: int,
            dataloader_idx: int,
        ) -> None:
            assert batch.device.index == 1

        def on_test_start(self, trainer: Trainer, pl_module: LightningModule) -> None:
            assert model.device.index == 1

        def on_test_batch_start(
            self,
            trainer: Trainer,
            pl_module: LightningModule,
            batch: Any,
            batch_idx: int,
            dataloader_idx: int,
        ) -> None:
            assert batch.device.index == 1

    model = BoringModel()
    trainer = Trainer(
        default_root_dir=tmpdir, fast_dev_run=True, gpus=[1], plugins="deepspeed", callbacks=TestCallback()
    )
    trainer.fit(model)
    trainer.test(model)
>>>>>>> b530b7af
<|MERGE_RESOLUTION|>--- conflicted
+++ resolved
@@ -962,8 +962,6 @@
         assert mock_step.call_count == 1 + (max_epoch * limit_train_batches)
 
 
-@RunIf(min_gpus=1, deepspeed=True, special=True)
-<<<<<<< HEAD
 def test_deepspeed_configure_gradient_clipping(tmpdir):
     """Test to ensure that an exception is raised when `LightningModule.configure_gradient_clipping` is overridden
     in case of deepspeed."""
@@ -995,7 +993,8 @@
     )
     with pytest.raises(MisconfigurationException, match="does not support clipping gradients by value"):
         trainer.fit(model)
-=======
+
+
 def test_different_accumulate_grad_batches_fails(tmpdir):
     model = BoringModel()
     trainer = Trainer(default_root_dir=tmpdir, accumulate_grad_batches={1: 2}, gpus=1, plugins="deepspeed")
@@ -1039,5 +1038,4 @@
         default_root_dir=tmpdir, fast_dev_run=True, gpus=[1], plugins="deepspeed", callbacks=TestCallback()
     )
     trainer.fit(model)
-    trainer.test(model)
->>>>>>> b530b7af
+    trainer.test(model)
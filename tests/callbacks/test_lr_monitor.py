--- conflicted
+++ resolved
@@ -389,13 +389,8 @@
         limit_train_batches=2,
         callbacks=[TestFinetuning(), lr_monitor, Check()],
         enable_progress_bar=False,
-<<<<<<< HEAD
         enable_model_summary=False,
-        checkpoint_callback=False,
-=======
-        weights_summary=None,
         enable_checkpointing=False,
->>>>>>> 4610fddb
     )
     model = TestModel()
     model.training_epoch_end = None

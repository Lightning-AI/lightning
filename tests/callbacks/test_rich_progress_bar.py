--- conflicted
+++ resolved
@@ -284,7 +284,6 @@
     assert val_bar.completed == 4
     assert val_bar.total == 4
 
-<<<<<<< HEAD
     assert progress_update.call_count == expected_call_count
 
 
@@ -300,7 +299,7 @@
     assert theme.description == "blue"
     assert theme.batch_progress == "black"
     assert theme.metrics == "red"
-=======
+
 
 @RunIf(rich=True)
 def test_rich_progress_bar_metric_display_task_id(tmpdir):
@@ -386,5 +385,4 @@
     assert pbar.calls["validate"] == []
 
     trainer.test(model, verbose=False)
-    assert pbar.calls["test"] == []
->>>>>>> f79d75d4
+    assert pbar.calls["test"] == []
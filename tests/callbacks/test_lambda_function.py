--- conflicted
+++ resolved
@@ -57,10 +57,6 @@
     )
     trainer.fit(model)
     trainer.test(model)
-<<<<<<< HEAD
     trainer.predict(model, dataloaders=model.train_dataloader())
-=======
-    trainer.predict(model)
->>>>>>> 33066f8f
 
     assert checker == set(hooks)
--- conflicted
+++ resolved
@@ -196,41 +196,6 @@
         StochasticWeightAveraging(swa_epoch_start=5, swa_lrs=[0.2, 1])
 
 
-<<<<<<< HEAD
-@pytest.mark.parametrize("stochastic_weight_avg", [False, True])
-@pytest.mark.parametrize("use_callbacks", [False, True])
-def test_trainer_and_stochastic_weight_avg(tmpdir, use_callbacks: bool, stochastic_weight_avg: bool):
-    """Test to ensure SWA Callback is injected when `stochastic_weight_avg` is provided to the Trainer."""
-
-    class TestModel(BoringModel):
-        def configure_optimizers(self):
-            optimizer = torch.optim.SGD(self.layer.parameters(), lr=0.1)
-            return optimizer
-
-    model = TestModel()
-    kwargs = {
-        "default_root_dir": tmpdir,
-        "callbacks": StochasticWeightAveraging(swa_lrs=1e-3) if use_callbacks else None,
-        "stochastic_weight_avg": stochastic_weight_avg,
-        "limit_train_batches": 4,
-        "limit_val_batches": 4,
-        "max_epochs": 2,
-    }
-    if stochastic_weight_avg:
-        with pytest.warns(FutureWarning)(match=r"stochastic_weight_avg=True\)` is deprecated in v1.5"):
-            trainer = Trainer(**kwargs)
-    else:
-        trainer = Trainer(**kwargs)
-    trainer.fit(model)
-    if use_callbacks or stochastic_weight_avg:
-        assert sum(1 for cb in trainer.callbacks if isinstance(cb, StochasticWeightAveraging)) == 1
-        assert trainer.callbacks[0]._swa_lrs == [1e-3 if use_callbacks else 0.1]
-    else:
-        assert all(not isinstance(cb, StochasticWeightAveraging) for cb in trainer.callbacks)
-
-
-=======
->>>>>>> 79de6a95
 def test_swa_deepcopy(tmpdir):
     """Test to ensure SWA Callback doesn't deepcopy dataloaders and datamodule potentially leading to OOM."""
 

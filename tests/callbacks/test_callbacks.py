--- conflicted
+++ resolved
@@ -259,9 +259,6 @@
     assert not test_callback.on_validation_start_called
     assert not test_callback.on_validation_end_called
     assert not test_callback.on_validation_batch_end_called
-<<<<<<< HEAD
-    assert not test_callback.on_validation_batch_start_called
-=======
     assert not test_callback.on_validation_batch_start_called
 
 
@@ -288,7 +285,7 @@
     result = trainer.fit(model)
 
     assert result == 1, 'training failed to complete'
-    assert trainer.current_epoch < trainer.max_epochs
+    assert trainer.current_epoch <= trainer.max_epochs
 
 
 def test_pickling(tmpdir):
@@ -344,5 +341,4 @@
     trainer.fit(model)
 
     ckpt_version = Path(trainer.ckpt_path).parent.name
-    assert ckpt_version == expected
->>>>>>> f972ab3a
+    assert ckpt_version == expected
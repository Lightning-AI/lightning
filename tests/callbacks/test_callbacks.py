# Copyright The PyTorch Lightning team.
#
# Licensed under the Apache License, Version 2.0 (the "License");
# you may not use this file except in compliance with the License.
# You may obtain a copy of the License at
#
#     http://www.apache.org/licenses/LICENSE-2.0
#
# Unless required by applicable law or agreed to in writing, software
# distributed under the License is distributed on an "AS IS" BASIS,
# WITHOUT WARRANTIES OR CONDITIONS OF ANY KIND, either express or implied.
# See the License for the specific language governing permissions and
# limitations under the License.
from unittest import mock
from unittest.mock import ANY, call, MagicMock, Mock

from pytorch_lightning import Trainer
from tests.helpers import BoringModel


@mock.patch("torch.save")  # need to mock torch.save or we get pickle error
def test_trainer_callback_system_fit(_, tmpdir):
    """Test the callback system for fit."""

    model = BoringModel()
    callback_mock = MagicMock()
    trainer = Trainer(
        default_root_dir=tmpdir,
        callbacks=[callback_mock],
        max_epochs=1,
        limit_val_batches=1,
        limit_train_batches=3,
        progress_bar_refresh_rate=0,
    )

    # check that only the to calls exists
    assert trainer.callbacks[0] == callback_mock
    assert callback_mock.method_calls == [
        call.on_init_start(trainer),
        call.on_init_end(trainer),
    ]

    # fit model
    trainer.fit(model)

    assert callback_mock.method_calls == [
        call.on_init_start(trainer),
        call.on_init_end(trainer),
        call.setup(trainer, model, 'fit'),
        call.on_before_accelerator_backend_setup(trainer, model),
        call.on_fit_start(trainer, model),
        call.on_pretrain_routine_start(trainer, model),
        call.on_pretrain_routine_end(trainer, model),
        call.on_sanity_check_start(trainer, model),
        call.on_validation_start(trainer, model),
        call.on_validation_epoch_start(trainer, model),
        call.on_validation_batch_start(trainer, model, ANY, 0, 0),
        call.on_validation_batch_end(trainer, model, ANY, ANY, 0, 0),
        call.on_validation_epoch_end(trainer, model),
        call.on_epoch_end(trainer, model),
        call.on_validation_end(trainer, model),
        call.on_sanity_check_end(trainer, model),
        call.on_train_start(trainer, model),
        call.on_epoch_start(trainer, model),
        call.on_train_epoch_start(trainer, model),
        call.on_batch_start(trainer, model),
        call.on_train_batch_start(trainer, model, ANY, 0, 0),
        call.on_before_zero_grad(trainer, model, trainer.optimizers[0]),
        call.on_after_backward(trainer, model),
        call.on_train_batch_end(trainer, model, ANY, ANY, 0, 0),
        call.on_batch_end(trainer, model),
        call.on_batch_start(trainer, model),
        call.on_train_batch_start(trainer, model, ANY, 1, 0),
        call.on_before_zero_grad(trainer, model, trainer.optimizers[0]),
        call.on_after_backward(trainer, model),
        call.on_train_batch_end(trainer, model, ANY, ANY, 1, 0),
        call.on_batch_end(trainer, model),
        call.on_batch_start(trainer, model),
        call.on_train_batch_start(trainer, model, ANY, 2, 0),
        call.on_before_zero_grad(trainer, model, trainer.optimizers[0]),
        call.on_after_backward(trainer, model),
        call.on_train_batch_end(trainer, model, ANY, ANY, 2, 0),
        call.on_batch_end(trainer, model),
        call.on_train_epoch_end(trainer, model, ANY),
        call.on_epoch_end(trainer, model),
        call.on_validation_start(trainer, model),
        call.on_validation_epoch_start(trainer, model),
        call.on_validation_batch_start(trainer, model, ANY, 0, 0),
        call.on_validation_batch_end(trainer, model, ANY, ANY, 0, 0),
        call.on_validation_epoch_end(trainer, model),
        call.on_epoch_end(trainer, model),
        call.on_validation_end(trainer, model),
        call.on_save_checkpoint(trainer, model),  # should take ANY but we are inspecting signature for BC
        call.on_train_end(trainer, model),
        call.on_fit_end(trainer, model),
        call.teardown(trainer, model, 'fit'),
    ]

<<<<<<< HEAD
    callback_mock.reset_mock()
    trainer = Trainer(**trainer_options)
    trainer.validate(model)

    assert callback_mock.method_calls == [
        call.on_init_start(trainer),
        call.on_init_end(trainer),
        call.setup(trainer, model, 'validation'),
        call.on_fit_start(trainer, model),
        call.on_pretrain_routine_start(trainer, model),
        call.on_pretrain_routine_end(trainer, model),
        call.on_validation_start(trainer, model),
        call.on_validation_epoch_start(trainer, model),
        call.on_validation_batch_start(trainer, model, ANY, 0, 0),
        call.on_validation_batch_end(trainer, model, ANY, ANY, 0, 0),
        call.on_validation_epoch_end(trainer, model),
        call.on_validation_end(trainer, model),
        call.on_fit_end(trainer, model),
        call.teardown(trainer, model, 'fit'),
        call.teardown(trainer, model, 'validation'),
    ]

    callback_mock.reset_mock()
    trainer = Trainer(**trainer_options)
=======

def test_trainer_callback_system_test(tmpdir):
    """Test the callback system for test."""

    model = BoringModel()
    callback_mock = MagicMock()
    trainer = Trainer(
        default_root_dir=tmpdir,
        callbacks=[callback_mock],
        max_epochs=1,
        limit_test_batches=2,
        progress_bar_refresh_rate=0,
    )

>>>>>>> 0e9d69c3
    trainer.test(model)

    assert callback_mock.method_calls == [
        call.on_init_start(trainer),
        call.on_init_end(trainer),
        call.setup(trainer, model, 'test'),
        call.on_before_accelerator_backend_setup(trainer, model),
        call.on_test_start(trainer, model),
        call.on_test_epoch_start(trainer, model),
        call.on_test_batch_start(trainer, model, ANY, 0, 0),
        call.on_test_batch_end(trainer, model, ANY, ANY, 0, 0),
        call.on_test_batch_start(trainer, model, ANY, 1, 0),
        call.on_test_batch_end(trainer, model, ANY, ANY, 1, 0),
        call.on_test_epoch_end(trainer, model),
        call.on_epoch_end(trainer, model),
        call.on_test_end(trainer, model),
        call.teardown(trainer, model, 'test'),
    ]


def test_callbacks_configured_in_model(tmpdir):
    """ Test the callback system with callbacks added through the model hook. """

    model_callback_mock = Mock()
    trainer_callback_mock = Mock()

    class TestModel(BoringModel):

        def configure_callbacks(self):
            return [model_callback_mock]

    model = TestModel()
    trainer_options = dict(
        default_root_dir=tmpdir,
        checkpoint_callback=False,
        fast_dev_run=True,
        progress_bar_refresh_rate=0,
    )

    def assert_expected_calls(_trainer, model_callback, trainer_callback):
        # some methods in callbacks configured through model won't get called
        uncalled_methods = [
            call.on_init_start(_trainer),
            call.on_init_end(_trainer),
        ]
        for uncalled in uncalled_methods:
            assert uncalled not in model_callback.method_calls

        # assert that the rest of calls are the same as for trainer callbacks
        expected_calls = [m for m in trainer_callback.method_calls if m not in uncalled_methods]
        assert expected_calls
        assert model_callback.method_calls == expected_calls

    # .fit()
    trainer_options.update(callbacks=[trainer_callback_mock])
    trainer = Trainer(**trainer_options)
    assert trainer_callback_mock in trainer.callbacks
    assert model_callback_mock not in trainer.callbacks
    trainer.fit(model)
    assert model_callback_mock in trainer.callbacks
    assert trainer.callbacks[-1] == model_callback_mock
    assert_expected_calls(trainer, model_callback_mock, trainer_callback_mock)

    # .test()
    model_callback_mock.reset_mock()
    trainer_callback_mock.reset_mock()
    trainer_options.update(callbacks=[trainer_callback_mock])
    trainer = Trainer(**trainer_options)
    trainer.test(model)
    assert model_callback_mock in trainer.callbacks
    assert trainer.callbacks[-1] == model_callback_mock
    assert_expected_calls(trainer, model_callback_mock, trainer_callback_mock)


def test_configure_callbacks_hook_multiple_calls(tmpdir):
    """ Test that subsequent calls to `configure_callbacks` do not change the callbacks list. """
    model_callback_mock = Mock()

    class TestModel(BoringModel):

        def configure_callbacks(self):
            return [model_callback_mock]

    model = TestModel()
    trainer = Trainer(
        default_root_dir=tmpdir,
        fast_dev_run=True,
        checkpoint_callback=False,
        progress_bar_refresh_rate=1,
    )

    callbacks_before_fit = trainer.callbacks.copy()
    assert callbacks_before_fit

    trainer.fit(model)
    callbacks_after_fit = trainer.callbacks.copy()
    assert callbacks_after_fit == callbacks_before_fit + [model_callback_mock]

    trainer.test(model)
    callbacks_after_test = trainer.callbacks.copy()
    assert callbacks_after_test == callbacks_after_fit

    trainer.test(ckpt_path=None)
    callbacks_after_test = trainer.callbacks.copy()
    assert callbacks_after_test == callbacks_after_fit<|MERGE_RESOLUTION|>--- conflicted
+++ resolved
@@ -96,32 +96,6 @@
         call.teardown(trainer, model, 'fit'),
     ]
 
-<<<<<<< HEAD
-    callback_mock.reset_mock()
-    trainer = Trainer(**trainer_options)
-    trainer.validate(model)
-
-    assert callback_mock.method_calls == [
-        call.on_init_start(trainer),
-        call.on_init_end(trainer),
-        call.setup(trainer, model, 'validation'),
-        call.on_fit_start(trainer, model),
-        call.on_pretrain_routine_start(trainer, model),
-        call.on_pretrain_routine_end(trainer, model),
-        call.on_validation_start(trainer, model),
-        call.on_validation_epoch_start(trainer, model),
-        call.on_validation_batch_start(trainer, model, ANY, 0, 0),
-        call.on_validation_batch_end(trainer, model, ANY, ANY, 0, 0),
-        call.on_validation_epoch_end(trainer, model),
-        call.on_validation_end(trainer, model),
-        call.on_fit_end(trainer, model),
-        call.teardown(trainer, model, 'fit'),
-        call.teardown(trainer, model, 'validation'),
-    ]
-
-    callback_mock.reset_mock()
-    trainer = Trainer(**trainer_options)
-=======
 
 def test_trainer_callback_system_test(tmpdir):
     """Test the callback system for test."""
@@ -136,7 +110,6 @@
         progress_bar_refresh_rate=0,
     )
 
->>>>>>> 0e9d69c3
     trainer.test(model)
 
     assert callback_mock.method_calls == [

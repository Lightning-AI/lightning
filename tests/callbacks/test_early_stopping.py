from copy import deepcopy
import pickle

import cloudpickle
import pytest
import torch

from pytorch_lightning import Trainer
from pytorch_lightning.callbacks import EarlyStopping, ModelCheckpoint
from tests.base import EvalModelTemplate


class EarlyStoppingTestRestore(EarlyStopping):
    # this class has to be defined outside the test function, otherwise we get pickle error
    def __init__(self, expected_state=None):
        super().__init__()
        self.expected_state = expected_state
        # cache the state for each epoch
        self.saved_states = []

    def on_train_start(self, trainer, pl_module):
        if self.expected_state:
            assert self.on_save_checkpoint(trainer, pl_module) == self.expected_state

    def on_validation_end(self, trainer, pl_module):
        super().on_validation_end(trainer, pl_module)
        self.saved_states.append(self.on_save_checkpoint(trainer, pl_module).copy())


def test_resume_early_stopping_from_checkpoint(tmpdir):
    """
    Prevent regressions to bugs:
    https://github.com/PyTorchLightning/pytorch-lightning/issues/1464
    https://github.com/PyTorchLightning/pytorch-lightning/issues/1463
    """

<<<<<<< HEAD
=======
    class EarlyStoppingTestStore(EarlyStopping):
        def __init__(self, *args, **kwargs):
            super().__init__(*args, **kwargs)
            # cache the state for each epoch
            self.saved_states = []

        def on_validation_end(self, trainer, pl_module):
            super().on_validation_end(trainer, pl_module)
            self.saved_states.append(deepcopy(self.state_dict()))

    class EarlyStoppingTestRestore(EarlyStopping):
        def __init__(self, expected_state):
            super().__init__()
            self.expected_state = expected_state

        def on_train_start(self, trainer, pl_module):
            assert self.state_dict() == self.expected_state

>>>>>>> 4d0406ec
    model = EvalModelTemplate()
    checkpoint_callback = ModelCheckpoint(save_top_k=1)
    early_stop_callback = EarlyStoppingTestRestore()
    trainer = Trainer(
        default_root_dir=tmpdir,
        checkpoint_callback=checkpoint_callback,
        early_stop_callback=early_stop_callback,
        max_epochs=4,
    )
    trainer.fit(model)

    checkpoint_filepath = checkpoint_callback.kth_best_model
    # ensure state is persisted properly
    checkpoint = torch.load(checkpoint_filepath)
    # the checkpoint saves "epoch + 1"
    early_stop_callback_state = early_stop_callback.saved_states[checkpoint["epoch"] - 1]
    assert 4 == len(early_stop_callback.saved_states)
    assert checkpoint["callbacks"][type(early_stop_callback)] == early_stop_callback_state

    # ensure state is reloaded properly (assertion in the callback)
    early_stop_callback = EarlyStoppingTestRestore(early_stop_callback_state)
    new_trainer = Trainer(
        default_root_dir=tmpdir,
        max_epochs=2,
        resume_from_checkpoint=checkpoint_filepath,
        early_stop_callback=early_stop_callback,
    )
    new_trainer.fit(model)


class EarlyStoppingTestInvocations(EarlyStopping):
    # this class has to be defined outside the test function, otherwise we get pickle error
    def __init__(self, expected_count):
        super().__init__()
        self.count = 0
        self.expected_count = expected_count

    def on_validation_end(self, trainer, pl_module):
        self.count += 1

    def on_train_end(self, trainer, pl_module):
        assert self.count == self.expected_count


def test_early_stopping_no_extraneous_invocations(tmpdir):
    """Test to ensure that callback methods aren't being invoked outside of the callback handler."""

    model = EvalModelTemplate()
    expected_count = 4
    early_stop_callback = EarlyStoppingTestInvocations(expected_count)
    trainer = Trainer(
        default_root_dir=tmpdir,
        early_stop_callback=early_stop_callback,
        val_check_interval=1.0,
        max_epochs=expected_count,
    )
    trainer.fit(model)


@pytest.mark.parametrize(
    "loss_values, patience, expected_stop_epoch",
    [([6, 5, 5, 5, 5, 5], 3, 4), ([6, 5, 4, 4, 3, 3], 1, 3), ([6, 5, 6, 5, 5, 5], 3, 4),],
)
def test_early_stopping_patience(tmpdir, loss_values, patience, expected_stop_epoch):
    """Test to ensure that early stopping is not triggered before patience is exhausted."""

    class ModelOverrideValidationReturn(EvalModelTemplate):
        validation_return_values = torch.Tensor(loss_values)
        count = 0

        def validation_epoch_end(self, outputs):
            loss = self.validation_return_values[self.count]
            self.count += 1
            return {"test_val_loss": loss}

    model = ModelOverrideValidationReturn()
    early_stop_callback = EarlyStopping(monitor="test_val_loss", patience=patience, verbose=True)
    trainer = Trainer(
        default_root_dir=tmpdir,
        early_stop_callback=early_stop_callback,
        val_check_interval=1.0,
        num_sanity_val_steps=0,
        max_epochs=10,
    )
    trainer.fit(model)
    assert trainer.current_epoch == expected_stop_epoch


def test_pickling(tmpdir):
    early_stopping = EarlyStopping()

    early_stopping_pickled = pickle.dumps(early_stopping)
    early_stopping_loaded = pickle.loads(early_stopping_pickled)
    assert vars(early_stopping) == vars(early_stopping_loaded)

    early_stopping_pickled = cloudpickle.dumps(early_stopping)
    early_stopping_loaded = cloudpickle.loads(early_stopping_pickled)
<<<<<<< HEAD
    assert vars(early_stopping) == vars(early_stopping_loaded)
=======
    assert vars(early_stopping) == vars(early_stopping_loaded)


def test_early_stopping_no_val_step(tmpdir):
    """Test that early stopping callback falls back to training metrics when no validation defined."""

    class CurrentModel(EvalModelTemplate):
        def training_step(self, *args, **kwargs):
            output = super().training_step(*args, **kwargs)
            output.update({'my_train_metric': output['loss']})  # could be anything else
            return output

    model = CurrentModel()
    model.validation_step = None
    model.val_dataloader = None

    stopping = EarlyStopping(monitor='my_train_metric', min_delta=0.1)
    trainer = Trainer(
        default_root_dir=tmpdir,
        early_stop_callback=stopping,
        overfit_batches=0.20,
        max_epochs=2,
    )
    result = trainer.fit(model)

    assert result == 1, 'training failed to complete'
    assert trainer.current_epoch < trainer.max_epochs


def test_early_stopping_functionality(tmpdir):

    class CurrentModel(EvalModelTemplate):
        def validation_epoch_end(self, outputs):
            losses = [8, 4, 2, 3, 4, 5, 8, 10]
            val_loss = losses[self.current_epoch]
            return {'val_loss': torch.tensor(val_loss)}

    model = CurrentModel()

    trainer = Trainer(
        default_root_dir=tmpdir,
        early_stop_callback=True,
        overfit_batches=0.20,
        max_epochs=20,
    )
    trainer.fit(model)
    assert trainer.current_epoch == 5, 'early_stopping failed'
>>>>>>> 4d0406ec
<|MERGE_RESOLUTION|>--- conflicted
+++ resolved
@@ -34,8 +34,6 @@
     https://github.com/PyTorchLightning/pytorch-lightning/issues/1463
     """
 
-<<<<<<< HEAD
-=======
     class EarlyStoppingTestStore(EarlyStopping):
         def __init__(self, *args, **kwargs):
             super().__init__(*args, **kwargs)
@@ -54,7 +52,6 @@
         def on_train_start(self, trainer, pl_module):
             assert self.state_dict() == self.expected_state
 
->>>>>>> 4d0406ec
     model = EvalModelTemplate()
     checkpoint_callback = ModelCheckpoint(save_top_k=1)
     early_stop_callback = EarlyStoppingTestRestore()
@@ -152,9 +149,6 @@
 
     early_stopping_pickled = cloudpickle.dumps(early_stopping)
     early_stopping_loaded = cloudpickle.loads(early_stopping_pickled)
-<<<<<<< HEAD
-    assert vars(early_stopping) == vars(early_stopping_loaded)
-=======
     assert vars(early_stopping) == vars(early_stopping_loaded)
 
 
@@ -201,5 +195,4 @@
         max_epochs=20,
     )
     trainer.fit(model)
-    assert trainer.current_epoch == 5, 'early_stopping failed'
->>>>>>> 4d0406ec
+    assert trainer.current_epoch == 5, 'early_stopping failed'
--- conflicted
+++ resolved
@@ -27,27 +27,10 @@
     assert any(isinstance(cb, ModelSummary) for cb in trainer.callbacks)
 
 
-<<<<<<< HEAD
-def test_model_summary_callback_with_weights_summary_none():
-    with pytest.warns(FutureWarning)(match=r"weights_summary=None\)` is deprecated"):
-        trainer = Trainer(weights_summary=None)
-    assert not any(isinstance(cb, ModelSummary) for cb in trainer.callbacks)
-
-    trainer = Trainer(enable_model_summary=False)
-    assert not any(isinstance(cb, ModelSummary) for cb in trainer.callbacks)
-
-    trainer = Trainer(enable_model_summary=False, weights_summary="full")
-    assert not any(isinstance(cb, ModelSummary) for cb in trainer.callbacks)
-
-    with pytest.warns(FutureWarning)(match=r"weights_summary=None\)` is deprecated"):
-        trainer = Trainer(enable_model_summary=True, weights_summary=None)
-    assert not any(isinstance(cb, ModelSummary) for cb in trainer.callbacks)
-=======
 def test_model_summary_callback_with_enable_model_summary_false():
     trainer = Trainer(enable_model_summary=False)
     assert not any(isinstance(cb, ModelSummary) for cb in trainer.callbacks)
 
->>>>>>> 79de6a95
 
 def test_model_summary_callback_with_enable_model_summary_true():
     trainer = Trainer(enable_model_summary=True)
@@ -58,20 +41,6 @@
     model_summary_callback = list(filter(lambda cb: isinstance(cb, ModelSummary), trainer.callbacks))[0]
     assert model_summary_callback._max_depth == 1
 
-<<<<<<< HEAD
-    with pytest.warns(FutureWarning)(match=r"weights_summary=full\)` is deprecated"):
-        trainer = Trainer(weights_summary="full")
-    model_summary_callback = list(filter(lambda cb: isinstance(cb, ModelSummary), trainer.callbacks))[0]
-    assert model_summary_callback._max_depth == -1
-
-
-def test_model_summary_callback_override_weights_summary_flag():
-    with pytest.warns(FutureWarning)(match=r"weights_summary=None\)` is deprecated"):
-        trainer = Trainer(callbacks=ModelSummary(), weights_summary=None)
-    assert any(isinstance(cb, ModelSummary) for cb in trainer.callbacks)
-
-=======
->>>>>>> 79de6a95
 
 def test_custom_model_summary_callback_summarize(tmpdir):
     class CustomModelSummary(ModelSummary):

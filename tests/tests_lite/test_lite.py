--- conflicted
+++ resolved
@@ -30,20 +30,14 @@
 from lightning_lite.strategies import (
     DDPShardedStrategy,
     DDPSpawnShardedStrategy,
-<<<<<<< HEAD
-=======
     DDPStrategy,
->>>>>>> 0dfb3d28
     DeepSpeedStrategy,
     ParallelStrategy,
     SingleDeviceStrategy,
     Strategy,
     XLAStrategy,
 )
-<<<<<<< HEAD
-=======
 from lightning_lite.strategies.strategy import _Sharded
->>>>>>> 0dfb3d28
 from lightning_lite.utilities import _StrategyType
 from lightning_lite.utilities.exceptions import MisconfigurationException
 from lightning_lite.utilities.seed import pl_worker_init_function
@@ -87,13 +81,8 @@
 
 
 @mock.patch("lightning_lite.strategies.ddp.DistributedDataParallel")
-<<<<<<< HEAD
-@pytest.mark.parametrize("setup_method", ["setup", "setup_model"])
-def test_setup_model(ddp_mock, setup_method):
-=======
 @pytest.mark.parametrize("setup_method", ["setup", "setup_module"])
 def test_setup_module(ddp_mock, setup_method):
->>>>>>> 0dfb3d28
     """Test that the setup method lets the strategy wrap the model, but keeps a reference to the original model."""
     lite = EmptyLite(accelerator="cpu", strategy="ddp", devices=2)
     model = nn.Linear(1, 2)
@@ -117,13 +106,8 @@
     ],
 )
 @pytest.mark.parametrize("move_to_device", [True, False])
-<<<<<<< HEAD
-@pytest.mark.parametrize("setup_method", ["setup", "setup_model"])
-def test_setup_model_move_to_device(setup_method, move_to_device, accelerator, initial_device, target_device):
-=======
 @pytest.mark.parametrize("setup_method", ["setup", "setup_module"])
 def test_setup_module_move_to_device(setup_method, move_to_device, accelerator, initial_device, target_device):
->>>>>>> 0dfb3d28
     """Test that `move_to_device` leads to parameters being moved to the correct device and that the device
     attributes on the wrapper are updated."""
     initial_device = torch.device(initial_device)
@@ -146,13 +130,8 @@
 
 @RunIf(min_cuda_gpus=1)
 @pytest.mark.parametrize("move_to_device", [True, False])
-<<<<<<< HEAD
-@pytest.mark.parametrize("setup_method", ["setup", "setup_model"])
-def test_setup_model_parameters_on_different_devices(setup_method, move_to_device):
-=======
 @pytest.mark.parametrize("setup_method", ["setup", "setup_module"])
 def test_setup_module_parameters_on_different_devices(setup_method, move_to_device):
->>>>>>> 0dfb3d28
     """Test that a warning is emitted when model parameters are on a different device prior to calling
     `setup()`."""
     device0 = torch.device("cpu")
@@ -179,11 +158,7 @@
             setup_method(model, move_to_device=move_to_device)
 
 
-<<<<<<< HEAD
-def test_setup_model_and_optimizers():
-=======
 def test_setup_module_and_optimizers():
->>>>>>> 0dfb3d28
     """Test that `setup()` can handle no optimizers, one optimizer, or multiple optimizers."""
     lite = EmptyLite()
     model = nn.Linear(1, 2)
@@ -247,20 +222,6 @@
         lite.setup(model, lite_optimizer)
 
 
-<<<<<<< HEAD
-def test_setup_model_twice_fails():
-    """Test that calling `setup_model` with a model that is already wrapped fails."""
-    lite = EmptyLite()
-    model = nn.Linear(1, 2)
-
-    lite_model = lite.setup_model(model)
-    with pytest.raises(ValueError, match="A model should be passed only once to the"):
-        lite.setup_model(lite_model)
-
-
-def test_setup_optimizers_twice_fails():
-    """Test that calling `setup_model` with a model that is already wrapped fails."""
-=======
 def test_setup_module_twice_fails():
     """Test that calling `setup_module` with a model that is already wrapped fails."""
     lite = EmptyLite()
@@ -273,7 +234,6 @@
 
 def test_setup_optimizers_twice_fails():
     """Test that calling `setup_module` with a model that is already wrapped fails."""
->>>>>>> 0dfb3d28
     lite = EmptyLite()
     model = nn.Linear(1, 2)
     optimizer = torch.optim.Adam(model.parameters())
@@ -284,22 +244,13 @@
 
 
 @pytest.mark.parametrize("strategy_cls", [DDPShardedStrategy, DDPSpawnShardedStrategy])
-<<<<<<< HEAD
-def test_setup_model_not_supported(strategy_cls):
-    """Test that `setup_model` validates the strategy supports setting up model and optimizers independently."""
-=======
 def test_setup_module_not_supported(strategy_cls):
     """Test that `setup_module` validates the strategy supports setting up model and optimizers independently."""
->>>>>>> 0dfb3d28
     lite = EmptyLite()
     model = nn.Linear(1, 2)
     lite._strategy = Mock(spec=strategy_cls)
     with pytest.raises(RuntimeError, match=escape("requires the model and optimizer(s) to be set up jointly through")):
-<<<<<<< HEAD
-        lite.setup_model(model)
-=======
         lite.setup_module(model)
->>>>>>> 0dfb3d28
 
 
 @pytest.mark.parametrize("strategy_cls", [DeepSpeedStrategy, DDPShardedStrategy, DDPSpawnShardedStrategy, XLAStrategy])
@@ -327,17 +278,10 @@
     lite.setup(model, optimizer)
     assert lite._models_setup == 2
 
-<<<<<<< HEAD
-    lite.setup_model(model)
-    assert lite._models_setup == 3
-
-
-=======
     lite.setup_module(model)
     assert lite._models_setup == 3
 
 
->>>>>>> 0dfb3d28
 def test_setup_dataloaders_unsupported_input():
     """Test that the setup_dataloaders method fails when provided with non-DataLoader objects."""
     lite = EmptyLite()

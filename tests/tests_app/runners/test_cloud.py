--- conflicted
+++ resolved
@@ -1442,7 +1442,6 @@
         _validate_build_spec_and_compute(Work())
 
 
-<<<<<<< HEAD
 def test_programmatic_lightningignore(monkeypatch, caplog, tmpdir):
     mock_client = mock.MagicMock()
     mock_client.projects_service_list_memberships.return_value = V1ListMembershipsResponse(
@@ -1507,7 +1506,8 @@
     assert "The total size is 5.0 MB" in caplog.text
     assert "2 files were uploaded"  # a.txt and .lightningignore
     assert "files:\n5.0 MB: a.txt\nPerhaps" in caplog.text  # only this file appears
-=======
+
+
 @pytest.mark.parametrize(
     "lightning_app_instance, lightning_cloud_url, expected_url",
     [
@@ -1528,4 +1528,3 @@
         "lightning_app.runners.cloud.get_lightning_cloud_url", mock.MagicMock(return_value=lightning_cloud_url)
     ):
         assert CloudRuntime._get_app_url(lightning_app_instance) == expected_url
->>>>>>> 64b19fb1

# Copyright The PyTorch Lightning team.
#
# Licensed under the Apache License, Version 2.0 (the "License");
# you may not use this file except in compliance with the License.
# You may obtain a copy of the License at
#
#     http://www.apache.org/licenses/LICENSE-2.0
#
# Unless required by applicable law or agreed to in writing, software
# distributed under the License is distributed on an "AS IS" BASIS,
# WITHOUT WARRANTIES OR CONDITIONS OF ANY KIND, either express or implied.
# See the License for the specific language governing permissions and
# limitations under the License.
import os
from copy import deepcopy
from unittest import mock

import pytest
import torch

<<<<<<< HEAD
from pytorch_lightning import Trainer
from pytorch_lightning.callbacks import ModelCheckpoint
from pytorch_lightning.trainer.progress import (
    BatchProgress,
    EpochLoopProgress,
    EpochProgress,
    OptimizerProgress,
    Progress,
    Tracker,
)
from tests.helpers import BoringModel


class CustomException(BaseException):
    pass


def test_progress_geattr_setattr():
=======
from pytorch_lightning.trainer.progress import BaseProgress, OptimizerProgress, Progress, Tracker


def test_progress_getattr_setattr():
>>>>>>> 299e2899
    p = Tracker(ready=10, completed=None)
    # can read
    assert p.completed is None
    # can't read non-existing attr
    with pytest.raises(AttributeError, match="object has no attribute 'non_existing_attr'"):
        p.non_existing_attr
    # can set new attr
    p.non_existing_attr = 10
    # can't write unused attr
    with pytest.raises(AttributeError, match="'completed' attribute is meant to be unused"):
        p.completed = 10
    with pytest.raises(TypeError, match="unsupported operand type"):
        # default python error, would need to override `__getattribute__`
        # but we want to allow reading the `None` value
        p.completed += 10


def test_progress_reset():
    p = Tracker(ready=1, started=2, completed=None)
    p.reset()
    assert p == Tracker(completed=None)


def test_progress_repr():
    assert repr(Tracker(ready=None, started=None)) == "Tracker(processed=0, completed=0)"


@pytest.mark.parametrize("attr", ("ready", "started", "processed", "completed"))
def test_base_progress_increment(attr):
    p = Progress()
    fn = getattr(p, f"increment_{attr}")
    fn()
    expected = Tracker(**{attr: 1})
    assert p.total == expected
    assert p.current == expected


def test_base_progress_from_defaults():
    actual = Progress.from_defaults(completed=5, started=None)
    expected = Progress(total=Tracker(started=None, completed=5), current=Tracker(started=None, completed=5))
    assert actual == expected


def test_epoch_loop_progress_increment_sequence():
    """Test sequences for incrementing batches reads and epochs."""
    batch = Progress()

    batch.increment_ready()
    assert batch.total == Tracker(ready=1)
    assert batch.current == Tracker(ready=1)

    batch.increment_started()
    assert batch.total == Tracker(ready=1, started=1)
    assert batch.current == Tracker(ready=1, started=1)

    batch.increment_processed()
    assert batch.total == Tracker(ready=1, started=1, processed=1)
    assert batch.current == Tracker(ready=1, started=1, processed=1)

    batch.increment_completed()
    assert batch.total == Tracker(ready=1, started=1, processed=1, completed=1)
    assert batch.current == Tracker(ready=1, started=1, processed=1, completed=1)


def test_optimizer_progress_default_factory():
    """
    Ensure that the defaults are created appropiately. If `default_factory` was not used, the default would
    be shared between instances.
    """
    p1 = OptimizerProgress()
    p2 = OptimizerProgress()
    p1.step.increment_completed()
    assert p1.step.total.completed == p1.step.current.completed
    assert p1.step.total.completed == 1
    assert p2.step.total.completed == 0


<<<<<<< HEAD
def test_epoch_loop_progress_serialization():
    loop = EpochLoopProgress()
    loop.epoch.dataloader_idx = 1
    _ = deepcopy(loop)
    state_dict = loop.state_dict()

    # yapf: disable
    assert state_dict == {
        'epoch': {
            # number of times `validate` has been called
            'total': {'completed': 0, 'processed': 0, 'ready': 0, 'started': 0},
            # either 0 or 1 as `max_epochs` does not apply to the `validate` loop
            'current': {'completed': 0, 'processed': 0, 'ready': 0, 'started': 0},
            'batch': {
                # number of batches across `validate` calls
                'total': {'completed': 0, 'processed': 0, 'ready': 0, 'started': 0},
                # number of batches this `validate` call
                'current': {'completed': 0, 'processed': 0, 'ready': 0, 'started': 0},
            },
            'dataloader_idx': 1
        }
    }
    # yapf: enable

    new_loop = EpochLoopProgress.from_state_dict(state_dict)
    assert loop == new_loop


@mock.patch.dict(os.environ, {"PL_FAULT_TOLERANT_TRAINING": "1"})
@pytest.mark.parametrize("use_multiple_optimizers", [False, True])
@pytest.mark.parametrize("accumulate_grad_batches", [1, 2])
def test_progress_tracking(use_multiple_optimizers, accumulate_grad_batches, tmpdir):

    class TestModel(BoringModel):

        def __init__(self):
            super().__init__()
            if use_multiple_optimizers:
                self.configure_optimizers = self.configure_optimizers_3
            self.should_fail = True

        def training_step(self, batch, batch_idx, optimizer_idx: int = None):
            # breaking on global_step 4
            if self.should_fail and self.trainer.current_epoch == 1 and batch_idx == 1 and optimizer_idx == (
                1 if use_multiple_optimizers else None
            ):
                raise CustomException
            return super().training_step(batch, batch_idx)

        def configure_optimizers_3(self):
            optimizer = torch.optim.SGD(self.layer.parameters(), lr=0.1)
            lr_scheduler = torch.optim.lr_scheduler.StepLR(optimizer, step_size=1)
            optimizer_1 = torch.optim.Adam(self.layer.parameters(), lr=0.1)
            lr_scheduler_1 = torch.optim.lr_scheduler.StepLR(optimizer_1, step_size=1)
            optimizer_2 = torch.optim.Adam(self.layer.parameters(), lr=0.1)
            return [optimizer, optimizer_1, optimizer_2], \
                   [lr_scheduler, {"scheduler": lr_scheduler_1, "interval": "step"}]

    model = TestModel()
    model.training_epoch_end = None

    limit_train_batches = 3

    chk = ModelCheckpoint(dirpath=tmpdir, filename=str(use_multiple_optimizers), save_last=True)
    chk.last_model_path = None
    trainer = Trainer(
        default_root_dir=tmpdir,
        max_epochs=2,
        limit_train_batches=limit_train_batches,
        limit_val_batches=0,
        callbacks=chk,
        accumulate_grad_batches=accumulate_grad_batches,
        resume_from_checkpoint=None,
    )

    # simulate random failure in training_step
    try:
        trainer.fit(model)
    except CustomException:
        pass

    #######################
    # VALIDATE CHECKPOINT #
    #######################

    checkpoint = torch.load(trainer.checkpoint_callback.last_model_path)

    num_epochs = 1
    num_batches = 4

    num_optimizers = 3 if use_multiple_optimizers else 1

    # 4 optimizer steps because breaking on the second batch of the second epoch (3 + 1)
    total_optimizer_step = (4 * num_optimizers + (1 if use_multiple_optimizers else 0)) // accumulate_grad_batches

    # we raised expection on the first optimizer
    current_optimize_step = (1 if use_multiple_optimizers else 0)

    if accumulate_grad_batches == 2 and use_multiple_optimizers:
        total_optimizer_step += 1

    total_optimizer_zero_grad = total_optimizer_step
    current_optimizer_zero_grad = current_optimize_step

    if accumulate_grad_batches == 2:
        # that's weird ! todo (tchaton) investigate this
        total_optimizer_zero_grad = (9 if use_multiple_optimizers else 3)
        current_optimizer_zero_grad = 0  # same there.

    total_scheduler_step = (5 if use_multiple_optimizers else 1) // accumulate_grad_batches

    current_scheduler_step = 0

    if accumulate_grad_batches == 2:
        total_scheduler_step += 1

    optimizer_idx = (1 if use_multiple_optimizers else 0)

    # yapf: disable
    expected = {
        "state_dict": {},
        "epoch_loop.state_dict": {},
        "epoch_loop.progress": {
            "total": {
                "ready": num_epochs + 1,
                "started": num_epochs + 1,
                "processed": 1,
                "completed": 1
            },
            "current": {
                "ready": num_epochs + 1,
                "started": num_epochs + 1,
                "processed": 1,
                "completed": 1
            },
            "should_check_val": False,
        },
        "epoch_loop.batch_loop.state_dict": {},
        "epoch_loop.batch_loop.progress": {
            "total": {
                "ready": num_batches + 1,
                "started": num_batches + 1,
                "processed": num_batches,
                "completed": num_batches
            },
            "current": {
                "ready": num_batches - limit_train_batches + 1,
                "started": num_batches - limit_train_batches + 1,
                "processed": num_batches - limit_train_batches,
                "completed": num_batches - limit_train_batches
            },
        },
        "epoch_loop.batch_loop.optim_progress": {
            "optimizer_idx": optimizer_idx,
            "optimizer": {
                "step": {
                    "total": {
                        "ready": total_optimizer_step + 1,
                        "started": total_optimizer_step,
                        "processed": None,
                        "completed": total_optimizer_step
                    },
                    "current": {
                        "ready": current_optimize_step + 1,
                        "started": current_optimize_step,
                        "processed": None,
                        "completed": current_optimize_step,
                    },
                },
                "zero_grad": {
                    "total": {
                        "ready": total_optimizer_zero_grad,
                        "started": total_optimizer_zero_grad,
                        "processed": None,
                        "completed": total_optimizer_zero_grad
                    },
                    "current": {
                        "ready": current_optimizer_zero_grad,
                        "started": current_optimizer_zero_grad,
                        "processed": None,
                        "completed": current_optimizer_zero_grad,
                    },
                },
            },
            "scheduler": {
                "total": {
                    "ready": total_scheduler_step,
                    "started": None,
                    "processed": None,
                    "completed": total_scheduler_step
                },
                "current": {
                    "ready": current_scheduler_step,
                    "started": None,
                    "processed": None,
                    "completed": current_scheduler_step
                },
            },
        },
        "epoch_loop.val_loop.state_dict": {},
        "epoch_loop.val_loop.progress": {
            "total": {"ready": 0, "started": 0, "processed": 0, "completed": 0},
            "current": {"ready": 0, "started": 0, "processed": 0, "completed": 0},
            "dataloader_idx": 0,
        },
        "epoch_loop.val_loop.epoch_loop.state_dict": {},
        "epoch_loop.val_loop.epoch_loop.progress": {
            "total": {"ready": 0, "started": 0, "processed": 0, "completed": 0},
            "current": {"ready": 0, "started": 0, "processed": 0, "completed": 0},
        },
    }
    # yapf: enable

    assert checkpoint["loops"]["fit_loop"] == expected

    trainer = Trainer()
    trainer.fit_loop.load_state_dict(checkpoint["loops"]["fit_loop"], restart_progress=False)
    assert trainer.fit_loop.state_dict() == checkpoint["loops"]["fit_loop"]

    trainer.fit_loop.load_state_dict(checkpoint["loops"]["fit_loop"])
    state_dict = trainer.fit_loop.state_dict()
    assert state_dict != checkpoint["loops"]["fit_loop"]
    assert state_dict['epoch_loop.progress']["total"]["started"] == num_epochs


@mock.patch.dict(os.environ, {"PL_FAULT_TOLERANT_TRAINING": "1"})
def test_progress_tracking_validation_multiple_datasets(tmpdir):

    class ValidationModel(BoringModel):

        def __init__(self):
            super().__init__()

        def validation_step(self, batch, batch_idx, dataloader_idx):
            if self.trainer.fit_loop.epoch_loop.batch_idx == 3 and batch_idx == 1 and dataloader_idx == 1:
                raise CustomException
            return super().validation_step(batch, batch_idx)

        def val_dataloader(self):
            return [super().val_dataloader(), super().val_dataloader(), super().val_dataloader()]

    model = ValidationModel()
    model.validation_epoch_end = None

    chk = ModelCheckpoint(dirpath=tmpdir, save_last=True)
    chk.last_model_path = None
    trainer = Trainer(
        default_root_dir=tmpdir,
        max_epochs=1,
        limit_train_batches=5,
        limit_val_batches=3,
        callbacks=chk,
        resume_from_checkpoint=None,
        val_check_interval=2,
        num_sanity_val_steps=0,
    )

    # simulate random failure in training_step
    try:
        trainer.fit(model)
    except CustomException:
        pass

    #######################
    # VALIDATE CHECKPOINT #
    #######################

    checkpoint = torch.load(trainer.checkpoint_callback.last_model_path)["loops"]["fit_loop"]

    checkpoint = torch.load(trainer.checkpoint_callback.last_model_path)["loops"]["fit_loop"]

    expected = {
        "total": {
            "ready": 2,
            "started": 2,
            "processed": 1,
            "completed": 1
        },
        "current": {
            "ready": 1,
            "started": 1,
            "processed": 0,
            "completed": 0
        },
        "dataloader_idx": 1,
    }

    assert checkpoint["epoch_loop.val_loop.progress"] == expected

    # 3 dataloaders with 3 samples for batch_idx == 1 + first dataloader on batch_idx == 1 + failure on batch_idx = 1
    current = 2
    total = 3 * 3 + 3 + current
    expected = {
        "total": {
            "ready": total,
            "started": total,
            "processed": total - 1,
            "completed": total - 1
        },
        "current": {
            "ready": current,
            "started": current,
            "processed": current - 1,
            "completed": current - 1
        },
    }

    assert checkpoint["epoch_loop.val_loop.epoch_loop.progress"] == expected

    trainer = Trainer()
    trainer.fit_loop.load_state_dict(checkpoint, restart_progress=False)
    assert trainer.fit_loop.state_dict() == checkpoint

    trainer.fit_loop.load_state_dict(checkpoint)
    assert trainer.fit_loop.state_dict() != checkpoint
=======
def test_deepcopy():
    _ = deepcopy(BaseProgress())
    _ = deepcopy(Progress())
    _ = deepcopy(Tracker())
>>>>>>> 299e2899
<|MERGE_RESOLUTION|>--- conflicted
+++ resolved
@@ -18,31 +18,10 @@
 import pytest
 import torch
 
-<<<<<<< HEAD
-from pytorch_lightning import Trainer
-from pytorch_lightning.callbacks import ModelCheckpoint
-from pytorch_lightning.trainer.progress import (
-    BatchProgress,
-    EpochLoopProgress,
-    EpochProgress,
-    OptimizerProgress,
-    Progress,
-    Tracker,
-)
-from tests.helpers import BoringModel
-
-
-class CustomException(BaseException):
-    pass
-
-
-def test_progress_geattr_setattr():
-=======
 from pytorch_lightning.trainer.progress import BaseProgress, OptimizerProgress, Progress, Tracker
 
 
 def test_progress_getattr_setattr():
->>>>>>> 299e2899
     p = Tracker(ready=10, completed=None)
     # can read
     assert p.completed is None
@@ -120,325 +99,7 @@
     assert p2.step.total.completed == 0
 
 
-<<<<<<< HEAD
-def test_epoch_loop_progress_serialization():
-    loop = EpochLoopProgress()
-    loop.epoch.dataloader_idx = 1
-    _ = deepcopy(loop)
-    state_dict = loop.state_dict()
-
-    # yapf: disable
-    assert state_dict == {
-        'epoch': {
-            # number of times `validate` has been called
-            'total': {'completed': 0, 'processed': 0, 'ready': 0, 'started': 0},
-            # either 0 or 1 as `max_epochs` does not apply to the `validate` loop
-            'current': {'completed': 0, 'processed': 0, 'ready': 0, 'started': 0},
-            'batch': {
-                # number of batches across `validate` calls
-                'total': {'completed': 0, 'processed': 0, 'ready': 0, 'started': 0},
-                # number of batches this `validate` call
-                'current': {'completed': 0, 'processed': 0, 'ready': 0, 'started': 0},
-            },
-            'dataloader_idx': 1
-        }
-    }
-    # yapf: enable
-
-    new_loop = EpochLoopProgress.from_state_dict(state_dict)
-    assert loop == new_loop
-
-
-@mock.patch.dict(os.environ, {"PL_FAULT_TOLERANT_TRAINING": "1"})
-@pytest.mark.parametrize("use_multiple_optimizers", [False, True])
-@pytest.mark.parametrize("accumulate_grad_batches", [1, 2])
-def test_progress_tracking(use_multiple_optimizers, accumulate_grad_batches, tmpdir):
-
-    class TestModel(BoringModel):
-
-        def __init__(self):
-            super().__init__()
-            if use_multiple_optimizers:
-                self.configure_optimizers = self.configure_optimizers_3
-            self.should_fail = True
-
-        def training_step(self, batch, batch_idx, optimizer_idx: int = None):
-            # breaking on global_step 4
-            if self.should_fail and self.trainer.current_epoch == 1 and batch_idx == 1 and optimizer_idx == (
-                1 if use_multiple_optimizers else None
-            ):
-                raise CustomException
-            return super().training_step(batch, batch_idx)
-
-        def configure_optimizers_3(self):
-            optimizer = torch.optim.SGD(self.layer.parameters(), lr=0.1)
-            lr_scheduler = torch.optim.lr_scheduler.StepLR(optimizer, step_size=1)
-            optimizer_1 = torch.optim.Adam(self.layer.parameters(), lr=0.1)
-            lr_scheduler_1 = torch.optim.lr_scheduler.StepLR(optimizer_1, step_size=1)
-            optimizer_2 = torch.optim.Adam(self.layer.parameters(), lr=0.1)
-            return [optimizer, optimizer_1, optimizer_2], \
-                   [lr_scheduler, {"scheduler": lr_scheduler_1, "interval": "step"}]
-
-    model = TestModel()
-    model.training_epoch_end = None
-
-    limit_train_batches = 3
-
-    chk = ModelCheckpoint(dirpath=tmpdir, filename=str(use_multiple_optimizers), save_last=True)
-    chk.last_model_path = None
-    trainer = Trainer(
-        default_root_dir=tmpdir,
-        max_epochs=2,
-        limit_train_batches=limit_train_batches,
-        limit_val_batches=0,
-        callbacks=chk,
-        accumulate_grad_batches=accumulate_grad_batches,
-        resume_from_checkpoint=None,
-    )
-
-    # simulate random failure in training_step
-    try:
-        trainer.fit(model)
-    except CustomException:
-        pass
-
-    #######################
-    # VALIDATE CHECKPOINT #
-    #######################
-
-    checkpoint = torch.load(trainer.checkpoint_callback.last_model_path)
-
-    num_epochs = 1
-    num_batches = 4
-
-    num_optimizers = 3 if use_multiple_optimizers else 1
-
-    # 4 optimizer steps because breaking on the second batch of the second epoch (3 + 1)
-    total_optimizer_step = (4 * num_optimizers + (1 if use_multiple_optimizers else 0)) // accumulate_grad_batches
-
-    # we raised expection on the first optimizer
-    current_optimize_step = (1 if use_multiple_optimizers else 0)
-
-    if accumulate_grad_batches == 2 and use_multiple_optimizers:
-        total_optimizer_step += 1
-
-    total_optimizer_zero_grad = total_optimizer_step
-    current_optimizer_zero_grad = current_optimize_step
-
-    if accumulate_grad_batches == 2:
-        # that's weird ! todo (tchaton) investigate this
-        total_optimizer_zero_grad = (9 if use_multiple_optimizers else 3)
-        current_optimizer_zero_grad = 0  # same there.
-
-    total_scheduler_step = (5 if use_multiple_optimizers else 1) // accumulate_grad_batches
-
-    current_scheduler_step = 0
-
-    if accumulate_grad_batches == 2:
-        total_scheduler_step += 1
-
-    optimizer_idx = (1 if use_multiple_optimizers else 0)
-
-    # yapf: disable
-    expected = {
-        "state_dict": {},
-        "epoch_loop.state_dict": {},
-        "epoch_loop.progress": {
-            "total": {
-                "ready": num_epochs + 1,
-                "started": num_epochs + 1,
-                "processed": 1,
-                "completed": 1
-            },
-            "current": {
-                "ready": num_epochs + 1,
-                "started": num_epochs + 1,
-                "processed": 1,
-                "completed": 1
-            },
-            "should_check_val": False,
-        },
-        "epoch_loop.batch_loop.state_dict": {},
-        "epoch_loop.batch_loop.progress": {
-            "total": {
-                "ready": num_batches + 1,
-                "started": num_batches + 1,
-                "processed": num_batches,
-                "completed": num_batches
-            },
-            "current": {
-                "ready": num_batches - limit_train_batches + 1,
-                "started": num_batches - limit_train_batches + 1,
-                "processed": num_batches - limit_train_batches,
-                "completed": num_batches - limit_train_batches
-            },
-        },
-        "epoch_loop.batch_loop.optim_progress": {
-            "optimizer_idx": optimizer_idx,
-            "optimizer": {
-                "step": {
-                    "total": {
-                        "ready": total_optimizer_step + 1,
-                        "started": total_optimizer_step,
-                        "processed": None,
-                        "completed": total_optimizer_step
-                    },
-                    "current": {
-                        "ready": current_optimize_step + 1,
-                        "started": current_optimize_step,
-                        "processed": None,
-                        "completed": current_optimize_step,
-                    },
-                },
-                "zero_grad": {
-                    "total": {
-                        "ready": total_optimizer_zero_grad,
-                        "started": total_optimizer_zero_grad,
-                        "processed": None,
-                        "completed": total_optimizer_zero_grad
-                    },
-                    "current": {
-                        "ready": current_optimizer_zero_grad,
-                        "started": current_optimizer_zero_grad,
-                        "processed": None,
-                        "completed": current_optimizer_zero_grad,
-                    },
-                },
-            },
-            "scheduler": {
-                "total": {
-                    "ready": total_scheduler_step,
-                    "started": None,
-                    "processed": None,
-                    "completed": total_scheduler_step
-                },
-                "current": {
-                    "ready": current_scheduler_step,
-                    "started": None,
-                    "processed": None,
-                    "completed": current_scheduler_step
-                },
-            },
-        },
-        "epoch_loop.val_loop.state_dict": {},
-        "epoch_loop.val_loop.progress": {
-            "total": {"ready": 0, "started": 0, "processed": 0, "completed": 0},
-            "current": {"ready": 0, "started": 0, "processed": 0, "completed": 0},
-            "dataloader_idx": 0,
-        },
-        "epoch_loop.val_loop.epoch_loop.state_dict": {},
-        "epoch_loop.val_loop.epoch_loop.progress": {
-            "total": {"ready": 0, "started": 0, "processed": 0, "completed": 0},
-            "current": {"ready": 0, "started": 0, "processed": 0, "completed": 0},
-        },
-    }
-    # yapf: enable
-
-    assert checkpoint["loops"]["fit_loop"] == expected
-
-    trainer = Trainer()
-    trainer.fit_loop.load_state_dict(checkpoint["loops"]["fit_loop"], restart_progress=False)
-    assert trainer.fit_loop.state_dict() == checkpoint["loops"]["fit_loop"]
-
-    trainer.fit_loop.load_state_dict(checkpoint["loops"]["fit_loop"])
-    state_dict = trainer.fit_loop.state_dict()
-    assert state_dict != checkpoint["loops"]["fit_loop"]
-    assert state_dict['epoch_loop.progress']["total"]["started"] == num_epochs
-
-
-@mock.patch.dict(os.environ, {"PL_FAULT_TOLERANT_TRAINING": "1"})
-def test_progress_tracking_validation_multiple_datasets(tmpdir):
-
-    class ValidationModel(BoringModel):
-
-        def __init__(self):
-            super().__init__()
-
-        def validation_step(self, batch, batch_idx, dataloader_idx):
-            if self.trainer.fit_loop.epoch_loop.batch_idx == 3 and batch_idx == 1 and dataloader_idx == 1:
-                raise CustomException
-            return super().validation_step(batch, batch_idx)
-
-        def val_dataloader(self):
-            return [super().val_dataloader(), super().val_dataloader(), super().val_dataloader()]
-
-    model = ValidationModel()
-    model.validation_epoch_end = None
-
-    chk = ModelCheckpoint(dirpath=tmpdir, save_last=True)
-    chk.last_model_path = None
-    trainer = Trainer(
-        default_root_dir=tmpdir,
-        max_epochs=1,
-        limit_train_batches=5,
-        limit_val_batches=3,
-        callbacks=chk,
-        resume_from_checkpoint=None,
-        val_check_interval=2,
-        num_sanity_val_steps=0,
-    )
-
-    # simulate random failure in training_step
-    try:
-        trainer.fit(model)
-    except CustomException:
-        pass
-
-    #######################
-    # VALIDATE CHECKPOINT #
-    #######################
-
-    checkpoint = torch.load(trainer.checkpoint_callback.last_model_path)["loops"]["fit_loop"]
-
-    checkpoint = torch.load(trainer.checkpoint_callback.last_model_path)["loops"]["fit_loop"]
-
-    expected = {
-        "total": {
-            "ready": 2,
-            "started": 2,
-            "processed": 1,
-            "completed": 1
-        },
-        "current": {
-            "ready": 1,
-            "started": 1,
-            "processed": 0,
-            "completed": 0
-        },
-        "dataloader_idx": 1,
-    }
-
-    assert checkpoint["epoch_loop.val_loop.progress"] == expected
-
-    # 3 dataloaders with 3 samples for batch_idx == 1 + first dataloader on batch_idx == 1 + failure on batch_idx = 1
-    current = 2
-    total = 3 * 3 + 3 + current
-    expected = {
-        "total": {
-            "ready": total,
-            "started": total,
-            "processed": total - 1,
-            "completed": total - 1
-        },
-        "current": {
-            "ready": current,
-            "started": current,
-            "processed": current - 1,
-            "completed": current - 1
-        },
-    }
-
-    assert checkpoint["epoch_loop.val_loop.epoch_loop.progress"] == expected
-
-    trainer = Trainer()
-    trainer.fit_loop.load_state_dict(checkpoint, restart_progress=False)
-    assert trainer.fit_loop.state_dict() == checkpoint
-
-    trainer.fit_loop.load_state_dict(checkpoint)
-    assert trainer.fit_loop.state_dict() != checkpoint
-=======
 def test_deepcopy():
     _ = deepcopy(BaseProgress())
     _ = deepcopy(Progress())
-    _ = deepcopy(Tracker())
->>>>>>> 299e2899
+    _ = deepcopy(Tracker())
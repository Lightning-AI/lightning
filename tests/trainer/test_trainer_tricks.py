--- conflicted
+++ resolved
@@ -134,13 +134,8 @@
         # ------------------------------------------------------
         # test limit_xxx_batches as percent AND int
         # ------------------------------------------------------
-<<<<<<< HEAD
         if split == 'val':
             loader_num_batches, dataloaders = Trainer(limit_val_batches=0.1)._reset_eval_dataloader(split, model=model)
-=======
-        if split == "val":
-            loader_num_batches, dataloaders = Trainer(limit_val_batches=0.1)._reset_eval_dataloader(model, split)
->>>>>>> a64cc373
             assert loader_num_batches[0] == int(0.1 * len(val_loader))
 
             loader_num_batches, dataloaders = Trainer(limit_val_batches=10)._reset_eval_dataloader(split, model=model)

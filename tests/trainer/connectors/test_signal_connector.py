# Copyright The PyTorch Lightning team.
#
# Licensed under the Apache License, Version 2.0 (the "License");
# you may not use this file except in compliance with the License.
# You may obtain a copy of the License at
#
#     http://www.apache.org/licenses/LICENSE-2.0
#
# Unless required by applicable law or agreed to in writing, software
# distributed under the License is distributed on an "AS IS" BASIS,
# WITHOUT WARRANTIES OR CONDITIONS OF ANY KIND, either express or implied.
# See the License for the specific language governing permissions and
# limitations under the License.
import concurrent.futures
import os
import signal
from time import sleep
from unittest import mock

import pytest

from pytorch_lightning import Trainer
from pytorch_lightning.plugins.environments import SLURMEnvironment
from pytorch_lightning.trainer.connectors.signal_connector import SignalConnector
from pytorch_lightning.utilities.exceptions import ExitGracefullyException
from tests.helpers import BoringModel
from tests.helpers.runif import RunIf


@pytest.mark.parametrize("register_handler", [False, True])
@pytest.mark.parametrize("terminate_gracefully", [False, True])
@RunIf(skip_windows=True)
def test_fault_tolerant_sig_handler(register_handler, terminate_gracefully, tmpdir):

<<<<<<< HEAD
    # hack to reset the signal
    signal.signal(signal.SIGTERM, 0)

=======
>>>>>>> c09c9c76
    if register_handler:

        def handler(*_):
            pass

        signal.signal(signal.SIGTERM, handler)

    class TestModel(BoringModel):
        def training_step(self, batch, batch_idx):
            if terminate_gracefully or register_handler:
                os.kill(os.getpid(), signal.SIGTERM)
                sleep(0.1)
            return super().training_step(batch, batch_idx)

    model = TestModel()

    with mock.patch.dict(os.environ, {"PL_FAULT_TOLERANT_TRAINING": str(int(terminate_gracefully))}):

        trainer = Trainer(default_root_dir=tmpdir, max_epochs=1, limit_train_batches=2, limit_val_batches=0)
        if terminate_gracefully and not register_handler:
            with pytest.raises(ExitGracefullyException):
                trainer.fit(model)
        else:
            trainer.fit(model)
        assert trainer._terminate_gracefully == (False if register_handler else terminate_gracefully)

    # reset the signal to system defaults
    signal.signal(signal.SIGUSR1, signal.SIG_DFL)


@RunIf(skip_windows=True)
@pytest.mark.parametrize("auto_requeue", (True, False))
def test_auto_requeue_flag(auto_requeue):
    sigterm_handler_default = signal.getsignal(signal.SIGTERM)
    sigusr1_handler_default = signal.getsignal(signal.SIGUSR1)

    trainer = Trainer(plugins=[SLURMEnvironment(auto_requeue=auto_requeue)])
    connector = SignalConnector(trainer)
    connector.register_signal_handlers()

    if auto_requeue:
        sigterm_handlers = signal.getsignal(signal.SIGTERM).signal_handlers
        assert len(sigterm_handlers) == 1
        assert sigterm_handlers[0].__qualname__ == "SignalConnector.sigterm_handler_fn"

        sigusr1_handlers = signal.getsignal(signal.SIGUSR1).signal_handlers
        assert len(sigusr1_handlers) == 1
        assert sigusr1_handlers[0].__qualname__ == "SignalConnector.slurm_sigusr1_handler_fn"
    else:
        assert signal.getsignal(signal.SIGTERM) is sigterm_handler_default
        assert signal.getsignal(signal.SIGUSR1) is sigusr1_handler_default

    # restore the signal handlers so the next test can run with system defaults
    # TODO: should this be done in SignalConnector teardown?
    signal.signal(signal.SIGTERM, sigterm_handler_default)
    signal.signal(signal.SIGUSR1, sigusr1_handler_default)


def _registering_signals():
    trainer = Trainer()
    trainer.signal_connector.register_signal_handlers()


@RunIf(skip_windows=True)
@mock.patch.dict(os.environ, {"PL_FAULT_TOLERANT_TRAINING": "1"})
def test_signal_connector_in_thread():
    with concurrent.futures.ThreadPoolExecutor(max_workers=1) as executor:
        for future in concurrent.futures.as_completed([executor.submit(_registering_signals)]):
            assert future.exception() is None<|MERGE_RESOLUTION|>--- conflicted
+++ resolved
@@ -21,7 +21,7 @@
 
 from pytorch_lightning import Trainer
 from pytorch_lightning.plugins.environments import SLURMEnvironment
-from pytorch_lightning.trainer.connectors.signal_connector import SignalConnector
+from pytorch_lightning.trainer.connectors.signal_connector import HandlersCompose, SignalConnector
 from pytorch_lightning.utilities.exceptions import ExitGracefullyException
 from tests.helpers import BoringModel
 from tests.helpers.runif import RunIf
@@ -32,12 +32,6 @@
 @RunIf(skip_windows=True)
 def test_fault_tolerant_sig_handler(register_handler, terminate_gracefully, tmpdir):
 
-<<<<<<< HEAD
-    # hack to reset the signal
-    signal.signal(signal.SIGTERM, 0)
-
-=======
->>>>>>> c09c9c76
     if register_handler:
 
         def handler(*_):
@@ -64,8 +58,11 @@
             trainer.fit(model)
         assert trainer._terminate_gracefully == (False if register_handler else terminate_gracefully)
 
-    # reset the signal to system defaults
-    signal.signal(signal.SIGUSR1, signal.SIG_DFL)
+    if register_handler:
+        # reset the signal to system defaults
+        signal.signal(signal.SIGTERM, signal.SIG_DFL)
+
+    assert not isinstance(signal.getsignal(signal.SIGTERM), HandlersCompose)
 
 
 @RunIf(skip_windows=True)

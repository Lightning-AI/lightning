import torch

<<<<<<< HEAD
from pytorch_lightning import Callback
import logging
from unittest.mock import Mock

from pytorch_lightning import Trainer
from pytorch_lightning.callbacks import (
    EarlyStopping,
    GradientAccumulationScheduler,
    LearningRateMonitor,
    ModelCheckpoint,
    ProgressBar,
)
from pytorch_lightning.trainer.connectors.callback_connector import CallbackConnector
=======
from pytorch_lightning import Callback, Trainer
from pytorch_lightning.callbacks import LearningRateMonitor, ModelCheckpoint, ProgressBar
>>>>>>> 4d2b13f6
from tests.base import BoringModel


def test_checkpoint_callbacks_are_last(tmpdir):
    """ Test that checkpoint callbacks always get moved to the end of the list, with preserved order. """
    checkpoint1 = ModelCheckpoint(tmpdir)
    checkpoint2 = ModelCheckpoint(tmpdir)
    early_stopping = EarlyStopping()
    lr_monitor = LearningRateMonitor()
    progress_bar = ProgressBar()

    # no model callbacks
    model = Mock()
    model.configure_callbacks.return_value = []
    trainer = Trainer(callbacks=[checkpoint1, progress_bar, lr_monitor, checkpoint2])
    cb_connector = CallbackConnector(trainer)
    cb_connector._attach_model_callbacks(model)
    assert trainer.callbacks == [progress_bar, lr_monitor, checkpoint1, checkpoint2]

    # with model-specific callbacks that substitute ones in Trainer
    model = Mock()
    model.configure_callbacks.return_value = [checkpoint1, early_stopping, checkpoint2]
    trainer = Trainer(callbacks=[progress_bar, lr_monitor, ModelCheckpoint(tmpdir)])
    cb_connector = CallbackConnector(trainer)
    cb_connector._attach_model_callbacks(model)
    assert trainer.callbacks == [progress_bar, lr_monitor, early_stopping, checkpoint1, checkpoint2]


class StatefulCallback0(Callback):

    def on_save_checkpoint(self, trainer, pl_module):
        return {"content0": 0}


class StatefulCallback1(Callback):

    def on_save_checkpoint(self, trainer, pl_module):
        return {"content1": 1}


def test_all_callback_states_saved_before_checkpoint_callback(tmpdir):
    """ Test that all callback states get saved even if the ModelCheckpoint is not given as last. """

    callback0 = StatefulCallback0()
    callback1 = StatefulCallback1()
    checkpoint_callback = ModelCheckpoint(dirpath=tmpdir, filename="all_states")
    model = BoringModel()
    trainer = Trainer(
        default_root_dir=tmpdir,
        max_steps=1,
        limit_val_batches=1,
        callbacks=[callback0, checkpoint_callback, callback1]
    )
    trainer.fit(model)

    ckpt = torch.load(str(tmpdir / "all_states.ckpt"))
    state0 = ckpt["callbacks"][type(callback0)]
    state1 = ckpt["callbacks"][type(callback1)]
    assert "content0" in state0 and state0["content0"] == 0
    assert "content1" in state1 and state1["content1"] == 1
    assert type(checkpoint_callback) in ckpt["callbacks"]


def test_attach_model_callbacks():
    """ Test that the callbacks defined in the model and through Trainer get merged correctly. """

    def assert_composition(trainer_callbacks, model_callbacks, expected):
        model = Mock()
        model.configure_callbacks.return_value = model_callbacks
        trainer = Trainer(
            checkpoint_callback=False,
            progress_bar_refresh_rate=0,
            callbacks=trainer_callbacks
        )
        cb_connector = CallbackConnector(trainer)
        cb_connector._attach_model_callbacks(model)
        assert trainer.callbacks == expected

    early_stopping = EarlyStopping()
    progress_bar = ProgressBar()
    lr_monitor = LearningRateMonitor()
    grad_accumulation = GradientAccumulationScheduler({1: 1})

    # no callbacks
    assert_composition(
        trainer_callbacks=[],
        model_callbacks=[],
        expected=[]
    )

    # callbacks of different types
    assert_composition(
        trainer_callbacks=[early_stopping],
        model_callbacks=[progress_bar],
        expected=[early_stopping, progress_bar]
    )

    # same callback type twice, different instance
    assert_composition(
        trainer_callbacks=[progress_bar, EarlyStopping()],
        model_callbacks=[early_stopping],
        expected=[progress_bar, early_stopping]
    )

    # multiple callbacks of the same type in trainer
    assert_composition(
        trainer_callbacks=[LearningRateMonitor(), EarlyStopping(), LearningRateMonitor(), EarlyStopping()],
        model_callbacks=[early_stopping, lr_monitor],
        expected=[early_stopping, lr_monitor]
    )

    # multiple callbacks of the same type, in both trainer and model
    assert_composition(
        trainer_callbacks=[
            LearningRateMonitor(), progress_bar, EarlyStopping(), LearningRateMonitor(), EarlyStopping()
        ],
        model_callbacks=[early_stopping, lr_monitor, grad_accumulation, early_stopping],
        expected=[progress_bar, early_stopping, lr_monitor, grad_accumulation, early_stopping]
    )


def test_attach_model_callbacks_override_info(caplog):
    """ Test that the logs contain the info about overriding callbacks returned by configure_callbacks. """
    model = Mock()
    model.configure_callbacks.return_value = [LearningRateMonitor(), EarlyStopping()]
    trainer = Trainer(
        checkpoint_callback=False,
        callbacks=[EarlyStopping(), LearningRateMonitor(), ProgressBar()]
    )
    cb_connector = CallbackConnector(trainer)
    with caplog.at_level(logging.INFO):
        cb_connector._attach_model_callbacks(model)

    assert "existing callbacks passed to Trainer: EarlyStopping, LearningRateMonitor" in caplog.text<|MERGE_RESOLUTION|>--- conflicted
+++ resolved
@@ -1,10 +1,13 @@
 import torch
 
-<<<<<<< HEAD
 from pytorch_lightning import Callback
 import logging
 from unittest.mock import Mock
 
+import torch
+
+from pytorch_lightning import Callback, Trainer
+from pytorch_lightning.callbacks import LearningRateMonitor, ModelCheckpoint, ProgressBar
 from pytorch_lightning import Trainer
 from pytorch_lightning.callbacks import (
     EarlyStopping,
@@ -14,10 +17,6 @@
     ProgressBar,
 )
 from pytorch_lightning.trainer.connectors.callback_connector import CallbackConnector
-=======
-from pytorch_lightning import Callback, Trainer
-from pytorch_lightning.callbacks import LearningRateMonitor, ModelCheckpoint, ProgressBar
->>>>>>> 4d2b13f6
 from tests.base import BoringModel
 
 

--- conflicted
+++ resolved
@@ -195,17 +195,10 @@
 
     trainer = Trainer(
         default_root_dir=tmpdir,
-<<<<<<< HEAD
-        limit_train_batches=2,
-        limit_val_batches=2,
-        max_epochs=2,
-        log_every_n_steps=1,
-=======
         limit_train_batches=batches,
         limit_val_batches=batches,
         max_epochs=max_epochs,
-        row_log_interval=log_interval,
->>>>>>> 2c21f7d7
+        log_every_n_steps=log_interval,
         weights_summary=None,
     )
     trainer.fit(model)
